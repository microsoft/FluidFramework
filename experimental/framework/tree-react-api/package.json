--- conflicted
+++ resolved
@@ -73,7 +73,7 @@
 		"@fluidframework/mocha-test-setup": "workspace:~",
 		"@fluidframework/test-runtime-utils": "workspace:~",
 		"@microsoft/api-extractor": "^7.37.0",
-		"@rushstack/eslint-config": "^3.4.0",
+		"@rushstack/eslint-config": "^3.4.1",
 		"@types/mocha": "^9.1.1",
 		"@types/node": "^16.18.38",
 		"@types/react": "^17.0.44",
@@ -81,11 +81,7 @@
 		"c8": "^7.7.1",
 		"copyfiles": "^2.4.1",
 		"cross-env": "^7.0.3",
-<<<<<<< HEAD
 		"eslint": "~8.50.0",
-=======
-		"eslint": "~8.6.0",
->>>>>>> 54d3fdc2
 		"eslint-config-prettier": "~9.0.0",
 		"mocha": "^10.2.0",
 		"prettier": "~3.0.3",
