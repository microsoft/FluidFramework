--- conflicted
+++ resolved
@@ -73,10 +73,6 @@
 		"@fluidframework/mocha-test-setup": "workspace:~",
 		"@fluidframework/test-runtime-utils": "workspace:~",
 		"@microsoft/api-extractor": "^7.37.0",
-<<<<<<< HEAD
-=======
-		"@rushstack/eslint-config": "^3.4.1",
->>>>>>> 22aadd50
 		"@types/mocha": "^9.1.1",
 		"@types/node": "^16.18.38",
 		"@types/react": "^17.0.44",
