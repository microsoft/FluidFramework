--- conflicted
+++ resolved
@@ -7,26 +7,15 @@
 import { DataObject } from '@fluidframework/aqueduct/internal';
 import type { IFluidDataStoreFactory } from '@fluidframework/runtime-definitions/internal';
 import type { IFluidLoadable } from '@fluidframework/core-interfaces';
-<<<<<<< HEAD
-import { ImplicitFieldSchema } from '@fluidframework/tree';
+import type { ImplicitFieldSchema } from '@fluidframework/tree';
 import { InsertableTreeFieldFromImplicitField } from '@fluidframework/tree/internal';
-=======
-import type { ImplicitFieldSchema } from '@fluidframework/tree';
->>>>>>> 15ff63bd
 import * as React_2 from 'react';
 import type { SchemaCompatibilityStatus } from '@fluidframework/tree';
 import type { SharedObjectKind } from '@fluidframework/shared-object-base';
-<<<<<<< HEAD
-import { TreeFieldFromImplicitField } from '@fluidframework/tree';
-import { TreeNode } from '@fluidframework/tree';
-import { TreeView } from '@fluidframework/tree';
-import { TreeViewConfiguration } from '@fluidframework/tree';
-=======
-import type { TreeConfiguration } from '@fluidframework/tree';
 import type { TreeFieldFromImplicitField } from '@fluidframework/tree';
 import { TreeNode } from '@fluidframework/tree';
 import type { TreeView } from '@fluidframework/tree';
->>>>>>> 15ff63bd
+import type { TreeViewConfiguration } from '@fluidframework/tree';
 
 // @public
 export interface IReactTreeDataObject<TSchema extends ImplicitFieldSchema> extends ITreeDataObject<TSchema> {
