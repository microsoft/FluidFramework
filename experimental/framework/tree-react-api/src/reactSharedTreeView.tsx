/*!
 * Copyright (c) Microsoft Corporation and contributors. All rights reserved.
 * Licensed under the MIT License.
 */

import {
	PureDataObjectFactory,
	TreeDataObject,
	createDataObjectKind,
} from "@fluidframework/aqueduct/internal";
import type { IFluidLoadable } from "@fluidframework/core-interfaces";
import type { IFluidDataStoreFactory } from "@fluidframework/runtime-definitions/internal";
import type { SharedObjectKind } from "@fluidframework/shared-object-base";
import type {
	SchemaCompatibilityStatus,
	TreeViewConfiguration,
	TreeFieldFromImplicitField,
	TreeView,
	ImplicitFieldSchema,
	InsertableTreeFieldFromImplicitField,
} from "@fluidframework/tree";
import { configuredSharedTree, typeboxValidator } from "@fluidframework/tree/internal";
import * as React from "react";

import { toPropTreeNode, type PropTreeValue } from "./propNode.js";

/**
 * Opt into extra validation to detect encoding bugs and data corruption.
 * As long as this is an experimental package, opting into extra validation (at a small perf and bundle size cost) seems reasonable.
 */
const SharedTree = configuredSharedTree({
	jsonValidator: typeboxValidator,
});

/**
 * Defines a DataObject for a {@link @fluidframework/tree#SharedTree} with a built in {@link @fluidframework/tree#TreeViewConfiguration}.
 * @param treeConfiguration - See {@link IReactTreeDataObject.config}.
 * @param createInitialTree - Function which populates the tree with initial data on document create.
 * @returns A {@link @fluidframework/fluid-static#DataObjectClass} to allow easy use of a SharedTree in a ContainerSchema.
 * @public
 */
export function treeDataObject<TSchema extends ImplicitFieldSchema>(
	treeConfiguration: TreeViewConfiguration<TSchema>,
	createInitialTree: () => InsertableTreeFieldFromImplicitField<TSchema>,
): SharedObjectKind<IReactTreeDataObject<TSchema> & IFluidLoadable> {
	return treeDataObjectInternal(treeConfiguration, createInitialTree);
}

/**
 * Defines a DataObject for a {@link @fluidframework/tree#SharedTree} with a built in {@link @fluidframework/tree#TreeViewConfiguration}.
 * @param treeConfiguration - See {@link IReactTreeDataObject.config}.
 * @param createInitialTree - Function which populates the tree with initial data on document create.
 * @returns A {@link @fluidframework/fluid-static#DataObjectClass} to allow easy use of a SharedTree in a ContainerSchema.
 * @internal
 */
export function treeDataObjectInternal<TSchema extends ImplicitFieldSchema>(
	treeConfiguration: TreeViewConfiguration<TSchema>,
	createInitialTree: () => InsertableTreeFieldFromImplicitField<TSchema>,
): SharedObjectKind<IReactTreeDataObject<TSchema> & IFluidLoadable & TreeDataObject> & {
	readonly factory: IFluidDataStoreFactory;
} {
	class SchemaAwareTreeDataObject extends ReactTreeDataObject<TSchema> {
		public override readonly config = treeConfiguration;

		public static readonly factory = new PureDataObjectFactory<ReactTreeDataObject<TSchema>>(
			`TreeDataObject`,
			SchemaAwareTreeDataObject,
			[SharedTree.getFactory()],
			{},
		);

		#treeView: TreeView<TSchema> | undefined;

		/**
		 * The schema-aware view of the tree.
		 */
		public get treeView(): TreeView<TSchema> {
			if (this.#treeView === undefined) {
				throw new Error("treeView has not been initialized.");
			}
			return this.#treeView;
		}

		/**
		 * Converts the underlying ITree into a typed TreeView using the provided schema configuration.
		 *
		 * @param tree - The ITree instance to view.
		 * @returns A typed TreeView using the TodoList schema.
		 */
		private initializeView(): void {
			this.#treeView = this.tree.viewWith(this.config);
		}

		protected override async initializingFirstTime(): Promise<void> {
			this.initializeView();
			this.treeView.initialize(createInitialTree());
		}

		protected override async initializingFromExisting(): Promise<void> {
			this.initializeView();
		}
	}
	return createDataObjectKind(SchemaAwareTreeDataObject);
}

/**
 * A schema-aware tree-backed DataObject, extended with a React Component to view the tree.
 * @remarks Allows for the Tree's schema to be baked into the container schema.
 * @public
 */
export interface IReactTreeDataObject<TSchema extends ImplicitFieldSchema> {
	/**
	 * The configuration used to initialize new documents, as well as to interpret (schematize) existing ones.
	 *
	 * @remarks
	 * The fact that a single view schema is provided here (on the data object) makes it impossible to try and apply multiple different schema.
	 * Since the view schema currently does not provide any adapters for handling differences between view and stored schema,
	 * it's also impossible for this single view schema to handle multiple different stored schema.
	 * Therefore, with this current API, two different applications (or different versions of the same application)
	 * with differing stored schema requirements (as implied by their view schema) can not collaborate on the same tree.
	 * The only schema evolution that's currently possible is upgrading the schema to one that supports a superset of what the old schema allowed,
	 * and collaborating between clients which have view schema that exactly correspond to that stored schema.
	 * Future work on tree as well as these utilities should address this limitation.
	 */
	readonly config: TreeViewConfiguration<TSchema>;

	/**
	 * The schema-aware view of the tree.
	 */
	readonly treeView: TreeView<TSchema>;

	/**
	 * React component which handles schematizing trees.
	 * This includes displaying errors when the document can not be viewed using the view schema.
	 *
	 * @privateRemarks
	 * This is exposed as a member rather than a free function since type inference for the schema doesn't work when used as a free function,
	 * and thus making it a member avoids the user of this from having to explicitly provide the type parameter.
	 * This is an arrow function not a method so it gets the correct this when not called as a member.
	 */
	readonly TreeViewComponent: (props: TreeViewProps<TSchema>) => React.JSX.Element;
}

/**
 * React props for viewing a tree.
 * @public
 */
export interface TreeViewProps<TSchema extends ImplicitFieldSchema> {
	/**
	 * Component to display the tree content.
	 */
<<<<<<< HEAD
	readonly ViewComponent: React.FC<{
		root: PropTreeValue<TreeFieldFromImplicitField<TSchema>>;
	}>;
=======
	readonly viewComponent: React.FC<{ root: TreeFieldFromImplicitField<TSchema> }>;
>>>>>>> 6768f693

	/**
	 * Component to display instead of the {@link TreeViewProps.ViewComponent}
	 * when tree content is not compatible with the {@link @fluidframework/tree#TreeViewConfiguration}.
	 *
	 * @defaultValue Component which describes the situation (in English) and allows the user to upgrade the schema to match the {@link @fluidframework/tree#TreeViewConfiguration} if possible.
	 */
<<<<<<< HEAD
	readonly ErrorComponent?: React.FC<SchemaIncompatibleProps>;
=======
	readonly errorComponent?: React.FC<SchemaIncompatibleProps>;
>>>>>>> 6768f693

	// TODO: Once its possible to query the status of individual schema upgrades, provide more options here for handling such cases.
}

/**
 * Generic DataObject for shared trees.
 * @internal
 */
export abstract class ReactTreeDataObject<
		TSchema extends ImplicitFieldSchema = ImplicitFieldSchema,
	>
	extends TreeDataObject
	implements IReactTreeDataObject<TSchema>
{
	public abstract readonly config: TreeViewConfiguration<TSchema>;

	#treeView: TreeView<TSchema> | undefined;

	/**
	 * The schema-aware view of the tree.
	 */
	public get treeView(): TreeView<TSchema> {
		if (this.#treeView === undefined) {
			throw new Error("treeView has not been initialized.");
		}
		return this.#treeView;
	}

	// eslint-disable-next-line @typescript-eslint/explicit-module-boundary-types, @typescript-eslint/explicit-function-return-type
	public readonly TreeViewComponent = ({
		ViewComponent: viewComponent,
		ErrorComponent: errorComponent,
	}: TreeViewProps<TSchema>) =>
		TreeViewComponent<TSchema>({
			tree: this,
			ViewComponent: viewComponent,
			ErrorComponent: errorComponent,
		});
}

function useViewCompatibility<TSchema extends ImplicitFieldSchema>(
	view: TreeView<TSchema>,
): SchemaCompatibilityStatus {
	const [compatibility, setCompatibility] = React.useState<SchemaCompatibilityStatus>(
		view.compatibility,
	);

	React.useEffect(() => {
		const updateCompatibility = (): void => {
			setCompatibility(view.compatibility);
		};

		updateCompatibility();
		return view.events.on("schemaChanged", updateCompatibility);
	}, [view]);

	return compatibility;
}

function useViewRoot<TSchema extends ImplicitFieldSchema>(
	view: TreeView<TSchema>,
): TreeFieldFromImplicitField<TSchema> | undefined {
	const [root, setRoot] = React.useState<TreeFieldFromImplicitField<TSchema> | undefined>(
		undefined,
	);

	React.useEffect(() => {
		const updateRoot = (): void => {
			if (view.compatibility.canView) {
				setRoot(view.root);
			} else {
				setRoot(undefined);
			}
		};

		updateRoot();
		return view.events.on("rootChanged", updateRoot);
	}, [view]);

	return root;
}

/**
 * React component which handles schematizing trees.
 * This includes displaying errors when the document can not be schematized.
 * @public
 */
export function TreeViewComponent<TSchema extends ImplicitFieldSchema>({
	tree,
	ViewComponent,
	ErrorComponent,
}: TreeViewProps<TSchema> & {
	tree: Pick<IReactTreeDataObject<TSchema>, "treeView">;
}): React.JSX.Element {
	const view = tree.treeView;

	const compatibility = useViewCompatibility(view);
	const root = useViewRoot(view);
	const upgradeSchema = React.useCallback((): void => view.upgradeSchema(), [view]);

	// Note: this policy is on the stricter side and ensures that clients will only be able to submit edits when their view schema
	// supports exactly the same documents as the stored schema.
	// A realistic production application using this strategy would need to take steps to attempt to open the document using
	// several different view schemas in order to ensure that their users don't temporarily lose access to documents while
	// code rollout is in progress.
	// Alternative policies can be implemented, see "Schema Evolvability" in SharedTree's README for more information.
	if (!compatibility.isEquivalent) {
		const Error = ErrorComponent ?? TreeErrorComponent;
		return <Error compatibility={compatibility} upgradeSchema={upgradeSchema} />;
	}

	if (root === undefined) {
		return <div>View not set</div>;
	}

	return <ViewComponent root={toPropTreeNode(root)} />;
}

/**
 * React Props for displaying when the opened document is incompatible with the required view schema.
 * @public
 */
export interface SchemaIncompatibleProps {
	/**
	 * Information about the view schema's compatibility with the stored schema.
	 */
	readonly compatibility: SchemaCompatibilityStatus;
	/**
	 * Callback to request that the stored schema in the document be upgraded.
	 */
	readonly upgradeSchema: () => void;
}

/**
 * React component which displays schema errors and allows upgrading schema when possible.
 */
function TreeErrorComponent({
	compatibility,
	upgradeSchema,
}: {
	compatibility: SchemaCompatibilityStatus;
	upgradeSchema: () => void;
}): React.JSX.Element {
	// eslint-disable-next-line unicorn/prefer-ternary
	if (compatibility.canUpgrade) {
		return (
			<div>
				<div>
					Document is incompatible with current version of the application, but the document
					format can be updated. This may prevent other versions of the application from
					opening this document.
				</div>
				<button onClick={upgradeSchema}>Upgrade</button>;
			</div>
		);
	} else {
		return (
			<div>
				Document is incompatible with current version of the application, and the document
				format cannot be updated. The document is likely from a newer or otherwise incompatible
				version of the application, or a different application.
			</div>
		);
	}
}<|MERGE_RESOLUTION|>--- conflicted
+++ resolved
@@ -149,13 +149,9 @@
 	/**
 	 * Component to display the tree content.
 	 */
-<<<<<<< HEAD
-	readonly ViewComponent: React.FC<{
+	readonly viewComponent: React.FC<{
 		root: PropTreeValue<TreeFieldFromImplicitField<TSchema>>;
 	}>;
-=======
-	readonly viewComponent: React.FC<{ root: TreeFieldFromImplicitField<TSchema> }>;
->>>>>>> 6768f693
 
 	/**
 	 * Component to display instead of the {@link TreeViewProps.ViewComponent}
@@ -163,11 +159,7 @@
 	 *
 	 * @defaultValue Component which describes the situation (in English) and allows the user to upgrade the schema to match the {@link @fluidframework/tree#TreeViewConfiguration} if possible.
 	 */
-<<<<<<< HEAD
-	readonly ErrorComponent?: React.FC<SchemaIncompatibleProps>;
-=======
 	readonly errorComponent?: React.FC<SchemaIncompatibleProps>;
->>>>>>> 6768f693
 
 	// TODO: Once its possible to query the status of individual schema upgrades, provide more options here for handling such cases.
 }
