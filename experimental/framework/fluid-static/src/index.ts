--- conflicted
+++ resolved
@@ -3,11 +3,7 @@
  * Licensed under the MIT License.
  */
 
-<<<<<<< HEAD
-export * from "./containerCode";
-export * from "./serviceAudience";
-=======
 export * from "./fluidContainer";
 export * from "./rootDataObject";
->>>>>>> f6d2d06c
+export * from "./serviceAudience";
 export * from "./types";