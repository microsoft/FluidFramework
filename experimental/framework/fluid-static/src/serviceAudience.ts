/*!
 * Copyright (c) Microsoft Corporation and contributors. All rights reserved.
 * Licensed under the MIT License.
 */

import { TypedEventEmitter } from "@fluidframework/common-utils";
import { IAudience } from "@fluidframework/container-definitions";
import { Container } from "@fluidframework/container-loader";
import { IClient } from "@fluidframework/protocol-definitions";
import { IServiceAudience, IServiceAudienceEvents, IMember } from "./types";

// Base class for providing audience information for sessions interacting with FluidContainer
// This can be extended by different service-specific client packages to additional parameters to
// the user and client details returned in IMember
export abstract class ServiceAudience<M extends IMember = IMember>
  extends TypedEventEmitter<IServiceAudienceEvents<M>>
  implements IServiceAudience<M> {
  protected readonly audience: IAudience;

  /**
   * Retain the most recent member list.  This is so we have more information about a member
   * leaving the audience in the removeMember event.  It allows us to match the behavior of the
   * addMember event where it only fires on a change to the members this class exposes (and would
   * actually produce a change in what getMembers returns).  It also allows us to provide the
   * client details in the event which makes it easier to find that client connection in a map
   * keyed on the userId and not clientId.
   * This map will always be up-to-date in a removeMember event because it is set once at
   * construction and in every addMember event.
   * It is mapped clientId to M to be better work with what the IAudience event provides
   */
  protected lastMembers: Map<string, M> = new Map();

  constructor(
      protected readonly container: Container,
  ) {
    super();
    this.audience = container.audience;

    // getMembers will assign lastMembers so the removeMember event has what it needs
    // in case it would fire before getMembers otherwise gets called the first time
    this.getMembers();

    this.audience.on("addMember", (clientId: string, details: IClient) => {
      if (this.shouldIncludeAsMember(details)) {
        const member = this.getMember(clientId);
        this.emit("memberAdded", clientId, member);
        this.emit("membersChanged");
      }
    });

    this.audience.on("removeMember", (clientId: string) => {
      if (this.lastMembers.has(clientId)) {
        this.emit("memberRemoved", clientId, this.lastMembers.get(clientId));
        this.emit("membersChanged");
      }
    });
  }

<<<<<<< HEAD
  public getMembers(): Map<string, IMember> {
    const users = new Map<string, IMember>();
=======
  protected abstract createServiceMember(audienceMember: IClient): M;

  /**
   * @inheritdoc
   * ServiceAudience includes only interactive clients in its provided members.
   */
  public getMembers(): Map<string, M> {
    const users = new Map<string, M>();
    const clientMemberMap = new Map<string, M>();
>>>>>>> 9b4c0e1f
    // Iterate through the members and get the user specifics.
    this.audience.getMembers().forEach((member: IClient, clientId: string) => {
      if (this.shouldIncludeAsMember(member)) {
        const userId = member.user.id;
        // Ensure we're tracking the user
        let user = users.get(userId);
        if (user === undefined) {
          user = this.createServiceMember(member);
          users.set(userId, user);
        }

        // Add this connection to their collection
        user.connections.push({ id: clientId, mode: member.mode });
        clientMemberMap.set(clientId, user);
      }
    });
    this.lastMembers = clientMemberMap;
    return users;
  }

  /**
   * {@inheritDoc IServiceAudience.getMyself}
   */
  public getMyself(): M | undefined {
    const clientId = this.container.clientId;
    if (clientId === undefined) {
      return undefined;
    }
    return this.getMember(clientId);
  }

  private getMember(clientId: string): M | undefined {
    // Fetch the user ID assoicated with this client ID from the runtime
    const internalAudienceMember = this.audience.getMember(clientId);
    if (internalAudienceMember === undefined) {
      return undefined;
    }
    // Return the member object with any other clients associated for this user
    const allMembers = this.getMembers();
    const member = allMembers.get(internalAudienceMember?.user.id);
    if (member === undefined) {
      throw Error(`Attempted to fetch client ${clientId} that is not part of the current member list`);
    }
    return member;
  }

  protected shouldIncludeAsMember(member: IClient): boolean {
    // Include only human members
    return member.details.capabilities.interactive;
  }
}<|MERGE_RESOLUTION|>--- conflicted
+++ resolved
@@ -56,20 +56,15 @@
     });
   }
 
-<<<<<<< HEAD
-  public getMembers(): Map<string, IMember> {
-    const users = new Map<string, IMember>();
-=======
   protected abstract createServiceMember(audienceMember: IClient): M;
 
   /**
-   * @inheritdoc
+   * {@inheritDoc IServiceAudience.getMembers}
    * ServiceAudience includes only interactive clients in its provided members.
    */
   public getMembers(): Map<string, M> {
     const users = new Map<string, M>();
     const clientMemberMap = new Map<string, M>();
->>>>>>> 9b4c0e1f
     // Iterate through the members and get the user specifics.
     this.audience.getMembers().forEach((member: IClient, clientId: string) => {
       if (this.shouldIncludeAsMember(member)) {
@@ -93,7 +88,7 @@
   /**
    * {@inheritDoc IServiceAudience.getMyself}
    */
-  public getMyself(): M | undefined {
+  public getMyself(): IMember | undefined {
     const clientId = this.container.clientId;
     if (clientId === undefined) {
       return undefined;
