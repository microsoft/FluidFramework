--- conflicted
+++ resolved
@@ -80,11 +80,7 @@
  */
 export interface IServiceAudienceEvents<M extends IMember> extends IEvent {
     (event: "membersChanged", listener: () => void): void;
-<<<<<<< HEAD
-    (event: "addMember" | "removeMember", listener: (clientId: string, member: M) => void): void;
-=======
     (event: "memberAdded" | "memberRemoved", listener: (clientId: string, member: M) => void): void;
->>>>>>> 9b4c0e1f
 }
 
 /**
@@ -96,10 +92,7 @@
     /**
      * Returns an map of all users currently in the Fluid session where key is the userId and the value is the
      * member object.  The implementation may choose to exclude certain connections from the returned map.
-<<<<<<< HEAD
-=======
      * E.g. ServiceAudience excludes non-interactive connections to represent only the roster of live users.
->>>>>>> 9b4c0e1f
      */
     getMembers(): Map<string, M>;
 
