/*!
 * Copyright (c) Microsoft Corporation. All rights reserved.
 * Licensed under the MIT License.
 */

import {
    BaseContainerRuntimeFactory,
    DataObject,
    DataObjectFactory,
    defaultRouteRequestHandler,
} from "@fluidframework/aqueduct";
import { IEvent, IEventProvider } from "@fluidframework/common-definitions";
import { IAudience } from "@fluidframework/container-definitions";
import { Container } from "@fluidframework/container-loader";
import { IContainerRuntime } from "@fluidframework/container-runtime-definitions";
import { IFluidHandle, IFluidLoadable } from "@fluidframework/core-interfaces";
import { IChannelFactory } from "@fluidframework/datastore-definitions";
import { NamedFluidDataStoreRegistryEntry } from "@fluidframework/runtime-definitions";
import { requestFluidObject } from "@fluidframework/runtime-utils";

import {
    DataObjectClass,
    LoadableObjectClass,
    LoadableObjectClassRecord,
    LoadableObjectRecord,
    SharedObjectClass,
} from "./types";
import { isDataObjectClass, isSharedObjectClass } from "./utils";

export interface IFluidContainerEvents extends IEvent {
    (event: "connected", listener: (clientId: string) => void): void;
}

/**
 * FluidContainer defines the interface that the developer will use to interact with Fluid.
 */
export interface FluidContainer
    extends Pick<Container, "audience" | "clientId">, IEventProvider<IFluidContainerEvents> {
    /**
     * The initialObjects defined in the container config
<<<<<<< HEAD
     *
     * Example.
     * ```
     * {
     *   foo1: Foo,
     *   bar2: Bar,
     * }
     * ```
=======
>>>>>>> ba170766
     */
    readonly initialObjects: LoadableObjectRecord;

    /**
<<<<<<< HEAD
     * Creates a new instance of the provided LoadableObjectClass
     *
     * The returned object needs to be stored via handle by the caller.
     * @param objectClass - The type
=======
     * Creates a new instance of the provided LoadableObjectClass.
     *
     * The returned object needs to be stored via handle by the caller.
>>>>>>> ba170766
     */
    create<T extends IFluidLoadable>(objectClass: LoadableObjectClass<T>): Promise<T>;
}

interface RootDataObjectProps {
    initialObjects: LoadableObjectClassRecord;
}

/**
 * The RootDataObject is the implementation of the FluidContainer.
 */
export class RootDataObject
// eslint-disable-next-line @typescript-eslint/ban-types
extends DataObject<{}, RootDataObjectProps, IFluidContainerEvents>
implements FluidContainer {
    private readonly connectedHandler = (id: string) =>  this.emit("connected", id);
    private readonly initialObjectsDirKey = "initial-objects-key";
    private readonly _initialObjects: LoadableObjectRecord = {};

    private get initialObjectsDir() {
        const dir = this.root.getSubDirectory(this.initialObjectsDirKey);
        if (dir === undefined) {
            throw new Error("InitialObjects sub-directory was not initialized");
        }
        return dir;
    }

    protected async initializingFirstTime(props: RootDataObjectProps) {
        this.root.createSubDirectory(this.initialObjectsDirKey);

        // Create initial objects provided by the developer
        const initialObjectsP: Promise<void>[] = [];
        Object.entries(props.initialObjects).forEach(([id, objectClass]) => {
            const createObject = async () => {
                const obj = await this.create(objectClass);
                this.initialObjectsDir.set(id, obj.handle);
            };
            initialObjectsP.push(createObject());
        });

        await Promise.all(initialObjectsP);
    }

    protected async hasInitialized() {
        this.runtime.on("connected", this.connectedHandler);

        // We will always load the initial objects so they are avaiable to the developer
        const loadInitialObjectsP: Promise<void>[] = [];
        for (const [key, value] of Array.from(this.initialObjectsDir.entries())) {
            const loadDir = async () => {
                const obj = await value.get();
                Object.assign(this._initialObjects, { [key]: obj });
            };
            loadInitialObjectsP.push(loadDir());
        }

        await Promise.all(loadInitialObjectsP);
    }

    public dispose() {
        // remove our listeners and continue disposing
        this.runtime.off("connected", this.connectedHandler);
        super.dispose();
    }

    public get audience(): IAudience {
        return this.context.getAudience();
    }

    public get clientId() {
        return this.context.clientId;
    }

    public get initialObjects(): LoadableObjectRecord {
        if (Object.keys(this._initialObjects).length === 0) {
            throw new Error("Initial Objects were not correctly initialized");
        }
        return this._initialObjects;
    }

    public async create<T extends IFluidLoadable>(
        objectClass: LoadableObjectClass<T>,
    ): Promise<T> {
        if (isDataObjectClass(objectClass)) {
            return this.createDataObject<T>(objectClass);
        } else if (isSharedObjectClass(objectClass)) {
            return this.createSharedObject<T>(objectClass);
        }

        throw new Error("Could not create new Fluid object because an unknown object was passed");
    }

    public async getDataObject<T extends IFluidLoadable>(id: string) {
        const handle = await this.root.wait<IFluidHandle<T>>(id);
        return handle.get();
    }

    private async createDataObject<T extends IFluidLoadable>(dataObjectClass: DataObjectClass<T>): Promise<T> {
        const factory = dataObjectClass.factory;
        const packagePath = [...this.context.packagePath, factory.type];
        const router = await this.context.containerRuntime.createDataStore(packagePath);
        return requestFluidObject<T>(router, "/");
    }

    private createSharedObject<T extends IFluidLoadable>(
        sharedObjectClass: SharedObjectClass<T>,
    ): T {
        const factory = sharedObjectClass.getFactory();
        const obj = this.runtime.createChannel(undefined, factory.type);
        return obj as unknown as T;
    }
}

const rootDataStoreId = "rootDOId";
/**
 * The DOProviderContainerRuntimeFactory is the container code for our scenario.
 *
 * By including the createRequestHandler, we can create any droplet types we include in the registry on-demand.
 * These can then be retrieved via container.request("/dataObjectId").
 */
export class DOProviderContainerRuntimeFactory extends BaseContainerRuntimeFactory {
    private readonly rootDataObjectFactory; // type is DataObjectFactory
    private readonly initialObjects: LoadableObjectClassRecord;
    constructor(
        registryEntries: NamedFluidDataStoreRegistryEntry[],
        sharedObjects: IChannelFactory[],
        initialObjects: LoadableObjectClassRecord = {},
    ) {
        const rootDataObjectFactory =
            // eslint-disable-next-line @typescript-eslint/ban-types
            new DataObjectFactory<RootDataObject, {}, RootDataObjectProps>(
            "rootDO",
            RootDataObject,
            [],
            {},
            registryEntries,
        );
        super([rootDataObjectFactory.registryEntry], [], [defaultRouteRequestHandler(rootDataStoreId)]);
        this.rootDataObjectFactory = rootDataObjectFactory;
        this.initialObjects = initialObjects;
    }

    protected async containerInitializingFirstTime(runtime: IContainerRuntime) {
        // The first time we create the container we create the RootDataObject
        await this.rootDataObjectFactory.createRootInstance(
            rootDataStoreId,
            runtime,
            { initialObjects: this.initialObjects });
    }
}<|MERGE_RESOLUTION|>--- conflicted
+++ resolved
@@ -38,31 +38,13 @@
     extends Pick<Container, "audience" | "clientId">, IEventProvider<IFluidContainerEvents> {
     /**
      * The initialObjects defined in the container config
-<<<<<<< HEAD
-     *
-     * Example.
-     * ```
-     * {
-     *   foo1: Foo,
-     *   bar2: Bar,
-     * }
-     * ```
-=======
->>>>>>> ba170766
      */
     readonly initialObjects: LoadableObjectRecord;
 
     /**
-<<<<<<< HEAD
-     * Creates a new instance of the provided LoadableObjectClass
-     *
-     * The returned object needs to be stored via handle by the caller.
-     * @param objectClass - The type
-=======
      * Creates a new instance of the provided LoadableObjectClass.
      *
      * The returned object needs to be stored via handle by the caller.
->>>>>>> ba170766
      */
     create<T extends IFluidLoadable>(objectClass: LoadableObjectClass<T>): Promise<T>;
 }
