--- conflicted
+++ resolved
@@ -31,7 +31,6 @@
     (event: "connected", listener: (clientId: string) => void): void;
 }
 
-<<<<<<< HEAD
 /**
  * FluidContainer defines the interface that the developer will use to interact with Fluid.
  */
@@ -39,48 +38,17 @@
     extends Pick<Container, "audience" | "clientId">, IEventProvider<IFluidContainerEvents> {
     /**
      * The initialObjects defined in the container config
-     *
-     * Example.
-     * ```
-     * {
-     *   foo1: Foo,
-     *   bar2: Bar,
-     * }
-     * ```
      */
     readonly initialObjects: LoadableObjectRecord;
-=======
-interface RootDataObjectProps {
-    initialObjects: IdToDataObjectCollection;
-}
-
-// eslint-disable-next-line @typescript-eslint/ban-types
-export class RootDataObject extends DataObject<{}, RootDataObjectProps> {
-    protected async initializingFirstTime(props: RootDataObjectProps) {
-        // Create initial objects provided by the developer
-        const initialObjectsP: Promise<void>[] = [];
-        Object.entries(props.initialObjects).forEach(([id, dataObjectClass]) => {
-            const createObject = async () => {
-                const obj = await this.createInternal(dataObjectClass);
-                this.root.set(id, obj.handle);
-            };
-            initialObjectsP.push(createObject());
-        });
-
-        await Promise.all(initialObjectsP);
-    }
->>>>>>> 580eec9d
 
     /**
-     * Creates a new instance of the provided LoadableObjectClass
+     * Creates a new instance of the provided LoadableObjectClass.
      *
      * The returned object needs to be stored via handle by the caller.
-     * @param objectClass - The type
      */
     create<T extends IFluidLoadable>(objectClass: LoadableObjectClass<T>): Promise<T>;
 }
 
-<<<<<<< HEAD
 interface RootDataObjectProps {
     initialObjects: LoadableObjectClassRecord;
 }
@@ -187,27 +155,6 @@
         const factory = sharedObjectClass.getFactory();
         const obj = this.runtime.createChannel(undefined, factory.type);
         return obj as unknown as T;
-=======
-    public async createDataObject<T extends IFluidLoadable>(
-        dataObjectClass: IFluidStaticDataObjectClass,
-        id: string,
-    ) {
-        const obj = await this.createInternal(dataObjectClass);
-        this.root.set(id, obj.handle);
-        return obj;
-    }
-
-    public async getDataObject<T extends IFluidLoadable>(id: string) {
-        const handle = await this.root.wait<IFluidHandle<T>>(id);
-        return handle.get();
->>>>>>> 580eec9d
-    }
-
-    private async createInternal<T extends IFluidLoadable>(dataObjectClass: IFluidStaticDataObjectClass) {
-        const factory = dataObjectClass.factory;
-        const packagePath = [...this.context.packagePath, factory.type];
-        const router = await this.context.containerRuntime.createDataStore(packagePath);
-        return requestFluidObject<T>(router, "/");
     }
 }
 
@@ -245,10 +192,6 @@
         await this.rootDataObjectFactory.createRootInstance(
             rootDataStoreId,
             runtime,
-<<<<<<< HEAD
             { initialObjects: this.initialObjects });
-=======
-            { initialObjects: this.initialDataObjects });
->>>>>>> 580eec9d
     }
 }