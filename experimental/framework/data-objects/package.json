{
	"name": "@fluid-experimental/data-objects",
<<<<<<< HEAD
	"version": "2.0.0-internal.8.0.0",
=======
	"version": "2.0.0-internal.7.4.0",
>>>>>>> 7d931f1e
	"description": "A collection of ready to use Fluid Data Objects",
	"homepage": "https://fluidframework.com",
	"repository": {
		"type": "git",
		"url": "https://github.com/microsoft/FluidFramework.git",
		"directory": "experimental/framework/data-objects"
	},
	"license": "MIT",
	"author": "Microsoft and contributors",
	"sideEffects": false,
	"main": "dist/index.js",
	"module": "lib/index.js",
	"types": "dist/index.d.ts",
	"scripts": {
		"build": "fluid-build . --task build",
		"build:commonjs": "fluid-build . --task commonjs",
		"build:compile": "fluid-build . --task compile",
		"build:esnext": "tsc --project ./tsconfig.esnext.json",
		"clean": "rimraf --glob dist lib \"**/*.tsbuildinfo\" \"**/*.build.log\"",
		"eslint": "eslint --format stylish src",
		"eslint:fix": "eslint --format stylish src --fix --fix-type problem,suggestion,layout",
		"format": "npm run prettier:fix",
		"lint": "npm run prettier && npm run eslint",
		"lint:fix": "npm run prettier:fix && npm run eslint:fix",
		"prettier": "prettier --check . --cache --ignore-path ../../../.prettierignore",
		"prettier:fix": "prettier --write . --cache --ignore-path ../../../.prettierignore",
		"tsc": "tsc"
	},
	"dependencies": {
		"@fluid-internal/client-utils": "workspace:~",
		"@fluidframework/aqueduct": "workspace:~",
		"@fluidframework/core-interfaces": "workspace:~",
		"@fluidframework/core-utils": "workspace:~",
		"@fluidframework/datastore-definitions": "workspace:~",
		"@fluidframework/map": "workspace:~",
		"@fluidframework/runtime-definitions": "workspace:~",
		"events": "^3.1.0"
	},
	"devDependencies": {
		"@fluid-tools/build-cli": "^0.28.0",
		"@fluidframework/build-common": "^2.0.3",
		"@fluidframework/build-tools": "^0.28.0",
		"@fluidframework/eslint-config-fluid": "^3.1.0",
		"@microsoft/api-extractor": "^7.38.3",
		"@types/node": "^16.18.38",
		"cross-env": "^7.0.3",
		"eslint": "~8.50.0",
		"prettier": "~3.0.3",
		"rimraf": "^4.4.0",
		"typescript": "~5.1.6"
	},
	"typeValidation": {
		"disabled": true,
		"broken": {}
	}
}<|MERGE_RESOLUTION|>--- conflicted
+++ resolved
@@ -1,10 +1,6 @@
 {
 	"name": "@fluid-experimental/data-objects",
-<<<<<<< HEAD
 	"version": "2.0.0-internal.8.0.0",
-=======
-	"version": "2.0.0-internal.7.4.0",
->>>>>>> 7d931f1e
 	"description": "A collection of ready to use Fluid Data Objects",
 	"homepage": "https://fluidframework.com",
 	"repository": {
