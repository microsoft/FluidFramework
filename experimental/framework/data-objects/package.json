--- conflicted
+++ resolved
@@ -56,11 +56,6 @@
 		"typescript": "~4.5.5"
 	},
 	"typeValidation": {
-<<<<<<< HEAD
 		"disabled": true
-=======
-		"disabled": true,
-		"broken": {}
->>>>>>> e392e287
 	}
 }