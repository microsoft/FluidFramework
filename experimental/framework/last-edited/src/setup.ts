/*!
 * Copyright (c) Microsoft Corporation and contributors. All rights reserved.
 * Licensed under the MIT License.
 */

import { ISequencedDocumentMessage, IQuorumClients } from "@fluidframework/protocol-definitions";
import { ContainerMessageType } from "@fluidframework/container-runtime";
import { IContainerRuntime } from "@fluidframework/container-runtime-definitions";
import { ILastEditDetails, IFluidLastEditedTracker } from "./interfaces";

// Default implementation of the shouldDiscardMessageFn function below that tells that all messages other
// than "Attach" and "Operation" type messages should be discarded.
function shouldDiscardMessageDefault(message: ISequencedDocumentMessage) {
<<<<<<< HEAD
    // [TODO:andre4i]: Add ContainerMessageType.SetRootDataStoreAlias
=======
    // [TODO:andre4i]: Add ContainerMessageType.AssignAlias
>>>>>>> 31410d2b
    if (message.type === ContainerMessageType.Attach || message.type === ContainerMessageType.FluidDataStoreOp) {
        return false;
    }
    return true;
}

// Extracts the user information and timestamp from a message. Returns undefined if the user information for the
// client who sent the message doesn't exist in the quorum.
function getLastEditDetailsFromMessage(
    message: ISequencedDocumentMessage,
    quorum: IQuorumClients,
): ILastEditDetails | undefined {
    const sequencedClient = quorum.getMember(message.clientId);
    const user = sequencedClient?.client.user;
    if (user !== undefined) {
        const lastEditDetails: ILastEditDetails = {
            user,
            timestamp: message.timestamp,
        };
        return lastEditDetails;
    }
    return undefined;
}

/**
 * Helper function to set up a data object that provides IFluidLastEditedTracker to track last edited in a Container.
 * It does the following:
 * - Registers an "op" listener on the runtime. On each message, it calls the shouldDiscardMessageFn to check
 *   if the message should be discarded. It also discards all scheduler message. If a message is not discarded,
 *   it passes the last edited information from the message to the last edited tracker.
 * - The last edited information from the last message received before the lastEditedTracker is
 *   loaded is stored and passed tothe tracker once it loads.
 * @param lastEditedTracker - The last editied tracker.
 * @param runtime - The container runtime whose messages are to be tracked.
 * @param shouldDiscardMessageFn - Function that tells if a message should not be considered in computing last edited.
 */
export function setupLastEditedTrackerForContainer(
    lastEditedTracker: IFluidLastEditedTracker,
    runtime: IContainerRuntime,
    shouldDiscardMessageFn: (message: ISequencedDocumentMessage) => boolean = shouldDiscardMessageDefault,
) {
    // Register an op listener on the runtime. If the lastEditedTracker has loaded,
    // it passes the last edited information to its
    // last edited tracker. If the lastEditedTracker hasn't loaded, store the last edited information temporarily.
    runtime.on("op", (message: ISequencedDocumentMessage) => {
        // If this message should be discarded as per shouldDiscardMessageFn, return.
        if (shouldDiscardMessageFn(message)) {
            return;
        }

        // Get the last edited details from the message. If it doesn't exist, return.
        const lastEditDetails = getLastEditDetailsFromMessage(message, runtime.getQuorum());
        if (lastEditDetails === undefined) {
            return;
        }

        lastEditedTracker.updateLastEditDetails(lastEditDetails);
    });
}<|MERGE_RESOLUTION|>--- conflicted
+++ resolved
@@ -11,11 +11,7 @@
 // Default implementation of the shouldDiscardMessageFn function below that tells that all messages other
 // than "Attach" and "Operation" type messages should be discarded.
 function shouldDiscardMessageDefault(message: ISequencedDocumentMessage) {
-<<<<<<< HEAD
-    // [TODO:andre4i]: Add ContainerMessageType.SetRootDataStoreAlias
-=======
     // [TODO:andre4i]: Add ContainerMessageType.AssignAlias
->>>>>>> 31410d2b
     if (message.type === ContainerMessageType.Attach || message.type === ContainerMessageType.FluidDataStoreOp) {
         return false;
     }
