--- conflicted
+++ resolved
@@ -83,11 +83,6 @@
 		"typescript": "~4.5.5"
 	},
 	"typeValidation": {
-<<<<<<< HEAD
 		"disabled": true
-=======
-		"disabled": true,
-		"broken": {}
->>>>>>> e392e287
 	}
 }