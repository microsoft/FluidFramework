{
	"name": "@fluid-experimental/last-edited",
	"version": "2.0.0-rc.2.0.0",
	"description": "Tracks the last edited information in the Container.",
	"homepage": "https://fluidframework.com",
	"repository": {
		"type": "git",
		"url": "https://github.com/microsoft/FluidFramework.git",
		"directory": "experimental/framework/last-edited"
	},
	"license": "MIT",
	"author": "Microsoft and contributors",
	"sideEffects": false,
	"type": "module",
	"exports": {
		".": {
			"import": {
				"types": "./lib/index.d.ts",
				"default": "./lib/index.js"
			},
			"require": {
				"types": "./dist/index.d.ts",
				"default": "./dist/index.js"
			}
		}
	},
	"main": "dist/index.js",
	"types": "dist/index.d.ts",
	"scripts": {
		"build": "fluid-build . --task build",
		"build:compile": "fluid-build . --task compile",
		"build:compile:min": "npm run build:compile",
		"build:esnext": "tsc --project ./tsconfig.json",
		"check:are-the-types-wrong": "attw --pack . --entrypoints .",
		"check:release-tags": "api-extractor run --local --config ./api-extractor-lint.json",
		"ci:build:docs": "api-extractor run",
		"clean": "rimraf --glob dist lib \"**/*.tsbuildinfo\" \"**/*.build.log\" _api-extractor-temp",
		"eslint": "eslint --format stylish src",
		"eslint:fix": "eslint --format stylish src --fix --fix-type problem,suggestion,layout",
		"format": "npm run prettier:fix",
		"lint": "npm run prettier && npm run check:release-tags && npm run eslint",
		"lint:fix": "npm run prettier:fix && npm run eslint:fix",
		"prettier": "prettier --check . --cache --ignore-path ../../../.prettierignore",
		"prettier:fix": "prettier --write . --cache --ignore-path ../../../.prettierignore",
		"tsc": "fluid-tsc commonjs --project ./tsconfig.cjs.json && copyfiles -f ../../../common/build/build-common/src/cjs/package.json ./dist"
	},
	"c8": {
		"all": true,
		"cache-dir": "nyc/.cache",
		"exclude": [
			"src/test/**/*.*ts",
			"dist/test/**/*.*js"
		],
		"exclude-after-remap": false,
		"include": [
			"src/**/*.*ts",
			"dist/**/*.*js"
		],
		"report-dir": "nyc/report",
		"reporter": [
			"cobertura",
			"html",
			"text"
		],
		"temp-directory": "nyc/.nyc_output"
	},
	"dependencies": {
		"@fluidframework/aqueduct": "workspace:~",
		"@fluidframework/container-runtime": "workspace:~",
		"@fluidframework/container-runtime-definitions": "workspace:~",
		"@fluidframework/core-interfaces": "workspace:~",
		"@fluidframework/protocol-definitions": "^3.2.0-237840",
		"@fluidframework/runtime-utils": "workspace:~",
		"@fluidframework/shared-summary-block": "workspace:~"
	},
	"devDependencies": {
		"@arethetypeswrong/cli": "^0.13.3",
		"@fluid-tools/build-cli": "^0.34.0",
		"@fluidframework/build-common": "^2.0.3",
		"@fluidframework/build-tools": "^0.34.0",
		"@fluidframework/eslint-config-fluid": "^4.0.0",
		"@microsoft/api-extractor": "^7.39.1",
		"@types/node": "^18.19.0",
<<<<<<< HEAD
		"copyfiles": "^2.4.1",
		"eslint": "~8.50.0",
=======
		"eslint": "~8.55.0",
>>>>>>> d237be1c
		"prettier": "~3.0.3",
		"rimraf": "^4.4.0",
		"typescript": "~5.1.6"
	},
	"fluidBuild": {
		"tasks": {
			"build:docs": {
				"dependsOn": [
					"...",
					"api-extractor:commonjs",
					"api-extractor:esnext"
				],
				"script": false
			}
		}
	},
	"typeValidation": {
		"disabled": true,
		"broken": {}
	}
}<|MERGE_RESOLUTION|>--- conflicted
+++ resolved
@@ -81,12 +81,8 @@
 		"@fluidframework/eslint-config-fluid": "^4.0.0",
 		"@microsoft/api-extractor": "^7.39.1",
 		"@types/node": "^18.19.0",
-<<<<<<< HEAD
 		"copyfiles": "^2.4.1",
-		"eslint": "~8.50.0",
-=======
 		"eslint": "~8.55.0",
->>>>>>> d237be1c
 		"prettier": "~3.0.3",
 		"rimraf": "^4.4.0",
 		"typescript": "~5.1.6"
