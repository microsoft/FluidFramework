{
  "name": "@fluid-experimental/last-edited",
  "version": "2.0.0-internal.2.3.0",
  "description": "Tracks the last edited information in the Container.",
  "homepage": "https://fluidframework.com",
  "repository": {
    "type": "git",
    "url": "https://github.com/microsoft/FluidFramework.git",
    "directory": "experimental/framework/last-edited"
  },
  "license": "MIT",
  "author": "Microsoft and contributors",
  "sideEffects": false,
  "main": "dist/index.js",
  "module": "lib/index.js",
  "types": "dist/index.d.ts",
  "scripts": {
    "build": "npm run build:genver && concurrently npm:build:compile npm:lint && npm run build:docs",
    "build:compile": "concurrently npm:tsc npm:build:esnext",
    "build:compile:min": "npm run build:compile",
    "build:docs": "api-extractor run --local --typescript-compiler-folder ../../../node_modules/typescript && copyfiles -u 1 ./_api-extractor-temp/doc-models/* ../../../_api-extractor-temp/",
    "build:esnext": "tsc --project ./tsconfig.esnext.json",
    "build:full": "npm run build",
    "build:full:compile": "npm run build:compile",
    "build:genver": "gen-version",
    "ci:build:docs": "api-extractor run --typescript-compiler-folder ../../../node_modules/typescript && copyfiles -u 1 ./_api-extractor-temp/* ../../../_api-extractor-temp/",
    "clean": "rimraf dist lib *.tsbuildinfo *.build.log",
    "eslint": "eslint --format stylish src",
    "eslint:fix": "eslint --format stylish src --fix --fix-type problem,suggestion,layout",
    "format": "npm run prettier:fix",
    "lint": "npm run eslint",
    "lint:fix": "npm run eslint:fix",
    "prettier": "prettier --check . --ignore-path ../../../.prettierignore",
    "prettier:fix": "prettier --write . --ignore-path ../../../.prettierignore",
    "tsc": "tsc"
  },
  "nyc": {
    "all": true,
    "cache-dir": "nyc/.cache",
    "exclude": [
      "src/test/**/*.ts",
      "dist/test/**/*.js"
    ],
    "exclude-after-remap": false,
    "include": [
      "src/**/*.ts",
      "dist/**/*.js"
    ],
    "report-dir": "nyc/report",
    "reporter": [
      "cobertura",
      "html",
      "text"
    ],
    "temp-directory": "nyc/.nyc_output"
  },
  "dependencies": {
    "@fluidframework/aqueduct": ">=2.0.0-internal.2.3.0 <2.0.0-internal.3.0.0",
    "@fluidframework/common-definitions": "^0.20.1",
    "@fluidframework/container-runtime": ">=2.0.0-internal.2.3.0 <2.0.0-internal.3.0.0",
    "@fluidframework/container-runtime-definitions": ">=2.0.0-internal.2.3.0 <2.0.0-internal.3.0.0",
    "@fluidframework/core-interfaces": ">=2.0.0-internal.2.3.0 <2.0.0-internal.3.0.0",
    "@fluidframework/protocol-definitions": "^1.1.0",
    "@fluidframework/runtime-utils": ">=2.0.0-internal.2.3.0 <2.0.0-internal.3.0.0",
    "@fluidframework/shared-summary-block": ">=2.0.0-internal.2.3.0 <2.0.0-internal.3.0.0"
  },
  "devDependencies": {
<<<<<<< HEAD
    "@fluid-tools/build-cli": "^0.7.0-113022",
=======
    "@fluid-tools/build-cli": "^0.7.0",
>>>>>>> d634d85b
    "@fluidframework/build-common": "^1.1.0",
    "@fluidframework/eslint-config-fluid": "^2.0.0",
    "@fluidframework/mocha-test-setup": ">=2.0.0-internal.2.3.0 <2.0.0-internal.3.0.0",
    "@microsoft/api-extractor": "^7.22.2",
    "@rushstack/eslint-config": "^2.5.1",
    "@types/mocha": "^9.1.1",
    "@types/node": "^14.18.36",
    "concurrently": "^6.2.0",
    "copyfiles": "^2.4.1",
    "eslint": "~8.6.0",
    "mocha": "^10.0.0",
    "nyc": "^15.0.0",
    "prettier": "~2.6.2",
    "rimraf": "^2.6.2",
    "typescript": "~4.5.5"
  },
  "typeValidation": {
    "disabled": true,
    "version": "2.0.0-internal.2.1.0",
    "broken": {}
  }
}<|MERGE_RESOLUTION|>--- conflicted
+++ resolved
@@ -65,11 +65,7 @@
     "@fluidframework/shared-summary-block": ">=2.0.0-internal.2.3.0 <2.0.0-internal.3.0.0"
   },
   "devDependencies": {
-<<<<<<< HEAD
-    "@fluid-tools/build-cli": "^0.7.0-113022",
-=======
     "@fluid-tools/build-cli": "^0.7.0",
->>>>>>> d634d85b
     "@fluidframework/build-common": "^1.1.0",
     "@fluidframework/eslint-config-fluid": "^2.0.0",
     "@fluidframework/mocha-test-setup": ">=2.0.0-internal.2.3.0 <2.0.0-internal.3.0.0",
