{
  "name": "@fluid-experimental/last-edited",
<<<<<<< HEAD
  "version": "0.59.4000",
=======
  "version": "0.60.1000",
>>>>>>> 3c923a5a
  "description": "Tracks the last edited information in the Container.",
  "homepage": "https://fluidframework.com",
  "repository": {
    "type": "git",
    "url": "https://github.com/microsoft/FluidFramework.git",
    "directory": "experimental/framework/last-edited"
  },
  "license": "MIT",
  "author": "Microsoft and contributors",
  "sideEffects": false,
  "main": "dist/index.js",
  "module": "lib/index.js",
  "types": "dist/index.d.ts",
  "scripts": {
    "build": "npm run build:genver && concurrently npm:build:compile npm:lint && npm run build:docs",
    "build:compile": "concurrently npm:tsc npm:build:esnext",
    "build:compile:min": "npm run build:compile",
    "build:docs": "api-extractor run --local --typescript-compiler-folder ../../../node_modules/typescript && copyfiles -u 1 ./_api-extractor-temp/doc-models/* ../../../_api-extractor-temp/",
    "build:esnext": "tsc --project ./tsconfig.esnext.json",
    "build:full": "npm run build",
    "build:full:compile": "npm run build:compile",
    "build:genver": "gen-version",
    "ci:build:docs": "api-extractor run --typescript-compiler-folder ../../../node_modules/typescript && copyfiles -u 1 ./_api-extractor-temp/* ../../../_api-extractor-temp/",
    "clean": "rimraf dist lib *.tsbuildinfo *.build.log",
    "eslint": "eslint --format stylish src",
    "eslint:fix": "eslint --format stylish src --fix --fix-type problem,suggestion,layout",
    "lint": "npm run eslint",
    "lint:fix": "npm run eslint:fix",
    "tsc": "tsc",
    "tsfmt": "tsfmt --verify",
    "tsfmt:fix": "tsfmt --replace"
  },
  "nyc": {
    "all": true,
    "cache-dir": "nyc/.cache",
    "exclude": [
      "src/test/**/*.ts",
      "dist/test/**/*.js"
    ],
    "exclude-after-remap": false,
    "include": [
      "src/**/*.ts",
      "dist/**/*.js"
    ],
    "report-dir": "nyc/report",
    "reporter": [
      "cobertura",
      "html",
      "text"
    ],
    "temp-directory": "nyc/.nyc_output"
  },
  "dependencies": {
<<<<<<< HEAD
    "@fluidframework/aqueduct": "^0.59.4000",
    "@fluidframework/common-definitions": "^0.20.1",
    "@fluidframework/container-runtime": "^0.59.4000",
    "@fluidframework/container-runtime-definitions": "^0.59.4000",
    "@fluidframework/core-interfaces": "^0.43.1000",
    "@fluidframework/protocol-definitions": "^0.1028.1000",
    "@fluidframework/runtime-utils": "^0.59.4000",
    "@fluidframework/shared-summary-block": "^0.59.4000"
=======
    "@fluidframework/aqueduct": "^0.60.1000",
    "@fluidframework/common-definitions": "^0.20.1",
    "@fluidframework/container-runtime": "^0.60.1000",
    "@fluidframework/container-runtime-definitions": "^0.60.1000",
    "@fluidframework/core-interfaces": "^0.43.1000",
    "@fluidframework/protocol-definitions": "^0.1028.1000",
    "@fluidframework/runtime-utils": "^0.60.1000",
    "@fluidframework/shared-summary-block": "^0.60.1000"
>>>>>>> 3c923a5a
  },
  "devDependencies": {
    "@fluidframework/build-common": "^0.23.0",
    "@fluidframework/eslint-config-fluid": "^0.28.2000-0",
<<<<<<< HEAD
    "@fluidframework/mocha-test-setup": "^0.59.4000",
=======
    "@fluidframework/mocha-test-setup": "^0.60.1000",
>>>>>>> 3c923a5a
    "@microsoft/api-extractor": "^7.22.2",
    "@rushstack/eslint-config": "^2.5.1",
    "@types/mocha": "^9.1.1",
    "@types/node": "^14.18.0",
    "@typescript-eslint/eslint-plugin": "~5.9.0",
    "@typescript-eslint/parser": "~5.9.0",
    "concurrently": "^6.2.0",
    "copyfiles": "^2.1.0",
    "eslint": "~8.6.0",
    "eslint-plugin-editorconfig": "~3.2.0",
    "eslint-plugin-eslint-comments": "~3.2.0",
    "eslint-plugin-import": "~2.25.4",
    "eslint-plugin-jest": "~26.1.3",
    "eslint-plugin-mocha": "~10.0.3",
    "eslint-plugin-promise": "~6.0.0",
    "eslint-plugin-react": "~7.28.0",
    "eslint-plugin-tsdoc": "~0.2.14",
    "eslint-plugin-unicorn": "~40.0.0",
    "mocha": "^10.0.0",
    "nyc": "^15.0.0",
    "rimraf": "^2.6.2",
    "typescript": "~4.5.5",
    "typescript-formatter": "7.1.0"
  }
}<|MERGE_RESOLUTION|>--- conflicted
+++ resolved
@@ -1,10 +1,6 @@
 {
   "name": "@fluid-experimental/last-edited",
-<<<<<<< HEAD
-  "version": "0.59.4000",
-=======
   "version": "0.60.1000",
->>>>>>> 3c923a5a
   "description": "Tracks the last edited information in the Container.",
   "homepage": "https://fluidframework.com",
   "repository": {
@@ -58,16 +54,6 @@
     "temp-directory": "nyc/.nyc_output"
   },
   "dependencies": {
-<<<<<<< HEAD
-    "@fluidframework/aqueduct": "^0.59.4000",
-    "@fluidframework/common-definitions": "^0.20.1",
-    "@fluidframework/container-runtime": "^0.59.4000",
-    "@fluidframework/container-runtime-definitions": "^0.59.4000",
-    "@fluidframework/core-interfaces": "^0.43.1000",
-    "@fluidframework/protocol-definitions": "^0.1028.1000",
-    "@fluidframework/runtime-utils": "^0.59.4000",
-    "@fluidframework/shared-summary-block": "^0.59.4000"
-=======
     "@fluidframework/aqueduct": "^0.60.1000",
     "@fluidframework/common-definitions": "^0.20.1",
     "@fluidframework/container-runtime": "^0.60.1000",
@@ -76,16 +62,11 @@
     "@fluidframework/protocol-definitions": "^0.1028.1000",
     "@fluidframework/runtime-utils": "^0.60.1000",
     "@fluidframework/shared-summary-block": "^0.60.1000"
->>>>>>> 3c923a5a
   },
   "devDependencies": {
     "@fluidframework/build-common": "^0.23.0",
     "@fluidframework/eslint-config-fluid": "^0.28.2000-0",
-<<<<<<< HEAD
-    "@fluidframework/mocha-test-setup": "^0.59.4000",
-=======
     "@fluidframework/mocha-test-setup": "^0.60.1000",
->>>>>>> 3c923a5a
     "@microsoft/api-extractor": "^7.22.2",
     "@rushstack/eslint-config": "^2.5.1",
     "@types/mocha": "^9.1.1",
