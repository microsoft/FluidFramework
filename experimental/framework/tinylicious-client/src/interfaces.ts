/*!
 * Copyright (c) Microsoft Corporation and contributors. All rights reserved.
 * Licensed under the MIT License.
 */

<<<<<<< HEAD
import { ILastEditedResult, IMember, IServiceAudience } from "@fluid-experimental/fluid-static";
=======
import { ITelemetryBaseLogger } from "@fluidframework/common-definitions";
>>>>>>> c3b820c8

export interface TinyliciousContainerConfig {
    id: string;
    logger?: ITelemetryBaseLogger;
}

export interface TinyliciousConnectionConfig {
    port?: number;
}

/**
 * TinyliciousContainerServices is returned by the TinyliciousClient alongside a FluidContainer.
 * It holds the functionality specifically tied to the ODSP service, and how the data stored in
 * the FluidContainer is persisted in the backend and consumed by users. Any functionality regarding
 * how the data is handled within the FluidContainer itself, i.e. which data objects or DDSes to use,
 * will not be included here but rather on the FluidContainer class itself.
 */
export interface TinyliciousContainerServices {
    /**
     * Provides an object that can be used to get the users that are present in this Fluid session and
     * listeners for when the roster has any changes from users joining/leaving the session
     */
    audience: ITinyliciousAudience;
}

/**
 * Since Tinylicious provides user names for all of its members, we extend the IMember interface to include
 * this service-specific value. It will be returned for all audience members connected to Tinylicious.
 */
export interface TinyliciousMember extends IMember {
    userName: string;
}

export type ITinyliciousAudience = IServiceAudience<TinyliciousMember>;

export type TinyliciousLastEditedResult = ILastEditedResult<TinyliciousMember>;<|MERGE_RESOLUTION|>--- conflicted
+++ resolved
@@ -3,11 +3,8 @@
  * Licensed under the MIT License.
  */
 
-<<<<<<< HEAD
 import { ILastEditedResult, IMember, IServiceAudience } from "@fluid-experimental/fluid-static";
-=======
 import { ITelemetryBaseLogger } from "@fluidframework/common-definitions";
->>>>>>> c3b820c8
 
 export interface TinyliciousContainerConfig {
     id: string;
