/*!
 * Copyright (c) Microsoft Corporation and contributors. All rights reserved.
 * Licensed under the MIT License.
 */

import { Container, Loader } from "@fluidframework/container-loader";
import {
    ContainerSchema,
    DOProviderContainerRuntimeFactory,
    FluidContainer,
    RootDataObject,
} from "@fluid-experimental/fluid-static";
import {
    IDocumentServiceFactory,
    IUrlResolver,
} from "@fluidframework/driver-definitions";
import { RouterliciousDocumentServiceFactory } from "@fluidframework/routerlicious-driver";
import { requestFluidObject } from "@fluidframework/runtime-utils";
import {
    InsecureTinyliciousTokenProvider,
    InsecureTinyliciousUrlResolver,
} from "@fluidframework/tinylicious-driver";
import { IRuntimeFactory } from "@fluidframework/container-definitions";
import {
    TinyliciousConnectionConfig,
    TinyliciousContainerConfig,
    TinyliciousContainerServices,
    TinyliciousContainerAndServices,
} from "./interfaces";
import { TinyliciousAudience } from "./TinyliciousAudience";

/**
 * TinyliciousClient provides the ability to have a Fluid object backed by a Tinylicious service
 */
export class TinyliciousClient {
    public readonly documentServiceFactory: IDocumentServiceFactory;
    public readonly urlResolver: IUrlResolver;

    constructor(serviceConnectionConfig?: TinyliciousConnectionConfig) {
        const tokenProvider = new InsecureTinyliciousTokenProvider();
        this.urlResolver = new InsecureTinyliciousUrlResolver(
            serviceConnectionConfig?.port,
            serviceConnectionConfig?.domain,
        );
        this.documentServiceFactory = new RouterliciousDocumentServiceFactory(
            tokenProvider,
        );
    }

    public async createContainer(
        serviceContainerConfig: TinyliciousContainerConfig,
        containerSchema: ContainerSchema,
    ): Promise<TinyliciousContainerAndServices> {
        const runtimeFactory = new DOProviderContainerRuntimeFactory(
            containerSchema,
        );
        const container = await this.getContainerCore(
            serviceContainerConfig,
            runtimeFactory,
            true,
        );
        return this.getFluidContainerAndServices(container);
    }

    public async getContainer(
        serviceContainerConfig: TinyliciousContainerConfig,
        containerSchema: ContainerSchema,
    ): Promise<TinyliciousContainerAndServices> {
        const runtimeFactory = new DOProviderContainerRuntimeFactory(
            containerSchema,
        );
        const container = await this.getContainerCore(
            serviceContainerConfig,
            runtimeFactory,
            false,
        );
        return this.getFluidContainerAndServices(container);
    }

    private async getFluidContainerAndServices(
        container: Container,
    ): Promise<TinyliciousContainerAndServices>  {
        const rootDataObject = await requestFluidObject<RootDataObject>(container, "/");
        const fluidContainer: FluidContainer = new FluidContainer(container, rootDataObject);
        const containerServices: TinyliciousContainerServices = this.getContainerServices(container);
        const tinyliciousContainerServices: TinyliciousContainerAndServices = { fluidContainer, containerServices };
        return tinyliciousContainerServices;
    }

    private getContainerServices(
        container: Container,
    ): TinyliciousContainerServices {
        return {
            audience: new TinyliciousAudience(container),
        };
    }

    private async getContainerCore(
        tinyliciousContainerConfig: TinyliciousContainerConfig,
        containerRuntimeFactory: IRuntimeFactory,
        createNew: boolean,
    ): Promise<Container> {
        const module = { fluidExport: containerRuntimeFactory };
        const codeLoader = { load: async () => module };

        const loader = new Loader({
            urlResolver: this.urlResolver,
            documentServiceFactory: this.documentServiceFactory,
            codeLoader,
            logger: tinyliciousContainerConfig.logger,
        });

        let container: Container;

        if (createNew) {
            // We're not actually using the code proposal (our code loader always loads the same module
            // regardless of the proposal), but the Container will only give us a NullRuntime if there's
            // no proposal.  So we'll use a fake proposal.
            container = await loader.createDetachedContainer({
                package: "no-dynamic-package",
                config: {},
            });
            await container.attach({ url: tinyliciousContainerConfig.id });
        } else {
            // Request must be appropriate and parseable by resolver.
            container = await loader.resolve({ url: tinyliciousContainerConfig.id });
            // If we didn't create the container properly, then it won't function correctly.  So we'll throw if we got a
            // new container here, where we expect this to be loading an existing container.
            if (container.existing !== true) {
                throw new Error("Attempted to load a non-existing container");
            }
        }
        return container;
    }
<<<<<<< HEAD
}

/**
 * TinyliciousClient static class with singular global instance that lets the developer define
 * all Container interactions with the Tinylicious service
 */
// eslint-disable-next-line @typescript-eslint/no-extraneous-class
export class TinyliciousClient {
    protected static globalInstance: TinyliciousClientInstance | undefined;

    static init(serviceConnectionConfig?: TinyliciousConnectionConfig) {
        if (TinyliciousClient.globalInstance) {
            console.log(
                `TinyliciousClient has already been initialized. Using existing instance of
                TinyliciousClient instead.`,
            );
            return;
        }
        TinyliciousClient.globalInstance = new TinyliciousClientInstance(
            serviceConnectionConfig,
        );
    }

    static async createContainer(
        serviceConfig: TinyliciousContainerConfig,
        objectConfig: ContainerSchema,
    ): Promise<TinyliciousContainerAndServices> {
        if (!TinyliciousClient.globalInstance) {
            throw new Error(
                "TinyliciousClient has not been properly initialized before attempting to create a container",
            );
        }
        return TinyliciousClient.globalInstance.createContainer(
            serviceConfig,
            objectConfig,
        );
    }

    static async getContainer(
        serviceConfig: TinyliciousContainerConfig,
        objectConfig: ContainerSchema,
    ): Promise<TinyliciousContainerAndServices> {
        if (!TinyliciousClient.globalInstance) {
            throw new Error(
                "TinyliciousClient has not been properly initialized before attempting to get a container",
            );
        }
        return TinyliciousClient.globalInstance.getContainer(
            serviceConfig,
            objectConfig,
        );
    }
=======
>>>>>>> 7da66621
}<|MERGE_RESOLUTION|>--- conflicted
+++ resolved
@@ -132,59 +132,4 @@
         }
         return container;
     }
-<<<<<<< HEAD
-}
-
-/**
- * TinyliciousClient static class with singular global instance that lets the developer define
- * all Container interactions with the Tinylicious service
- */
-// eslint-disable-next-line @typescript-eslint/no-extraneous-class
-export class TinyliciousClient {
-    protected static globalInstance: TinyliciousClientInstance | undefined;
-
-    static init(serviceConnectionConfig?: TinyliciousConnectionConfig) {
-        if (TinyliciousClient.globalInstance) {
-            console.log(
-                `TinyliciousClient has already been initialized. Using existing instance of
-                TinyliciousClient instead.`,
-            );
-            return;
-        }
-        TinyliciousClient.globalInstance = new TinyliciousClientInstance(
-            serviceConnectionConfig,
-        );
-    }
-
-    static async createContainer(
-        serviceConfig: TinyliciousContainerConfig,
-        objectConfig: ContainerSchema,
-    ): Promise<TinyliciousContainerAndServices> {
-        if (!TinyliciousClient.globalInstance) {
-            throw new Error(
-                "TinyliciousClient has not been properly initialized before attempting to create a container",
-            );
-        }
-        return TinyliciousClient.globalInstance.createContainer(
-            serviceConfig,
-            objectConfig,
-        );
-    }
-
-    static async getContainer(
-        serviceConfig: TinyliciousContainerConfig,
-        objectConfig: ContainerSchema,
-    ): Promise<TinyliciousContainerAndServices> {
-        if (!TinyliciousClient.globalInstance) {
-            throw new Error(
-                "TinyliciousClient has not been properly initialized before attempting to get a container",
-            );
-        }
-        return TinyliciousClient.globalInstance.getContainer(
-            serviceConfig,
-            objectConfig,
-        );
-    }
-=======
->>>>>>> 7da66621
 }