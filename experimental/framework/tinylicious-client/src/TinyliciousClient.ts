/*!
 * Copyright (c) Microsoft Corporation and contributors. All rights reserved.
 * Licensed under the MIT License.
 */

import { Container, Loader } from "@fluidframework/container-loader";
import {
    ContainerSchema,
    DOProviderContainerRuntimeFactory,
    FluidContainer,
    RootDataObject,
} from "@fluid-experimental/fluid-framework";
import {
    IDocumentServiceFactory,
    IUrlResolver,
} from "@fluidframework/driver-definitions";
import { RouterliciousDocumentServiceFactory } from "@fluidframework/routerlicious-driver";
import { requestFluidObject } from "@fluidframework/runtime-utils";
import {
    InsecureTinyliciousTokenProvider,
    InsecureTinyliciousUrlResolver,
} from "@fluidframework/tinylicious-driver";
import { IRuntimeFactory } from "@fluidframework/container-definitions";
import {
    TinyliciousConnectionConfig,
    TinyliciousContainerConfig,
    TinyliciousContainerServices,
    TinyliciousResources,
} from "./interfaces";
import { TinyliciousAudience } from "./TinyliciousAudience";

/**
 * TinyliciousClient provides the ability to have a Fluid object backed by a Tinylicious service
 */
export class TinyliciousClient {
    public readonly documentServiceFactory: IDocumentServiceFactory;
    public readonly urlResolver: IUrlResolver;

    constructor(serviceConnectionConfig?: TinyliciousConnectionConfig) {
        const tokenProvider = new InsecureTinyliciousTokenProvider();
        this.urlResolver = new InsecureTinyliciousUrlResolver(
            serviceConnectionConfig?.port,
            serviceConnectionConfig?.domain,
        );
        this.documentServiceFactory = new RouterliciousDocumentServiceFactory(
            tokenProvider,
        );
    }

    public async createContainer(
        serviceContainerConfig: TinyliciousContainerConfig,
        containerSchema: ContainerSchema,
    ): Promise<TinyliciousResources> {
        const runtimeFactory = new DOProviderContainerRuntimeFactory(
            containerSchema,
        );
        const container = await this.getContainerCore(
            serviceContainerConfig,
            runtimeFactory,
            true,
        );
        return this.getFluidContainerAndServices(container);
    }

    public async getContainer(
        serviceContainerConfig: TinyliciousContainerConfig,
        containerSchema: ContainerSchema,
    ): Promise<TinyliciousResources> {
        const runtimeFactory = new DOProviderContainerRuntimeFactory(
            containerSchema,
        );
        const container = await this.getContainerCore(
            serviceContainerConfig,
            runtimeFactory,
            false,
        );
        return this.getFluidContainerAndServices(container);
    }

    private async getFluidContainerAndServices(
        container: Container,
    ): Promise<TinyliciousResources>  {
        const rootDataObject = await requestFluidObject<RootDataObject>(container, "/");
        const fluidContainer: FluidContainer = new FluidContainer(container, rootDataObject);
        const containerServices: TinyliciousContainerServices = this.getContainerServices(container);
        const tinyliciousResources: TinyliciousResources = { fluidContainer, containerServices };
        return tinyliciousResources;
    }

    private getContainerServices(
        container: Container,
    ): TinyliciousContainerServices {
        return {
            audience: new TinyliciousAudience(container),
        };
    }

    private async getContainerCore(
        tinyliciousContainerConfig: TinyliciousContainerConfig,
        containerRuntimeFactory: IRuntimeFactory,
        createNew: boolean,
    ): Promise<Container> {
        const module = { fluidExport: containerRuntimeFactory };
        const codeLoader = { load: async () => module };

        const loader = new Loader({
            urlResolver: this.urlResolver,
            documentServiceFactory: this.documentServiceFactory,
            codeLoader,
            logger: tinyliciousContainerConfig.logger,
        });

        let container: Container;

        if (createNew) {
            // We're not actually using the code proposal (our code loader always loads the same module
            // regardless of the proposal), but the Container will only give us a NullRuntime if there's
            // no proposal.  So we'll use a fake proposal.
            container = await loader.createDetachedContainer({
                package: "no-dynamic-package",
                config: {},
            });
            await container.attach({ url: tinyliciousContainerConfig.id });
        } else {
            // Request must be appropriate and parseable by resolver.
            container = await loader.resolve({ url: tinyliciousContainerConfig.id });
<<<<<<< HEAD
            // If we didn't create the container properly, then it won't function correctly.  So we'll throw if we got a
            // new container here, where we expect this to be loading an existing container.
            if (container.existing !== true) {
                throw new Error("Attempted to load a non-existing container");
            }
=======
>>>>>>> c81037c0
        }
        return container;
    }
}<|MERGE_RESOLUTION|>--- conflicted
+++ resolved
@@ -124,14 +124,6 @@
         } else {
             // Request must be appropriate and parseable by resolver.
             container = await loader.resolve({ url: tinyliciousContainerConfig.id });
-<<<<<<< HEAD
-            // If we didn't create the container properly, then it won't function correctly.  So we'll throw if we got a
-            // new container here, where we expect this to be loading an existing container.
-            if (container.existing !== true) {
-                throw new Error("Attempted to load a non-existing container");
-            }
-=======
->>>>>>> c81037c0
         }
         return container;
     }
