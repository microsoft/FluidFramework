/*!
 * Copyright (c) Microsoft Corporation and contributors. All rights reserved.
 * Licensed under the MIT License.
 */

import { strict as assert } from "assert";
import { v4 as uuid } from "uuid";
import { DiceRoller } from "@fluid-example/diceroller";
import { SharedMap, SharedDirectory } from "@fluid-experimental/fluid-framework";
import { ContainerSchema } from "@fluid-experimental/fluid-static";
import {
    TinyliciousConnectionConfig,
    TinyliciousContainerConfig,
} from "..";
import { ResettableTinyliciousClient } from "./ResettableTinyliciousClient";

<<<<<<< HEAD
describe("TinyliciousClient", () => {
    let tinyliciousClient: TinyliciousClient;
=======
describe("TinyliciousClient pre-initialization", () => {
    let documentId: string;
    beforeEach(() => {
        documentId = uuid();
    });

    /**
     * Scenario: test if TinyliciousClient can get a container without being initialized.
     *
     * Expected behavior: an error should be thrown when trying to get a container
     * without initializing TinyliciousClient.
     */
    it("cannot get a container without initializing", async () => {
        const containerConfig: TinyliciousContainerConfig = { id: documentId };
        const schema: ContainerSchema = {
            name: documentId,
            initialObjects: {
                map1: SharedMap,
            },
        };
        const containerAndServices = ResettableTinyliciousClient.getContainer(containerConfig, schema);
        const errorFn = (error) => {
            assert.notStrictEqual(error.message, undefined, "TinyliciousClient error is undefined");
            return true;
        };

        await assert.rejects(
            containerAndServices,
            errorFn,
            "TinyliciousClient can get a container without initialization",
        );
    });

    /**
     * Scenario: test if TinyliciousClient can create a container without being initialized.
     *
     * Expected behavior: an error should be thrown when trying to create a container
     * without initializing TinyliciousClient.
     */
    it("cannot create a container without initializing", async () => {
        const containerConfig: TinyliciousContainerConfig = { id: documentId };
        const schema: ContainerSchema = {
            name: documentId,
            initialObjects: {
                map1: SharedMap,
            },
        };
        const containerAndServices = ResettableTinyliciousClient.createContainer(containerConfig, schema);
        const errorFn = (error) => {
            assert.notStrictEqual(error.message, undefined, "TinyliciousClient error is undefined");
            return true;
        };

        await assert.rejects(
            containerAndServices,
            errorFn,
            "TinyliciousClient can create a container without initialization",
        );
    });
});

describe("TinyliciousClient post-initialization", () => {
    before(() => {
        ResettableTinyliciousClient.init();
    });

>>>>>>> 503aacb1
    let documentId: string;
    beforeEach(() => {
        documentId = uuid();
        tinyliciousClient = new TinyliciousClient();
    });

    /**
     * Scenario: test if TinyliciousClient can be instantiated without a port
     * number specified.
     *
     * Expected behavior: an error should not be thrown nor should a rejected promise
     * be returned.
     */
    it("can create instance without specifying port number", async () => {
        const containerConfig: TinyliciousContainerConfig = { id: documentId };
        const schema: ContainerSchema = {
            name: documentId,
            initialObjects: {
                map1: SharedMap,
            },
        };
        const containerAndServices = tinyliciousClient.createContainer(containerConfig, schema);

        await assert.doesNotReject(
            containerAndServices,
            "container cannot be created without specifying port number",
        );
    });

    /**
<<<<<<< HEAD
     * Scenario: test if TinyliciousClient can be instantiated with a port number specified.
=======
     * Scenario: test if TinyliciousClient can get a non-exiting container.
     *
     * Expected behavior: an error should be thrown when trying to get a non-exisitent container.
     */
    it("cannot load improperly created container (cannot load a non-existent container)", async () => {
        const containerConfig: TinyliciousContainerConfig = { id: documentId };
        const schema: ContainerSchema = {
            name: documentId,
            initialObjects: {
                map1: SharedMap,
            },
        };
        const containerAndServices = ResettableTinyliciousClient.getContainer(containerConfig, schema);
        const errorFn = (error) => {
            assert.notStrictEqual(error.message, undefined, "TinyliciousClient error is undefined");
            return true;
        };

        await assert.rejects(
            containerAndServices,
            errorFn,
            "TinyliciousClient can load a non-existent container",
        );
    });

    /**
     * Scenario: test if TinyliciousClient can be initialized with a port number specified.
>>>>>>> 503aacb1
     *
     * Expected behavior: an error should not be thrown nor should a rejected promise
     * be returned.
     */
<<<<<<< HEAD
     it("can create a container successfully with port number specification", async () => {
        const clientConfig: TinyliciousConnectionConfig = { port: 7070 };
        const clientWithPort = new TinyliciousClient(clientConfig);
=======
    it("can create a container successfully with port number specification", async () => {
        ResettableTinyliciousClient.resetInstance();
        const clientConfig: TinyliciousConnectionConfig = { port: 7070 };
        ResettableTinyliciousClient.init(clientConfig);
        const containerConfig: TinyliciousContainerConfig = { id: documentId };
        const schema: ContainerSchema = {
            name: documentId,
            initialObjects: {
                map1: SharedMap,
            },
        };
        const containerAndServices = ResettableTinyliciousClient.createContainer(containerConfig, schema);

        await assert.doesNotReject(
            containerAndServices,
            () => {},
            "container cannot be created with port number",
        );
    });

    /**
     * Scenario: test when TinyliciousClient is initialized correctly, it can create
     * a container successfully.
     *
     * Expected behavior: an error should not be thrown nor should a rejected promise
     * be returned.
     */
    it("can create a container and services successfully", async () => {
        const containerConfig: TinyliciousContainerConfig = { id: documentId };
        const schema: ContainerSchema = {
            name: documentId,
            initialObjects: {
                map1: SharedMap,
            },
        };
        const containerAndServices = ResettableTinyliciousClient.createContainer(containerConfig, schema);

        await assert.doesNotReject(
            containerAndServices,
            () => {},
            "TinyliciousClient cannot create container and services successfully",
        );
    });

    /**
     * Scenario: Given the container already exists, test that TinyliciousClient can get the existing container
     * when provided with valid ContainerConfig and ContainerSchema.
     *
     * Expected behavior: containerCreate should have the identical SharedMap ID as containerGet.
     */
    it("can get a container successfully", async () => {
        const containerConfig: TinyliciousContainerConfig = { id: documentId };
        const schema: ContainerSchema = {
            name: documentId,
            initialObjects: {
                map1: SharedMap,
            },
        };
        const [containerCreate] = await ResettableTinyliciousClient.createContainer(containerConfig, schema);
        await new Promise<void>((resolve, reject) => {
            containerCreate.on("connected", () => {
                resolve();
            });
        });
        const [containerGet] = await ResettableTinyliciousClient.getContainer(containerConfig, schema);
        const map1Create = containerCreate.initialObjects.map1 as SharedMap;
        const map1Get = containerGet.initialObjects.map1 as SharedMap;
        assert.strictEqual(map1Get.id, map1Create.id, "Error getting a container");
    });

    /**
     * Scenario: test if an initialized TinyliciousClient can create container successfully when
     * it is already initialized.
     *
     * Expected behavior: TinyliciousClient should use the existing instance instead of creating
     * a new instance, then proceed to create a container.
     */
    it("can initialize an already initialized TinyliciousClient", async () => {
        ResettableTinyliciousClient.init();
>>>>>>> 503aacb1
        const containerConfig: TinyliciousContainerConfig = { id: documentId };
        const schema: ContainerSchema = {
            name: documentId,
            initialObjects: {
                map1: SharedMap,
            },
        };
<<<<<<< HEAD
        const containerAndServices = clientWithPort.createContainer(containerConfig, schema);

        await assert.doesNotReject(
            containerAndServices,
            "container cannot be created with port number",
        );
    });

    /**
     * Scenario: test if TinyliciousClient can get a non-exiting container.
     *
     * Expected behavior: an error should be thrown when trying to get a non-exisitent container.
     */
    it("cannot load improperly created container (cannot load a non-existent container)", async () => {
        const containerConfig: TinyliciousContainerConfig = { id: documentId };
        const schema: ContainerSchema = {
            name: documentId,
=======
        const [container] = await ResettableTinyliciousClient.createContainer(containerConfig, schema);
        await new Promise<void>((resolve, reject) => {
            container.on("connected", () => {
                resolve();
            });
        });
        assert.notStrictEqual(container, undefined, "container is connected");
    });

    /**
     * Scenario: test if the container can be created with an empty id in ContainerConfig
     * and an empty name in ContainerSchema.
     *
     * Expected behavior: TinyliciousClient should throw an error
     */
    it("cannot create container with empty id in containerConfig", async () => {
        const containerConfig: TinyliciousContainerConfig = { id: "" };
        const schema: ContainerSchema = {
            name: "",
>>>>>>> 503aacb1
            initialObjects: {
                map1: SharedMap,
            },
        };
<<<<<<< HEAD
        const containerAndServices = tinyliciousClient.getContainer(containerConfig, schema);
=======
        const containerAndServices = ResettableTinyliciousClient.createContainer(containerConfig, schema);
>>>>>>> 503aacb1
        const errorFn = (error) => {
            assert.notStrictEqual(error.message, undefined, "TinyliciousClient error is undefined");
            return true;
        };

        await assert.rejects(
            containerAndServices,
            errorFn,
<<<<<<< HEAD
            "TinyliciousClient can load a non-existent container",
        );
    });

    /**
     * Scenario: test when TinyliciousClient is instantiated correctly, it can create
     * a container successfully.
     *
     * Expected behavior: an error should not be thrown nor should a rejected promise
     * be returned.
     */
    it("can create a container and services successfully", async () => {
        const containerConfig: TinyliciousContainerConfig = { id: documentId };
        const schema: ContainerSchema = {
            name: documentId,
            initialObjects: {
                map1: SharedMap,
            },
        };
        const containerAndServices = tinyliciousClient.createContainer(containerConfig, schema);

        await assert.doesNotReject(
            containerAndServices,
            undefined,
            "TinyliciousClient cannot create container and services successfully",
        );
    });

    /**
     * Scenario: Given the container already exists, test that TinyliciousClient can get the existing container
     * when provided with valid ContainerConfig and ContainerSchema.
     *
     * Expected behavior: containerCreate should have the identical SharedMap ID as containerGet.
     */
    it("can get a container successfully", async () => {
        const containerConfig: TinyliciousContainerConfig = { id: documentId };
        const schema: ContainerSchema = {
            name: documentId,
            initialObjects: {
                map1: SharedMap,
            },
        };
        const [containerCreate] = await tinyliciousClient.createContainer(containerConfig, schema);
        await new Promise<void>((resolve, reject) => {
            containerCreate.on("connected", () => {
                resolve();
            });
        });
        const [containerGet] = await tinyliciousClient.getContainer(containerConfig, schema);
        const map1Create = containerCreate.initialObjects.map1 as SharedMap;
        const map1Get = containerGet.initialObjects.map1 as SharedMap;
        assert.strictEqual(map1Get.id, map1Create.id, "Error getting a container");
    });

    /**
     * Scenario: test if the container can be created with an empty id in ContainerConfig
     * and an empty name in ContainerSchema.
     *
     * Expected behavior: TinyliciousClient should throw an error
     */
    it("cannot create container with empty id in containerConfig", async () => {
        const containerConfig: TinyliciousContainerConfig = { id: "" };
        const schema: ContainerSchema = {
            name: "",
            initialObjects: {
                map1: SharedMap,
            },
        };
        const containerAndServices = tinyliciousClient.createContainer(containerConfig, schema);
        const errorFn = (error) => {
            assert.notStrictEqual(error.message, undefined, "TinyliciousClient error is undefined");
            return true;
        };

        await assert.rejects(
            containerAndServices,
            errorFn,
=======
>>>>>>> 503aacb1
            "TinyliciousClient can create container with empty ID",
        );
    });

    /**
     * Scenario: test if initialObjects passed into the container functions correctly.
     *
     * Expected behavior: initialObjects value loaded in two different containers should mirror
     * each other after value is changed.
     */
     it("can change initialObjects value", async () => {
        const containerConfig: TinyliciousContainerConfig = { id: documentId };
        const schema: ContainerSchema = {
            name: documentId,
            initialObjects: {
                map1: SharedMap,
            },
        };
<<<<<<< HEAD
        const [containerCreate] = await tinyliciousClient.createContainer(containerConfig, schema);
=======
        const [containerCreate] = await ResettableTinyliciousClient.createContainer(containerConfig, schema);
>>>>>>> 503aacb1
        await new Promise<void>((resolve, reject) => {
            containerCreate.on("connected", () => {
                resolve();
            });
        });

        const initialObjectsCreate = containerCreate.initialObjects;
        const map1Create = initialObjectsCreate.map1 as SharedMap;
        map1Create.set("new-key", "new-value");
        const valueCreate = await map1Create.get("new-key");

<<<<<<< HEAD
        const [containerGet] = await tinyliciousClient.getContainer(containerConfig, schema);
=======
        const [containerGet] = await ResettableTinyliciousClient.getContainer(containerConfig, schema);
>>>>>>> 503aacb1
        const map1Get = containerGet.initialObjects.map1 as SharedMap;
        const valueGet = await map1Get.get("new-key");
        assert.strictEqual(valueGet, valueCreate, "container can't connect with initial objects");
    });

    /**
     * Scenario: test if the optional schema parameter, dynamicObjectTypes (DDS),
     * can be added during runtime and be returned by the container.
     *
     * Expected behavior: added loadable object can be retrieved from the container. Loadable
     * object's id and containeronfig ID should be identical since it's now attached to
     * the container.
     */
    it("can create/add loadable objects (DDS) dynamically during runtime", async () => {
        const containerConfig: TinyliciousContainerConfig = { id: documentId };
        const schema: ContainerSchema = {
            name: documentId,
            initialObjects: {
                map1: SharedMap,
            },
            dynamicObjectTypes: [ SharedDirectory ],
        };
<<<<<<< HEAD
        const [container] = await tinyliciousClient.createContainer(containerConfig, schema);
=======
        const [container] = await ResettableTinyliciousClient.createContainer(containerConfig, schema);
>>>>>>> 503aacb1
        await new Promise<void>((resolve, reject) => {
            container.on("connected", () => {
                resolve();
            });
        });
        const map1 = container.initialObjects.map1 as SharedMap;
        const newPair = await container.create(SharedDirectory);
        map1.set("newpair-id", newPair.handle);
        const obj = await map1.get("newpair-id").get();
        assert.strictEqual(obj[Symbol.toStringTag], "SharedDirectory", "container added dynamic objects incorrectly");
    });

    /**
     * Scenario: test if the optional schema parameter, dynamicObjectTypes (custom data objects),
     * can be added during runtime and be returned by the container.
     *
     * Expected behavior: added loadable object can be retrieved from the container. Loadable
     * object's id and containeronfig ID should be identical since it's now attached to
     * the container.
     */
    it("can create/add loadable objects (custom data object) dynamically during runtime", async () => {
        const containerConfig: TinyliciousContainerConfig = { id: documentId };
        const schema: ContainerSchema = {
            name: documentId,
            initialObjects: {
                map1: SharedMap,
            },
            dynamicObjectTypes: [ DiceRoller ],
        };
<<<<<<< HEAD
        const [container] = await tinyliciousClient.createContainer(containerConfig, schema);
=======
        const [container] = await ResettableTinyliciousClient.createContainer(containerConfig, schema);
>>>>>>> 503aacb1
        await new Promise<void>((resolve, reject) => {
            container.on("connected", () => {
                resolve();
            });
        });
        const map1 = container.initialObjects.map1 as SharedMap;
        const newPair = await container.create(DiceRoller);
        map1.set("newpair-id", newPair.handle);
        const obj = await map1.get("newpair-id").get();
        assert.strictEqual(obj.runtime.documentId, documentId, "container added dynamic objects incorrectly");
    });
});<|MERGE_RESOLUTION|>--- conflicted
+++ resolved
@@ -9,82 +9,13 @@
 import { SharedMap, SharedDirectory } from "@fluid-experimental/fluid-framework";
 import { ContainerSchema } from "@fluid-experimental/fluid-static";
 import {
+    TinyliciousClient,
     TinyliciousConnectionConfig,
     TinyliciousContainerConfig,
 } from "..";
-import { ResettableTinyliciousClient } from "./ResettableTinyliciousClient";
-
-<<<<<<< HEAD
+
 describe("TinyliciousClient", () => {
     let tinyliciousClient: TinyliciousClient;
-=======
-describe("TinyliciousClient pre-initialization", () => {
-    let documentId: string;
-    beforeEach(() => {
-        documentId = uuid();
-    });
-
-    /**
-     * Scenario: test if TinyliciousClient can get a container without being initialized.
-     *
-     * Expected behavior: an error should be thrown when trying to get a container
-     * without initializing TinyliciousClient.
-     */
-    it("cannot get a container without initializing", async () => {
-        const containerConfig: TinyliciousContainerConfig = { id: documentId };
-        const schema: ContainerSchema = {
-            name: documentId,
-            initialObjects: {
-                map1: SharedMap,
-            },
-        };
-        const containerAndServices = ResettableTinyliciousClient.getContainer(containerConfig, schema);
-        const errorFn = (error) => {
-            assert.notStrictEqual(error.message, undefined, "TinyliciousClient error is undefined");
-            return true;
-        };
-
-        await assert.rejects(
-            containerAndServices,
-            errorFn,
-            "TinyliciousClient can get a container without initialization",
-        );
-    });
-
-    /**
-     * Scenario: test if TinyliciousClient can create a container without being initialized.
-     *
-     * Expected behavior: an error should be thrown when trying to create a container
-     * without initializing TinyliciousClient.
-     */
-    it("cannot create a container without initializing", async () => {
-        const containerConfig: TinyliciousContainerConfig = { id: documentId };
-        const schema: ContainerSchema = {
-            name: documentId,
-            initialObjects: {
-                map1: SharedMap,
-            },
-        };
-        const containerAndServices = ResettableTinyliciousClient.createContainer(containerConfig, schema);
-        const errorFn = (error) => {
-            assert.notStrictEqual(error.message, undefined, "TinyliciousClient error is undefined");
-            return true;
-        };
-
-        await assert.rejects(
-            containerAndServices,
-            errorFn,
-            "TinyliciousClient can create a container without initialization",
-        );
-    });
-});
-
-describe("TinyliciousClient post-initialization", () => {
-    before(() => {
-        ResettableTinyliciousClient.init();
-    });
-
->>>>>>> 503aacb1
     let documentId: string;
     beforeEach(() => {
         documentId = uuid();
@@ -115,9 +46,30 @@
     });
 
     /**
-<<<<<<< HEAD
      * Scenario: test if TinyliciousClient can be instantiated with a port number specified.
-=======
+     *
+     * Expected behavior: an error should not be thrown nor should a rejected promise
+     * be returned.
+     */
+     it("can create a container successfully with port number specification", async () => {
+        const clientConfig: TinyliciousConnectionConfig = { port: 7070 };
+        const clientWithPort = new TinyliciousClient(clientConfig);
+        const containerConfig: TinyliciousContainerConfig = { id: documentId };
+        const schema: ContainerSchema = {
+            name: documentId,
+            initialObjects: {
+                map1: SharedMap,
+            },
+        };
+        const containerAndServices = clientWithPort.createContainer(containerConfig, schema);
+
+        await assert.doesNotReject(
+            containerAndServices,
+            "container cannot be created with port number",
+        );
+    });
+
+    /**
      * Scenario: test if TinyliciousClient can get a non-exiting container.
      *
      * Expected behavior: an error should be thrown when trying to get a non-exisitent container.
@@ -130,7 +82,7 @@
                 map1: SharedMap,
             },
         };
-        const containerAndServices = ResettableTinyliciousClient.getContainer(containerConfig, schema);
+        const containerAndServices = tinyliciousClient.getContainer(containerConfig, schema);
         const errorFn = (error) => {
             assert.notStrictEqual(error.message, undefined, "TinyliciousClient error is undefined");
             return true;
@@ -144,185 +96,24 @@
     });
 
     /**
-     * Scenario: test if TinyliciousClient can be initialized with a port number specified.
->>>>>>> 503aacb1
+     * Scenario: test when TinyliciousClient is instantiated correctly, it can create
+     * a container successfully.
      *
      * Expected behavior: an error should not be thrown nor should a rejected promise
      * be returned.
      */
-<<<<<<< HEAD
-     it("can create a container successfully with port number specification", async () => {
-        const clientConfig: TinyliciousConnectionConfig = { port: 7070 };
-        const clientWithPort = new TinyliciousClient(clientConfig);
-=======
-    it("can create a container successfully with port number specification", async () => {
-        ResettableTinyliciousClient.resetInstance();
-        const clientConfig: TinyliciousConnectionConfig = { port: 7070 };
-        ResettableTinyliciousClient.init(clientConfig);
-        const containerConfig: TinyliciousContainerConfig = { id: documentId };
-        const schema: ContainerSchema = {
-            name: documentId,
-            initialObjects: {
-                map1: SharedMap,
-            },
-        };
-        const containerAndServices = ResettableTinyliciousClient.createContainer(containerConfig, schema);
+    it("can create a container and services successfully", async () => {
+        const containerConfig: TinyliciousContainerConfig = { id: documentId };
+        const schema: ContainerSchema = {
+            name: documentId,
+            initialObjects: {
+                map1: SharedMap,
+            },
+        };
+        const containerAndServices = tinyliciousClient.createContainer(containerConfig, schema);
 
         await assert.doesNotReject(
             containerAndServices,
-            () => {},
-            "container cannot be created with port number",
-        );
-    });
-
-    /**
-     * Scenario: test when TinyliciousClient is initialized correctly, it can create
-     * a container successfully.
-     *
-     * Expected behavior: an error should not be thrown nor should a rejected promise
-     * be returned.
-     */
-    it("can create a container and services successfully", async () => {
-        const containerConfig: TinyliciousContainerConfig = { id: documentId };
-        const schema: ContainerSchema = {
-            name: documentId,
-            initialObjects: {
-                map1: SharedMap,
-            },
-        };
-        const containerAndServices = ResettableTinyliciousClient.createContainer(containerConfig, schema);
-
-        await assert.doesNotReject(
-            containerAndServices,
-            () => {},
-            "TinyliciousClient cannot create container and services successfully",
-        );
-    });
-
-    /**
-     * Scenario: Given the container already exists, test that TinyliciousClient can get the existing container
-     * when provided with valid ContainerConfig and ContainerSchema.
-     *
-     * Expected behavior: containerCreate should have the identical SharedMap ID as containerGet.
-     */
-    it("can get a container successfully", async () => {
-        const containerConfig: TinyliciousContainerConfig = { id: documentId };
-        const schema: ContainerSchema = {
-            name: documentId,
-            initialObjects: {
-                map1: SharedMap,
-            },
-        };
-        const [containerCreate] = await ResettableTinyliciousClient.createContainer(containerConfig, schema);
-        await new Promise<void>((resolve, reject) => {
-            containerCreate.on("connected", () => {
-                resolve();
-            });
-        });
-        const [containerGet] = await ResettableTinyliciousClient.getContainer(containerConfig, schema);
-        const map1Create = containerCreate.initialObjects.map1 as SharedMap;
-        const map1Get = containerGet.initialObjects.map1 as SharedMap;
-        assert.strictEqual(map1Get.id, map1Create.id, "Error getting a container");
-    });
-
-    /**
-     * Scenario: test if an initialized TinyliciousClient can create container successfully when
-     * it is already initialized.
-     *
-     * Expected behavior: TinyliciousClient should use the existing instance instead of creating
-     * a new instance, then proceed to create a container.
-     */
-    it("can initialize an already initialized TinyliciousClient", async () => {
-        ResettableTinyliciousClient.init();
->>>>>>> 503aacb1
-        const containerConfig: TinyliciousContainerConfig = { id: documentId };
-        const schema: ContainerSchema = {
-            name: documentId,
-            initialObjects: {
-                map1: SharedMap,
-            },
-        };
-<<<<<<< HEAD
-        const containerAndServices = clientWithPort.createContainer(containerConfig, schema);
-
-        await assert.doesNotReject(
-            containerAndServices,
-            "container cannot be created with port number",
-        );
-    });
-
-    /**
-     * Scenario: test if TinyliciousClient can get a non-exiting container.
-     *
-     * Expected behavior: an error should be thrown when trying to get a non-exisitent container.
-     */
-    it("cannot load improperly created container (cannot load a non-existent container)", async () => {
-        const containerConfig: TinyliciousContainerConfig = { id: documentId };
-        const schema: ContainerSchema = {
-            name: documentId,
-=======
-        const [container] = await ResettableTinyliciousClient.createContainer(containerConfig, schema);
-        await new Promise<void>((resolve, reject) => {
-            container.on("connected", () => {
-                resolve();
-            });
-        });
-        assert.notStrictEqual(container, undefined, "container is connected");
-    });
-
-    /**
-     * Scenario: test if the container can be created with an empty id in ContainerConfig
-     * and an empty name in ContainerSchema.
-     *
-     * Expected behavior: TinyliciousClient should throw an error
-     */
-    it("cannot create container with empty id in containerConfig", async () => {
-        const containerConfig: TinyliciousContainerConfig = { id: "" };
-        const schema: ContainerSchema = {
-            name: "",
->>>>>>> 503aacb1
-            initialObjects: {
-                map1: SharedMap,
-            },
-        };
-<<<<<<< HEAD
-        const containerAndServices = tinyliciousClient.getContainer(containerConfig, schema);
-=======
-        const containerAndServices = ResettableTinyliciousClient.createContainer(containerConfig, schema);
->>>>>>> 503aacb1
-        const errorFn = (error) => {
-            assert.notStrictEqual(error.message, undefined, "TinyliciousClient error is undefined");
-            return true;
-        };
-
-        await assert.rejects(
-            containerAndServices,
-            errorFn,
-<<<<<<< HEAD
-            "TinyliciousClient can load a non-existent container",
-        );
-    });
-
-    /**
-     * Scenario: test when TinyliciousClient is instantiated correctly, it can create
-     * a container successfully.
-     *
-     * Expected behavior: an error should not be thrown nor should a rejected promise
-     * be returned.
-     */
-    it("can create a container and services successfully", async () => {
-        const containerConfig: TinyliciousContainerConfig = { id: documentId };
-        const schema: ContainerSchema = {
-            name: documentId,
-            initialObjects: {
-                map1: SharedMap,
-            },
-        };
-        const containerAndServices = tinyliciousClient.createContainer(containerConfig, schema);
-
-        await assert.doesNotReject(
-            containerAndServices,
-            undefined,
             "TinyliciousClient cannot create container and services successfully",
         );
     });
@@ -376,8 +167,6 @@
         await assert.rejects(
             containerAndServices,
             errorFn,
-=======
->>>>>>> 503aacb1
             "TinyliciousClient can create container with empty ID",
         );
     });
@@ -396,11 +185,7 @@
                 map1: SharedMap,
             },
         };
-<<<<<<< HEAD
         const [containerCreate] = await tinyliciousClient.createContainer(containerConfig, schema);
-=======
-        const [containerCreate] = await ResettableTinyliciousClient.createContainer(containerConfig, schema);
->>>>>>> 503aacb1
         await new Promise<void>((resolve, reject) => {
             containerCreate.on("connected", () => {
                 resolve();
@@ -412,11 +197,7 @@
         map1Create.set("new-key", "new-value");
         const valueCreate = await map1Create.get("new-key");
 
-<<<<<<< HEAD
         const [containerGet] = await tinyliciousClient.getContainer(containerConfig, schema);
-=======
-        const [containerGet] = await ResettableTinyliciousClient.getContainer(containerConfig, schema);
->>>>>>> 503aacb1
         const map1Get = containerGet.initialObjects.map1 as SharedMap;
         const valueGet = await map1Get.get("new-key");
         assert.strictEqual(valueGet, valueCreate, "container can't connect with initial objects");
@@ -439,11 +220,7 @@
             },
             dynamicObjectTypes: [ SharedDirectory ],
         };
-<<<<<<< HEAD
         const [container] = await tinyliciousClient.createContainer(containerConfig, schema);
-=======
-        const [container] = await ResettableTinyliciousClient.createContainer(containerConfig, schema);
->>>>>>> 503aacb1
         await new Promise<void>((resolve, reject) => {
             container.on("connected", () => {
                 resolve();
@@ -473,11 +250,7 @@
             },
             dynamicObjectTypes: [ DiceRoller ],
         };
-<<<<<<< HEAD
         const [container] = await tinyliciousClient.createContainer(containerConfig, schema);
-=======
-        const [container] = await ResettableTinyliciousClient.createContainer(containerConfig, schema);
->>>>>>> 503aacb1
         await new Promise<void>((resolve, reject) => {
             container.on("connected", () => {
                 resolve();
