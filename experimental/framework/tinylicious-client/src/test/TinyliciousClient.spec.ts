--- conflicted
+++ resolved
@@ -175,7 +175,7 @@
                 map1: SharedMap,
             },
         };
-        const [containerCreate] = await ResettableTinyliciousClient.createContainer(containerConfig, schema);
+        const containerCreate = (await ResettableTinyliciousClient.createContainer(containerConfig, schema)).fluidContainer;
         await new Promise<void>((resolve, reject) => {
             containerCreate.on("connected", () => {
                 resolve();
@@ -212,10 +212,6 @@
         assert.notStrictEqual(container, undefined, "container is connected");
     });
 
-<<<<<<< HEAD
-        const {container} = await TinyliciousClient.createContainer(containerConfig, schema);
-        // const [container] = Object.values(await TinyliciousClient.createContainer(containerConfig, schema));
-=======
     /**
      * Scenario: test if the container can be created with an empty id in ContainerConfig
      * and an empty name in ContainerSchema.
@@ -235,7 +231,6 @@
             assert.notStrictEqual(error.message, undefined, "TinyliciousClient error is undefined");
             return true;
         };
->>>>>>> 53adb9cb
 
         await assert.rejects(
             containerAndServices,
