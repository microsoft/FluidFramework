/*!
 * Copyright (c) Microsoft Corporation and contributors. All rights reserved.
 * Licensed under the MIT License.
 */

import { strict as assert } from "assert";
import { v4 as uuid } from "uuid";
import { DiceRoller } from "@fluid-example/diceroller";
import { SharedMap, SharedDirectory } from "@fluid-experimental/fluid-framework";
import { ContainerSchema } from "@fluid-experimental/fluid-static";
import {
    TinyliciousClient,
    TinyliciousConnectionConfig,
    TinyliciousContainerConfig,
} from "..";

describe("TinyliciousClient", () => {
    let tinyliciousClient: TinyliciousClient;
    let documentId: string;
    beforeEach(() => {
        documentId = uuid();
        tinyliciousClient = new TinyliciousClient();
    });

    /**
     * Scenario: test if TinyliciousClient can be instantiated without a port
     * number specified.
     *
     * Expected behavior: an error should not be thrown nor should a rejected promise
     * be returned.
     */
    it("can create instance without specifying port number", async () => {
        const containerConfig: TinyliciousContainerConfig = { id: documentId };
        const schema: ContainerSchema = {
            name: documentId,
            initialObjects: {
                map1: SharedMap,
            },
        };
        const containerAndServices = tinyliciousClient.createContainer(containerConfig, schema);

        await assert.doesNotReject(
            containerAndServices,
            () => true,
            "container cannot be created without specifying port number",
        );
    });

    /**
     * Scenario: test if TinyliciousClient can be instantiated with a port number specified.
     *
     * Expected behavior: an error should not be thrown nor should a rejected promise
     * be returned.
     */
     it("can create a container successfully with port number specification", async () => {
        const clientConfig: TinyliciousConnectionConfig = { port: 7070 };
        const clientWithPort = new TinyliciousClient(clientConfig);
        const containerConfig: TinyliciousContainerConfig = { id: documentId };
        const schema: ContainerSchema = {
            name: documentId,
            initialObjects: {
                map1: SharedMap,
            },
        };
        const containerAndServices = clientWithPort.createContainer(containerConfig, schema);

        await assert.doesNotReject(
            containerAndServices,
            () => true,
            "container cannot be created with port number",
        );
    });

    /**
     * Scenario: test if TinyliciousClient can get a non-exiting container.
     *
     * Expected behavior: an error should be thrown when trying to get a non-exisitent container.
     */
    it("cannot load improperly created container (cannot load a non-existent container)", async () => {
        const containerConfig: TinyliciousContainerConfig = { id: documentId };
        const schema: ContainerSchema = {
            name: documentId,
            initialObjects: {
                map1: SharedMap,
            },
        };
        const containerAndServices = tinyliciousClient.getContainer(containerConfig, schema);
        const errorFn = (error) => {
            assert.notStrictEqual(error.message, undefined, "TinyliciousClient error is undefined");
            return true;
        };

        await assert.rejects(
            containerAndServices,
            errorFn,
            "TinyliciousClient can load a non-existent container",
        );
    });

    /**
     * Scenario: test when TinyliciousClient is instantiated correctly, it can create
     * a container successfully.
     *
     * Expected behavior: an error should not be thrown nor should a rejected promise
     * be returned.
     */
    it("can create a container and services successfully", async () => {
        const containerConfig: TinyliciousContainerConfig = { id: documentId };
        const schema: ContainerSchema = {
            name: documentId,
            initialObjects: {
                map1: SharedMap,
            },
        };
        const containerAndServices = tinyliciousClient.createContainer(containerConfig, schema);

        await assert.doesNotReject(
            containerAndServices,
            () => true,
            "TinyliciousClient cannot create container and services successfully",
        );
    });

    /**
     * Scenario: Given the container already exists, test that TinyliciousClient can get the existing container
     * when provided with valid ContainerConfig and ContainerSchema.
     *
     * Expected behavior: containerCreate should have the identical SharedMap ID as containerGet.
     */
    it("can get a container successfully", async () => {
        const containerConfig: TinyliciousContainerConfig = { id: documentId };
        const schema: ContainerSchema = {
            name: documentId,
            initialObjects: {
                map1: SharedMap,
            },
        };
<<<<<<< HEAD
        const createFluidContainer = (await ResettableTinyliciousClient.createContainer(
                                containerConfig, schema)).fluidContainer;
=======
        const [containerCreate] = await tinyliciousClient.createContainer(containerConfig, schema);
>>>>>>> 7da66621
        await new Promise<void>((resolve, reject) => {
            createFluidContainer.on("connected", () => {
                resolve();
            });
        });
<<<<<<< HEAD
        const getFluidContainer = (await ResettableTinyliciousClient.getContainer(
                                containerConfig, schema)).fluidContainer;
        const map1Create = createFluidContainer.initialObjects.map1 as SharedMap;
        const map1Get = getFluidContainer.initialObjects.map1 as SharedMap;
=======
        const [containerGet] = await tinyliciousClient.getContainer(containerConfig, schema);
        const map1Create = containerCreate.initialObjects.map1 as SharedMap;
        const map1Get = containerGet.initialObjects.map1 as SharedMap;
>>>>>>> 7da66621
        assert.strictEqual(map1Get.id, map1Create.id, "Error getting a container");
    });

    /**
<<<<<<< HEAD
     * Scenario: test if an initialized TinyliciousClient can create container successfully when
     * it is already initialized.
     *
     * Expected behavior: TinyliciousClient should use the existing instance instead of creating
     * a new instance, then proceed to create a container.
     */
    it("can initialize an already initialized TinyliciousClient", async () => {
        ResettableTinyliciousClient.init();
        const containerConfig: TinyliciousContainerConfig = { id: documentId };
        const schema: ContainerSchema = {
            name: documentId,
            initialObjects: {
                map1: SharedMap,
            },
        };
        const createFluidContainer = (await ResettableTinyliciousClient.createContainer(
                                    containerConfig, schema)).fluidContainer;
        await new Promise<void>((resolve, reject) => {
            createFluidContainer.on("connected", () => {
                resolve();
            });
        });
        assert.notStrictEqual(createFluidContainer, undefined, "container is connected");
    });

    /**
=======
>>>>>>> 7da66621
     * Scenario: test if the container can be created with an empty id in ContainerConfig
     * and an empty name in ContainerSchema.
     *
     * Expected behavior: TinyliciousClient should throw an error
     */
    it("cannot create container with empty id in containerConfig", async () => {
        const containerConfig: TinyliciousContainerConfig = { id: "" };
        const schema: ContainerSchema = {
            name: "",
            initialObjects: {
                map1: SharedMap,
            },
        };
        const containerAndServices = tinyliciousClient.createContainer(containerConfig, schema);
        const errorFn = (error) => {
            assert.notStrictEqual(error.message, undefined, "TinyliciousClient error is undefined");
            return true;
        };

        await assert.rejects(
            containerAndServices,
            errorFn,
            "TinyliciousClient can create container with empty ID",
        );
    });

    /**
     * Scenario: test if initialObjects passed into the container functions correctly.
     *
     * Expected behavior: initialObjects value loaded in two different containers should mirror
     * each other after value is changed.
     */
     it("can change initialObjects value", async () => {
        const containerConfig: TinyliciousContainerConfig = { id: documentId };
        const schema: ContainerSchema = {
            name: documentId,
            initialObjects: {
                map1: SharedMap,
            },
        };
<<<<<<< HEAD
        const createFluidContainer = (await ResettableTinyliciousClient.createContainer(
                                containerConfig, schema)).fluidContainer;
=======
        const [containerCreate] = await tinyliciousClient.createContainer(containerConfig, schema);
>>>>>>> 7da66621
        await new Promise<void>((resolve, reject) => {
            createFluidContainer.on("connected", () => {
                resolve();
            });
        });

        const initialObjectsCreate = createFluidContainer.initialObjects;
        const map1Create = initialObjectsCreate.map1 as SharedMap;
        map1Create.set("new-key", "new-value");
        const valueCreate = await map1Create.get("new-key");

<<<<<<< HEAD
        const getFluidContainer = (await ResettableTinyliciousClient.getContainer(
                                containerConfig, schema)).fluidContainer;
        const map1Get = getFluidContainer.initialObjects.map1 as SharedMap;
=======
        const [containerGet] = await tinyliciousClient.getContainer(containerConfig, schema);
        const map1Get = containerGet.initialObjects.map1 as SharedMap;
>>>>>>> 7da66621
        const valueGet = await map1Get.get("new-key");
        assert.strictEqual(valueGet, valueCreate, "container can't connect with initial objects");
    });

    /**
     * Scenario: test if the optional schema parameter, dynamicObjectTypes (DDS),
     * can be added during runtime and be returned by the container.
     *
     * Expected behavior: added loadable object can be retrieved from the container. Loadable
     * object's id and containeronfig ID should be identical since it's now attached to
     * the container.
     */
    it("can create/add loadable objects (DDS) dynamically during runtime", async () => {
        const containerConfig: TinyliciousContainerConfig = { id: documentId };
        const schema: ContainerSchema = {
            name: documentId,
            initialObjects: {
                map1: SharedMap,
            },
            dynamicObjectTypes: [ SharedDirectory ],
        };
<<<<<<< HEAD
        const createFluidContainer = (await ResettableTinyliciousClient.createContainer(
                                containerConfig, schema)).fluidContainer;
=======
        const [container] = await tinyliciousClient.createContainer(containerConfig, schema);
>>>>>>> 7da66621
        await new Promise<void>((resolve, reject) => {
            createFluidContainer.on("connected", () => {
                resolve();
            });
        });
        const map1 = createFluidContainer.initialObjects.map1 as SharedMap;
        const newPair = await createFluidContainer.create(SharedDirectory);
        map1.set("newpair-id", newPair.handle);
        const obj = await map1.get("newpair-id").get();
        assert.strictEqual(obj[Symbol.toStringTag], "SharedDirectory", "container added dynamic objects incorrectly");
    });

    /**
     * Scenario: test if the optional schema parameter, dynamicObjectTypes (custom data objects),
     * can be added during runtime and be returned by the container.
     *
     * Expected behavior: added loadable object can be retrieved from the container. Loadable
     * object's id and containeronfig ID should be identical since it's now attached to
     * the container.
     */
    it("can create/add loadable objects (custom data object) dynamically during runtime", async () => {
        const containerConfig: TinyliciousContainerConfig = { id: documentId };
        const schema: ContainerSchema = {
            name: documentId,
            initialObjects: {
                map1: SharedMap,
            },
            dynamicObjectTypes: [ DiceRoller ],
        };
<<<<<<< HEAD
        const createFluidContainer = (await ResettableTinyliciousClient.createContainer(
                                containerConfig, schema)).fluidContainer;
=======
        const [container] = await tinyliciousClient.createContainer(containerConfig, schema);
>>>>>>> 7da66621
        await new Promise<void>((resolve, reject) => {
            createFluidContainer.on("connected", () => {
                resolve();
            });
        });
        const map1 = createFluidContainer.initialObjects.map1 as SharedMap;
        const newPair = await createFluidContainer.create(DiceRoller);
        map1.set("newpair-id", newPair.handle);
        const obj = await map1.get("newpair-id").get();
        assert.strictEqual(obj.runtime.documentId, documentId, "container added dynamic objects incorrectly");
    });
});<|MERGE_RESOLUTION|>--- conflicted
+++ resolved
@@ -135,60 +135,21 @@
                 map1: SharedMap,
             },
         };
-<<<<<<< HEAD
-        const createFluidContainer = (await ResettableTinyliciousClient.createContainer(
-                                containerConfig, schema)).fluidContainer;
-=======
-        const [containerCreate] = await tinyliciousClient.createContainer(containerConfig, schema);
->>>>>>> 7da66621
-        await new Promise<void>((resolve, reject) => {
-            createFluidContainer.on("connected", () => {
-                resolve();
-            });
-        });
-<<<<<<< HEAD
-        const getFluidContainer = (await ResettableTinyliciousClient.getContainer(
-                                containerConfig, schema)).fluidContainer;
-        const map1Create = createFluidContainer.initialObjects.map1 as SharedMap;
-        const map1Get = getFluidContainer.initialObjects.map1 as SharedMap;
-=======
-        const [containerGet] = await tinyliciousClient.getContainer(containerConfig, schema);
+
+        const containerCreate = (await tinyliciousClient.createContainer(containerConfig, schema)).fluidContainer;
+        await new Promise<void>((resolve, reject) => {
+            containerCreate.on("connected", () => {
+                resolve();
+            });
+        });
+
+        const containerGet = (await tinyliciousClient.getContainer(containerConfig, schema)).fluidContainer;
         const map1Create = containerCreate.initialObjects.map1 as SharedMap;
         const map1Get = containerGet.initialObjects.map1 as SharedMap;
->>>>>>> 7da66621
         assert.strictEqual(map1Get.id, map1Create.id, "Error getting a container");
     });
 
     /**
-<<<<<<< HEAD
-     * Scenario: test if an initialized TinyliciousClient can create container successfully when
-     * it is already initialized.
-     *
-     * Expected behavior: TinyliciousClient should use the existing instance instead of creating
-     * a new instance, then proceed to create a container.
-     */
-    it("can initialize an already initialized TinyliciousClient", async () => {
-        ResettableTinyliciousClient.init();
-        const containerConfig: TinyliciousContainerConfig = { id: documentId };
-        const schema: ContainerSchema = {
-            name: documentId,
-            initialObjects: {
-                map1: SharedMap,
-            },
-        };
-        const createFluidContainer = (await ResettableTinyliciousClient.createContainer(
-                                    containerConfig, schema)).fluidContainer;
-        await new Promise<void>((resolve, reject) => {
-            createFluidContainer.on("connected", () => {
-                resolve();
-            });
-        });
-        assert.notStrictEqual(createFluidContainer, undefined, "container is connected");
-    });
-
-    /**
-=======
->>>>>>> 7da66621
      * Scenario: test if the container can be created with an empty id in ContainerConfig
      * and an empty name in ContainerSchema.
      *
@@ -229,31 +190,21 @@
                 map1: SharedMap,
             },
         };
-<<<<<<< HEAD
-        const createFluidContainer = (await ResettableTinyliciousClient.createContainer(
-                                containerConfig, schema)).fluidContainer;
-=======
-        const [containerCreate] = await tinyliciousClient.createContainer(containerConfig, schema);
->>>>>>> 7da66621
-        await new Promise<void>((resolve, reject) => {
-            createFluidContainer.on("connected", () => {
-                resolve();
-            });
-        });
-
-        const initialObjectsCreate = createFluidContainer.initialObjects;
+
+        const containerCreate = (await tinyliciousClient.createContainer(containerConfig, schema)).fluidContainer;
+        await new Promise<void>((resolve, reject) => {
+            containerCreate.on("connected", () => {
+                resolve();
+            });
+        });
+
+        const initialObjectsCreate = containerCreate.initialObjects;
         const map1Create = initialObjectsCreate.map1 as SharedMap;
         map1Create.set("new-key", "new-value");
         const valueCreate = await map1Create.get("new-key");
 
-<<<<<<< HEAD
-        const getFluidContainer = (await ResettableTinyliciousClient.getContainer(
-                                containerConfig, schema)).fluidContainer;
-        const map1Get = getFluidContainer.initialObjects.map1 as SharedMap;
-=======
-        const [containerGet] = await tinyliciousClient.getContainer(containerConfig, schema);
+        const containerGet = (await tinyliciousClient.getContainer(containerConfig, schema)).fluidContainer;
         const map1Get = containerGet.initialObjects.map1 as SharedMap;
->>>>>>> 7da66621
         const valueGet = await map1Get.get("new-key");
         assert.strictEqual(valueGet, valueCreate, "container can't connect with initial objects");
     });
@@ -275,19 +226,16 @@
             },
             dynamicObjectTypes: [ SharedDirectory ],
         };
-<<<<<<< HEAD
-        const createFluidContainer = (await ResettableTinyliciousClient.createContainer(
-                                containerConfig, schema)).fluidContainer;
-=======
-        const [container] = await tinyliciousClient.createContainer(containerConfig, schema);
->>>>>>> 7da66621
-        await new Promise<void>((resolve, reject) => {
-            createFluidContainer.on("connected", () => {
-                resolve();
-            });
-        });
-        const map1 = createFluidContainer.initialObjects.map1 as SharedMap;
-        const newPair = await createFluidContainer.create(SharedDirectory);
+
+        const container = (await tinyliciousClient.createContainer(containerConfig, schema)).fluidContainer;
+
+        await new Promise<void>((resolve, reject) => {
+            container.on("connected", () => {
+                resolve();
+            });
+        });
+        const map1 = container.initialObjects.map1 as SharedMap;
+        const newPair = await container.create(SharedDirectory);
         map1.set("newpair-id", newPair.handle);
         const obj = await map1.get("newpair-id").get();
         assert.strictEqual(obj[Symbol.toStringTag], "SharedDirectory", "container added dynamic objects incorrectly");
@@ -310,12 +258,8 @@
             },
             dynamicObjectTypes: [ DiceRoller ],
         };
-<<<<<<< HEAD
-        const createFluidContainer = (await ResettableTinyliciousClient.createContainer(
-                                containerConfig, schema)).fluidContainer;
-=======
-        const [container] = await tinyliciousClient.createContainer(containerConfig, schema);
->>>>>>> 7da66621
+
+        const createFluidContainer = (await tinyliciousClient.createContainer(containerConfig, schema)).fluidContainer;
         await new Promise<void>((resolve, reject) => {
             createFluidContainer.on("connected", () => {
                 resolve();
