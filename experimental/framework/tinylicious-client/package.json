--- conflicted
+++ resolved
@@ -31,12 +31,8 @@
     "@fluidframework/common-definitions": "^0.20.0-0",
     "@fluidframework/container-definitions": "^0.39.0",
     "@fluidframework/container-loader": "^0.40.0",
-<<<<<<< HEAD
     "@fluidframework/driver-definitions": "^0.39.0",
-=======
-    "@fluidframework/driver-definitions": "^0.40.0",
     "@fluidframework/protocol-definitions": "^0.1024.0",
->>>>>>> 1682f3b4
     "@fluidframework/routerlicious-driver": "^0.40.0",
     "@fluidframework/tinylicious-driver": "^0.40.0"
   },
