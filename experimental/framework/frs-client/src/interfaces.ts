/*!
 * Copyright (c) Microsoft Corporation and contributors. All rights reserved.
 * Licensed under the MIT License.
 */

<<<<<<< HEAD
import { FluidContainer, IMember, IServiceAudience } from "@fluid-experimental/fluid-static";
=======
import { IMember, IServiceAudience } from "@fluid-experimental/fluid-framework";
>>>>>>> a867500d
import { ITelemetryBaseLogger } from "@fluidframework/common-definitions";
import { ITokenProvider } from "@fluidframework/routerlicious-driver";

export interface FrsContainerConfig {
    id: string;
    logger?: ITelemetryBaseLogger;
}

interface FrsConnectionConfigBase {
    tenantId: string;
    orderer: string;
    storage: string;
    user?: FrsMember;
}

interface FrsConnectionConfigWithKey extends FrsConnectionConfigBase {
    type: "key";
    key: string;
}

interface FrsConnectionConfigWithTokenProvider extends FrsConnectionConfigBase {
    type: "tokenProvider";
    tokenProvider: ITokenProvider
}

export type FrsConnectionConfig = FrsConnectionConfigWithKey | FrsConnectionConfigWithTokenProvider;

/**
 * FrsContainerServices is returned by the FrsClient alongside a FluidContainer.
 * It holds the functionality specifically tied to the Frs service, and how the data stored in
 * the FluidContainer is persisted in the backend and consumed by users. Any functionality regarding
 * how the data is handled within the FluidContainer itself, i.e. which data objects or DDSes to use,
 * will not be included here but rather on the FluidContainer class itself.
 */
export interface FrsContainerServices {
    /**
     * Provides an object that can be used to get the users that are present in this Fluid session and
     * listeners for when the roster has any changes from users joining/leaving the session
     */
    audience: IFrsAudience;
}

/**
 * Since Frs provides user names for all of its members, we extend the IMember interface to include
 * this service-specific value. It will be returned for all audience members connected to Frs.
 */
export interface FrsMember extends IMember {
    userName: string;
}

export interface FrsResources {
    fluidContainer: FluidContainer;
    containerServices: FrsContainerServices;
}

export type IFrsAudience = IServiceAudience<FrsMember>;<|MERGE_RESOLUTION|>--- conflicted
+++ resolved
@@ -3,11 +3,7 @@
  * Licensed under the MIT License.
  */
 
-<<<<<<< HEAD
-import { FluidContainer, IMember, IServiceAudience } from "@fluid-experimental/fluid-static";
-=======
-import { IMember, IServiceAudience } from "@fluid-experimental/fluid-framework";
->>>>>>> a867500d
+import { FluidContainer, IMember, IServiceAudience } from "@fluid-experimental/fluid-framework";
 import { ITelemetryBaseLogger } from "@fluidframework/common-definitions";
 import { ITokenProvider } from "@fluidframework/routerlicious-driver";
 
