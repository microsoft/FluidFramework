--- conflicted
+++ resolved
@@ -6,17 +6,10 @@
 	"include": ["src/**/*"],
 	"exclude": ["dist", "node_modules"],
 	"compilerOptions": {
-<<<<<<< HEAD
-		"outDir": "./dist",
-		"rootDir": "./src",
-		"downlevelIteration": true,
-		"noUnusedLocals": false
-=======
 		"rootDir": "./src",
 		"outDir": "./dist",
 		"downlevelIteration": true,
 		"noUnusedLocals": false,
 		"types": ["mocha"]
->>>>>>> 6a16a5d5
 	}
 }