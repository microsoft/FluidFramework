/*!
 * Copyright (c) Microsoft Corporation and contributors. All rights reserved.
 * Licensed under the MIT License.
 */

import { bufferToString, IsoBuffer } from '@fluidframework/common-utils';
import { IFluidHandle } from '@fluidframework/core-interfaces';
import { ISequencedDocumentMessage } from '@fluidframework/protocol-definitions';
import {
	IFluidDataStoreRuntime,
	IChannelStorageService,
	IChannelFactory,
	IChannelAttributes,
	IChannelServices,
	IChannel,
} from '@fluidframework/datastore-definitions';
import { AttachState } from '@fluidframework/container-definitions';
import {
	createSingleBlobSummary,
	IFluidSerializer,
	ISharedObjectEvents,
	serializeHandles,
	SharedObject,
} from '@fluidframework/shared-object-base';
import { ITelemetryLogger, ITelemetryProperties } from '@fluidframework/common-definitions';
import { ChildLogger, ITelemetryLoggerPropertyBags, PerformanceEvent } from '@fluidframework/telemetry-utils';
import { ISummaryTreeWithStats } from '@fluidframework/runtime-definitions';
import { assert, assertNotUndefined, fail, copyPropertyIfDefined, noop } from './Common';
import { EditHandle, EditLog, getNumberOfHandlesFromEditLogSummary, OrderedEditSet } from './EditLog';
import {
	EditId,
	NodeId,
	StableNodeId,
	DetachedSequenceId,
	OpSpaceNodeId,
	isDetachedSequenceId,
	AttributionId,
} from './Identifiers';
import { initialTree } from './InitialTree';
import {
	CachingLogViewer,
	EditCacheEntry,
	EditStatusCallback,
	LogViewer,
	SequencedEditResult,
	SequencedEditResultCallback,
} from './LogViewer';
import { deserialize, getSummaryStatistics } from './SummaryBackCompatibility';
import { ReconciliationPath } from './ReconciliationPath';
import {
	BuildNodeInternal,
	ChangeInternal,
	ChangeNode,
	ChangeTypeInternal,
	ConstraintInternal,
	DetachInternal,
	Edit,
	EditLogSummary,
	EditChunkContents,
	EditStatus,
	EditWithoutId,
	reservedIdCount,
	SharedTreeEditOp,
	SharedTreeEditOp_0_0_2,
	SharedTreeHandleOp,
	SharedTreeNoOp,
	SharedTreeOp,
	SharedTreeOpType,
	SharedTreeOp_0_0_2,
	SharedTreeSummary,
	SharedTreeSummaryBase,
	SharedTreeSummary_0_0_2,
	TreeNode,
	ghostSessionId,
	WriteFormat,
	TreeNodeSequence,
	InternalizedChange,
} from './persisted-types';
import { serialize, SummaryContents } from './Summary';
import {
	areRevisionViewsSemanticallyEqual,
	convertTreeNodes,
	deepCloneStablePlace,
	deepCloneStableRange,
	internalizeBuildNode,
	newEditId,
	walkTree,
} from './EditUtilities';
import { getNodeIdContext, NodeIdContext, NodeIdNormalizer, sequencedIdNormalizer } from './NodeIdUtilities';
import { SharedTreeDiagnosticEvent, SharedTreeEvent } from './EventTypes';
import { RevisionView } from './RevisionView';
import { SharedTreeEncoder_0_0_2, SharedTreeEncoder_0_1_1 } from './SharedTreeEncoder';
import { revert } from './HistoryEditFactory';
import { BuildNode, BuildTreeNode, Change, ChangeType } from './ChangeTypes';
import { TransactionInternal } from './TransactionInternal';
import { IdCompressor, createSessionId } from './id-compressor';
import { convertEditIds } from './IdConversion';
import { MutableStringInterner } from './StringInterner';
import { nilUuid } from './UuidUtilities';

/**
 * The write format and associated options used to construct a `SharedTree`
 * @public
 */
export type SharedTreeArgs<WF extends WriteFormat = WriteFormat> = [writeFormat: WF, options?: SharedTreeOptions<WF>];

/**
 * The type of shared tree options for a given write format
 * @public
 */
export type SharedTreeOptions<
	WF extends WriteFormat,
	HistoryCompatibility extends 'Forwards' | 'None' = 'Forwards'
> = Omit<
	WF extends WriteFormat.v0_0_2
		? SharedTreeOptions_0_0_2
		: WF extends WriteFormat.v0_1_1
		? SharedTreeOptions_0_1_1
		: never,
	HistoryCompatibility extends 'Forwards' ? 'summarizeHistory' : never
>;

/**
 * Configuration options for a SharedTree with write format 0.0.2
 * @public
 */
export interface SharedTreeOptions_0_0_2 {
	/**
	 * Determines if the history is included in summaries.
	 *
	 * Warning: enabling history summarization incurs a permanent cost in the document. It is not possible to disable history summarization
	 * later once it has been enabled, and thus the history cannot be safely deleted.
	 *
	 * On 0.1.1 documents, due to current code limitations, this parameter is only impactful for newly created documents.
	 * `SharedTree`s which load existing documents will summarize history if and only if the loaded summary included history.
	 *
	 * The technical limitations here relate to clients with mixed versions collaborating.
	 * In the future we may allow modification of whether or not a particular document saves history, but only via a consensus mechanism.
	 * See the skipped test in SharedTreeFuzzTests.ts for more details on this issue.
	 * See docs/Breaking-Change-Migration for more details on the consensus scheme.
	 */
	summarizeHistory?: boolean;
}

/**
 * Configuration options for a SharedTree with write format 0.1.1
 * @public
 */
export interface SharedTreeOptions_0_1_1 {
	/**
	 * Determines if the history is included in summaries and if edit chunks are uploaded when they are full.
	 *
	 * Warning: enabling history summarization incurs a permanent cost in the document. It is not possible to disable history summarization
	 * later once it has been enabled, and thus the history cannot be safely deleted.
	 *
	 * On 0.1.1 documents, due to current code limitations, this parameter is only impactful for newly created documents.
	 * `SharedTree`s which load existing documents will summarize history if and only if the loaded summary included history.
	 *
	 * The technical limitations here relate to clients with mixed versions collaborating.
	 * In the future we may allow modification of whether or not a particular document saves history, but only via a consensus mechanism.
	 * See the skipped test in SharedTreeFuzzTests.ts for more details on this issue.
	 * See docs/Breaking-Change-Migration for more details on the consensus scheme.
	 */
	summarizeHistory?: false | { uploadEditChunks: boolean };
	/** a UUID that identifies the user of this tree; all node IDs generated by this tree will be associated with this UUID */
	attributionId?: AttributionId;
}

/**
 * Factory for SharedTree.
 * Includes history in the summary.
 * @public
 */
export class SharedTreeFactory implements IChannelFactory {
	/**
	 * {@inheritDoc @fluidframework/shared-object-base#ISharedObjectFactory."type"}
	 */
	public static Type = 'SharedTree';

	/**
	 * {@inheritDoc @fluidframework/shared-object-base#ISharedObjectFactory.attributes}
	 */
	public static Attributes: IChannelAttributes = {
		type: SharedTreeFactory.Type,
		snapshotFormatVersion: '0.1',
		packageVersion: '0.1',
	};

	private readonly args: SharedTreeArgs;

	/**
	 * Get a factory for SharedTree to register with the data store.
	 * @param writeFormat - Determines the format version the SharedTree will write ops and summaries in. See [the write format
	 * documentation](../docs/Write-Format.md) for more information.
	 * @param options - Configuration options for this tree
	 * @returns A factory that creates `SharedTree`s and loads them from storage.
	 */
	constructor(...args: SharedTreeArgs<WriteFormat.v0_0_2>);
	constructor(...args: SharedTreeArgs<WriteFormat.v0_1_1>);
	constructor(...args: SharedTreeArgs) {
		this.args = args;
	}

	/**
	 * {@inheritDoc @fluidframework/shared-object-base#ISharedObjectFactory."type"}
	 */
	public get type(): string {
		return SharedTreeFactory.Type;
	}

	/**
	 * {@inheritDoc @fluidframework/shared-object-base#ISharedObjectFactory.attributes}
	 */
	public get attributes(): IChannelAttributes {
		return SharedTreeFactory.Attributes;
	}

	/**
	 * {@inheritDoc @fluidframework/shared-object-base#ISharedObjectFactory.load}
	 */
	public async load(
		runtime: IFluidDataStoreRuntime,
		id: string,
		services: IChannelServices,
		_channelAttributes: Readonly<IChannelAttributes>
	): Promise<IChannel> {
		const sharedTree = this.createSharedTree(runtime, id);
		await sharedTree.load(services);
		return sharedTree;
	}

	/**
	 * Create a new SharedTree.
	 * @param runtime - data store runtime that owns the new SharedTree
	 * @param id - optional name for the SharedTree
	 */
	public create(runtime: IFluidDataStoreRuntime, id: string): SharedTree {
		const sharedTree = this.createSharedTree(runtime, id);
		sharedTree.initializeLocal();
		return sharedTree;
	}

	private createSharedTree(runtime: IFluidDataStoreRuntime, id: string): SharedTree {
		const [writeFormat] = this.args;
		switch (writeFormat) {
			case WriteFormat.v0_0_2:
				return new SharedTree(runtime, id, ...(this.args as SharedTreeArgs<WriteFormat.v0_0_2>));
			case WriteFormat.v0_1_1:
				return new SharedTree(runtime, id, ...(this.args as SharedTreeArgs<WriteFormat.v0_1_1>));
			default:
				fail('Unknown write format');
		}
	}
}

/**
 * Filename where the snapshot is stored.
 */
const snapshotFileName = 'header';

/**
 * Used for version comparison.
 */
const sortedWriteVersions = [WriteFormat.v0_0_2, WriteFormat.v0_1_1];

/**
 * The arguments included when the EditCommitted SharedTreeEvent is emitted.
 * @public
 */
export interface EditCommittedEventArguments {
	/** The ID of the edit committed. */
	readonly editId: EditId;
	/** Whether or not this is a local edit. */
	readonly local: boolean;
	/** The tree the edit was committed on. Required for local edit events handled by SharedTreeUndoRedoHandler. */
	readonly tree: SharedTree;
}

/**
 * The arguments included when the {@link SharedTreeEvent.SequencedEditApplied} SharedTreeEvent is emitted.
 * @public
 */
export interface SequencedEditAppliedEventArguments {
	/** The ID of the edit committed. */
	readonly edit: Edit<ChangeInternal>;
	/** Whether or not this was a local edit. */
	readonly wasLocal: boolean;
	/** The tree the edit was applied to. */
	readonly tree: SharedTree;
	/** The telemetry logger associated with sequenced edit application. */
	readonly logger: ITelemetryLogger;
	/** The reconciliation path for the edit. See {@link ReconciliationPath} for details. */
	readonly reconciliationPath: ReconciliationPath;
	/** The outcome of the sequenced edit being applied. */
	readonly outcome: EditApplicationOutcome;
}

/**
 * The outcome of an edit.
 * @public
 */
export type EditApplicationOutcome =
	| {
			/**
			 * The revision view resulting from the edit.
			 */
			readonly view: RevisionView;
			/**
			 * The status code for the edit that produced the revision.
			 */
			readonly status: EditStatus.Applied;
	  }
	| {
			/**
			 * The revision view resulting from the edit.
			 */
			readonly failure: TransactionInternal.Failure;
			/**
			 * The status code for the edit that produced the revision.
			 */
			readonly status: EditStatus.Invalid | EditStatus.Malformed;
	  };

/**
 * Events which may be emitted by `SharedTree`. See {@link SharedTreeEvent} for documentation of event semantics.
 * @public
 */
export interface ISharedTreeEvents extends ISharedObjectEvents {
	(event: 'committedEdit', listener: EditCommittedHandler);
	(event: 'appliedSequencedEdit', listener: SequencedEditAppliedHandler);
}

/**
 * Expected type for a handler of the `EditCommitted` event.
 * @public
 */
export type EditCommittedHandler = (args: EditCommittedEventArguments) => void;

/**
 * Expected type for a handler of the {@link SharedTreeEvent.SequencedEditApplied} event.
 * @public
 */
export type SequencedEditAppliedHandler = (args: SequencedEditAppliedEventArguments) => void;

const sharedTreeTelemetryProperties: ITelemetryLoggerPropertyBags = { all: { isSharedTreeEvent: true } };

/**
 * A [distributed tree](../Readme.md).
 * @public
 */
export class SharedTree extends SharedObject<ISharedTreeEvents> implements NodeIdContext {
	/**
	 * Create a new SharedTree. It will contain the default value (see initialTree).
	 */
	public static create(runtime: IFluidDataStoreRuntime, id?: string): SharedTree {
		return runtime.createChannel(id, SharedTreeFactory.Type) as SharedTree;
	}

	/**
	 * Get a factory for SharedTree to register with the data store.
	 * @param writeFormat - Determines the format version the SharedTree will write ops and summaries in.
	 * This format may be updated to a newer (supported) version at runtime if a collaborating shared-tree
	 * that was initialized with a newer write version connects to the session. Care must be taken when changing this value,
	 * as a staged rollout must of occurred such that all collaborating clients must have the code to read at least the version
	 * written.
	 * See [the write format documentation](../docs/Write-Format.md) for more information.
	 * @param options - Configuration options for this tree
	 * @returns A factory that creates `SharedTree`s and loads them from storage.
	 */
	public static getFactory(...args: SharedTreeArgs<WriteFormat.v0_0_2>): SharedTreeFactory;

	public static getFactory(...args: SharedTreeArgs<WriteFormat.v0_1_1>): SharedTreeFactory;

	public static getFactory(...args: SharedTreeArgs): SharedTreeFactory {
		const [writeFormat] = args;
		// 	On 0.1.1 documents, due to current code limitations, all clients MUST agree on the value of `summarizeHistory`.
		//  Note that this means staged rollout changing this value should not be attempted.
		//  It is possible to update shared-tree to correctly handle such a staged rollout, but that hasn't been implemented.
		//  See the skipped test in SharedTreeFuzzTests.ts for more details on this issue.
		switch (writeFormat) {
			case WriteFormat.v0_0_2:
				return new SharedTreeFactory(...(args as SharedTreeArgs<WriteFormat.v0_0_2>));
			case WriteFormat.v0_1_1:
				return new SharedTreeFactory(...(args as SharedTreeArgs<WriteFormat.v0_1_1>));
			default:
				fail('Unknown write format');
		}
	}

	/**
	 * The UUID used for attribution of nodes created by this SharedTree. All shared trees with a write format of 0.1.1 or
	 * greater have a unique attribution ID which may be configured in the constructor. All other shared trees (i.e. those
	 * with a write format of 0.0.2) use the nil UUID as their attribution ID.
	 * @public
	 */
	public get attributionId(): AttributionId {
		switch (this.writeFormat) {
			case WriteFormat.v0_0_2:
				return nilUuid;
			default: {
				const { attributionId } = this.idCompressor;
				if (attributionId === ghostSessionId) {
					return nilUuid;
				}
				return attributionId;
			}
		}
	}

	private idCompressor: IdCompressor;
	private readonly idNormalizer: NodeIdNormalizer<OpSpaceNodeId> & { tree: SharedTree } = {
		tree: this,
		get localSessionId() {
			return this.tree.idCompressor.localSessionId;
		},
		normalizeToOpSpace: (id) => this.idCompressor.normalizeToOpSpace(id) as OpSpaceNodeId,
		normalizeToSessionSpace: (id, sessionId) => this.idCompressor.normalizeToSessionSpace(id, sessionId) as NodeId,
	};

	// The initial tree's definition isn't included in any op by default but it should still be interned. Including it here ensures that.
	private interner: MutableStringInterner = new MutableStringInterner([initialTree.definition]);

	/**
	 * The log of completed edits for this SharedTree.
	 */
	private editLog: EditLog<ChangeInternal>;

	/**
	 * As an implementation detail, SharedTree uses a log viewer that caches views of different revisions.
	 * It is not exposed to avoid accidental correctness issues, but `logViewer` is exposed in order to give clients a way
	 * to access the revision history.
	 */
	private cachingLogViewer: CachingLogViewer;

	/**
	 * Viewer for trees defined by editLog. This allows access to views of the tree at different revisions (various points in time).
	 */
	public get logViewer(): LogViewer {
		return this.cachingLogViewer;
	}

	protected readonly logger: ITelemetryLogger;
	private readonly sequencedEditAppliedLogger: ITelemetryLogger;

	private readonly encoder_0_0_2: SharedTreeEncoder_0_0_2;
	private encoder_0_1_1: SharedTreeEncoder_0_1_1;

	/** Indicates if the client is the oldest member of the quorum. */
	private currentIsOldest: boolean;

	private readonly processEditResult = (editResult: EditStatus, editId: EditId): void => {
		// TODO:#44859: Invalid results should be handled by the app
		this.emit(SharedTree.eventFromEditResult(editResult), editId);
	};

	private readonly processSequencedEditResult = ({
		edit,
		wasLocal,
		result,
		reconciliationPath,
	}: SequencedEditResult): void => {
		const eventArguments: SequencedEditAppliedEventArguments = {
			edit,
			wasLocal,
			tree: this,
			logger: this.sequencedEditAppliedLogger,
			reconciliationPath,
			outcome: result,
		};
		this.emit(SharedTreeEvent.SequencedEditApplied, eventArguments);
	};

	private summarizeHistory: boolean;
	private uploadEditChunks: boolean;

	private getHistoryPolicy(options: SharedTreeOptions<WriteFormat, 'Forwards' | 'None'>): {
		summarizeHistory: boolean;
		uploadEditChunks: boolean;
	} {
		const noCompatOptions = options as SharedTreeOptions<WriteFormat, 'None'>;
		if (typeof noCompatOptions.summarizeHistory === 'object') {
			return {
				summarizeHistory: true,
				uploadEditChunks: noCompatOptions.summarizeHistory.uploadEditChunks,
			};
		} else {
			return {
				summarizeHistory: noCompatOptions.summarizeHistory ?? false,
				uploadEditChunks: false,
			};
		}
	}

	/**
	 * Create a new SharedTree.
	 * @param runtime - The runtime the SharedTree will be associated with
	 * @param id - Unique ID for the SharedTree
	 * @param writeFormat - Determines the format version the SharedTree will write ops and summaries in. See [the write format
	 * documentation](../docs/Write-Format.md) for more information.
	 * @param options - Configuration options for this tree
	 */
	public constructor(runtime: IFluidDataStoreRuntime, id: string, ...args: SharedTreeArgs<WriteFormat.v0_0_2>);

	public constructor(runtime: IFluidDataStoreRuntime, id: string, ...args: SharedTreeArgs<WriteFormat.v0_1_1>);

	public constructor(
		runtime: IFluidDataStoreRuntime,
		id: string,
		private writeFormat: WriteFormat,
		options: SharedTreeOptions<typeof writeFormat> = {}
	) {
		super(id, runtime, SharedTreeFactory.Attributes);
		const historyPolicy = this.getHistoryPolicy(options);
		this.summarizeHistory = historyPolicy.summarizeHistory;
		this.uploadEditChunks = historyPolicy.uploadEditChunks;

		// This code is somewhat duplicated from OldestClientObserver because it currently depends on the container runtime
		// which SharedTree does not have access to.
		// TODO:#55900: Get rid of copy-pasted OldestClientObserver code
		const quorum = this.runtime.getQuorum();
		this.currentIsOldest = this.computeIsOldest();
		quorum.on('addMember', this.updateOldest);
		quorum.on('removeMember', this.updateOldest);
		runtime.on('connected', this.updateOldest);
		runtime.on('disconnected', this.updateOldest);

		this.logger = ChildLogger.create(runtime.logger, 'SharedTree', sharedTreeTelemetryProperties);
		this.sequencedEditAppliedLogger = ChildLogger.create(
			this.logger,
			'SequencedEditApplied',
			sharedTreeTelemetryProperties
		);

		const attributionId = (options as SharedTreeOptions<WriteFormat.v0_1_1>).attributionId;
		this.idCompressor = new IdCompressor(createSessionId(), reservedIdCount, attributionId);
		const { editLog, cachingLogViewer } = this.initializeNewEditLogFromSummary(
			{
				editChunks: [],
				editIds: [],
			},
			undefined,
			this.idCompressor,
			this.processEditResult,
			this.processSequencedEditResult,
			WriteFormat.v0_1_1
		);
		this.editLog = editLog;
		this.cachingLogViewer = cachingLogViewer;
		this.encoder_0_0_2 = new SharedTreeEncoder_0_0_2(this.summarizeHistory);
		this.encoder_0_1_1 = new SharedTreeEncoder_0_1_1(this.summarizeHistory);
	}

	/**
	 * The write format version currently used by this `SharedTree`. This is always initialized to the write format
	 * passed to the tree's constructor, but it may automatically upgrade over time (e.g. when connected to another
	 * SharedTree with a higher write format, or when loading a summary with a higher write format).
	 */
	public getWriteFormat(): WriteFormat {
		return this.writeFormat;
	}

	/**
	 * Re-computes currentIsOldest and emits an event if it has changed.
	 * TODO:#55900: Get rid of copy-pasted OldestClientObserver code
	 */
	private readonly updateOldest = () => {
		const oldest = this.computeIsOldest();
		if (this.currentIsOldest !== oldest) {
			this.currentIsOldest = oldest;
			if (oldest) {
				this.emit('becameOldest');
				this.logger.sendTelemetryEvent({ eventName: 'BecameOldestClient' });
			} else {
				this.emit('lostOldest');
			}
		}
	};

	/**
	 * Computes the oldest client in the quorum, true by default if the container is detached and false by default if the client isn't connected.
	 * TODO:#55900: Get rid of copy-pasted OldestClientObserver code
	 */
	private computeIsOldest(): boolean {
		// If the container is detached, we are the only ones that know about it and are the oldest by default.
		if (this.runtime.attachState === AttachState.Detached) {
			return true;
		}

		// If we're not connected we can't be the oldest connected client.
		if (!this.runtime.connected) {
			return false;
		}

		assert(this.runtime.clientId !== undefined, 'Client id should be set if connected.');

		const quorum = this.runtime.getQuorum();
		const selfSequencedClient = quorum.getMember(this.runtime.clientId);
		// When in readonly mode our clientId will not be present in the quorum.
		if (selfSequencedClient === undefined) {
			return false;
		}

		const members = quorum.getMembers();
		for (const sequencedClient of members.values()) {
			if (sequencedClient.sequenceNumber < selfSequencedClient.sequenceNumber) {
				return false;
			}
		}

		// No member of the quorum was older
		return true;
	}

	/**
	 * @returns the current view of the tree.
	 */
	public get currentView(): RevisionView {
		return this.logViewer.getRevisionViewInSession(Number.POSITIVE_INFINITY);
	}

	/**
	 * Generates a node identifier.
	 * The returned IDs may be used as the identifier of a node in the SharedTree.
	 * `NodeId`s are *always* unique and stable within the scope of the tree and session that generated them. They are *not* unique within
	 * a Fluid container, and *cannot* be compared across instances of a SharedTree. They are *not* stable across sessions/lifetimes of a
	 * SharedTree, and *cannot* be persisted (e.g. stored in payloads, uploaded in blobs, etc.). If stable persistence is needed,
	 * NodeIdConverter.convertToStableNodeId may be used to return a corresponding UUID that is globally unique and stable.
	 * @param override - if supplied, calls to `convertToStableNodeId` using the returned node ID will return the override instead of
	 * the UUID. Calls to `generateNodeId` with the same override always return the same ID. Performance note: passing an override string
	 * incurs a storage cost that is significantly higher that a node ID without one, and should be avoided if possible.
	 * @public
	 */
	public generateNodeId(override?: string): NodeId {
		return this.idCompressor.generateCompressedId(override) as NodeId;
	}

	/**
	 * Given a NodeId, returns the corresponding stable ID or throws if the supplied node ID was not generated with this tree (`NodeId`s
	 * may not be used across SharedTree instances, see `generateNodeId` for more).
	 * The returned value will be a UUID, unless the creation of `id` used an override string (see `generateNodeId` for more).
	 * The result is safe to persist and re-use across `SharedTree` instances, unlike `NodeId`.
	 * @public
	 */
	public convertToStableNodeId(id: NodeId): StableNodeId {
		return (this.idCompressor.tryDecompress(id) as StableNodeId) ?? fail('Node id is not known to this SharedTree');
	}

	/**
	 * Given a NodeId, attempt to return the corresponding stable ID.
	 * The returned value will be a UUID, unless the creation of `id` used an override string (see `generateNodeId` for more).
	 * The returned stable ID is undefined if `id` was never created with this SharedTree. If a stable ID is returned, this does not imply
	 * that there is a node with `id` in the current revision of the tree, only that `id` was at some point generated by some instance of
	 * this tree.
	 * @public
	 */
	public tryConvertToStableNodeId(id: NodeId): StableNodeId | undefined {
		return this.idCompressor.tryDecompress(id) as StableNodeId | undefined;
	}

	/**
	 * Given a stable ID, return the corresponding NodeId or throws if the supplied stable ID was never generated with this tree, either
	 * as a UUID corresponding to a `NodeId` or as an override passed to `generateNodeId`.
	 * If a stable ID is returned, this does not imply that there is a node with `id` in the current revision of the tree, only that
	 * `id` was at some point generated by an instance of this SharedTree.
	 * @public
	 */
	public convertToNodeId(id: StableNodeId): NodeId {
		return (
			(this.idCompressor.tryRecompress(id) as NodeId) ?? fail('Stable node id is not known to this SharedTree')
		);
	}

	/**
	 * Given a stable ID, return the corresponding NodeId or return undefined if the supplied stable ID was never generated with this tree,
	 * either as a UUID corresponding to a `NodeId` or as an override passed to `generateNodeId`.
	 * If a stable ID is returned, this does not imply that there is a node with `id` in the current revision of the tree, only that
	 * `id` was at some point generated by an instance of this SharedTree.
	 * @public
	 */
	public tryConvertToNodeId(id: StableNodeId): NodeId | undefined {
		return this.idCompressor.tryRecompress(id) as NodeId | undefined;
	}

	/**
	 * Returns the attribution ID associated with the SharedTree that generated the given node ID. This is generally only useful for clients
	 * with a write format of 0.1.1 or greater since older clients cannot be given an attribution ID and will always use the default
	 * `attributionId` of the tree.
	 * @public
	 */
<<<<<<< HEAD
=======
	public attributeNodeId(id: NodeId): AttributionId {
		switch (this.writeFormat) {
			case WriteFormat.v0_0_2:
				return nilUuid;
			default: {
				const attributionId = this.idCompressor.attributeId(id);
				if (attributionId === ghostSessionId) {
					return nilUuid;
				}
				return attributionId;
			}
		}
	}

	/**
	 * @returns the edit history of the tree.
	 * @public
	 */
>>>>>>> 24231532
	public get edits(): OrderedEditSet<InternalizedChange> {
		return this.editLog as unknown as OrderedEditSet<InternalizedChange>;
	}

	private deserializeHandle(serializedHandle: string): IFluidHandle<ArrayBufferLike> {
		const deserializeHandle = this.serializer.parse(serializedHandle);
		assert(typeof deserializeHandle === 'object');
		return deserializeHandle as IFluidHandle<ArrayBufferLike>;
	}

	/**
	 * Uploads the edit chunk and submits a `SharedTreeHandleOp`.
	 * This method is fire-and-forget and will swallow any errors that occur during upload or the `onUploadComplete` hook.
	 * If the upload or op submission does fail then a future client will attempt the submission instead.
	 */
	private uploadEditChunk(
		edits: readonly EditWithoutId<ChangeInternal>[],
		startRevision: number,
		onUploadComplete?: () => void
	): void {
		this.uploadEditChunkAsync(edits, startRevision).then(onUploadComplete).catch(noop);
	}

	private async uploadEditChunkAsync(
		edits: readonly EditWithoutId<ChangeInternal>[],
		startRevision: number
	): Promise<void> {
		assert(this.writeFormat !== WriteFormat.v0_0_2, 'Edit chunking is not supported in v0_0_2');
		// SPO attachment blob upload limit is set here:
		// https://onedrive.visualstudio.com/SharePoint%20Online/_git/SPO?path=%2Fsts%2Fstsom%2FPrague%2FSPPragueProtocolConfig.cs&version=GBmaster&line=82&lineEnd=82&lineStartColumn=29&lineEndColumn=116&lineStyle=plain&_a=contents
		// TODO:#59754: Create chunks based on data buffer size instead of number of edits
		const blobUploadSizeLimit = 4194304;

		try {
			const chunkContents = this.encoder_0_1_1.encodeEditChunk(
				edits,
				sequencedIdNormalizer(this.idNormalizer),
				this.interner
			);
			const serializedContents = serializeHandles(chunkContents, this.serializer, this.handle);
			const buffer = IsoBuffer.from(serializedContents);
			const bufferSize = buffer.byteLength;
			assert(
				bufferSize <= blobUploadSizeLimit,
				`Edit chunk size ${bufferSize} is larger than blob upload size limit of ${blobUploadSizeLimit} bytes.`
			);
			const editHandle = await this.runtime.uploadBlob(buffer);
			const handleOp: SharedTreeHandleOp = {
				editHandle:
					serializeHandles(editHandle, this.serializer, this.handle) ??
					fail('Edit chunk handle could not be serialized.'),
				startRevision,
				type: SharedTreeOpType.Handle,
				version: this.writeFormat,
			};
			this.submitOp(handleOp);
			this.emit(SharedTreeDiagnosticEvent.EditChunkUploaded);
		} catch (error) {
			// If chunk load fails, we will try again later in loadCore on the oldest client so we log the error instead of throwing.
			this.logger.sendErrorEvent(
				{
					eventName: 'EditChunkUploadFailure',
				},
				error
			);
		}
	}

	/**
	 * {@inheritDoc @fluidframework/shared-object-base#SharedObject.summarizeCore}
	 */
	public summarizeCore(serializer: IFluidSerializer): ISummaryTreeWithStats {
		return createSingleBlobSummary(snapshotFileName, this.saveSerializedSummary({ serializer }));
	}

	/**
	 * Saves this SharedTree into a serialized summary. This is used for testing.
	 *
	 * @param summarizer - Optional summarizer to use. If not passed in, SharedTree's summarizer is used.
	 * @internal
	 */
	public saveSerializedSummary(options?: { serializer?: IFluidSerializer }): string {
		const { serializer } = options || {};
		return serialize(this.saveSummary(), serializer ?? this.serializer, this.handle);
	}

	/**
	 * Initialize shared tree with a serialized summary. This is used for testing.
	 * @returns - statistics about the loaded summary.
	 * @internal
	 */
	public loadSerializedSummary(blobData: string): ITelemetryProperties {
		const summary = deserialize(blobData, this.serializer);
		this.loadSummary(summary);
		return getSummaryStatistics(summary);
	}

	/**
	 * Saves this SharedTree into a deserialized summary.
	 * @internal
	 */
	public saveSummary(): SharedTreeSummaryBase {
		// If local changes exist, emulate the sequencing of those changes.
		// Doing so is necessary so edits created during DataObject.initializingFirstTime are included.
		// Doing so is safe because it is guaranteed that the DDS has not yet been attached. This is because summary creation is only
		// ever invoked on a DataObject containing local changes when it is attached for the first time. In post-attach flows, an extra
		// instance of the DataObject is created for generating summaries and will never have local edits.
		if (this.editLog.numberOfLocalEdits > 0) {
			assert(
				this.runtime.attachState !== AttachState.Attached,
				'Summarizing should not occur with local edits except on first attach.'
			);
			if (this.writeFormat === WriteFormat.v0_1_1) {
				// Since we're the first client to attach, we can safely finalize ourselves since we're the only ones who have made IDs.
				this.idCompressor.finalizeCreationRange(this.idCompressor.takeNextCreationRange());
				for (const edit of this.editLog.getLocalEdits()) {
					this.internStringsFromEdit(edit);
				}
			}
			this.editLog.sequenceLocalEdits();
		}

		assert(this.editLog.numberOfLocalEdits === 0, 'generateSummary must not be called with local edits');
		return this.generateSummary();
	}

	/**
	 * Generates a SharedTree summary for the current state of the tree.
	 * Will never be called when local edits are present.
	 */
	private generateSummary(): SharedTreeSummaryBase {
		try {
			switch (this.writeFormat) {
				case WriteFormat.v0_0_2:
					return this.encoder_0_0_2.encodeSummary(this.editLog, this.currentView, this);
				case WriteFormat.v0_1_1:
					return this.encoder_0_1_1.encodeSummary(
						this.editLog,
						this.currentView,
						this,
						this.idNormalizer,
						this.interner,
						this.idCompressor.serialize(false)
					);
				default:
					fail('Unknown version');
			}
		} catch (error) {
			this.logger?.sendErrorEvent({
				eventName: 'UnsupportedSummaryWriteFormat',
				formatVersion: this.writeFormat,
			});
			throw error;
		}
	}

	/**
	 * Initialize shared tree with a deserialized summary.
	 * @internal
	 */
	public loadSummary(summary: SharedTreeSummaryBase): void {
		const { version: loadedSummaryVersion } = summary;

		if (isUpdateRequired(loadedSummaryVersion, this.writeFormat)) {
			this.submitOp({ type: SharedTreeOpType.Update, version: this.writeFormat });
			this.logger.sendTelemetryEvent({
				eventName: 'RequestVersionUpdate',
				versionFrom: loadedSummaryVersion,
				versionTo: this.writeFormat,
			});
		}

		if (compareSummaryFormatVersions(loadedSummaryVersion, this.writeFormat) !== 0) {
			// Write whatever format the loaded summary uses (this is the current agreed-upon format: it may be updated by an update op)
			this.changeWriteFormat(loadedSummaryVersion);
		}

		assert(
			this.idCompressor.getAllIdsFromLocalSession().next().done === true,
			'Summary load should not be executed after local state is created.'
		);

		let convertedSummary: SummaryContents;
		switch (loadedSummaryVersion) {
			case WriteFormat.v0_0_2:
				convertedSummary = this.encoder_0_0_2.decodeSummary(
					summary as SharedTreeSummary_0_0_2,
					this.attributionId
				);
				break;
			case WriteFormat.v0_1_1: {
				const typedSummary = summary as SharedTreeSummary;
				// See comment in factory constructor--ensure we write a consistent type of summary as how the document began.
				const loadedSummaryIncludesHistory = typedSummary.currentTree !== undefined;
				if (loadedSummaryIncludesHistory !== this.summarizeHistory) {
					this.summarizeHistory = loadedSummaryIncludesHistory;
					this.uploadEditChunks = loadedSummaryIncludesHistory;
					this.encoder_0_1_1 = new SharedTreeEncoder_0_1_1(this.summarizeHistory);
				}

				convertedSummary = this.encoder_0_1_1.decodeSummary(summary as SharedTreeSummary, this.attributionId);
				break;
			}
			default:
				fail('Unknown version');
		}

		const { editHistory, currentTree, idCompressor, interner } = convertedSummary;
		this.interner = interner;
		this.interner.getOrCreateInternedId(initialTree.definition);
		if (compareSummaryFormatVersions(loadedSummaryVersion, WriteFormat.v0_1_1) < 0) {
			const { editIds, editChunks } = editHistory;
			this.logger.sendTelemetryEvent({
				eventName: 'SummaryConversion',
				formatVersion: WriteFormat.v0_1_1,
				historySize: editIds.length,
				totalNumberOfChunks: editChunks.length,
				uploadedChunks: getNumberOfHandlesFromEditLogSummary(editHistory),
			});
		}

		this.initializeNewEditLogFromSummary(
			editHistory,
			currentTree,
			idCompressor,
			this.processEditResult,
			this.processSequencedEditResult,
			summary.version
		);

		if (this.runtime.connected) {
			const noChunksReadyForUpload = this.editLog.getEditChunksReadyForUpload()[Symbol.iterator]().next().done;
			if (noChunksReadyForUpload === undefined || !noChunksReadyForUpload) {
				// A client does not become a member of the quorum until it is within the collaboration window.
				//
				// The collaboration window is the range from the minimum sequence number enforced by the server and head.
				// When a client sends an op, they include the last sequence number the client has processed. We call this the reference
				// sequence number.
				//
				// If there are no members in the quorum, we send a no op op in order to have this client added as a member to the quorum.
				// This is required so we can ensure only the oldest client will upload blobs during summary load.
				if (this.runtime.getQuorum().getMembers().size === 0) {
					const noop: SharedTreeNoOp = {
						type: SharedTreeOpType.NoOp,
						version: this.writeFormat,
					};

					this.submitOp(noop);
					this.logger.sendTelemetryEvent({ eventName: 'NoOpSent' });
				} else if (this.currentIsOldest) {
					this.uploadCatchUpBlobs();
				}
			}

			// If this client becomes the oldest, it should take care of uploading catch up blobs.
			this.on('becameOldest', () => this.uploadCatchUpBlobs());
		}
	}

	private static eventFromEditResult(editStatus: EditStatus): SharedTreeDiagnosticEvent {
		switch (editStatus) {
			case EditStatus.Applied:
				return SharedTreeDiagnosticEvent.AppliedEdit;
			case EditStatus.Invalid:
				return SharedTreeDiagnosticEvent.DroppedInvalidEdit;
			default:
				return SharedTreeDiagnosticEvent.DroppedMalformedEdit;
		}
	}

	/**
	 * Initializes a new `EditLog` and `CachingLogViewer` on this `SharedTree`, replacing and disposing of any previously existing ones.
	 * @returns the initialized values (this is mostly to keep the constructor happy)
	 */
	private initializeNewEditLogFromSummary(
		editHistory: EditLogSummary<ChangeInternal, EditHandle<ChangeInternal>>,
		currentTree: ChangeNode | undefined,
		idCompressor: IdCompressor,
		editStatusCallback: EditStatusCallback,
		sequencedEditResultCallback: SequencedEditResultCallback,
		version: WriteFormat
	): { editLog: EditLog<ChangeInternal>; cachingLogViewer: CachingLogViewer } {
		this.idCompressor = idCompressor;
		// Dispose the current log viewer if it exists. This ensures that re-used EditAddedHandlers below don't retain references to old
		// log viewers.
		this.cachingLogViewer?.detachFromEditLog();
		const indexOfFirstEditInSession =
			version === WriteFormat.v0_0_2 || (editHistory?.editIds.length === 1 && version === WriteFormat.v0_1_1)
				? 0
				: editHistory?.editIds.length;

		// Use previously registered EditAddedHandlers if there is an existing EditLog.
		const editLog = new EditLog(
			editHistory,
			this.logger,
			this.editLog?.editAddedHandlers,
			indexOfFirstEditInSession
		);

		editLog.on(SharedTreeDiagnosticEvent.UnexpectedHistoryChunk, () => {
			this.emit(SharedTreeDiagnosticEvent.UnexpectedHistoryChunk);
		});

		let knownRevisions: [number, EditCacheEntry][] | undefined;
		if (currentTree !== undefined) {
			const currentView = RevisionView.fromTree(currentTree);
			// TODO:#47830: Store multiple checkpoints in summary.
			knownRevisions = [[editLog.length, { view: currentView }]];
		}

		const logViewer = new CachingLogViewer(
			editLog,
			RevisionView.fromTree(initialTree, this),
			knownRevisions,
			editStatusCallback,
			sequencedEditResultCallback,
			0
		);

		this.editLog = editLog;
		this.cachingLogViewer = logViewer;
		return { editLog, cachingLogViewer: logViewer };
	}

	/**
	 * Upload any full chunks that have yet to be uploaded.
	 */
	private uploadCatchUpBlobs(): void {
		if (this.writeFormat !== WriteFormat.v0_0_2 && this.uploadEditChunks) {
			for (const [startRevision, chunk] of this.editLog.getEditChunksReadyForUpload()) {
				this.uploadEditChunk(chunk, startRevision, () => {
					this.emit(SharedTreeDiagnosticEvent.CatchUpBlobUploaded);
					this.logger.sendTelemetryEvent({ eventName: 'CatchUpBlobUpload', chunkSize: chunk.length });
				});
			}
		}
	}

	/**
	 * Compares this shared tree to another for equality. Should only be used for internal correctness testing.
	 *
	 * Equality means that the histories as captured by the EditLogs are equivalent.
	 *
	 * Equality does not include:
	 *   - if an edit is open
	 *   - the shared tree's id
	 *   - local vs sequenced status of edits
	 *   - registered event listeners
	 *   - state of caches
	 *
	 * @internal
	 * */
	public equals(sharedTree: SharedTree): boolean {
		if (!areRevisionViewsSemanticallyEqual(this.currentView, this, sharedTree.currentView, sharedTree)) {
			return false;
		}

		return this.editLog.equals(sharedTree.editLog);
	}

	/**
	 * {@inheritDoc @fluidframework/shared-object-base#SharedObject.loadCore}
	 */
	protected async loadCore(storage: IChannelStorageService): Promise<void> {
		const summaryLoadPerformanceEvent = PerformanceEvent.start(this.logger, { eventName: 'SummaryLoad' });

		try {
			const newBlob = await storage.readBlob(snapshotFileName);
			const blobData = bufferToString(newBlob, 'utf8');

			const stats = this.loadSerializedSummary(blobData);

			summaryLoadPerformanceEvent.end(stats);
		} catch (error) {
			summaryLoadPerformanceEvent.cancel({ eventName: 'SummaryLoadFailure' }, error);
			throw error;
		}
	}

	/**
	 * {@inheritDoc @fluidframework/shared-object-base#SharedObject.processCore}
	 */
	protected processCore(message: unknown, local: boolean): void {
		const typedMessage = message as Omit<ISequencedDocumentMessage, 'contents'> & {
			contents: SharedTreeOp_0_0_2 | SharedTreeOp;
		};
		this.cachingLogViewer.setMinimumSequenceNumber(typedMessage.minimumSequenceNumber);
		const op = typedMessage.contents;
		const { type, version } = op;
		const resolvedVersion = version ?? WriteFormat.v0_0_2;
		const sameVersion = resolvedVersion === this.writeFormat;

		// Edit and handle ops should only be processed if they're the same version as the tree write version.
		// Update ops should only be processed if they're not the same version.
		if (sameVersion) {
			if (type === SharedTreeOpType.Handle) {
				const { editHandle, startRevision } = op;
				const baseHandle = this.deserializeHandle(editHandle);
				const decodedHandle: EditHandle<ChangeInternal> = {
					get: async () => {
						const contents = await baseHandle.get();
						const parsedContents: EditChunkContents = JSON.parse(IsoBuffer.from(contents).toString());
						return this.encoder_0_1_1.decodeEditChunk(
							parsedContents,
							sequencedIdNormalizer(this.idNormalizer),
							this.interner
						);
					},
					baseHandle,
				};
				this.editLog.processEditChunkHandle(decodedHandle, startRevision);
			} else if (type === SharedTreeOpType.Edit) {
				if (op.version === WriteFormat.v0_1_1) {
					this.idCompressor.finalizeCreationRange(op.idRange);
				}
				const edit = this.parseSequencedEdit(op);
				if (op.version === WriteFormat.v0_1_1) {
					this.internStringsFromEdit(edit);
				}
				this.processSequencedEdit(edit, typedMessage);
			}
		} else if (type === SharedTreeOpType.Update) {
			this.processVersionUpdate(op.version);
		} else if (compareSummaryFormatVersions(resolvedVersion, this.writeFormat) === 1) {
			// An op version newer than our current version should not be received. If this happens, either an
			// incorrect op version has been written or an update op was skipped.
			const error = 'Newer op version received by a client that has yet to be updated.';
			this.logger.sendErrorEvent(
				{
					eventName: 'UnexpectedNewerOpVersion',
				},
				error
			);
			fail(error);
		}
	}

	/**
	 * {@inheritDoc @fluidframework/shared-object-base#SharedObject.registerCore}
	 */
	protected registerCore(): void {
		// Do nothing
	}

	/**
	 * {@inheritDoc @fluidframework/shared-object-base#SharedObject.onDisconnect}
	 */
	protected onDisconnect(): void {
		// Do nothing
	}

	/**
	 * Parses a sequenced edit. This is only invoked for ops with version matching the current `writeFormat`.
	 */
	private parseSequencedEdit(op: SharedTreeEditOp | SharedTreeEditOp_0_0_2): Edit<ChangeInternal> {
		// TODO:Type Safety: Improve type safety around op sending/parsing (e.g. discriminated union over version field somehow)
		switch (op.version) {
			case WriteFormat.v0_0_2:
				return this.encoder_0_0_2.decodeEditOp(op, this.encodeSemiSerializedEdit.bind(this), this);
			case WriteFormat.v0_1_1:
				return this.encoder_0_1_1.decodeEditOp(
					op,
					this.encodeSemiSerializedEdit.bind(this),
					this.idNormalizer,
					this.interner
				);
			default:
				fail('Unknown op version');
		}
	}

	private encodeSemiSerializedEdit<T>(semiSerializedEdit: Edit<T>): Edit<T> {
		// semiSerializedEdit may have handles which have been replaced by `serializer.encode`.
		// Since there is no API to un-replace them except via parse, re-stringify the edit, then parse it.
		// Stringify using JSON, not IFluidSerializer since OPs use JSON directly.
		// TODO:Performance:#48025: Avoid this serialization round trip.
		const encodedEdit: Edit<T> = this.serializer.parse(JSON.stringify(semiSerializedEdit));
		return encodedEdit;
	}

	private processSequencedEdit(edit: Edit<ChangeInternal>, message: ISequencedDocumentMessage): void {
		const { id: editId } = edit;
		const wasLocalEdit = this.editLog.isLocalEdit(editId);

		// If the id of the supplied edit matches a non-local edit already present in the log, this would normally be indicative of an error.
		// However, the @fluidframework packages prior to 0.37.x have a bug which can cause data corruption by sequencing duplicate edits--
		// see discussion on the following github issue: https://github.com/microsoft/FluidFramework/issues/4399
		// To work around this issue, we currently tolerate duplicate ops in loaded documents.
		// This could be strengthened in the future to only apply to documents which may have been impacted.
		const shouldIgnoreEdit = this.editLog.tryGetIndexOfId(editId) !== undefined && !wasLocalEdit;
		if (shouldIgnoreEdit) {
			return;
		}

		if (wasLocalEdit) {
			this.editLog.addSequencedEdit(edit, message);
			// If this client created the edit that filled up a chunk, it is responsible for uploading that chunk.
			if (compareSummaryFormatVersions(this.writeFormat, WriteFormat.v0_0_2) > 0 && this.uploadEditChunks) {
				const lastPair = this.editLog.getLastEditChunk();
				if (lastPair !== undefined) {
					const [startRevision, chunk] = lastPair;
					const edits = assertNotUndefined(chunk.edits);
					if (edits.length === this.editLog.editsPerChunk) {
						this.uploadEditChunk(edits, startRevision, () => {
							this.logger.sendTelemetryEvent({
								eventName: 'EditChunkUpload',
								chunkSize: edits.length,
							});
						});
					}
				}
			}
		} else {
			this.applyEditLocally(edit, message);
		}
	}

	/**
	 * Updates SharedTree to the provided version if the version is a valid write version newer than the current version.
	 * @param version - The version to update to.
	 */
	private processVersionUpdate(version: WriteFormat) {
		if (isUpdateRequired(this.writeFormat, version)) {
			PerformanceEvent.timedExec(
				this.logger,
				{ eventName: 'VersionUpdate', version },
				() => {
					if (compareSummaryFormatVersions(version, WriteFormat.v0_1_1) >= 0) {
						this.upgradeFrom_0_0_2_to_0_1_1();
					} else {
						throw new Error(`Updating to version ${version} is not supported.`);
					}

					this.changeWriteFormat(version);

					// The edit log may contain some local edits submitted after the version update op was submitted but
					// before we receive the message it has been sequenced. Since these edits must be sequenced after the version
					// update op, they will be discarded. These edits are then re-submitted using the new format.
					for (const edit of this.editLog.getLocalEdits()) {
						this.submitEditOp(edit);
					}

					if (this.currentIsOldest) {
						this.uploadCatchUpBlobs();
					}
				},
				{
					end: true,
					cancel: 'error',
				}
			);
		}
	}

	private upgradeFrom_0_0_2_to_0_1_1(): void {
		// Reset the string interner, re-populate only with information that there is consensus on
		this.interner = new MutableStringInterner([initialTree.definition]);
		const oldIdCompressor = this.idCompressor;
		// Create the IdCompressor that will be used after the upgrade
		const newIdCompressor = new IdCompressor(createSessionId(), reservedIdCount, this.attributionId);
		const newContext = getNodeIdContext(newIdCompressor);
		// Generate all local IDs in the new compressor that were in the old compressor and preserve their UUIDs.
		// This will allow the client to continue to use local IDs that were allocated pre-upgrade
		for (const localId of oldIdCompressor.getAllIdsFromLocalSession()) {
			newIdCompressor.generateCompressedId(oldIdCompressor.decompress(localId));
		}

		const unifyHistoricalIds = (context: NodeIdContext): void => {
			for (let i = 0; i < this.editLog.numberOfSequencedEdits; i++) {
				const edit = this.editLog.getEditInSessionAtIndex(i);
				convertEditIds(edit, (id) => context.generateNodeId(this.convertToStableNodeId(id)));
			}
		};
		// Construct a temporary "ghost" compressor which is used to generate final IDs that will be consistent across all upgrading clients
		const ghostIdCompressor = new IdCompressor(ghostSessionId, reservedIdCount);
		const ghostContext = getNodeIdContext(ghostIdCompressor);
		if (this.summarizeHistory) {
			// All clients have the full history, and can therefore all "generate" the same final IDs for every ID in the history
			// via the ghost compressor.
			unifyHistoricalIds(ghostContext);
			// The same logic applies to string interning, so intern all the strings in the history (superset of those in the current view)
			for (let i = 0; i < this.editLog.numberOfSequencedEdits; i++) {
				this.internStringsFromEdit(this.editLog.getEditInSessionAtIndex(i));
			}
		} else {
			// Clients do not have the full history, but all share the same current view (sequenced). They can all finalize the same final
			// IDs for every ID in the view via the ghost compressor.
			// The same logic applies for the string interner.
			for (const node of this.logViewer.getRevisionViewInSession(this.editLog.numberOfSequencedEdits)) {
				ghostContext.generateNodeId(this.convertToStableNodeId(node.identifier));
				this.interner.getOrCreateInternedId(node.definition);
				for (const label of [...node.traits.keys()].sort()) {
					this.interner.getOrCreateInternedId(label);
				}
			}
			// Every node in this client's history can simply be generated in the new compressor as well, preserving the UUID
			unifyHistoricalIds(newContext);
		}
		// Finalize any IDs in the ghost compressor into the actual compressor. This simulates all clients reaching a consensus on those IDs
		newIdCompressor.finalizeCreationRange(ghostIdCompressor.takeNextCreationRange());
		this.idCompressor = newIdCompressor;
	}

	/**
	 * Applies a set of changes to this tree. The result will be reflected in `SharedTree.currentView`.
	 * This method does not allow for snapshot isolation, as the changes are always applied to the most recent revision.
	 * If it is desireable to read from and apply changes to a fixed view that does not change when remote changes arrive, `Checkout`
	 * should be used instead.
	 * @public
	 */
	public applyEdit(...changes: Change[]): Edit<InternalizedChange>;
	public applyEdit(changes: Change[]): Edit<InternalizedChange>;
	public applyEdit(headOrChanges: Change | Change[], ...tail: Change[]): Edit<InternalizedChange> {
		const changes = Array.isArray(headOrChanges) ? headOrChanges : [headOrChanges, ...tail];
		const id = newEditId();
		const internalEdit: Edit<ChangeInternal> = {
			id,
			changes: changes.map((c) => this.internalizeChange(c)),
		};
		this.submitEditOp(internalEdit);
		this.applyEditLocally(internalEdit, undefined);
		return internalEdit as unknown as Edit<InternalizedChange>;
	}

	/**
	 * Merges `edits` from `other` into this SharedTree.
	 * @param other - Tree containing the edits that should be applied to this one.
	 * @param edits - Iterable of edits from `other` to apply.
	 * @param stableIdRemapper - Optional remapper to translate stable identities from `other` into stable identities on this tree.
	 * Any references that `other` contains to a stable id `foo` will be replaced with references to the id `stableIdRemapper(foo)`.
	 *
	 * Payloads on the edits are left intact.
	 * @returns a list containing `EditId`s for all applied edits.
	 */
	public mergeEditsFrom(
		other: SharedTree,
		edits: Iterable<Edit<InternalizedChange>>,
		stableIdRemapper?: (id: StableNodeId) => StableNodeId
	): EditId[] {
		const idConverter = (id: NodeId) => {
			const stableId = other.convertToStableNodeId(id);
			const convertedStableId = stableIdRemapper?.(stableId) ?? stableId;
			return this.generateNodeId(convertedStableId);
		};

		return Array.from(
			edits as unknown as Iterable<Edit<ChangeInternal>>,
			(edit) => this.applyEditInternal(convertEditIds(edit, (id) => idConverter(id))).id
		);
	}

	/**
	 * Applies a set of internal changes to this tree. The result will be reflected in `SharedTree.currentView`.
	 * External users should use one of the more specialized functions, like `applyEdit` which handles constructing the actual `Edit`
	 * and uses public Change types.
	 * This is exposed for internal use only.
	 * @internal
	 */
	public applyEditInternal(editOrChanges: Edit<ChangeInternal> | readonly ChangeInternal[]): Edit<ChangeInternal> {
		let edit: Edit<ChangeInternal>;
		if (Array.isArray(editOrChanges)) {
			const id = newEditId();
			edit = { id, changes: editOrChanges };
		} else {
			edit = editOrChanges as Edit<ChangeInternal>;
		}
		this.submitEditOp(edit);
		this.applyEditLocally(edit, undefined);
		return edit;
	}

	/**
	 * Converts a public Change type to an internal representation.
	 * This is exposed for internal use only.
	 * @internal
	 */
	public internalizeChange(change: Change): ChangeInternal {
		switch (change.type) {
			case ChangeType.Insert:
				return {
					source: change.source as DetachedSequenceId,
					destination: deepCloneStablePlace(change.destination),
					type: ChangeTypeInternal.Insert,
				};
			case ChangeType.Detach: {
				const detach: DetachInternal = {
					source: deepCloneStableRange(change.source),
					type: ChangeTypeInternal.Detach,
				};
				copyPropertyIfDefined(change, detach, 'destination');
				return detach;
			}
			case ChangeType.Build: {
				if (isTreeNodeSequence(change.source)) {
					const source = change.source.map((buildNode) =>
						convertTreeNodes<BuildTreeNode, TreeNode<BuildNodeInternal, NodeId>, number>(
							buildNode,
							(nodeData) => internalizeBuildNode(nodeData, this),
							(x): x is number => typeof x === 'number'
						)
					) as TreeNodeSequence<TreeNode<BuildNodeInternal, NodeId> | DetachedSequenceId>;
					return {
						source,
						destination: change.destination as DetachedSequenceId,
						type: ChangeTypeInternal.Build,
					};
				} else {
					const source = convertTreeNodes<BuildTreeNode, TreeNode<BuildNodeInternal, NodeId>, number>(
						change.source,
						(nodeData) => internalizeBuildNode(nodeData, this),
						(x): x is number => typeof x === 'number'
					) as TreeNode<BuildNodeInternal, NodeId> | DetachedSequenceId;
					return {
						source: [source],
						destination: change.destination as DetachedSequenceId,
						type: ChangeTypeInternal.Build,
					};
				}
			}
			case ChangeType.SetValue:
				return {
					nodeToModify: change.nodeToModify,
					payload: change.payload,
					type: ChangeTypeInternal.SetValue,
				};
			case ChangeType.Constraint: {
				const constraint: ConstraintInternal = {
					effect: change.effect,
					toConstrain: change.toConstrain,
					type: ChangeTypeInternal.Constraint,
				};
				copyPropertyIfDefined(change, constraint, 'contentHash');
				copyPropertyIfDefined(change, constraint, 'identityHash');
				copyPropertyIfDefined(change, constraint, 'label');
				copyPropertyIfDefined(change, constraint, 'length');
				copyPropertyIfDefined(change, constraint, 'parentNode');
				return constraint;
			}
			default:
				fail('unexpected change type');
		}
	}

	private applyEditLocally(edit: Edit<ChangeInternal>, message: ISequencedDocumentMessage | undefined): void {
		const isSequenced = message !== undefined;
		if (isSequenced) {
			this.editLog.addSequencedEdit(edit, message);
		} else {
			this.editLog.addLocalEdit(edit);
		}

		const eventArguments: EditCommittedEventArguments = {
			editId: edit.id,
			local: !isSequenced,
			tree: this,
		};
		this.emit(SharedTreeEvent.EditCommitted, eventArguments);
	}

	/**
	 * Reverts a previous edit by applying a new edit containing the inverse of the original edit's changes.
	 * @param editId - the edit to revert
	 * @returns the id of the new edit, or undefined if the original edit could not be inverted given the current tree state.
	 * @public
	 */
	public revert(editId: EditId): EditId | undefined {
		const index = this.edits.getIndexOfId(editId);
		const edit = this.edits.getEditInSessionAtIndex(index);
		const before = this.logViewer.getRevisionViewInSession(index);
		const changes = this.revertChanges(edit.changes, before);
		if (changes === undefined) {
			return undefined;
		}

		return this.applyEditInternal(changes).id;
	}

	/**
	 * Revert the given changes
	 * @param changes - the changes to revert
	 * @param before - the revision view before the changes were originally applied
	 * @returns the inverse of `changes` or undefined if the changes could not be inverted for the given tree state.
	 * @internal
	 */
	public revertChanges(changes: readonly InternalizedChange[], before: RevisionView): ChangeInternal[] | undefined {
		return revert(changes as unknown as readonly ChangeInternal[], before);
	}

	/**
	 * Submits an edit by the local client to the runtime.
	 */
	private submitEditOp(edit: Edit<ChangeInternal>): void {
		// Only submit ops if attached, since op submission can have stateful side effects (e.g. changing the IdCompressor)
		// Ops will be submitted again when attached (see loadSummary())
		if (this.isAttached()) {
			switch (this.writeFormat) {
				case WriteFormat.v0_0_2:
					this.submitOp(this.encoder_0_0_2.encodeEditOp(edit, this.serializeEdit.bind(this), this));
					break;
				case WriteFormat.v0_1_1:
					this.submitOp(
						this.encoder_0_1_1.encodeEditOp(
							edit,
							this.serializeEdit.bind(this),
							this.idCompressor.takeNextCreationRange(),
							this.idNormalizer,
							this.interner
						)
					);
					break;
				default:
					fail('Unknown version');
			}
		}
	}

	private serializeEdit<TChange>(preparedEdit: Edit<TChange>): Edit<TChange> {
		return this.serializer.encode(preparedEdit, this.handle) as Edit<TChange>;
	}

	/** A type-safe `submitLocalMessage` wrapper to enforce op format */
	private submitOp(content: SharedTreeOp | SharedTreeOp_0_0_2, localOpMetadata: unknown = undefined): void {
		assert(
			compareSummaryFormatVersions(content.version, this.writeFormat) === 0,
			'Attempted to submit op of wrong version'
		);
		this.submitLocalMessage(content, localOpMetadata);
	}

	public getRuntime(): IFluidDataStoreRuntime {
		return this.runtime;
	}

	/**
	 * "Pending local state" refers to ops submitted to the runtime that have not yet been acked.
	 * When closing a container, hosts have the option to stash this pending local state somewhere to be reapplied
	 * later (to avoid data loss).
	 * If a host then loads a container using that stashed state, this function is called for each stashed op, and is expected to:
	 * 1. Update this DDS to reflect that state locally.
	 * 2. Return any `localOpMetadata` that would have been associated with this op.
	 *
	 * @param content - op to apply locally.
	 */
	protected applyStashedOp(op: unknown): void {
		const sharedTreeOp = op as SharedTreeOp | SharedTreeOp_0_0_2;
		switch (sharedTreeOp.type) {
			case SharedTreeOpType.Edit: {
				switch (this.writeFormat) {
					case WriteFormat.v0_0_2:
						switch (sharedTreeOp.version) {
							case WriteFormat.v0_0_2: {
								const edit = this.parseSequencedEdit(sharedTreeOp);
								this.applyEditLocally(edit, undefined);
								break;
							}
							case WriteFormat.v0_1_1:
								// TODO:#74390: Implement
								fail('Received stashed op 0.1.1 before upgrade');
							default:
								fail('Unknown version');
						}
						break;
					case WriteFormat.v0_1_1:
						switch (sharedTreeOp.version) {
							case WriteFormat.v0_0_2:
								// TODO:#74390: Implement
								fail('v0.1.1 does not support stashed ops.');
							case WriteFormat.v0_1_1:
								// TODO:#74390: Implement
								fail('v0.1.1 does not support stashed ops.');
							default:
								fail('Unknown version');
						}
					default:
						fail('Unknown version');
				}
				break;
			}
			// Handle and update ops are only acknowledged by the client that generated them upon sequencing--no local changes necessary.
			case SharedTreeOpType.Handle:
			case SharedTreeOpType.Update:
			case SharedTreeOpType.NoOp:
				break;
			default:
				fail('Unrecognized op');
		}
	}

	private changeWriteFormat(newFormat: WriteFormat): void {
		this.writeFormat = newFormat;
		this.emit(SharedTreeDiagnosticEvent.WriteVersionChanged, newFormat);
	}

	/**
	 * Interns all Definitions and TraitLabel_s referenced by the provided edit.
	 *
	 * Clients must have consensus on the interned values to guarantee the interned ID is valid.
	 */
	private internStringsFromEdit(edit: Edit<ChangeInternal>): void {
		for (const change of edit.changes) {
			if (change.type === ChangeTypeInternal.Build) {
				for (const root of change.source) {
					walkTree<TreeNode<BuildNodeInternal, NodeId>, DetachedSequenceId>(
						root,
						(node) => {
							this.interner.getOrCreateInternedId(node.definition);
							for (const trait of Object.keys(node.traits)) {
								this.interner.getOrCreateInternedId(trait);
							}
						},
						isDetachedSequenceId
					);
				}
			} else if (change.type === ChangeTypeInternal.Insert) {
				const { referenceTrait } = change.destination;
				if (referenceTrait !== undefined) {
					this.interner.getOrCreateInternedId(referenceTrait.label);
				}
			}
		}
	}
}

/**
 * @returns 1 if versionA is newer, -1 if versionB is newer, and 0 if the versions are the same.
 * @throws if either version isn't a valid WriteFormat version.
 */
function compareSummaryFormatVersions(versionA: string, versionB: string): number {
	const versionAIndex = sortedWriteVersions.indexOf(versionA as WriteFormat);
	const versionBIndex = sortedWriteVersions.indexOf(versionB as WriteFormat);

	if (versionAIndex === -1 || versionBIndex === -1) {
		fail('Summary version being compared cannot be read.');
	}

	if (versionAIndex < versionBIndex) {
		return -1;
	} else if (versionAIndex > versionBIndex) {
		return 1;
	}

	return 0;
}

/**
 * Checks if the summary version needs to be updated.
 * @returns true if the old version is older than the new version.
 * @throws if the new version isn't a supported WriteFormat version.
 */
function isUpdateRequired(oldVersion: string, newVersion: string): boolean {
	const newVersionIndex = sortedWriteVersions.indexOf(newVersion as WriteFormat);
	if (newVersionIndex === -1) {
		fail('New write version is invalid.');
	}

	return compareSummaryFormatVersions(oldVersion, newVersion) === -1 ? true : false;
}

function isTreeNodeSequence(source: TreeNodeSequence<BuildNode> | BuildNode): source is TreeNodeSequence<BuildNode> {
	return Array.isArray(source);
}<|MERGE_RESOLUTION|>--- conflicted
+++ resolved
@@ -687,8 +687,6 @@
 	 * `attributionId` of the tree.
 	 * @public
 	 */
-<<<<<<< HEAD
-=======
 	public attributeNodeId(id: NodeId): AttributionId {
 		switch (this.writeFormat) {
 			case WriteFormat.v0_0_2:
@@ -707,7 +705,6 @@
 	 * @returns the edit history of the tree.
 	 * @public
 	 */
->>>>>>> 24231532
 	public get edits(): OrderedEditSet<InternalizedChange> {
 		return this.editLog as unknown as OrderedEditSet<InternalizedChange>;
 	}
