--- conflicted
+++ resolved
@@ -6,11 +6,7 @@
 import { IFluidHandle } from '@fluidframework/core-interfaces';
 import { compareArrays, copyPropertyIfDefined, memoizeGetter } from './Common';
 import { NodeId, TraitLabel } from './Identifiers';
-<<<<<<< HEAD
 import { ChangeNode, Payload, TraitMap } from './generic';
-=======
-import { ChangeNode, Payload, TraitMap } from './PersistedTypes';
->>>>>>> 7662ac15
 import { Snapshot, SnapshotNode } from './Snapshot';
 
 /**
@@ -20,11 +16,7 @@
  * Object field order and object identity are not considered significant, and are ignored by this function.
  * (This is because they may not be preserved through roundtrip).
  *
-<<<<<<< HEAD
- * For other information which fluid would lose on serialization round trip,
-=======
  * For other information which Fluid would lose on serialization round trip,
->>>>>>> 7662ac15
  * behavior is unspecified other than this this function is reflective (all payloads are equal to themselves)
  * and commutative (argument order does not matter).
  *
@@ -247,10 +239,6 @@
  *
  * Once https://github.com/qwertie/btree-typescript/pull/15 is merged, we can use the version of this function from it.
  */
-<<<<<<< HEAD
 export function compareFiniteNumbers(a: number, b: number): number {
-=======
-export function compareFiniteNumbers(a, b): number {
->>>>>>> 7662ac15
 	return a - b;
 }