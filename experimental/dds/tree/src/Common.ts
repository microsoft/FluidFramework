/*!
 * Copyright (c) Microsoft Corporation. All rights reserved.
 * Licensed under the MIT License.
 */

import { ITelemetryBaseEvent, ITelemetryProperties } from '@fluidframework/common-definitions';
import BTree from 'sorted-btree';

const defaultFailMessage = 'Assertion failed';

/**
 * Assertion failures in SharedTree will throw an exception containing this value as an `errorType`. The Fluid runtime propagates this field
 * in its handlings of errors thrown by containers. See
 * https://github.com/microsoft/FluidFramework/blob/main/packages/loader/container-utils/src/error.ts
 *
 * Exporting this enables users to safely filter telemetry handling of errors based on their type.
 *
 * @public
 */
export const sharedTreeAssertionErrorType = 'SharedTreeAssertion';

/**
 * Telemetry properties decorated on all SharedTree events.
 */
export interface SharedTreeTelemetryProperties extends ITelemetryProperties {
	readonly isSharedTreeEvent: true;
}

/**
 * Returns if the supplied event is a SharedTree telemetry event.
 */
export function isSharedTreeEvent(event: ITelemetryBaseEvent): boolean {
	return (event as unknown as SharedTreeTelemetryProperties).isSharedTreeEvent === true;
}

/**
 * Error object thrown by assertion failures in `SharedTree`.
 */
class SharedTreeAssertionError extends Error {
	public readonly errorType = sharedTreeAssertionErrorType;

	public constructor(message: string) {
		super(message);
		this.name = 'Assertion error';
		// Note: conditional as `captureStackTrace` isn't defined in all browsers (e.g. Safari).
		Error.captureStackTrace?.(this);
	}
}

/**
 * Compares finite numbers to form a strict partial ordering.
 *
 * Handles +/-0 like Map: -0 is equal to +0.
 */
<<<<<<< HEAD
export function compareFiniteNumbers<T extends number>(a: T, b: T): number {
	return a - b;
}
=======
export function comparePayloads(a: Payload, b: Payload): boolean {
	// === is not reflective because of how NaN is handled, so use Object.is instead.
	// This treats -0 and +0 as different.
	// Since -0 is not preserved in serialization round trips,
	// it can be handed in any way that is reflective and commutative, so this is fine.
	if (Object.is(a, b)) {
		return true;
	}

	// Primitives which are equal would have early returned above, so now if the values are not both objects, they are unequal.
	if (typeof a !== 'object' || typeof b !== 'object') {
		return false;
	}

	// null is of type object, and needs to be treated as distinct from the empty object.
	// Handling it early also avoids type errors trying to access its keys.
	// Rationale: 'undefined' payloads are reserved for future use (see 'SetValue' interface).
	if (a === null || b === null) {
		return false;
	}

	// Special case IFluidHandles, comparing them only by their absolutePath
	// Detect them using JavaScript feature detection pattern: they have a `IFluidHandle` field that is set to the parent object.
	{
		const aHandle = a as IFluidHandle;
		const bHandle = b as IFluidHandle;
		if (aHandle.IFluidHandle === a) {
			if (bHandle.IFluidHandle !== b) {
				return false;
			}
			return a.absolutePath === b.absolutePath;
		}
	}

	// Fluid Serialization (like Json) only keeps enumerable properties, so we can ignore non-enumerable ones.
	const aKeys = Object.keys(a);
	const bKeys = Object.keys(b);

	if (aKeys.length !== bKeys.length) {
		return false;
	}

	// make sure objects with numeric keys (or no keys) compare unequal to arrays.
	if (Array.isArray(a) !== Array.isArray(b)) {
		return false;
	}

	// Fluid Serialization (like Json) orders object fields arbitrarily, so reordering fields is not considered considered a change.
	// Therefor the keys arrays must be sorted here.
	if (!Array.isArray(a)) {
		aKeys.sort();
		bKeys.sort();
	}

	// First check keys are equal.
	// This will often early exit, and thus is worth doing as a separate pass than recursive check.
	if (!compareArrays(aKeys, bKeys)) {
		return false;
	}

	for (let i = 0; i < aKeys.length; i++) {
		const aItem: Payload = a[aKeys[i]];
		const bItem: Payload = b[bKeys[i]];

		// The JavaScript feature detection pattern, used for IFluidHandle, uses a field that is set to the parent object.
		// Detect this pattern and special case it to avoid infinite recursion.
		const aSelf = Object.is(aItem, a);
		const bSelf = Object.is(bItem, b);
		if (aSelf !== bSelf) {
			return false;
		}
		if (!aSelf) {
			if (!comparePayloads(aItem, bItem)) {
				return false;
			}
		}
	}
>>>>>>> f2b2dc6d

/**
 * Compares strings lexically to form a strict partial ordering.
 */
export function compareStrings<T extends string>(a: T, b: T): number {
	return a > b ? 1 : a === b ? 0 : -1;
}

/**
 * Asserts against a boolean condition. Throws an Error if the assertion failed. Will run and throw in release builds.
 * Use when violations are logic errors in the program.
 * @param condition - A condition to assert is truthy
 * @param message - Message to be printed if assertion fails. Will print "Assertion failed" by default
 * @param containsPII - boolean flag for whether the message passed in contains personally identifying information (PII).
 */
export function assert(condition: unknown, message?: string, containsPII = false): asserts condition {
	// eslint-disable-next-line @typescript-eslint/strict-boolean-expressions
	if (!condition) {
		fail(message, containsPII);
	}
}

/**
 * Fails an assertion. Throws an Error that the assertion failed.
 * Use when violations are logic errors in the program.
 * @param message - Message to be printed if assertion fails. Will print "Assertion failed" by default
 * @param containsPII - boolean flag for whether the message passed in contains personally identifying information (PII).
 */
export function fail(message: string = defaultFailMessage, containsPII = false): never {
	if (process.env.NODE_ENV !== 'production') {
		// eslint-disable-next-line no-debugger
		debugger;
		console.error(message);
	}

	throw new SharedTreeAssertionError(containsPII ? 'Assertion failed' : message);
}

/**
 * Asserts a value is not undefined, and returns the value.
 * Use when violations are logic errors in the program.
 *
 * When practical, prefer the pattern `x ?? fail('message')` over `assertNotUndefined(x, 'message')`.
 * Using `?? fail` allows for message formatting without incurring the cost of formatting the message in the non failing case
 * (ex:
 * ```
 * x ?? fail(`x should exist for ${y}`)
 * ```
 * ). Additionally the `?? fail` avoids an extra call/stack frame in the non failing case.
 *
 * Another pattern to prefer over `assertNotUndefined(x, 'message')` is `assert(x !== undefined)`.
 * This pattern is preferred because it is more general (same approach works with typeof, instance of, comparison to other values etc.).
 *
 * @param value - Value to assert against is non undefined.
 * @param message - Message to be printed if assertion fails.
 */
export function assertNotUndefined<T>(value: T | undefined, message = 'value must not be undefined'): T {
	assert(value !== undefined, message);
	return value;
}

/**
 * Asserts an array contains a single value and returns the value.
 * @param array - array to assert contains a single value.
 * @param message - Message to be printed if assertion fails.
 */
export function assertArrayOfOne<T>(array: readonly T[], message = 'array value must contain exactly one item'): T {
	assert(array.length === 1, message);
	return array[0];
}

/**
 * Assign a property and value to a given object.
 * @param object - the object to add the property to
 * @param property - the property key
 * @param value - the value of the property
 * @returns `object` after assigning `value` to the property `property`.
 */
export function assign<T, K extends keyof never, V>(object: T, property: K, value: V): With<T, K, V> {
	return Object.assign(object, { [property]: value }) as With<T, K, V>;
}

/**
 * Redefine a property to have the given value. This is simply a type-safe wrapper around
 * `Object.defineProperty`, but it is useful for caching public getters on first read.
 * @example
 * ```
 * // `randomOnce()` will return a random number, but always the same random number.
 * {
 *   get randomOnce(): number {
 *     return memoizeGetter(this, 'randomOnce', random(100))
 *   }
 * }
 * ```
 * @param object - the object containing the property
 * @param propName - the name of the property on the object
 * @param value - the value of the property
 */
export function memoizeGetter<T, K extends keyof T>(object: T, propName: K, value: T[K]): T[K] {
	Object.defineProperty(object, propName, {
		value,
		enumerable: true,
		configurable: true,
	});

	return value;
}

/**
 * Map an iterable to another iterable
 */
export function* map<T, R>(sequence: Iterable<T>, mapper: (t: T) => R): Iterable<R> {
	for (const t of sequence) {
		yield mapper(t);
	}
}

/**
 * Filter an iterable into another iterable
 */
export function* filter<T>(sequence: Iterable<T>, filter: (t: T) => boolean): Iterable<T> {
	for (const t of sequence) {
		if (filter(t)) {
			yield t;
		}
	}
}

/**
 * Reduce an iterable into a single value, or undefined if the iterable has too few elements to reduce
 */
export function reduce<T>(
	sequence: Iterable<T>,
	reduce: (previous: T, current: T) => T,
	initialValue?: T
): T | undefined {
	let previous: T | undefined;
	let current: T | undefined;
	for (const t of sequence) {
		current = t;
		if (previous === undefined) {
			if (initialValue !== undefined) {
				current = reduce(initialValue, current);
			}
		} else {
			current = reduce(previous, current);
		}
		previous = current;
	}
	return current;
}

/**
 * Returns the first element of the given sequence that satisfies the given predicate, or undefined if no such element exists
 */
export function find<T>(sequence: Iterable<T>, find: (t: T) => boolean): T | undefined {
	for (const t of sequence) {
		if (find(t)) {
			return t;
		}
	}
	return undefined;
}

/**
 * Iterate through two iterables and return true if they yield equivalent elements in the same order.
 * @param iterableA - the first iterable to compare
 * @param iterableB - the second iterable to compare
 * @param elementComparator - the function used to check if two `T`s are equivalent.
 * Defaults to `Object.is()` equality (a shallow compare)
 */
export function compareIterables<T>(
	iterableA: Iterable<T>,
	iterableB: Iterable<T>,
	elementComparator: (a: T, b: T) => boolean = Object.is
): boolean {
	return compareIterators<T>(iterableA[Symbol.iterator](), iterableB[Symbol.iterator](), elementComparator);
}

/**
 * Iterate through two iterators and return true if they yield equivalent elements in the same order.
 * @param iteratorA - the first iterator to compare
 * @param iteratorB - the second iterator to compare
 * @param elementComparator - the function used to check if two `T`s are equivalent.
 * Defaults to `Object.is()` equality (a shallow compare)
 */
function compareIterators<T, TReturn extends T = T>(
	iteratorA: Iterator<T, TReturn>,
	iteratorB: Iterator<T, TReturn>,
	elementComparator: (a: T, b: T) => boolean = Object.is
): boolean {
	let a: IteratorResult<T, TReturn>;
	let b: IteratorResult<T, TReturn>;
	for (
		a = iteratorA.next(), b = iteratorB.next(); // Given two iterators...
		a.done !== true && b.done !== true; // ...while both have elements remaining...
		a = iteratorA.next(), b = iteratorB.next() // ...take one element at a time from each...
	) {
		// ...and ensure that their elements are equivalent
		if (!elementComparator(a.value, b.value)) {
			return false;
		}
	}

	// If one iterator is done, but not the other, then they are not equivalent
	return a.done === b.done;
}

/**
 * Compare two arrays and return true if their elements are equivalent and in the same order.
 * @param arrayA - the first array to compare
 * @param arrayB - the second array to compare
 * @param elementComparator - the function used to check if two `T`s are equivalent.
 * Defaults to `Object.is()` equality (a shallow compare)
 */
export function compareArrays<T>(
	arrayA: readonly T[],
	arrayB: readonly T[],
	elementComparator: (a: T, b: T) => boolean = Object.is
): boolean {
	if (arrayA.length !== arrayB.length) {
		return false;
	}

	for (let i = 0; i < arrayA.length; i++) {
		if (!elementComparator(arrayA[i], arrayB[i])) {
			return false;
		}
	}

	return true;
}

/**
 * Compare two maps and return true if their contents are equivalent.
 * @param mapA - the first array to compare
 * @param mapB - the second array to compare
 * @param elementComparator - the function used to check if two `T`s are equivalent.
 * Defaults to `Object.is()` equality (a shallow compare)
 */
export function compareMaps<K, V>(
	mapA: ReadonlyMap<K, V>,
	mapB: ReadonlyMap<K, V>,
	elementComparator: (a: V, b: V) => boolean = Object.is
): boolean {
	if (mapA.size !== mapB.size) {
		return false;
	}

	for (const [keyA, valueA] of mapA) {
		const valueB = mapB.get(keyA);
		if (valueB === undefined || !elementComparator(valueA, valueB)) {
			return false;
		}
	}

	return true;
}

/**
 * Retrieve a value from a map with the given key, or create a new entry if the key is not in the map.
 * @param map - the map to query/update
 * @param key - the key to lookup in the map
 * @param defaultValue - a function which returns a default value. This is called and used to set an initial value in the map if none exists
 * @returns either the existing value for the given key, or the newly-created value (the result of `defaultValue`)
 */
export function getOrCreate<K, V>(map: Map<K, V>, key: K, defaultValue: () => V): V {
	let value = map.get(key);
	if (value === undefined) {
		value = defaultValue();
		map.set(key, value);
	}
	return value;
}

/**
 * Function which does nothing (no-ops).
 */
export function noop(): void {
	// noop
}

/**
 * Function which returns its input
 */
export function identity<T>(t: T): T {
	return t;
}

/**
 * Copies a property in such a way that it is only set on `destination` if it is present on `source`.
 * This avoids having explicit undefined values under properties that would cause `Object.hasOwnProperty` to return true.
 */
export function copyPropertyIfDefined<TSrc, TDst>(source: TSrc, destination: TDst, property: keyof TSrc): void {
	const value = source[property];
	if (value !== undefined) {
		(destination as any)[property] = value;
	}
}

/**
 * Sets a property in such a way that it is only set on `destination` if the provided value is not undefined.
 * This avoids having explicit undefined values under properties that would cause `Object.hasOwnProperty` to return true.
 */
export function setPropertyIfDefined<TDst, P extends keyof TDst>(
	value: TDst[P] | undefined,
	destination: TDst,
	property: P
): void {
	if (value !== undefined) {
		destination[property] = value;
	}
}

/**
 * function (thing: ObjectWithMaybeFoo) {
 * 	   const x: MyActualType = {
 * 	       bar: 3
 *     };
 * 		x.foo = 3;
 *
 * 	    copyPropertyIfDefined(thing, x, 'foo');
 * }
 * @returns
 */

function breakOnDifference(): { break: boolean } {
	return { break: true };
}

/**
 * Helper that returns whether two b-trees are equal.
 * Accelerated when large portions of the tree are shared between the two.
 */
export function compareBtrees<K, V>(treeA: BTree<K, V>, treeB: BTree<K, V>, compare: (valA: V, valB: V) => boolean) {
	const diff = treeA.diffAgainst(treeB, breakOnDifference, breakOnDifference, (_, valA, valB) => {
		if (!compare(valA, valB)) {
			return { break: true };
		}
		return undefined;
	});

	return diff === undefined;
}

export function backmap<K, V>(forwardmap: Map<V, K>): Map<K, V> {
	return new Map(map(forwardmap, ([key, value]) => [value, key]));
}

/**
 * A developer facing (non-localized) error message.
 * TODO: better error system.
 */
export type ErrorString = string;

/**
 * Discriminated union instance that wraps either a result of type `TOk` or an error of type `TError`.
 */
export type Result<TOk, TError> = Result.Ok<TOk> | Result.Error<TError>;

export namespace Result {
	/**
	 * Factory function for making a successful Result.
	 * @param result - The result to wrap in the Result.
	 */
	export function ok<TOk>(result: TOk): Ok<TOk> {
		return { type: ResultType.Ok, result };
	}
	/**
	 * Factory function for making a unsuccessful Result.
	 * @param error - The error to wrap in the Result.
	 */
	export function error<TError>(error: TError): Error<TError> {
		return { type: ResultType.Error, error };
	}
	/**
	 * Type guard for successful Result.
	 * @returns True if `result` is successful.
	 */
	export function isOk<TOk, TError>(result: Result<TOk, TError>): result is Ok<TOk> {
		return result.type === ResultType.Ok;
	}
	/**
	 * Type guard for unsuccessful Result.
	 * @returns True if `result` is unsuccessful.
	 */
	export function isError<TOk, TError>(result: Result<TOk, TError>): result is Error<TError> {
		return result.type === ResultType.Error;
	}
	/**
	 * Maps the given result with the given function when the result is ok.
	 * @param result - The result to map.
	 * @param map - The function to apply to derive the new result.
	 * @returns The given result if it is not ok, the mapped result otherwise.
	 */
	export function mapOk<TOkIn, TOkOut, TError>(
		result: Result<TOkIn, TError>,
		map: (ok: TOkIn) => TOkOut
	): Result<TOkOut, TError> {
		return isOk(result) ? ok(map(result.result)) : result;
	}
	/**
	 * Maps the given result with the given function when the result is an error.
	 * @param result - The result to map.
	 * @param map - The function to apply to derive the new error.
	 * @returns The given result if it is ok, the mapped result otherwise.
	 */
	export function mapError<TOk, TErrorIn, TErrorOut>(
		result: Result<TOk, TErrorIn>,
		map: (error: TErrorIn) => TErrorOut
	): Result<TOk, TErrorOut> {
		return isError(result) ? error(map(result.error)) : result;
	}
	/**
	 * Tag value use to differentiate the members of the `Result` discriminated union.
	 */
	export enum ResultType {
		/** Signals a successful result. */
		Ok,
		/** Signals an unsuccessful result. */
		Error,
	}
	/**
	 * Wraps a result of type `TOk`.
	 */
	export interface Ok<TOk> {
		readonly type: ResultType.Ok;
		readonly result: TOk;
	}
	/**
	 * Wraps an error of type `TError`.
	 */
	export interface Error<TError> {
		readonly type: ResultType.Error;
		readonly error: TError;
	}
}

/** Type that removes `readonly` from fields. */
export type Mutable<T> = { -readonly [P in keyof T]: T[P] };

/** Type that recursively removes `readonly` from fields. */
export type RecursiveMutable<T> = {
	-readonly [K in keyof T]: RecursiveMutable<T[K]>;
};

/** Type that produces a writeable map from a readonly map. */
export type MutableMap<T extends ReadonlyMap<unknown, unknown>> = T extends ReadonlyMap<infer K, infer V>
	? Map<K, V>
	: never;

/** Type that includes the property K: V on T */
export type With<T, K extends keyof never, V> = T & { [key in K]: V };

/**
 * A readonly `Map` which is known to contain a value for every possible key
 */
export interface ClosedMap<K, V> extends Omit<Map<K, V>, 'delete' | 'clear'> {
	get(key: K): V;
}

/**
 * Change the given property Prop of type T to have a type of TPropNew
 */
export type ChangePropType<T, Prop extends keyof T, TPropNew> = Omit<T, Prop> & { [_ in Prop]: TPropNew };

type Primitive = string | number | bigint | boolean | null | symbol | undefined;

/**
 * Recursively replace all properties with type assignable to type TReplace in T with properties of type TWith.
 */
export type ReplaceRecursive<T, TReplace, TWith> = T extends TReplace
	? TWith
	: T extends Primitive
	? T
	: {
			[P in keyof T]: ReplaceRecursive<T[P], TReplace, TWith>;
	  };<|MERGE_RESOLUTION|>--- conflicted
+++ resolved
@@ -52,89 +52,9 @@
  *
  * Handles +/-0 like Map: -0 is equal to +0.
  */
-<<<<<<< HEAD
 export function compareFiniteNumbers<T extends number>(a: T, b: T): number {
 	return a - b;
 }
-=======
-export function comparePayloads(a: Payload, b: Payload): boolean {
-	// === is not reflective because of how NaN is handled, so use Object.is instead.
-	// This treats -0 and +0 as different.
-	// Since -0 is not preserved in serialization round trips,
-	// it can be handed in any way that is reflective and commutative, so this is fine.
-	if (Object.is(a, b)) {
-		return true;
-	}
-
-	// Primitives which are equal would have early returned above, so now if the values are not both objects, they are unequal.
-	if (typeof a !== 'object' || typeof b !== 'object') {
-		return false;
-	}
-
-	// null is of type object, and needs to be treated as distinct from the empty object.
-	// Handling it early also avoids type errors trying to access its keys.
-	// Rationale: 'undefined' payloads are reserved for future use (see 'SetValue' interface).
-	if (a === null || b === null) {
-		return false;
-	}
-
-	// Special case IFluidHandles, comparing them only by their absolutePath
-	// Detect them using JavaScript feature detection pattern: they have a `IFluidHandle` field that is set to the parent object.
-	{
-		const aHandle = a as IFluidHandle;
-		const bHandle = b as IFluidHandle;
-		if (aHandle.IFluidHandle === a) {
-			if (bHandle.IFluidHandle !== b) {
-				return false;
-			}
-			return a.absolutePath === b.absolutePath;
-		}
-	}
-
-	// Fluid Serialization (like Json) only keeps enumerable properties, so we can ignore non-enumerable ones.
-	const aKeys = Object.keys(a);
-	const bKeys = Object.keys(b);
-
-	if (aKeys.length !== bKeys.length) {
-		return false;
-	}
-
-	// make sure objects with numeric keys (or no keys) compare unequal to arrays.
-	if (Array.isArray(a) !== Array.isArray(b)) {
-		return false;
-	}
-
-	// Fluid Serialization (like Json) orders object fields arbitrarily, so reordering fields is not considered considered a change.
-	// Therefor the keys arrays must be sorted here.
-	if (!Array.isArray(a)) {
-		aKeys.sort();
-		bKeys.sort();
-	}
-
-	// First check keys are equal.
-	// This will often early exit, and thus is worth doing as a separate pass than recursive check.
-	if (!compareArrays(aKeys, bKeys)) {
-		return false;
-	}
-
-	for (let i = 0; i < aKeys.length; i++) {
-		const aItem: Payload = a[aKeys[i]];
-		const bItem: Payload = b[bKeys[i]];
-
-		// The JavaScript feature detection pattern, used for IFluidHandle, uses a field that is set to the parent object.
-		// Detect this pattern and special case it to avoid infinite recursion.
-		const aSelf = Object.is(aItem, a);
-		const bSelf = Object.is(bItem, b);
-		if (aSelf !== bSelf) {
-			return false;
-		}
-		if (!aSelf) {
-			if (!comparePayloads(aItem, bItem)) {
-				return false;
-			}
-		}
-	}
->>>>>>> f2b2dc6d
 
 /**
  * Compares strings lexically to form a strict partial ordering.
