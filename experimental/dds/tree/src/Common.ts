/*!
 * Copyright (c) Microsoft Corporation. All rights reserved.
 * Licensed under the MIT License.
 */

const defaultFailMessage = 'Assertion failed';

/**
 * Assertion failures in SharedTree will throw an exception containing this value as an `errorType`. The Fluid runtime propagates this field
 * in its handlings of errors thrown by containers. See
 * https://github.com/microsoft/FluidFramework/blob/main/packages/loader/container-utils/src/error.ts
 *
 * Exporting this enables users to safely filter telemetry handling of errors based on their type.
 *
 * @public
 */
export const sharedTreeAssertionErrorType = 'SharedTreeAssertion';

/**
 * Error object thrown by assertion failures in `SharedTree`.
 */
class SharedTreeAssertionError extends Error {
	public readonly errorType = sharedTreeAssertionErrorType;

	public constructor(message: string) {
		super(message);
		this.name = 'Assertion error';
<<<<<<< HEAD
=======

>>>>>>> dcc20e2c
		Error.captureStackTrace?.(this);
	}
}

/**
 * Asserts against a boolean condition. Throws an Error if the assertion failed. Will run and throw in release builds.
 * Use when violations are logic errors in the program.
 * @param condition - A condition to assert is truthy
 * @param message - Message to be printed if assertion fails. Will print "Assertion failed" by default
 * @param containsPII - boolean flag for whether the message passed in contains personally identifying information (PII).
 */
export function assert(condition: unknown, message?: string, containsPII = false): asserts condition {
	// Rationale: Assert condition is permitted to by truthy.
	// eslint-disable-next-line @typescript-eslint/strict-boolean-expressions
	if (!condition) {
		fail(message, containsPII);
	}
}

/**
 * Fails an assertion. Throws an Error that the assertion failed.
 * Use when violations are logic errors in the program.
 * @param message - Message to be printed if assertion fails. Will print "Assertion failed" by default
 * @param containsPII - boolean flag for whether the message passed in contains personally identifying information (PII).
 */
export function fail(message: string = defaultFailMessage, containsPII = false): never {
	if (process.env.NODE_ENV !== 'production') {
		debugger;
		console.error(message);
	}

	throw new SharedTreeAssertionError(containsPII ? 'Assertion failed' : message);
}

/**
 * Asserts a value is not undefined, and returns the value.
 * Use when violations are logic errors in the program.
 * @param value - Value to assert against is non undefined.
 * @param message - Message to be printed if assertion fails.
 */
export function assertNotUndefined<T>(value: T | undefined, message = 'value must not be undefined'): T {
	assert(value !== undefined, message);
	return value;
}

/**
 * Asserts an array contains a single value and returns the value.
 * @param array - array to assert contains a single value.
 * @param message - Message to be printed if assertion fails.
 */
export function assertArrayOfOne<T>(array: readonly T[], message = 'array value must contain exactly one item'): T {
	assert(array.length === 1, message);
	return array[0];
}

/**
 * Iterate through two iterables and return true if they yield equivalent elements in the same order.
 * @param iterableA - the first iterable to compare
 * @param iterableB - the second iterable to compare
 * @param elementComparator - the function used to check if two `T`s are equivalent.
 * Defaults to `Object.is()` equality (a shallow compare)
 */
export function compareIterables<T>(
	iterableA: Iterable<T>,
	iterableB: Iterable<T>,
	elementComparator: (a: T, b: T) => boolean = Object.is
): boolean {
	return compareIterators<T>(iterableA[Symbol.iterator](), iterableB[Symbol.iterator](), elementComparator);
}

/**
 * Iterate through two iterators and return true if they yield equivalent elements in the same order.
 * @param iteratorA - the first iterator to compare
 * @param iteratorB - the second iterator to compare
 * @param elementComparator - the function used to check if two `T`s are equivalent.
 * Defaults to `Object.is()` equality (a shallow compare)
 */
function compareIterators<T, TReturn extends T = T>(
	iteratorA: Iterator<T, TReturn>,
	iteratorB: Iterator<T, TReturn>,
	elementComparator: (a: T, b: T) => boolean = Object.is
): boolean {
	let a: IteratorResult<T, TReturn>;
	let b: IteratorResult<T, TReturn>;
	for (
		a = iteratorA.next(), b = iteratorB.next(); // Given two iterators...
		a.done !== true && b.done !== true; // ...while both have elements remaining...
		a = iteratorA.next(), b = iteratorB.next() // ...take one element at a time from each...
	) {
		// ...and ensure that their elements are equivalent
		if (!elementComparator(a.value, b.value)) {
			return false;
		}
	}

	// If one iterator is done, but not the other, then they are not equivalent
	return a.done === b.done;
}

/**
 * Compare two arrays and return true if their elements are equivalent and in the same order.
 * @param arrayA - the first array to compare
 * @param arrayB - the second array to compare
 * @param elementComparator - the function used to check if two `T`s are equivalent.
 * Defaults to `Object.is()` equality (a shallow compare)
 */
export function compareArrays<T>(
	arrayA: readonly T[],
	arrayB: readonly T[],
	elementComparator: (a: T, b: T) => boolean = Object.is
): boolean {
	if (arrayA.length !== arrayB.length) {
		return false;
	}

	for (let i = 0; i < arrayA.length; i++) {
		if (!elementComparator(arrayA[i], arrayB[i])) {
			return false;
		}
	}

	return true;
}

/**
 * Function which does nothing (no-ops).
 */
export function noop(): void {
	// noop
}<|MERGE_RESOLUTION|>--- conflicted
+++ resolved
@@ -25,10 +25,6 @@
 	public constructor(message: string) {
 		super(message);
 		this.name = 'Assertion error';
-<<<<<<< HEAD
-=======
-
->>>>>>> dcc20e2c
 		Error.captureStackTrace?.(this);
 	}
 }
