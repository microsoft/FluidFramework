--- conflicted
+++ resolved
@@ -4,10 +4,6 @@
  */
 
 import Random from 'random-js';
-<<<<<<< HEAD
-=======
-import { v5 } from 'uuid';
->>>>>>> 6a2c12dd
 import { IsoBuffer } from '@fluidframework/common-utils';
 import { IFluidHandle } from '@fluidframework/core-interfaces';
 import { Side, TraitMap, WriteFormat } from '../../persisted-types';
@@ -39,13 +35,6 @@
 	TreeLeave,
 } from './Types';
 
-<<<<<<< HEAD
-=======
-function uuid(rand: Random): string {
-	return v5(rand.string(16), '33f960ec-f1e4-4fca-8dcd-223c6647fcc7');
-}
-
->>>>>>> 6a2c12dd
 const defaultJoinConfig: Required<JoinGenerationConfig> = {
 	maximumActiveCollaborators: 10,
 	maximumPassiveCollaborators: 10,
@@ -110,8 +99,7 @@
 const makeEditGenerator = (passedConfig: EditGenerationConfig): AsyncGenerator<Operation, FuzzTestState> => {
 	const config = { ...defaultEditConfig, ...passedConfig };
 	const insertConfig = { ...defaultInsertConfig, ...config.insertConfig };
-<<<<<<< HEAD
-	const poolRand = new Random(Random.engines.mt19937().seed(0));
+	const poolRand = makeRandom(0)
 	const traitLabelPool = Array.from({ length: config.traitLabelPoolSize }, () => poolRand.uuid4() as TraitLabel);
 	const traitLabelGenerator = ({ rand }: FuzzTestState) => rand.pick(traitLabelPool);
 
@@ -119,13 +107,6 @@
 		{ length: insertConfig.definitionPoolSize },
 		() => poolRand.uuid4() as Definition
 	);
-=======
-	const poolRand = makeRandom(0);
-	const traitLabelPool = Array.from({ length: config.traitLabelPoolSize }, () => uuid(poolRand) as TraitLabel);
-	const traitLabelGenerator = ({ rand }: FuzzTestState) => rand.pick(traitLabelPool);
-
-	const definitionPool = Array.from({ length: insertConfig.definitionPoolSize }, () => uuid(poolRand) as Definition);
->>>>>>> 6a2c12dd
 	const definitionGenerator = ({ rand }: FuzzTestState) => rand.pick(definitionPool);
 	type EditState = FuzzTestState & TreeContext;
 
@@ -362,11 +343,7 @@
 		};
 	}
 
-<<<<<<< HEAD
 	const baseEditGenerator = createWeightedAsyncGenerator<FuzzChange, EditState>([
-=======
-	const baseEditGenerator = createWeightedGenerator<FuzzChange, EditState>([
->>>>>>> 6a2c12dd
 		[insertGenerator, config.insertWeight, ({ idList }) => idList.length < config.maxTreeSize],
 		[deleteGenerator, config.deleteWeight, ({ idList }) => idList.length > 1],
 		[moveGenerator, config.moveWeight, ({ idList }) => idList.length > 1],
@@ -418,11 +395,7 @@
 	const atLeastOneClient = collaboratorsMatches((count) => count > 0);
 	const atLeastOneActiveClient: AcceptanceCondition<FuzzTestState> = ({ activeCollaborators }) =>
 		activeCollaborators.length > 0;
-<<<<<<< HEAD
 	const opWeights: AsyncWeights<Operation, FuzzTestState> = [
-=======
-	const opWeights: Weights<Operation, FuzzTestState> = [
->>>>>>> 6a2c12dd
 		[makeEditGenerator(config.editConfig), config.editWeight, atLeastOneActiveClient],
 		[
 			makeJoinGenerator(config.joinConfig),
@@ -432,60 +405,7 @@
 		[leaveGenerator, config.leaveWeight, atLeastOneClient],
 		[{ type: 'synchronize' }, config.synchronizeWeight, atLeastOneClient],
 	];
-<<<<<<< HEAD
 	return createWeightedAsyncGenerator(opWeights);
-=======
-	return createWeightedGenerator(opWeights);
-}
-
-type AcceptanceCondition<TState> = (state: TState) => boolean;
-
-/**
- * Array of weighted generators to select from.
- *
- * A generator should only be invoked if the corresponding `AcceptanceCondition` evaluates to true.
- * This is useful in practice to avoid invoking generators for known-to-be invalid actions based on the current state:
- * for example, a "leave" op cannot be generated if there are no currently connected clients.
- */
-type Weights<T, TState> = [T | AsyncGenerator<T, TState>, number, AcceptanceCondition<TState>?][];
-
-function createWeightedGenerator<T, TState extends { rand: Random }>(
-	weights: Weights<T, TState>
-): AsyncGenerator<T, TState> {
-	const cumulativeSums: [T | AsyncGenerator<T, TState>, number, AcceptanceCondition<TState>?][] = [];
-	let totalWeight = 0;
-	for (const [tOrGenerator, weight, shouldAccept] of weights) {
-		const cumulativeWeight = totalWeight + weight;
-		cumulativeSums.push([tOrGenerator, cumulativeWeight, shouldAccept]);
-		totalWeight = cumulativeWeight;
-	}
-
-	return async (state) => {
-		const { rand } = state;
-		const sample = () => {
-			const weightSelected = rand.integer(1, totalWeight);
-
-			let opIndex = 0;
-			while (cumulativeSums[opIndex][1] < weightSelected) {
-				opIndex++;
-			}
-
-			return opIndex;
-		};
-
-		let index;
-		let shouldAccept: AcceptanceCondition<TState> | undefined;
-		do {
-			index = sample();
-			shouldAccept = cumulativeSums[index][2];
-		} while (!(shouldAccept?.(state) ?? true));
-
-		const [tOrGenerator] = cumulativeSums[index];
-		return typeof tOrGenerator === 'function'
-			? (tOrGenerator as AsyncGenerator<T, TState>)(state)
-			: (tOrGenerator as unknown as T);
-	};
->>>>>>> 6a2c12dd
 }
 
 function getIdList(tree: TreeView): NodeId[] {
@@ -500,54 +420,4 @@
 		}
 	}
 	return allIds;
-<<<<<<< HEAD
-=======
-}
-
-/**
- * Higher-order generator operator which creates a new generator producing the first `n` elements of `generator`.
- */
-export function take<T, TState>(n: number, generator: AsyncGenerator<T, TState>): AsyncGenerator<T, TState> {
-	let count = 0;
-	return async (state) => {
-		if (count < n) {
-			count++;
-			return generator(state);
-		}
-		return done;
-	};
-}
-
-/**
- * @returns a deterministic generator that always returns the items of `contents` in order.
- */
-export function generatorFromArray<T, TAdditionalState>(contents: T[]): AsyncGenerator<T, TAdditionalState> {
-	let index = -1;
-	return async () => {
-		if (index < contents.length) {
-			index++;
-			return contents[index] ?? done;
-		}
-		return done;
-	};
-}
-
-/**
- * Higher-order generator operator which exhausts each input generator sequentially before moving on to the next.
- */
-export function chain<T, TState>(...generators: AsyncGenerator<T, TState>[]): AsyncGenerator<T, TState> {
-	let currentIndex = 0;
-	return async (state) => {
-		while (currentIndex < generators.length) {
-			const generator = generators[currentIndex];
-			const result = await generator(state);
-			if (result !== done) {
-				return result;
-			} else {
-				currentIndex++;
-			}
-		}
-		return done;
-	};
->>>>>>> 6a2c12dd
 }