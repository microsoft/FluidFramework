--- conflicted
+++ resolved
@@ -96,36 +96,6 @@
 				if (testObjectProvider === undefined) {
 					fail('Attempted to synchronize with undefined testObjectProvider');
 				}
-<<<<<<< HEAD
-				case 'leave': {
-					const { index, isObserver } = operation;
-					const treeList = isObserver ? passiveCollaborators : activeCollaborators;
-					treeList[index].container.close();
-					treeList.splice(index, 1);
-					break;
-				}
-				case 'synchronize': {
-					const { testObjectProvider } = state;
-					if (testObjectProvider === undefined) {
-						fail('Attempted to synchronize with undefined testObjectProvider');
-					}
-					await testObjectProvider.ensureSynchronized();
-					const trees = [...state.activeCollaborators, ...state.passiveCollaborators];
-					if (trees.length > 1) {
-						const first = trees[0].tree;
-						for (let i = 1; i < trees.length; i++) {
-							const tree = trees[i].tree;
-							const editLogA = first.edits;
-							const editLogB = tree.edits;
-							const minEdits = Math.min(editLogA.length, editLogB.length);
-							for (let j = 0; j < minEdits - 1; j++) {
-								const editA = await editLogA.getEditAtIndex(editLogA.length - j - 1);
-								const editB = await editLogB.getEditAtIndex(editLogB.length - j - 1);
-								expect(editA.id).to.equal(editB.id);
-							}
-							expect(areRevisionViewsSemanticallyEqual(tree.currentView, tree, first.currentView, first))
-								.to.be.true;
-=======
 				await testObjectProvider.ensureSynchronized();
 				const trees = [...state.activeCollaborators, ...state.passiveCollaborators];
 				if (trees.length > 1) {
@@ -149,7 +119,6 @@
 									first.convertToNodeId(tree.convertToStableNodeId(node.identifier))
 								)
 							);
->>>>>>> 24231532
 						}
 					}
 				}
@@ -206,55 +175,6 @@
 			}).timeout(10000);
 		}
 
-<<<<<<< HEAD
-		function runMixedVersionTests(summarizeHistory: boolean, testsPerSuite: number): void {
-			// TODO: fix these tests. See https://github.com/microsoft/FluidFramework/issues/10103
-			if (!summarizeHistory) {
-				describe('using 0.0.2 and 0.1.1 trees', () => {
-					for (let seed = 0; seed < testsPerSuite; seed++) {
-						runTest(
-							() => take(1000, makeOpGenerator({ joinConfig: { summarizeHistory: [summarizeHistory] } })),
-							seed
-						);
-					}
-				});
-
-				describe('using only version 0.0.2', () => {
-					for (let seed = 0; seed < testsPerSuite; seed++) {
-						runTest(
-							() =>
-								take(
-									1000,
-									makeOpGenerator({
-										joinConfig: {
-											writeFormat: [WriteFormat.v0_0_2],
-											summarizeHistory: [summarizeHistory],
-										},
-									})
-								),
-							seed
-						);
-					}
-				});
-
-				describe('using only version 0.1.1', () => {
-					for (let seed = 0; seed < testsPerSuite; seed++) {
-						runTest(
-							() =>
-								take(
-									1000,
-									makeOpGenerator({
-										joinConfig: {
-											writeFormat: [WriteFormat.v0_1_1],
-											summarizeHistory: [summarizeHistory],
-										},
-									})
-								),
-							seed
-						);
-					}
-				});
-=======
 		function runMixedVersionTests(summarizeHistory: boolean, testsPerSuite: number, testLength: number): void {
 			describe('using 0.0.2 and 0.1.1 trees', () => {
 				for (let seed = 0; seed < testsPerSuite; seed++) {
@@ -265,7 +185,6 @@
 					);
 				}
 			});
->>>>>>> 24231532
 
 				describe('upgrading halfway through', () => {
 					const testLength = 500;
@@ -275,11 +194,7 @@
 					const generatorFactory = () =>
 						chain(
 							take(
-<<<<<<< HEAD
-								testLength / 2 - 1,
-=======
 								testLength,
->>>>>>> 24231532
 								makeOpGenerator({
 									editConfig,
 									joinConfig: {
@@ -291,11 +206,7 @@
 								})
 							),
 							take(
-<<<<<<< HEAD
-								1,
-=======
 								testLength,
->>>>>>> 24231532
 								makeOpGenerator({
 									joinConfig: {
 										maximumActiveCollaborators: maximumActiveCollaborators + 1,
@@ -309,26 +220,6 @@
 									synchronizeWeight: 0,
 								})
 							),
-<<<<<<< HEAD
-							take(
-								testLength / 2,
-								makeOpGenerator({
-									editConfig,
-									joinConfig: {
-										maximumActiveCollaborators,
-										maximumPassiveCollaborators,
-										summarizeHistory: [summarizeHistory],
-									},
-								})
-							)
-						);
-
-					for (let seed = 0; seed < testsPerSuite; seed++) {
-						runTest(generatorFactory, seed);
-					}
-				});
-			}
-=======
 						seed
 					);
 				}
@@ -383,7 +274,6 @@
 					runTest(generatorFactory, seed);
 				}
 			});
->>>>>>> 24231532
 		}
 
 		const testCount = 1;
