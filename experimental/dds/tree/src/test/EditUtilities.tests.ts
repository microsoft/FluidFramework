--- conflicted
+++ resolved
@@ -3,17 +3,10 @@
  * Licensed under the MIT License.
  */
 
-<<<<<<< HEAD
 import { IFluidHandle, fluidHandleSymbol } from '@fluidframework/core-interfaces';
-import { assert } from '@fluidframework/core-utils';
-import { FluidSerializer } from '@fluidframework/shared-object-base';
-import { MockFluidDataStoreRuntime } from '@fluidframework/test-runtime-utils';
-=======
-import { IFluidHandle } from '@fluidframework/core-interfaces';
 import { assert } from '@fluidframework/core-utils/internal';
 import { FluidSerializer } from '@fluidframework/shared-object-base/internal';
 import { MockFluidDataStoreRuntime } from '@fluidframework/test-runtime-utils/internal';
->>>>>>> f0974b8c
 import { expect } from 'chai';
 import type { IFluidHandleInternal } from '@fluidframework/core-interfaces';
 
