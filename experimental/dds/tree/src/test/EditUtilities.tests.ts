--- conflicted
+++ resolved
@@ -8,11 +8,8 @@
 import { FluidSerializer } from '@fluidframework/shared-object-base';
 import { MockFluidDataStoreRuntime } from '@fluidframework/test-runtime-utils';
 import { expect } from 'chai';
-<<<<<<< HEAD
 import type { IFluidHandleInternal } from '@fluidframework/core-interfaces';
-=======
-
->>>>>>> a6504084
+
 import { BuildNode, BuildTreeNode } from '../ChangeTypes.js';
 import { noop } from '../Common.js';
 import {
