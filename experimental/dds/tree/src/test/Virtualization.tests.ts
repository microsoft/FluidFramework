--- conflicted
+++ resolved
@@ -1,19 +1,15 @@
-// Copyright (C) Microsoft Corporation. All rights reserved.
+/*!
+ * Copyright (c) Microsoft Corporation. All rights reserved.
+ * Licensed under the MIT License.
+ */
 
 // Copyright (C) Microsoft Corporation. All rights reserved.
 
 import { expect } from 'chai';
 import { TestObjectProvider } from '@fluidframework/test-utils';
 import { EditHandle, editsPerChunk } from '../EditLog';
-<<<<<<< HEAD
 import { fullHistorySummarizer_0_1_0, SharedTreeSummary, Edit, EditWithoutId, newEdit } from '../generic';
 import { SharedTree, setTrait, Change } from '../default-edits';
-=======
-import { newEdit, setTrait } from '../EditUtilities';
-import { Edit, EditWithoutId } from '../PersistedTypes';
-import { SharedTree } from '../SharedTree';
-import { fullHistorySummarizer_0_1_0, SharedTreeSummary } from '../Summary';
->>>>>>> 7662ac15
 import { assertNotUndefined } from '../Common';
 import { makeTestNode, setUpLocalServerTestSharedTree, testTrait } from './utilities/TestUtilities';
 
@@ -54,11 +50,7 @@
 
 		const summary = sharedTree.saveSummary();
 
-<<<<<<< HEAD
 		const { editHistory } = summary as SharedTreeSummary<Change>;
-=======
-		const { editHistory } = summary as SharedTreeSummary;
->>>>>>> 7662ac15
 		const { editChunks } = assertNotUndefined(editHistory);
 		expect(editChunks.length).to.equal(1);
 		expect(typeof (editChunks[0].chunk as EditHandle).get).to.equal('function');
@@ -79,11 +71,7 @@
 		// Wait for the op to to be submitted and processed across the containers.
 		await testObjectProvider.ensureSynchronized();
 
-<<<<<<< HEAD
 		const { editHistory } = sharedTree.saveSummary() as SharedTreeSummary<Change>;
-=======
-		const { editHistory } = sharedTree.saveSummary() as SharedTreeSummary;
->>>>>>> 7662ac15
 		const { editChunks } = assertNotUndefined(editHistory);
 		expect(editChunks.length).to.equal(1);
 
@@ -106,11 +94,7 @@
 		// Wait for the ops to to be submitted and processed across the containers.
 		await testObjectProvider.ensureSynchronized();
 
-<<<<<<< HEAD
 		const { editHistory } = sharedTree.saveSummary() as SharedTreeSummary<Change>;
-=======
-		const { editHistory } = sharedTree.saveSummary() as SharedTreeSummary;
->>>>>>> 7662ac15
 		const { editChunks } = assertNotUndefined(editHistory);
 		expect(editChunks.length).to.equal(2);
 		expect(typeof (editChunks[0].chunk as EditHandle).get).to.equal('function');
