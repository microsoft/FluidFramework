--- conflicted
+++ resolved
@@ -287,7 +287,6 @@
 				enableOfflineLoad: true,
 				summaryOptions: {
 					summaryConfigOverrides: {
-<<<<<<< HEAD
 						...DefaultSummaryConfiguration,
 						...{
 							idleTime: 1000, // Current default idleTime is 15000 which will cause some SharedTree tests to timeout.
@@ -295,11 +294,6 @@
 							initialSummarizerDelayMs: 0,
 						},
 					},
-=======
-						idleTime: 1000, // Current default idleTime is 15000 which will cause some SharedTree tests to timeout.
-					},
-					initialSummarizerDelayMs: 0,
->>>>>>> 215ec208
 				},
 			},
 			[innerRequestHandler]
