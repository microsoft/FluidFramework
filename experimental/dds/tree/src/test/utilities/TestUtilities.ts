/*!
 * Copyright (c) Microsoft Corporation and contributors. All rights reserved.
 * Licensed under the MIT License.
 */

import { resolve } from 'path';
import { v5 as uuidv5 } from 'uuid';
import { expect } from 'chai';
import { SummaryCollection } from '@fluidframework/container-runtime';
import { Container, Loader, waitContainerToCatchUp } from '@fluidframework/container-loader';
import { requestFluidObject } from '@fluidframework/runtime-utils';
import {
	MockContainerRuntimeFactory,
	MockFluidDataStoreRuntime,
	MockStorage,
} from '@fluidframework/test-runtime-utils';
import {
	ChannelFactoryRegistry,
	ITestFluidObject,
	TestObjectProvider,
	TestContainerRuntimeFactory,
	TestFluidObjectFactory,
	createAndAttachContainer,
} from '@fluidframework/test-utils';
import { LocalServerTestDriver } from '@fluidframework/test-drivers';
import { ITelemetryBaseLogger } from '@fluidframework/common-definitions';
import { TelemetryNullLogger } from '@fluidframework/common-utils';
import type { IContainer, IHostLoader } from '@fluidframework/container-definitions';
import type { IFluidCodeDetails, IFluidHandle, IRequestHeader } from '@fluidframework/core-interfaces';
import { ISequencedDocumentMessage } from '@fluidframework/protocol-definitions';
import { IContainerRuntimeBase } from '@fluidframework/runtime-definitions';
import { IRequest } from '@fluidframework/core-interfaces';
import { DetachedSequenceId, EditId, NodeId, OpSpaceNodeId, SessionId, StableNodeId } from '../../Identifiers';
import { assert, fail, identity, ReplaceRecursive } from '../../Common';
import { IdCompressor } from '../../id-compressor';
import { createSessionId } from '../../id-compressor/NumericUuid';
import { getChangeNodeFromViewNode } from '../../SerializationUtilities';
import { initialTree } from '../../InitialTree';
import {
	ChangeInternal,
	Edit,
	NodeData,
	Payload,
	reservedIdCount,
	SharedTreeOp,
	SharedTreeOp_0_0_2,
	WriteFormat,
} from '../../persisted-types';
import { TraitLocation, TreeView } from '../../TreeView';
import { SharedTreeDiagnosticEvent } from '../../EventTypes';
import { getNodeId, getNodeIdContext, NodeIdContext, NodeIdConverter, NodeIdNormalizer } from '../../NodeIdUtilities';
import { newEdit, setTrait } from '../../EditUtilities';
import { SharedTree } from '../../SharedTree';
import { BuildNode, Change, StablePlace } from '../../ChangeTypes';
import { convertEditIds } from '../../IdConversion';
import { OrderedEditSet } from '../../EditLog';
import { buildLeaf, RefreshingTestTree, SimpleTestTree, TestTree } from './TestNode';

/** Objects returned by setUpTestSharedTree */
export interface SharedTreeTestingComponents {
	/** The MockFluidDataStoreRuntime used to created the SharedTree. */
	componentRuntime: MockFluidDataStoreRuntime;
	/**
	 * The MockContainerRuntimeFactory created if one was not provided in the options.
	 * Only connected to the SharedTree if the localMode option was set to false.
	 * */
	containerRuntimeFactory: MockContainerRuntimeFactory;
	/** The SharedTree created and set up. */
	tree: SharedTree;
}

/** Options used to customize setUpTestSharedTree */
export interface SharedTreeTestingOptions {
	/**
	 * Id for the SharedTree to be created.
	 * If two SharedTrees have the same id and the same containerRuntimeFactory,
	 * they will collaborate (send edits to each other)
	 */
	id?: string;
	/** Node to initialize the SharedTree with. */
	initialTree?: BuildNode;
	/** If false, a MockContainerRuntimeFactory connected to the SharedTree will be returned. */
	localMode?: boolean;
	/**
	 * MockContainerRuntimeFactory to connect the SharedTree to. A new one will not be created if one is provided.
	 * If localMode is set to true, it will not be connected to the created SharedTree.
	 * */
	containerRuntimeFactory?: MockContainerRuntimeFactory;
	/** Iff true, do not `fail` on invalid edits */
	allowInvalid?: boolean;
	/** Iff true, do not `fail` on malformed edits */
	allowMalformed?: boolean;
	/** Unless set to true, a SharedTree error causes the test to fail */
	noFailOnError?: boolean;
	/**
	 * If not set, full history will be preserved.
	 */
	summarizeHistory?: boolean;
	/**
	 * If not set, summaries will be written in format 0.1.1.
	 */
	writeFormat?: WriteFormat;
	/**
	 * If set, uses the given id as the edit id for tree setup. Only has an effect if initialTree is also set.
	 */
	setupEditId?: EditId;

	/**
	 * Telemetry logger injected into the SharedTree.
	 */
	logger?: ITelemetryBaseLogger;
}

export const testTraitLabel = SimpleTestTree.traitLabel;
export function testTrait(view: TreeView): TraitLocation {
	return {
		label: testTraitLabel,
		parent: view.root,
	};
}

/** Sets up and returns an object of components useful for testing SharedTree. */
export function setUpTestSharedTree(
	options: SharedTreeTestingOptions = { localMode: true }
): SharedTreeTestingComponents {
	const { id, initialTree, localMode, containerRuntimeFactory, setupEditId, summarizeHistory, writeFormat } = options;
	let componentRuntime: MockFluidDataStoreRuntime;
	if (options.logger) {
		const proxyHandler: ProxyHandler<MockFluidDataStoreRuntime> = {
			get: (target, prop, receiver) => {
				if (prop === 'logger' && options.logger) {
					return options.logger;
				}
				return target[prop as keyof MockFluidDataStoreRuntime];
			},
		};
		componentRuntime = new Proxy(new MockFluidDataStoreRuntime(), proxyHandler);
	} else {
		componentRuntime = new MockFluidDataStoreRuntime();
	}

	// Enable expensiveValidation
	const factory = SharedTree.getFactory(
		writeFormat ?? WriteFormat.v0_1_1,
		summarizeHistory === undefined || summarizeHistory === true ? { uploadEditChunks: true } : false
	);
	const tree = factory.create(componentRuntime, id === undefined ? 'testSharedTree' : id, true);

	if (options.allowInvalid === undefined || !options.allowInvalid) {
		tree.on(SharedTreeDiagnosticEvent.DroppedInvalidEdit, () => fail('unexpected invalid edit'));
	}

	if (options.allowMalformed === undefined || !options.allowMalformed) {
		tree.on(SharedTreeDiagnosticEvent.DroppedMalformedEdit, () => fail('unexpected malformed edit'));
	}

	if (options.noFailOnError === undefined || !options.noFailOnError) {
		// any errors thrown by a SharedObject event listener will be caught and
		// reemitted on this event.  For testing purposes, rethrow so that it
		// actually causes the test to fail.
		tree.on('error', (error) => {
			throw error;
		});
	}

	const newContainerRuntimeFactory = containerRuntimeFactory || new MockContainerRuntimeFactory();

	if (localMode === true) {
		componentRuntime.local = true;
	} else {
		const containerRuntime = newContainerRuntimeFactory.createContainerRuntime(componentRuntime);
		const services = {
			deltaConnection: containerRuntime.createDeltaConnection(),
			objectStorage: new MockStorage(undefined),
		};
		tree.connect(services);
	}

	if (initialTree !== undefined) {
		setTestTree(tree, initialTree, setupEditId);
	}

	return {
		componentRuntime,
		containerRuntimeFactory: newContainerRuntimeFactory,
		tree,
	};
}

const TestDataStoreType = '@fluid-example/test-dataStore';

/** Objects returned by setUpLocalServerTestSharedTree */
export interface LocalServerSharedTreeTestingComponents {
	/** The testObjectProvider created if one was not set in the options. */
	testObjectProvider: TestObjectProvider;
	/** The SharedTree created and set up. */
	tree: SharedTree;
	/** The container created and set up. */
	container: Container;
	/** Handles to any blobs uploaded via `blobs` */
	uploadedBlobs: IFluidHandle<ArrayBufferLike>[];
}

/** Options used to customize setUpLocalServerTestSharedTree */
export interface LocalServerSharedTreeTestingOptions {
	/** Contents of blobs that should be uploaded to the runtime upon creation. Handles to these blobs will be returned. */
	blobs?: ArrayBufferLike[];
	/** Headers to include on the container load request. */
	headers?: IRequestHeader;
	/**
	 * Id for the SharedTree to be created.
	 * If two SharedTrees have the same id and the same testObjectProvider,
	 * they will collaborate (send edits to each other)
	 */
	id?: string;
	/** Node to initialize the SharedTree with. */
	initialTree?: BuildNode;
	/** If set, uses the provider to create the container and create the SharedTree. */
	testObjectProvider?: TestObjectProvider;
	/**
	 * If not set, full history will be preserved.
	 */
	summarizeHistory?: boolean;
	/**
	 * If not set, summaries will be written in format 0.0.2.
	 */
	writeFormat?: WriteFormat;
	/**
	 * If not set, will upload edit chunks when they are full.
	 */
	uploadEditChunks?: boolean;
	/**
	 * If set, uses the given id as the edit id for tree setup. Only has an effect if initialTree is also set.
	 */
	setupEditId?: EditId;
}

const testObjectProviders: TestObjectProvider[] = [];
afterEach(() => {
	for (const provider of testObjectProviders) {
		provider.reset();
	}
	testObjectProviders.length = 0;
});

/**
 * Sets up and returns an object of components useful for testing SharedTree with a local server.
 * Required for tests that involve the uploadBlob API.
 *
 * Any TestObjectProvider created by this function will be reset after the test completes (via afterEach) hook.
 */
export async function setUpLocalServerTestSharedTree(
	options: LocalServerSharedTreeTestingOptions
): Promise<LocalServerSharedTreeTestingComponents> {
	const {
		blobs,
		headers,
		id,
		initialTree,
		testObjectProvider,
		setupEditId,
		summarizeHistory,
		writeFormat,
		uploadEditChunks,
	} = options;

	const treeId = id ?? 'test';
	const registry: ChannelFactoryRegistry = [
		[
			treeId,
			SharedTree.getFactory(
				writeFormat ?? WriteFormat.v0_1_1,
				summarizeHistory === undefined || summarizeHistory === true
					? { uploadEditChunks: uploadEditChunks ?? true }
					: false
			),
		],
	];
	const innerRequestHandler = async (request: IRequest, runtime: IContainerRuntimeBase) =>
		runtime.IFluidHandleContext.resolveHandle(request);

	const runtimeFactory = () =>
		new TestContainerRuntimeFactory(
			TestDataStoreType,
			new TestFluidObjectFactory(registry),
			{
<<<<<<< HEAD
				summaryOptions: { initialSummarizerDelayMs: 0 },
				enableOfflineLoad: true,
=======
				summaryOptions: {
					summaryConfigOverrides: {
						idleTime: 1000, // Current default idleTime is 15000 which will cause some SharedTree tests to timeout.
					},
					initialSummarizerDelayMs: 0,
				},
>>>>>>> bf385c95
			},
			[innerRequestHandler]
		);

	const defaultCodeDetails: IFluidCodeDetails = {
		package: 'defaultTestPackage',
		config: {},
	};

	function makeTestLoader(provider: TestObjectProvider): IHostLoader {
		const fluidEntryPoint = runtimeFactory();
		return provider.createLoader([[defaultCodeDetails, fluidEntryPoint]], {
			options: { maxClientLeaveWaitTime: 1000 },
		});
	}

	let provider: TestObjectProvider;
	let container: Container;

	if (testObjectProvider !== undefined) {
		provider = testObjectProvider;
		const driver = new LocalServerTestDriver();
		const loader = makeTestLoader(provider);
		// Once ILoaderOptions is specificable, this should use `provider.loadTestContainer` instead.
		container = (await loader.resolve({ url: await driver.createContainerUrl(treeId), headers })) as Container;
		await waitContainerToCatchUp(container);
	} else {
		const driver = new LocalServerTestDriver();
		provider = new TestObjectProvider(Loader, driver, runtimeFactory);
		testObjectProviders.push(provider);
		// Once ILoaderOptions is specificable, this should use `provider.makeTestContainer` instead.
		const loader = makeTestLoader(provider);
		container = (await createAndAttachContainer(
			defaultCodeDetails,
			loader,
			driver.createCreateNewRequest(treeId)
		)) as Container;
	}

	const dataObject = await requestFluidObject<ITestFluidObject>(container, '/');

	const uploadedBlobs =
		blobs === undefined ? [] : await Promise.all(blobs.map(async (blob) => dataObject.context.uploadBlob(blob)));
	const tree = await dataObject.getSharedObject<SharedTree>(treeId);

	if (initialTree !== undefined && testObjectProvider === undefined) {
		setTestTree(tree, initialTree, setupEditId);
	}

	return { container, tree, testObjectProvider: provider, uploadedBlobs };
}

/** Sets testTrait to contain `node`. */
function setTestTree(tree: SharedTree, node: BuildNode, overrideId?: EditId): EditId {
	const trait = testTrait(tree.currentView);
	if (overrideId === undefined) {
		return tree.applyEdit(...setTrait(trait, node)).id;
	} else {
		const changes = setTrait(trait, node).map((c) => tree.internalizeChange(c));
		return tree.applyEditInternal({ changes, id: overrideId }).id;
	}
}

/**
 * Creates a list of edits with stable IDs that can be processed by a SharedTree.
 * @returns the list of created edits
 */
export function createStableEdits(
	numberOfEdits: number,
	idContext: NodeIdContext = makeNodeIdContext(),
	payload: (i: number) => Payload = identity
): Edit<ChangeInternal>[] {
	if (numberOfEdits === 0) {
		return [];
	}

	const uuidNamespace = '44864298-500e-4cf8-9f44-a249e5b3a286';
	const nodeId = idContext.generateNodeId('ae6b24eb-6fa8-42cc-abd2-48f250b7798f');
	const node = buildLeaf(nodeId);
	const insertEmptyNode = newEdit([
		ChangeInternal.build([node], 0 as DetachedSequenceId),
		ChangeInternal.insert(
			0 as DetachedSequenceId,
			StablePlace.atEndOf({ label: testTraitLabel, parent: idContext.convertToNodeId(initialTree.identifier) })
		),
	]);

	const edits: Edit<ChangeInternal>[] = [{ ...insertEmptyNode, id: uuidv5('test', uuidNamespace) as EditId }];

	// Every subsequent edit is a set payload
	for (let i = 1; i < numberOfEdits; i++) {
		const edit = newEdit([ChangeInternal.setPayload(nodeId, payload(i))]);
		edits.push({ ...edit, id: uuidv5(i.toString(), uuidNamespace) as EditId });
	}

	return edits;
}

/** Asserts that changes to SharedTree in editor() function do not cause any observable state change */
export function assertNoDelta(tree: SharedTree, editor: () => void) {
	const viewA = tree.currentView;
	editor();
	const viewB = tree.currentView;
	const delta = viewA.delta(viewB);
	expect(delta).deep.equals({
		changed: [],
		added: [],
		removed: [],
	});
}

/**
 * Used to test error throwing in async functions.
 */
export async function asyncFunctionThrowsCorrectly(
	asyncFunction: () => Promise<unknown>,
	expectedError: string
): Promise<boolean> {
	let errorMessage: string | undefined;

	try {
		await asyncFunction();
	} catch (error) {
		errorMessage = (error as Error).message;
	}

	return errorMessage === expectedError;
}

/*
 * Returns true if two nodes have equivalent data, otherwise false.
 * Does not compare children or payloads.
 * @param nodes - two or more nodes to compare
 */
export function areNodesEquivalent(...nodes: NodeData<unknown>[]): boolean {
	if (nodes.length < 2) {
		fail('Too few nodes to compare');
	}

	for (let i = 1; i < nodes.length; i++) {
		if (nodes[i].definition !== nodes[0].definition) {
			return false;
		}

		if (nodes[i].identifier !== nodes[0].identifier) {
			return false;
		}
	}

	return true;
}

// This accounts for this file being executed after compilation. If many tests want to leverage resources, we should unify
// resource path logic to a single place.
export const testDocumentsPathBase = resolve(__dirname, '../../../src/test/documents/');

export const versionComparator = (versionA: string, versionB: string): number => {
	const versionASplit = versionA.split('.');
	const versionBSplit = versionB.split('.');

	assert(
		versionASplit.length === versionBSplit.length && versionASplit.length === 3,
		'Version numbers should follow semantic versioning.'
	);

	for (let i = 0; i < 3; ++i) {
		const numberA = parseInt(versionASplit[i], 10);
		const numberB = parseInt(versionBSplit[i], 10);

		if (numberA > numberB) {
			return 1;
		}

		if (numberA < numberB) {
			return -1;
		}
	}

	return 0;
};

/**
 * Create a {@link SimpleTestTree} from the given {@link SharedTree} or {@link IdCompressor}
 */
export function setUpTestTree(idSource?: IdCompressor | SharedTree, expensiveValidation = false): TestTree {
	const source = idSource ?? new IdCompressor(createSessionId(), reservedIdCount);
	if (source instanceof SharedTree) {
		assert(source.edits.length === 0, 'tree must be a new SharedTree');
		const getNormalizer = () => getIdNormalizerFromSharedTree(source);
		const contextWrapper = {
			normalizeToOpSpace: (id: NodeId) => getNormalizer().normalizeToOpSpace(id),
			normalizeToSessionSpace: (id: OpSpaceNodeId, sessionId: SessionId) =>
				getNormalizer().normalizeToSessionSpace(id, sessionId),
			get localSessionId() {
				return getNormalizer().localSessionId;
			},
		};
		const simpleTestTree = new SimpleTestTree(source, contextWrapper, expensiveValidation);
		setTestTree(source, simpleTestTree);
		return simpleTestTree;
	}

	const context = makeNodeIdContext(source);
	return new SimpleTestTree(context, context, expensiveValidation);
}

/**
 * Gets an id normalizer from the provided shared-tree. This is
 */
export function getIdNormalizerFromSharedTree(sharedTree: SharedTree): NodeIdNormalizer<OpSpaceNodeId> {
	return (
		((sharedTree as any).idNormalizer as NodeIdNormalizer<OpSpaceNodeId>) ??
		fail('Failed to find SharedTree normalizer')
	);
}

/**
 * Create a {@link SimpleTestTree} before each test
 */
export function refreshTestTree(
	idSourceFactory?: (() => IdCompressor) | (() => SharedTree),
	fn?: (testTree: TestTree) => void,
	expensiveValidation = false
): TestTree {
	const factory = idSourceFactory ?? (() => new IdCompressor(createSessionId(), reservedIdCount));
	return new RefreshingTestTree(() => {
		return setUpTestTree(factory(), expensiveValidation);
	}, fn);
}

export function makeNodeIdContext(idCompressor?: IdCompressor): NodeIdContext & NodeIdNormalizer<OpSpaceNodeId> {
	const compressor = idCompressor ?? new IdCompressor(createSessionId(), reservedIdCount);
	return getNodeIdContext(compressor);
}

/**
 * Applies an arbitrary edit to the given SharedTree which leaves the tree in the same state that it was before the edit.
 * This is useful for test scenarios that want to apply edits but don't care what they do.
 */
export function applyNoop(tree: SharedTree): Edit<unknown> {
	return tree.applyEdit(...noopEdit(tree.currentView));
}

/**
 * Creates an arbitrary edit which leaves a tree in the same state that it was before the edit.
 * This is useful for test scenarios that want to create edits but don't care what they do.
 */
export function noopEdit(view: TreeView): Change[] {
	const traitLocation = testTrait(view);
	const trait = view.getTrait(traitLocation);
	// Set the test trait to the same thing that it already was
	return setTrait(
		traitLocation,
		trait.map((id) => getChangeNodeFromViewNode(view, id))
	);
}

/** Translate an ID in one context to an ID in another */
export function translateId(id: NodeId | NodeData<NodeId>, from: NodeIdConverter, to: NodeIdConverter): NodeId {
	return to.convertToNodeId(from.convertToStableNodeId(getNodeId(id)));
}

export function normalizeId(tree: SharedTree, id: NodeId): OpSpaceNodeId {
	const normalizer = getIdNormalizerFromSharedTree(tree);
	return normalizer.normalizeToOpSpace(id);
}

export function normalizeIds(tree: SharedTree, ...ids: NodeId[]): OpSpaceNodeId[] {
	const normalizer = getIdNormalizerFromSharedTree(tree);
	return ids.map((id) => normalizer.normalizeToOpSpace(id));
}

export function idsAreEqual(treeA: SharedTree, idsA: NodeId[], treeB: SharedTree, idsB: NodeId[]): boolean {
	if (idsA.length !== idsB.length) {
		return false;
	}
	const contextA = getIdNormalizerFromSharedTree(treeA);
	const contextB = getIdNormalizerFromSharedTree(treeB);
	for (let i = 0; i < idsA.length; i++) {
		if (contextA.normalizeToOpSpace(idsA[i]) !== contextB.normalizeToOpSpace(idsB[i])) {
			return false;
		}
	}
	return true;
}

export function normalizeEdit(
	tree: SharedTree,
	edit: Edit<ChangeInternal>
): Edit<ReplaceRecursive<ChangeInternal, NodeId, OpSpaceNodeId>> {
	const context = getIdNormalizerFromSharedTree(tree);
	return convertEditIds(edit, (id) => context.normalizeToOpSpace(id));
}

export function stabilizeEdit(
	tree: SharedTree,
	edit: Edit<ChangeInternal>
): Edit<ReplaceRecursive<ChangeInternal, NodeId, StableNodeId>> {
	return convertEditIds(edit, (id) => tree.convertToStableNodeId(id));
}

export function getEditLogInternal(tree: SharedTree): OrderedEditSet<ChangeInternal> {
	return tree.edits as unknown as OrderedEditSet<ChangeInternal>;
}

/**
 * Spies on all future ops submitted to `containerRuntimeFactory`. When ops are submitted, they will be `push`ed into the
 * returned array.
 */
export function spyOnSubmittedOps<Op extends SharedTreeOp | SharedTreeOp_0_0_2>(
	containerRuntimeFactory: MockContainerRuntimeFactory
): Op[] {
	const ops: Op[] = [];
	const originalPush = containerRuntimeFactory.pushMessage.bind(containerRuntimeFactory);
	containerRuntimeFactory.pushMessage = (message: Partial<ISequencedDocumentMessage>) => {
		const { contents } = message;
		ops.push(contents as Op);
		originalPush(message);
	};
	return ops;
}

/**
 * Waits for summarization to occur, and returns a version that can be passed into newly loaded containers
 * to ensure they load this summary version. Use the `LoaderHeader.version` header.
 */
export async function waitForSummary(mainContainer: IContainer): Promise<string> {
	const { deltaManager } = mainContainer;
	const summaryCollection = new SummaryCollection(deltaManager, new TelemetryNullLogger());
	const ackedSummary = await summaryCollection.waitSummaryAck(deltaManager.lastSequenceNumber);
	return ackedSummary.summaryAck.contents.handle;
}<|MERGE_RESOLUTION|>--- conflicted
+++ resolved
@@ -284,17 +284,12 @@
 			TestDataStoreType,
 			new TestFluidObjectFactory(registry),
 			{
-<<<<<<< HEAD
-				summaryOptions: { initialSummarizerDelayMs: 0 },
-				enableOfflineLoad: true,
-=======
 				summaryOptions: {
 					summaryConfigOverrides: {
 						idleTime: 1000, // Current default idleTime is 15000 which will cause some SharedTree tests to timeout.
 					},
 					initialSummarizerDelayMs: 0,
 				},
->>>>>>> bf385c95
 			},
 			[innerRequestHandler]
 		);
