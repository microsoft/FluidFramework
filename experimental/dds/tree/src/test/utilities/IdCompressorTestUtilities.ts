--- conflicted
+++ resolved
@@ -6,7 +6,6 @@
 /* eslint-disable no-bitwise */
 
 import { v5 } from 'uuid';
-import Random from 'random-js';
 import { expect } from 'chai';
 import { assert, assertNotUndefined, ClosedMap, fail, getOrCreate } from '../../Common';
 import { IdCompressor, IdRangeDescriptor, isLocalId } from '../../id-compressor/IdCompressor';
@@ -24,12 +23,9 @@
 	SerializedIdCompressorWithOngoingSession,
 	SerializedIdCompressorWithNoSession,
 } from '../../id-compressor';
-<<<<<<< HEAD
 import { assertIsStableId, assertIsUuidString } from '../../UuidUtilities';
 import { expectDefined } from './TestCommon';
-=======
 import { makeRandom } from './TestUtilities';
->>>>>>> af5d7b40
 
 /** Identifies a compressor in a network */
 export enum Client {
