/*!
 * Copyright (c) Microsoft Corporation and contributors. All rights reserved.
 * Licensed under the MIT License.
 */

/* eslint-disable no-bitwise */

<<<<<<< HEAD
=======
import { v5 } from 'uuid';
>>>>>>> 53282af9
import { expect } from 'chai';
import { assert, assertNotUndefined, ClosedMap, fail, getOrCreate } from '../../Common';
import { IdCompressor, IdRangeDescriptor, isLocalId } from '../../id-compressor/IdCompressor';
import {
	createSessionId,
	ensureSessionUuid,
	NumericUuid,
	numericUuidFromStableId,
	stableIdFromNumericUuid,
} from '../../id-compressor/NumericUuid';
import { FinalCompressedId, SessionId, StableId, SessionSpaceCompressedId, AttributionId } from '../../Identifiers';
import { getIds } from '../../id-compressor/IdRange';
import type {
	IdCreationRange,
	SerializedIdCompressorWithOngoingSession,
	SerializedIdCompressorWithNoSession,
} from '../../id-compressor';
<<<<<<< HEAD
import {
	Generator,
	createWeightedGenerator,
	interleave,
	makeRandom,
	performFuzzActions as performFuzzActionsBase,
	repeat,
	SaveInfo,
	take,
	BaseFuzzTestState,
} from '../stochastic-test-utilities';
=======
import { assertIsStableId, assertIsUuidString } from '../../UuidUtilities';
import { expectDefined } from './TestCommon';
import { makeRandom } from './TestUtilities';
>>>>>>> 53282af9

/** Identifies a compressor in a network */
export enum Client {
	Client1 = 'Client1',
	Client2 = 'Client2',
	Client3 = 'Client3',
}

/** Identifies a compressor with respect to a specific operation */
export enum SemanticClient {
	LocalClient = 'LocalClient',
}

/** Identifies categories of compressors */
export enum MetaClient {
	All = 'All',
}

/**
 * Used to attribute actions to clients in a distributed collaboration session.
 * `Local` implies a local and unsequenced operation. All others imply sequenced operations.
 */
export type OriginatingClient = Client | SemanticClient;
export const OriginatingClient = { ...Client, ...SemanticClient };

/** Identifies a compressor to which to send an operation */
export type DestinationClient = Client | MetaClient;
export const DestinationClient = { ...Client, ...MetaClient };

/**
 * Creates a new compressor with the supplied cluster capacity.
 */
export function createCompressor(client: Client, clusterCapacity = 5, attributionId?: AttributionId): IdCompressor {
	const compressor = new IdCompressor(sessionIds.get(client), 1024, attributionId);
	compressor.clusterCapacity = clusterCapacity;
	return compressor;
}

/**
 * A closed map from NamedClient to T.
 */
export type ClientMap<T> = ClosedMap<Client, T>;

function makeSessionIds(): ClientMap<SessionId> {
	const stableIds = new Map<Client, SessionId>();
	const clients = Object.values(Client);
	for (let i = 0; i < clients.length; i++) {
		// Place session uuids roughly in the middle of uuid space to increase odds of encountering interesting
		// orderings in sorted collections
		const sessionId = ensureSessionUuid(assertIsStableId(`88888888-8888-4888-b${i}88-888888888888`));
		stableIds.set(clients[i], sessionId);
	}
	return stableIds as ClientMap<SessionId>;
}

/**
 * An array of session ID strings corresponding to all non-local `Client` entries.
 */
export const sessionIds = makeSessionIds();

/**
 * An array of session uuids corresponding to all non-local `Client` entries.
 */
export const sessionNumericUuids = new Map(
	[...sessionIds.entries()].map(([client, sessionId]) => {
		return [client, numericUuidFromStableId(sessionId)];
	})
) as ClientMap<NumericUuid>;

export const attributionIds = new Map(
	Object.values(Client).map((c, i) => [
		c,
		assertIsUuidString(`00000000-0000-0000-0000-${(i + 1).toString(16).padStart(12, '0')}`),
	])
) as ClientMap<AttributionId>;

/** An immutable view of an `IdCompressor` */
export interface ReadonlyIdCompressor
	extends Omit<
		IdCompressor,
		'generateCompressedId' | 'generateCompressedIdRange' | 'takeNextCreationRange' | 'finalizeCreationRange'
	> {
	readonly clusterCapacity: number;
}

/** Information about a generated ID in a network to be validated by tests */
export interface TestIdData {
	readonly id: SessionSpaceCompressedId;
	readonly originatingClient: Client;
	readonly sessionId: SessionId;
	readonly sessionNumericUuid: NumericUuid;
	readonly expectedOverride: string | undefined;
	readonly isSequenced: boolean;
}

/**
 * Simulates a network of ID compressors.
 * Not suitable for performance testing.
 */
export class IdCompressorTestNetwork {
	/** The compressors used in this network */
	private readonly compressors: ClientMap<IdCompressor>;
	/** The log of operations seen by the server so far. Append-only. */
	private readonly serverOperations: ([range: IdCreationRange, clientFrom: Client] | number)[] = [];
	/** An index into `serverOperations` for each client which represents how many operations have been delivered to that client */
	private readonly clientProgress: ClientMap<number>;
	/** All ids (local and sequenced) that a client has created or received, in order. */
	private readonly idLogs: ClientMap<TestIdData[]>;
	/** All ids that a client has received from the server, in order. */
	private readonly sequencedIdLogs: ClientMap<TestIdData[]>;

	public constructor(
		public readonly initialClusterSize = 5,
		private readonly onIdReceived?: (network: IdCompressorTestNetwork, clientTo: Client, ids: TestIdData[]) => void
	) {
		const compressors = new Map<Client, IdCompressor>();
		const clientProgress = new Map<Client, number>();
		const clientIds = new Map<Client, TestIdData[]>();
		const clientSequencedIds = new Map<Client, TestIdData[]>();
		for (const client of Object.values(Client)) {
			const compressor = createCompressor(client, initialClusterSize, attributionIds.get(client));
			compressors.set(client, compressor);
			clientProgress.set(client, 0);
			clientIds.set(client, []);
			clientSequencedIds.set(client, []);
		}
		this.compressors = compressors as ClientMap<IdCompressor>;
		this.clientProgress = clientProgress as ClientMap<number>;
		this.idLogs = clientIds as ClientMap<TestIdData[]>;
		this.sequencedIdLogs = clientSequencedIds as ClientMap<TestIdData[]>;
	}

	/**
	 * Returns an immutable handle to a compressor in the network.
	 */
	public getCompressor(client: Client): ReadonlyIdCompressor {
		const compressors = this.compressors;
		const handler = {
			get(_, property) {
				const compressor = compressors.get(client);
				return compressor[property];
			},
			set(_, property, value): boolean {
				const compressor = compressors.get(client);
				compressor[property] = value;
				return true;
			},
		};
		return new Proxy<IdCompressor>({} as unknown as IdCompressor, handler);
	}

	/**
	 * Returns a mutable handle to a compressor in the network. Use of mutation methods will break the network invariants and
	 * should only be used if the network will not be used again.
	 */
	public getCompressorUnsafe(client: Client): IdCompressor {
		return this.getCompressor(client) as IdCompressor;
	}

	/**
	 * Returns data for all IDs created and received by this client, including ack's of their own (i.e. their own IDs will appear twice)
	 */
	public getIdLog(client: Client): readonly TestIdData[] {
		return this.idLogs.get(client);
	}

	/**
	 * Returns data for all IDs received by this client, including ack's of their own (i.e. their own IDs will appear twice)
	 */
	public getSequencedIdLog(client: Client): readonly TestIdData[] {
		return this.sequencedIdLogs.get(client);
	}

	/**
	 * Get all compressors for the given destination
	 */
	public getTargetCompressors(clientTo: DestinationClient): [Client, IdCompressor][] {
		return clientTo === MetaClient.All
			? [...this.compressors.entries()]
			: ([[clientTo, this.getCompressor(clientTo)]] as [Client, IdCompressor][]);
	}

	/**
	 * Submit a capacity change operation to the network. It will not take effect immediately but will be processed in sequence order.
	 */
	public enqueueCapacityChange(newClusterCapacity: number): void {
		this.serverOperations.push(newClusterCapacity);
	}

	private addNewId(
		client: Client,
		id: SessionSpaceCompressedId,
		expectedOverride: string | undefined,
		originatingClient: Client,
		isSequenced: boolean
	): void {
		const idData = {
			id,
			originatingClient,
			sessionId: sessionIds.get(originatingClient),
			sessionNumericUuid: sessionNumericUuids.get(originatingClient),
			expectedOverride,
			isSequenced,
		};
		const clientIds = this.idLogs.get(client);
		clientIds.push(idData);
		if (isSequenced) {
			const sequencedIds = this.sequencedIdLogs.get(client);
			sequencedIds.push(idData);
		}
		this.onIdReceived?.(this, client, clientIds);
	}

	/**
	 * Allocates a new range of local IDs and enqueues them for future delivery via a `testIdDelivery` action.
	 * Calls to this method determine the total order of delivery, regardless of when `deliverOperations` is called.
	 */
	public allocateAndSendIds(
		client: Client,
		numIds: number
	): { range: IdRangeDescriptor<SessionSpaceCompressedId>; sessionId: SessionId };

	/**
	 * Allocates a new range of local IDs and enqueues them for future delivery via a `testIdDelivery` action.
	 * Calls to this method determine the total order of delivery, regardless of when `deliverOperations` is called.
	 */
	public allocateAndSendIds(client: Client, numIds: number, overrides: { [index: number]: string }): IdCreationRange;

	public allocateAndSendIds(
		client: Client,
		numIds: number,
		overrides: { [index: number]: string } = {}
	): { range: IdRangeDescriptor<SessionSpaceCompressedId>; sessionId: SessionId } | IdCreationRange {
		assert(numIds > 0, 'Must allocate a non-zero number of IDs');
		const compressor = this.compressors.get(client);
		let nextIdIndex = 0;
		for (const [overrideIndex, uuid] of Object.entries(overrides)
			.map(([id, uuid]) => [Number.parseInt(id, 10), uuid] as [number, string])
			.sort(([a], [b]) => a - b)) {
			while (nextIdIndex < overrideIndex) {
				this.addNewId(client, compressor.generateCompressedId(), undefined, client, false);
				nextIdIndex += 1;
			}
			this.addNewId(client, compressor.generateCompressedId(uuid), uuid, client, false);
			nextIdIndex += 1;
		}
		const numTrailingIds = numIds - nextIdIndex;
		let range: IdRangeDescriptor<SessionSpaceCompressedId> | undefined;
		if (numTrailingIds > 0) {
			range = compressor.generateCompressedIdRange(numTrailingIds);
			const ids = compressor.getIdsFromRange(range, compressor.localSessionId);
			for (let i = 0; i < numTrailingIds; i++) {
				this.addNewId(client, ids.get(i), undefined, client, false);
			}
		}
		const creationRange = compressor.takeNextCreationRange();
		this.serverOperations.push([creationRange, client]);
		return nextIdIndex === 0 ? { range: range ?? fail(), sessionId: compressor.localSessionId } : creationRange;
	}

	/**
	 * Delivers all undelivered ID ranges and cluster capacity changes from the server to the target clients.
	 */
	public deliverOperations(clientTakingDelivery: DestinationClient) {
		for (const [clientTo, compressorTo] of this.getTargetCompressors(clientTakingDelivery)) {
			for (let i = this.clientProgress.get(clientTo); i < this.serverOperations.length; i++) {
				const operation = this.serverOperations[i];
				if (typeof operation === 'number') {
					compressorTo.clusterCapacity = operation;
				} else {
					const [range, clientFrom] = operation;
					compressorTo.finalizeCreationRange(range);

					const ids = getIds(range);
					if (ids !== undefined) {
						let overrideIndex = 0;
						const overrides = ids.overrides;
						for (let id = ids.first; id >= ids.last; id--) {
							let override: string | undefined;
							if (
								overrides !== undefined &&
								overrideIndex < overrides.length &&
								id === overrides[overrideIndex][0]
							) {
								override = overrides[overrideIndex][1];
								overrideIndex++;
							}
							const sessionSpaceId = compressorTo.normalizeToSessionSpace(id, range.sessionId);
							this.addNewId(clientTo, sessionSpaceId, override, clientFrom, true);
						}
						assert(overrideIndex === (overrides?.length ?? 0));
					}
				}
			}

			this.clientProgress.set(clientTo, this.serverOperations.length);
		}
	}

	/**
	 * Simulate a client disconnecting (and serializing), then reconnecting (and deserializing)
	 */
	public goOfflineThenResume(client: Client): void {
		const compressor = this.compressors.get(client);
		const [_, resumedCompressor] = roundtrip(compressor, true);
		this.compressors.set(client, resumedCompressor);
	}

	/**
	 * Ensure general validity of the network state. Useful for calling periodically or at the end of test scenarios.
	 */
	public assertNetworkState(): void {
		const sequencedLogs = Object.values(Client).map(
			(client) => [this.compressors.get(client), this.getSequencedIdLog(client)] as const
		);

		const maxLogLength = sequencedLogs.map(([_, data]) => data.length).reduce((p, n) => Math.max(p, n));

		function getNextLogWithEntryAt(logsIndex: number, entryIndex: number): number | undefined {
			for (let i = logsIndex; i < sequencedLogs.length; i++) {
				const log = sequencedLogs[i];
				if (log[1].length > entryIndex) {
					return i;
				}
			}
			return undefined;
		}

		const uuids = new Set<string>();
		const finalIds = new Set<FinalCompressedId>();
		const idIndicesAggregator = new Map<Client, number>();

		function* getLogIndices(
			columnIndex: number
		): Iterable<
			[
				current: [compressor: IdCompressor, idData: TestIdData],
				next?: [compressor: IdCompressor, idData: TestIdData]
			]
		> {
			let current = getNextLogWithEntryAt(0, columnIndex);
			while (current !== undefined) {
				const next = getNextLogWithEntryAt(current + 1, columnIndex);
				const [compressor, log] = sequencedLogs[current];
				if (next === undefined) {
					yield [[compressor, log[columnIndex]]];
				} else {
					const [compressorNext, logNext] = sequencedLogs[next];
					yield [
						[compressor, log[columnIndex]],
						[compressorNext, logNext[columnIndex]],
					];
				}
				current = next;
			}
		}

		for (let i = 0; i < maxLogLength; i++) {
			const creator: [creator: Client, override?: string][] = [];
			let originatingClient: Client | undefined;
			let localCount = 0;
			let rowCount = 0;
			for (const [current, next] of getLogIndices(i)) {
				const [compressorA, idDataA] = current;
				const sessionSpaceIdA = idDataA.id;
				if (isLocalId(sessionSpaceIdA)) {
					localCount += 1;
				}
				const idIndex = getOrCreate(idIndicesAggregator, idDataA.originatingClient, () => 0);
				originatingClient ??= idDataA.originatingClient;
				assert(
					idDataA.originatingClient === originatingClient,
					'Test infra gave wrong originating client to TestIdData'
				);
				const attributionA = compressorA.attributeId(idDataA.id);
				if (attributionA !== attributionIds.get(idDataA.originatingClient)) {
					// Unification
					expectDefined(idDataA.expectedOverride);
				}

				// Only one client should have this ID as local in its session space, as only one client could have created this ID
				if (isLocalId(sessionSpaceIdA)) {
					localCount++;
					expect(idDataA.sessionId).to.equal(this.compressors.get(originatingClient).localSessionId);
					expect(creator.length === 0 || creator[creator.length - 1][1] === idDataA.expectedOverride).to.be
						.true;
					creator.push([originatingClient, idDataA.expectedOverride]);
				}

				const uuidASessionSpace = compressorA.decompress(sessionSpaceIdA);
				if (idDataA.expectedOverride !== undefined) {
					expect(uuidASessionSpace).to.equal(idDataA.expectedOverride);
				} else {
					expect(uuidASessionSpace).to.equal(stableIdFromNumericUuid(idDataA.sessionNumericUuid, idIndex));
				}
				expect(compressorA.recompress(uuidASessionSpace)).to.equal(sessionSpaceIdA);
				uuids.add(uuidASessionSpace);
				const opSpaceIdA = compressorA.normalizeToOpSpace(sessionSpaceIdA);
				if (isLocalId(opSpaceIdA)) {
					expect.fail('IDs should have been finalized.');
				}
				// TODO: This cast can be removed on typescript 4.6
				finalIds.add(opSpaceIdA as FinalCompressedId);
				const uuidAOpSpace = compressorA.decompress(opSpaceIdA);

				expect(uuidASessionSpace).to.equal(uuidAOpSpace);

				if (next !== undefined) {
					const [compressorB, idDataB] = next;
					const sessionSpaceIdB = idDataB.id;

					const uuidBSessionSpace = compressorB.decompress(sessionSpaceIdB);
					expect(uuidASessionSpace).to.equal(uuidBSessionSpace);
					const opSpaceIdB = compressorB.normalizeToOpSpace(sessionSpaceIdB);
					if (opSpaceIdA !== opSpaceIdB) {
						compressorB.normalizeToOpSpace(sessionSpaceIdB);
						compressorA.normalizeToOpSpace(sessionSpaceIdA);
					}
					expect(opSpaceIdA).to.equal(opSpaceIdB);
					if (isLocalId(opSpaceIdB)) {
						fail('IDs should have been finalized.');
					}
					const uuidBOpSpace = compressorB.decompress(opSpaceIdB);
					expect(uuidAOpSpace).to.equal(uuidBOpSpace);
				}

				rowCount += 1;
			}

			// A local count > 1 indicates that this ID was unified, as more than one client has a local ID for it
			// in their session space.
			if (rowCount === this.sequencedIdLogs.size && localCount <= 1) {
				expect(localCount).to.equal(1);
				for (const [[compressor, { id, originatingClient }]] of getLogIndices(i)) {
					expect(compressor.attributeId(id)).to.equal(originatingClient);
				}
			}

			expect(uuids.size).to.equal(finalIds.size);
			assert(originatingClient !== undefined);
			idIndicesAggregator.set(
				originatingClient,
				assertNotUndefined(idIndicesAggregator.get(originatingClient)) + 1
			);
		}

		for (const [compressor] of sequencedLogs) {
			expectSerializes(compressor);
		}
	}
}

/**
 * Roundtrips the supplied compressor through serialization and deserialization.
 */
export function roundtrip(
	compressor: ReadonlyIdCompressor,
	withSession: true
): [SerializedIdCompressorWithOngoingSession, IdCompressor];

/**
 * Roundtrips the supplied compressor through serialization and deserialization.
 */
export function roundtrip(
	compressor: ReadonlyIdCompressor,
	withSession: false
): [SerializedIdCompressorWithNoSession, IdCompressor];

export function roundtrip(
	compressor: ReadonlyIdCompressor,
	withSession: boolean
): [SerializedIdCompressorWithOngoingSession | SerializedIdCompressorWithNoSession, IdCompressor] {
	if (withSession) {
		const serialized = compressor.serialize(withSession);
		return [serialized, IdCompressor.deserialize(serialized)];
	}

	const nonLocalSerialized = compressor.serialize(withSession);
	return [nonLocalSerialized, IdCompressor.deserialize(nonLocalSerialized, createSessionId())];
}

/**
 * Asserts that the supplied compressor correctly roundtrips through serialization/deserialization.
 */
export function expectSerializes(
	compressor: ReadonlyIdCompressor
): [SerializedIdCompressorWithNoSession, SerializedIdCompressorWithOngoingSession] {
	function expectSerializes(
		withSession: boolean
	): SerializedIdCompressorWithOngoingSession | SerializedIdCompressorWithNoSession {
		let serialized: SerializedIdCompressorWithOngoingSession | SerializedIdCompressorWithNoSession;
		let deserialized: IdCompressor;
		if (withSession) {
			[serialized, deserialized] = roundtrip(compressor, true);
		} else {
			[serialized, deserialized] = roundtrip(compressor, false);
		}
		const chainCount: number[] = [];
		for (let i = 0; i < serialized.sessions.length; i++) {
			chainCount[i] = 0;
		}
		const chainProcessed: number[] = [...chainCount];

		for (const cluster of serialized.clusters) {
			const [sessionIndex] = cluster;
			expect(sessionIndex < serialized.sessions.length);
			chainCount[sessionIndex]++;
		}

		for (const cluster of serialized.clusters) {
			const [sessionIndex, capacity, maybeSize] = cluster;
			const chainIndex = chainProcessed[sessionIndex];
			if (chainIndex < chainCount[sessionIndex] - 1) {
				expect(maybeSize === undefined);
			} else {
				expect(maybeSize === undefined || typeof maybeSize !== 'number' || maybeSize < capacity);
			}
			chainProcessed[sessionIndex]++;
		}

		expect(compressor.equals(deserialized, withSession)).to.be.true;
		return serialized;
	}

	return [
		expectSerializes(false) as SerializedIdCompressorWithNoSession,
		expectSerializes(true) as SerializedIdCompressorWithOngoingSession,
	];
}

/**
 * Merges 'from' into 'to', and returns 'to'.
 */
export function mergeArrayMaps<K, V>(
	to: Pick<Map<K, V[]>, 'get' | 'set'>,
	from: ReadonlyMap<K, V[]>
): Pick<Map<K, V[]>, 'get' | 'set'> {
	for (const [key, value] of from.entries()) {
		const entry = to.get(key);
		if (entry !== undefined) {
			entry.push(...value);
		} else {
			to.set(key, [...value]);
		}
	}
	return to;
}

interface AllocateIds {
	type: 'allocateIds';
	client: Client;
	numIds: number;
	overrides: { [index: number]: string };
}

interface DeliverOperations {
	type: 'deliverOperations';
	client: DestinationClient;
}

interface ChangeCapacity {
	type: 'changeCapacity';
	newSize: number;
}

interface GenerateUnifyingIds {
	type: 'generateUnifyingIds';
	clientA: Client;
	clientB: Client;
	uuid: string;
}

// Represents intent to go offline then resume.
interface Reconnect {
	type: 'reconnect';
	client: Client;
}

interface Validate {
	type: 'validate';
}

type Operation = AllocateIds | DeliverOperations | ChangeCapacity | GenerateUnifyingIds | Reconnect | Validate;

interface FuzzTestState extends BaseFuzzTestState {
	network: IdCompressorTestNetwork;
	activeClients: Client[];
	selectableClients: Client[];
	clusterSize: number;
}

export interface OperationGenerationConfig {
	/** whether or not the fuzz actions will generate override UUIDs */
	includeOverrides: boolean;
	/** maximum cluster size of the network. Default: 25 */
	maxClusterSize?: number;
	/** Number of ops between validation ops. Default: 200 */
	validateInterval?: number;
}

const defaultOptions = {
	includeOverrides: false,
	maxClusterSize: 25,
	validateInterval: 200,
};

export function makeOpGenerator(options: OperationGenerationConfig): Generator<Operation, FuzzTestState> {
	const { includeOverrides, maxClusterSize, validateInterval } = { ...defaultOptions, ...options };

	function allocateIdsGenerator({ activeClients, clusterSize, random }: FuzzTestState): AllocateIds {
		const client = random.pick(activeClients);
		const maxIdsPerUsage = clusterSize * 2;
		const numIds = Math.floor(random.real(0, 1) ** 2 * maxIdsPerUsage) + 1;
		const overrides: AllocateIds['overrides'] = {};
		if (includeOverrides && random.bool(1 / 4)) {
			for (let j = 0; j < numIds; j++) {
				if (random.bool(1 / 3)) {
					overrides[j] = random.uuid4();
				}
			}
		}
		return {
			type: 'allocateIds',
			client,
			numIds,
			overrides,
		};
	}

	function changeCapacityGenerator({ random }: FuzzTestState): ChangeCapacity {
		return {
			type: 'changeCapacity',
			newSize: Math.min(Math.floor(random.real(0, 1) ** 2 * maxClusterSize) + 1, maxClusterSize),
		};
	}

	function deliverOperationsGenerator({ random, selectableClients }: FuzzTestState): DeliverOperations {
		return {
			type: 'deliverOperations',
			client: random.pick([...selectableClients, MetaClient.All]),
		};
	}

	function generateUnifyingIdsGenerator({ activeClients, random }: FuzzTestState): GenerateUnifyingIds {
		const clientA = random.pick(activeClients);
		const clientB = random.pick(activeClients.filter((c) => c !== clientA));
		return { type: 'generateUnifyingIds', clientA, clientB, uuid: random.uuid4() };
	}

	function reconnectGenerator({ activeClients, random }: FuzzTestState): Reconnect {
		return { type: 'reconnect', client: random.pick(activeClients) };
	}

	return interleave(
		createWeightedGenerator<Operation, FuzzTestState>([
			[changeCapacityGenerator, 1],
			[allocateIdsGenerator, 8],
			[deliverOperationsGenerator, 4],
			[generateUnifyingIdsGenerator, 1],
			[reconnectGenerator, 1],
		]),
		take(1, repeat({ type: 'validate' })),
		validateInterval
	);
}

/**
 * Performs random actions on a test network.
 * @param generator the generator used to provide operations
 * @param network the test network to test
 * @param seed the seed for the random generation of the fuzz actions
 * @param observerClient if provided, this client will never generate local ids
 * @param synchronizeAtEnd if provided, all client will have all operations delivered from the server at the end of the test
 * @param validator if provided, this callback will be invoked periodically during the fuzz test.
 */
export function performFuzzActions(
	generator: Generator<Operation, FuzzTestState>,
	network: IdCompressorTestNetwork,
	seed: number,
	observerClient?: Client,
	synchronizeAtEnd: boolean = true,
	validator?: (network: IdCompressorTestNetwork) => void,
	saveInfo?: SaveInfo
): void {
	const random = makeRandom(seed);
	const selectableClients: Client[] = network.getTargetCompressors(MetaClient.All).map(([client]) => client);

	const initialState: FuzzTestState = {
		random,
		network,
		activeClients: selectableClients.filter((c) => c !== observerClient),
		selectableClients,
		clusterSize: network.initialClusterSize,
	};

	performFuzzActionsBase(
		generator,
		{
			allocateIds: (state, { client, numIds, overrides }) => {
				network.allocateAndSendIds(client, numIds, overrides);
				return state;
			},
			changeCapacity: (state, op) => {
				network.enqueueCapacityChange(op.newSize);
				return { ...state, clusterSize: op.newSize };
			},
			deliverOperations: (state, op) => {
				network.deliverOperations(op.client);
				return state;
			},
			generateUnifyingIds: (state, { clientA, clientB, uuid }) => {
				network.allocateAndSendIds(clientA, 1, { 0: uuid });
				network.allocateAndSendIds(clientB, 1, { 0: uuid });
				return state;
			},
			reconnect: (state, { client }) => {
				network.goOfflineThenResume(client);
				return state;
			},
			validate: (state) => {
				network.deliverOperations(DestinationClient.All);
				validator?.(network);
				return state;
			},
		},
		initialState,
		saveInfo
	);

	if (synchronizeAtEnd) {
		network.deliverOperations(DestinationClient.All);
		validator?.(network);
	}
}

/**
 * Converts the supplied integer to a uuid.
 */
export function integerToStableId(num: number | bigint): StableId {
	const bigintNum = BigInt(num);
	const upper = bigintNum >> BigInt(74);
	const middle = (bigintNum & (BigInt(0xfff) << BigInt(62))) >> BigInt(62);
	const lower = bigintNum & BigInt('0x3fffffffffffffff');
	const upperString = padToLength(upper.toString(16), '0', 12);
	const middleString = `4${padToLength(middle.toString(16), '0', 3)}`;
	const lowerString = padToLength((BigInt('0x8000000000000000') | BigInt(lower)).toString(16), '0', 16);
	const uuid = upperString + middleString + lowerString;
	return assertIsStableId(
		`${uuid.substr(0, 8)}-${uuid.substr(8, 4)}-${uuid.substr(12, 4)}-${uuid.substr(16, 4)}-${uuid.substr(20)}`
	);
}

/**
 * Pads the strings to a length of 32 with zeroes.
 */
export function padToUuidLength(str: string): string {
	return padToLength(str, '0', 32);
}

function padToLength(str: string, char: string, length: number): string {
	return char.repeat(length - str.length) + str;
}<|MERGE_RESOLUTION|>--- conflicted
+++ resolved
@@ -5,10 +5,6 @@
 
 /* eslint-disable no-bitwise */
 
-<<<<<<< HEAD
-=======
-import { v5 } from 'uuid';
->>>>>>> 53282af9
 import { expect } from 'chai';
 import { assert, assertNotUndefined, ClosedMap, fail, getOrCreate } from '../../Common';
 import { IdCompressor, IdRangeDescriptor, isLocalId } from '../../id-compressor/IdCompressor';
@@ -26,7 +22,6 @@
 	SerializedIdCompressorWithOngoingSession,
 	SerializedIdCompressorWithNoSession,
 } from '../../id-compressor';
-<<<<<<< HEAD
 import {
 	Generator,
 	createWeightedGenerator,
@@ -38,11 +33,8 @@
 	take,
 	BaseFuzzTestState,
 } from '../stochastic-test-utilities';
-=======
 import { assertIsStableId, assertIsUuidString } from '../../UuidUtilities';
 import { expectDefined } from './TestCommon';
-import { makeRandom } from './TestUtilities';
->>>>>>> 53282af9
 
 /** Identifies a compressor in a network */
 export enum Client {
