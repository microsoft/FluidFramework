--- conflicted
+++ resolved
@@ -63,43 +63,6 @@
 				await testObjectProvider.ensureSynchronized();
 				const initialEditLogLength = tree.edits.length;
 
-<<<<<<< HEAD
-		[WriteFormat.v0_0_2 /* TODO: Enable when stashed ops are supported: WriteFormat.v0_1_1 */].forEach(
-			(writeFormat) => {
-				it(`is applied to all connected containers (v${writeFormat})`, async () => {
-					const { container, tree, testObjectProvider } = await setUpLocalServerTestSharedTree({
-						id: documentId,
-						writeFormat,
-					});
-					const testTree = setUpTestTree(tree);
-					const { tree: tree2 } = await setUpLocalServerTestSharedTree({
-						id: documentId,
-						testObjectProvider,
-						writeFormat,
-					});
-					const url = (await container.getAbsoluteUrl('/')) ?? fail('Container unable to resolve "/".');
-					await testObjectProvider.ensureSynchronized();
-					const initialEditLogLength = tree.edits.length;
-
-					const { pendingLocalState, actionReturn: edit } = await withContainerOffline(
-						testObjectProvider,
-						container,
-						() =>
-							tree.applyEdit(...Change.insertTree(testTree.buildLeaf(), StablePlace.after(testTree.left)))
-					);
-					await testObjectProvider.ensureSynchronized();
-					const leftTraitAfterOfflineClose = tree2.currentView.getTrait(
-						testTree.left.traitLocation.translate(tree2)
-					);
-					const loader = testObjectProvider.makeTestLoader();
-
-					// Simulate reconnect of user 1; a new container will be created which passes the stashed local state in its
-					// load request.
-					const container3 = await loader.resolve({ url }, pendingLocalState);
-					const dataObject3 = await requestFluidObject<ITestFluidObject>(container3, '/');
-					const tree3 = await dataObject3.getSharedObject<SharedTree>(documentId);
-					expect((tree3.edits as unknown as EditLog<ChangeInternal>).isLocalEdit(edit.id)).to.be.true; // Kludge
-=======
 				const { pendingLocalState, actionReturn: edit } = await withContainerOffline(
 					testObjectProvider,
 					container,
@@ -117,7 +80,6 @@
 				const dataObject3 = await requestFluidObject<ITestFluidObject>(container3, '/');
 				const tree3 = await dataObject3.getSharedObject<SharedTree>(documentId);
 				expect((tree3.edits as unknown as EditLog<ChangeInternal>).isLocalEdit(edit.id)).to.be.true; // Kludge
->>>>>>> 24231532
 
 				await testObjectProvider.ensureSynchronized();
 
@@ -134,20 +96,6 @@
 					'Tree collaborating with a client that applies stashed pending edits should see them.'
 				);
 
-<<<<<<< HEAD
-					const stableEdit = stabilizeEdit(tree, edit as unknown as Edit<ChangeInternal>);
-					expect(
-						stabilizeEdit(tree2, (await getEditLogInternal(tree2).tryGetEdit(edit.id)) ?? fail())
-					).to.deep.equal(stableEdit);
-					expect(
-						stabilizeEdit(tree3, (await getEditLogInternal(tree3).tryGetEdit(edit.id)) ?? fail())
-					).to.deep.equal(stableEdit);
-					expect(tree2.edits.length).to.equal(initialEditLogLength + 1);
-					expect(tree3.edits.length).to.equal(initialEditLogLength + 1);
-				});
-			}
-		);
-=======
 				const stableEdit = stabilizeEdit(tree, edit as unknown as Edit<ChangeInternal>);
 				expect(
 					stabilizeEdit(tree2, (await getEditLogInternal(tree2).tryGetEdit(edit.id)) ?? fail())
@@ -159,7 +107,6 @@
 				expect(tree3.edits.length).to.equal(initialEditLogLength + 1);
 			});
 		});
->>>>>>> 24231532
 
 		it('Deals with stashed handle ops gracefully', async () => {
 			// Setup
