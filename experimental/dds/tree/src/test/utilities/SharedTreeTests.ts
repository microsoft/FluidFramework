--- conflicted
+++ resolved
@@ -1255,80 +1255,6 @@
 			});
 		});
 
-<<<<<<< HEAD
-		/**
-		 * This test is a slightly minified regression test for an issue discovered by fuzz testing.
-		 * It demonstrates issues with clients using writeFormat v0.1.1 and mixed `summarizeHistory` values.
-		 * The problem is illustrated by the following scenario:
-		 * 1. Client A and client B join a session. A does not summarize history, but B does.
-		 * 2. A is elected to be the summarizer.
-		 * 3. Client A and B make 50 edits (half a chunks' worth), then idle.
-		 * 4. Client A summarizes. Since it does not summarize history, the summary it produces has a single edit.
-		 * 5. Client C joins, configured to write history.
-		 * 6. The three clients collaborate further for another 50/51 edits.
-		 *
-		 * At this point in time, client B thinks the first edit chunk is full, but client C thinks it's only half-full.
-		 * The entire edit compression scheme is built upon assuming clients agree where the chunk boundaries are, so this
-		 * generally leads to correctness issues. The fuzz test reproed a similar scenario, and what ultimately caused
-		 * failure is a newly-loaded client being shocked at a chunk with `startRevision: 400` uploaded (when it thinks
-		 * there has only been one edit).
-		 *
-		 * To fix this, we need to incorporate a scheme where all clients agree on chunk boundaries (e.g., by including the
-		 * total number of edits even in no-history summaries).
-		 *
-		 * In the meantime, we are forbidding collaboration of no-history clients and history clients.
-		 */
-		it.only('can be initialized on multiple clients with different `summarizeHistory` values', async () => {
-			const { tree, testObjectProvider, container } = await setUpLocalServerTestSharedTree({
-				writeFormat,
-				summarizeHistory: false,
-			});
-			(container as any).testId = 'a';
-			applyNoop(tree);
-			await testObjectProvider.ensureSynchronized();
-			const firstSummaryVersion = await waitForSummary(container);
-
-			const { tree: tree2, container: container2 } = await setUpLocalServerTestSharedTree({
-				writeFormat,
-				testObjectProvider,
-				summarizeHistory: true,
-				headers: { [LoaderHeader.version]: firstSummaryVersion },
-			});
-
-			(container2 as any).testId = 'b';
-			// Apply enough edits for the upload of a few edit chunks, and some extra so future chunks are misaligned
-			for (let i = 0; i < (5 * editsPerChunk) / 2; i++) {
-				applyNoop(tree);
-			}
-
-			const secondSummaryVersion = await waitForSummary(container);
-
-			const { tree: tree3 } = await setUpLocalServerTestSharedTree({
-				writeFormat,
-				testObjectProvider,
-				summarizeHistory: true,
-				headers: { [LoaderHeader.version]: secondSummaryVersion },
-			});
-
-			// Verify we loaded a no-history summary.
-			expect(tree3.edits.length).to.equal(1);
-
-			let unexpectedHistoryChunkCount = 0;
-			tree3.on(SharedTreeDiagnosticEvent.UnexpectedHistoryChunk, () => unexpectedHistoryChunkCount++);
-			await testObjectProvider.ensureSynchronized();
-			// Apply enough edits to guarantee another chunk upload occurs.
-			for (let i = 0; i < editsPerChunk; i++) {
-				applyNoop(tree2);
-			}
-
-			await testObjectProvider.ensureSynchronized();
-			// If tree 2 didn't change its write format, it would attempt to upload the above chunk with start revision 200, which is past
-			// how many sequenced edits tree 3 thinks there are.
-			expect(unexpectedHistoryChunkCount).to.equal(0);
-		}).timeout(/* double summarization can take some time */ 200000);
-
-=======
->>>>>>> 2081e488
 		// This functionality was only implemented in format 0.1.1.
 		if (writeFormat !== WriteFormat.v0_0_2) {
 			describe('String interning and tree compression', () => {
