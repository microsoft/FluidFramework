--- conflicted
+++ resolved
@@ -17,11 +17,7 @@
 		throw new Error('Method not implemented.');
 	}
 
-<<<<<<< HEAD
-	public decode(input: any) {
-=======
 	public decode(input: any): any {
->>>>>>> f2b2dc6d
 		throw new Error('Method not implemented.');
 	}
 
