--- conflicted
+++ resolved
@@ -89,16 +89,10 @@
 	public apply(changes: Change[]): EditStatus;
 	public apply(headOrChanges: Change | Change[], ...tail: Change[]): EditStatus {
 		if (this.isOpen) {
-<<<<<<< HEAD
 			const changes = Array.isArray(headOrChanges) ? headOrChanges : [headOrChanges, ...tail];
-			this.transaction.applyChanges(changes.map((c) => this.tree.internalizeChange(c)));
-=======
-			const changeArray = Array.isArray(changeOrChanges)
-				? [...changeOrChanges, ...changes]
-				: [changeOrChanges, ...changes];
-			if (changeArray.length > 0) {
+			if (changes.length > 0) {
 				const previousView = this.currentView;
-				this.transaction.applyChanges(changeArray.map((c) => this.tree.internalizeChange(c)));
+				this.transaction.applyChanges(changes.map((c) => this.tree.internalizeChange(c)));
 				if (
 					this.listenerCount(TransactionEvent.ViewChange) > 0 &&
 					!previousView.hasEqualForest(this.currentView)
@@ -106,7 +100,6 @@
 					this.emit(TransactionEvent.ViewChange, previousView, this.currentView);
 				}
 			}
->>>>>>> 9de263e5
 		}
 		return this.status;
 	}
