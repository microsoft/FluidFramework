{
	"name": "@fluid-experimental/tree2",
	"version": "2.0.0-internal.7.4.0",
	"description": "Tree",
	"homepage": "https://fluidframework.com",
	"repository": {
		"type": "git",
		"url": "https://github.com/microsoft/FluidFramework.git",
		"directory": "experimental/dds/tree2"
	},
	"license": "MIT",
	"author": "Microsoft and contributors",
	"sideEffects": false,
	"main": "dist/index.js",
	"module": "lib/index.js",
	"types": "dist/index.d.ts",
	"scripts": {
		"bench": "mocha --timeout 999999 --perfMode --parentProcess --fgrep @Benchmark --reporter @fluid-tools/benchmark/dist/MochaReporter.js",
		"bench:profile": "mocha --v8-prof --v8-logfile=profile.log --v8-no-logfile-per-isolate --timeout 999999 --perfMode --fgrep @Benchmark --reporter @fluid-tools/benchmark/dist/MochaReporter.js && node --prof-process profile.log > profile.txt && rimraf profile.log && echo See results in profile.txt",
		"build": "fluid-build . --task build",
		"build:commonjs": "fluid-build . --task commonjs",
		"build:compile": "fluid-build . --task compile",
		"build:docs": "api-extractor run --local",
		"build:esnext": "tsc --project ./tsconfig.esnext.json",
		"build:test": "tsc --project ./src/test/tsconfig.json",
		"ci:build:docs": "api-extractor run",
		"clean": "rimraf --glob dist lib \"**/*.tsbuildinfo\" \"**/*.build.log\" _api-extractor-temp nyc",
		"depcruise": "depcruise src/ --ignore-known",
		"depcruise:regen-known-issues": "depcruise-baseline src",
		"eslint": "eslint --format stylish src",
		"eslint:fix": "eslint --format stylish src --fix --fix-type problem,suggestion,layout",
		"format": "npm run prettier:fix",
		"lint": "npm run prettier && npm run eslint",
		"lint:fix": "npm run prettier:fix && npm run eslint:fix",
		"postpack": "tar -cf ./experimental-tree2.test-files.tar ./src/test ./dist/test",
<<<<<<< HEAD
		"prettier": "prettier --check . --ignore-path ./.prettierignore",
		"prettier:fix": "prettier --write . --ignore-path ./.prettierignore",
=======
		"prettier": "prettier --check . --cache --ignore-path ../../../.prettierignore",
		"prettier:fix": "prettier --write . --cache --ignore-path ../../../.prettierignore",
>>>>>>> 9f34fa01
		"test": "npm run test:mocha",
		"test:benchmark:report": "mocha --exit --perfMode --parentProcess --fgrep @Benchmark --reporter @fluid-tools/benchmark/dist/MochaReporter.js --timeout 60000",
		"test:coverage": "c8 npm test",
		"test:mocha": "mocha",
		"test:mocha:verbose": "cross-env FLUID_TEST_VERBOSE=1 npm run test:mocha",
		"test:snapshots": "cross-env MOCHA_SPEC=./dist/test/snapshots/summary.spec.js mocha",
		"test:snapshots:regen": "cross-env MOCHA_SPEC=./dist/test/snapshots/summary.spec.js mocha -- --snapshot",
		"test:stress": "cross-env FUZZ_TEST_COUNT=20 FUZZ_STRESS_RUN=true mocha --ignore \"dist/test/memory/**/*\" --recursive \"dist/test/**/*.spec.js\" -r @fluidframework/mocha-test-setup",
		"tsc": "tsc",
		"typetests:gen": "fluid-type-test-generator",
		"typetests:prepare": "flub typetests --dir . --reset --previous --normalize"
	},
	"c8": {
		"all": true,
		"cache-dir": "nyc/.cache",
		"exclude": [
			"src/test/**/*.ts",
			"dist/test/**/*.js"
		],
		"exclude-after-remap": false,
		"include": [
			"src/**/*.ts",
			"dist/**/*.js"
		],
		"report-dir": "nyc/report",
		"reporter": [
			"cobertura",
			"html",
			"text"
		],
		"temp-directory": "nyc/.nyc_output"
	},
	"dependencies": {
		"@fluid-internal/client-utils": "workspace:~",
		"@fluidframework/container-runtime": "workspace:~",
		"@fluidframework/core-interfaces": "workspace:~",
		"@fluidframework/core-utils": "workspace:~",
		"@fluidframework/datastore-definitions": "workspace:~",
		"@fluidframework/protocol-definitions": "^3.0.0",
		"@fluidframework/runtime-definitions": "workspace:~",
		"@fluidframework/runtime-utils": "workspace:~",
		"@fluidframework/shared-object-base": "workspace:~",
		"@sinclair/typebox": "^0.29.4",
		"@ungap/structured-clone": "^1.2.0",
		"sorted-btree": "^1.8.0",
		"uuid": "^9.0.0"
	},
	"devDependencies": {
		"@fluid-private/stochastic-test-utils": "workspace:~",
		"@fluid-private/test-dds-utils": "workspace:~",
		"@fluid-private/test-drivers": "workspace:~",
		"@fluid-tools/benchmark": "^0.48.0",
		"@fluid-tools/build-cli": "^0.28.0",
		"@fluidframework/build-common": "^2.0.3",
		"@fluidframework/build-tools": "^0.28.0",
		"@fluidframework/container-definitions": "workspace:~",
		"@fluidframework/container-loader": "workspace:~",
		"@fluidframework/eslint-config-fluid": "^3.1.0",
		"@fluidframework/mocha-test-setup": "workspace:~",
		"@fluidframework/telemetry-utils": "workspace:~",
		"@fluidframework/test-runtime-utils": "workspace:~",
		"@fluidframework/test-utils": "workspace:~",
		"@microsoft/api-extractor": "^7.38.3",
		"@types/diff": "^3.5.1",
		"@types/easy-table": "^0.0.32",
		"@types/mocha": "^9.1.1",
		"@types/node": "^16.18.38",
		"@types/ungap__structured-clone": "^0.3.0",
		"@types/uuid": "^9.0.2",
		"c8": "^7.7.1",
		"cross-env": "^7.0.3",
		"dependency-cruiser": "^14.1.0",
		"diff": "^3.5.0",
		"easy-table": "^1.1.1",
		"eslint": "~8.50.0",
		"eslint-config-prettier": "~9.0.0",
		"mocha": "^10.2.0",
		"mocha-json-output-reporter": "^2.0.1",
		"mocha-multi-reporters": "^1.5.1",
		"moment": "^2.21.0",
		"prettier": "~3.0.3",
		"rimraf": "^4.4.0",
		"typescript": "~5.1.6"
	},
	"typeValidation": {
		"disabled": true,
		"broken": {}
	}
}<|MERGE_RESOLUTION|>--- conflicted
+++ resolved
@@ -33,13 +33,8 @@
 		"lint": "npm run prettier && npm run eslint",
 		"lint:fix": "npm run prettier:fix && npm run eslint:fix",
 		"postpack": "tar -cf ./experimental-tree2.test-files.tar ./src/test ./dist/test",
-<<<<<<< HEAD
-		"prettier": "prettier --check . --ignore-path ./.prettierignore",
-		"prettier:fix": "prettier --write . --ignore-path ./.prettierignore",
-=======
 		"prettier": "prettier --check . --cache --ignore-path ../../../.prettierignore",
 		"prettier:fix": "prettier --write . --cache --ignore-path ../../../.prettierignore",
->>>>>>> 9f34fa01
 		"test": "npm run test:mocha",
 		"test:benchmark:report": "mocha --exit --perfMode --parentProcess --fgrep @Benchmark --reporter @fluid-tools/benchmark/dist/MochaReporter.js --timeout 60000",
 		"test:coverage": "c8 npm test",
