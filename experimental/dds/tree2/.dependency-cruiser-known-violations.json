--- conflicted
+++ resolved
@@ -1,32 +1,4 @@
 [
-<<<<<<< HEAD
-  {
-    "type": "cycle",
-    "from": "src/domains/index.ts",
-    "to": "src/domains/schemaBuilder.ts",
-    "rule": {
-      "severity": "error",
-      "name": "no-circular"
-    },
-    "cycle": [
-      "src/domains/schemaBuilder.ts",
-      "src/domains/index.ts"
-    ]
-  },
-  {
-    "type": "cycle",
-    "from": "src/domains/index.ts",
-    "to": "src/domains/testRecursiveDomain.ts",
-    "rule": {
-      "severity": "error",
-      "name": "no-circular"
-    },
-    "cycle": [
-      "src/domains/testRecursiveDomain.ts",
-      "src/domains/schemaBuilder.ts",
-      "src/domains/index.ts"
-    ]
-  },
   {
     "type": "cycle",
     "from": "src/domains/leafDomain.ts",
@@ -186,115 +158,4 @@
       "src/feature-libraries/simple-tree/index.ts"
     ]
   }
-=======
-	{
-		"type": "cycle",
-		"from": "src/feature-libraries/flex-tree/context.ts",
-		"to": "src/feature-libraries/flex-tree/lazyField.ts",
-		"rule": {
-			"severity": "error",
-			"name": "no-circular"
-		},
-		"cycle": [
-			"src/feature-libraries/flex-tree/lazyField.ts",
-			"src/feature-libraries/node-key/index.ts",
-			"src/feature-libraries/node-key/nodeKeyIndex.ts",
-			"src/feature-libraries/flex-tree/index.ts",
-			"src/feature-libraries/flex-tree/context.ts"
-		]
-	},
-	{
-		"type": "cycle",
-		"from": "src/feature-libraries/flex-tree/context.ts",
-		"to": "src/feature-libraries/node-key/index.ts",
-		"rule": {
-			"severity": "error",
-			"name": "no-circular"
-		},
-		"cycle": [
-			"src/feature-libraries/node-key/index.ts",
-			"src/feature-libraries/node-key/nodeKeyIndex.ts",
-			"src/feature-libraries/flex-tree/index.ts",
-			"src/feature-libraries/flex-tree/context.ts"
-		]
-	},
-	{
-		"type": "cycle",
-		"from": "src/feature-libraries/flex-tree/lazyField.ts",
-		"to": "src/feature-libraries/flex-tree/lazyNode.ts",
-		"rule": {
-			"severity": "error",
-			"name": "no-circular"
-		},
-		"cycle": [
-			"src/feature-libraries/flex-tree/lazyNode.ts",
-			"src/feature-libraries/flex-tree/lazyField.ts"
-		]
-	},
-	{
-		"type": "cycle",
-		"from": "src/feature-libraries/flex-tree/lazyField.ts",
-		"to": "src/feature-libraries/flex-tree/unboxed.ts",
-		"rule": {
-			"severity": "error",
-			"name": "no-circular"
-		},
-		"cycle": [
-			"src/feature-libraries/flex-tree/unboxed.ts",
-			"src/feature-libraries/flex-tree/lazyField.ts"
-		]
-	},
-	{
-		"type": "cycle",
-		"from": "src/feature-libraries/flex-tree/lazyNode.ts",
-		"to": "src/feature-libraries/flex-tree/unboxed.ts",
-		"rule": {
-			"severity": "error",
-			"name": "no-circular"
-		},
-		"cycle": [
-			"src/feature-libraries/flex-tree/unboxed.ts",
-			"src/feature-libraries/flex-tree/lazyNode.ts"
-		]
-	},
-	{
-		"type": "cycle",
-		"from": "src/feature-libraries/modular-schema/comparison.ts",
-		"to": "src/feature-libraries/modular-schema/fieldKind.ts",
-		"rule": {
-			"severity": "error",
-			"name": "no-circular"
-		},
-		"cycle": [
-			"src/feature-libraries/modular-schema/fieldKind.ts",
-			"src/feature-libraries/modular-schema/comparison.ts"
-		]
-	},
-	{
-		"type": "cycle",
-		"from": "src/feature-libraries/sequence-field/markListFactory.ts",
-		"to": "src/feature-libraries/sequence-field/utils.ts",
-		"rule": {
-			"severity": "error",
-			"name": "no-circular"
-		},
-		"cycle": [
-			"src/feature-libraries/sequence-field/utils.ts",
-			"src/feature-libraries/sequence-field/markListFactory.ts"
-		]
-	},
-	{
-		"type": "cycle",
-		"from": "src/feature-libraries/sequence-field/moveEffectTable.ts",
-		"to": "src/feature-libraries/sequence-field/utils.ts",
-		"rule": {
-			"severity": "error",
-			"name": "no-circular"
-		},
-		"cycle": [
-			"src/feature-libraries/sequence-field/utils.ts",
-			"src/feature-libraries/sequence-field/moveEffectTable.ts"
-		]
-	}
->>>>>>> e3c3dddf
 ]