--- conflicted
+++ resolved
@@ -1,5 +1,4 @@
 [
-<<<<<<< HEAD
   {
     "type": "cycle",
     "from": "src/domains/index.ts",
@@ -37,33 +36,32 @@
     },
     "cycle": [
       "src/feature-libraries/index.ts",
-      "src/feature-libraries/editable-tree-2/index.ts",
-      "src/feature-libraries/editable-tree-2/proxies/index.ts",
-      "src/feature-libraries/editable-tree-2/proxies/node.ts",
-      "src/feature-libraries/editable-tree-2/proxies/proxies.ts",
-      "src/feature-libraries/editable-tree-2/proxies/proxyNodeCursor.ts",
+      "src/feature-libraries/simple-tree/index.ts",
+      "src/feature-libraries/simple-tree/node.ts",
+      "src/feature-libraries/simple-tree/proxies.ts",
+      "src/feature-libraries/simple-tree/proxyNodeCursor.ts",
       "src/domains/leafDomain.ts"
     ]
   },
   {
     "type": "cycle",
-    "from": "src/feature-libraries/editable-tree-2/context.ts",
-    "to": "src/feature-libraries/editable-tree-2/lazyField.ts",
+    "from": "src/feature-libraries/flex-tree/context.ts",
+    "to": "src/feature-libraries/flex-tree/lazyField.ts",
     "rule": {
       "severity": "error",
       "name": "no-circular"
     },
     "cycle": [
-      "src/feature-libraries/editable-tree-2/lazyField.ts",
+      "src/feature-libraries/flex-tree/lazyField.ts",
       "src/feature-libraries/node-key/index.ts",
       "src/feature-libraries/node-key/nodeKeyIndex.ts",
-      "src/feature-libraries/editable-tree-2/index.ts",
-      "src/feature-libraries/editable-tree-2/context.ts"
+      "src/feature-libraries/flex-tree/index.ts",
+      "src/feature-libraries/flex-tree/context.ts"
     ]
   },
   {
     "type": "cycle",
-    "from": "src/feature-libraries/editable-tree-2/context.ts",
+    "from": "src/feature-libraries/flex-tree/context.ts",
     "to": "src/feature-libraries/node-key/index.ts",
     "rule": {
       "severity": "error",
@@ -72,171 +70,47 @@
     "cycle": [
       "src/feature-libraries/node-key/index.ts",
       "src/feature-libraries/node-key/nodeKeyIndex.ts",
-      "src/feature-libraries/editable-tree-2/index.ts",
-      "src/feature-libraries/editable-tree-2/context.ts"
+      "src/feature-libraries/flex-tree/index.ts",
+      "src/feature-libraries/flex-tree/context.ts"
     ]
   },
   {
     "type": "cycle",
-    "from": "src/feature-libraries/editable-tree-2/index.ts",
-    "to": "src/feature-libraries/editable-tree-2/proxies/index.ts",
+    "from": "src/feature-libraries/flex-tree/lazyField.ts",
+    "to": "src/feature-libraries/flex-tree/lazyNode.ts",
     "rule": {
       "severity": "error",
       "name": "no-circular"
     },
     "cycle": [
-      "src/feature-libraries/editable-tree-2/proxies/index.ts",
-      "src/feature-libraries/editable-tree-2/proxies/node.ts",
-      "src/feature-libraries/editable-tree-2/proxies/proxies.ts",
-      "src/feature-libraries/editable-tree-2/lazyTree.ts",
-      "src/feature-libraries/editable-tree-2/lazyField.ts",
-      "src/feature-libraries/node-key/index.ts",
-      "src/feature-libraries/node-key/nodeKeyIndex.ts",
-      "src/feature-libraries/editable-tree-2/index.ts"
+      "src/feature-libraries/flex-tree/lazyNode.ts",
+      "src/feature-libraries/flex-tree/lazyField.ts"
     ]
   },
   {
     "type": "cycle",
-    "from": "src/feature-libraries/editable-tree-2/lazyField.ts",
-    "to": "src/feature-libraries/editable-tree-2/lazyTree.ts",
+    "from": "src/feature-libraries/flex-tree/lazyField.ts",
+    "to": "src/feature-libraries/flex-tree/unboxed.ts",
     "rule": {
       "severity": "error",
       "name": "no-circular"
     },
     "cycle": [
-      "src/feature-libraries/editable-tree-2/lazyTree.ts",
-      "src/feature-libraries/editable-tree-2/lazyField.ts"
+      "src/feature-libraries/flex-tree/unboxed.ts",
+      "src/feature-libraries/flex-tree/lazyField.ts"
     ]
   },
   {
     "type": "cycle",
-    "from": "src/feature-libraries/editable-tree-2/lazyField.ts",
-    "to": "src/feature-libraries/editable-tree-2/unboxed.ts",
+    "from": "src/feature-libraries/flex-tree/lazyNode.ts",
+    "to": "src/feature-libraries/flex-tree/unboxed.ts",
     "rule": {
       "severity": "error",
       "name": "no-circular"
     },
     "cycle": [
-      "src/feature-libraries/editable-tree-2/unboxed.ts",
-      "src/feature-libraries/editable-tree-2/lazyField.ts"
-    ]
-  },
-  {
-    "type": "cycle",
-    "from": "src/feature-libraries/editable-tree-2/lazyField.ts",
-    "to": "src/feature-libraries/editable-tree-2/utilities.ts",
-    "rule": {
-      "severity": "error",
-      "name": "no-circular"
-    },
-    "cycle": [
-      "src/feature-libraries/editable-tree-2/utilities.ts",
-      "src/feature-libraries/editable-tree-2/index.ts",
-      "src/feature-libraries/editable-tree-2/context.ts",
-      "src/feature-libraries/editable-tree-2/lazyField.ts"
-    ]
-  },
-  {
-    "type": "cycle",
-    "from": "src/feature-libraries/editable-tree-2/lazyTree.ts",
-    "to": "src/feature-libraries/editable-tree-2/unboxed.ts",
-    "rule": {
-      "severity": "error",
-      "name": "no-circular"
-    },
-    "cycle": [
-      "src/feature-libraries/editable-tree-2/unboxed.ts",
-      "src/feature-libraries/editable-tree-2/lazyTree.ts"
-    ]
-  },
-  {
-    "type": "cycle",
-    "from": "src/feature-libraries/editable-tree-2/lazyTree.ts",
-    "to": "src/feature-libraries/editable-tree-2/utilities.ts",
-    "rule": {
-      "severity": "error",
-      "name": "no-circular"
-    },
-    "cycle": [
-      "src/feature-libraries/editable-tree-2/utilities.ts",
-      "src/feature-libraries/editable-tree-2/index.ts",
-      "src/feature-libraries/editable-tree-2/context.ts",
-      "src/feature-libraries/editable-tree-2/lazyField.ts",
-      "src/feature-libraries/editable-tree-2/lazyTree.ts"
-    ]
-  },
-  {
-    "type": "cycle",
-    "from": "src/feature-libraries/editable-tree-2/proxies/index.ts",
-    "to": "src/feature-libraries/editable-tree-2/proxies/objectFactory.ts",
-    "rule": {
-      "severity": "error",
-      "name": "no-circular"
-    },
-    "cycle": [
-      "src/feature-libraries/editable-tree-2/proxies/objectFactory.ts",
-      "src/feature-libraries/editable-tree-2/proxies/proxies.ts",
-      "src/feature-libraries/editable-tree-2/lazyTree.ts",
-      "src/feature-libraries/editable-tree-2/lazyField.ts",
-      "src/feature-libraries/node-key/index.ts",
-      "src/feature-libraries/node-key/nodeKeyIndex.ts",
-      "src/feature-libraries/editable-tree-2/index.ts",
-      "src/feature-libraries/editable-tree-2/proxies/index.ts"
-    ]
-  },
-  {
-    "type": "cycle",
-    "from": "src/feature-libraries/editable-tree-2/proxies/index.ts",
-    "to": "src/feature-libraries/editable-tree-2/proxies/proxies.ts",
-    "rule": {
-      "severity": "error",
-      "name": "no-circular"
-    },
-    "cycle": [
-      "src/feature-libraries/editable-tree-2/proxies/proxies.ts",
-      "src/feature-libraries/editable-tree-2/lazyTree.ts",
-      "src/feature-libraries/editable-tree-2/lazyField.ts",
-      "src/feature-libraries/node-key/index.ts",
-      "src/feature-libraries/node-key/nodeKeyIndex.ts",
-      "src/feature-libraries/editable-tree-2/index.ts",
-      "src/feature-libraries/editable-tree-2/proxies/index.ts"
-    ]
-  },
-  {
-    "type": "cycle",
-    "from": "src/feature-libraries/editable-tree-2/proxies/proxies.ts",
-    "to": "src/feature-libraries/editable-tree-2/proxies/proxyNodeCursor.ts",
-    "rule": {
-      "severity": "error",
-      "name": "no-circular"
-    },
-    "cycle": [
-      "src/feature-libraries/editable-tree-2/proxies/proxyNodeCursor.ts",
-      "src/domains/leafDomain.ts",
-      "src/feature-libraries/index.ts",
-      "src/feature-libraries/editable-tree-2/index.ts",
-      "src/feature-libraries/editable-tree-2/proxies/index.ts",
-      "src/feature-libraries/editable-tree-2/proxies/proxies.ts"
-    ]
-  },
-  {
-    "type": "cycle",
-    "from": "src/feature-libraries/index.ts",
-    "to": "src/feature-libraries/node-key/index.ts",
-    "rule": {
-      "severity": "error",
-      "name": "no-circular"
-    },
-    "cycle": [
-      "src/feature-libraries/node-key/index.ts",
-      "src/feature-libraries/node-key/nodeKeyIndex.ts",
-      "src/feature-libraries/editable-tree-2/index.ts",
-      "src/feature-libraries/editable-tree-2/proxies/index.ts",
-      "src/feature-libraries/editable-tree-2/proxies/node.ts",
-      "src/feature-libraries/editable-tree-2/proxies/proxies.ts",
-      "src/feature-libraries/editable-tree-2/proxies/proxyNodeCursor.ts",
-      "src/domains/leafDomain.ts",
-      "src/feature-libraries/index.ts"
+      "src/feature-libraries/flex-tree/unboxed.ts",
+      "src/feature-libraries/flex-tree/lazyNode.ts"
     ]
   },
   {
@@ -277,140 +151,38 @@
       "src/feature-libraries/sequence-field/utils.ts",
       "src/feature-libraries/sequence-field/moveEffectTable.ts"
     ]
+  },
+  {
+    "type": "cycle",
+    "from": "src/feature-libraries/simple-tree/index.ts",
+    "to": "src/feature-libraries/simple-tree/objectFactory.ts",
+    "rule": {
+      "severity": "error",
+      "name": "no-circular"
+    },
+    "cycle": [
+      "src/feature-libraries/simple-tree/objectFactory.ts",
+      "src/feature-libraries/simple-tree/proxies.ts",
+      "src/feature-libraries/simple-tree/proxyNodeCursor.ts",
+      "src/domains/leafDomain.ts",
+      "src/feature-libraries/index.ts",
+      "src/feature-libraries/simple-tree/index.ts"
+    ]
+  },
+  {
+    "type": "cycle",
+    "from": "src/feature-libraries/simple-tree/index.ts",
+    "to": "src/feature-libraries/simple-tree/proxies.ts",
+    "rule": {
+      "severity": "error",
+      "name": "no-circular"
+    },
+    "cycle": [
+      "src/feature-libraries/simple-tree/proxies.ts",
+      "src/feature-libraries/simple-tree/proxyNodeCursor.ts",
+      "src/domains/leafDomain.ts",
+      "src/feature-libraries/index.ts",
+      "src/feature-libraries/simple-tree/index.ts"
+    ]
   }
-=======
-	{
-		"type": "cycle",
-		"from": "src/domains/index.ts",
-		"to": "src/domains/schemaBuilder.ts",
-		"rule": {
-			"severity": "error",
-			"name": "no-circular"
-		},
-		"cycle": ["src/domains/schemaBuilder.ts", "src/domains/index.ts"]
-	},
-	{
-		"type": "cycle",
-		"from": "src/domains/index.ts",
-		"to": "src/domains/testRecursiveDomain.ts",
-		"rule": {
-			"severity": "error",
-			"name": "no-circular"
-		},
-		"cycle": [
-			"src/domains/testRecursiveDomain.ts",
-			"src/domains/schemaBuilder.ts",
-			"src/domains/index.ts"
-		]
-	},
-	{
-		"type": "cycle",
-		"from": "src/feature-libraries/flex-tree/context.ts",
-		"to": "src/feature-libraries/flex-tree/lazyField.ts",
-		"rule": {
-			"severity": "error",
-			"name": "no-circular"
-		},
-		"cycle": [
-			"src/feature-libraries/flex-tree/lazyField.ts",
-			"src/feature-libraries/node-key/index.ts",
-			"src/feature-libraries/node-key/nodeKeyIndex.ts",
-			"src/feature-libraries/flex-tree/index.ts",
-			"src/feature-libraries/flex-tree/context.ts"
-		]
-	},
-	{
-		"type": "cycle",
-		"from": "src/feature-libraries/flex-tree/context.ts",
-		"to": "src/feature-libraries/node-key/index.ts",
-		"rule": {
-			"severity": "error",
-			"name": "no-circular"
-		},
-		"cycle": [
-			"src/feature-libraries/node-key/index.ts",
-			"src/feature-libraries/node-key/nodeKeyIndex.ts",
-			"src/feature-libraries/flex-tree/index.ts",
-			"src/feature-libraries/flex-tree/context.ts"
-		]
-	},
-	{
-		"type": "cycle",
-		"from": "src/feature-libraries/flex-tree/lazyField.ts",
-		"to": "src/feature-libraries/flex-tree/lazyNode.ts",
-		"rule": {
-			"severity": "error",
-			"name": "no-circular"
-		},
-		"cycle": [
-			"src/feature-libraries/flex-tree/lazyNode.ts",
-			"src/feature-libraries/flex-tree/lazyField.ts"
-		]
-	},
-	{
-		"type": "cycle",
-		"from": "src/feature-libraries/flex-tree/lazyField.ts",
-		"to": "src/feature-libraries/flex-tree/unboxed.ts",
-		"rule": {
-			"severity": "error",
-			"name": "no-circular"
-		},
-		"cycle": [
-			"src/feature-libraries/flex-tree/unboxed.ts",
-			"src/feature-libraries/flex-tree/lazyField.ts"
-		]
-	},
-	{
-		"type": "cycle",
-		"from": "src/feature-libraries/flex-tree/lazyNode.ts",
-		"to": "src/feature-libraries/flex-tree/unboxed.ts",
-		"rule": {
-			"severity": "error",
-			"name": "no-circular"
-		},
-		"cycle": [
-			"src/feature-libraries/flex-tree/unboxed.ts",
-			"src/feature-libraries/flex-tree/lazyNode.ts"
-		]
-	},
-	{
-		"type": "cycle",
-		"from": "src/feature-libraries/modular-schema/comparison.ts",
-		"to": "src/feature-libraries/modular-schema/fieldKind.ts",
-		"rule": {
-			"severity": "error",
-			"name": "no-circular"
-		},
-		"cycle": [
-			"src/feature-libraries/modular-schema/fieldKind.ts",
-			"src/feature-libraries/modular-schema/comparison.ts"
-		]
-	},
-	{
-		"type": "cycle",
-		"from": "src/feature-libraries/sequence-field/markListFactory.ts",
-		"to": "src/feature-libraries/sequence-field/utils.ts",
-		"rule": {
-			"severity": "error",
-			"name": "no-circular"
-		},
-		"cycle": [
-			"src/feature-libraries/sequence-field/utils.ts",
-			"src/feature-libraries/sequence-field/markListFactory.ts"
-		]
-	},
-	{
-		"type": "cycle",
-		"from": "src/feature-libraries/sequence-field/moveEffectTable.ts",
-		"to": "src/feature-libraries/sequence-field/utils.ts",
-		"rule": {
-			"severity": "error",
-			"name": "no-circular"
-		},
-		"cycle": [
-			"src/feature-libraries/sequence-field/utils.ts",
-			"src/feature-libraries/sequence-field/moveEffectTable.ts"
-		]
-	}
->>>>>>> 0b97d476
 ]