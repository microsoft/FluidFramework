--- conflicted
+++ resolved
@@ -283,11 +283,8 @@
 	node,
 	SharedTreeNode,
 	Typed,
-<<<<<<< HEAD
 	TreeEvent,
-=======
 	SchemaCollection,
->>>>>>> 0b594405
 } from "./feature-libraries";
 
 export {
