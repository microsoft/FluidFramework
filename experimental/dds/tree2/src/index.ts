/*!
 * Copyright (c) Microsoft Corporation and contributors. All rights reserved.
 * Licensed under the MIT License.
 */

export {
	Dependee,
	Dependent,
	NamedComputation,
	ObservingDependent,
	InvalidationToken,
	recordDependency,
	SimpleDependee,
	EmptyKey,
	FieldKey,
	TreeType,
	Value,
	TreeValue,
	AnchorSet,
	DetachedField,
	UpPath,
	FieldUpPath,
	Anchor,
	RootField,
	ChildCollection,
	ChildLocation,
	FieldMapObject,
	NodeData,
	GenericTreeNode,
	JsonableTree,
	Delta,
	rootFieldKey,
	rootField,
	fieldSchema,
	ITreeCursor,
	CursorLocationType,
	ITreeCursorSynchronous,
	GenericFieldsNode,
	AnchorLocator,
	TreeNavigationResult,
	IEditableForest,
	IForestSubscription,
	TreeLocation,
	FieldLocation,
	ForestLocation,
	ITreeSubscriptionCursor,
	ITreeSubscriptionCursorState,
	TreeSchemaIdentifier,
	FieldStoredSchema,
	ValueSchema,
	TreeStoredSchema,
	StoredSchemaRepository,
	FieldKindIdentifier,
	TreeTypeSet,
	SchemaData,
	FieldAnchor,
	RevisionTag,
	ChangesetLocalId,
	TaggedChange,
	RepairDataStore,
	ReadonlyRepairDataStore,
	SchemaEvents,
	ForestEvents,
	PathRootPrefix,
	AnchorSlot,
	AnchorNode,
	anchorSlot,
	UpPathDefault,
	AnchorEvents,
	AnchorSetRootEvents,
	FieldKindSpecifier,
	AllowedUpdateType,
	PathVisitor,
	Adapters,
	TreeAdapter,
	MapTree,
	LocalCommitSource,
	forbiddenFieldKindIdentifier,
} from "./core";

export {
	Brand,
	Opaque,
	extractFromOpaque,
	brand,
	brandOpaque,
	ValueFromBranded,
	NameFromBranded,
	JsonCompatibleReadOnly,
	JsonCompatible,
	JsonCompatibleObject,
	NestedMap,
	fail,
	TransactionResult,
	BrandedKey,
	BrandedMapSubset,
	RangeEntry,
	Named,
} from "./util";

export {
	Events,
	IsEvent,
	ISubscribable,
	createEmitter,
	IEmitter,
	NoListenersCallback,
	HasListeners,
} from "./events";

export {
	cursorToJsonObject,
	singleJsonCursor,
	jsonArray,
	jsonBoolean,
	jsonNull,
	jsonNumber,
	jsonObject,
	jsonString,
	jsonSchema,
	nodeKeyField,
	nodeKeySchema,
} from "./domains";

export {
	IdAllocator,
	ModularChangeset,
	EditDescription,
	FieldChangeHandler,
	FieldEditor,
	FieldChangeRebaser,
	NodeChangeset,
	FieldChangeMap,
	FieldChangeset,
	FieldChange,
	ToDelta,
	NodeReviver,
	NodeChangeComposer,
	NodeChangeInverter,
	NodeChangeRebaser,
	CrossFieldManager,
	CrossFieldTarget,
	RevisionIndexer,
	RevisionMetadataSource,
	RevisionInfo,
	FieldKind,
	Multiplicity,
	isNeverField,
	FullSchemaPolicy,
	UnwrappedEditableField,
	isEditableTree,
	isEditableField,
	EditableTreeContext,
	UnwrappedEditableTree,
	EditableTreeOrPrimitive,
	EditableTree,
	EditableField,
	isPrimitiveValue,
	isPrimitive,
	getPrimaryField,
	typeSymbol,
	typeNameSymbol,
	valueSymbol,
	proxyTargetSymbol,
	getField,
	contextSymbol,
	ContextuallyTypedNodeDataObject,
	ContextuallyTypedNodeData,
	MarkedArrayLike,
	isContextuallyTypedNodeDataObject,
	defaultSchemaPolicy,
	jsonableTreeFromCursor,
	PrimitiveValue,
	StableNodeKey,
	LocalNodeKey,
	compareLocalNodeKeys,
	localNodeKeySymbol,
	IDefaultEditBuilder,
	ValueFieldEditBuilder,
	OptionalFieldEditBuilder,
	SequenceFieldEditBuilder,
	prefixPath,
	prefixFieldPath,
	singleTextCursor,
	singleStackTreeCursor,
	CursorAdapter,
	CursorWithNode,
	parentField,
	HasFieldChanges,
	EditableTreeEvents,
	on,
	InternalTypedSchemaTypes,
	SchemaAware,
	ArrayLikeMut,
	FieldKinds,
	ContextuallyTypedFieldData,
	cursorFromContextualData,
	UntypedField,
	UntypedTree,
	UntypedTreeContext,
	UntypedTreeCore,
	UnwrappedUntypedField,
	UnwrappedUntypedTree,
	UntypedTreeOrPrimitive,
	SchemaBuilder,
	FieldKindTypes,
	AllowedTypes,
	TreeSchema,
	BrandedFieldKind,
	ValueFieldKind,
	Optional,
	Sequence,
	NodeKeyFieldKind,
	Forbidden,
	TypedSchemaCollection,
	SchemaLibrary,
	SchemaLibraryData,
	FieldSchema,
	Any,
	NewFieldContent,
	NodeExistsConstraint,
	cursorForTypedTreeData,
	LazyTreeSchema,
	FieldGenerator,
	TreeDataContext,
	NodeExistenceState,
	createDataBinderBuffering,
	createDataBinderDirect,
	createDataBinderInvalidating,
	createBinderOptions,
	createFlushableBinderOptions,
	DataBinder,
	BinderOptions,
	Flushable,
	FlushableBinderOptions,
	FlushableDataBinder,
	MatchPolicy,
	BindSyntaxTree,
	indexSymbol,
	BindTree,
	BindTreeDefault,
	DownPath,
	BindPath,
	PathStep,
	BindingType,
	BindingContextType,
	BindingContext,
	VisitorBindingContext,
	DeleteBindingContext,
	InsertBindingContext,
	BatchBindingContext,
	InvalidationBindingContext,
	OperationBinderEvents,
	InvalidationBinderEvents,
	CompareFunction,
	BinderEventsCompare,
	AnchorsCompare,
	toDownPath,
	comparePipeline,
	compileSyntaxTree,
	nodeKeyFieldKey,
<<<<<<< HEAD
	TreeStatus,
	treeStatus,
=======
	SchemaLintConfiguration,
>>>>>>> f21aab85
} from "./feature-libraries";

export {
	ISharedTree,
	ISharedTreeView,
	runSynchronous,
	SharedTreeFactory,
	SharedTreeOptions,
	SharedTreeView,
	ViewEvents,
	SchematizeConfiguration,
} from "./shared-tree";

export type {
	IBinaryCodec,
	ICodecFamily,
	ICodecOptions,
	IDecoder,
	IEncoder,
	IJsonCodec,
	IMultiFormatCodec,
	JsonValidator,
	SchemaValidationFunction,
} from "./codec";
export { noopValidator } from "./codec";
export { typeboxValidator } from "./external-utilities";

// Below here are things that are used by the above, but not part of the desired API surface.
import * as InternalTypes from "./internal";
export { InternalTypes };<|MERGE_RESOLUTION|>--- conflicted
+++ resolved
@@ -259,12 +259,9 @@
 	comparePipeline,
 	compileSyntaxTree,
 	nodeKeyFieldKey,
-<<<<<<< HEAD
+	SchemaLintConfiguration,
 	TreeStatus,
 	treeStatus,
-=======
-	SchemaLintConfiguration,
->>>>>>> f21aab85
 } from "./feature-libraries";
 
 export {
