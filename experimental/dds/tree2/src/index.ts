--- conflicted
+++ resolved
@@ -188,16 +188,7 @@
 	UntypedTreeOrPrimitive,
 	AllowedTypes,
 	TreeSchema,
-<<<<<<< HEAD
-	TypedSchemaCollection,
-=======
-	Required,
-	Optional,
-	Sequence,
-	NodeKeyFieldKind,
-	Forbidden,
 	DocumentSchema,
->>>>>>> 52337a1c
 	SchemaLibrary,
 	SchemaLibraryData,
 	FieldSchema,
