/*!
 * Copyright (c) Microsoft Corporation and contributors. All rights reserved.
 * Licensed under the MIT License.
 */

export {
	brand,
	Brand,
	BrandedType,
	brandOpaque,
	brandedNumberType,
	brandedStringType,
	extractFromOpaque,
	ExtractFromOpaque,
	NameFromBranded,
	Opaque,
	ValueFromBranded,
} from "./brand";
export {
	deleteFromNestedMap,
	getOrAddInMap,
	getOrAddInNestedMap,
	getOrDefaultInNestedMap,
	NestedMap,
	SizedNestedMap,
	setInNestedMap,
	tryAddToNestedMap,
	tryGetFromNestedMap,
} from "./nestedMap";
export { addToNestedSet, NestedSet, nestedSetContains } from "./nestedSet";
export { OffsetList, OffsetListFactory } from "./offsetList";
export { TransactionResult } from "./transactionResult";
export {
	areSafelyAssignable,
	Bivariant,
	Contravariant,
	Covariant,
	eitherIsAny,
	EnforceTypeCheckTests,
	Invariant,
	isAny,
	isAssignableTo,
	isStrictSubset,
	MakeNominal,
	requireFalse,
	requireTrue,
	requireAssignableTo,
} from "./typeCheck";
export { StackyIterator } from "./stackyIterator";
export {
	clone,
	compareSets,
	fail,
	getOrAddEmptyToMap,
	getOrCreate,
	isJsonObject,
	isReadonlyArray,
	JsonCompatible,
	JsonCompatibleObject,
	JsonCompatibleReadOnly,
	JsonCompatibleReadOnlySchema,
	makeArray,
	mapIterable,
	Mutable,
	RecursiveReadonly,
	zipIterables,
	Assume,
	assertValidIndex,
	assertNonNegativeSafeInteger,
<<<<<<< HEAD
	generateStableId,
	useDeterministicStableId,
=======
	objectToMap,
>>>>>>> dfaa5947
} from "./utils";
export { ReferenceCountedBase, ReferenceCounted } from "./referenceCounting";

export {
	AllowOptional,
	RequiredFields,
	OptionalFields,
	_InlineTrick,
	_RecursiveTrick,
	FlattenKeys,
	AllowOptionalNotFlattened,
} from "./typeUtils";<|MERGE_RESOLUTION|>--- conflicted
+++ resolved
@@ -67,12 +67,9 @@
 	Assume,
 	assertValidIndex,
 	assertNonNegativeSafeInteger,
-<<<<<<< HEAD
 	generateStableId,
 	useDeterministicStableId,
-=======
 	objectToMap,
->>>>>>> dfaa5947
 } from "./utils";
 export { ReferenceCountedBase, ReferenceCounted } from "./referenceCounting";
 
