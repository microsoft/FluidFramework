/*!
 * Copyright (c) Microsoft Corporation and contributors. All rights reserved.
 * Licensed under the MIT License.
 */

import { assert } from "@fluidframework/common-utils";
import { Type } from "@sinclair/typebox";
import structuredClone from "@ungap/structured-clone";
import {
	generateStableId as runtimeGenerateStableId,
	assertIsStableId,
} from "@fluidframework/container-runtime";
import { StableId } from "@fluidframework/runtime-definitions";

/**
 * Subset of Map interface.
 */
export interface MapGetSet<K, V> {
	get(key: K): V | undefined;
	set(key: K, value: V): void;
}

/**
 * Make all transitive properties in T readonly
 */
export type RecursiveReadonly<T> = {
	readonly [P in keyof T]: RecursiveReadonly<T[P]>;
};

/**
 * Remove `readonly` from all fields.
 */
export type Mutable<T> = { -readonly [P in keyof T]: T[P] };

export function clone<T>(original: T): T {
	return structuredClone(original);
}

/**
 * @alpha
 */
export function fail(message: string): never {
	throw new Error(message);
}

/**
 * Checks whether or not the given object is a `readonly` array.
 *
 * Note that this does NOT indicate if a given array should be treated as readonly.
 * This instead indicates if an object is an Array, and is typed to tolerate the readonly case.
 */
export function isReadonlyArray<T>(x: readonly T[] | unknown): x is readonly T[] {
	// `Array.isArray()` does not properly narrow `readonly` array types by itself,
	// so we wrap it in this type guard. This may become unnecessary if/when
	// https://github.com/microsoft/TypeScript/issues/17002 is resolved.
	return Array.isArray(x);
}

/**
 * Creates and populates a new array.
 * @param size - The size of the array to be created.
 * @param filler - Callback for populating the array with a value for a given index
 */
export function makeArray<T>(size: number, filler: (index: number) => T): T[] {
	const array = [];
	for (let i = 0; i < size; ++i) {
		array.push(filler(i));
	}
	return array;
}

/**
 * Compares two sets using callbacks.
 * Early returns on first false comparison.
 *
 * @param a - One Set.
 * @param b - The other Set.
 * @param aExtra - Called for items in `a` but not `b`.
 * @param bExtra - Called for items in `b` but not `a`.
 * @param same - Called for items in `a` and `b`.
 * @returns false iff any of the call backs returned false.
 */
export function compareSets<T>({
	a,
	b,
	aExtra,
	bExtra,
	same,
}: {
	a: ReadonlySet<T> | ReadonlyMap<T, unknown>;
	b: ReadonlySet<T> | ReadonlyMap<T, unknown>;
	aExtra?: (t: T) => boolean;
	bExtra?: (t: T) => boolean;
	same?: (t: T) => boolean;
}): boolean {
	for (const item of a.keys()) {
		if (!b.has(item)) {
			if (aExtra && !aExtra(item)) {
				return false;
			}
		} else {
			if (same && !same(item)) {
				return false;
			}
		}
	}
	for (const item of b.keys()) {
		if (!a.has(item)) {
			if (bExtra && !bExtra(item)) {
				return false;
			}
		}
	}
	return true;
}

/**
 * Retrieve a value from a map with the given key, or create a new entry if the key is not in the map.
 * @param map - The map to query/update
 * @param key - The key to lookup in the map
 * @param defaultValue - a function which returns a default value. This is called and used to set an initial value for the given key in the map if none exists
 * @returns either the existing value for the given key, or the newly-created value (the result of `defaultValue`)
 */
export function getOrCreate<K, V>(map: MapGetSet<K, V>, key: K, defaultValue: (key: K) => V): V {
	let value = map.get(key);
	if (value === undefined) {
		value = defaultValue(key);
		map.set(key, value);
	}
	return value;
}

/**
 * Utility for dictionaries whose values are lists.
 * Gets the list associated with the provided key, if it exists.
 * Otherwise, creates an entry with an empty list, and returns that list.
 */
export function getOrAddEmptyToMap<K, V>(map: MapGetSet<K, V[]>, key: K): V[] {
	let collection = map.get(key);
	if (collection === undefined) {
		collection = [];
		map.set(key, collection);
	}
	return collection;
}

/**
 * Map one iterable to another by transforming each element one at a time
 * @param iterable - the iterable to transform
 * @param map - the transformation function to run on each element of the iterable
 * @returns a new iterable of elements which have been transformed by the `map` function
 */
export function* mapIterable<T, U>(iterable: Iterable<T>, map: (t: T) => U): Iterable<U> {
	for (const t of iterable) {
		yield map(t);
	}
}

/**
 * Returns an iterable of tuples containing pairs of elements from the given iterables
 * @param iterableA - an iterable to zip together with `iterableB`
 * @param iterableB - an iterable to zip together with `iterableA`
 * @returns in iterable of tuples of elements zipped together from `iterableA` and `iterableB`.
 * If the input iterables are of different lengths, then the extra elements in the longer will be ignored.
 */
export function* zipIterables<T, U>(
	iterableA: Iterable<T>,
	iterableB: Iterable<U>,
): Iterable<[T, U]> {
	const iteratorA = iterableA[Symbol.iterator]();
	const iteratorB = iterableB[Symbol.iterator]();
	for (
		let nextA = iteratorA.next(), nextB = iteratorB.next();
		nextA.done !== true && nextB.done !== true;
		nextA = iteratorA.next(), nextB = iteratorB.next()
	) {
		yield [nextA.value, nextB.value];
	}
}

/**
 * Use for Json compatible data.
 *
 * Note that this does not robustly forbid non json comparable data via type checking,
 * but instead mostly restricts access to it.
 * @alpha
 */
export type JsonCompatible =
	| string
	| number
	| boolean
	// eslint-disable-next-line @rushstack/no-new-null
	| null
	| JsonCompatible[]
	| JsonCompatibleObject;

/**
 * Use for Json object compatible data.
 *
 * Note that this does not robustly forbid non json comparable data via type checking,
 * but instead mostly restricts access to it.
 * @alpha
 */
export type JsonCompatibleObject = { [P in string]?: JsonCompatible };

/**
 * Use for readonly view of Json compatible data.
 *
 * Note that this does not robustly forbid non json comparable data via type checking,
 * but instead mostly restricts access to it.
 * @alpha
 */
export type JsonCompatibleReadOnly =
	| string
	| number
	| boolean
	// eslint-disable-next-line @rushstack/no-new-null
	| null
	| readonly JsonCompatibleReadOnly[]
	| { readonly [P in string]?: JsonCompatibleReadOnly };

/**
 * @remarks - TODO: Audit usage of this type in schemas, evaluating whether it is necessary and performance
 * of alternatives.
 *
 * True "arbitrary serializable data" is probably fine, but some persisted types declarations might be better
 * expressed using composition of schemas for runtime validation, even if we don't think making the types
 * generic is worth the maintenance cost.
 */
export const JsonCompatibleReadOnlySchema = Type.Any();

/**
 * Returns if a particular json compatible value is an object.
 * Does not include `null` or arrays.
 */
export function isJsonObject(
	value: JsonCompatibleReadOnly,
): value is { readonly [P in string]?: JsonCompatibleReadOnly } {
	return typeof value === "object" && value !== null && !Array.isArray(value);
}

export function assertValidIndex(
	index: number,
	array: { readonly length: number },
	allowOnePastEnd: boolean = false,
) {
	assertNonNegativeSafeInteger(index);
	if (allowOnePastEnd) {
		assert(index <= array.length, 0x378 /* index must be less than or equal to length */);
	} else {
		assert(index < array.length, 0x379 /* index must be less than length */);
	}
}

export function assertNonNegativeSafeInteger(index: number) {
	assert(Number.isSafeInteger(index), 0x376 /* index must be an integer */);
	assert(index >= 0, 0x377 /* index must be non-negative */);
}

/**
 * Assume that `TInput` is a `TAssumeToBe`.
 *
 * @remarks
 * This is useful in generic code when it is impractical (or messy)
 * to to convince the compiler that a generic type `TInput` will extend `TAssumeToBe`.
 * In these cases `TInput` can be replaced with `Assume<TInput, TAssumeToBe>` to allow compilation of the generic code.
 * When the generic code is parameterized with a concrete type, if that type actually does extend `TAssumeToBe`,
 * it will behave like `TInput` was used directly.
 *
 * @alpha
 */
export type Assume<TInput, TAssumeToBe> = TInput extends TAssumeToBe ? TInput : TAssumeToBe;

/**
<<<<<<< HEAD
 * The counter used to generate deterministic stable ids for testing purposes.
 */
let deterministicStableIdCount: number | undefined;

/**
 * This function is used to generate deterministic stable ids for testing purposes.
 * @param f - A function that will be called and if a stable id is needed inside it a deterministic one will be used.
 *
 * @remarks
 * Only use this function for testing purposes.
 *
 * @example
 * ```ts
 * const summary = useDeterministicStableId(() => tree.summarize());
 * ```
 */
export function useDeterministicStableId<T>(f: () => T): T {
	deterministicStableIdCount = 1;
	const result = f();
	deterministicStableIdCount = undefined;
	return result;
}

export function generateStableId(): StableId {
	if (deterministicStableIdCount !== undefined) {
		assert(
			deterministicStableIdCount < 281_474_976_710_656,
			"The maximum valid value for deterministicStableIdCount is 16^12",
		);
		// Tried to generate a unique id prefixing it with the word 'beef'
		return assertIsStableId(
			`beefbeef-beef-4000-8000-${(deterministicStableIdCount++)
				.toString(16)
				.padStart(12, "0")}`,
		);
	}
	return runtimeGenerateStableId();
=======
 * Convert an object into a Map.
 *
 * This function must only be used with objects specifically intended to encode map like information.
 * The only time such objects should be used is for encoding maps as object literals to allow for developer ergonomics or JSON compatibility.
 * Even those two use-cases need to be carefully considered as using objects as maps can have a lot of issues
 * (including but not limited to unintended access to __proto__ and other non-owned keys).
 * This function helps these few cases get into using an actual map in as safe of was as is practical.
 */
export function objectToMap<MapKey extends string | number | symbol, MapValue>(
	objectMap: Record<MapKey, MapValue>,
): Map<MapKey, MapValue> {
	const map = new Map<MapKey, MapValue>();
	// This function must only be used with objects specifically intended to encode map like information.
	for (const key of Object.keys(objectMap)) {
		const element = objectMap[key as MapKey];
		map.set(key as MapKey, element);
	}
	return map;
>>>>>>> dfaa5947
}<|MERGE_RESOLUTION|>--- conflicted
+++ resolved
@@ -272,7 +272,6 @@
 export type Assume<TInput, TAssumeToBe> = TInput extends TAssumeToBe ? TInput : TAssumeToBe;
 
 /**
-<<<<<<< HEAD
  * The counter used to generate deterministic stable ids for testing purposes.
  */
 let deterministicStableIdCount: number | undefined;
@@ -310,7 +309,9 @@
 		);
 	}
 	return runtimeGenerateStableId();
-=======
+}
+
+/**
  * Convert an object into a Map.
  *
  * This function must only be used with objects specifically intended to encode map like information.
@@ -329,5 +330,4 @@
 		map.set(key as MapKey, element);
 	}
 	return map;
->>>>>>> dfaa5947
 }