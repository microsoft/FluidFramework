--- conflicted
+++ resolved
@@ -211,17 +211,12 @@
 	| { readonly [P in string]?: JsonCompatibleReadOnly };
 
 /**
-<<<<<<< HEAD
- * @remarks - TODO: Assess if this is actually necessary in schemas, and if so evaluate perf/correctness of
- * alternatives here.
-=======
  * @remarks - TODO: Audit usage of this type in schemas, evaluating whether it is necessary and performance
  * of alternatives.
  *
  * True "arbitrary serializable data" is probably fine, but some persisted types declarations might be better
  * expressed using composition of schemas for runtime validation, even if we don't think making the types
  * generic is worth the maintenance cost.
->>>>>>> 5c9584ff
  */
 export const JsonCompatibleReadOnlySchema = Type.Any();
 
