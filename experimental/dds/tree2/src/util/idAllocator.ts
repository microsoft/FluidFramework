--- conflicted
+++ resolved
@@ -10,9 +10,6 @@
  * Used for allocating IDs unique to a particular instance of the allocator.
  * @alpha
  */
-<<<<<<< HEAD
-export type IdAllocator<TId = number> = (count?: number) => TId;
-=======
 export interface IdAllocator<TId = number> {
 	/**
 	 * Allocates a block of `count` consecutive IDs and returns the first ID in the block.
@@ -24,7 +21,6 @@
 	 */
 	getNextId: () => TId;
 }
->>>>>>> 935bae84
 
 export interface IdAllocationState {
 	maxId: number;
