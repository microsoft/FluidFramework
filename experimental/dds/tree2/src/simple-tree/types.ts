--- conflicted
+++ resolved
@@ -23,7 +23,6 @@
 import { IterableTreeListContent, createIterableTreeListContent } from "./iterableTreeListContent";
 
 /**
-<<<<<<< HEAD
  * Type alias for to document which values are un-hydrated.
  *
  * Un-hydrated values are nodes produces from schema's create functions that haven't been inserted into a tree yet.
@@ -35,10 +34,7 @@
 export type Unhydrated<T> = T;
 
 /**
- * An non-{@link LeafNodeSchema|leaf} SharedTree node. Includes objects, lists, and maps.
-=======
  * A non-{@link LeafNodeSchema|leaf} SharedTree node. Includes objects, lists, and maps.
->>>>>>> 5371015f
  *
  * @privateRemarks
  * This is a union of all possible tree node types.
