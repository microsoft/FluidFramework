--- conflicted
+++ resolved
@@ -20,11 +20,8 @@
 	TreeSchema,
 	AssignableFieldKinds,
 } from "../feature-libraries";
-<<<<<<< HEAD
 import { TreeNodeUnionFactoryInput } from "./factoryInputTypes";
-=======
 import { IterableTreeListContent, createIterableTreeListContent } from "./iterableTreeListContent";
->>>>>>> a57ea273
 
 /**
  * A non-{@link LeafNodeSchema|leaf} SharedTree node. Includes objects, lists, and maps.
