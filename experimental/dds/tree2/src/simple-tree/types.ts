--- conflicted
+++ resolved
@@ -285,9 +285,8 @@
  *
  * @alpha
  */
-<<<<<<< HEAD
 export interface TreeMapNode<TSchema extends MapNodeSchema = MapNodeSchema>
-	extends TreeMapNodeBase<TreeField<TSchema["info"], "sharedTree", "notEmpty">> {}
+	extends TreeMapNodeBase<TreeField<TSchema["info"], "notEmpty">> {}
 
 /**
  * A map of string keys to tree objects.
@@ -298,10 +297,6 @@
  * @alpha
  */
 export interface TreeMapNodeBase<TOut, TIn = TOut> extends ReadonlyMap<string, TOut> {
-=======
-export interface TreeMapNode<TSchema extends MapNodeSchema>
-	extends ReadonlyMap<string, TreeField<TSchema["info"], "notEmpty">> {
->>>>>>> 57b8c48f
 	/**
 	 * Adds or updates an entry in the map with a specified `key` and a `value`.
 	 *
@@ -311,11 +306,7 @@
 	 * @remarks
 	 * Setting the value at a key to `undefined` is equivalent to calling {@link TreeMapNodeBase.delete} with that key.
 	 */
-<<<<<<< HEAD
 	set(key: string, value: TIn | undefined): void;
-=======
-	set(key: string, value: TreeField<TSchema["info"], "notEmpty"> | undefined): void;
->>>>>>> 57b8c48f
 
 	/**
 	 * Removes the specified element from this map by its `key`.
