/*!
 * Copyright (c) Microsoft Corporation and contributors. All rights reserved.
 * Licensed under the MIT License.
 */

export { getProxyForField } from "./proxies";
export {
	TreeListNode,
	TreeObjectNodeFields,
	TreeField,
	TreeFieldInner,
	TypedNode,
	TreeNodeUnion,
	TreeMapNode,
	TreeObjectNode,
	TreeRoot,
	TreeNode,
<<<<<<< HEAD
	Unhydrated,
=======
	TreeListNodeBase,
>>>>>>> 808cedbb
} from "./types";
export { TreeObjectFactory, FactoryTreeSchema, addFactory } from "./objectFactory";
export { nodeApi as Tree, TreeApi } from "./node";<|MERGE_RESOLUTION|>--- conflicted
+++ resolved
@@ -15,11 +15,8 @@
 	TreeObjectNode,
 	TreeRoot,
 	TreeNode,
-<<<<<<< HEAD
 	Unhydrated,
-=======
 	TreeListNodeBase,
->>>>>>> 808cedbb
 } from "./types";
 export { TreeObjectFactory, FactoryTreeSchema, addFactory } from "./objectFactory";
 export { nodeApi as Tree, TreeApi } from "./node";