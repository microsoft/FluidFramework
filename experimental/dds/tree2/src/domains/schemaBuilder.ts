--- conflicted
+++ resolved
@@ -45,13 +45,8 @@
 export class SchemaBuilder<
 	TScope extends string = string,
 	TName extends string | number = string,
-<<<<<<< HEAD
 > extends StructFactorySchemaBuilder<TScope, typeof FieldKinds.required, TName> {
-	private readonly structuralTypes: Map<string, TreeSchema> = new Map();
-=======
-> extends SchemaBuilderBase<TScope, typeof FieldKinds.required, TName> {
 	private readonly structuralTypes: Map<string, TreeNodeSchema> = new Map();
->>>>>>> 90c7f9d6
 
 	public constructor(options: SchemaBuilderOptions<TScope>) {
 		super(FieldKinds.required, {
