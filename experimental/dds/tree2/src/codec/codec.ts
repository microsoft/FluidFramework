/*!
 * Copyright (c) Microsoft Corporation and contributors. All rights reserved.
 * Licensed under the MIT License.
 */

import { bufferToString, IsoBuffer } from "@fluid-internal/client-utils";
import { assert } from "@fluidframework/core-utils";
import type { Static, TAnySchema, TSchema } from "@sinclair/typebox";
import { fail, JsonCompatibleReadOnly } from "../util";

/**
 * @public
 */
export interface IEncoder<TDecoded, TEncoded> {
	/**
	 * Encodes `obj` into some encoded format. Typically paired with an {@link IDecoder}.
	 */
	encode(obj: TDecoded): TEncoded;
}

/**
 * @public
 */
export interface IDecoder<TDecoded, TEncoded> {
	/**
	 * Decodes `obj` from some encoded format. Typically paired with an {@link IEncoder}.
	 */
	decode(obj: TEncoded): TDecoded;
}

/**
 * Validates data complies with some particular schema.
 * Implementations are typically created by a {@link JsonValidator}.
 * @public
 */
export interface SchemaValidationFunction<Schema extends TSchema> {
	/**
	 * @returns Whether the data matches a schema.
	 */
	check(data: unknown): data is Static<Schema>;
}

/**
 * JSON schema validator compliant with draft 6 schema. See https://json-schema.org.
 * @public
 */
export interface JsonValidator {
	/**
	 * Compiles the provided JSON schema into a validator for that schema.
	 * @param schema - A valid draft 6 JSON schema
	 * @remarks Fluid handles--which have circular property references--are used in various places in the persisted
	 * format. Handles should only be contained in sections of data which are validated against the empty schema `{}`
	 * (see https://datatracker.ietf.org/doc/html/draft-wright-json-schema-01#section-4.4).
	 *
	 * Implementations of `JsonValidator` must therefore tolerate these values, despite the input not being valid JSON.
	 */
	compile<Schema extends TSchema>(schema: Schema): SchemaValidationFunction<Schema>;
}

/**
 * Options relating to handling of persisted data.
 * @public
 */
export interface ICodecOptions {
	/**
	 * JSON Validator which should be used to validated persisted data SharedTree handles.
	 * See {@link noopValidator} and {@link typeboxValidator} for out-of-the-box implementations.
	 *
	 * SharedTree users are encouraged to use a non-trivial validator (i.e. not `noopValidator`) whenever
	 * reasonable: it gives better fail-fast behavior when unexpected encoded data is found, which reduces
	 * the risk of further data corruption.
	 */
	readonly jsonValidator: JsonValidator;
}

/**
<<<<<<< HEAD
 * @public
 * @remarks `TEncoded` should always be valid Json (i.e. not contain functions), but due to Typescript's handling
=======
 * @alpha
 * @remarks `TEncoded` should always be valid Json (i.e. not contain functions), but due to TypeScript's handling
>>>>>>> a225d352
 * of index signatures and `JsonCompatibleReadOnly`'s index signature in the Json object case, specifying this as a
 * type-system level constraint makes code that uses this interface more difficult to write.
 */
export interface IJsonCodec<TDecoded, TEncoded = JsonCompatibleReadOnly>
	extends IEncoder<TDecoded, TEncoded>,
		IDecoder<TDecoded, TEncoded> {
	encodedSchema?: TAnySchema;
}

/**
 * @remarks TODO: We might consider using DataView or some kind of writer instead of IsoBuffer.
 * @public
 */
export interface IBinaryCodec<TDecoded>
	extends IEncoder<TDecoded, IsoBuffer>,
		IDecoder<TDecoded, IsoBuffer> {}

/**
 * Contains knowledge of how to encode some in-memory type into JSON and binary formats,
 * as well as how to decode those representations.
 *
 * @remarks Codecs are typically used in shared-tree to convert data into some persisted format.
 * For this common use case, any format for encoding that was ever actually used needs to
 * be supported for decoding in all future code versions.
 *
 * Using an {@link ICodecFamily} is the recommended strategy for managing this support, keeping in
 * mind evolution of encodings over time.
 *
 * @public
 */
export interface IMultiFormatCodec<
	TDecoded,
	TJsonEncoded extends JsonCompatibleReadOnly = JsonCompatibleReadOnly,
> {
	json: IJsonCodec<TDecoded, TJsonEncoded>;
	binary: IBinaryCodec<TDecoded>;

	/** Ensures multi-format codecs cannot also be single-format codecs. */
	encode?: never;
	/** Ensures multi-format codecs cannot also be single-format codecs. */
	decode?: never;
}

/**
 * Represents a family of codecs that can be used to encode and decode data in different formats.
 * The family is identified by a format version, which is typically used to select the codec to use.
 *
 * Separating codecs into families rather than having a single codec support multiple versions (i.e. currying
 * the `formatVersion` parameter)
 * allows avoiding some duplicate work at encode/decode time, since the vast majority of document usage will not
 * involve mixed format versions.
 * @public
 */
export interface ICodecFamily<TDecoded> {
	/**
	 * @returns a codec that can be used to encode and decode data in the specified format.
	 * @throws - if the format version is not supported by this family.
	 * @remarks Implementations should typically emit telemetry (either indirectly by throwing a well-known error with
	 * logged properties or directly using some logger) when a format version is requested that is not supported.
	 * This ensures that applications can diagnose compatibility issues.
	 */
	resolve(formatVersion: number): IMultiFormatCodec<TDecoded>;

	/**
	 * @returns an iterable of all format versions supported by this family.
	 */
	getSupportedFormats(): Iterable<number>;
}

/**
 * Creates a codec family from a registry of codecs.
 * Any codec that is not a {@link IMultiFormatCodec} will be wrapped with a default binary encoding.
 */
export function makeCodecFamily<TDecoded>(
	registry: Iterable<
		[formatVersion: number, codec: IMultiFormatCodec<TDecoded> | IJsonCodec<TDecoded>]
	>,
): ICodecFamily<TDecoded> {
	const codecs: Map<number, IMultiFormatCodec<TDecoded>> = new Map();
	for (const [formatVersion, codec] of registry) {
		if (codecs.has(formatVersion)) {
			fail("Duplicate codecs specified.");
		}
		codecs.set(formatVersion, ensureBinaryEncoding(codec));
	}

	return {
		resolve(formatVersion: number) {
			const codec = codecs.get(formatVersion);
			assert(codec !== undefined, 0x5e6 /* Requested coded for unsupported format. */);
			return codec;
		},
		getSupportedFormats() {
			return codecs.keys();
		},
	};
}

class DefaultBinaryCodec<TDecoded> implements IBinaryCodec<TDecoded> {
	public constructor(private readonly jsonCodec: IJsonCodec<TDecoded>) {}

	public encode(change: TDecoded): IsoBuffer {
		const jsonable = this.jsonCodec.encode(change);
		const json = JSON.stringify(jsonable);
		return IsoBuffer.from(json);
	}

	public decode(change: IsoBuffer): TDecoded {
		const json = bufferToString(change, "utf8");
		const jsonable = JSON.parse(json);
		return this.jsonCodec.decode(jsonable);
	}
}

function isJsonCodec<TDecoded>(
	codec: IMultiFormatCodec<TDecoded> | IJsonCodec<TDecoded>,
): codec is IJsonCodec<TDecoded> {
	return typeof codec.encode === "function" && typeof codec.decode === "function";
}

/**
 * Constructs a {@link IMultiFormatCodec} from a `IJsonCodec` using a generic binary encoding that simply writes
 * the json representation of the object to a buffer.
 */
export function withDefaultBinaryEncoding<TDecoded>(
	jsonCodec: IJsonCodec<TDecoded>,
): IMultiFormatCodec<TDecoded> {
	return {
		json: jsonCodec,
		binary: new DefaultBinaryCodec(jsonCodec),
	};
}

/**
 * Ensures that the provided single or multi-format codec has a binary encoding.
 * Adapts the json encoding using {@link withDefaultBinaryEncoding} if necessary.
 */
export function ensureBinaryEncoding<TDecoded>(
	codec: IMultiFormatCodec<TDecoded> | IJsonCodec<TDecoded>,
): IMultiFormatCodec<TDecoded> {
	return isJsonCodec(codec) ? withDefaultBinaryEncoding(codec) : codec;
}

/**
 * Codec for objects which carry no information.
 */
export const unitCodec: IMultiFormatCodec<0> = {
	json: {
		encode: () => 0,
		decode: () => 0,
	},
	binary: {
		encode: () => IsoBuffer.from(""),
		decode: () => 0,
	},
};

/**
 * Creates a json codec for objects which are just a json compatible value
 * and can be serialized as-is.
 *
 * This type of encoding is only appropriate if the persisted type (which should be defined in a persisted format file)
 * happens to be convenient for in-memory usage as well.
 *
 * @remarks Beware that this API can cause accidental extraneous data in the persisted format.
 * Consider the following example:
 * ```typescript
 * interface MyPersistedType {
 *     foo: string;
 *     id: number;
 * }
 * const MyPersistedType = Type.Object({
 *     foo: Type.String(),
 *     id: Type.Number()
 * });
 *
 * const codec = makeValueCodec<MyPersistedType>();
 *
 * // Later, in some other file...
 * interface SomeInMemoryType extends MyPersistedType {
 *     someOtherProperty: string;
 * }
 *
 * const someInMemoryObject: SomeInMemoryType = {
 *     foo:	"bar",
 *     id: 0,
 *     someOtherProperty: "this shouldn't be here and ends up in the persisted format"
 * }
 *
 * const encoded = codec.encode(someInMemoryObject);
 * ```
 * This all typechecks and passes at runtime, but the persisted format will contain the extraneous
 * `someOtherProperty` field.
 * It's unlikely a real-life example would be this simple, but the principle is the same.
 *
 * This issue can be avoided by using JSON schema that doesn't accept additional properties:
 *
 * ```typescript
 * const MyPersistedType = Type.Object({
 *     foo: Type.String(),
 *     id: Type.Number()
 * }, {
 *     additionalProperties: false
 * });
 * ```
 */
export function makeValueCodec<Schema extends TSchema>(
	schema: Schema,
	validator?: JsonValidator,
): IJsonCodec<Static<Schema>> {
	return withSchemaValidation(
		schema,
		{
			encode: (x: Static<Schema>) => x as unknown as JsonCompatibleReadOnly,
			decode: (x: JsonCompatibleReadOnly) => x as unknown as Static<Schema>,
		},
		validator,
	);
}

/**
 * Wraps a codec with JSON schema validation for its encoded type.
 * @returns An {@link IJsonCodec} which validates the data it encodes and decodes matches the provided schema.
 */
export function withSchemaValidation<
	TInMemoryFormat,
	EncodedSchema extends TSchema,
	TEncodedFormat = JsonCompatibleReadOnly,
>(
	schema: EncodedSchema,
	codec: IJsonCodec<TInMemoryFormat, TEncodedFormat>,
	validator?: JsonValidator,
): IJsonCodec<TInMemoryFormat, TEncodedFormat> {
	if (!validator) {
		return codec;
	}
	const compiledFormat = validator.compile(schema);
	return {
		encode: (obj: TInMemoryFormat) => {
			const encoded = codec.encode(obj);
			if (!compiledFormat.check(encoded)) {
				fail("Encoded schema should validate");
			}
			return encoded;
		},
		decode: (encoded: TEncodedFormat) => {
			if (!compiledFormat.check(encoded)) {
				fail("Encoded schema should validate");
			}
			return codec.decode(encoded) as unknown as TInMemoryFormat;
		},
	};
}<|MERGE_RESOLUTION|>--- conflicted
+++ resolved
@@ -9,7 +9,7 @@
 import { fail, JsonCompatibleReadOnly } from "../util";
 
 /**
- * @public
+ * @alpha
  */
 export interface IEncoder<TDecoded, TEncoded> {
 	/**
@@ -19,7 +19,7 @@
 }
 
 /**
- * @public
+ * @alpha
  */
 export interface IDecoder<TDecoded, TEncoded> {
 	/**
@@ -31,7 +31,7 @@
 /**
  * Validates data complies with some particular schema.
  * Implementations are typically created by a {@link JsonValidator}.
- * @public
+ * @alpha
  */
 export interface SchemaValidationFunction<Schema extends TSchema> {
 	/**
@@ -42,7 +42,7 @@
 
 /**
  * JSON schema validator compliant with draft 6 schema. See https://json-schema.org.
- * @public
+ * @alpha
  */
 export interface JsonValidator {
 	/**
@@ -59,7 +59,7 @@
 
 /**
  * Options relating to handling of persisted data.
- * @public
+ * @alpha
  */
 export interface ICodecOptions {
 	/**
@@ -74,13 +74,8 @@
 }
 
 /**
-<<<<<<< HEAD
- * @public
- * @remarks `TEncoded` should always be valid Json (i.e. not contain functions), but due to Typescript's handling
-=======
  * @alpha
  * @remarks `TEncoded` should always be valid Json (i.e. not contain functions), but due to TypeScript's handling
->>>>>>> a225d352
  * of index signatures and `JsonCompatibleReadOnly`'s index signature in the Json object case, specifying this as a
  * type-system level constraint makes code that uses this interface more difficult to write.
  */
@@ -92,7 +87,7 @@
 
 /**
  * @remarks TODO: We might consider using DataView or some kind of writer instead of IsoBuffer.
- * @public
+ * @alpha
  */
 export interface IBinaryCodec<TDecoded>
 	extends IEncoder<TDecoded, IsoBuffer>,
@@ -109,7 +104,7 @@
  * Using an {@link ICodecFamily} is the recommended strategy for managing this support, keeping in
  * mind evolution of encodings over time.
  *
- * @public
+ * @alpha
  */
 export interface IMultiFormatCodec<
 	TDecoded,
@@ -132,7 +127,7 @@
  * the `formatVersion` parameter)
  * allows avoiding some duplicate work at encode/decode time, since the vast majority of document usage will not
  * involve mixed format versions.
- * @public
+ * @alpha
  */
 export interface ICodecFamily<TDecoded> {
 	/**
