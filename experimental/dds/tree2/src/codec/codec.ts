--- conflicted
+++ resolved
@@ -15,11 +15,7 @@
  */
 export interface IEncoder<TDecoded, TEncoded> {
 	/**
-<<<<<<< HEAD
-	 * Encodes `obj` into some encoded format. If an idCompressor is supplied, RevisionTags will be translated to OpSpace. Typically paired with an {@link IDecoder}.
-=======
-	 * Encodes `obj` into some encoded format.
->>>>>>> 1a0100e4
+	 * Encodes `obj` into some encoded format. If an idCompressor is supplied, RevisionTags will be translated to OpSpace.
 	 */
 	encode(obj: TDecoded, idCompressor?: IIdCompressor): TEncoded;
 }
@@ -30,11 +26,7 @@
  */
 export interface IDecoder<TDecoded, TEncoded> {
 	/**
-<<<<<<< HEAD
-	 * Decodes `obj` from some encoded format. If an idCompressor is supplied, RevisionTags will be translated to SessionSpace. Typically paired with an {@link IEncoder}.
-=======
-	 * Decodes `obj` from some encoded format.
->>>>>>> 1a0100e4
+	 * Decodes `obj` from some encoded format. If an idCompressor is supplied, RevisionTags will be translated to SessionSpace.
 	 */
 	decode(obj: TEncoded, idCompressor?: IIdCompressor): TDecoded;
 }
