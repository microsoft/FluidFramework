--- conflicted
+++ resolved
@@ -22,18 +22,7 @@
 	ChangeFamily,
 } from "../core";
 import { HasListeners, IEmitter, ISubscribable, createEmitter } from "../events";
-<<<<<<< HEAD
-import { buildForest } from "../feature-libraries";
-=======
-import {
-	IDefaultEditBuilder,
-	DefaultChangeset,
-	buildForest,
-	DefaultChangeFamily,
-	DefaultEditBuilder,
-	intoDelta,
-} from "../feature-libraries";
->>>>>>> 03cc0489
+import { buildForest, intoDelta } from "../feature-libraries";
 import { SharedTreeBranch, getChangeReplaceType } from "../shared-tree-core";
 import { TransactionResult } from "../util";
 import { noopValidator } from "../codec";
@@ -158,13 +147,8 @@
  * and functionality required to implement {@link ITreeCheckout}.
  */
 export function createTreeCheckout(args?: {
-<<<<<<< HEAD
 	branch?: SharedTreeBranch<SharedTreeEditBuilder, SharedTreeChange>;
-	changeFamily?: SharedTreeChangeFamily;
-=======
-	branch?: SharedTreeBranch<DefaultEditBuilder, DefaultChangeset>;
-	changeFamily?: ChangeFamily<DefaultEditBuilder, DefaultChangeset>;
->>>>>>> 03cc0489
+	changeFamily?: ChangeFamily<SharedTreeEditBuilder, SharedTreeChange>;
 	schema?: StoredSchemaRepository;
 	forest?: IEditableForest;
 	events?: ISubscribable<CheckoutEvents> &
@@ -277,13 +261,8 @@
 export class TreeCheckout implements ITreeCheckoutFork {
 	public constructor(
 		public readonly transaction: ITransaction,
-<<<<<<< HEAD
 		private readonly branch: SharedTreeBranch<SharedTreeEditBuilder, SharedTreeChange>,
-		private readonly changeFamily: SharedTreeChangeFamily,
-=======
-		private readonly branch: SharedTreeBranch<DefaultEditBuilder, DefaultChangeset>,
-		private readonly changeFamily: ChangeFamily<DefaultEditBuilder, DefaultChangeset>,
->>>>>>> 03cc0489
+		private readonly changeFamily: ChangeFamily<SharedTreeEditBuilder, SharedTreeChange>,
 		public readonly storedSchema: StoredSchemaRepository,
 		public readonly forest: IEditableForest,
 		public readonly events: ISubscribable<CheckoutEvents> &
