--- conflicted
+++ resolved
@@ -308,11 +308,7 @@
 		public readonly events: ISubscribable<CheckoutEvents> &
 			IEmitter<CheckoutEvents> &
 			HasListeners<CheckoutEvents>,
-<<<<<<< HEAD
-		public readonly removedTrees: DetachedFieldIndex = makeDetachedFieldIndex("repair"),
-=======
-		private readonly removedRoots: DetachedFieldIndex = makeDetachedFieldIndex("repair"),
->>>>>>> 25305eab
+		public readonly removedRoots: DetachedFieldIndex = makeDetachedFieldIndex("repair"),
 	) {
 		// We subscribe to `beforeChange` rather than `afterChange` here because it's possible that the change is invalid WRT our forest.
 		// For example, a bug in the editor might produce a malformed change object and thus applying the change to the forest will throw an error.
