--- conflicted
+++ resolved
@@ -185,14 +185,10 @@
 				? buildChunkedForest(makeTreeChunker(schema, defaultSchemaPolicy))
 				: buildForest();
 		const removedRoots = makeDetachedFieldIndex("repair", options);
-<<<<<<< HEAD
 		const schemaSummarizer = new SchemaSummarizer(runtime, schema, options, {
 			getCurrentSeq: () => this.currentSeq,
 		});
-=======
-		const schemaSummarizer = new SchemaSummarizer(runtime, schema, options);
 		const fieldBatchCodec = makeFieldBatchCodec(options);
->>>>>>> ef97697c
 		const forestSummarizer = new ForestSummarizer(
 			forest,
 			schema,
