/*!
 * Copyright (c) Microsoft Corporation and contributors. All rights reserved.
 * Licensed under the MIT License.
 */

import { assert } from "@fluidframework/common-utils";
import {
	IChannelAttributes,
	IChannelFactory,
	IChannelServices,
	IChannelStorageService,
	IFluidDataStoreRuntime,
} from "@fluidframework/datastore-definitions";
import { ISequencedDocumentMessage } from "@fluidframework/protocol-definitions";
import { ISharedObject } from "@fluidframework/shared-object-base";
import {
	IForestSubscription,
	StoredSchemaRepository,
	InMemoryStoredSchemaRepository,
	Anchor,
	AnchorLocator,
	AnchorSet,
	AnchorNode,
	IEditableForest,
	AnchorSetRootEvents,
	symbolFromKey,
	GlobalFieldKey,
} from "../core";
import { SharedTreeBranch, SharedTreeCore } from "../shared-tree-core";
import {
	defaultSchemaPolicy,
	EditableTreeContext,
	ForestSummarizer,
	SchemaSummarizer as SchemaSummarizer,
	DefaultChangeFamily,
	defaultChangeFamily,
	DefaultEditBuilder,
	UnwrappedEditableField,
	getEditableTreeContext,
	SchemaEditor,
	DefaultChangeset,
	buildForest,
	ContextuallyTypedNodeData,
	IDefaultEditBuilder,
	IdentifierIndex,
	EditableTree,
	Identifier,
	ForestRepairDataStoreProvider,
	repairDataStoreFromForest,
<<<<<<< HEAD
	ModularChangeset,
	ForestRepairDataStore,
=======
	GlobalFieldSchema,
>>>>>>> afe4310b
} from "../feature-libraries";
import { IEmitter, ISubscribable, createEmitter } from "../events";
import { brand, fail, JsonCompatibleReadOnly, TransactionResult } from "../util";
import { SchematizeConfiguration, schematizeView } from "./schematizedTree";

/**
 * Events for {@link ISharedTreeView}.
 * @alpha
 */
export interface ViewEvents {
	/**
	 * A batch of changes has finished processing and the view is in a consistent state.
	 * It is once again safe to access the EditableTree, Forest and AnchorSet.
	 *
	 * @remarks
	 * This is mainly useful for knowing when to do followup work scheduled during events from Anchors.
	 */
	afterBatch(): void;
}

/**
 * Provides a means for interacting with a SharedTree.
 * This includes reading data from the tree and running transactions to mutate the tree.
 * @alpha
 */
export interface ISharedTreeView extends AnchorLocator {
	/**
	 * Gets or sets the root field of the tree.
	 *
	 * See {@link EditableTreeContext.unwrappedRoot} on how its setter works.
	 *
	 * Currently this editable tree's fields do not update on edits,
	 * so holding onto this root object across edits will only work if its an unwrapped node.
	 * TODO: Fix this issue.
	 *
	 * Currently any access to this view of the tree may allocate cursors and thus require
	 * `context.prepareForEdit()` before editing can occur.
	 */
	// TODO: either rename this or `EditableTreeContext.unwrappedRoot` to avoid name confusion.
	get root(): UnwrappedEditableField;

	set root(data: ContextuallyTypedNodeData | undefined);

	/**
	 * Context for controlling the EditableTree nodes produced from {@link ISharedTreeView.root}.
	 *
	 * TODO: Exposing access to this should be unneeded once editing APIs are finished.
	 */
	readonly context: EditableTreeContext;

	/**
	 * Read and Write access for schema stored in the document.
	 *
	 * These APIs are temporary and will be replaced with different abstractions (View Schema based) in a different place later.
	 *
	 * TODO:
	 * Editing of this should be moved into transactions with the rest of tree editing to they can be intermixed.
	 * This will be done after the relations between views, branches and Indexes are figured out.
	 *
	 * TODO:
	 * Public APIs for dealing with schema should be in terms of View Schema, and schema update policies.
	 * The actual stored schema should be hidden (or ar least not be the most prominent way to interact with schema).
	 *
	 * TODO:
	 * Something should ensure the document contents are always in schema.
	 */
	readonly storedSchema: StoredSchemaRepository;
	/**
	 * Current contents.
	 * Updated by edits (local and remote).
	 * Use `editor` to create a local edit.
	 */
	readonly forest: IForestSubscription;

	/**
	 * Used to edit the state of the tree. Edits will be immediately applied locally to the tree.
	 * If there is no transaction currently ongoing, then the edits will be submitted to Fluid immediately as well.
	 */
	readonly editor: IDefaultEditBuilder;

	/**
	 * Undoes the last completed transaction made by the client.
	 * It is invalid to call it while a transaction is open (this will be supported in the future).
	 */
	undo(): void;

	/**
	 * Redoes the last completed undo made by the client.
	 * It is invalid to call it while a transaction is open (this will be supported in the future).
	 */
	redo(): void;

	/**
	 * An collection of functions for managing transactions.
	 * Transactions allow edits to be batched into atomic units.
	 * Edits made during a transaction will update the local state of the tree immediately, but will be squashed into a single edit when the transaction is committed.
	 * If the transaction is aborted, the local state will be reset to what it was before the transaction began.
	 * Transactions may nest, meaning that a transaction may be started while a transaction is already ongoing.
	 *
	 * To avoid updating observers of the view state with intermediate results during a transaction,
	 * use {@link ISharedTreeView#fork} and {@link ISharedTreeFork#merge}.
	 */
	readonly transaction: {
		/**
		 * Start a new transaction.
		 * If a transaction is already in progress when this new transaction starts, then this transaction will be "nested" inside of it,
		 * i.e. the outer transaction will still be in progress after this new transaction is committed or aborted.
		 */
		start(): void;
		/**
		 * Close this transaction by squashing its edits and committing them as a single edit.
		 * If this is the root view and there are no ongoing transactions remaining, the squashed edit will be submitted to Fluid.
		 */
		commit(): TransactionResult.Commit;
		/**
		 * Close this transaction and revert the state of the tree to what it was before this transaction began.
		 */
		abort(): TransactionResult.Abort;
		/**
		 * True if there is at least one transaction currently in progress on this view, otherwise false.
		 */
		inProgress(): boolean;
	};

	/**
	 * Spawn a new view which is based off of the current state of this view.
	 * Any mutations of the new view will not apply to this view until the new view is merged back into this view via `merge()`.
	 */
	fork(): ISharedTreeFork;

	/**
	 * Apply all the new changes on the given view to this view.
	 * @param view - a view which was created by a call to `fork()`. It is not modified by this operation.
	 */
	merge(view: ISharedTreeFork): void;

	/**
	 * Events about this view.
	 */
	readonly events: ISubscribable<ViewEvents>;

	/**
	 * Events about the root of the tree in this view.
	 */
	readonly rootEvents: ISubscribable<AnchorSetRootEvents>;

	/**
	 * A map of nodes that have been recorded by the identifier index.
	 */
	readonly identifiedNodes: ReadonlyMap<Identifier, EditableTree>;

	/**
	 * Takes in a tree and returns a view of it that conforms to the view schema.
	 * The returned view referees to and can edit the provided one: it is not a fork of it.
	 * Updates the stored schema in the tree to match the provided one if requested by config and compatible.
	 *
	 * If the tree is uninitialized (has no nodes or schema at all),
	 * it is initialized to the config's initial tree and the provided schema are stored.
	 * This is done even if `AllowedUpdateType.None`.
	 *
	 * @remarks
	 * Doing initialization here, regardless of `AllowedUpdateType`, allows a small API that is hard to use incorrectly.
	 * Other approach tend to have leave easy to make mistakes.
	 * For example, having a separate initialization function means apps can forget to call it, making an app that can only open existing document,
	 * or call it unconditionally leaving an app that can only create new documents.
	 * It also would require the schema to be passed into to separate places and could cause issues if they didn't match.
	 * Since the initialization function couldn't return a typed tree, the type checking wouldn't help catch that.
	 * Also, if an app manages to create a document, but the initialization fails to get persisted, an app that only calls the initialization function
	 * on the create code-path (for example how a schematized factory might do it),
	 * would leave the document in an unusable state which could not be repaired when it is reopened (by the same or other clients).
	 * Additionally, once out of schema content adapters are properly supported (with lazy document updates),
	 * this initialization could become just another out of schema content adapter: at tha point it clearly belong here in schematize.
	 *
	 * TODO:
	 * - Implement schema-aware API for return type.
	 * - Support adapters for handling out of schema data.
	 */
	schematize<TRoot extends GlobalFieldSchema>(
		config: SchematizeConfiguration<TRoot>,
	): ISharedTreeView;
}

/**
 * An `ISharedTreeView` which has been forked from a pre-existing view.
 * @alpha
 */
export interface ISharedTreeFork extends ISharedTreeView {
	/**
	 * Rebase the changes that have been applied to this view over all the new changes in the given view.
	 * @param view - Either the root view or a view that was created by a call to `fork()`. It is not modified by this operation.
	 */
	rebaseOnto(view: ISharedTreeView): void;

	/**
	 * Dispose this fork, freezing its state and allowing the SharedTree to release resources required by it.
	 * Attempts to further mutate or dispose this view will error.
	 */
	dispose(): void;
}

/**
 * Collaboratively editable tree distributed data-structure,
 * powered by {@link @fluidframework/shared-object-base#ISharedObject}.
 *
 * See [the README](../../README.md) for details.
 * @alpha
 */
export interface ISharedTree extends ISharedObject, ISharedTreeView {}

/**
 * The key for the special identifier field, which allows nodes to be given identifiers that can be used
 * to find the nodes via the identifier index
 * @alpha
 */
export const identifierKey: GlobalFieldKey = brand("identifier");

/**
 * The global field key symbol that corresponds to {@link identifierKey}
 * @alpha
 */
export const identifierKeySymbol = symbolFromKey(identifierKey);

/**
 * Shared tree, configured with a good set of indexes and field kinds which will maintain compatibility over time.
 * TODO: node identifier index.
 *
 * TODO: detail compatibility requirements.
 */
export class SharedTree
	extends SharedTreeCore<DefaultEditBuilder, DefaultChangeset>
	implements ISharedTree
{
	public readonly context: EditableTreeContext;
	public readonly forest: IEditableForest;
	public readonly storedSchema: SchemaEditor<InMemoryStoredSchemaRepository>;
	public readonly identifiedNodes: IdentifierIndex<typeof identifierKey>;
	public readonly transaction: ISharedTreeView["transaction"];

	public readonly events: ISubscribable<ViewEvents> & IEmitter<ViewEvents>;
	public get rootEvents(): ISubscribable<AnchorSetRootEvents> {
		return this.forest.anchors;
	}

	public constructor(
		id: string,
		runtime: IFluidDataStoreRuntime,
		attributes: IChannelAttributes,
		telemetryContextPrefix: string,
	) {
		const anchors = new AnchorSet();
		const schema = new InMemoryStoredSchemaRepository(defaultSchemaPolicy);
		const forest = buildForest(schema, anchors);
		const schemaSummarizer = new SchemaSummarizer(runtime, schema);
		const forestSummarizer = new ForestSummarizer(runtime, forest);
		super(
			[schemaSummarizer, forestSummarizer],
			defaultChangeFamily,
			anchors,
			new ForestRepairDataStoreProvider(forest, schema),
			id,
			runtime,
			attributes,
			telemetryContextPrefix,
		);

		this.events = createEmitter<ViewEvents>();
		this.forest = forest;
		this.storedSchema = new SchemaEditor(schema, (op) => this.submitLocalMessage(op));

		this.transaction = {
			start: () => this.startTransaction(repairDataStoreFromForest(this.forest)),
			commit: () => this.commitTransaction(),
			abort: () => this.abortTransaction(),
			inProgress: () => this.isTransacting(),
		};

		this.context = getEditableTreeContext(forest, this.editor);
		this.identifiedNodes = new IdentifierIndex(identifierKey);
		this.changeEvents.on("newLocalState", (changeDelta) => {
			this.forest.applyDelta(changeDelta);
			this.finishBatch();
		});
	}

	public schematize<TRoot extends GlobalFieldSchema>(
		config: SchematizeConfiguration<TRoot>,
	): ISharedTreeView {
		return schematizeView(this, config);
	}

	public locate(anchor: Anchor): AnchorNode | undefined {
		return this.forest.anchors.locate(anchor);
	}

	public get root(): UnwrappedEditableField {
		return this.context.unwrappedRoot;
	}

	public set root(data: ContextuallyTypedNodeData | undefined) {
		this.context.unwrappedRoot = data;
	}

	public fork(): ISharedTreeFork {
		const anchors = new AnchorSet();
		const schema = this.storedSchema.inner.clone();
		const forest = this.forest.clone(schema, anchors);
		const branch = this.forkBranch(new ForestRepairDataStoreProvider(forest, schema), anchors);
		const context = getEditableTreeContext(forest, branch.editor);
		return new SharedTreeFork(
			branch,
			defaultChangeFamily,
			schema,
			forest,
			context,
			this.identifiedNodes.clone(context),
		);
	}

	public merge(view: ISharedTreeFork): void {
		this.mergeBranch(getForkBranch(view));
	}

	public override getLocalBranch(): SharedTreeBranch<DefaultEditBuilder, DefaultChangeset> {
		return super.getLocalBranch();
	}

	/**
	 * TODO: Shared tree needs a pattern for handling non-changeset operations.
	 * Whatever pattern is adopted should probably also handle multiple versions of changeset operations.
	 * A single top level enum listing all ops (including their different versions),
	 * with at least fine grained enough detail to direct them to the correct subsystem would be a good approach.
	 * The current use-case (with an op applying to a specific index) is a temporary hack,
	 * and its not clear how it would fit into such a system if implemented in shared-tree-core:
	 * maybe op dispatch is part of the shared-tree level?
	 */
	protected override processCore(
		message: ISequencedDocumentMessage,
		local: boolean,
		localOpMetadata: unknown,
	) {
		if (!this.storedSchema.tryHandleOp(message)) {
			super.processCore(message, local, localOpMetadata);
		}
	}

	protected override reSubmitCore(
		content: JsonCompatibleReadOnly,
		localOpMetadata: unknown,
	): void {
		if (!this.storedSchema.tryResubmitOp(content)) {
			super.reSubmitCore(content, localOpMetadata);
		}
	}

	protected override async loadCore(services: IChannelStorageService): Promise<void> {
		await super.loadCore(services);
		this.finishBatch();
	}

	/** Finish a batch (see {@link ViewEvents}) */
	private finishBatch(): void {
		this.identifiedNodes.scanIdentifiers(this.context);
		this.events.emit("afterBatch");
	}
}

/**
 * A channel factory that creates {@link ISharedTree}s.
 * @alpha
 */
export class SharedTreeFactory implements IChannelFactory {
	public type: string = "SharedTree";

	public attributes: IChannelAttributes = {
		type: this.type,
		snapshotFormatVersion: "0.0.0",
		packageVersion: "0.0.0",
	};

	public async load(
		runtime: IFluidDataStoreRuntime,
		id: string,
		services: IChannelServices,
		channelAttributes: Readonly<IChannelAttributes>,
	): Promise<ISharedTree> {
		const tree = new SharedTree(id, runtime, channelAttributes, "SharedTree");
		await tree.load(services);
		return tree;
	}

	public create(runtime: IFluidDataStoreRuntime, id: string): ISharedTree {
		const tree = new SharedTree(id, runtime, this.attributes, "SharedTree");
		tree.initializeLocal();
		return tree;
	}
}

export class SharedTreeFork implements ISharedTreeFork {
	public readonly events = createEmitter<ViewEvents>();

	public constructor(
		public readonly branch: SharedTreeBranch<DefaultEditBuilder, DefaultChangeset>,
		public readonly changeFamily: DefaultChangeFamily,
		public readonly storedSchema: InMemoryStoredSchemaRepository,
		public readonly forest: IEditableForest,
		public readonly context: EditableTreeContext,
		public readonly identifiedNodes: IdentifierIndex<typeof identifierKey>,
	) {
		branch.on("change", ({ change }) => {
			if (change !== undefined) {
				const delta = this.changeFamily.intoDelta(change);
				this.forest.applyDelta(delta);
				this.identifiedNodes.scanIdentifiers(this.context);
				this.events.emit("afterBatch");
			}
		});
	}

	public get rootEvents(): ISubscribable<AnchorSetRootEvents> {
		return this.forest.anchors;
	}

	public get editor() {
		return this.branch.editor;
	}

	public readonly transaction: ISharedTreeView["transaction"] = {
		start: () => this.branch.startTransaction(repairDataStoreFromForest(this.forest)),
		commit: () => {
			this.branch.commitTransaction();
			return TransactionResult.Commit;
		},
		abort: () => {
			this.branch.abortTransaction();
			return TransactionResult.Abort;
		},
		inProgress: () => this.branch.isTransacting(),
	};

	public undo() {
		this.branch.undo();
	}
	public redo() {
		this.branch.redo();
	}

	public schematize<TRoot extends GlobalFieldSchema>(
		config: SchematizeConfiguration<TRoot>,
	): ISharedTreeView {
		return schematizeView(this, config);
	}

	public locate(anchor: Anchor): AnchorNode | undefined {
		return this.forest.anchors.locate(anchor);
	}

	public fork(): ISharedTreeFork {
		const anchors = new AnchorSet();
		const storedSchema = this.storedSchema.clone();
		const forest = this.forest.clone(storedSchema, anchors);
		const repairDataStoreProvider = new ForestRepairDataStoreProvider(forest, storedSchema);
		const branch = this.branch.fork(repairDataStoreProvider, anchors);
		const context = getEditableTreeContext(forest, branch.editor);
		return new SharedTreeFork(
			branch,
			this.changeFamily,
			storedSchema,
			forest,
			context,
			this.identifiedNodes.clone(context),
		);
	}

	public rebaseOnto(view: ISharedTreeView): void {
		this.branch.rebaseOnto(getBranch(view));
	}

	public merge(view: ISharedTreeFork): void {
		this.branch.merge(getForkBranch(view));
	}

	public get root(): UnwrappedEditableField {
		return this.context.unwrappedRoot;
	}

	public set root(data: ContextuallyTypedNodeData | undefined) {
		this.context.unwrappedRoot = data;
	}

	public dispose(): void {
		this.branch.dispose();
	}
}

/**
 * Run a synchronous transaction on the given shared tree view.
 * This is a convenience helper around the {@link SharedTreeFork#transaction} APIs.
 * @param view - the view on which to run the transaction
 * @param transaction - the transaction function. This will be executed immediately. It is passed `view` as an argument for convenience.
 * If this function returns an `Abort` result then the transaction will be aborted. Otherwise, it will be committed.
 * @returns whether or not the transaction was committed or aborted
 * @alpha
 */
export function runSynchronous(
	view: ISharedTreeView,
	transaction: (view: ISharedTreeView) => TransactionResult | void,
): TransactionResult {
	view.transaction.start();
	const result = transaction(view);
	return result === TransactionResult.Abort
		? view.transaction.abort()
		: view.transaction.commit();
}

// #region Extraction functions
// The following two functions assume the underlying classes/implementations of `ISharedTreeView` and `ISharedTreeFork`.
// While `instanceof` checks are in general bad practice or code smell, these are justifiable because:
// 1. `SharedTree` and `SharedTreeFork` are private and meant to be the only implementations of `ISharedTreeView` and `ISharedTreeFork`.
// 2. The `ISharedTreeView` and `ISharedTreeFork` interfaces are not meant to specify input contracts, but exist solely to reduce the API provided by the underlying classes.
//    It is never expected that a user would create their own object or class which satisfies `ISharedTreeView` or `ISharedTreeFork`.
function getBranch(view: ISharedTreeView): SharedTreeBranch<DefaultEditBuilder, DefaultChangeset> {
	if (view instanceof SharedTree) {
		return view.getLocalBranch();
	} else if (view instanceof SharedTreeFork) {
		return view.branch;
	}

	fail("Unsupported ISharedTreeView implementation");
}

function getForkBranch(
	fork: ISharedTreeFork,
): SharedTreeBranch<DefaultEditBuilder, DefaultChangeset> {
	assert(fork instanceof SharedTreeFork, 0x5ca /* Unsupported ISharedTreeFork implementation */);
	return fork.branch;
}

// #endregion Extraction functions<|MERGE_RESOLUTION|>--- conflicted
+++ resolved
@@ -47,12 +47,7 @@
 	Identifier,
 	ForestRepairDataStoreProvider,
 	repairDataStoreFromForest,
-<<<<<<< HEAD
-	ModularChangeset,
-	ForestRepairDataStore,
-=======
 	GlobalFieldSchema,
->>>>>>> afe4310b
 } from "../feature-libraries";
 import { IEmitter, ISubscribable, createEmitter } from "../events";
 import { brand, fail, JsonCompatibleReadOnly, TransactionResult } from "../util";
