--- conflicted
+++ resolved
@@ -13,21 +13,8 @@
 import { ISequencedDocumentMessage } from "@fluidframework/protocol-definitions";
 import { ISharedObject } from "@fluidframework/shared-object-base";
 import { ICodecOptions, noopValidator } from "../codec";
-<<<<<<< HEAD
-import {
-	InMemoryStoredSchemaRepository,
-	Anchor,
-	AnchorNode,
-	AnchorSetRootEvents,
-	StoredSchemaRepository,
-	IForestSubscription,
-	mintRevisionTag,
-} from "../core";
-import { SharedTreeBranch, SharedTreeCore } from "../shared-tree-core";
-=======
-import { InMemoryStoredSchemaRepository } from "../core";
+import { InMemoryStoredSchemaRepository, mintRevisionTag } from "../core";
 import { SharedTreeCore } from "../shared-tree-core";
->>>>>>> b734bca6
 import {
 	defaultSchemaPolicy,
 	ForestSummarizer,
