--- conflicted
+++ resolved
@@ -152,18 +152,15 @@
 		IEmitter<CheckoutEvents> &
 		HasListeners<CheckoutEvents>;
 	public readonly view: TreeCheckout;
-<<<<<<< HEAD
 	public readonly storedSchema: SchemaEditor<InMemoryStoredSchemaRepository>;
 	/**
 	 * The most recent sequenceNumber on a message processed by this `SharedTree`.
 	 * This sequence number is can be retrieved by the collabWindow in summarizers for incremental summarization.
 	 */
 	private currentSeq: number | undefined;
-=======
 	public get storedSchema(): TreeStoredSchemaRepository {
 		return this.view.storedSchema;
 	}
->>>>>>> 4acb0381
 
 	/**
 	 * Creating multiple editable tree contexts for the same branch, and thus with the same underlying AnchorSet does not work due to how TreeNode caching works.
@@ -373,45 +370,6 @@
 		return new ClassWrapperTreeView(view);
 	}
 
-<<<<<<< HEAD
-	/**
-	 * TODO: Shared tree needs a pattern for handling non-changeset operations.
-	 * Whatever pattern is adopted should probably also handle multiple versions of changeset operations.
-	 * A single top level enum listing all ops (including their different versions),
-	 * with at least fine grained enough detail to direct them to the correct subsystem would be a good approach.
-	 * The current use-case (with an op applying to a specific index) is a temporary hack,
-	 * and its not clear how it would fit into such a system if implemented in shared-tree-core:
-	 * maybe op dispatch is part of the shared-tree level?
-	 */
-	protected override processCore(
-		message: ISequencedDocumentMessage,
-		local: boolean,
-		localOpMetadata: unknown,
-	) {
-		this.currentSeq = message.sequenceNumber;
-		// TODO: Get rid of this `as any`. There should be a better way to narrow the type of message.contents.
-		if (!this.storedSchema.tryHandleOp(message.contents as any)) {
-			super.processCore(message, local, localOpMetadata);
-		}
-	}
-
-	protected override reSubmitCore(
-		content: JsonCompatibleReadOnly,
-		localOpMetadata: unknown,
-	): void {
-		if (!this.storedSchema.tryResubmitOp(content)) {
-			super.reSubmitCore(content, localOpMetadata);
-		}
-	}
-
-	protected override applyStashedOp(content: JsonCompatibleReadOnly): undefined {
-		if (!this.storedSchema.tryApplyStashedOp(content)) {
-			return super.applyStashedOp(content);
-		}
-	}
-
-=======
->>>>>>> 4acb0381
 	protected override async loadCore(services: IChannelStorageService): Promise<void> {
 		await super.loadCore(services);
 		this._events.emit("afterBatch");
