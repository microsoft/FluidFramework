--- conflicted
+++ resolved
@@ -186,21 +186,21 @@
 				: buildForest();
 		const removedRoots = makeDetachedFieldIndex("repair", options);
 		const schemaSummarizer = new SchemaSummarizer(runtime, schema, options);
-		const fieldBatchCodec = makeFieldBatchCodec(options);
-		const forestSummarizer = new ForestSummarizer(
-			forest,
-			schema,
-			defaultSchemaPolicy,
-			options.summaryEncodeType,
+		const fieldBatchCodec = makeFieldBatchCodec(options, {
+			// TODO: provide schema here to enable schema based compression.
+			// schema: {
+			// 	schema,
+			// 	policy: defaultSchemaPolicy,
+			// },
+			encodeType: TreeCompressionStrategy.Compressed,
+		});
+		const forestSummarizer = new ForestSummarizer(forest, fieldBatchCodec, options);
+		const removedRootsSummarizer = new DetachedFieldIndexSummarizer(removedRoots);
+		const innerChangeFamily = new SharedTreeChangeFamily(
+			runtime.idCompressor,
 			fieldBatchCodec,
 			options,
 		);
-		const removedRootsSummarizer = new DetachedFieldIndexSummarizer(removedRoots);
-<<<<<<< HEAD
-		const defaultChangeFamily = new DefaultChangeFamily(runtime.idCompressor, options);
-=======
-		const innerChangeFamily = new SharedTreeChangeFamily(options);
->>>>>>> 4acb0381
 		const changeFamily = makeMitigatedChangeFamily(
 			innerChangeFamily,
 			SharedTreeChangeFamily.emptyChange,
@@ -233,14 +233,9 @@
 			telemetryContextPrefix,
 		);
 		this._events = createEmitter<CheckoutEvents>();
-<<<<<<< HEAD
+		const localBranch = this.getLocalBranch();
 		this.view = createTreeCheckout(runtime.idCompressor, {
-			branch: this.getLocalBranch(),
-=======
-		const localBranch = this.getLocalBranch();
-		this.view = createTreeCheckout({
 			branch: localBranch,
->>>>>>> 4acb0381
 			changeFamily,
 			schema,
 			forest,
