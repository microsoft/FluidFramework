/*!
 * Copyright (c) Microsoft Corporation and contributors. All rights reserved.
 * Licensed under the MIT License.
 */

import {
	IChannelAttributes,
	IChannelFactory,
	IChannelServices,
	IChannelStorageService,
	IFluidDataStoreRuntime,
} from "@fluidframework/datastore-definitions";
import { ISequencedDocumentMessage } from "@fluidframework/protocol-definitions";
import { ISharedObject } from "@fluidframework/shared-object-base";
import { ICodecOptions, noopValidator } from "../codec";
import {
	InMemoryStoredSchemaRepository,
	Anchor,
	AnchorSet,
	AnchorNode,
	AnchorSetRootEvents,
	StoredSchemaRepository,
	IForestSubscription,
} from "../core";
import { SharedTreeBranch, SharedTreeCore } from "../shared-tree-core";
import {
	defaultSchemaPolicy,
	EditableTreeContext,
	ForestSummarizer,
	SchemaSummarizer as SchemaSummarizer,
	DefaultChangeFamily,
	DefaultEditBuilder,
	UnwrappedEditableField,
	DefaultChangeset,
	buildForest,
	ForestRepairDataStoreProvider,
	GlobalFieldSchema,
	SchemaEditor,
<<<<<<< HEAD
	NodeKeyIndex,
	createNodeKeyManager,
	defaultIntoDelta,
=======
	NodeIdentifierIndex,
	NodeIdentifier,
	ModularChangeset,
>>>>>>> 98f05fb1
	NewFieldContent,
} from "../feature-libraries";
import { HasListeners, IEmitter, ISubscribable, createEmitter } from "../events";
import { JsonCompatibleReadOnly } from "../util";
import { nodeKeyFieldKey } from "../domains";
import { SchematizeConfiguration, schematizeView } from "./schematizedTree";
import {
	ISharedTreeView,
	SharedTreeView,
	ViewEvents,
	createSharedTreeView,
} from "./sharedTreeView";

/**
 * Collaboratively editable tree distributed data-structure,
 * powered by {@link @fluidframework/shared-object-base#ISharedObject}.
 *
 * See [the README](../../README.md) for details.
 * @alpha
 */
export interface ISharedTree extends ISharedObject, ISharedTreeView {}

/**
 * Shared tree, configured with a good set of indexes and field kinds which will maintain compatibility over time.
 *
 * TODO: detail compatibility requirements.
 */
export class SharedTree
	extends SharedTreeCore<DefaultEditBuilder, DefaultChangeset>
	implements ISharedTree
{
	private readonly _events: ISubscribable<ViewEvents> &
		IEmitter<ViewEvents> &
		HasListeners<ViewEvents>;
	private readonly view: ISharedTreeView;
	private readonly schema: SchemaEditor<InMemoryStoredSchemaRepository>;
	private readonly nodeKeyIndex: NodeKeyIndex<typeof nodeKeyFieldKey>;

	public constructor(
		id: string,
		runtime: IFluidDataStoreRuntime,
		attributes: IChannelAttributes,
		optionsParam: SharedTreeOptions,
		telemetryContextPrefix: string,
	) {
		const options = { jsonValidator: noopValidator, ...optionsParam };
		const schema = new InMemoryStoredSchemaRepository(defaultSchemaPolicy);
		const forest = buildForest(schema, new AnchorSet());
		const schemaSummarizer = new SchemaSummarizer(runtime, schema, options);
		const forestSummarizer = new ForestSummarizer(runtime, forest);
		const changeFamily = new DefaultChangeFamily(options);
		const repairProvider = new ForestRepairDataStoreProvider(
			forest,
			schema,
			(change: ModularChangeset) => changeFamily.intoDelta(change),
		);
		super(
			[schemaSummarizer, forestSummarizer],
			changeFamily,
			forest.anchors,
			repairProvider,
			options,
			id,
			runtime,
			attributes,
			telemetryContextPrefix,
		);
<<<<<<< HEAD
		this.schema = new SchemaEditor(schema, (op) => this.submitLocalMessage(op));
		this.nodeKeyIndex = new NodeKeyIndex(nodeKeyFieldKey);
=======
		this.schema = new SchemaEditor(schema, (op) => this.submitLocalMessage(op), options);
		this.identifierIndex = new NodeIdentifierIndex(nodeIdentifierKey);
>>>>>>> 98f05fb1
		this._events = createEmitter<ViewEvents>();
		this.view = createSharedTreeView({
			branch: this.getLocalBranch(),
			schema,
			forest,
			repairProvider,
			nodeKeyManager: createNodeKeyManager(this.runtime.idCompressor),
			nodeKeyIndex: this.nodeKeyIndex,
			events: this._events,
		});
	}

	public get events(): ISubscribable<ViewEvents> {
		return this._events;
	}

	public get rootEvents(): ISubscribable<AnchorSetRootEvents> {
		return this.view.rootEvents;
	}

	public get storedSchema(): StoredSchemaRepository {
		return this.schema;
	}

	public get forest(): IForestSubscription {
		return this.view.forest;
	}

	public get root(): UnwrappedEditableField {
		return this.view.root;
	}

	public set root(data: NewFieldContent) {
		this.view.root = data;
	}

	public get context(): EditableTreeContext {
		return this.view.context;
	}

	public locate(anchor: Anchor): AnchorNode | undefined {
		return this.view.locate(anchor);
	}

	public schematize<TRoot extends GlobalFieldSchema>(
		config: SchematizeConfiguration<TRoot>,
	): ISharedTreeView {
		return schematizeView(this, config);
	}

	public get transaction(): SharedTreeView["transaction"] {
		return this.view.transaction;
	}

	public get nodeKey(): SharedTreeView["nodeKey"] {
		return this.view.nodeKey;
	}

	public fork(): SharedTreeView {
		return this.view.fork();
	}

	public merge(fork: SharedTreeView): void {
		this.view.merge(fork);
	}

	public rebase(fork: SharedTreeView): void {
		fork.rebaseOnto(this.view);
	}

	public override getLocalBranch(): SharedTreeBranch<DefaultEditBuilder, DefaultChangeset> {
		return super.getLocalBranch();
	}

	/**
	 * TODO: Shared tree needs a pattern for handling non-changeset operations.
	 * Whatever pattern is adopted should probably also handle multiple versions of changeset operations.
	 * A single top level enum listing all ops (including their different versions),
	 * with at least fine grained enough detail to direct them to the correct subsystem would be a good approach.
	 * The current use-case (with an op applying to a specific index) is a temporary hack,
	 * and its not clear how it would fit into such a system if implemented in shared-tree-core:
	 * maybe op dispatch is part of the shared-tree level?
	 */
	protected override processCore(
		message: ISequencedDocumentMessage,
		local: boolean,
		localOpMetadata: unknown,
	) {
		if (!this.schema.tryHandleOp(message)) {
			super.processCore(message, local, localOpMetadata);
		}
	}

	protected override reSubmitCore(
		content: JsonCompatibleReadOnly,
		localOpMetadata: unknown,
	): void {
		if (!this.schema.tryResubmitOp(content)) {
			super.reSubmitCore(content, localOpMetadata);
		}
	}

	protected override async loadCore(services: IChannelStorageService): Promise<void> {
		await super.loadCore(services);
		// The identifier index must be populated after both the schema and forest have loaded.
		// TODO: Create an ISummarizer for the identifier index and ensure it loads after the other indexes.
		this.nodeKeyIndex.scanKeys(this.context);
		this._events.emit("afterBatch");
	}
}

/**
 * @alpha
 */
export interface SharedTreeOptions extends Partial<ICodecOptions> {}

/**
 * A channel factory that creates {@link ISharedTree}s.
 * @alpha
 */
export class SharedTreeFactory implements IChannelFactory {
	public type: string = "SharedTree";

	public attributes: IChannelAttributes = {
		type: this.type,
		snapshotFormatVersion: "0.0.0",
		packageVersion: "0.0.0",
	};

	public constructor(private readonly options: SharedTreeOptions = {}) {}

	public async load(
		runtime: IFluidDataStoreRuntime,
		id: string,
		services: IChannelServices,
		channelAttributes: Readonly<IChannelAttributes>,
	): Promise<ISharedTree> {
		const tree = new SharedTree(id, runtime, channelAttributes, this.options, "SharedTree");
		await tree.load(services);
		return tree;
	}

	public create(runtime: IFluidDataStoreRuntime, id: string): ISharedTree {
		const tree = new SharedTree(id, runtime, this.attributes, this.options, "SharedTree");
		tree.initializeLocal();
		return tree;
	}
}<|MERGE_RESOLUTION|>--- conflicted
+++ resolved
@@ -36,16 +36,10 @@
 	ForestRepairDataStoreProvider,
 	GlobalFieldSchema,
 	SchemaEditor,
-<<<<<<< HEAD
 	NodeKeyIndex,
 	createNodeKeyManager,
-	defaultIntoDelta,
-=======
-	NodeIdentifierIndex,
-	NodeIdentifier,
+	NewFieldContent,
 	ModularChangeset,
->>>>>>> 98f05fb1
-	NewFieldContent,
 } from "../feature-libraries";
 import { HasListeners, IEmitter, ISubscribable, createEmitter } from "../events";
 import { JsonCompatibleReadOnly } from "../util";
@@ -112,13 +106,8 @@
 			attributes,
 			telemetryContextPrefix,
 		);
-<<<<<<< HEAD
-		this.schema = new SchemaEditor(schema, (op) => this.submitLocalMessage(op));
+		this.schema = new SchemaEditor(schema, (op) => this.submitLocalMessage(op), options);
 		this.nodeKeyIndex = new NodeKeyIndex(nodeKeyFieldKey);
-=======
-		this.schema = new SchemaEditor(schema, (op) => this.submitLocalMessage(op), options);
-		this.identifierIndex = new NodeIdentifierIndex(nodeIdentifierKey);
->>>>>>> 98f05fb1
 		this._events = createEmitter<ViewEvents>();
 		this.view = createSharedTreeView({
 			branch: this.getLocalBranch(),
