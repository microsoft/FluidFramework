/*!
 * Copyright (c) Microsoft Corporation and contributors. All rights reserved.
 * Licensed under the MIT License.
 */

import {
	IChannelAttributes,
	IChannelFactory,
	IChannelServices,
	IChannelStorageService,
	IFluidDataStoreRuntime,
} from "@fluidframework/datastore-definitions";
import { ISequencedDocumentMessage } from "@fluidframework/protocol-definitions";
import { ISharedObject } from "@fluidframework/shared-object-base";
import { ICodecOptions, noopValidator } from "../codec";
import {
<<<<<<< HEAD
	InMemoryStoredSchemaRepository,
	SimpleDependee,
	cachedValue,
	makeDetachedFieldIndex,
	recordDependency,
=======
	Compatibility,
	InMemoryStoredSchemaRepository,
	JsonableTree,
	TreeStoredSchema,
	makeDetachedFieldIndex,
	moveToDetachedField,
	schemaDataIsEmpty,
>>>>>>> 9c41c5d7
} from "../core";
import { SharedTreeCore } from "../shared-tree-core";
import {
	defaultSchemaPolicy,
	ForestSummarizer,
	SchemaSummarizer as SchemaSummarizer,
	DefaultChangeFamily,
	DefaultEditBuilder,
	DefaultChangeset,
	buildForest,
	SchemaEditor,
	TreeFieldSchema,
	buildChunkedForest,
	makeTreeChunker,
	DetachedFieldIndexSummarizer,
	createNodeKeyManager,
	nodeKeyFieldKey,
	TypedField,
	jsonableTreeFromFieldCursor,
	TreeSchema,
	ViewSchema,
} from "../feature-libraries";
import { HasListeners, IEmitter, ISubscribable, createEmitter } from "../events";
import { JsonCompatibleReadOnly, brand } from "../util";
import { type TypedTreeChannel } from "./typedTree";
import {
	InitializeAndSchematizeConfiguration,
	afterSchemaChanges,
	initializeContent,
	schematize,
} from "./schematizedTree";
import {
	ISharedTreeView,
	SharedTreeView,
	ViewEvents,
	createSharedTreeView,
} from "./sharedTreeView";

/**
 * Copy of data from an {@link ISharedTree} at some point in time.
 * @remarks
 * This is unrelated to Fluids concept of "snapshots".
 * @alpha
 */
export interface SharedTreeContentSnapshot {
	/**
	 * The schema stored in the document.
	 *
	 * @remarks
	 * Edits to the schema can mutate the schema stored of the tree which took this snapshot (but this snapshot will remain the same)
	 * This is mainly useful for debugging cases where schematize reports an incompatible view schema.
	 */
	readonly schema: TreeStoredSchema;
	/**
	 * All {@link TreeStatus#InDocument} content.
	 */
	readonly tree: JsonableTree[];
}

/**
 * Collaboratively editable tree distributed data-structure,
 * powered by {@link @fluidframework/shared-object-base#ISharedObject}.
 *
 * See [the README](../../README.md) for details.
 * @alpha
 */
export interface ISharedTree extends ISharedObject, TypedTreeChannel {
	/**
	 * Provides a copy of the current content of the tree.
	 * This can be useful for inspecting the tree when no suitable view schema is available.
	 * This is only intended for use in testing and exceptional code paths: it is not performant.
	 *
	 * This does not include everything that is included in a tree summary, since information about how to merge future edits is omitted.
	 */
	contentSnapshot(): SharedTreeContentSnapshot;

	/**
	 * Takes in a tree and returns a view of it that conforms to the view schema.
	 * The returned view referees to and can edit the provided one: it is not a fork of it.
	 * Updates the stored schema in the tree to match the provided one if requested by config and compatible.
	 *
	 * If the tree is uninitialized (has no nodes or schema at all),
	 * it is initialized to the config's initial tree and the provided schema are stored.
	 * This is done even if `AllowedUpdateType.None`.
	 *
	 * @remarks
	 * Doing initialization here, regardless of `AllowedUpdateType`, allows a small API that is hard to use incorrectly.
	 * Other approach tend to have leave easy to make mistakes.
	 * For example, having a separate initialization function means apps can forget to call it, making an app that can only open existing document,
	 * or call it unconditionally leaving an app that can only create new documents.
	 * It also would require the schema to be passed into to separate places and could cause issues if they didn't match.
	 * Since the initialization function couldn't return a typed tree, the type checking wouldn't help catch that.
	 * Also, if an app manages to create a document, but the initialization fails to get persisted, an app that only calls the initialization function
	 * on the create code-path (for example how a schematized factory might do it),
	 * would leave the document in an unusable state which could not be repaired when it is reopened (by the same or other clients).
	 * Additionally, once out of schema content adapters are properly supported (with lazy document updates),
	 * this initialization could become just another out of schema content adapter: at tha point it clearly belong here in schematize.
	 *
	 * TODO:
	 * - Implement schema-aware API for return type.
	 * - Support adapters for handling out of schema data.
	 */
	schematizeView<TRoot extends TreeFieldSchema>(
		config: InitializeAndSchematizeConfiguration<TRoot>,
	): ISharedTreeView;

	/**
	 * Like {@link ISharedTree.schematizeView}, but will never modify the document.
	 *
	 * @param schema - The view schema to use.
	 * @param onSchemaIncompatible - A callback.
	 * Invoked when the returned ISharedTreeView becomes invalid to use due to a change to the stored schema which makes it incompatible with the view schema.
	 * Called at most once.
	 * @returns a view compatible with the provided schema, or undefined if the stored schema is not compatible with the provided view schema.
	 * If this becomes invalid to use due to a change in the stored schema, onSchemaIncompatible will be invoked.
	 *
	 * @privateRemarks
	 * TODO:
	 * Once views actually have a view schema, onSchemaIncompatible can become an event on the view (which ends its lifetime),
	 * instead of a separate callback.
	 */
	requireSchema<TRoot extends TreeFieldSchema>(
		schema: TreeSchema<TRoot>,
		onSchemaIncompatible: () => void,
	): ISharedTreeView | undefined;
}

/**
 * Shared tree, configured with a good set of indexes and field kinds which will maintain compatibility over time.
 *
 * TODO: detail compatibility requirements.
 */
export class SharedTree
	extends SharedTreeCore<DefaultEditBuilder, DefaultChangeset>
	implements ISharedTree
{
	private readonly _events: ISubscribable<ViewEvents> &
		IEmitter<ViewEvents> &
		HasListeners<ViewEvents>;
	public readonly view: SharedTreeView;
	private viewForSummarization: SharedTreeView;
	private deregisterViewClone?: () => void;
	public readonly storedSchema: SchemaEditor<InMemoryStoredSchemaRepository>;

	public constructor(
		id: string,
		runtime: IFluidDataStoreRuntime,
		attributes: IChannelAttributes,
		optionsParam: SharedTreeOptions,
		telemetryContextPrefix: string,
	) {
		const options = { ...defaultSharedTreeOptions, ...optionsParam };
		const schema = new InMemoryStoredSchemaRepository();
		const forest =
			options.forest === ForestType.Optimized
				? buildChunkedForest(makeTreeChunker(schema, defaultSchemaPolicy))
				: buildForest();
		const removedTrees = makeDetachedFieldIndex("repair");
		const changeFamily = new DefaultChangeFamily(options);
		// Note: SchemaSummarizer maintains meaningful summarization state, so avoiding recreating it
		// when possible is desirable.
		const summarizableDependee = new SimpleDependee("summarizables");
		const summarizables = cachedValue((observer) => {
			recordDependency(observer, summarizableDependee);
			return [
				new SchemaSummarizer(runtime, schema, options),
				new ForestSummarizer(this.viewForSummarization.forest),
				new DetachedFieldIndexSummarizer(this.viewForSummarization.removedTrees),
			];
		});

		super(
			summarizables,
			changeFamily,
			options,
			id,
			runtime,
			attributes,
			telemetryContextPrefix,
		);
		this.storedSchema = new SchemaEditor(schema, (op) => this.submitLocalMessage(op), options);
		this._events = createEmitter<ViewEvents>();
		this.view = createSharedTreeView({
			branch: this.getLocalBranch(),
			// TODO:
			// This passes in a version of schema thats not wrapped with the editor.
			// This allows editing schema on the view without sending ops, which is incorrect behavior.
			schema,
			forest,
			events: this._events,
			removedTrees,
		});
		this.viewForSummarization = this.view;

		// If the attach summary is requested when there's a pending transaction, we need to load from the state before
		// that transaction was open (else other clients will load from the intermediate state of the transaction).
		// We guarantee this by forking the view we should use to summarize if a transaction is opened while detached.
		let activeTransactionCount = 0;
		const beginTransaction = () => {
			if (activeTransactionCount === 0) {
				this.viewForSummarization = this.view.fork();
				summarizableDependee.invalidateDependents();
			}
			activeTransactionCount++;
		};
		const endTransaction = () => {
			activeTransactionCount--;
			if (activeTransactionCount === 0) {
				this.viewForSummarization.dispose();
				this.viewForSummarization = this.view;
				summarizableDependee.invalidateDependents();
			}
		};
		const deregisterStart = this.view.transaction.events.on("start", beginTransaction);
		const deregisterAbort = this.view.transaction.events.on("abort", endTransaction);
		const deregisterCommit = this.view.transaction.events.on("commit", endTransaction);
		this.deregisterViewClone = () => {
			deregisterStart();
			deregisterAbort();
			deregisterCommit();
			this.deregisterViewClone = undefined;
		};
	}

	public override didAttach(): void {
		super.didAttach();
		this.deregisterViewClone?.();
	}

	public requireSchema<TRoot extends TreeFieldSchema>(
		schema: TreeSchema<TRoot>,
		onSchemaIncompatible: () => void,
	): ISharedTreeView | undefined {
		const viewSchema = new ViewSchema(defaultSchemaPolicy, {}, schema);
		const compatibility = viewSchema.checkCompatibility(this.storedSchema);
		if (
			compatibility.write !== Compatibility.Compatible ||
			compatibility.read !== Compatibility.Compatible
		) {
			return undefined;
		}

		const onSchemaChange = () => {
			const compatibilityInner = viewSchema.checkCompatibility(this.storedSchema);
			if (
				compatibilityInner.write !== Compatibility.Compatible ||
				compatibilityInner.read !== Compatibility.Compatible
			) {
				onSchemaIncompatible();
				return false;
			} else {
				return true;
			}
		};

		afterSchemaChanges(this._events, this.storedSchema, onSchemaChange);

		return this.view;
	}

	public contentSnapshot(): SharedTreeContentSnapshot {
		const cursor = this.view.forest.allocateCursor();
		try {
			moveToDetachedField(this.view.forest, cursor);
			return {
				schema: new InMemoryStoredSchemaRepository(this.storedSchema),
				tree: jsonableTreeFromFieldCursor(cursor),
			};
		} finally {
			cursor.free();
		}
	}

	public schematizeView<TRoot extends TreeFieldSchema>(
		config: InitializeAndSchematizeConfiguration<TRoot>,
	): SharedTreeView {
		// TODO:
		// When this becomes a more proper out of schema adapter, editing should be made lazy.
		// This will improve support for readonly documents, cross version collaboration and attribution.

		// Check for empty.
		if (this.view.forest.isEmpty && schemaDataIsEmpty(this.storedSchema)) {
			this.view.transaction.start();
			initializeContent(this.storedSchema, config.schema, () =>
				this.view.setContent(config.initialTree),
			);
			this.view.transaction.commit();
		}

		schematize(this.view.events, this.storedSchema, config);

		return this.view;
	}

	public schematize<TRoot extends TreeFieldSchema>(
		config: InitializeAndSchematizeConfiguration<TRoot>,
	): TypedField<TRoot> {
		const nodeKeyManager = createNodeKeyManager(this.runtime.idCompressor);
		const view = this.schematizeView(config);
		return view.editableTree2(config.schema, nodeKeyManager, brand(nodeKeyFieldKey));
	}

	/**
	 * TODO: Shared tree needs a pattern for handling non-changeset operations.
	 * Whatever pattern is adopted should probably also handle multiple versions of changeset operations.
	 * A single top level enum listing all ops (including their different versions),
	 * with at least fine grained enough detail to direct them to the correct subsystem would be a good approach.
	 * The current use-case (with an op applying to a specific index) is a temporary hack,
	 * and its not clear how it would fit into such a system if implemented in shared-tree-core:
	 * maybe op dispatch is part of the shared-tree level?
	 */
	protected override processCore(
		message: ISequencedDocumentMessage,
		local: boolean,
		localOpMetadata: unknown,
	) {
		// TODO: Get rid of this `as any`. There should be a better way to narrow the type of message.contents.
		if (!this.storedSchema.tryHandleOp(message.contents as any)) {
			super.processCore(message, local, localOpMetadata);
		}
	}

	protected override reSubmitCore(
		content: JsonCompatibleReadOnly,
		localOpMetadata: unknown,
	): void {
		if (!this.storedSchema.tryResubmitOp(content)) {
			super.reSubmitCore(content, localOpMetadata);
		}
	}

	protected override applyStashedOp(content: JsonCompatibleReadOnly): undefined {
		if (!this.storedSchema.tryApplyStashedOp(content)) {
			return super.applyStashedOp(content);
		}
	}

	protected override async loadCore(services: IChannelStorageService): Promise<void> {
		await super.loadCore(services);
		this._events.emit("afterBatch");
	}
}

/**
 * @alpha
 */
export interface SharedTreeOptions extends Partial<ICodecOptions> {
	/**
	 * The {@link ForestType} indicating which forest type should be created for the SharedTree.
	 */
	forest?: ForestType;
}

/**
 * Used to distinguish between different forest types.
 * @alpha
 */
export enum ForestType {
	/**
	 * The "ObjectForest" forest type.
	 */
	Reference = 0,
	/**
	 * The "ChunkedForest" forest type.
	 */
	Optimized = 1,
}

export const defaultSharedTreeOptions: Required<SharedTreeOptions> = {
	jsonValidator: noopValidator,
	forest: ForestType.Reference,
};

/**
 * A channel factory that creates {@link ISharedTree}s.
 * @alpha
 */
export class SharedTreeFactory implements IChannelFactory {
	public readonly type: string = "https://graph.microsoft.com/types/tree";

	public readonly attributes: IChannelAttributes = {
		type: this.type,
		snapshotFormatVersion: "0.0.0",
		packageVersion: "0.0.0",
	};

	public constructor(private readonly options: SharedTreeOptions = {}) {}

	public async load(
		runtime: IFluidDataStoreRuntime,
		id: string,
		services: IChannelServices,
		channelAttributes: Readonly<IChannelAttributes>,
	): Promise<ISharedTree> {
		const tree = new SharedTree(id, runtime, channelAttributes, this.options, "SharedTree");
		await tree.load(services);
		return tree;
	}

	public create(runtime: IFluidDataStoreRuntime, id: string): ISharedTree {
		const tree = new SharedTree(id, runtime, this.attributes, this.options, "SharedTree");
		tree.initializeLocal();
		return tree;
	}
}<|MERGE_RESOLUTION|>--- conflicted
+++ resolved
@@ -14,21 +14,16 @@
 import { ISharedObject } from "@fluidframework/shared-object-base";
 import { ICodecOptions, noopValidator } from "../codec";
 import {
-<<<<<<< HEAD
+	Compatibility,
 	InMemoryStoredSchemaRepository,
 	SimpleDependee,
 	cachedValue,
-	makeDetachedFieldIndex,
 	recordDependency,
-=======
-	Compatibility,
-	InMemoryStoredSchemaRepository,
 	JsonableTree,
 	TreeStoredSchema,
 	makeDetachedFieldIndex,
 	moveToDetachedField,
 	schemaDataIsEmpty,
->>>>>>> 9c41c5d7
 } from "../core";
 import { SharedTreeCore } from "../shared-tree-core";
 import {
