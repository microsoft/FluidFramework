--- conflicted
+++ resolved
@@ -143,19 +143,12 @@
 	extends SharedTreeCore<DefaultEditBuilder, DefaultChangeset>
 	implements ISharedTree
 {
-<<<<<<< HEAD
-	private readonly _events: ISubscribable<ViewEvents> &
-		IEmitter<ViewEvents> &
-		HasListeners<ViewEvents>;
-	public readonly view: SharedTreeView;
-	private viewForSummarization: SharedTreeView;
-	private deregisterViewClone?: () => void;
-=======
 	private readonly _events: ISubscribable<CheckoutEvents> &
 		IEmitter<CheckoutEvents> &
 		HasListeners<CheckoutEvents>;
 	public readonly view: TreeCheckout;
->>>>>>> 51652a67
+	private viewForSummarization: TreeCheckout;
+	private deregisterViewClone?: () => void;
 	public readonly storedSchema: SchemaEditor<InMemoryStoredSchemaRepository>;
 
 	/**
@@ -181,20 +174,7 @@
 			options.forest === ForestType.Optimized
 				? buildChunkedForest(makeTreeChunker(schema, defaultSchemaPolicy))
 				: buildForest();
-<<<<<<< HEAD
-		const removedTrees = makeDetachedFieldIndex("repair");
-=======
 		const removedTrees = makeDetachedFieldIndex("repair", options);
-		const schemaSummarizer = new SchemaSummarizer(runtime, schema, options);
-		const forestSummarizer = new ForestSummarizer(
-			forest,
-			schema,
-			defaultSchemaPolicy,
-			options.summaryEncodeType,
-			options,
-		);
-		const removedTreesSummarizer = new DetachedFieldIndexSummarizer(removedTrees);
->>>>>>> 51652a67
 		const changeFamily = new DefaultChangeFamily(options);
 		// Note: SchemaSummarizer maintains meaningful summarization state, so avoiding recreating it
 		// when possible is desirable.
@@ -203,7 +183,13 @@
 			recordDependency(observer, summarizableDependee);
 			return [
 				new SchemaSummarizer(runtime, schema, options),
-				new ForestSummarizer(this.viewForSummarization.forest),
+				new ForestSummarizer(
+					forest,
+					schema,
+					defaultSchemaPolicy,
+					options.summaryEncodeType,
+					options,
+				),
 				new DetachedFieldIndexSummarizer(this.viewForSummarization.removedTrees),
 			];
 		});
