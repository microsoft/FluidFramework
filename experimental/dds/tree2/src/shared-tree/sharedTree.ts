/*!
 * Copyright (c) Microsoft Corporation and contributors. All rights reserved.
 * Licensed under the MIT License.
 */

import {
	IChannelAttributes,
	IChannelFactory,
	IChannelServices,
	IChannelStorageService,
	IFluidDataStoreRuntime,
} from "@fluidframework/datastore-definitions";
import { ISharedObject } from "@fluidframework/shared-object-base";
import { assert } from "@fluidframework/core-utils";
import { ICodecOptions, noopValidator } from "../codec";
import {
	Compatibility,
	FieldKey,
	InMemoryStoredSchemaRepository,
	JsonableTree,
	TreeStoredSchema,
	makeDetachedFieldIndex,
	moveToDetachedField,
	rootFieldKey,
	schemaDataIsEmpty,
} from "../core";
import { SharedTreeCore } from "../shared-tree-core";
import {
	defaultSchemaPolicy,
	ForestSummarizer,
	SchemaSummarizer,
	buildForest,
	TreeFieldSchema,
	buildChunkedForest,
	makeTreeChunker,
	DetachedFieldIndexSummarizer,
	createNodeKeyManager,
	nodeKeyFieldKey as defailtNodeKeyFieldKey,
	jsonableTreeFromFieldCursor,
	TreeCompressionStrategy,
	TreeSchema,
	ViewSchema,
	NodeKeyManager,
	FieldKinds,
	normalizeNewFieldContent,
	makeMitigatedChangeFamily,
} from "../feature-libraries";
import { HasListeners, IEmitter, ISubscribable, createEmitter } from "../events";
<<<<<<< HEAD
import { brand, disposeSymbol, fail } from "../util";
import { TreeView, type ITree } from "./simpleTree";
=======
import { JsonCompatibleReadOnly, brand, disposeSymbol, fail } from "../util";
import {
	ITree,
	TreeConfiguration,
	WrapperTreeView as ClassWrapperTreeView,
	toFlexConfig,
	ImplicitFieldSchema,
	TreeFieldFromImplicitField,
	TreeView,
} from "../class-tree";
>>>>>>> b5918c24
import {
	InitializeAndSchematizeConfiguration,
	afterSchemaChanges,
	initializeContent,
	schematize,
} from "./schematizedTree";
import { TreeCheckout, CheckoutEvents, createTreeCheckout } from "./treeCheckout";
import { FlexTreeView, CheckoutFlexTreeView } from "./treeView";
import { SharedTreeChange } from "./sharedTreeChangeTypes";
import { SharedTreeChangeFamily } from "./sharedTreeChangeFamily";
import { SharedTreeEditBuilder } from "./sharedTreeEditBuilder";

/**
 * Copy of data from an {@link ISharedTree} at some point in time.
 * @remarks
 * This is unrelated to Fluids concept of "snapshots".
 * @alpha
 */
export interface SharedTreeContentSnapshot {
	/**
	 * The schema stored in the document.
	 *
	 * @remarks
	 * Edits to the schema can mutate the schema stored of the tree which took this snapshot (but this snapshot will remain the same)
	 * This is mainly useful for debugging cases where schematize reports an incompatible view schema.
	 */
	readonly schema: TreeStoredSchema;
	/**
	 * All {@link TreeStatus#InDocument} content.
	 */
	readonly tree: JsonableTree[];
}

/**
 * Collaboratively editable tree distributed data-structure,
 * powered by {@link @fluidframework/shared-object-base#ISharedObject}.
 *
 * See [the README](../../README.md) for details.
 * @alpha
 */
export interface ISharedTree extends ISharedObject, ITree {
	/**
	 * Provides a copy of the current content of the tree.
	 * This can be useful for inspecting the tree when no suitable view schema is available.
	 * This is only intended for use in testing and exceptional code paths: it is not performant.
	 *
	 * This does not include everything that is included in a tree summary, since information about how to merge future edits is omitted.
	 */
	contentSnapshot(): SharedTreeContentSnapshot;

	/**
	 * Like {@link ITree.schematize}, but uses the flex-tree schema system and exposes the tree as a flex-tree.
	 * @privateRemarks
	 * This has to avoid its name colliding with `schematize`.
	 * TODO: Either ITree and ISharedTree should be split into separate objects, the methods should be merged or a better convention for resolving such name conflicts should be selected.
	 */
	schematizeInternal<TRoot extends TreeFieldSchema>(
		config: InitializeAndSchematizeConfiguration<TRoot>,
	): FlexTreeView<TRoot>;

	/**
	 * Like {@link ISharedTree.schematizeInternal}, but will never modify the document.
	 *
	 * @param schema - The view schema to use.
	 * @param onSchemaIncompatible - A callback.
	 * Invoked when the returned ISharedTreeView becomes invalid to use due to a change to the stored schema which makes it incompatible with the view schema.
	 * Called at most once.
	 * @returns a view compatible with the provided schema, or undefined if the stored schema is not compatible with the provided view schema.
	 * If this becomes invalid to use due to a change in the stored schema, onSchemaIncompatible will be invoked.
	 *
	 * @privateRemarks
	 * TODO:
	 * Once views actually have a view schema, onSchemaIncompatible can become an event on the view (which ends its lifetime),
	 * instead of a separate callback.
	 */
	requireSchema<TRoot extends TreeFieldSchema>(
		schema: TreeSchema<TRoot>,
		onSchemaIncompatible: () => void,
	): FlexTreeView<TRoot> | undefined;
}

/**
 * Shared tree, configured with a good set of indexes and field kinds which will maintain compatibility over time.
 *
 * TODO: detail compatibility requirements.
 */
export class SharedTree
	extends SharedTreeCore<SharedTreeEditBuilder, SharedTreeChange>
	implements ISharedTree
{
	private readonly _events: ISubscribable<CheckoutEvents> &
		IEmitter<CheckoutEvents> &
		HasListeners<CheckoutEvents>;
	public readonly view: TreeCheckout;
	public readonly storedSchema: InMemoryStoredSchemaRepository;

	/**
	 * Creating multiple editable tree contexts for the same branch, and thus with the same underlying AnchorSet does not work due to how TreeNode caching works.
	 * This flag is used to detect if one already exists for the main branch and error if creating a second.
	 * THis should catch most accidental violations of this restriction but there are still ways to create two conflicting contexts (for example calling constructing one manually).
	 *
	 * TODO:
	 * 1. API docs need to reflect this limitation or the limitation has to be removed.
	 */
	private hasView2 = false;

	public constructor(
		id: string,
		runtime: IFluidDataStoreRuntime,
		attributes: IChannelAttributes,
		optionsParam: SharedTreeOptions,
		telemetryContextPrefix: string,
	) {
		const options = { ...defaultSharedTreeOptions, ...optionsParam };
		const schema = new InMemoryStoredSchemaRepository();
		const forest =
			options.forest === ForestType.Optimized
				? buildChunkedForest(makeTreeChunker(schema, defaultSchemaPolicy))
				: buildForest();
		const removedRoots = makeDetachedFieldIndex("repair", options);
		const schemaSummarizer = new SchemaSummarizer(runtime, schema, options);
		const forestSummarizer = new ForestSummarizer(
			forest,
			schema,
			defaultSchemaPolicy,
			options.summaryEncodeType,
			options,
		);
<<<<<<< HEAD
		const removedTreesSummarizer = new DetachedFieldIndexSummarizer(removedTrees);
		const innerChangeFamily = new SharedTreeChangeFamily(options);
=======
		const removedRootsSummarizer = new DetachedFieldIndexSummarizer(removedRoots);
		const defaultChangeFamily = new DefaultChangeFamily(options);
>>>>>>> b5918c24
		const changeFamily = makeMitigatedChangeFamily(
			innerChangeFamily,
			SharedTreeChangeFamily.emptyChange,
			(error: unknown) => {
				// TODO:6344 Add telemetry for these errors.
				// Rethrowing the error has a different effect depending on the context in which the
				// ChangeFamily was invoked:
				// - If the ChangeFamily was invoked as part of incoming op processing, rethrowing the error
				// will cause the runtime to disconnect the client, log a severe error, and not reconnect.
				// This will not cause the host application to crash because it is not on the stack at that time.
				// TODO: let the host application know that the client is now disconnected.
				// - If the ChangeFamily was invoked as part of dealing with a local change, rethrowing the
				// error will cause the host application to crash. This is not ideal, but is better than
				// letting the application either send an invalid change to the server or allowing the
				// application to continue working when its local branches contain edits that cannot be
				// reflected in its views.
				// The best course of action for a host application in such a state is to restart.
				// TODO: let the host application know about this situation and provide a way to
				// programmatically reload the SharedTree container.
				throw error;
			},
		);
		super(
			[schemaSummarizer, forestSummarizer, removedRootsSummarizer],
			changeFamily,
			options,
			id,
			runtime,
			attributes,
			telemetryContextPrefix,
		);
		this.storedSchema = schema;
		this._events = createEmitter<CheckoutEvents>();
		this.view = createTreeCheckout({
			branch: this.getLocalBranch(),
			changeFamily,
			// TODO:
			// This passes in a version of schema thats not wrapped with the editor.
			// This allows editing schema on the view without sending ops, which is incorrect behavior.
			schema,
			forest,
			events: this._events,
			removedRoots,
		});
	}

	public requireSchema<TRoot extends TreeFieldSchema>(
		schema: TreeSchema<TRoot>,
		onSchemaIncompatible: () => void,
		nodeKeyManager?: NodeKeyManager,
		nodeKeyFieldKey?: FieldKey,
	): CheckoutFlexTreeView<TRoot> | undefined {
		assert(this.hasView2 === false, 0x7f1 /* Cannot create second view from tree. */);

		const viewSchema = new ViewSchema(defaultSchemaPolicy, {}, schema);
		const compatibility = viewSchema.checkCompatibility(this.storedSchema);
		if (
			compatibility.write !== Compatibility.Compatible ||
			compatibility.read !== Compatibility.Compatible
		) {
			return undefined;
		}

		this.hasView2 = true;
		const view2 = new CheckoutFlexTreeView(
			this.view,
			schema,
			nodeKeyManager ?? createNodeKeyManager(this.runtime.idCompressor),
			nodeKeyFieldKey ?? brand(defailtNodeKeyFieldKey),
			() => {
				assert(this.hasView2, 0x7f2 /* unexpected dispose */);
				this.hasView2 = false;
			},
		);
		const onSchemaChange = () => {
			const compatibilityInner = viewSchema.checkCompatibility(this.storedSchema);
			if (
				compatibilityInner.write !== Compatibility.Compatible ||
				compatibilityInner.read !== Compatibility.Compatible
			) {
				view2[disposeSymbol]();
				onSchemaIncompatible();
				return false;
			} else {
				return true;
			}
		};

		afterSchemaChanges(this._events, this.storedSchema, onSchemaChange);
		return view2;
	}

	public contentSnapshot(): SharedTreeContentSnapshot {
		const cursor = this.view.forest.allocateCursor();
		try {
			moveToDetachedField(this.view.forest, cursor);
			return {
				schema: new InMemoryStoredSchemaRepository(this.storedSchema),
				tree: jsonableTreeFromFieldCursor(cursor),
			};
		} finally {
			cursor.free();
		}
	}

	public schematizeInternal<TRoot extends TreeFieldSchema>(
		config: InitializeAndSchematizeConfiguration<TRoot>,
		nodeKeyManager?: NodeKeyManager,
		nodeKeyFieldKey?: FieldKey,
	): CheckoutFlexTreeView<TRoot> {
		assert(this.hasView2 === false, 0x7f3 /* Cannot create second view from tree. */);
		// TODO:
		// When this becomes a more proper out of schema adapter, editing should be made lazy.
		// This will improve support for readonly documents, cross version collaboration and attribution.

		// Check for empty.
		if (this.view.forest.isEmpty && schemaDataIsEmpty(this.storedSchema)) {
			this.view.transaction.start();
			initializeContent(this.storedSchema, config.schema, () => {
				const field = { field: rootFieldKey, parent: undefined };
				const content = normalizeNewFieldContent(
					{ schema: this.storedSchema },
					this.storedSchema.rootFieldSchema,
					config.initialTree,
				);
				switch (this.storedSchema.rootFieldSchema.kind.identifier) {
					case FieldKinds.optional.identifier: {
						const fieldEditor = this.editor.optionalField(field);
						assert(
							content.length <= 1,
							0x7f4 /* optional field content should normalize at most one item */,
						);
						fieldEditor.set(content.length === 0 ? undefined : content[0], true);
						break;
					}
					case FieldKinds.sequence.identifier: {
						const fieldEditor = this.editor.sequenceField(field);
						// TODO: should do an idempotent edit here.
						fieldEditor.insert(0, content);
						break;
					}
					default: {
						fail("unexpected root field kind during initialize");
					}
				}
			});
			this.view.transaction.commit();
		}

		schematize(this.view.events, this.storedSchema, config);

		return (
			this.requireSchema(
				config.schema,
				() => fail("schema incompatible"),
				nodeKeyManager,
				nodeKeyFieldKey,
			) ?? fail("Schematize failed")
		);
	}

	public schematize<TRoot extends ImplicitFieldSchema>(
		config: TreeConfiguration<TRoot>,
	): TreeView<TreeFieldFromImplicitField<TRoot>> {
		const flexConfig = toFlexConfig(config);
		const view = this.schematizeInternal(flexConfig);
		return new ClassWrapperTreeView(view);
	}

	protected override async loadCore(services: IChannelStorageService): Promise<void> {
		await super.loadCore(services);
		this._events.emit("afterBatch");
	}
}

/**
 * @alpha
 */
export interface SharedTreeOptions extends Partial<ICodecOptions> {
	/**
	 * The {@link ForestType} indicating which forest type should be created for the SharedTree.
	 */
	forest?: ForestType;
	summaryEncodeType?: TreeCompressionStrategy;
}

/**
 * Used to distinguish between different forest types.
 * @alpha
 */
export enum ForestType {
	/**
	 * The "ObjectForest" forest type.
	 */
	Reference = 0,
	/**
	 * The "ChunkedForest" forest type.
	 */
	Optimized = 1,
}

// TODO: The default summaryEncodeType is set to Uncompressed as there are many out of schema tests that break when using Compressed.
// This should eventually be changed to use Compressed as the default tree compression strategy so production gets the compressed format.
export const defaultSharedTreeOptions: Required<SharedTreeOptions> = {
	jsonValidator: noopValidator,
	forest: ForestType.Reference,
	summaryEncodeType: TreeCompressionStrategy.Uncompressed,
};

/**
 * A channel factory that creates {@link ISharedTree}s.
 * @alpha
 */
export class SharedTreeFactory implements IChannelFactory {
	public readonly type: string = "https://graph.microsoft.com/types/tree";

	public readonly attributes: IChannelAttributes = {
		type: this.type,
		snapshotFormatVersion: "0.0.0",
		packageVersion: "0.0.0",
	};

	public constructor(private readonly options: SharedTreeOptions = {}) {}

	public async load(
		runtime: IFluidDataStoreRuntime,
		id: string,
		services: IChannelServices,
		channelAttributes: Readonly<IChannelAttributes>,
	): Promise<ISharedTree> {
		const tree = new SharedTree(id, runtime, channelAttributes, this.options, "SharedTree");
		await tree.load(services);
		return tree;
	}

	public create(runtime: IFluidDataStoreRuntime, id: string): ISharedTree {
		const tree = new SharedTree(id, runtime, this.attributes, this.options, "SharedTree");
		tree.initializeLocal();
		return tree;
	}
}<|MERGE_RESOLUTION|>--- conflicted
+++ resolved
@@ -46,11 +46,7 @@
 	makeMitigatedChangeFamily,
 } from "../feature-libraries";
 import { HasListeners, IEmitter, ISubscribable, createEmitter } from "../events";
-<<<<<<< HEAD
 import { brand, disposeSymbol, fail } from "../util";
-import { TreeView, type ITree } from "./simpleTree";
-=======
-import { JsonCompatibleReadOnly, brand, disposeSymbol, fail } from "../util";
 import {
 	ITree,
 	TreeConfiguration,
@@ -60,7 +56,6 @@
 	TreeFieldFromImplicitField,
 	TreeView,
 } from "../class-tree";
->>>>>>> b5918c24
 import {
 	InitializeAndSchematizeConfiguration,
 	afterSchemaChanges,
@@ -189,13 +184,8 @@
 			options.summaryEncodeType,
 			options,
 		);
-<<<<<<< HEAD
-		const removedTreesSummarizer = new DetachedFieldIndexSummarizer(removedTrees);
+		const removedRootsSummarizer = new DetachedFieldIndexSummarizer(removedRoots);
 		const innerChangeFamily = new SharedTreeChangeFamily(options);
-=======
-		const removedRootsSummarizer = new DetachedFieldIndexSummarizer(removedRoots);
-		const defaultChangeFamily = new DefaultChangeFamily(options);
->>>>>>> b5918c24
 		const changeFamily = makeMitigatedChangeFamily(
 			innerChangeFamily,
 			SharedTreeChangeFamily.emptyChange,
