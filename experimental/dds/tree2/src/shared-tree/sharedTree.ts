--- conflicted
+++ resolved
@@ -13,17 +13,14 @@
 import { ISequencedDocumentMessage } from "@fluidframework/protocol-definitions";
 import { ISharedObject } from "@fluidframework/shared-object-base";
 import { ICodecOptions, noopValidator } from "../codec";
-<<<<<<< HEAD
-import { Compatibility, InMemoryStoredSchemaRepository, makeDetachedFieldIndex } from "../core";
-=======
 import {
+	Compatibility,
 	InMemoryStoredSchemaRepository,
 	JsonableTree,
 	TreeStoredSchema,
 	makeDetachedFieldIndex,
 	moveToDetachedField,
 } from "../core";
->>>>>>> a687b7fd
 import { SharedTreeCore } from "../shared-tree-core";
 import {
 	defaultSchemaPolicy,
@@ -41,12 +38,9 @@
 	createNodeKeyManager,
 	nodeKeyFieldKey,
 	TypedField,
-<<<<<<< HEAD
+	jsonableTreeFromFieldCursor,
 	TreeSchema,
 	ViewSchema,
-=======
-	jsonableTreeFromFieldCursor,
->>>>>>> a687b7fd
 } from "../feature-libraries";
 import { HasListeners, IEmitter, ISubscribable, createEmitter } from "../events";
 import { JsonCompatibleReadOnly, brand } from "../util";
@@ -213,7 +207,6 @@
 		});
 	}
 
-<<<<<<< HEAD
 	public requireSchema<TRoot extends TreeFieldSchema>(
 		schema: TreeSchema<TRoot>,
 		onSchemaIncompatible: () => void,
@@ -243,7 +236,8 @@
 		afterSchemaChanges(this._events, this.storedSchema, onSchemaChange);
 
 		return this.view;
-=======
+	}
+
 	public contentSnapshot(): SharedTreeContentSnapshot {
 		const cursor = this.view.forest.allocateCursor();
 		try {
@@ -255,7 +249,6 @@
 		} finally {
 			cursor.free();
 		}
->>>>>>> a687b7fd
 	}
 
 	public schematizeView<TRoot extends TreeFieldSchema>(
