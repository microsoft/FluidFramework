--- conflicted
+++ resolved
@@ -24,12 +24,6 @@
 	DefaultChangeset,
 	buildForest,
 	SchemaEditor,
-<<<<<<< HEAD
-	NodeKeyIndex,
-	createNodeKeyManager,
-	nodeKeyFieldKey,
-=======
->>>>>>> 935bae84
 	FieldSchema,
 	buildChunkedForest,
 	makeTreeChunker,
@@ -144,11 +138,6 @@
 			// This allows editing schema on the view without sending ops, which is incorrect behavior.
 			schema,
 			forest,
-<<<<<<< HEAD
-			nodeKeyManager: createNodeKeyManager(this.runtime.idCompressor),
-			nodeKeyIndex: this.nodeKeyIndex,
-=======
->>>>>>> 935bae84
 			events: this._events,
 			removedTrees,
 		});
