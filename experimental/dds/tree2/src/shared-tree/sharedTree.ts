/*!
 * Copyright (c) Microsoft Corporation and contributors. All rights reserved.
 * Licensed under the MIT License.
 */

import {
	IChannelAttributes,
	IChannelFactory,
	IChannelServices,
	IChannelStorageService,
	IFluidDataStoreRuntime,
} from "@fluidframework/datastore-definitions";
import { ISequencedDocumentMessage } from "@fluidframework/protocol-definitions";
import { ISharedObject } from "@fluidframework/shared-object-base";
import { ICodecOptions, noopValidator } from "../codec";
import {
	Compatibility,
	InMemoryStoredSchemaRepository,
	JsonableTree,
	TreeStoredSchema,
	makeDetachedFieldIndex,
	moveToDetachedField,
	schemaDataIsEmpty,
} from "../core";
import { SharedTreeCore } from "../shared-tree-core";
import {
	defaultSchemaPolicy,
	ForestSummarizer,
	SchemaSummarizer as SchemaSummarizer,
	DefaultChangeFamily,
	DefaultEditBuilder,
	DefaultChangeset,
	buildForest,
	SchemaEditor,
	TreeFieldSchema,
	buildChunkedForest,
	makeTreeChunker,
	DetachedFieldIndexSummarizer,
	createNodeKeyManager,
	nodeKeyFieldKey,
	TypedField,
	jsonableTreeFromFieldCursor,
	TreeSchema,
	ViewSchema,
} from "../feature-libraries";
import { HasListeners, IEmitter, ISubscribable, createEmitter } from "../events";
import { JsonCompatibleReadOnly, brand } from "../util";
import { type TypedTreeChannel } from "./typedTree";
<<<<<<< HEAD
import { InitializeAndSchematizeConfiguration, afterSchemaChanges } from "./schematizedTree";
=======
import {
	InitializeAndSchematizeConfiguration,
	initializeContent,
	schematize,
} from "./schematizedTree";
>>>>>>> f46c1c93
import {
	ISharedTreeView,
	SharedTreeView,
	ViewEvents,
	createSharedTreeView,
} from "./sharedTreeView";

/**
 * Copy of data from an {@link ISharedTree} at some point in time.
 * @remarks
 * This is unrelated to Fluids concept of "snapshots".
 * @alpha
 */
export interface SharedTreeContentSnapshot {
	/**
	 * The schema stored in the document.
	 *
	 * @remarks
	 * Edits to the schema can mutate the schema stored of the tree which took this snapshot (but this snapshot will remain the same)
	 * This is mainly useful for debugging cases where schematize reports an incompatible view schema.
	 */
	readonly schema: TreeStoredSchema;
	/**
	 * All {@link TreeStatus#InDocument} content.
	 */
	readonly tree: JsonableTree[];
}

/**
 * Collaboratively editable tree distributed data-structure,
 * powered by {@link @fluidframework/shared-object-base#ISharedObject}.
 *
 * See [the README](../../README.md) for details.
 * @alpha
 */
export interface ISharedTree extends ISharedObject, TypedTreeChannel {
	/**
	 * Get view without schematizing.
	 *
	 * @deprecated This API will be removed as part of making views use view schema.
	 */
	// TODO: migrate all usages of this to alternatives or avoid using ISharedTree.
	readonly view: ISharedTreeView;

	/**
	 * Provides a copy of the current content of the tree.
	 * This can be useful for inspecting the tree when no suitable view schema is available.
	 * This is only intended for use in testing and exceptional code paths: it is not performant.
	 *
	 * This does not include everything that is included in a tree summary, since information about how to merge future edits is omitted.
	 */
	contentSnapshot(): SharedTreeContentSnapshot;

	/**
	 * Takes in a tree and returns a view of it that conforms to the view schema.
	 * The returned view referees to and can edit the provided one: it is not a fork of it.
	 * Updates the stored schema in the tree to match the provided one if requested by config and compatible.
	 *
	 * If the tree is uninitialized (has no nodes or schema at all),
	 * it is initialized to the config's initial tree and the provided schema are stored.
	 * This is done even if `AllowedUpdateType.None`.
	 *
	 * @remarks
	 * Doing initialization here, regardless of `AllowedUpdateType`, allows a small API that is hard to use incorrectly.
	 * Other approach tend to have leave easy to make mistakes.
	 * For example, having a separate initialization function means apps can forget to call it, making an app that can only open existing document,
	 * or call it unconditionally leaving an app that can only create new documents.
	 * It also would require the schema to be passed into to separate places and could cause issues if they didn't match.
	 * Since the initialization function couldn't return a typed tree, the type checking wouldn't help catch that.
	 * Also, if an app manages to create a document, but the initialization fails to get persisted, an app that only calls the initialization function
	 * on the create code-path (for example how a schematized factory might do it),
	 * would leave the document in an unusable state which could not be repaired when it is reopened (by the same or other clients).
	 * Additionally, once out of schema content adapters are properly supported (with lazy document updates),
	 * this initialization could become just another out of schema content adapter: at tha point it clearly belong here in schematize.
	 *
	 * TODO:
	 * - Implement schema-aware API for return type.
	 * - Support adapters for handling out of schema data.
	 */
	schematizeView<TRoot extends TreeFieldSchema>(
		config: InitializeAndSchematizeConfiguration<TRoot>,
	): ISharedTreeView;

	/**
	 * Like {@link ISharedTree.schematizeView}, but will never modify the document.
	 *
	 * @param schema - The view schema to use.
	 * @param onSchemaIncompatible - A callback.
	 * Invoked when the returned ISharedTreeView becomes invalid to use due to a change to the stored schema which makes it incompatible with the view schema.
	 * Called at most once.
	 * @returns a view compatible with the provided schema, or undefined if the stored schema is not compatible with the provided view schema.
	 * If this becomes invalid to use due to a change in the stored schema, onSchemaIncompatible will be invoked.
	 *
	 * @privateRemarks
	 * TODO:
	 * Once views actually have a view schema, onSchemaIncompatible can become an event on the view (which ends its lifetime),
	 * instead of a separate callback.
	 */
	requireSchema<TRoot extends TreeFieldSchema>(
		schema: TreeSchema<TRoot>,
		onSchemaIncompatible: () => void,
	): ISharedTreeView | undefined;
}

/**
 * Shared tree, configured with a good set of indexes and field kinds which will maintain compatibility over time.
 *
 * TODO: detail compatibility requirements.
 */
export class SharedTree
	extends SharedTreeCore<DefaultEditBuilder, DefaultChangeset>
	implements ISharedTree
{
	private readonly _events: ISubscribable<ViewEvents> &
		IEmitter<ViewEvents> &
		HasListeners<ViewEvents>;
	public readonly view: SharedTreeView;
	public readonly storedSchema: SchemaEditor<InMemoryStoredSchemaRepository>;

	public constructor(
		id: string,
		runtime: IFluidDataStoreRuntime,
		attributes: IChannelAttributes,
		optionsParam: SharedTreeOptions,
		telemetryContextPrefix: string,
	) {
		const options = { ...defaultSharedTreeOptions, ...optionsParam };
		const schema = new InMemoryStoredSchemaRepository();
		const forest =
			options.forest === ForestType.Optimized
				? buildChunkedForest(makeTreeChunker(schema, defaultSchemaPolicy))
				: buildForest();
		const removedTrees = makeDetachedFieldIndex("repair");
		const schemaSummarizer = new SchemaSummarizer(runtime, schema, options);
		const forestSummarizer = new ForestSummarizer(forest);
		const removedTreesSummarizer = new DetachedFieldIndexSummarizer(removedTrees);
		const changeFamily = new DefaultChangeFamily(options);
		super(
			[schemaSummarizer, forestSummarizer, removedTreesSummarizer],
			changeFamily,
			options,
			id,
			runtime,
			attributes,
			telemetryContextPrefix,
		);
		this.storedSchema = new SchemaEditor(schema, (op) => this.submitLocalMessage(op), options);
		this._events = createEmitter<ViewEvents>();
		this.view = createSharedTreeView({
			branch: this.getLocalBranch(),
			// TODO:
			// This passes in a version of schema thats not wrapped with the editor.
			// This allows editing schema on the view without sending ops, which is incorrect behavior.
			schema,
			forest,
			events: this._events,
			removedTrees,
		});
	}

	public requireSchema<TRoot extends TreeFieldSchema>(
		schema: TreeSchema<TRoot>,
		onSchemaIncompatible: () => void,
	): ISharedTreeView | undefined {
		const viewSchema = new ViewSchema(defaultSchemaPolicy, {}, schema);
		const compatibility = viewSchema.checkCompatibility(this.storedSchema);
		if (
			compatibility.write !== Compatibility.Compatible ||
			compatibility.read !== Compatibility.Compatible
		) {
			return undefined;
		}

		const onSchemaChange = () => {
			const compatibilityInner = viewSchema.checkCompatibility(this.storedSchema);
			if (
				compatibilityInner.write !== Compatibility.Compatible ||
				compatibilityInner.read !== Compatibility.Compatible
			) {
				onSchemaIncompatible();
				return false;
			} else {
				return true;
			}
		};

		afterSchemaChanges(this._events, this.storedSchema, onSchemaChange);

		return this.view;
	}

	public contentSnapshot(): SharedTreeContentSnapshot {
		const cursor = this.view.forest.allocateCursor();
		try {
			moveToDetachedField(this.view.forest, cursor);
			return {
				schema: new InMemoryStoredSchemaRepository(this.storedSchema),
				tree: jsonableTreeFromFieldCursor(cursor),
			};
		} finally {
			cursor.free();
		}
	}

	public schematizeView<TRoot extends TreeFieldSchema>(
		config: InitializeAndSchematizeConfiguration<TRoot>,
	): SharedTreeView {
		// TODO:
		// When this becomes a more proper out of schema adapter, editing should be made lazy.
		// This will improve support for readonly documents, cross version collaboration and attribution.

		// Check for empty.
		if (this.view.forest.isEmpty && schemaDataIsEmpty(this.storedSchema)) {
			this.view.transaction.start();
			initializeContent(this.storedSchema, config.schema, () =>
				this.view.setContent(config.initialTree),
			);
			this.view.transaction.commit();
		}

		schematize(this.view.events, this.storedSchema, config);

		return this.view;
	}

	public schematize<TRoot extends TreeFieldSchema>(
		config: InitializeAndSchematizeConfiguration<TRoot>,
	): TypedField<TRoot> {
		const nodeKeyManager = createNodeKeyManager(this.runtime.idCompressor);
		const view = this.schematizeView(config);
		return view.editableTree2(config.schema, nodeKeyManager, brand(nodeKeyFieldKey));
	}

	/**
	 * TODO: Shared tree needs a pattern for handling non-changeset operations.
	 * Whatever pattern is adopted should probably also handle multiple versions of changeset operations.
	 * A single top level enum listing all ops (including their different versions),
	 * with at least fine grained enough detail to direct them to the correct subsystem would be a good approach.
	 * The current use-case (with an op applying to a specific index) is a temporary hack,
	 * and its not clear how it would fit into such a system if implemented in shared-tree-core:
	 * maybe op dispatch is part of the shared-tree level?
	 */
	protected override processCore(
		message: ISequencedDocumentMessage,
		local: boolean,
		localOpMetadata: unknown,
	) {
		// TODO: Get rid of this `as any`. There should be a better way to narrow the type of message.contents.
		if (!this.storedSchema.tryHandleOp(message.contents as any)) {
			super.processCore(message, local, localOpMetadata);
		}
	}

	protected override reSubmitCore(
		content: JsonCompatibleReadOnly,
		localOpMetadata: unknown,
	): void {
		if (!this.storedSchema.tryResubmitOp(content)) {
			super.reSubmitCore(content, localOpMetadata);
		}
	}

	protected override applyStashedOp(content: JsonCompatibleReadOnly): undefined {
		if (!this.storedSchema.tryApplyStashedOp(content)) {
			return super.applyStashedOp(content);
		}
	}

	protected override async loadCore(services: IChannelStorageService): Promise<void> {
		await super.loadCore(services);
		this._events.emit("afterBatch");
	}
}

/**
 * @alpha
 */
export interface SharedTreeOptions extends Partial<ICodecOptions> {
	/**
	 * The {@link ForestType} indicating which forest type should be created for the SharedTree.
	 */
	forest?: ForestType;
}

/**
 * Used to distinguish between different forest types.
 * @alpha
 */
export enum ForestType {
	/**
	 * The "ObjectForest" forest type.
	 */
	Reference = 0,
	/**
	 * The "ChunkedForest" forest type.
	 */
	Optimized = 1,
}

export const defaultSharedTreeOptions: Required<SharedTreeOptions> = {
	jsonValidator: noopValidator,
	forest: ForestType.Reference,
};

/**
 * A channel factory that creates {@link ISharedTree}s.
 * @alpha
 */
export class SharedTreeFactory implements IChannelFactory {
	public readonly type: string = "https://graph.microsoft.com/types/tree";

	public readonly attributes: IChannelAttributes = {
		type: this.type,
		snapshotFormatVersion: "0.0.0",
		packageVersion: "0.0.0",
	};

	public constructor(private readonly options: SharedTreeOptions = {}) {}

	public async load(
		runtime: IFluidDataStoreRuntime,
		id: string,
		services: IChannelServices,
		channelAttributes: Readonly<IChannelAttributes>,
	): Promise<ISharedTree> {
		const tree = new SharedTree(id, runtime, channelAttributes, this.options, "SharedTree");
		await tree.load(services);
		return tree;
	}

	public create(runtime: IFluidDataStoreRuntime, id: string): ISharedTree {
		const tree = new SharedTree(id, runtime, this.attributes, this.options, "SharedTree");
		tree.initializeLocal();
		return tree;
	}
}<|MERGE_RESOLUTION|>--- conflicted
+++ resolved
@@ -46,15 +46,12 @@
 import { HasListeners, IEmitter, ISubscribable, createEmitter } from "../events";
 import { JsonCompatibleReadOnly, brand } from "../util";
 import { type TypedTreeChannel } from "./typedTree";
-<<<<<<< HEAD
-import { InitializeAndSchematizeConfiguration, afterSchemaChanges } from "./schematizedTree";
-=======
 import {
 	InitializeAndSchematizeConfiguration,
+	afterSchemaChanges,
 	initializeContent,
 	schematize,
 } from "./schematizedTree";
->>>>>>> f46c1c93
 import {
 	ISharedTreeView,
 	SharedTreeView,
