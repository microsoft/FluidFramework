--- conflicted
+++ resolved
@@ -182,40 +182,7 @@
 			options.forest === ForestType.Optimized
 				? buildChunkedForest(makeTreeChunker(schema, defaultSchemaPolicy))
 				: buildForest();
-<<<<<<< HEAD
-		const removedTrees = makeDetachedFieldIndex("repair", options);
-		const changeFamily = new DefaultChangeFamily(options);
-		// Note: SchemaSummarizer maintains meaningful summarization state, so avoiding recreating it
-		// when possible is desirable.
-		const summarizableDependee = new SimpleDependee("summarizables");
-		const summarizables = cachedValue((observer) => {
-			recordDependency(observer, summarizableDependee);
-			return [
-				new SchemaSummarizer(runtime, schema, options),
-				new ForestSummarizer(
-					this.viewForSummarization?.forest ?? this.view.forest,
-					schema,
-					defaultSchemaPolicy,
-					options.summaryEncodeType,
-					options,
-				),
-				new DetachedFieldIndexSummarizer(this.viewForSummarization.removedTrees),
-			];
-		});
-
-		super(
-			summarizables,
-=======
 		const removedRoots = makeDetachedFieldIndex("repair", options);
-		const schemaSummarizer = new SchemaSummarizer(runtime, schema, options);
-		const forestSummarizer = new ForestSummarizer(
-			forest,
-			schema,
-			defaultSchemaPolicy,
-			options.summaryEncodeType,
-			options,
-		);
-		const removedRootsSummarizer = new DetachedFieldIndexSummarizer(removedRoots);
 		const defaultChangeFamily = new DefaultChangeFamily(options);
 		const changeFamily = makeMitigatedChangeFamily(
 			defaultChangeFamily,
@@ -238,10 +205,26 @@
 				// programmatically reload the SharedTree container.
 				throw error;
 			},
-		);
+		); // Note: SchemaSummarizer maintains meaningful summarization state, so avoiding recreating it
+		// when possible is desirable.
+		const summarizableDependee = new SimpleDependee("summarizables");
+		const summarizables = cachedValue((observer) => {
+			recordDependency(observer, summarizableDependee);
+			return [
+				new SchemaSummarizer(runtime, schema, options),
+				new ForestSummarizer(
+					this.viewForSummarization?.forest ?? this.view.forest,
+					schema,
+					defaultSchemaPolicy,
+					options.summaryEncodeType,
+					options,
+				),
+				new DetachedFieldIndexSummarizer(this.viewForSummarization.removedTrees),
+			];
+		});
+
 		super(
-			[schemaSummarizer, forestSummarizer, removedRootsSummarizer],
->>>>>>> 25305eab
+			summarizables,
 			changeFamily,
 			options,
 			id,
