/*!
 * Copyright (c) Microsoft Corporation and contributors. All rights reserved.
 * Licensed under the MIT License.
 */

import {
	IChannelAttributes,
	IChannelFactory,
	IChannelServices,
	IChannelStorageService,
	IFluidDataStoreRuntime,
} from "@fluidframework/datastore-definitions";
import { ISequencedDocumentMessage } from "@fluidframework/protocol-definitions";
import { ISharedObject } from "@fluidframework/shared-object-base";
import { ICodecOptions, noopValidator } from "../codec";
import { InMemoryStoredSchemaRepository, makeDetachedFieldIndex } from "../core";
import { SharedTreeCore } from "../shared-tree-core";
import {
	defaultSchemaPolicy,
	ForestSummarizer,
	SchemaSummarizer as SchemaSummarizer,
	DefaultChangeFamily,
	DefaultEditBuilder,
	DefaultChangeset,
	buildForest,
	SchemaEditor,
<<<<<<< HEAD
	NodeKeyIndex,
	createNodeKeyManager,
	nodeKeyFieldKey,
=======
	ModularChangeset,
>>>>>>> 0f96b7d0
	FieldSchema,
	buildChunkedForest,
	makeTreeChunker,
	DetachedFieldIndexSummarizer,
} from "../feature-libraries";
import { HasListeners, IEmitter, ISubscribable, createEmitter } from "../events";
import { JsonCompatibleReadOnly } from "../util";
import { InitializeAndSchematizeConfiguration } from "./schematizedTree";
import {
	ISharedTreeView,
	SharedTreeView,
	ViewEvents,
	createSharedTreeView,
	schematizeView,
} from "./sharedTreeView";

/**
 * Collaboratively editable tree distributed data-structure,
 * powered by {@link @fluidframework/shared-object-base#ISharedObject}.
 *
 * See [the README](../../README.md) for details.
 * @alpha
 */
export interface ISharedTree extends ISharedObject {
	/**
	 * Get view without schematizing.
	 *
	 * @deprecated This API will be removed as part of making views use view schema.
	 */
	// TODO: migrate all usages of this to alternatives or avoid using ISharedTree.
	readonly view: ISharedTreeView;

	/**
	 * Takes in a tree and returns a view of it that conforms to the view schema.
	 * The returned view referees to and can edit the provided one: it is not a fork of it.
	 * Updates the stored schema in the tree to match the provided one if requested by config and compatible.
	 *
	 * If the tree is uninitialized (has no nodes or schema at all),
	 * it is initialized to the config's initial tree and the provided schema are stored.
	 * This is done even if `AllowedUpdateType.None`.
	 *
	 * @remarks
	 * Doing initialization here, regardless of `AllowedUpdateType`, allows a small API that is hard to use incorrectly.
	 * Other approach tend to have leave easy to make mistakes.
	 * For example, having a separate initialization function means apps can forget to call it, making an app that can only open existing document,
	 * or call it unconditionally leaving an app that can only create new documents.
	 * It also would require the schema to be passed into to separate places and could cause issues if they didn't match.
	 * Since the initialization function couldn't return a typed tree, the type checking wouldn't help catch that.
	 * Also, if an app manages to create a document, but the initialization fails to get persisted, an app that only calls the initialization function
	 * on the create code-path (for example how a schematized factory might do it),
	 * would leave the document in an unusable state which could not be repaired when it is reopened (by the same or other clients).
	 * Additionally, once out of schema content adapters are properly supported (with lazy document updates),
	 * this initialization could become just another out of schema content adapter: at tha point it clearly belong here in schematize.
	 *
	 * TODO:
	 * - Implement schema-aware API for return type.
	 * - Support adapters for handling out of schema data.
	 */
	schematize<TRoot extends FieldSchema>(
		config: InitializeAndSchematizeConfiguration<TRoot>,
	): ISharedTreeView;
}

/**
 * Shared tree, configured with a good set of indexes and field kinds which will maintain compatibility over time.
 *
 * TODO: detail compatibility requirements.
 */
export class SharedTree
	extends SharedTreeCore<DefaultEditBuilder, DefaultChangeset>
	implements ISharedTree
{
	private readonly _events: ISubscribable<ViewEvents> &
		IEmitter<ViewEvents> &
		HasListeners<ViewEvents>;
	public readonly view: SharedTreeView;
	public readonly storedSchema: SchemaEditor<InMemoryStoredSchemaRepository>;

	public constructor(
		id: string,
		runtime: IFluidDataStoreRuntime,
		attributes: IChannelAttributes,
		optionsParam: SharedTreeOptions,
		telemetryContextPrefix: string,
	) {
		const options = { ...defaultSharedTreeOptions, ...optionsParam };
		const schema = new InMemoryStoredSchemaRepository();
		const forest =
			options.forest === ForestType.Optimized
				? buildChunkedForest(makeTreeChunker(schema, defaultSchemaPolicy))
				: buildForest();
		const removedTrees = makeDetachedFieldIndex("repair");
		const schemaSummarizer = new SchemaSummarizer(runtime, schema, options);
		const forestSummarizer = new ForestSummarizer(forest);
		const removedTreesSummarizer = new DetachedFieldIndexSummarizer(removedTrees);
		const changeFamily = new DefaultChangeFamily(options);
		super(
			[schemaSummarizer, forestSummarizer, removedTreesSummarizer],
			changeFamily,
			options,
			id,
			runtime,
			attributes,
			telemetryContextPrefix,
		);
		this.storedSchema = new SchemaEditor(schema, (op) => this.submitLocalMessage(op), options);
		this._events = createEmitter<ViewEvents>();
		this.view = createSharedTreeView({
			branch: this.getLocalBranch(),
			// TODO:
			// This passes in a version of schema thats not wrapped with the editor.
			// This allows editing schema on the view without sending ops, which is incorrect behavior.
			schema,
			forest,
<<<<<<< HEAD
			nodeKeyManager: createNodeKeyManager(this.runtime.idCompressor),
			nodeKeyIndex: this.nodeKeyIndex,
=======
			repairProvider,
>>>>>>> 0f96b7d0
			events: this._events,
			removedTrees,
		});
	}

	public schematize<TRoot extends FieldSchema>(
		config: InitializeAndSchematizeConfiguration<TRoot>,
	): SharedTreeView {
		// TODO:
		// This should work, but schema editing on views doesn't send ops.
		// this.view.schematize(config);
		// For now, use this as a workaround:
		schematizeView(this.view, config, this.storedSchema);
		return this.view;
	}

	/**
	 * TODO: Shared tree needs a pattern for handling non-changeset operations.
	 * Whatever pattern is adopted should probably also handle multiple versions of changeset operations.
	 * A single top level enum listing all ops (including their different versions),
	 * with at least fine grained enough detail to direct them to the correct subsystem would be a good approach.
	 * The current use-case (with an op applying to a specific index) is a temporary hack,
	 * and its not clear how it would fit into such a system if implemented in shared-tree-core:
	 * maybe op dispatch is part of the shared-tree level?
	 */
	protected override processCore(
		message: ISequencedDocumentMessage,
		local: boolean,
		localOpMetadata: unknown,
	) {
		// TODO: Get rid of this `as any`. There should be a better way to narrow the type of message.contents.
		if (!this.storedSchema.tryHandleOp(message.contents as any)) {
			super.processCore(message, local, localOpMetadata);
		}
	}

	protected override reSubmitCore(
		content: JsonCompatibleReadOnly,
		localOpMetadata: unknown,
	): void {
		if (!this.storedSchema.tryResubmitOp(content)) {
			super.reSubmitCore(content, localOpMetadata);
		}
	}

	protected override applyStashedOp(content: JsonCompatibleReadOnly): undefined {
		if (!this.storedSchema.tryApplyStashedOp(content)) {
			return super.applyStashedOp(content);
		}
	}

	protected override async loadCore(services: IChannelStorageService): Promise<void> {
		await super.loadCore(services);
		this._events.emit("afterBatch");
	}
}

/**
 * @alpha
 */
export interface SharedTreeOptions extends Partial<ICodecOptions> {
	/**
	 * The {@link ForestType} indicating which forest type should be created for the SharedTree.
	 */
	forest?: ForestType;
}

/**
 * Used to distinguish between different forest types.
 * @alpha
 */
export enum ForestType {
	/**
	 * The "ObjectForest" forest type.
	 */
	Reference = 0,
	/**
	 * The "ChunkedForest" forest type.
	 */
	Optimized = 1,
}

export const defaultSharedTreeOptions: Required<SharedTreeOptions> = {
	jsonValidator: noopValidator,
	forest: ForestType.Reference,
};

/**
 * A channel factory that creates {@link ISharedTree}s.
 * @alpha
 */
export class SharedTreeFactory implements IChannelFactory {
	public type: string = "https://graph.microsoft.com/types/tree";

	public attributes: IChannelAttributes = {
		type: this.type,
		snapshotFormatVersion: "0.0.0",
		packageVersion: "0.0.0",
	};

	public constructor(private readonly options: SharedTreeOptions = {}) {}

	public async load(
		runtime: IFluidDataStoreRuntime,
		id: string,
		services: IChannelServices,
		channelAttributes: Readonly<IChannelAttributes>,
	): Promise<ISharedTree> {
		const tree = new SharedTree(id, runtime, channelAttributes, this.options, "SharedTree");
		await tree.load(services);
		return tree;
	}

	public create(runtime: IFluidDataStoreRuntime, id: string): ISharedTree {
		const tree = new SharedTree(id, runtime, this.attributes, this.options, "SharedTree");
		tree.initializeLocal();
		return tree;
	}
}<|MERGE_RESOLUTION|>--- conflicted
+++ resolved
@@ -24,13 +24,6 @@
 	DefaultChangeset,
 	buildForest,
 	SchemaEditor,
-<<<<<<< HEAD
-	NodeKeyIndex,
-	createNodeKeyManager,
-	nodeKeyFieldKey,
-=======
-	ModularChangeset,
->>>>>>> 0f96b7d0
 	FieldSchema,
 	buildChunkedForest,
 	makeTreeChunker,
@@ -145,12 +138,6 @@
 			// This allows editing schema on the view without sending ops, which is incorrect behavior.
 			schema,
 			forest,
-<<<<<<< HEAD
-			nodeKeyManager: createNodeKeyManager(this.runtime.idCompressor),
-			nodeKeyIndex: this.nodeKeyIndex,
-=======
-			repairProvider,
->>>>>>> 0f96b7d0
 			events: this._events,
 			removedTrees,
 		});
