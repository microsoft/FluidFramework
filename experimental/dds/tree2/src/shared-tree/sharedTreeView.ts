/*!
 * Copyright (c) Microsoft Corporation and contributors. All rights reserved.
 * Licensed under the MIT License.
 */
import { SessionSpaceCompressedId, StableId } from "@fluidframework/runtime-definitions";
import { assert } from "@fluidframework/core-utils";
import {
	AnchorLocator,
	StoredSchemaRepository,
	IForestSubscription,
	AnchorSetRootEvents,
	Anchor,
	AnchorNode,
	AnchorSet,
	IEditableForest,
	InMemoryStoredSchemaRepository,
	assertIsRevisionTag,
	UndoRedoManager,
	LocalCommitSource,
	schemaDataIsEmpty,
	combineVisitors,
	visitDelta,
	DetachedFieldIndex,
	makeDetachedFieldIndex,
	FieldKey,
} from "../core";
import { HasListeners, IEmitter, ISubscribable, createEmitter } from "../events";
import {
	UnwrappedEditableField,
	EditableTreeContext,
	IDefaultEditBuilder,
	DefaultChangeset,
	buildForest,
	DefaultChangeFamily,
	getEditableTreeContext,
	DefaultEditBuilder,
	NewFieldContent,
	NodeKeyManager,
	FieldSchema,
	TypedSchemaCollection,
	getTreeContext,
	TypedField,
	createNodeKeyManager,
	nodeKeyFieldKey as nodeKeyFieldKeyDefault,
	getProxyForField,
	ProxyField,
} from "../feature-libraries";
import { SharedTreeBranch, getChangeReplaceType } from "../shared-tree-core";
import { TransactionResult, brand } from "../util";
import { noopValidator } from "../codec";
import {
	InitializeAndSchematizeConfiguration,
	initializeContent,
	schematize,
} from "./schematizedTree";

/**
 * Events for {@link ISharedTreeView}.
 * @alpha
 */
export interface ViewEvents {
	/**
	 * A batch of changes has finished processing and the view is in a consistent state.
	 * It is once again safe to access the EditableTree, Forest and AnchorSet.
	 *
	 * @remarks
	 * This is mainly useful for knowing when to do followup work scheduled during events from Anchors.
	 */
	afterBatch(): void;

	/**
	 * A revertible change has been made to this view.
	 *
	 * @remarks
	 * This event is made available to allow consumers to manage reverting changes to different DDSes.
	 * The event along with the {@link LocalCommitSource} communicates a change has been made that can be undone or redone on
	 * the {@link ISharedTreeView}. However, the {@link ISharedTreeView} completely manages its own undo/redo
	 * stack which cannot be modified and no additional information about the change is provided.
	 *
	 * Revertible events are emitted when merging a view into this view but not when rebasing this view onto another view. This is because
	 * rebasing onto another view can cause the relative ordering of existing revertible commits to change.
	 *
	 * @privateRemarks
	 * It is possible to make this event work for rebasing onto another view but this event is currently only necessary for the
	 * local branch which cannot be rebased onto another branch.
	 */
	revertible(source: LocalCommitSource): void;
}

/**
 * Provides a means for interacting with a SharedTree.
 * This includes reading data from the tree and running transactions to mutate the tree.
 * @remarks This interface should not have any implementations other than those provided by the SharedTree package libraries.
 * @privateRemarks Implementations of this interface must implement the {@link branchKey} property.
 * @alpha
 */
export interface ISharedTreeView extends AnchorLocator {
	/**
	 * Gets the root field of the tree.
	 *
	 * See {@link EditableTreeContext.unwrappedRoot} on how its setter works.
	 *
	 * Currently this editable tree's fields do not update on edits,
	 * so holding onto this root object across edits will only work if it's an unwrapped node.
	 * TODO: Fix this issue.
	 *
	 * Currently any access to this view of the tree may allocate cursors and thus require
	 * `context.prepareForEdit()` before editing can occur.
	 */
	// TODO: either rename this or `EditableTreeContext.unwrappedRoot` to avoid name confusion.
	get root(): UnwrappedEditableField;

	/**
	 * Sets the content of the root field of the tree.
	 *
	 * See {@link EditableTreeContext.unwrappedRoot} on how this works.
	 */
	setContent(data: NewFieldContent): void;

	/**
	 * Context for controlling the EditableTree nodes produced from {@link ISharedTreeView.root}.
	 *
	 * TODO: Exposing access to this should be unneeded once editing APIs are finished.
	 */
	readonly context: EditableTreeContext;

	/**
	 * Read and Write access for schema stored in the document.
	 *
	 * These APIs are temporary and will be replaced with different abstractions (View Schema based) in a different place later.
	 *
	 * TODO:
	 * Editing of this should be moved into transactions with the rest of tree editing to they can be intermixed.
	 * This will be done after the relations between views, branches and Indexes are figured out.
	 *
	 * TODO:
	 * Public APIs for dealing with schema should be in terms of View Schema, and schema update policies.
	 * The actual stored schema should be hidden (or ar least not be the most prominent way to interact with schema).
	 *
	 * TODO:
	 * Something should ensure the document contents are always in schema.
	 */
	readonly storedSchema: StoredSchemaRepository;
	/**
	 * Current contents.
	 * Updated by edits (local and remote).
	 * Use `editor` to create a local edit.
	 */
	readonly forest: IForestSubscription;

	/**
	 * Used to edit the state of the tree. Edits will be immediately applied locally to the tree.
	 * If there is no transaction currently ongoing, then the edits will be submitted to Fluid immediately as well.
	 */
	readonly editor: IDefaultEditBuilder;

	/**
	 * Undoes the last completed transaction made by the client.
	 *
	 * @remarks
	 * Calling this does nothing if there are no transactions in the
	 * undo stack.
	 *
	 * It is invalid to call it while a transaction is open (this will be supported in the future).
	 */
	undo(): void;

	/**
	 * Redoes the last completed undo made by the client.
	 *
	 * @remarks
	 * Calling this does nothing if there are no transactions in the
	 * redo stack. New local transactions will not clear the redo stack.
	 *
	 * It is invalid to call it while a transaction is open (this will be supported in the future).
	 */
	redo(): void;

	/**
	 * A collection of functions for managing transactions.
	 */
	readonly transaction: ITransaction;

	/**
	 * Spawn a new view which is based off of the current state of this view.
	 * Any mutations of the new view will not apply to this view until the new view is merged back into this view via `merge()`.
	 */
	fork(): ISharedTreeBranchView;

	/**
	 * Apply all the new changes on the given view to this view.
	 * @param view - a view which was created by a call to `fork()`.
	 * It is automatically disposed after the merge completes.
	 * @remarks All ongoing transactions (if any) in `view` will be committed before the merge.
	 */
	merge(view: ISharedTreeBranchView): void;

	/**
	 * Apply all the new changes on the given view to this view.
	 * @param view - a view which was created by a call to `fork()`.
	 * @param disposeView - whether or not to dispose `view` after the merge completes.
	 * @remarks All ongoing transactions (if any) in `view` will be committed before the merge.
	 */
	merge(view: ISharedTreeBranchView, disposeView: boolean): void;

	/**
	 * Rebase the given view onto this view.
	 * @param view - a view which was created by a call to `fork()`. It is modified by this operation.
	 */
	rebase(view: ISharedTreeBranchView): void;

	/**
	 * Events about this view.
	 */
	readonly events: ISubscribable<ViewEvents>;

	/**
	 * Events about the root of the tree in this view.
	 */
	readonly rootEvents: ISubscribable<AnchorSetRootEvents>;

	/**
	 * @deprecated {@link ISharedTree.schematize} which will replace this. View schema should be applied before creating an ISharedTreeView.
	 */
	schematize<TRoot extends FieldSchema>(
		config: InitializeAndSchematizeConfiguration<TRoot>,
	): ISharedTreeView;

	/**
	 * Get a typed view of the tree content using the editable-tree-2 API.
	 *
	 * Warning: This API is not fully tested yet and is still under development.
	 * It will eventually replace the current editable-tree API and become the main entry point for working with SharedTree.
	 * Access to this API is exposed here as a temporary measure to enable experimenting with the API while its being finished and evaluated.
	 *
	 * TODO:
	 * ISharedTreeView should already have the view schema, and thus nor require it to be passed in.
	 * As long as it is passed in here as a workaround, the caller must ensure that the stored schema is compatible.
	 * If the stored schema is edited and becomes incompatible (or was not originally compatible),
	 * using the returned tree is invalid and is likely to error or corrupt the document.
	 */
	editableTree2<TRoot extends FieldSchema>(
		viewSchema: TypedSchemaCollection<TRoot>,
	): TypedField<TRoot>;

	root2<TRoot extends FieldSchema>(viewSchema: TypedSchemaCollection<TRoot>): ProxyField<TRoot>;
}

/**
 * Creates a {@link SharedTreeView}.
 * @param args - an object containing optional components that will be used to build the view.
 * Any components not provided will be created by default.
 * @remarks This does not create a {@link SharedTree}, but rather a view with the minimal state
 * and functionality required to implement {@link ISharedTreeView}.
 */
<<<<<<< HEAD
export function createSharedTreeView(
	idGenerator: (() => StableId) | (() => SessionSpaceCompressedId),
	args?: {
		branch?: SharedTreeBranch<DefaultEditBuilder, DefaultChangeset>;
		changeFamily?: DefaultChangeFamily;
		schema?: StoredSchemaRepository;
		forest?: IEditableForest;
		repairProvider?: ForestRepairDataStoreProvider<DefaultChangeset>;
		nodeKeyManager?: NodeKeyManager;
		nodeKeyIndex?: NodeKeyIndex;
		events?: ISubscribable<ViewEvents> & IEmitter<ViewEvents> & HasListeners<ViewEvents>;
	},
): ISharedTreeView {
=======
export function createSharedTreeView(args?: {
	branch?: SharedTreeBranch<DefaultEditBuilder, DefaultChangeset>;
	changeFamily?: DefaultChangeFamily;
	schema?: StoredSchemaRepository;
	forest?: IEditableForest;
	events?: ISubscribable<ViewEvents> & IEmitter<ViewEvents> & HasListeners<ViewEvents>;
	removedTrees?: DetachedFieldIndex;
}): SharedTreeView {
>>>>>>> 1a0100e4
	const schema = args?.schema ?? new InMemoryStoredSchemaRepository();
	const forest = args?.forest ?? buildForest();
	const changeFamily =
		args?.changeFamily ?? new DefaultChangeFamily({ jsonValidator: noopValidator });
	const undoRedoManager = UndoRedoManager.create(changeFamily);
	const branch =
		args?.branch ??
		new SharedTreeBranch(
			{
				change: changeFamily.rebaser.compose([]),
				revision: assertIsRevisionTag("00000000-0000-4000-8000-000000000000"),
			},
			changeFamily,
<<<<<<< HEAD
			idGenerator,
			repairDataStoreProvider,
=======
>>>>>>> 1a0100e4
			undoRedoManager,
		);
	const context = getEditableTreeContext(forest, schema, branch.editor);
	const events = args?.events ?? createEmitter();

	const transaction = new Transaction(branch);

	return new SharedTreeView(
		transaction,
		branch,
		changeFamily,
		schema,
		forest,
		context,
		events,
		args?.removedTrees,
	);
}

/**
 * A collection of functions for managing transactions.
 * Transactions allow edits to be batched into atomic units.
 * Edits made during a transaction will update the local state of the tree immediately, but will be squashed into a single edit when the transaction is committed.
 * If the transaction is aborted, the local state will be reset to what it was before the transaction began.
 * Transactions may nest, meaning that a transaction may be started while a transaction is already ongoing.
 *
 * To avoid updating observers of the view state with intermediate results during a transaction,
 * use {@link ISharedTreeView#fork} and {@link ISharedTreeFork#merge}.
 * @alpha
 */
export interface ITransaction {
	/**
	 * Start a new transaction.
	 * If a transaction is already in progress when this new transaction starts, then this transaction will be "nested" inside of it,
	 * i.e. the outer transaction will still be in progress after this new transaction is committed or aborted.
	 */
	start(): void;
	/**
	 * Close this transaction by squashing its edits and committing them as a single edit.
	 * If this is the root view and there are no ongoing transactions remaining, the squashed edit will be submitted to Fluid.
	 */
	commit(): TransactionResult.Commit;
	/**
	 * Close this transaction and revert the state of the tree to what it was before this transaction began.
	 */
	abort(): TransactionResult.Abort;
	/**
	 * True if there is at least one transaction currently in progress on this view, otherwise false.
	 */
	inProgress(): boolean;
}

class Transaction implements ITransaction {
	public constructor(
		private readonly branch: SharedTreeBranch<DefaultEditBuilder, DefaultChangeset>,
	) {}

	public start(): void {
		this.branch.startTransaction();
		this.branch.editor.enterTransaction();
	}
	public commit(): TransactionResult.Commit {
		this.branch.commitTransaction();
		this.branch.editor.exitTransaction();
		return TransactionResult.Commit;
	}
	public abort(): TransactionResult.Abort {
		this.branch.abortTransaction();
		this.branch.editor.exitTransaction();
		return TransactionResult.Abort;
	}
	public inProgress(): boolean {
		return this.branch.isTransacting();
	}
}

/**
 * Branch (like in a version control system) of SharedTree.
 *
 * {@link ISharedTreeView} that has forked off of the main trunk/branch.
 * @alpha
 */
export interface ISharedTreeBranchView extends ISharedTreeView {
	/**
	 * Rebase the changes that have been applied to this view over all the new changes in the given view.
	 * @param view - Either the root view or a view that was created by a call to `fork()`. It is not modified by this operation.
	 */
	rebaseOnto(view: ISharedTreeView): void;
}

/**
 * An implementation of {@link ISharedTreeBranchView}.
 */
export class SharedTreeView implements ISharedTreeBranchView {
	public constructor(
		public readonly transaction: ITransaction,
		private readonly branch: SharedTreeBranch<DefaultEditBuilder, DefaultChangeset>,
		private readonly changeFamily: DefaultChangeFamily,
		public readonly storedSchema: StoredSchemaRepository,
		public readonly forest: IEditableForest,
		public readonly context: EditableTreeContext,
		public readonly events: ISubscribable<ViewEvents> &
			IEmitter<ViewEvents> &
			HasListeners<ViewEvents>,
		private readonly removedTrees: DetachedFieldIndex = makeDetachedFieldIndex("repair"),
	) {
		branch.on("change", (event) => {
			if (event.change !== undefined) {
				const delta = this.changeFamily.intoDelta(event.change);
				const anchorVisitor = this.forest.anchors.acquireVisitor();
				const combinedVisitor = combineVisitors(
					[this.forest.acquireVisitor(), anchorVisitor],
					[anchorVisitor],
				);
				visitDelta(delta, combinedVisitor, this.removedTrees);
				combinedVisitor.free();
				this.events.emit("afterBatch");
			}
			if (event.type === "replace" && getChangeReplaceType(event) === "transactionCommit") {
				const transactionRevision = event.newCommits[0].revision;
				for (const transactionStep of event.removedCommits) {
					this.removedTrees.updateMajor(transactionStep.revision, transactionRevision);
				}
			}
		});
		branch.on("revertible", (type) => {
			this.events.emit("revertible", type);
		});
	}

	public get rootEvents(): ISubscribable<AnchorSetRootEvents> {
		return this.forest.anchors;
	}

	public get editor(): IDefaultEditBuilder {
		return this.branch.editor;
	}

	public undo() {
		this.branch.undo();
	}

	public redo() {
		this.branch.redo();
	}

	public schematize<TRoot extends FieldSchema>(
		config: InitializeAndSchematizeConfiguration<TRoot>,
	): ISharedTreeView {
		schematizeView(this, config, this.storedSchema);
		return this;
	}

	public editableTree2<TRoot extends FieldSchema>(
		viewSchema: TypedSchemaCollection<TRoot>,
		nodeKeyManager?: NodeKeyManager,
		nodeKeyFieldKey?: FieldKey,
	): TypedField<TRoot> {
		const context = getTreeContext(
			viewSchema,
			this.forest,
			this.branch.editor,
			nodeKeyManager ?? createNodeKeyManager(),
			nodeKeyFieldKey ?? brand(nodeKeyFieldKeyDefault),
		);
		return context.root as TypedField<TRoot>;
	}

	public root2<TRoot extends FieldSchema>(viewSchema: TypedSchemaCollection<TRoot>) {
		const rootField = this.editableTree2(viewSchema);
		return getProxyForField(rootField);
	}

	public locate(anchor: Anchor): AnchorNode | undefined {
		return this.forest.anchors.locate(anchor);
	}

	public fork(): SharedTreeView {
		const anchors = new AnchorSet();
		// TODO: ensure editing this clone of the schema does the right thing.
		const storedSchema = new InMemoryStoredSchemaRepository(this.storedSchema);
		const forest = this.forest.clone(storedSchema, anchors);
		const branch = this.branch.fork();
		const context = getEditableTreeContext(forest, storedSchema, branch.editor);
		const transaction = new Transaction(branch);
		return new SharedTreeView(
			transaction,
			branch,
			this.changeFamily,
			storedSchema,
			forest,
			context,
			createEmitter(),
			this.removedTrees.clone(),
		);
	}

	public rebase(view: SharedTreeView): void {
		view.branch.rebaseOnto(this.branch);
	}

	public rebaseOnto(view: ISharedTreeView): void {
		view.rebase(this);
	}

	public merge(view: SharedTreeView): void;
	public merge(view: SharedTreeView, disposeView: boolean): void;
	public merge(view: SharedTreeView, disposeView = true): void {
		assert(
			!this.transaction.inProgress() || disposeView,
			0x710 /* A view that is merged into an in-progress transaction must be disposed */,
		);
		while (view.transaction.inProgress()) {
			view.transaction.commit();
		}
		this.branch.merge(view.branch);
		if (disposeView) {
			view.dispose();
		}
	}

	public get root(): UnwrappedEditableField {
		return this.context.unwrappedRoot;
	}

	public setContent(data: NewFieldContent) {
		this.context.setContent(data);
	}

	/**
	 * Dispose this view, freezing its state and allowing the SharedTree to release resources required by it.
	 * Attempts to further mutate or dispose this view will error.
	 */
	public dispose(): void {
		this.branch.dispose();
	}
}

/**
 * @param view - view to edit.
 * @param config - config to apply.
 * @param storedSchema - provided separate from view since editing schema of view doesn't send ops properly.
 */
// TODO: once schematize is removed from ISharedTreeView, this should be moved/integrated into SharedTree.
export function schematizeView<TRoot extends FieldSchema>(
	view: ISharedTreeView,
	config: InitializeAndSchematizeConfiguration<TRoot>,
	storedSchema: StoredSchemaRepository,
): void {
	// TODO:
	// When this becomes a more proper out of schema adapter, editing should be made lazy.
	// This will improve support for readonly documents, cross version collaboration and attribution.

	// Check for empty.
	// TODO: Better detection of empty case
	if (view.forest.isEmpty && schemaDataIsEmpty(storedSchema)) {
		view.transaction.start();
		initializeContent(storedSchema, config.schema, () => view.setContent(config.initialTree));
		view.transaction.commit();
	}

	schematize(view.events, storedSchema, config);
}

/**
 * Run a synchronous transaction on the given shared tree view.
 * This is a convenience helper around the {@link SharedTreeFork#transaction} APIs.
 * @param view - the view on which to run the transaction
 * @param transaction - the transaction function. This will be executed immediately. It is passed `view` as an argument for convenience.
 * If this function returns an `Abort` result then the transaction will be aborted. Otherwise, it will be committed.
 * @returns whether or not the transaction was committed or aborted
 * @alpha
 */
export function runSynchronous(
	view: ISharedTreeView,
	transaction: (view: ISharedTreeView) => TransactionResult | void,
): TransactionResult {
	view.transaction.start();
	const result = transaction(view);
	return result === TransactionResult.Abort
		? view.transaction.abort()
		: view.transaction.commit();
}<|MERGE_RESOLUTION|>--- conflicted
+++ resolved
@@ -253,7 +253,6 @@
  * @remarks This does not create a {@link SharedTree}, but rather a view with the minimal state
  * and functionality required to implement {@link ISharedTreeView}.
  */
-<<<<<<< HEAD
 export function createSharedTreeView(
 	idGenerator: (() => StableId) | (() => SessionSpaceCompressedId),
 	args?: {
@@ -261,22 +260,10 @@
 		changeFamily?: DefaultChangeFamily;
 		schema?: StoredSchemaRepository;
 		forest?: IEditableForest;
-		repairProvider?: ForestRepairDataStoreProvider<DefaultChangeset>;
-		nodeKeyManager?: NodeKeyManager;
-		nodeKeyIndex?: NodeKeyIndex;
 		events?: ISubscribable<ViewEvents> & IEmitter<ViewEvents> & HasListeners<ViewEvents>;
+		removedTrees?: DetachedFieldIndex;
 	},
-): ISharedTreeView {
-=======
-export function createSharedTreeView(args?: {
-	branch?: SharedTreeBranch<DefaultEditBuilder, DefaultChangeset>;
-	changeFamily?: DefaultChangeFamily;
-	schema?: StoredSchemaRepository;
-	forest?: IEditableForest;
-	events?: ISubscribable<ViewEvents> & IEmitter<ViewEvents> & HasListeners<ViewEvents>;
-	removedTrees?: DetachedFieldIndex;
-}): SharedTreeView {
->>>>>>> 1a0100e4
+): SharedTreeView {
 	const schema = args?.schema ?? new InMemoryStoredSchemaRepository();
 	const forest = args?.forest ?? buildForest();
 	const changeFamily =
@@ -290,11 +277,7 @@
 				revision: assertIsRevisionTag("00000000-0000-4000-8000-000000000000"),
 			},
 			changeFamily,
-<<<<<<< HEAD
 			idGenerator,
-			repairDataStoreProvider,
-=======
->>>>>>> 1a0100e4
 			undoRedoManager,
 		);
 	const context = getEditableTreeContext(forest, schema, branch.editor);
