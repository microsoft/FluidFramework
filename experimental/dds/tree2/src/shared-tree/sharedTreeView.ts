/*!
 * Copyright (c) Microsoft Corporation and contributors. All rights reserved.
 * Licensed under the MIT License.
 */
import { assert } from "@fluidframework/core-utils";
import {
	AnchorLocator,
	StoredSchemaRepository,
	IForestSubscription,
	AnchorSetRootEvents,
	Anchor,
	AnchorNode,
	AnchorSet,
	IEditableForest,
	InMemoryStoredSchemaRepository,
	assertIsRevisionTag,
	schemaDataIsEmpty,
	combineVisitors,
	visitDelta,
	DetachedFieldIndex,
	makeDetachedFieldIndex,
	FieldKey,
} from "../core";
import { HasListeners, IEmitter, ISubscribable, createEmitter } from "../events";
import {
	UnwrappedEditableField,
	EditableTreeContext,
	IDefaultEditBuilder,
	DefaultChangeset,
	buildForest,
	DefaultChangeFamily,
	getEditableTreeContext,
	DefaultEditBuilder,
	NewFieldContent,
	NodeKeyManager,
	FieldSchema,
	TypedSchemaCollection,
	getTreeContext,
	TypedField,
	createNodeKeyManager,
	nodeKeyFieldKey as nodeKeyFieldKeyDefault,
} from "../feature-libraries";
import { SharedTreeBranch, getChangeReplaceType } from "../shared-tree-core";
import { TransactionResult, brand } from "../util";
import { noopValidator } from "../codec";
import {
	InitializeAndSchematizeConfiguration,
	initializeContent,
	schematize,
} from "./schematizedTree";

/**
 * Events for {@link ISharedTreeView}.
 * @alpha
 */
export interface ViewEvents {
	/**
	 * A batch of changes has finished processing and the view is in a consistent state.
	 * It is once again safe to access the EditableTree, Forest and AnchorSet.
	 *
	 * @remarks
	 * This is mainly useful for knowing when to do followup work scheduled during events from Anchors.
	 */
	afterBatch(): void;

	/**
	 * A revertible change has been made to this view.
	 *
	 * @remarks
	 * This event is made available to allow consumers to manage reverting changes to different DDSes.
	 * The event along with the {@link LocalCommitSource} communicates a change has been made that can be undone or redone on
	 * the {@link ISharedTreeView}. However, the {@link ISharedTreeView} completely manages its own undo/redo
	 * stack which cannot be modified and no additional information about the change is provided.
	 *
	 * Revertible events are emitted when merging a view into this view but not when rebasing this view onto another view. This is because
	 * rebasing onto another view can cause the relative ordering of existing revertible commits to change.
	 *
	 * @privateRemarks
	 * It is possible to make this event work for rebasing onto another view but this event is currently only necessary for the
	 * local branch which cannot be rebased onto another branch.
	 */
	revertible(source: LocalCommitSource): void;
}

/**
 * Provides a means for interacting with a SharedTree.
 * This includes reading data from the tree and running transactions to mutate the tree.
 * @remarks This interface should not have any implementations other than those provided by the SharedTree package libraries.
 * @privateRemarks Implementations of this interface must implement the {@link branchKey} property.
 * @alpha
 */
export interface ISharedTreeView extends AnchorLocator {
	/**
	 * Gets the root field of the tree.
	 *
	 * See {@link EditableTreeContext.unwrappedRoot} on how its setter works.
	 *
	 * Currently this editable tree's fields do not update on edits,
	 * so holding onto this root object across edits will only work if it's an unwrapped node.
	 * TODO: Fix this issue.
	 *
	 * Currently any access to this view of the tree may allocate cursors and thus require
	 * `context.prepareForEdit()` before editing can occur.
	 */
	// TODO: either rename this or `EditableTreeContext.unwrappedRoot` to avoid name confusion.
	get root(): UnwrappedEditableField;

	/**
	 * Sets the content of the root field of the tree.
	 *
	 * See {@link EditableTreeContext.unwrappedRoot} on how this works.
	 */
	setContent(data: NewFieldContent): void;

	/**
	 * Context for controlling the EditableTree nodes produced from {@link ISharedTreeView.root}.
	 *
	 * TODO: Exposing access to this should be unneeded once editing APIs are finished.
	 */
	readonly context: EditableTreeContext;

	/**
	 * Read and Write access for schema stored in the document.
	 *
	 * These APIs are temporary and will be replaced with different abstractions (View Schema based) in a different place later.
	 *
	 * TODO:
	 * Editing of this should be moved into transactions with the rest of tree editing to they can be intermixed.
	 * This will be done after the relations between views, branches and Indexes are figured out.
	 *
	 * TODO:
	 * Public APIs for dealing with schema should be in terms of View Schema, and schema update policies.
	 * The actual stored schema should be hidden (or ar least not be the most prominent way to interact with schema).
	 *
	 * TODO:
	 * Something should ensure the document contents are always in schema.
	 */
	readonly storedSchema: StoredSchemaRepository;
	/**
	 * Current contents.
	 * Updated by edits (local and remote).
	 * Use `editor` to create a local edit.
	 */
	readonly forest: IForestSubscription;

	/**
	 * Used to edit the state of the tree. Edits will be immediately applied locally to the tree.
	 * If there is no transaction currently ongoing, then the edits will be submitted to Fluid immediately as well.
	 */
	readonly editor: IDefaultEditBuilder;

	/**
	 * A collection of functions for managing transactions.
	 */
	readonly transaction: ITransaction;

	/**
	 * Spawn a new view which is based off of the current state of this view.
	 * Any mutations of the new view will not apply to this view until the new view is merged back into this view via `merge()`.
	 */
	fork(): ISharedTreeBranchView;

	/**
	 * Apply all the new changes on the given view to this view.
	 * @param view - a view which was created by a call to `fork()`.
	 * It is automatically disposed after the merge completes.
	 * @remarks All ongoing transactions (if any) in `view` will be committed before the merge.
	 */
	merge(view: ISharedTreeBranchView): void;

	/**
	 * Apply all the new changes on the given view to this view.
	 * @param view - a view which was created by a call to `fork()`.
	 * @param disposeView - whether or not to dispose `view` after the merge completes.
	 * @remarks All ongoing transactions (if any) in `view` will be committed before the merge.
	 */
	merge(view: ISharedTreeBranchView, disposeView: boolean): void;

	/**
	 * Rebase the given view onto this view.
	 * @param view - a view which was created by a call to `fork()`. It is modified by this operation.
	 */
	rebase(view: ISharedTreeBranchView): void;

	/**
	 * Events about this view.
	 */
	readonly events: ISubscribable<ViewEvents>;

	/**
	 * Events about the root of the tree in this view.
	 */
	readonly rootEvents: ISubscribable<AnchorSetRootEvents>;

	/**
	 * @deprecated {@link ISharedTree.schematize} which will replace this. View schema should be applied before creating an ISharedTreeView.
	 */
	schematize<TRoot extends FieldSchema>(
		config: InitializeAndSchematizeConfiguration<TRoot>,
	): ISharedTreeView;

	/**
	 * Get a typed view of the tree content using the editable-tree-2 API.
	 *
	 * Warning: This API is not fully tested yet and is still under development.
	 * It will eventually replace the current editable-tree API and become the main entry point for working with SharedTree.
	 * Access to this API is exposed here as a temporary measure to enable experimenting with the API while its being finished and evaluated.
	 *
	 * TODO:
	 * ISharedTreeView should already have the view schema, and thus nor require it to be passed in.
	 * As long as it is passed in here as a workaround, the caller must ensure that the stored schema is compatible.
	 * If the stored schema is edited and becomes incompatible (or was not originally compatible),
	 * using the returned tree is invalid and is likely to error or corrupt the document.
	 */
	editableTree2<TRoot extends FieldSchema>(
		viewSchema: TypedSchemaCollection<TRoot>,
	): TypedField<TRoot>;
}

/**
 * Creates a {@link SharedTreeView}.
 * @param args - an object containing optional components that will be used to build the view.
 * Any components not provided will be created by default.
 * @remarks This does not create a {@link SharedTree}, but rather a view with the minimal state
 * and functionality required to implement {@link ISharedTreeView}.
 */
export function createSharedTreeView(args?: {
	branch?: SharedTreeBranch<DefaultEditBuilder, DefaultChangeset>;
	changeFamily?: DefaultChangeFamily;
	schema?: StoredSchemaRepository;
	forest?: IEditableForest;
	events?: ISubscribable<ViewEvents> & IEmitter<ViewEvents> & HasListeners<ViewEvents>;
	removedTrees?: DetachedFieldIndex;
}): SharedTreeView {
	const schema = args?.schema ?? new InMemoryStoredSchemaRepository();
	const forest = args?.forest ?? buildForest();
	const changeFamily =
		args?.changeFamily ?? new DefaultChangeFamily({ jsonValidator: noopValidator });
<<<<<<< HEAD
	const repairDataStoreProvider =
		args?.repairProvider ??
		new ForestRepairDataStoreProvider(forest, schema, (change) =>
			changeFamily.intoDelta(change),
		);
=======
	const undoRedoManager = UndoRedoManager.create(changeFamily);
>>>>>>> 0bef3a09
	const branch =
		args?.branch ??
		new SharedTreeBranch(
			{
				change: changeFamily.rebaser.compose([]),
				revision: assertIsRevisionTag("00000000-0000-4000-8000-000000000000"),
			},
			changeFamily,
<<<<<<< HEAD
			repairDataStoreProvider,
=======
			undoRedoManager,
>>>>>>> 0bef3a09
		);
	const context = getEditableTreeContext(forest, schema, branch.editor);
	const events = args?.events ?? createEmitter();

	const transaction = new Transaction(branch);

	return new SharedTreeView(
		transaction,
		branch,
		changeFamily,
		schema,
		forest,
		context,
		events,
		args?.removedTrees,
	);
}

/**
 * A collection of functions for managing transactions.
 * Transactions allow edits to be batched into atomic units.
 * Edits made during a transaction will update the local state of the tree immediately, but will be squashed into a single edit when the transaction is committed.
 * If the transaction is aborted, the local state will be reset to what it was before the transaction began.
 * Transactions may nest, meaning that a transaction may be started while a transaction is already ongoing.
 *
 * To avoid updating observers of the view state with intermediate results during a transaction,
 * use {@link ISharedTreeView#fork} and {@link ISharedTreeFork#merge}.
 * @alpha
 */
export interface ITransaction {
	/**
	 * Start a new transaction.
	 * If a transaction is already in progress when this new transaction starts, then this transaction will be "nested" inside of it,
	 * i.e. the outer transaction will still be in progress after this new transaction is committed or aborted.
	 */
	start(): void;
	/**
	 * Close this transaction by squashing its edits and committing them as a single edit.
	 * If this is the root view and there are no ongoing transactions remaining, the squashed edit will be submitted to Fluid.
	 */
	commit(): TransactionResult.Commit;
	/**
	 * Close this transaction and revert the state of the tree to what it was before this transaction began.
	 */
	abort(): TransactionResult.Abort;
	/**
	 * True if there is at least one transaction currently in progress on this view, otherwise false.
	 */
	inProgress(): boolean;
}

class Transaction implements ITransaction {
	public constructor(
		private readonly branch: SharedTreeBranch<DefaultEditBuilder, DefaultChangeset>,
	) {}

	public start(): void {
		this.branch.startTransaction();
		this.branch.editor.enterTransaction();
	}
	public commit(): TransactionResult.Commit {
		this.branch.commitTransaction();
		this.branch.editor.exitTransaction();
		return TransactionResult.Commit;
	}
	public abort(): TransactionResult.Abort {
		this.branch.abortTransaction();
		this.branch.editor.exitTransaction();
		return TransactionResult.Abort;
	}
	public inProgress(): boolean {
		return this.branch.isTransacting();
	}
}

/**
 * Branch (like in a version control system) of SharedTree.
 *
 * {@link ISharedTreeView} that has forked off of the main trunk/branch.
 * @alpha
 */
export interface ISharedTreeBranchView extends ISharedTreeView {
	/**
	 * Rebase the changes that have been applied to this view over all the new changes in the given view.
	 * @param view - Either the root view or a view that was created by a call to `fork()`. It is not modified by this operation.
	 */
	rebaseOnto(view: ISharedTreeView): void;
}

/**
 * An implementation of {@link ISharedTreeBranchView}.
 */
export class SharedTreeView implements ISharedTreeBranchView {
	public constructor(
		public readonly transaction: ITransaction,
		private readonly branch: SharedTreeBranch<DefaultEditBuilder, DefaultChangeset>,
		private readonly changeFamily: DefaultChangeFamily,
		public readonly storedSchema: StoredSchemaRepository,
		public readonly forest: IEditableForest,
		public readonly context: EditableTreeContext,
		public readonly events: ISubscribable<ViewEvents> &
			IEmitter<ViewEvents> &
			HasListeners<ViewEvents>,
		private readonly removedTrees: DetachedFieldIndex = makeDetachedFieldIndex("repair"),
	) {
		branch.on("change", (event) => {
			if (event.change !== undefined) {
				const delta = this.changeFamily.intoDelta(event.change);
				const anchorVisitor = this.forest.anchors.acquireVisitor();
				const combinedVisitor = combineVisitors(
					[this.forest.acquireVisitor(), anchorVisitor],
					[anchorVisitor],
				);
				visitDelta(delta, combinedVisitor, this.removedTrees);
				combinedVisitor.free();
				this.events.emit("afterBatch");
			}
			if (event.type === "replace" && getChangeReplaceType(event) === "transactionCommit") {
				const transactionRevision = event.newCommits[0].revision;
				for (const transactionStep of event.removedCommits) {
					this.removedTrees.updateMajor(transactionStep.revision, transactionRevision);
				}
			}
		});
		branch.on("revertible", (type) => {
			this.events.emit("revertible", type);
		});
	}

	public get rootEvents(): ISubscribable<AnchorSetRootEvents> {
		return this.forest.anchors;
	}

	public get editor(): IDefaultEditBuilder {
		return this.branch.editor;
	}

<<<<<<< HEAD
	public readonly nodeKey: ISharedTreeView["nodeKey"] = {
		generate: () => this.nodeKeyManager.generateLocalNodeKey(),
		stabilize: (key) => this.nodeKeyManager.stabilizeNodeKey(key),
		localize: (key) => this.nodeKeyManager.localizeNodeKey(key),
		map: this.nodeKeyIndex,
	};
=======
	public undo() {
		this.branch.undo();
	}

	public redo() {
		this.branch.redo();
	}
>>>>>>> 0bef3a09

	public schematize<TRoot extends FieldSchema>(
		config: InitializeAndSchematizeConfiguration<TRoot>,
	): ISharedTreeView {
		schematizeView(this, config, this.storedSchema);
		return this;
	}

	public editableTree2<TRoot extends FieldSchema>(
		viewSchema: TypedSchemaCollection<TRoot>,
		nodeKeyManager?: NodeKeyManager,
		nodeKeyFieldKey?: FieldKey,
	): TypedField<TRoot> {
		const context = getTreeContext(
			viewSchema,
			this.forest,
			this.branch.editor,
			nodeKeyManager ?? createNodeKeyManager(),
			nodeKeyFieldKey ?? brand(nodeKeyFieldKeyDefault),
		);
		return context.root as TypedField<TRoot>;
	}

	public locate(anchor: Anchor): AnchorNode | undefined {
		return this.forest.anchors.locate(anchor);
	}

	public fork(): SharedTreeView {
		const anchors = new AnchorSet();
		// TODO: ensure editing this clone of the schema does the right thing.
		const storedSchema = new InMemoryStoredSchemaRepository(this.storedSchema);
		const forest = this.forest.clone(storedSchema, anchors);
		const branch = this.branch.fork();
		const context = getEditableTreeContext(forest, storedSchema, branch.editor);
		const transaction = new Transaction(branch);
		return new SharedTreeView(
			transaction,
			branch,
			this.changeFamily,
			storedSchema,
			forest,
			context,
			createEmitter(),
			this.removedTrees.clone(),
		);
	}

	public rebase(view: SharedTreeView): void {
		view.branch.rebaseOnto(this.branch);
	}

	public rebaseOnto(view: ISharedTreeView): void {
		view.rebase(this);
	}

	public merge(view: SharedTreeView): void;
	public merge(view: SharedTreeView, disposeView: boolean): void;
	public merge(view: SharedTreeView, disposeView = true): void {
		assert(
			!this.transaction.inProgress() || disposeView,
			0x710 /* A view that is merged into an in-progress transaction must be disposed */,
		);
		while (view.transaction.inProgress()) {
			view.transaction.commit();
		}
		this.branch.merge(view.branch);
		if (disposeView) {
			view.dispose();
		}
	}

	public get root(): UnwrappedEditableField {
		return this.context.unwrappedRoot;
	}

	public setContent(data: NewFieldContent) {
		this.context.setContent(data);
	}

	/**
	 * Dispose this view, freezing its state and allowing the SharedTree to release resources required by it.
	 * Attempts to further mutate or dispose this view will error.
	 */
	public dispose(): void {
		this.branch.dispose();
	}
}

/**
 * @param view - view to edit.
 * @param config - config to apply.
 * @param storedSchema - provided separate from view since editing schema of view doesn't send ops properly.
 */
// TODO: once schematize is removed from ISharedTreeView, this should be moved/integrated into SharedTree.
export function schematizeView<TRoot extends FieldSchema>(
	view: ISharedTreeView,
	config: InitializeAndSchematizeConfiguration<TRoot>,
	storedSchema: StoredSchemaRepository,
): void {
	// TODO:
	// When this becomes a more proper out of schema adapter, editing should be made lazy.
	// This will improve support for readonly documents, cross version collaboration and attribution.

	// Check for empty.
	// TODO: Better detection of empty case
	if (view.forest.isEmpty && schemaDataIsEmpty(storedSchema)) {
		view.transaction.start();
		initializeContent(storedSchema, config.schema, () => view.setContent(config.initialTree));
		view.transaction.commit();
	}

	schematize(view.events, storedSchema, config);
}

/**
 * Run a synchronous transaction on the given shared tree view.
 * This is a convenience helper around the {@link SharedTreeFork#transaction} APIs.
 * @param view - the view on which to run the transaction
 * @param transaction - the transaction function. This will be executed immediately. It is passed `view` as an argument for convenience.
 * If this function returns an `Abort` result then the transaction will be aborted. Otherwise, it will be committed.
 * @returns whether or not the transaction was committed or aborted
 * @alpha
 */
export function runSynchronous(
	view: ISharedTreeView,
	transaction: (view: ISharedTreeView) => TransactionResult | void,
): TransactionResult {
	view.transaction.start();
	const result = transaction(view);
	return result === TransactionResult.Abort
		? view.transaction.abort()
		: view.transaction.commit();
}<|MERGE_RESOLUTION|>--- conflicted
+++ resolved
@@ -236,15 +236,6 @@
 	const forest = args?.forest ?? buildForest();
 	const changeFamily =
 		args?.changeFamily ?? new DefaultChangeFamily({ jsonValidator: noopValidator });
-<<<<<<< HEAD
-	const repairDataStoreProvider =
-		args?.repairProvider ??
-		new ForestRepairDataStoreProvider(forest, schema, (change) =>
-			changeFamily.intoDelta(change),
-		);
-=======
-	const undoRedoManager = UndoRedoManager.create(changeFamily);
->>>>>>> 0bef3a09
 	const branch =
 		args?.branch ??
 		new SharedTreeBranch(
@@ -253,11 +244,6 @@
 				revision: assertIsRevisionTag("00000000-0000-4000-8000-000000000000"),
 			},
 			changeFamily,
-<<<<<<< HEAD
-			repairDataStoreProvider,
-=======
-			undoRedoManager,
->>>>>>> 0bef3a09
 		);
 	const context = getEditableTreeContext(forest, schema, branch.editor);
 	const events = args?.events ?? createEmitter();
@@ -395,23 +381,6 @@
 		return this.branch.editor;
 	}
 
-<<<<<<< HEAD
-	public readonly nodeKey: ISharedTreeView["nodeKey"] = {
-		generate: () => this.nodeKeyManager.generateLocalNodeKey(),
-		stabilize: (key) => this.nodeKeyManager.stabilizeNodeKey(key),
-		localize: (key) => this.nodeKeyManager.localizeNodeKey(key),
-		map: this.nodeKeyIndex,
-	};
-=======
-	public undo() {
-		this.branch.undo();
-	}
-
-	public redo() {
-		this.branch.redo();
-	}
->>>>>>> 0bef3a09
-
 	public schematize<TRoot extends FieldSchema>(
 		config: InitializeAndSchematizeConfiguration<TRoot>,
 	): ISharedTreeView {
