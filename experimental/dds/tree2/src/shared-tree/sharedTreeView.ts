/*!
 * Copyright (c) Microsoft Corporation and contributors. All rights reserved.
 * Licensed under the MIT License.
 */
import { SessionSpaceCompressedId, StableId } from "@fluidframework/runtime-definitions";
import { assert } from "@fluidframework/core-utils";
import {
	AnchorLocator,
	StoredSchemaRepository,
	IForestSubscription,
	AnchorSetRootEvents,
	Anchor,
	AnchorNode,
	AnchorSet,
	IEditableForest,
	InMemoryStoredSchemaRepository,
	assertIsRevisionTag,
	combineVisitors,
	visitDelta,
	DetachedFieldIndex,
	makeDetachedFieldIndex,
	FieldKey,
	Revertible,
} from "../core";
import { HasListeners, IEmitter, ISubscribable, createEmitter } from "../events";
import {
	UnwrappedEditableField,
	EditableTreeContext,
	IDefaultEditBuilder,
	DefaultChangeset,
	buildForest,
	DefaultChangeFamily,
	getEditableTreeContext,
	DefaultEditBuilder,
	NewFieldContent,
	NodeKeyManager,
	TreeFieldSchema,
	TreeSchema,
	getTreeContext,
	TypedField,
	createNodeKeyManager,
	nodeKeyFieldKey as nodeKeyFieldKeyDefault,
	getProxyForField,
	ProxyField,
} from "../feature-libraries";
import { SharedTreeBranch, getChangeReplaceType } from "../shared-tree-core";
import { TransactionResult, brand } from "../util";
import { noopValidator } from "../codec";

/**
 * Events for {@link ISharedTreeView}.
 * @alpha
 */
export interface ViewEvents {
	/**
	 * A batch of changes has finished processing and the view is in a consistent state.
	 * It is once again safe to access the EditableTree, Forest and AnchorSet.
	 *
	 * @remarks
	 * This is mainly useful for knowing when to do followup work scheduled during events from Anchors.
	 */
	afterBatch(): void;

	/**
	 * A revertible change has been made to this view.
	 * Applications which subscribe to this event are expected to revert or discard revertibles they acquire, if they so choose (failure to do so will leak memory).
	 * The provided revertible is inherently bound to the view that raised the event, calling `revert` won't apply to forked views.
	 *
	 * @remarks
	 * This event provides a {@link Revertible} object that can be used to revert the change.
	 */
	revertible(revertible: Revertible): void;
}

/**
 * Provides a means for interacting with a SharedTree.
 * This includes reading data from the tree and running transactions to mutate the tree.
 * @remarks This interface should not have any implementations other than those provided by the SharedTree package libraries.
 * @privateRemarks Implementations of this interface must implement the {@link branchKey} property.
 * @alpha
 */
export interface ISharedTreeView extends AnchorLocator {
	/**
	 * Gets the root field of the tree.
	 *
	 * See {@link EditableTreeContext.unwrappedRoot} on how its setter works.
	 *
	 * Currently this editable tree's fields do not update on edits,
	 * so holding onto this root object across edits will only work if it's an unwrapped node.
	 * TODO: Fix this issue.
	 *
	 * Currently any access to this view of the tree may allocate cursors and thus require
	 * `context.prepareForEdit()` before editing can occur.
	 */
	// TODO: either rename this or `EditableTreeContext.unwrappedRoot` to avoid name confusion.
	get root(): UnwrappedEditableField;

	/**
	 * Sets the content of the root field of the tree.
	 *
	 * See {@link EditableTreeContext.unwrappedRoot} on how this works.
	 */
	setContent(data: NewFieldContent): void;

	/**
	 * Context for controlling the EditableTree nodes produced from {@link ISharedTreeView.root}.
	 *
	 * TODO: Exposing access to this should be unneeded once editing APIs are finished.
	 */
	readonly context: EditableTreeContext;

	/**
	 * Read and Write access for schema stored in the document.
	 *
	 * These APIs are temporary and will be replaced with different abstractions (View Schema based) in a different place later.
	 *
	 * TODO:
	 * Editing of this should be moved into transactions with the rest of tree editing to they can be intermixed.
	 * This will be done after the relations between views, branches and Indexes are figured out.
	 *
	 * TODO:
	 * Public APIs for dealing with schema should be in terms of View Schema, and schema update policies.
	 * The actual stored schema should be hidden (or ar least not be the most prominent way to interact with schema).
	 *
	 * TODO:
	 * Something should ensure the document contents are always in schema.
	 */
	readonly storedSchema: StoredSchemaRepository;
	/**
	 * Current contents.
	 * Updated by edits (local and remote).
	 * Use `editor` to create a local edit.
	 */
	readonly forest: IForestSubscription;

	/**
	 * Used to edit the state of the tree. Edits will be immediately applied locally to the tree.
	 * If there is no transaction currently ongoing, then the edits will be submitted to Fluid immediately as well.
	 */
	readonly editor: IDefaultEditBuilder;

	/**
	 * A collection of functions for managing transactions.
	 */
	readonly transaction: ITransaction;

	/**
	 * Spawn a new view which is based off of the current state of this view.
	 * Any mutations of the new view will not apply to this view until the new view is merged back into this view via `merge()`.
	 */
	fork(): ISharedTreeBranchView;

	/**
	 * Apply all the new changes on the given view to this view.
	 * @param view - a view which was created by a call to `fork()`.
	 * It is automatically disposed after the merge completes.
	 * @remarks All ongoing transactions (if any) in `view` will be committed before the merge.
	 */
	merge(view: ISharedTreeBranchView): void;

	/**
	 * Apply all the new changes on the given view to this view.
	 * @param view - a view which was created by a call to `fork()`.
	 * @param disposeView - whether or not to dispose `view` after the merge completes.
	 * @remarks All ongoing transactions (if any) in `view` will be committed before the merge.
	 */
	merge(view: ISharedTreeBranchView, disposeView: boolean): void;

	/**
	 * Rebase the given view onto this view.
	 * @param view - a view which was created by a call to `fork()`. It is modified by this operation.
	 */
	rebase(view: ISharedTreeBranchView): void;

	/**
	 * Events about this view.
	 */
	readonly events: ISubscribable<ViewEvents>;

	/**
	 * Events about the root of the tree in this view.
	 */
	readonly rootEvents: ISubscribable<AnchorSetRootEvents>;

	/**
	 * Get a typed view of the tree content using the editable-tree-2 API.
	 *
	 * Warning: This API is not fully tested yet and is still under development.
	 * It will eventually replace the current editable-tree API and become the main entry point for working with SharedTree.
	 * Access to this API is exposed here as a temporary measure to enable experimenting with the API while its being finished and evaluated.
	 *
	 * TODO:
	 * ISharedTreeView should already have the view schema, and thus nor require it to be passed in.
	 * As long as it is passed in here as a workaround, the caller must ensure that the stored schema is compatible.
	 * If the stored schema is edited and becomes incompatible (or was not originally compatible),
	 * using the returned tree is invalid and is likely to error or corrupt the document.
	 */
	editableTree2<TRoot extends TreeFieldSchema>(viewSchema: TreeSchema<TRoot>): TypedField<TRoot>;

	root2<TRoot extends TreeFieldSchema>(viewSchema: TreeSchema<TRoot>): ProxyField<TRoot>;
}

/**
 * Creates a {@link SharedTreeView}.
 * @param args - an object containing optional components that will be used to build the view.
 * Any components not provided will be created by default.
 * @remarks This does not create a {@link SharedTree}, but rather a view with the minimal state
 * and functionality required to implement {@link ISharedTreeView}.
 */
export function createSharedTreeView(
	idGenerator: (() => StableId) | (() => SessionSpaceCompressedId),
	args?: {
		branch?: SharedTreeBranch<DefaultEditBuilder, DefaultChangeset>;
		changeFamily?: DefaultChangeFamily;
		schema?: StoredSchemaRepository;
		forest?: IEditableForest;
		events?: ISubscribable<ViewEvents> & IEmitter<ViewEvents> & HasListeners<ViewEvents>;
		removedTrees?: DetachedFieldIndex;
	},
): SharedTreeView {
	const schema = args?.schema ?? new InMemoryStoredSchemaRepository();
	const forest = args?.forest ?? buildForest();
	const changeFamily =
		args?.changeFamily ?? new DefaultChangeFamily({ jsonValidator: noopValidator });
	const branch =
		args?.branch ??
		new SharedTreeBranch(
			{
				change: changeFamily.rebaser.compose([]),
				revision: assertIsRevisionTag("00000000-0000-4000-8000-000000000000"),
			},
			changeFamily,
<<<<<<< HEAD
			idGenerator,
			undoRedoManager,
=======
>>>>>>> cfdf0a9b
		);
	const context = getEditableTreeContext(forest, schema, branch.editor);
	const events = args?.events ?? createEmitter();

	const transaction = new Transaction(branch);

	return new SharedTreeView(
		transaction,
		branch,
		changeFamily,
		schema,
		forest,
		context,
		events,
		args?.removedTrees,
	);
}

/**
 * A collection of functions for managing transactions.
 * Transactions allow edits to be batched into atomic units.
 * Edits made during a transaction will update the local state of the tree immediately, but will be squashed into a single edit when the transaction is committed.
 * If the transaction is aborted, the local state will be reset to what it was before the transaction began.
 * Transactions may nest, meaning that a transaction may be started while a transaction is already ongoing.
 *
 * To avoid updating observers of the view state with intermediate results during a transaction,
 * use {@link ISharedTreeView#fork} and {@link ISharedTreeFork#merge}.
 * @alpha
 */
export interface ITransaction {
	/**
	 * Start a new transaction.
	 * If a transaction is already in progress when this new transaction starts, then this transaction will be "nested" inside of it,
	 * i.e. the outer transaction will still be in progress after this new transaction is committed or aborted.
	 */
	start(): void;
	/**
	 * Close this transaction by squashing its edits and committing them as a single edit.
	 * If this is the root view and there are no ongoing transactions remaining, the squashed edit will be submitted to Fluid.
	 */
	commit(): TransactionResult.Commit;
	/**
	 * Close this transaction and revert the state of the tree to what it was before this transaction began.
	 */
	abort(): TransactionResult.Abort;
	/**
	 * True if there is at least one transaction currently in progress on this view, otherwise false.
	 */
	inProgress(): boolean;
}

class Transaction implements ITransaction {
	public constructor(
		private readonly branch: SharedTreeBranch<DefaultEditBuilder, DefaultChangeset>,
	) {}

	public start(): void {
		this.branch.startTransaction();
		this.branch.editor.enterTransaction();
	}
	public commit(): TransactionResult.Commit {
		this.branch.commitTransaction();
		this.branch.editor.exitTransaction();
		return TransactionResult.Commit;
	}
	public abort(): TransactionResult.Abort {
		this.branch.abortTransaction();
		this.branch.editor.exitTransaction();
		return TransactionResult.Abort;
	}
	public inProgress(): boolean {
		return this.branch.isTransacting();
	}
}

/**
 * Branch (like in a version control system) of SharedTree.
 *
 * {@link ISharedTreeView} that has forked off of the main trunk/branch.
 * @alpha
 */
export interface ISharedTreeBranchView extends ISharedTreeView {
	/**
	 * Rebase the changes that have been applied to this view over all the new changes in the given view.
	 * @param view - Either the root view or a view that was created by a call to `fork()`. It is not modified by this operation.
	 */
	rebaseOnto(view: ISharedTreeView): void;
}

/**
 * An implementation of {@link ISharedTreeBranchView}.
 */
export class SharedTreeView implements ISharedTreeBranchView {
	public constructor(
		public readonly transaction: ITransaction,
		private readonly branch: SharedTreeBranch<DefaultEditBuilder, DefaultChangeset>,
		private readonly changeFamily: DefaultChangeFamily,
		public readonly storedSchema: StoredSchemaRepository,
		public readonly forest: IEditableForest,
		public readonly context: EditableTreeContext,
		public readonly events: ISubscribable<ViewEvents> &
			IEmitter<ViewEvents> &
			HasListeners<ViewEvents>,
		private readonly removedTrees: DetachedFieldIndex = makeDetachedFieldIndex("repair"),
	) {
		branch.on("change", (event) => {
			if (event.change !== undefined) {
				const delta = this.changeFamily.intoDelta(event.change);
				const anchorVisitor = this.forest.anchors.acquireVisitor();
				const combinedVisitor = combineVisitors(
					[this.forest.acquireVisitor(), anchorVisitor],
					[anchorVisitor],
				);
				visitDelta(delta, combinedVisitor, this.removedTrees);
				combinedVisitor.free();
				this.events.emit("afterBatch");
			}
			if (event.type === "replace" && getChangeReplaceType(event) === "transactionCommit") {
				const transactionRevision = event.newCommits[0].revision;
				for (const transactionStep of event.removedCommits) {
					this.removedTrees.updateMajor(transactionStep.revision, transactionRevision);
				}
			}
		});
		branch.on("revertible", (revertible) => {
			// if there are no listeners, discard the revertible to avoid memory leaks
			if (!this.events.hasListeners("revertible")) {
				revertible.discard();
			} else {
				this.events.emit("revertible", revertible);
			}
		});
	}

	public get rootEvents(): ISubscribable<AnchorSetRootEvents> {
		return this.forest.anchors;
	}

	public get editor(): IDefaultEditBuilder {
		return this.branch.editor;
	}

	public editableTree2<TRoot extends TreeFieldSchema>(
		viewSchema: TreeSchema<TRoot>,
		nodeKeyManager?: NodeKeyManager,
		nodeKeyFieldKey?: FieldKey,
	): TypedField<TRoot> {
		const context = getTreeContext(
			viewSchema,
			this.forest,
			this.branch.editor,
			nodeKeyManager ?? createNodeKeyManager(),
			nodeKeyFieldKey ?? brand(nodeKeyFieldKeyDefault),
		);
		return context.root as TypedField<TRoot>;
	}

	public root2<TRoot extends TreeFieldSchema>(viewSchema: TreeSchema<TRoot>) {
		// TODO:
		// this allocates and leaks a new editable tree context (when used it will add content to the AnchorSet which refers back to the context).
		// Additionally its assumed there will be exactly one context per view and any TreeNodes cached on the AnchorSets will belong to that context.
		// Calling this more than once would violate that assumption, but currently does not error.
		// Therefore root2, like editableTree2 should really only be called once.
		// However, since getProxyForField returns an object that no longer reflects the root after the root is edited (unlike the root field in editableTree2)
		// users will need to call root2 again whenever that might have happened to get the new root.
		// This makes it impractical to use this efficiently and correctly at the same time.
		// This method is also undocumented which thus doesn't provide sufficient guidance to resolve this issue.
		const rootField = this.editableTree2(viewSchema);
		return getProxyForField(rootField);
	}

	public locate(anchor: Anchor): AnchorNode | undefined {
		return this.forest.anchors.locate(anchor);
	}

	public fork(): SharedTreeView {
		const anchors = new AnchorSet();
		// TODO: ensure editing this clone of the schema does the right thing.
		const storedSchema = new InMemoryStoredSchemaRepository(this.storedSchema);
		const forest = this.forest.clone(storedSchema, anchors);
		const branch = this.branch.fork();
		const context = getEditableTreeContext(forest, storedSchema, branch.editor);
		const transaction = new Transaction(branch);
		return new SharedTreeView(
			transaction,
			branch,
			this.changeFamily,
			storedSchema,
			forest,
			context,
			createEmitter(),
			this.removedTrees.clone(),
		);
	}

	public rebase(view: SharedTreeView): void {
		view.branch.rebaseOnto(this.branch);
	}

	public rebaseOnto(view: ISharedTreeView): void {
		view.rebase(this);
	}

	public merge(view: SharedTreeView): void;
	public merge(view: SharedTreeView, disposeView: boolean): void;
	public merge(view: SharedTreeView, disposeView = true): void {
		assert(
			!this.transaction.inProgress() || disposeView,
			0x710 /* A view that is merged into an in-progress transaction must be disposed */,
		);
		while (view.transaction.inProgress()) {
			view.transaction.commit();
		}
		this.branch.merge(view.branch);
		if (disposeView) {
			view.dispose();
		}
	}

	public get root(): UnwrappedEditableField {
		return this.context.unwrappedRoot;
	}

	public setContent(data: NewFieldContent) {
		this.context.setContent(data);
	}

	/**
	 * Dispose this view, freezing its state and allowing the SharedTree to release resources required by it.
	 * Attempts to further mutate or dispose this view will error.
	 */
	public dispose(): void {
		this.branch.dispose();
	}
}

/**
 * Run a synchronous transaction on the given shared tree view.
 * This is a convenience helper around the {@link SharedTreeFork#transaction} APIs.
 * @param view - the view on which to run the transaction
 * @param transaction - the transaction function. This will be executed immediately. It is passed `view` as an argument for convenience.
 * If this function returns an `Abort` result then the transaction will be aborted. Otherwise, it will be committed.
 * @returns whether or not the transaction was committed or aborted
 * @alpha
 */
export function runSynchronous(
	view: ISharedTreeView,
	transaction: (view: ISharedTreeView) => TransactionResult | void,
): TransactionResult {
	view.transaction.start();
	const result = transaction(view);
	return result === TransactionResult.Abort
		? view.transaction.abort()
		: view.transaction.commit();
}<|MERGE_RESOLUTION|>--- conflicted
+++ resolved
@@ -230,11 +230,7 @@
 				revision: assertIsRevisionTag("00000000-0000-4000-8000-000000000000"),
 			},
 			changeFamily,
-<<<<<<< HEAD
 			idGenerator,
-			undoRedoManager,
-=======
->>>>>>> cfdf0a9b
 		);
 	const context = getEditableTreeContext(forest, schema, branch.editor);
 	const events = args?.events ?? createEmitter();
