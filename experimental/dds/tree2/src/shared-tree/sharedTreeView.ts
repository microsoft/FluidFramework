/*!
 * Copyright (c) Microsoft Corporation and contributors. All rights reserved.
 * Licensed under the MIT License.
 */

import { generateStableId } from "@fluidframework/container-runtime";
import {
	AnchorLocator,
	StoredSchemaRepository,
	IForestSubscription,
	AnchorSetRootEvents,
	Anchor,
	AnchorNode,
	AnchorSet,
	IEditableForest,
	InMemoryStoredSchemaRepository,
	assertIsRevisionTag,
	UndoRedoManager,
} from "../core";
import { ISubscribable, createEmitter } from "../events";
import {
	UnwrappedEditableField,
	ContextuallyTypedNodeData,
	EditableTreeContext,
	IDefaultEditBuilder,
	NodeIdentifier,
	EditableTree,
	GlobalFieldSchema,
	DefaultChangeset,
	NodeIdentifierIndex,
	buildForest,
	DefaultChangeFamily,
	defaultSchemaPolicy,
	getEditableTreeContext,
	ForestRepairDataStoreProvider,
	DefaultEditBuilder,
	NewFieldContent,
	ForestRepairDataStore,
	defaultIntoDelta,
} from "../feature-libraries";
import { SharedTreeBranch } from "../shared-tree-core";
import { TransactionResult, brand } from "../util";
import { nodeIdentifierKey } from "../domains";
import { noopValidator } from "../codec";
import { SchematizeConfiguration, schematizeView } from "./schematizedTree";

/**
 * Events for {@link ISharedTreeView}.
 * @alpha
 */
export interface ViewEvents {
	/**
	 * A batch of changes has finished processing and the view is in a consistent state.
	 * It is once again safe to access the EditableTree, Forest and AnchorSet.
	 *
	 * @remarks
	 * This is mainly useful for knowing when to do followup work scheduled during events from Anchors.
	 */
	afterBatch(): void;
}

/**
 * Provides a means for interacting with a SharedTree.
 * This includes reading data from the tree and running transactions to mutate the tree.
 * @remarks This interface should not have any implementations other than those provided by the SharedTree package libraries.
 * @privateRemarks Implementations of this interface must implement the {@link branchKey} property.
 * @alpha
 */
export interface ISharedTreeView extends AnchorLocator {
	/**
	 * Gets or sets the root field of the tree.
	 *
	 * See {@link EditableTreeContext.unwrappedRoot} on how its setter works.
	 *
	 * Currently this editable tree's fields do not update on edits,
	 * so holding onto this root object across edits will only work if its an unwrapped node.
	 * TODO: Fix this issue.
	 *
	 * Currently any access to this view of the tree may allocate cursors and thus require
	 * `context.prepareForEdit()` before editing can occur.
	 */
	// TODO: either rename this or `EditableTreeContext.unwrappedRoot` to avoid name confusion.
	get root(): UnwrappedEditableField;
	set root(data: NewFieldContent);

	/**
	 * Context for controlling the EditableTree nodes produced from {@link ISharedTreeView.root}.
	 *
	 * TODO: Exposing access to this should be unneeded once editing APIs are finished.
	 */
	readonly context: EditableTreeContext;

	/**
	 * Read and Write access for schema stored in the document.
	 *
	 * These APIs are temporary and will be replaced with different abstractions (View Schema based) in a different place later.
	 *
	 * TODO:
	 * Editing of this should be moved into transactions with the rest of tree editing to they can be intermixed.
	 * This will be done after the relations between views, branches and Indexes are figured out.
	 *
	 * TODO:
	 * Public APIs for dealing with schema should be in terms of View Schema, and schema update policies.
	 * The actual stored schema should be hidden (or ar least not be the most prominent way to interact with schema).
	 *
	 * TODO:
	 * Something should ensure the document contents are always in schema.
	 */
	readonly storedSchema: StoredSchemaRepository;
	/**
	 * Current contents.
	 * Updated by edits (local and remote).
	 * Use `editor` to create a local edit.
	 */
	readonly forest: IForestSubscription;

	/**
	 * Used to edit the state of the tree. Edits will be immediately applied locally to the tree.
	 * If there is no transaction currently ongoing, then the edits will be submitted to Fluid immediately as well.
	 */
	readonly editor: IDefaultEditBuilder;

	/**
	 * Undoes the last completed transaction made by the client.
	 * It is invalid to call it while a transaction is open (this will be supported in the future).
	 */
	undo(): void;

	/**
	 * Redoes the last completed undo made by the client.
	 * It is invalid to call it while a transaction is open (this will be supported in the future).
	 */
	redo(): void;

	/**
	 * An collection of functions for managing transactions.
	 * Transactions allow edits to be batched into atomic units.
	 * Edits made during a transaction will update the local state of the tree immediately, but will be squashed into a single edit when the transaction is committed.
	 * If the transaction is aborted, the local state will be reset to what it was before the transaction began.
	 * Transactions may nest, meaning that a transaction may be started while a transaction is already ongoing.
	 *
	 * To avoid updating observers of the view state with intermediate results during a transaction,
	 * use {@link ISharedTreeView#fork} and {@link ISharedTreeFork#merge}.
	 */
	readonly transaction: {
		/**
		 * Start a new transaction.
		 * If a transaction is already in progress when this new transaction starts, then this transaction will be "nested" inside of it,
		 * i.e. the outer transaction will still be in progress after this new transaction is committed or aborted.
		 */
		start(): void;
		/**
		 * Close this transaction by squashing its edits and committing them as a single edit.
		 * If this is the root view and there are no ongoing transactions remaining, the squashed edit will be submitted to Fluid.
		 */
		commit(): TransactionResult.Commit;
		/**
		 * Close this transaction and revert the state of the tree to what it was before this transaction began.
		 */
		abort(): TransactionResult.Abort;
		/**
		 * True if there is at least one transaction currently in progress on this view, otherwise false.
		 */
		inProgress(): boolean;
	};

	/**
	 * Spawn a new view which is based off of the current state of this view.
	 * Any mutations of the new view will not apply to this view until the new view is merged back into this view via `merge()`.
	 */
	fork(): SharedTreeView;

	/**
	 * Apply all the new changes on the given view to this view.
	 * @param view - a view which was created by a call to `fork()`. It is not modified by this operation.
	 */
	merge(view: SharedTreeView): void;

	/**
	 * Rebase the given view onto this view.
	 * @param view - a view which was created by a call to `fork()`. It is modified by this operation.
	 */
	rebase(view: SharedTreeView): void;

	/**
	 * Events about this view.
	 */
	readonly events: ISubscribable<ViewEvents>;

	/**
	 * Events about the root of the tree in this view.
	 */
	readonly rootEvents: ISubscribable<AnchorSetRootEvents>;

	/**
	 * Generate a unique identifier that can be used to identify a node in the tree.
	 */
	generateNodeIdentifier(): NodeIdentifier;

	/**
	 * A map of nodes that have been recorded by the identifier index.
	 */
	readonly identifiedNodes: ReadonlyMap<NodeIdentifier, EditableTree>;

	/**
	 * Takes in a tree and returns a view of it that conforms to the view schema.
	 * The returned view referees to and can edit the provided one: it is not a fork of it.
	 * Updates the stored schema in the tree to match the provided one if requested by config and compatible.
	 *
	 * If the tree is uninitialized (has no nodes or schema at all),
	 * it is initialized to the config's initial tree and the provided schema are stored.
	 * This is done even if `AllowedUpdateType.None`.
	 *
	 * @remarks
	 * Doing initialization here, regardless of `AllowedUpdateType`, allows a small API that is hard to use incorrectly.
	 * Other approach tend to have leave easy to make mistakes.
	 * For example, having a separate initialization function means apps can forget to call it, making an app that can only open existing document,
	 * or call it unconditionally leaving an app that can only create new documents.
	 * It also would require the schema to be passed into to separate places and could cause issues if they didn't match.
	 * Since the initialization function couldn't return a typed tree, the type checking wouldn't help catch that.
	 * Also, if an app manages to create a document, but the initialization fails to get persisted, an app that only calls the initialization function
	 * on the create code-path (for example how a schematized factory might do it),
	 * would leave the document in an unusable state which could not be repaired when it is reopened (by the same or other clients).
	 * Additionally, once out of schema content adapters are properly supported (with lazy document updates),
	 * this initialization could become just another out of schema content adapter: at tha point it clearly belong here in schematize.
	 *
	 * TODO:
	 * - Implement schema-aware API for return type.
	 * - Support adapters for handling out of schema data.
	 */
	schematize<TRoot extends GlobalFieldSchema>(
		config: SchematizeConfiguration<TRoot>,
	): ISharedTreeView;
}

/**
 * Used as a static property to access the creation function for a {@link SharedTreeView}.
 */
export const create = Symbol("Create SharedTreeView");

/**
 * Creates a {@link SharedTreeView}.
 * @param args - an object containing optional components that will be used to build the view.
 * Any components not provided will be created by default.
 * @remarks This does not create a {@link SharedTree}, but rather a view with the minimal state
 * and functionality required to implement {@link ISharedTreeView}.
 */
export function createSharedTreeView(args?: {
	branch?: SharedTreeBranch<DefaultEditBuilder, DefaultChangeset>;
	changeFamily?: DefaultChangeFamily;
	schema?: InMemoryStoredSchemaRepository;
	forest?: IEditableForest;
	repairProvider?: ForestRepairDataStoreProvider<DefaultChangeset>;
	identifierIndex?: NodeIdentifierIndex<typeof nodeIdentifierKey>;
}): ISharedTreeView {
	const schema = args?.schema ?? new InMemoryStoredSchemaRepository(defaultSchemaPolicy);
	const forest = args?.forest ?? buildForest(schema, new AnchorSet());
	const changeFamily =
		args?.changeFamily ?? new DefaultChangeFamily({ validator: noopValidator });
	const repairDataStoreProvider =
<<<<<<< HEAD
		args?.repairProvider ?? new ForestRepairDataStoreProvider(forest, schema);
	const undoRedoManager = UndoRedoManager.create(repairDataStoreProvider, changeFamily);
=======
		args?.repairProvider ?? new ForestRepairDataStoreProvider(forest, schema, defaultIntoDelta);
	const undoRedoManager = UndoRedoManager.create(defaultChangeFamily);
>>>>>>> 654842b3
	const branch =
		args?.branch ??
		new SharedTreeBranch(
			{
				change: changeFamily.rebaser.compose([]),
				revision: assertIsRevisionTag("00000000-0000-4000-8000-000000000000"),
			},
<<<<<<< HEAD
			changeFamily,
=======
			defaultChangeFamily,
			repairDataStoreProvider,
>>>>>>> 654842b3
			undoRedoManager,
			forest.anchors,
		);
	const context = getEditableTreeContext(forest, branch.editor);
	const identifierIndex = args?.identifierIndex ?? new NodeIdentifierIndex(nodeIdentifierKey);
	return SharedTreeView[create](branch, changeFamily, schema, forest, context, identifierIndex);
}

/**
 * An implementation of {@link ISharedTreeView}.
 * @alpha
 */
export class SharedTreeView implements ISharedTreeView {
	public readonly events = createEmitter<ViewEvents>();

	private constructor(
		private readonly branch: SharedTreeBranch<DefaultEditBuilder, DefaultChangeset>,
		private readonly changeFamily: DefaultChangeFamily,
		private readonly _storedSchema: InMemoryStoredSchemaRepository,
		private readonly _forest: IEditableForest,
		public readonly context: EditableTreeContext,
		private readonly _identifiedIndex: NodeIdentifierIndex<typeof nodeIdentifierKey>,
	) {
		branch.on("change", ({ change }) => {
			if (change !== undefined) {
				const delta = this.changeFamily.intoDelta(change);
				this._forest.applyDelta(delta);
				this._identifiedIndex.scanIdentifiers(this.context);
				this.events.emit("afterBatch");
			}
		});
	}

	// SharedTreeView is a public type, but its instantiation is internal
	private static [create](
		branch: SharedTreeBranch<DefaultEditBuilder, DefaultChangeset>,
		changeFamily: DefaultChangeFamily,
		storedSchema: InMemoryStoredSchemaRepository,
		forest: IEditableForest,
		context: EditableTreeContext,
		identifiedIndex: NodeIdentifierIndex<typeof nodeIdentifierKey>,
	): SharedTreeView {
		return new SharedTreeView(
			branch,
			changeFamily,
			storedSchema,
			forest,
			context,
			identifiedIndex,
		);
	}

	public get storedSchema(): StoredSchemaRepository {
		return this._storedSchema;
	}

	public get forest(): IForestSubscription {
		return this._forest;
	}

	public get identifiedNodes(): ReadonlyMap<NodeIdentifier, EditableTree> {
		return this._identifiedIndex;
	}

	public get rootEvents(): ISubscribable<AnchorSetRootEvents> {
		return this._forest.anchors;
	}

	public get editor(): IDefaultEditBuilder {
		return this.branch.editor;
	}

	public readonly transaction: ISharedTreeView["transaction"] = {
		start: () => {
			this.branch.startTransaction(new ForestRepairDataStore(this.forest, defaultIntoDelta));
			this.branch.editor.enterTransaction();
		},
		commit: () => {
			this.branch.commitTransaction();
			this.branch.editor.exitTransaction();
			return TransactionResult.Commit;
		},
		abort: () => {
			this.branch.abortTransaction();
			this.branch.editor.exitTransaction();
			return TransactionResult.Abort;
		},
		inProgress: () => this.branch.isTransacting(),
	};

	public undo() {
		this.branch.undo();
	}

	public redo() {
		this.branch.redo();
	}

	public schematize<TRoot extends GlobalFieldSchema>(
		config: SchematizeConfiguration<TRoot>,
	): ISharedTreeView {
		return schematizeView(this, config);
	}

	public locate(anchor: Anchor): AnchorNode | undefined {
		return this._forest.anchors.locate(anchor);
	}

	public generateNodeIdentifier(): NodeIdentifier {
		// TODO: This is a placeholder implementation; use the runtime to generate node identifiers.
		return brand(generateStableId());
	}

	public fork(): SharedTreeView {
		const anchors = new AnchorSet();
		const storedSchema = this._storedSchema.clone();
		const forest = this._forest.clone(storedSchema, anchors);
		const repairDataStoreProvider = new ForestRepairDataStoreProvider(
			forest,
			storedSchema,
			defaultIntoDelta,
		);
		const branch = this.branch.fork(repairDataStoreProvider, anchors);
		const context = getEditableTreeContext(forest, branch.editor);
		return new SharedTreeView(
			branch,
			this.changeFamily,
			storedSchema,
			forest,
			context,
			this._identifiedIndex.clone(context),
		);
	}

	/**
	 * Rebase the changes that have been applied to this view over all the new changes in the given view.
	 * @param view - Either the root view or a view that was created by a call to `fork()`. It is not modified by this operation.
	 */
	public rebaseOnto(view: ISharedTreeView): void {
		view.rebase(this);
	}

	public merge(fork: SharedTreeView): void {
		this.branch.merge(fork.branch);
	}

	public rebase(fork: SharedTreeView): void {
		fork.branch.rebaseOnto(this.branch);
	}

	public get root(): UnwrappedEditableField {
		return this.context.unwrappedRoot;
	}

	public set root(data: ContextuallyTypedNodeData | undefined) {
		this.context.unwrappedRoot = data;
	}

	/**
	 * Dispose this view, freezing its state and allowing the SharedTree to release resources required by it.
	 * Attempts to further mutate or dispose this view will error.
	 */
	public dispose(): void {
		this.branch.dispose();
	}
}

/**
 * Run a synchronous transaction on the given shared tree view.
 * This is a convenience helper around the {@link SharedTreeFork#transaction} APIs.
 * @param view - the view on which to run the transaction
 * @param transaction - the transaction function. This will be executed immediately. It is passed `view` as an argument for convenience.
 * If this function returns an `Abort` result then the transaction will be aborted. Otherwise, it will be committed.
 * @returns whether or not the transaction was committed or aborted
 * @alpha
 */
export function runSynchronous(
	view: ISharedTreeView,
	transaction: (view: ISharedTreeView) => TransactionResult | void,
): TransactionResult {
	view.transaction.start();
	const result = transaction(view);
	return result === TransactionResult.Abort
		? view.transaction.abort()
		: view.transaction.commit();
}<|MERGE_RESOLUTION|>--- conflicted
+++ resolved
@@ -36,7 +36,7 @@
 	DefaultEditBuilder,
 	NewFieldContent,
 	ForestRepairDataStore,
-	defaultIntoDelta,
+	ModularChangeset,
 } from "../feature-libraries";
 import { SharedTreeBranch } from "../shared-tree-core";
 import { TransactionResult, brand } from "../util";
@@ -258,13 +258,11 @@
 	const changeFamily =
 		args?.changeFamily ?? new DefaultChangeFamily({ validator: noopValidator });
 	const repairDataStoreProvider =
-<<<<<<< HEAD
-		args?.repairProvider ?? new ForestRepairDataStoreProvider(forest, schema);
-	const undoRedoManager = UndoRedoManager.create(repairDataStoreProvider, changeFamily);
-=======
-		args?.repairProvider ?? new ForestRepairDataStoreProvider(forest, schema, defaultIntoDelta);
-	const undoRedoManager = UndoRedoManager.create(defaultChangeFamily);
->>>>>>> 654842b3
+		args?.repairProvider ??
+		new ForestRepairDataStoreProvider(forest, schema, (change) =>
+			changeFamily.intoDelta(change),
+		);
+	const undoRedoManager = UndoRedoManager.create(changeFamily);
 	const branch =
 		args?.branch ??
 		new SharedTreeBranch(
@@ -272,12 +270,8 @@
 				change: changeFamily.rebaser.compose([]),
 				revision: assertIsRevisionTag("00000000-0000-4000-8000-000000000000"),
 			},
-<<<<<<< HEAD
 			changeFamily,
-=======
-			defaultChangeFamily,
 			repairDataStoreProvider,
->>>>>>> 654842b3
 			undoRedoManager,
 			forest.anchors,
 		);
@@ -352,7 +346,11 @@
 
 	public readonly transaction: ISharedTreeView["transaction"] = {
 		start: () => {
-			this.branch.startTransaction(new ForestRepairDataStore(this.forest, defaultIntoDelta));
+			this.branch.startTransaction(
+				new ForestRepairDataStore(this.forest, (change) =>
+					this.changeFamily.intoDelta(change),
+				),
+			);
 			this.branch.editor.enterTransaction();
 		},
 		commit: () => {
@@ -398,7 +396,7 @@
 		const repairDataStoreProvider = new ForestRepairDataStoreProvider(
 			forest,
 			storedSchema,
-			defaultIntoDelta,
+			(change: ModularChangeset) => this.changeFamily.intoDelta(change),
 		);
 		const branch = this.branch.fork(repairDataStoreProvider, anchors);
 		const context = getEditableTreeContext(forest, branch.editor);
