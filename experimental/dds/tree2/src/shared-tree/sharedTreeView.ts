/*!
 * Copyright (c) Microsoft Corporation and contributors. All rights reserved.
 * Licensed under the MIT License.
 */
import { assert } from "@fluidframework/core-utils";
import {
	AnchorLocator,
	StoredSchemaRepository,
	IForestSubscription,
	AnchorSetRootEvents,
	Anchor,
	AnchorNode,
	AnchorSet,
	IEditableForest,
	InMemoryStoredSchemaRepository,
	assertIsRevisionTag,
	UndoRedoManager,
	LocalCommitSource,
	schemaDataIsEmpty,
	combineVisitors,
	visitDelta,
<<<<<<< HEAD
	TreeIndex,
	moveToDetachedField,
	mapCursorField,
	announceVisitor,
	makeTreeIndex,
=======
	DetachedFieldIndex,
	makeDetachedFieldIndex,
	FieldKey,
>>>>>>> 935bae84
} from "../core";
import { HasListeners, IEmitter, ISubscribable, createEmitter } from "../events";
import {
	UnwrappedEditableField,
	EditableTreeContext,
	IDefaultEditBuilder,
	DefaultChangeset,
	buildForest,
	DefaultChangeFamily,
	getEditableTreeContext,
	DefaultEditBuilder,
	NewFieldContent,
	NodeKeyManager,
<<<<<<< HEAD
	createNodeKeyManager,
	LocalNodeKey,
	nodeKeyFieldKey,
=======
>>>>>>> 935bae84
	FieldSchema,
	jsonableTreeFromCursor,
	TypedSchemaCollection,
	getTreeContext,
	TypedField,
	createNodeKeyManager,
	nodeKeyFieldKey as nodeKeyFieldKeyDefault,
} from "../feature-libraries";
import { SharedTreeBranch, getChangeReplaceType } from "../shared-tree-core";
import { TransactionResult, brand } from "../util";
import { noopValidator } from "../codec";
import {
	InitializeAndSchematizeConfiguration,
	initializeContent,
	schematize,
} from "./schematizedTree";

/**
 * Events for {@link ISharedTreeView}.
 * @alpha
 */
export interface ViewEvents {
	/**
	 * A batch of changes has finished processing and the view is in a consistent state.
	 * It is once again safe to access the EditableTree, Forest and AnchorSet.
	 *
	 * @remarks
	 * This is mainly useful for knowing when to do followup work scheduled during events from Anchors.
	 */
	afterBatch(): void;

	/**
	 * A revertible change has been made to this view.
	 *
	 * @remarks
	 * This event is made available to allow consumers to manage reverting changes to different DDSes.
	 * The event along with the {@link LocalCommitSource} communicates a change has been made that can be undone or redone on
	 * the {@link ISharedTreeView}. However, the {@link ISharedTreeView} completely manages its own undo/redo
	 * stack which cannot be modified and no additional information about the change is provided.
	 *
	 * Revertible events are emitted when merging a view into this view but not when rebasing this view onto another view. This is because
	 * rebasing onto another view can cause the relative ordering of existing revertible commits to change.
	 *
	 * @privateRemarks
	 * It is possible to make this event work for rebasing onto another view but this event is currently only necessary for the
	 * local branch which cannot be rebased onto another branch.
	 */
	revertible(source: LocalCommitSource): void;
}

/**
 * Provides a means for interacting with a SharedTree.
 * This includes reading data from the tree and running transactions to mutate the tree.
 * @remarks This interface should not have any implementations other than those provided by the SharedTree package libraries.
 * @privateRemarks Implementations of this interface must implement the {@link branchKey} property.
 * @alpha
 */
export interface ISharedTreeView extends AnchorLocator {
	/**
	 * Gets the root field of the tree.
	 *
	 * See {@link EditableTreeContext.unwrappedRoot} on how its setter works.
	 *
	 * Currently this editable tree's fields do not update on edits,
	 * so holding onto this root object across edits will only work if it's an unwrapped node.
	 * TODO: Fix this issue.
	 *
	 * Currently any access to this view of the tree may allocate cursors and thus require
	 * `context.prepareForEdit()` before editing can occur.
	 */
	// TODO: either rename this or `EditableTreeContext.unwrappedRoot` to avoid name confusion.
	get root(): UnwrappedEditableField;

	/**
	 * Sets the content of the root field of the tree.
	 *
	 * See {@link EditableTreeContext.unwrappedRoot} on how this works.
	 */
	setContent(data: NewFieldContent): void;

	/**
	 * Context for controlling the EditableTree nodes produced from {@link ISharedTreeView.root}.
	 *
	 * TODO: Exposing access to this should be unneeded once editing APIs are finished.
	 */
	readonly context: EditableTreeContext;

	/**
	 * Read and Write access for schema stored in the document.
	 *
	 * These APIs are temporary and will be replaced with different abstractions (View Schema based) in a different place later.
	 *
	 * TODO:
	 * Editing of this should be moved into transactions with the rest of tree editing to they can be intermixed.
	 * This will be done after the relations between views, branches and Indexes are figured out.
	 *
	 * TODO:
	 * Public APIs for dealing with schema should be in terms of View Schema, and schema update policies.
	 * The actual stored schema should be hidden (or ar least not be the most prominent way to interact with schema).
	 *
	 * TODO:
	 * Something should ensure the document contents are always in schema.
	 */
	readonly storedSchema: StoredSchemaRepository;
	/**
	 * Current contents.
	 * Updated by edits (local and remote).
	 * Use `editor` to create a local edit.
	 */
	readonly forest: IForestSubscription;

	/**
	 * Used to edit the state of the tree. Edits will be immediately applied locally to the tree.
	 * If there is no transaction currently ongoing, then the edits will be submitted to Fluid immediately as well.
	 */
	readonly editor: IDefaultEditBuilder;

	/**
	 * Undoes the last completed transaction made by the client.
	 *
	 * @remarks
	 * Calling this does nothing if there are no transactions in the
	 * undo stack.
	 *
	 * It is invalid to call it while a transaction is open (this will be supported in the future).
	 */
	undo(): void;

	/**
	 * Redoes the last completed undo made by the client.
	 *
	 * @remarks
	 * Calling this does nothing if there are no transactions in the
	 * redo stack. New local transactions will not clear the redo stack.
	 *
	 * It is invalid to call it while a transaction is open (this will be supported in the future).
	 */
	redo(): void;

	/**
	 * A collection of functions for managing transactions.
	 */
	readonly transaction: ITransaction;

	/**
	 * Spawn a new view which is based off of the current state of this view.
	 * Any mutations of the new view will not apply to this view until the new view is merged back into this view via `merge()`.
	 */
	fork(): ISharedTreeBranchView;

	/**
	 * Apply all the new changes on the given view to this view.
	 * @param view - a view which was created by a call to `fork()`.
	 * It is automatically disposed after the merge completes.
	 * @remarks All ongoing transactions (if any) in `view` will be committed before the merge.
	 */
	merge(view: ISharedTreeBranchView): void;

	/**
	 * Apply all the new changes on the given view to this view.
	 * @param view - a view which was created by a call to `fork()`.
	 * @param disposeView - whether or not to dispose `view` after the merge completes.
	 * @remarks All ongoing transactions (if any) in `view` will be committed before the merge.
	 */
	merge(view: ISharedTreeBranchView, disposeView: boolean): void;

	/**
	 * Rebase the given view onto this view.
	 * @param view - a view which was created by a call to `fork()`. It is modified by this operation.
	 */
	rebase(view: ISharedTreeBranchView): void;

	/**
	 * Events about this view.
	 */
	readonly events: ISubscribable<ViewEvents>;

	/**
	 * Events about the root of the tree in this view.
	 */
	readonly rootEvents: ISubscribable<AnchorSetRootEvents>;

	/**
	 * @deprecated {@link ISharedTree.schematize} which will replace this. View schema should be applied before creating an ISharedTreeView.
	 */
	schematize<TRoot extends FieldSchema>(
		config: InitializeAndSchematizeConfiguration<TRoot>,
	): ISharedTreeView;

	/**
	 * Get a typed view of the tree content using the editable-tree-2 API.
	 *
	 * Warning: This API is not fully tested yet and is still under development.
	 * It will eventually replace the current editable-tree API and become the main entry point for working with SharedTree.
	 * Access to this API is exposed here as a temporary measure to enable experimenting with the API while its being finished and evaluated.
	 *
	 * TODO:
	 * ISharedTreeView should already have the view schema, and thus nor require it to be passed in.
	 * As long as it is passed in here as a workaround, the caller must ensure that the stored schema is compatible.
	 * If the stored schema is edited and becomes incompatible (or was not originally compatible),
	 * using the returned tree is invalid and is likely to error or corrupt the document.
	 */
	editableTree2<TRoot extends FieldSchema>(
		viewSchema: TypedSchemaCollection<TRoot>,
	): TypedField<TRoot>;
}

/**
 * Creates a {@link SharedTreeView}.
 * @param args - an object containing optional components that will be used to build the view.
 * Any components not provided will be created by default.
 * @remarks This does not create a {@link SharedTree}, but rather a view with the minimal state
 * and functionality required to implement {@link ISharedTreeView}.
 */
export function createSharedTreeView(args?: {
	branch?: SharedTreeBranch<DefaultEditBuilder, DefaultChangeset>;
	changeFamily?: DefaultChangeFamily;
	schema?: StoredSchemaRepository;
	forest?: IEditableForest;
<<<<<<< HEAD
	nodeKeyManager?: NodeKeyManager;
	nodeKeyIndex?: NodeKeyIndex;
=======
>>>>>>> 935bae84
	events?: ISubscribable<ViewEvents> & IEmitter<ViewEvents> & HasListeners<ViewEvents>;
	removedTrees?: DetachedFieldIndex;
}): SharedTreeView {
	const schema = args?.schema ?? new InMemoryStoredSchemaRepository();
	const forest = args?.forest ?? buildForest();
	const changeFamily =
		args?.changeFamily ?? new DefaultChangeFamily({ jsonValidator: noopValidator });
	const undoRedoManager = UndoRedoManager.create(changeFamily);
	const branch =
		args?.branch ??
		new SharedTreeBranch(
			{
				change: changeFamily.rebaser.compose([]),
				revision: assertIsRevisionTag("00000000-0000-4000-8000-000000000000"),
			},
			changeFamily,
			undoRedoManager,
		);
	const context = getEditableTreeContext(forest, schema, branch.editor);
	const events = args?.events ?? createEmitter();

	const transaction = new Transaction(branch);

	return new SharedTreeView(
		transaction,
		branch,
		changeFamily,
		schema,
		forest,
		context,
		events,
		args?.removedTrees,
	);
}

/**
 * A collection of functions for managing transactions.
 * Transactions allow edits to be batched into atomic units.
 * Edits made during a transaction will update the local state of the tree immediately, but will be squashed into a single edit when the transaction is committed.
 * If the transaction is aborted, the local state will be reset to what it was before the transaction began.
 * Transactions may nest, meaning that a transaction may be started while a transaction is already ongoing.
 *
 * To avoid updating observers of the view state with intermediate results during a transaction,
 * use {@link ISharedTreeView#fork} and {@link ISharedTreeFork#merge}.
 * @alpha
 */
export interface ITransaction {
	/**
	 * Start a new transaction.
	 * If a transaction is already in progress when this new transaction starts, then this transaction will be "nested" inside of it,
	 * i.e. the outer transaction will still be in progress after this new transaction is committed or aborted.
	 */
	start(): void;
	/**
	 * Close this transaction by squashing its edits and committing them as a single edit.
	 * If this is the root view and there are no ongoing transactions remaining, the squashed edit will be submitted to Fluid.
	 */
	commit(): TransactionResult.Commit;
	/**
	 * Close this transaction and revert the state of the tree to what it was before this transaction began.
	 */
	abort(): TransactionResult.Abort;
	/**
	 * True if there is at least one transaction currently in progress on this view, otherwise false.
	 */
	inProgress(): boolean;
}

class Transaction implements ITransaction {
	public constructor(
		private readonly branch: SharedTreeBranch<DefaultEditBuilder, DefaultChangeset>,
	) {}

	public start(): void {
		this.branch.startTransaction();
		this.branch.editor.enterTransaction();
	}
	public commit(): TransactionResult.Commit {
		this.branch.commitTransaction();
		this.branch.editor.exitTransaction();
		return TransactionResult.Commit;
	}
	public abort(): TransactionResult.Abort {
		this.branch.abortTransaction();
		this.branch.editor.exitTransaction();
		return TransactionResult.Abort;
	}
	public inProgress(): boolean {
		return this.branch.isTransacting();
	}
}

/**
 * Branch (like in a version control system) of SharedTree.
 *
 * {@link ISharedTreeView} that has forked off of the main trunk/branch.
 * @alpha
 */
export interface ISharedTreeBranchView extends ISharedTreeView {
	/**
	 * Rebase the changes that have been applied to this view over all the new changes in the given view.
	 * @param view - Either the root view or a view that was created by a call to `fork()`. It is not modified by this operation.
	 */
	rebaseOnto(view: ISharedTreeView): void;
}

/**
 * An implementation of {@link ISharedTreeBranchView}.
 */
export class SharedTreeView implements ISharedTreeBranchView {
	public constructor(
		public readonly transaction: ITransaction,
		private readonly branch: SharedTreeBranch<DefaultEditBuilder, DefaultChangeset>,
		private readonly changeFamily: DefaultChangeFamily,
		public readonly storedSchema: StoredSchemaRepository,
		public readonly forest: IEditableForest,
		public readonly context: EditableTreeContext,
		public readonly events: ISubscribable<ViewEvents> &
			IEmitter<ViewEvents> &
			HasListeners<ViewEvents>,
<<<<<<< HEAD
		removedTrees?: TreeIndex,
	) {
		this.removedTrees = removedTrees ?? makeTreeIndex();
		branch.on("change", (event) => {
			if (event.change !== undefined) {
				const delta = this.changeFamily.intoDelta(event.change);
				const combinedVisitor = combineVisitors([
					this.forest.acquireVisitor(),
					announceVisitor(this.forest.anchors.acquireVisitor()),
				]);
				visitDelta(delta, combinedVisitor, this.removedTrees);
				combinedVisitor.free();
				this.nodeKeyIndex.scanKeys(this.context);
=======
		private readonly removedTrees: DetachedFieldIndex = makeDetachedFieldIndex("repair"),
	) {
		branch.on("change", (event) => {
			if (event.change !== undefined) {
				const delta = this.changeFamily.intoDelta(event.change);
				const anchorVisitor = this.forest.anchors.acquireVisitor();
				const combinedVisitor = combineVisitors(
					[this.forest.acquireVisitor(), anchorVisitor],
					[anchorVisitor],
				);
				visitDelta(delta, combinedVisitor, this.removedTrees);
				combinedVisitor.free();
>>>>>>> 935bae84
				this.events.emit("afterBatch");
			}
			if (event.type === "replace" && getChangeReplaceType(event) === "transactionCommit") {
				const transactionRevision = event.newCommits[0].revision;
				for (const transactionStep of event.removedCommits) {
					this.removedTrees.updateMajor(transactionStep.revision, transactionRevision);
				}
			}
		});
		branch.on("revertible", (type) => {
			this.events.emit("revertible", type);
		});
	}

	protected logRemovedTrees() {
		for (const { field, id } of this.removedTrees.entries()) {
			const cursor = this.forest.allocateCursor();
			moveToDetachedField(this.forest, cursor, brand(field));
			const copy = mapCursorField(cursor, jsonableTreeFromCursor);
			cursor.free();
			console.log(`${field}: ${id.major}.${id.minor} `, copy);
		}
	}

	private readonly removedTrees: TreeIndex;

	public get rootEvents(): ISubscribable<AnchorSetRootEvents> {
		return this.forest.anchors;
	}

	public get editor(): IDefaultEditBuilder {
		return this.branch.editor;
	}

	public undo() {
		this.branch.undo();
	}

	public redo() {
		this.branch.redo();
	}

	public schematize<TRoot extends FieldSchema>(
		config: InitializeAndSchematizeConfiguration<TRoot>,
	): ISharedTreeView {
		schematizeView(this, config, this.storedSchema);
		return this;
	}

	public editableTree2<TRoot extends FieldSchema>(
		viewSchema: TypedSchemaCollection<TRoot>,
		nodeKeyManager?: NodeKeyManager,
		nodeKeyFieldKey?: FieldKey,
	): TypedField<TRoot> {
		const context = getTreeContext(
			viewSchema,
			this.forest,
			this.branch.editor,
			nodeKeyManager ?? createNodeKeyManager(),
			nodeKeyFieldKey ?? brand(nodeKeyFieldKeyDefault),
		);
		return context.root as TypedField<TRoot>;
	}

	public locate(anchor: Anchor): AnchorNode | undefined {
		return this.forest.anchors.locate(anchor);
	}

	public fork(): SharedTreeView {
		const anchors = new AnchorSet();
		// TODO: ensure editing this clone of the schema does the right thing.
		const storedSchema = new InMemoryStoredSchemaRepository(this.storedSchema);
		const forest = this.forest.clone(storedSchema, anchors);
		const branch = this.branch.fork();
<<<<<<< HEAD
		const context = getEditableTreeContext(
			forest,
			storedSchema,
			branch.editor,
			this.nodeKeyManager,
			this.nodeKeyIndex.fieldKey,
		);
=======
		const context = getEditableTreeContext(forest, storedSchema, branch.editor);
>>>>>>> 935bae84
		const transaction = new Transaction(branch);
		return new SharedTreeView(
			transaction,
			branch,
			this.changeFamily,
			storedSchema,
			forest,
			context,
			createEmitter(),
			this.removedTrees.clone(),
		);
	}

	public rebase(view: SharedTreeView): void {
		view.branch.rebaseOnto(this.branch);
	}

	public rebaseOnto(view: ISharedTreeView): void {
		view.rebase(this);
	}

	public merge(view: SharedTreeView): void;
	public merge(view: SharedTreeView, disposeView: boolean): void;
	public merge(view: SharedTreeView, disposeView = true): void {
		assert(
			!this.transaction.inProgress() || disposeView,
			0x710 /* A view that is merged into an in-progress transaction must be disposed */,
		);
		while (view.transaction.inProgress()) {
			view.transaction.commit();
		}
		this.branch.merge(view.branch);
		if (disposeView) {
			view.dispose();
		}
	}

	public get root(): UnwrappedEditableField {
		return this.context.unwrappedRoot;
	}

	public setContent(data: NewFieldContent) {
		this.context.setContent(data);
	}

	/**
	 * Dispose this view, freezing its state and allowing the SharedTree to release resources required by it.
	 * Attempts to further mutate or dispose this view will error.
	 */
	public dispose(): void {
		this.branch.dispose();
	}
}

/**
 * @param view - view to edit.
 * @param config - config to apply.
 * @param storedSchema - provided separate from view since editing schema of view doesn't send ops properly.
 */
// TODO: once schematize is removed from ISharedTreeView, this should be moved/integrated into SharedTree.
export function schematizeView<TRoot extends FieldSchema>(
	view: ISharedTreeView,
	config: InitializeAndSchematizeConfiguration<TRoot>,
	storedSchema: StoredSchemaRepository,
): void {
	// TODO:
	// When this becomes a more proper out of schema adapter, editing should be made lazy.
	// This will improve support for readonly documents, cross version collaboration and attribution.

	// Check for empty.
	// TODO: Better detection of empty case
	if (view.forest.isEmpty && schemaDataIsEmpty(storedSchema)) {
		view.transaction.start();
		initializeContent(storedSchema, config.schema, () => view.setContent(config.initialTree));
		view.transaction.commit();
	}

	schematize(view.events, storedSchema, config);
}

/**
 * Run a synchronous transaction on the given shared tree view.
 * This is a convenience helper around the {@link SharedTreeFork#transaction} APIs.
 * @param view - the view on which to run the transaction
 * @param transaction - the transaction function. This will be executed immediately. It is passed `view` as an argument for convenience.
 * If this function returns an `Abort` result then the transaction will be aborted. Otherwise, it will be committed.
 * @returns whether or not the transaction was committed or aborted
 * @alpha
 */
export function runSynchronous(
	view: ISharedTreeView,
	transaction: (view: ISharedTreeView) => TransactionResult | void,
): TransactionResult {
	view.transaction.start();
	const result = transaction(view);
	return result === TransactionResult.Abort
		? view.transaction.abort()
		: view.transaction.commit();
}<|MERGE_RESOLUTION|>--- conflicted
+++ resolved
@@ -19,17 +19,9 @@
 	schemaDataIsEmpty,
 	combineVisitors,
 	visitDelta,
-<<<<<<< HEAD
-	TreeIndex,
-	moveToDetachedField,
-	mapCursorField,
-	announceVisitor,
-	makeTreeIndex,
-=======
 	DetachedFieldIndex,
 	makeDetachedFieldIndex,
 	FieldKey,
->>>>>>> 935bae84
 } from "../core";
 import { HasListeners, IEmitter, ISubscribable, createEmitter } from "../events";
 import {
@@ -43,14 +35,7 @@
 	DefaultEditBuilder,
 	NewFieldContent,
 	NodeKeyManager,
-<<<<<<< HEAD
-	createNodeKeyManager,
-	LocalNodeKey,
-	nodeKeyFieldKey,
-=======
->>>>>>> 935bae84
 	FieldSchema,
-	jsonableTreeFromCursor,
 	TypedSchemaCollection,
 	getTreeContext,
 	TypedField,
@@ -268,11 +253,6 @@
 	changeFamily?: DefaultChangeFamily;
 	schema?: StoredSchemaRepository;
 	forest?: IEditableForest;
-<<<<<<< HEAD
-	nodeKeyManager?: NodeKeyManager;
-	nodeKeyIndex?: NodeKeyIndex;
-=======
->>>>>>> 935bae84
 	events?: ISubscribable<ViewEvents> & IEmitter<ViewEvents> & HasListeners<ViewEvents>;
 	removedTrees?: DetachedFieldIndex;
 }): SharedTreeView {
@@ -393,21 +373,6 @@
 		public readonly events: ISubscribable<ViewEvents> &
 			IEmitter<ViewEvents> &
 			HasListeners<ViewEvents>,
-<<<<<<< HEAD
-		removedTrees?: TreeIndex,
-	) {
-		this.removedTrees = removedTrees ?? makeTreeIndex();
-		branch.on("change", (event) => {
-			if (event.change !== undefined) {
-				const delta = this.changeFamily.intoDelta(event.change);
-				const combinedVisitor = combineVisitors([
-					this.forest.acquireVisitor(),
-					announceVisitor(this.forest.anchors.acquireVisitor()),
-				]);
-				visitDelta(delta, combinedVisitor, this.removedTrees);
-				combinedVisitor.free();
-				this.nodeKeyIndex.scanKeys(this.context);
-=======
 		private readonly removedTrees: DetachedFieldIndex = makeDetachedFieldIndex("repair"),
 	) {
 		branch.on("change", (event) => {
@@ -420,7 +385,6 @@
 				);
 				visitDelta(delta, combinedVisitor, this.removedTrees);
 				combinedVisitor.free();
->>>>>>> 935bae84
 				this.events.emit("afterBatch");
 			}
 			if (event.type === "replace" && getChangeReplaceType(event) === "transactionCommit") {
@@ -434,18 +398,6 @@
 			this.events.emit("revertible", type);
 		});
 	}
-
-	protected logRemovedTrees() {
-		for (const { field, id } of this.removedTrees.entries()) {
-			const cursor = this.forest.allocateCursor();
-			moveToDetachedField(this.forest, cursor, brand(field));
-			const copy = mapCursorField(cursor, jsonableTreeFromCursor);
-			cursor.free();
-			console.log(`${field}: ${id.major}.${id.minor} `, copy);
-		}
-	}
-
-	private readonly removedTrees: TreeIndex;
 
 	public get rootEvents(): ISubscribable<AnchorSetRootEvents> {
 		return this.forest.anchors;
@@ -495,17 +447,7 @@
 		const storedSchema = new InMemoryStoredSchemaRepository(this.storedSchema);
 		const forest = this.forest.clone(storedSchema, anchors);
 		const branch = this.branch.fork();
-<<<<<<< HEAD
-		const context = getEditableTreeContext(
-			forest,
-			storedSchema,
-			branch.editor,
-			this.nodeKeyManager,
-			this.nodeKeyIndex.fieldKey,
-		);
-=======
 		const context = getEditableTreeContext(forest, storedSchema, branch.editor);
->>>>>>> 935bae84
 		const transaction = new Transaction(branch);
 		return new SharedTreeView(
 			transaction,
