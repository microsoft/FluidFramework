--- conflicted
+++ resolved
@@ -277,12 +277,16 @@
 		);
 	const context = getEditableTreeContext(forest, branch.editor);
 	const identifierIndex = args?.identifierIndex ?? new NodeIdentifierIndex(nodeIdentifierKey);
-<<<<<<< HEAD
-	return SharedTreeView[create](branch, changeFamily, schema, forest, context, identifierIndex);
-=======
 	const events = args?.events ?? createEmitter();
-	return SharedTreeView[create](branch, schema, forest, context, identifierIndex, events);
->>>>>>> 9a9190c0
+	return SharedTreeView[create](
+		branch,
+		changeFamily,
+		schema,
+		forest,
+		context,
+		identifierIndex,
+		events,
+	);
 }
 
 /**
@@ -321,7 +325,6 @@
 		identifiedIndex: NodeIdentifierIndex<typeof nodeIdentifierKey>,
 		events: ISubscribable<ViewEvents> & IEmitter<ViewEvents> & HasListeners<ViewEvents>,
 	): SharedTreeView {
-<<<<<<< HEAD
 		return new SharedTreeView(
 			branch,
 			changeFamily,
@@ -329,14 +332,12 @@
 			forest,
 			context,
 			identifiedIndex,
+			events,
 		);
-=======
-		return new SharedTreeView(branch, storedSchema, forest, context, identifiedIndex, events);
 	}
 
 	public get events(): ISubscribable<ViewEvents> {
 		return this._events;
->>>>>>> 9a9190c0
 	}
 
 	public get storedSchema(): StoredSchemaRepository {
