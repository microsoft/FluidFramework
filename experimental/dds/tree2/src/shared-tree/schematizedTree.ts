--- conflicted
+++ resolved
@@ -38,16 +38,11 @@
  * Since this makes multiple changes, callers may want to wrap it in a transaction.
  */
 export function initializeContent(
-<<<<<<< HEAD
 	schemaRepository: {
 		storedSchema: ITreeCheckout["storedSchema"];
 		updateSchema: ITreeCheckout["updateSchema"];
 	},
-	schema: TreeSchema,
-=======
-	storedSchema: StoredSchemaRepository,
 	newSchema: FlexTreeSchema,
->>>>>>> 92e1d5f6
 	setInitialTree: () => void,
 ): void {
 	assert(
@@ -143,11 +138,7 @@
 					);
 				}
 				if (compatibility.write !== Compatibility.Compatible) {
-<<<<<<< HEAD
-					schemaRepository.updateSchema(config.schema);
-=======
-					storedSchema.update(intoStoredSchema(config.schema));
->>>>>>> 92e1d5f6
+					schemaRepository.updateSchema(intoStoredSchema(config.schema));
 				}
 
 				break;
