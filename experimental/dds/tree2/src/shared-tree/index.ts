--- conflicted
+++ resolved
@@ -3,17 +3,7 @@
  * Licensed under the MIT License.
  */
 
-<<<<<<< HEAD
-export {
-	identifierKey,
-	identifierKeySymbol,
-	ISharedTree,
-	SharedTreeFactory,
-	SharedTreeOptions,
-} from "./sharedTree";
-=======
-export { ISharedTree, SharedTreeFactory } from "./sharedTree";
->>>>>>> f83e4ddf
+export { ISharedTree, SharedTreeFactory, SharedTreeOptions } from "./sharedTree";
 
 export {
 	createSharedTreeView,
