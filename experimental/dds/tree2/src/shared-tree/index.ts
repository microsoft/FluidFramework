/*!
 * Copyright (c) Microsoft Corporation and contributors. All rights reserved.
 * Licensed under the MIT License.
 */

export {
	ISharedTree,
	SharedTreeFactory,
	SharedTreeOptions,
	SharedTree,
	ForestType,
	SharedTreeContentSnapshot,
} from "./sharedTree";

export {
	createTreeCheckout,
	ITreeCheckout,
	runSynchronous,
	CheckoutEvents,
	ITransaction,
<<<<<<< HEAD
	TransactionEvents,
	ISharedTreeBranchView,
} from "./sharedTreeView";
=======
	ITreeCheckoutFork,
} from "./treeCheckout";
>>>>>>> 51652a67

export {
	SchematizeConfiguration,
	TreeContent,
	InitializeAndSchematizeConfiguration,
	SchemaConfiguration,
	buildTreeConfiguration,
} from "./schematizedTree";

export { TypedTreeFactory, TypedTreeOptions, ITree, TreeView } from "./simpleTree";

export { FlexTreeView, CheckoutFlexTreeView, ITreeViewFork } from "./treeView";<|MERGE_RESOLUTION|>--- conflicted
+++ resolved
@@ -18,14 +18,9 @@
 	runSynchronous,
 	CheckoutEvents,
 	ITransaction,
-<<<<<<< HEAD
 	TransactionEvents,
-	ISharedTreeBranchView,
-} from "./sharedTreeView";
-=======
 	ITreeCheckoutFork,
 } from "./treeCheckout";
->>>>>>> 51652a67
 
 export {
 	SchematizeConfiguration,
