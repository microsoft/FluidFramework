/*!
 * Copyright (c) Microsoft Corporation and contributors. All rights reserved.
 * Licensed under the MIT License.
 */

<<<<<<< HEAD
export { ISharedTree, SharedTreeFactory, SharedTreeOptions, SharedTree } from "./sharedTree";
=======
export { ISharedTree, SharedTreeFactory, SharedTreeOptions, ForestType } from "./sharedTree";
>>>>>>> 474eb84c

export {
	createSharedTreeView,
	ISharedTreeView,
	runSynchronous,
	ViewEvents,
	ITransaction,
	ISharedTreeBranchView,
} from "./sharedTreeView";

export {
	SchematizeConfiguration,
	TreeContent,
	InitializeAndSchematizeConfiguration,
	SchemaConfiguration,
} from "./schematizedTree";<|MERGE_RESOLUTION|>--- conflicted
+++ resolved
@@ -3,11 +3,13 @@
  * Licensed under the MIT License.
  */
 
-<<<<<<< HEAD
-export { ISharedTree, SharedTreeFactory, SharedTreeOptions, SharedTree } from "./sharedTree";
-=======
-export { ISharedTree, SharedTreeFactory, SharedTreeOptions, ForestType } from "./sharedTree";
->>>>>>> 474eb84c
+export {
+	ISharedTree,
+	SharedTreeFactory,
+	SharedTreeOptions,
+	SharedTree,
+	ForestType,
+} from "./sharedTree";
 
 export {
 	createSharedTreeView,
