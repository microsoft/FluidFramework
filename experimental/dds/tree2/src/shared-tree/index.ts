--- conflicted
+++ resolved
@@ -9,11 +9,8 @@
 	SharedTreeOptions,
 	SharedTree,
 	ForestType,
-<<<<<<< HEAD
 	TreeCompressionStrategy,
-=======
 	SharedTreeContentSnapshot,
->>>>>>> a687b7fd
 } from "./sharedTree";
 
 export {
