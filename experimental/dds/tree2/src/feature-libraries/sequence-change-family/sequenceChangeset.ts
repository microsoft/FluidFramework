/*!
 * Copyright (c) Microsoft Corporation and contributors. All rights reserved.
 * Licensed under the MIT License.
 */

import { Type } from "@sinclair/typebox";
import { ICodecFamily, makeCodecFamily, makeValueCodec } from "../../codec";
import { Transposed as T } from "./changeset";

export type SequenceChangeset = T.LocalChangeset;

export const sequenceChangeCodecs: ICodecFamily<SequenceChangeset> = makeCodecFamily([
<<<<<<< HEAD
	// This sequence field encoding is slotted for deletion. No effort has been made to
=======
	// TODO: This sequence field encoding is slotted for deletion. No effort has been made to
>>>>>>> f83e4ddf
	// construct its schema.
	[0, makeValueCodec(Type.Any())],
]);<|MERGE_RESOLUTION|>--- conflicted
+++ resolved
@@ -10,11 +10,7 @@
 export type SequenceChangeset = T.LocalChangeset;
 
 export const sequenceChangeCodecs: ICodecFamily<SequenceChangeset> = makeCodecFamily([
-<<<<<<< HEAD
-	// This sequence field encoding is slotted for deletion. No effort has been made to
-=======
 	// TODO: This sequence field encoding is slotted for deletion. No effort has been made to
->>>>>>> f83e4ddf
 	// construct its schema.
 	[0, makeValueCodec(Type.Any())],
 ]);