/*!
 * Copyright (c) Microsoft Corporation and contributors. All rights reserved.
 * Licensed under the MIT License.
 */

import { bufferToString } from "@fluid-internal/client-utils";
import { IChannelStorageService } from "@fluidframework/datastore-definitions";
import {
	ITelemetryContext,
	ISummaryTreeWithStats,
	IGarbageCollectionData,
} from "@fluidframework/runtime-definitions";
import { createSingleBlobSummary } from "@fluidframework/shared-object-base";
import { assert } from "@fluidframework/core-utils";
import {
	applyDelta,
	Delta,
	FieldKey,
	IEditableForest,
	JsonableTree,
	makeDetachedFieldIndex,
	mapCursorField,
	mapCursorFields,
} from "../core";
import { Summarizable, SummaryElementParser, SummaryElementStringifier } from "../shared-tree-core";
import { jsonableTreeFromCursor, singleTextCursor } from "./treeTextCursor";

/**
 * The storage key for the blob in the summary containing tree data
 */
const treeBlobKey = "ForestTree";

/**
 * Provides methods for summarizing and loading a forest.
 */
export class ForestSummarizer implements Summarizable {
	public readonly key = "Forest";

	public constructor(private readonly getForest: () => IEditableForest) {}

	/**
	 * Synchronous monolithic summarization of tree content.
	 *
	 * TODO: when perf matters, this should be replaced with a chunked async version using a binary format.
	 *
	 * @returns a snapshot of the forest's tree as a string.
	 */
	private getTreeString(stringify: SummaryElementStringifier): string {
		const forest = this.getForest();
		const cursor = forest.allocateCursor();
		forest.moveCursorToPath(undefined, cursor);
		const fields = mapCursorFields(cursor, (c) => [
			cursor.getFieldKey(),
			mapCursorField(c, jsonableTreeFromCursor),
		]);
		cursor.clear();
		cursor.free();
		return stringify(fields);
	}

	public getAttachSummary(
		stringify: SummaryElementStringifier,
		fullTree?: boolean,
		trackState?: boolean,
		telemetryContext?: ITelemetryContext,
	): ISummaryTreeWithStats {
		return createSingleBlobSummary(treeBlobKey, this.getTreeString(stringify));
	}

	public async summarize(
		stringify: SummaryElementStringifier,
		fullTree?: boolean,
		trackState?: boolean,
		telemetryContext?: ITelemetryContext,
	): Promise<ISummaryTreeWithStats> {
		return createSingleBlobSummary(treeBlobKey, this.getTreeString(stringify));
	}

	public getGCData(fullGC?: boolean): IGarbageCollectionData {
		// TODO: Properly implement garbage collection. Right now, garbage collection is performed automatically
		// by the code in SharedObject (from which SharedTreeCore extends). The `runtime.uploadBlob` API delegates
		// to the `BlobManager`, which automatically populates the summary with ISummaryAttachment entries for each
		// blob.
		return {
			gcNodes: {},
		};
	}

	public async load(
		services: IChannelStorageService,
		parse: SummaryElementParser,
	): Promise<void> {
		if (await services.contains(treeBlobKey)) {
			const treeBuffer = await services.readBlob(treeBlobKey);
			const treeBufferString = bufferToString(treeBuffer, "utf8");
			// TODO: this code is parsing data without an optional validator, this should be defined in a typebox schema as part of the
			// forest summary format.
			const fields = parse(treeBufferString) as [FieldKey, JsonableTree[]][];

			const delta: [FieldKey, Delta.Insert[]][] = fields.map(([fieldKey, content]) => {
				const insert: Delta.Insert = {
					type: Delta.MarkType.Insert,
					content: content.map(singleTextCursor),
				};
				return [fieldKey, [insert]];
			});

<<<<<<< HEAD
			const forest = this.getForest();
			assert(forest.isEmpty, "forest must be empty");
			applyDelta(new Map(delta), forest, makeDetachedFieldIndex("init"));
=======
			assert(this.forest.isEmpty, 0x797 /* forest must be empty */);
			applyDelta(new Map(delta), this.forest, makeDetachedFieldIndex("init"));
>>>>>>> f7690e3e
		}
	}
}<|MERGE_RESOLUTION|>--- conflicted
+++ resolved
@@ -105,14 +105,9 @@
 				return [fieldKey, [insert]];
 			});
 
-<<<<<<< HEAD
 			const forest = this.getForest();
-			assert(forest.isEmpty, "forest must be empty");
+			assert(forest.isEmpty, 0x797 /* forest must be empty */);
 			applyDelta(new Map(delta), forest, makeDetachedFieldIndex("init"));
-=======
-			assert(this.forest.isEmpty, 0x797 /* forest must be empty */);
-			applyDelta(new Map(delta), this.forest, makeDetachedFieldIndex("init"));
->>>>>>> f7690e3e
 		}
 	}
 }