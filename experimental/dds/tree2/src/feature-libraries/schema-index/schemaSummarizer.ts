/*!
 * Copyright (c) Microsoft Corporation and contributors. All rights reserved.
 * Licensed under the MIT License.
 */

import { bufferToString } from "@fluid-internal/client-utils";
import { assert } from "@fluidframework/core-utils";
import {
	IFluidDataStoreRuntime,
	IChannelStorageService,
} from "@fluidframework/datastore-definitions";
import {
	ITelemetryContext,
	ISummaryTreeWithStats,
	IGarbageCollectionData,
	IExperimentalIncrementalSummaryContext,
} from "@fluidframework/runtime-definitions";
<<<<<<< HEAD
import { SummaryTreeBuilder } from "@fluidframework/runtime-utils";
import { SummaryType } from "@fluidframework/protocol-definitions";
import { ICodecOptions, IJsonCodec, SchemaValidationFunction } from "../../codec";
import {
	TreeFieldStoredSchema,
	TreeStoredSchema,
	StoredSchemaRepository,
	TreeNodeStoredSchema,
	TreeNodeSchemaIdentifier,
	schemaDataIsEmpty,
	SchemaEvents,
} from "../../core";
=======
import { createSingleBlobSummary } from "@fluidframework/shared-object-base";
import { ICodecOptions, IJsonCodec } from "../../codec";
import { MutableTreeStoredSchema, TreeStoredSchema, schemaDataIsEmpty } from "../../core";
>>>>>>> 4acb0381
import {
	Summarizable,
	SummaryElementParser,
	SummaryElementStringifier,
} from "../../shared-tree-core";
import { JsonCompatible } from "../../util";
import { Format } from "./format";
import { encodeRepo, makeSchemaCodec } from "./codec";

const schemaStringKey = "SchemaString";

/**
 * Manages the collaboration window for incremental summarization.
 */
export interface CollabWindow {
	/**
	 * Function which returns the most recent sequenceNumber on a message processed by `SharedTree`.
	 * Updated before processing an op, such that reading `currentSeq` while processing an op
	 * gives the sequenceNumber of the op currently being processed.
	 * `undefined` if no message has been processed, e.g. for a detached document or document loaded
	 * from summary without any subsequent ops.
	 * @remarks - Most rebasing is built atop a revision system decoupled from message sequence number.
	 * However, this is sometimes necessary to interop with Fluid runtime APIs, e.g. for incremental summarization.
	 */
	getCurrentSeq: () => number | undefined;
}
/**
 * Provides methods for summarizing and loading a schema repository.
 */
export class SchemaSummarizer implements Summarizable {
	public readonly key = "Schema";

	private readonly codec: IJsonCodec<TreeStoredSchema, Format>;

	private schemaIndexLastChangedSeq: number | undefined;

	public constructor(
		private readonly runtime: IFluidDataStoreRuntime,
		private readonly schema: MutableTreeStoredSchema,
		options: ICodecOptions,
		collabWindow: CollabWindow,
	) {
		this.codec = makeSchemaCodec(options);
		this.schema.on("afterSchemaChange", () => {
			// Invalidate the cache, as we need to regenerate the blob if the schema changes
			// We are assuming that schema changes from remote ops are valid, as we are in a summarization context.
			this.schemaIndexLastChangedSeq = collabWindow.getCurrentSeq();
		});
	}

	public getAttachSummary(
		stringify: SummaryElementStringifier,
		fullTree?: boolean,
		trackState?: boolean,
		telemetryContext?: ITelemetryContext,
		incrementalSummaryContext?: IExperimentalIncrementalSummaryContext | undefined,
	): ISummaryTreeWithStats {
		const builder = new SummaryTreeBuilder();
		if (
			incrementalSummaryContext !== undefined &&
			this.schemaIndexLastChangedSeq !== undefined &&
			incrementalSummaryContext.latestSummarySequenceNumber >= this.schemaIndexLastChangedSeq
		) {
			builder.addHandle(
				schemaStringKey,
				SummaryType.Blob,
				`${incrementalSummaryContext.summaryPath}/indexes/${this.key}/${schemaStringKey}`,
			);
		} else {
			const dataString = JSON.stringify(this.codec.encode(this.schema));
			builder.addBlob(schemaStringKey, dataString);
		}
		return builder.getSummaryTree();
	}

	public async summarize(
		stringify: SummaryElementStringifier,
		fullTree?: boolean,
		trackState?: boolean,
		telemetryContext?: ITelemetryContext,
		incrementalSummaryContext?: IExperimentalIncrementalSummaryContext | undefined,
	): Promise<ISummaryTreeWithStats> {
		throw new Error("Method not implemented.");
	}

	public getGCData(fullGC?: boolean): IGarbageCollectionData {
		// TODO: Properly implement garbage collection. Right now, garbage collection is performed automatically
		// by the code in SharedObject (from which SharedTreeCore extends). The `runtime.uploadBlob` API delegates
		// to the `BlobManager`, which automatically populates the summary with ISummaryAttachment entries for each
		// blob.
		return {
			gcNodes: {},
		};
	}

	public async load(
		services: IChannelStorageService,
		parse: SummaryElementParser,
	): Promise<void> {
		const schemaBuffer: ArrayBufferLike = await services.readBlob(schemaStringKey);
		// After the awaits, validate that the schema is in a clean state.
		// This detects any schema that could have been accidentally added through
		// invalid means and are about to be overwritten.
		assert(
			schemaDataIsEmpty(this.schema),
			0x3da /* there should not already be stored schema when loading stored schema */,
		);

		const schemaString = bufferToString(schemaBuffer, "utf-8");
		// Currently no Fluid handles are used, so just use JSON.parse.
		const decoded = this.codec.decode(JSON.parse(schemaString));
<<<<<<< HEAD
		this.schema.update(decoded);
		this.schemaIndexLastChangedSeq = 0;
	}
}

interface SchemaOp {
	readonly type: "SchemaOp";
	readonly data: Format;
}

/**
 * Wraps a StoredSchemaRepository, adjusting its "update" function to hook into Fluid Ops.
 *
 * TODO: this should be more integrated with transactions.
 */
export class SchemaEditor<TRepository extends StoredSchemaRepository>
	implements StoredSchemaRepository
{
	private readonly codec: IJsonCodec<TreeStoredSchema, Format, unknown>;
	private readonly formatValidator: SchemaValidationFunction<typeof Format>;
	public constructor(
		public readonly inner: TRepository,
		private readonly submit: (op: SchemaOp) => void,
		options: ICodecOptions,
	) {
		this.codec = makeSchemaCodec(options);
		this.formatValidator = options.jsonValidator.compile(Format);
	}

	public on<K extends keyof SchemaEvents>(eventName: K, listener: SchemaEvents[K]): () => void {
		return this.inner.on(eventName, listener);
	}

	/**
	 * @returns true if this is a schema op and was handled.
	 *
	 * TODO: Shared tree needs a pattern for handling non-changeset operations.
	 * See TODO on `SharedTree.processCore`.
	 */
	public tryHandleOp(encodedOp: JsonCompatibleReadOnly): boolean {
		const op = this.tryDecodeOp(encodedOp);
		if (op !== undefined) {
			// TODO: This does not correctly handle concurrency of schema edits.
			this.inner.update(op);
			return true;
		}
		return false;
	}

	public tryApplyStashedOp(encodedOp: JsonCompatibleReadOnly): boolean {
		return this.tryHandleOp(encodedOp);
	}

	/**
	 * @returns true iff this is a schema op and was submitted.
	 *
	 * TODO: Shared tree needs a pattern for handling non-changeset operations.
	 * See TODO on `SharedTree.processCore`.
	 */
	public tryResubmitOp(content: JsonCompatibleReadOnly): boolean {
		const op: JsonCompatibleReadOnly = content;
		if (isJsonObject(op) && op.type === "SchemaOp") {
			assert(
				this.formatValidator.check(op.data),
				0x79b /* unexpected format for resubmitted schema op */,
			);
			const schemaOp: SchemaOp = {
				type: op.type,
				data: op.data,
			};
			this.submit(schemaOp);
			return true;
		}
		return false;
	}

	public update(newSchema: TreeStoredSchema): void {
		const op: SchemaOp = { type: "SchemaOp", data: this.codec.encode(newSchema) };
		this.submit(op);
		this.inner.update(newSchema);
	}

	public get rootFieldSchema(): TreeFieldStoredSchema {
		return this.inner.rootFieldSchema;
	}

	public get nodeSchema(): ReadonlyMap<TreeNodeSchemaIdentifier, TreeNodeStoredSchema> {
		return this.inner.nodeSchema;
	}

	private tryDecodeOp(encodedOp: JsonCompatibleReadOnly): TreeStoredSchema | undefined {
		if (isJsonObject(encodedOp) && encodedOp.type === "SchemaOp") {
			return this.codec.decode(encodedOp.data);
		}

		return undefined;
=======
		this.schema.apply(decoded);
>>>>>>> 4acb0381
	}
}

/**
 * Dumps schema into a deterministic JSON compatible semi-human readable but unspecified format.
 *
 * @remarks
 * This can be used to help inspect schema for debugging, and to save a snapshot of schema to help detect and review changes to an applications schema.
 *
 * This format may change across major versions of this package: such changes are considered breaking.
 * Beyond that, no compatibility guarantee is provided for this format: it should never be relied upon to load data, it should only be used for comparing outputs from this function.
 * @privateRemarks
 * This currently uses the schema summary format, but that could be changed to something more human readable (particularly if the encoded format becomes less human readable).
 * This intentionally does not leak the format types in the API.
 * @alpha
 */
export function encodeTreeSchema(schema: TreeStoredSchema): JsonCompatible {
	return encodeRepo(schema);
}<|MERGE_RESOLUTION|>--- conflicted
+++ resolved
@@ -15,24 +15,8 @@
 	IGarbageCollectionData,
 	IExperimentalIncrementalSummaryContext,
 } from "@fluidframework/runtime-definitions";
-<<<<<<< HEAD
-import { SummaryTreeBuilder } from "@fluidframework/runtime-utils";
-import { SummaryType } from "@fluidframework/protocol-definitions";
-import { ICodecOptions, IJsonCodec, SchemaValidationFunction } from "../../codec";
-import {
-	TreeFieldStoredSchema,
-	TreeStoredSchema,
-	StoredSchemaRepository,
-	TreeNodeStoredSchema,
-	TreeNodeSchemaIdentifier,
-	schemaDataIsEmpty,
-	SchemaEvents,
-} from "../../core";
-=======
-import { createSingleBlobSummary } from "@fluidframework/shared-object-base";
 import { ICodecOptions, IJsonCodec } from "../../codec";
 import { MutableTreeStoredSchema, TreeStoredSchema, schemaDataIsEmpty } from "../../core";
->>>>>>> 4acb0381
 import {
 	Summarizable,
 	SummaryElementParser,
@@ -144,7 +128,6 @@
 		const schemaString = bufferToString(schemaBuffer, "utf-8");
 		// Currently no Fluid handles are used, so just use JSON.parse.
 		const decoded = this.codec.decode(JSON.parse(schemaString));
-<<<<<<< HEAD
 		this.schema.update(decoded);
 		this.schemaIndexLastChangedSeq = 0;
 	}
@@ -241,9 +224,7 @@
 		}
 
 		return undefined;
-=======
 		this.schema.apply(decoded);
->>>>>>> 4acb0381
 	}
 }
 
