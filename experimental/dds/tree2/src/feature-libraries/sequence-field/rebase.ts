--- conflicted
+++ resolved
@@ -169,13 +169,8 @@
 			nodeExistenceState,
 		);
 
-<<<<<<< HEAD
 		gapTracker.ingest(baseMark, baseRevision);
 
-		// Inverse attaches do not contribute to lineage as they are effectively reinstating
-		// an older detach which cells should already have any necessary lineage for.
-=======
->>>>>>> f47160c3
 		if (markEmptiesCells(baseMark) || isImpactfulCellRename(baseMark, baseRevision, metadata)) {
 			// Note that we want the revision in the detach ID to be the actual revision, not the intention.
 			// We don't pass a `RevisionMetadataSource` to `getOutputCellId` so that we get the true revision.
