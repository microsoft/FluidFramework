/*!
 * Copyright (c) Microsoft Corporation and contributors. All rights reserved.
 * Licensed under the MIT License.
 */

import { assert, unreachableCase } from "@fluidframework/core-utils";
<<<<<<< HEAD
import { fail } from "../../util";
=======
import { StableId } from "@fluidframework/runtime-definitions";
import { IdAllocator, fail } from "../../util";
>>>>>>> b734bca6
import { ChangeAtomId, ChangesetLocalId, RevisionTag, TaggedChange } from "../../core";
import {
	CrossFieldManager,
	CrossFieldTarget,
	NodeExistenceState,
	RevisionMetadataSource,
} from "../modular-schema";
import {
	getInputLength,
	isDetachMark,
	isNewAttach,
	cloneMark,
	areInputCellsEmpty,
	markEmptiesCells,
	markFillsCells,
	getOffsetInCellRange,
	compareLineages,
	withNodeChange,
	getMarkMoveId,
	areOverlappingIdRanges,
	cloneCellId,
	areOutputCellsEmpty,
	getDetachCellId,
	getInputCellId,
} from "./utils";
import {
	Changeset,
	Mark,
	MarkList,
	NoopMark,
	MoveId,
	NoopMarkType,
	HasLineage,
	IdRange,
} from "./format";
import { MarkListFactory } from "./markListFactory";
import { ComposeQueue } from "./compose";
import {
	getMoveEffect,
	setMoveEffect,
	isMoveMark,
	MoveEffect,
	MoveEffectTable,
	PairedMarkUpdate,
} from "./moveEffectTable";
import { MarkQueue } from "./markQueue";
import { EmptyInputCellMark } from "./helperTypes";

/**
 * Rebases `change` over `base` assuming they both apply to the same initial state.
 * @param change - The changeset to rebase.
 * @param base - The changeset to rebase over.
 * @returns A changeset that performs the changes in `change` but does so assuming `base` has been applied first.
 *
 * WARNING! This implementation is incomplete:
 * - Some marks that affect existing content are removed instead of marked as conflicted when rebased over the deletion
 * of that content. This prevents us from then reinstating the mark when rebasing over the revive.
 * - Tombs are not added when rebasing an insert over a gap that is immediately left of deleted content.
 * This prevents us from being able to accurately track the position of the insert.
 * - Tiebreak ordering is not respected.
 * - Support for moves is not implemented.
 * - Support for slices is not implemented.
 */
export function rebase<TNodeChange>(
	change: Changeset<TNodeChange>,
	base: TaggedChange<Changeset<TNodeChange>>,
	rebaseChild: NodeChangeRebaser<TNodeChange>,
	genId: IdAllocator,
	manager: CrossFieldManager,
	revisionMetadata: RevisionMetadataSource,
	nodeExistenceState: NodeExistenceState = NodeExistenceState.Alive,
): Changeset<TNodeChange> {
	assert(base.revision !== undefined, 0x69b /* Cannot rebase over changeset with no revision */);
	const baseInfo =
		base.revision === undefined ? undefined : revisionMetadata.getInfo(base.revision);
	const baseIntention = baseInfo?.rollbackOf ?? base.revision;
	return rebaseMarkList(
		change,
		base.change,
		base.revision,
		baseIntention,
		rebaseChild,
		genId,
		manager as MoveEffectTable<TNodeChange>,
		nodeExistenceState,
	);
}

export type NodeChangeRebaser<TNodeChange> = (
	change: TNodeChange | undefined,
	baseChange: TNodeChange | undefined,
	stateChange?: NodeExistenceState,
) => TNodeChange | undefined;

function rebaseMarkList<TNodeChange>(
	currMarkList: MarkList<TNodeChange>,
	baseMarkList: MarkList<TNodeChange>,
	baseRevision: RevisionTag,
	baseIntention: RevisionTag,
	rebaseChild: NodeChangeRebaser<TNodeChange>,
	genId: IdAllocator,
	moveEffects: CrossFieldManager<MoveEffect<TNodeChange>>,
	nodeExistenceState: NodeExistenceState,
): MarkList<TNodeChange> {
	const factory = new MarkListFactory<TNodeChange>();
	const queue = new RebaseQueue(
		baseRevision,
		baseIntention,
		baseMarkList,
		currMarkList,
		genId,
		moveEffects,
	);

	// Each mark with empty input cells in `currMarkList` should have a lineage event added for all adjacent detaches in the base changeset.
	// At the time we process an attach we don't know about detaches of later nodes,
	// so we record marks which should have their lineage updated if we encounter a detach.
	const lineageRecipients: Mark<TNodeChange>[] = [];
	const lineageEntries: LineageEntry[] = [];

	// List of IDs of detaches encountered in the base changeset which are adjacent to the current position.
	let detachBlock: IdRange[] = [];
	while (!queue.isEmpty()) {
		const { baseMark, newMark: currMark } = queue.pop();
		if ("revision" in baseMark) {
			// TODO support rebasing over composite changeset
			assert(
				baseMark.revision === baseRevision,
				0x4f3 /* Unable to keep track of the base input offset in composite changeset */,
			);
		}

		const length = getInputLength(baseMark);
		assert(
			length === getInputLength(currMark),
			0x4f6 /* The two marks should be the same size */,
		);

		const rebasedMark = rebaseMark(
			currMark,
			baseMark,
			baseRevision,
			baseIntention,
			rebaseChild,
			moveEffects,
			nodeExistenceState,
		);

		// Note that we first add lineage for `baseMark` to `lineageRecipients`, then handle adding lineage to `rebasedMark`,
		// then add `baseMark` to `lineageEntries` so that `rebasedMark` does not get an entry for `baseMark`.
		// `rebasedMark` should already have a detach event for `baseMark`.
		if (markEmptiesCells(baseMark)) {
			assert(isDetachMark(baseMark), 0x709 /* Only detach marks should empty cells */);
			const detachId = getDetachCellId(baseMark, baseIntention);
			assert(detachId.revision !== undefined, 0x74a /* Detach ID should have a revision */);
			addLineageToRecipients(lineageRecipients, detachId.revision, detachId.localId, length);
		}

		if (areInputCellsEmpty(rebasedMark)) {
			if (markEmptiesCells(baseMark)) {
				assert(isDetachMark(baseMark), 0x74b /* Only detaches empty cells */);
				if (baseMark.type === "MoveOut" || baseMark.detachIdOverride === undefined) {
					setMarkAdjacentCells(rebasedMark, detachBlock);
				}
			} else {
				handleLineage(
					rebasedMark,
					lineageRecipients,
					baseIntention,
					detachBlock,
					lineageEntries,
				);
			}
		}
		factory.push(rebasedMark);

		if (markEmptiesCells(baseMark)) {
			assert(isDetachMark(baseMark), 0x70a /* Only detach marks should empty cells */);
			const detachId = getDetachCellId(baseMark, baseIntention);
			if (detachId.revision === baseIntention) {
				addIdRange(detachBlock, { id: baseMark.id, count: baseMark.count });
			} else {
				assert(detachId.revision !== undefined, 0x74c /* Detach ID should have revision */);
				lineageEntries.push({
					revision: detachId.revision,
					id: detachId.localId,
					count: length,
				});
			}
		} else if (!areOutputCellsEmpty(baseMark)) {
			lineageRecipients.length = 0;
			detachBlock = [];
		}
	}

	return factory.list;
}

/**
 * Generates a NoOp mark that targets the same cells as the input mark.
 * @param mark - The mark the NoOp should target.
 * @param revision - The revision, if available.
 * @returns A NoOp mark that targets the same cells as the input mark.
 */
function generateNoOpWithCellId<T>(mark: Mark<T>, revision?: RevisionTag): NoopMark<T> {
	const length = mark.count;
	const cellId = getInputCellId(mark, revision);
	return cellId === undefined ? { count: length } : { count: length, cellId };
}

class RebaseQueue<T> {
	private readonly baseMarks: MarkQueue<T>;
	private readonly newMarks: MarkQueue<T>;

	public constructor(
		baseRevision: RevisionTag | undefined,
		private readonly baseIntention: RevisionTag | undefined,
		baseMarks: Changeset<T>,
		newMarks: Changeset<T>,
		genId: IdAllocator,
		moveEffects: MoveEffectTable<T>,
	) {
		this.baseMarks = new MarkQueue(baseMarks, baseRevision, moveEffects, false, genId);
		this.newMarks = new MarkQueue(newMarks, undefined, moveEffects, true, genId);
	}

	public isEmpty(): boolean {
		return this.baseMarks.isEmpty() && this.newMarks.isEmpty();
	}

	public pop(): RebaseMarks<T> {
		const baseMark = this.baseMarks.peek();
		const newMark = this.newMarks.peek();

		assert(
			!(baseMark === undefined && newMark === undefined),
			0x722 /* Cannot pop from empty queue */,
		);

		if (baseMark === undefined) {
			const dequeuedNewMark = this.newMarks.dequeue();
			return {
				baseMark: generateNoOpWithCellId(dequeuedNewMark),
				newMark: dequeuedNewMark,
			};
		} else if (newMark === undefined) {
			const dequeuedBaseMark = this.baseMarks.dequeue();
			return {
				baseMark: dequeuedBaseMark,
				newMark: generateNoOpWithCellId(dequeuedBaseMark, this.baseIntention),
			};
		} else if (areInputCellsEmpty(baseMark) && areInputCellsEmpty(newMark)) {
			const cmp = compareCellPositions(this.baseIntention, baseMark, newMark);
			if (cmp < 0) {
				const dequeuedBaseMark = this.baseMarks.dequeueUpTo(-cmp);
				return {
					baseMark: dequeuedBaseMark,
					newMark: generateNoOpWithCellId(dequeuedBaseMark, this.baseIntention),
				};
			} else if (cmp > 0) {
				const dequeuedNewMark = this.newMarks.dequeueUpTo(cmp);
				return {
					newMark: dequeuedNewMark,
					baseMark: generateNoOpWithCellId(dequeuedNewMark),
				};
			} else {
				return this.dequeueBoth();
			}
		} else if (areInputCellsEmpty(newMark)) {
			return this.dequeueNew();
		} else if (areInputCellsEmpty(baseMark)) {
			return this.dequeueBase();
		} else {
			return this.dequeueBoth();
		}
	}

	private dequeueBase(): RebaseMarks<T> {
		const baseMark = this.baseMarks.dequeue();
		return { baseMark, newMark: generateNoOpWithCellId(baseMark, this.baseIntention) };
	}

	private dequeueNew(): RebaseMarks<T> {
		const newMark = this.newMarks.dequeue();
		return { newMark, baseMark: generateNoOpWithCellId(newMark) };
	}

	private dequeueBoth(): RebaseMarks<T> {
		const baseMark = this.baseMarks.peek();
		const newMark = this.newMarks.peek();
		assert(
			baseMark !== undefined && newMark !== undefined,
			0x69c /* Cannot dequeue both unless both mark queues are non-empty */,
		);
		const length = Math.min(newMark.count, baseMark.count);
		return {
			baseMark: this.baseMarks.dequeueUpTo(length),
			newMark: this.newMarks.dequeueUpTo(length),
		};
	}
}

/**
 * Represents the marks rebasing should process next.
 * If `baseMark` and `newMark` are both defined, then they are `SizedMark`s covering the same range of nodes.
 */
interface RebaseMarks<T> {
	baseMark: Mark<T>;
	newMark: Mark<T>;
}

function rebaseMark<TNodeChange>(
	currMark: Mark<TNodeChange>,
	baseMark: Mark<TNodeChange>,
	baseRevision: RevisionTag,
	baseIntention: RevisionTag,
	rebaseChild: NodeChangeRebaser<TNodeChange>,
	moveEffects: MoveEffectTable<TNodeChange>,
	nodeExistenceState: NodeExistenceState,
): Mark<TNodeChange> {
	let rebasedMark = rebaseNodeChange(cloneMark(currMark), baseMark, rebaseChild);
	if (markEmptiesCells(baseMark)) {
		const moveId = getMarkMoveId(baseMark);
		if (moveId !== undefined) {
			assert(isMoveMark(baseMark), 0x6f0 /* Only move marks have move IDs */);
			if (markFollowsMoves(rebasedMark)) {
				sendMarkToDest(rebasedMark, moveEffects, baseRevision, moveId, baseMark.count);
				return { count: 0 };
			}

			const modify = rebasedMark.changes;
			if (modify !== undefined) {
				rebasedMark = withNodeChange(rebasedMark, undefined);
				const nestedChange: NoopMark<TNodeChange> = {
					count: 1,
					changes: modify,
				};
				sendMarkToDest(nestedChange, moveEffects, baseRevision, moveId, baseMark.count);
			}
		}

		assert(
			!isNewAttach(rebasedMark),
			0x69d /* A new attach should not be rebased over its cell being emptied */,
		);

		if (isMoveMark(rebasedMark)) {
			if (rebasedMark.type === "MoveOut" || rebasedMark.type === "ReturnFrom") {
				setPairedMarkStatus(
					moveEffects,
					CrossFieldTarget.Destination,
					rebasedMark.revision,
					rebasedMark.id,
					rebasedMark.count,
					PairedMarkUpdate.Deactivated,
				);
			} else if (rebasedMark.type === "ReturnTo") {
				setPairedMarkStatus(
					moveEffects,
					CrossFieldTarget.Source,
					rebasedMark.revision,
					rebasedMark.id,
					rebasedMark.count,
					PairedMarkUpdate.Reactivated,
				);
			}
		}
		assert(isDetachMark(baseMark), 0x70b /* Only detach marks should empty cells */);
		const baseMarkIntention = getMarkIntention(baseMark, baseIntention);

		const baseCellId = getDetachCellId(baseMark, baseMarkIntention);
		rebasedMark = makeDetachedMark(rebasedMark, cloneCellId(baseCellId));
	} else if (markFillsCells(baseMark)) {
		if (isMoveMark(baseMark)) {
			const movedMark = getMovedMark(
				moveEffects,
				baseMark.revision ?? baseRevision,
				baseMark.id,
				baseMark.count,
			);

			if (movedMark !== undefined) {
				return movedMark;
			}
		}

		if (isMoveMark(rebasedMark)) {
			if (
				(rebasedMark.type === "MoveOut" || rebasedMark.type === "ReturnFrom") &&
				nodeExistenceState === NodeExistenceState.Alive
			) {
				setPairedMarkStatus(
					moveEffects,
					CrossFieldTarget.Destination,
					rebasedMark.revision,
					rebasedMark.id,
					rebasedMark.count,
					PairedMarkUpdate.Reactivated,
				);
			} else if (rebasedMark.type === "ReturnTo") {
				setPairedMarkStatus(
					moveEffects,
					CrossFieldTarget.Source,
					rebasedMark.revision,
					rebasedMark.id,
					rebasedMark.count,
					PairedMarkUpdate.Deactivated,
				);
			}
		}
		rebasedMark = withoutCellId(rebasedMark);
	} else if (
		nodeExistenceState === NodeExistenceState.Alive &&
		(rebasedMark.type === "MoveOut" || rebasedMark.type === "ReturnFrom") &&
		rebasedMark.cellId === undefined
	) {
		setPairedMarkStatus(
			moveEffects,
			CrossFieldTarget.Destination,
			rebasedMark.revision,
			rebasedMark.id,
			rebasedMark.count,
			PairedMarkUpdate.Reactivated,
		);
	} else if (
		nodeExistenceState === NodeExistenceState.Dead &&
		(rebasedMark.type === "MoveOut" || rebasedMark.type === "ReturnFrom")
	) {
		setPairedMarkStatus(
			moveEffects,
			CrossFieldTarget.Destination,
			rebasedMark.revision,
			rebasedMark.id,
			rebasedMark.count,
			PairedMarkUpdate.Deactivated,
		);
	}
	return rebasedMark;
}

function markFollowsMoves(mark: Mark<unknown>): boolean {
	const type = mark.type;
	switch (type) {
		case "Delete":
		case "MoveOut":
		case "Revive":
			return true;
		case NoopMarkType:
		case "ReturnFrom":
		case "Insert":
		case "MoveIn":
		case "ReturnTo":
		case "Placeholder":
			return false;
		default:
			unreachableCase(type);
	}
}

// It is expected that the range from `id` to `id + count - 1` has the same move effect.
// The call sites to this function are making queries about a mark which has already been split by a `MarkQueue`
// to match the ranges in `moveEffects`.
// TODO: Reduce the duplication between this and other MoveEffect helpers
function sendMarkToDest<T>(
	mark: Mark<T>,
	moveEffects: MoveEffectTable<T>,
	revision: RevisionTag,
	id: MoveId,
	count: number,
) {
	const effect = getMoveEffect(
		moveEffects,
		CrossFieldTarget.Destination,
		revision,
		id,
		count,
		false,
	);
	let newEffect: MoveEffect<T>;
	if (effect !== undefined) {
		assert(
			effect.start <= id && effect.start + effect.length >= (id as number) + count,
			0x6f1 /* Expected effect to cover entire mark */,
		);
		newEffect = { ...effect.value, movedMark: mark };
	} else {
		newEffect = { movedMark: mark };
	}
	setMoveEffect(moveEffects, CrossFieldTarget.Destination, revision, id, count, newEffect);
}

// It is expected that the range from `id` to `id + count - 1` has the same move effect.
// The call sites to this function are making queries about a mark which has already been split by a `MarkQueue`
// to match the ranges in `moveEffects`.
// TODO: Reduce the duplication between this and other MoveEffect helpers
function setPairedMarkStatus(
	moveEffects: MoveEffectTable<unknown>,
	target: CrossFieldTarget,
	revision: RevisionTag | undefined,
	id: MoveId,
	count: number,
	status: PairedMarkUpdate,
) {
	const effect = getMoveEffect(moveEffects, target, revision, id, count, false);
	let newEffect: MoveEffect<unknown>;
	if (effect !== undefined) {
		assert(
			effect.start <= id && effect.start + effect.length >= (id as number) + count,
			0x6f2 /* Expected effect to cover entire mark */,
		);
		newEffect = { ...effect.value, pairedMarkStatus: status };
	} else {
		newEffect = { pairedMarkStatus: status };
	}
	setMoveEffect(moveEffects, target, revision, id, count, newEffect);
}

function getMarkIntention(mark: Mark<unknown>, intention: RevisionTag): RevisionTag {
	// TODO: Use mark's revision tag when available.
	// Currently we never rebase over a composition of multiple revisions, so this isn't necessary.
	return intention;
}

function rebaseNodeChange<TNodeChange>(
	currMark: Mark<TNodeChange>,
	baseMark: Mark<TNodeChange>,
	nodeRebaser: NodeChangeRebaser<TNodeChange>,
): Mark<TNodeChange> {
	const baseChange = baseMark.changes;
	const currChange = currMark.changes;

	if (markEmptiesCells(baseMark) && !isMoveMark(baseMark)) {
		return withNodeChange(
			currMark,
			nodeRebaser(currChange, baseChange, NodeExistenceState.Dead),
		);
	} else if (markFillsCells(baseMark) && !isMoveMark(baseMark)) {
		return withNodeChange(
			currMark,
			nodeRebaser(currChange, baseChange, NodeExistenceState.Alive),
		);
	}

	return withNodeChange(currMark, nodeRebaser(currChange, baseChange));
}

function makeDetachedMark<T>(mark: Mark<T>, cellId: ChangeAtomId): Mark<T> {
	assert(mark.cellId === undefined, 0x69f /* Expected mark to be attached */);
	return { ...mark, cellId };
}

function withoutCellId<T, TMark extends Mark<T>>(mark: TMark): TMark {
	const newMark = { ...mark };
	delete newMark.cellId;
	return newMark;
}

export function amendRebase<TNodeChange>(
	rebasedMarks: MarkList<TNodeChange>,
	baseMarks: TaggedChange<MarkList<TNodeChange>>,
	rebaseChild: NodeChangeRebaser<TNodeChange>,
	genId: IdAllocator,
	crossFieldManager: CrossFieldManager,
	revisionMetadata: RevisionMetadataSource,
): Changeset<TNodeChange> {
	return amendRebaseI(
		baseMarks.revision,
		baseMarks.change,
		rebasedMarks,
		rebaseChild,
		crossFieldManager as MoveEffectTable<TNodeChange>,
		revisionMetadata,
	);
}

function amendRebaseI<TNodeChange>(
	baseRevision: RevisionTag | undefined,
	baseMarks: MarkList<TNodeChange>,
	rebasedMarks: MarkList<TNodeChange>,
	rebaseChild: NodeChangeRebaser<TNodeChange>,
	moveEffects: CrossFieldManager<MoveEffect<TNodeChange>>,
	revisionMetadata: RevisionMetadataSource,
): Changeset<TNodeChange> {
	// Is it correct to use ComposeQueue here?
	// If we used a special AmendRebaseQueue, we could ignore any base marks which don't have associated move-ins
	const queue = new ComposeQueue<TNodeChange>(
		baseRevision,
		baseMarks,
		undefined,
		rebasedMarks,
		() => fail("Should not generate new IDs when applying move effects"),
		moveEffects,
		revisionMetadata,
	);
	const factory = new MarkListFactory<TNodeChange>();

	while (!queue.isEmpty()) {
		const { baseMark, newMark } = queue.pop();

		if (baseMark === undefined) {
			assert(
				newMark !== undefined,
				0x70c /* Non-empty RebaseQueue should not provide two empty marks */,
			);
			factory.push(withNodeChange(newMark, rebaseChild(newMark.changes, undefined)));
		}

		if (
			baseMark !== undefined &&
			(baseMark.type === "MoveIn" || baseMark.type === "ReturnTo")
		) {
			const movedMark = getMovedMark(
				moveEffects,
				baseMark.revision ?? baseRevision,
				baseMark.id,
				baseMark.count,
			);
			if (movedMark !== undefined) {
				factory.push(movedMark);
				factory.pushOffset(-getInputLength(movedMark));
			}
		}

		if (newMark !== undefined && baseMark !== undefined) {
			const rebasedMark = rebaseNodeChange(cloneMark(newMark), baseMark, rebaseChild);
			factory.push(rebasedMark);
		}
	}

	return factory.list;
}

// It is expected that the range from `id` to `id + count - 1` has the same move effect.
// The call sites to this function are making queries about a mark which has already been split by a `MarkQueue`
// to match the ranges in `moveEffects`.
// TODO: Reduce the duplication between this and other MoveEffect helpers
function getMovedMark<T>(
	moveEffects: MoveEffectTable<T>,
	revision: RevisionTag | undefined,
	id: MoveId,
	count: number,
): Mark<T> | undefined {
	const effect = getMoveEffect(moveEffects, CrossFieldTarget.Destination, revision, id, count);

	if (effect?.value.movedMark !== undefined) {
		assert(
			effect.start <= id && effect.start + effect.length >= (id as number) + count,
			0x6f3 /* Expected effect to cover entire mark */,
		);
		const newEffect = { ...effect.value };
		delete newEffect.movedMark;
		setMoveEffect(
			moveEffects,
			CrossFieldTarget.Destination,
			revision,
			id,
			count,
			newEffect,
			false,
		);
		return effect.value.movedMark;
	}

	return undefined;
}

interface LineageEntry {
	revision: RevisionTag;
	id: ChangesetLocalId;
	count: number;
}

function handleLineage<T>(
	rebasedMark: Mark<T>,
	lineageRecipients: Mark<T>[],
	baseIntention: RevisionTag,
	detachBlock: IdRange[],
	lineageEntries: LineageEntry[],
) {
	// If the changeset we are rebasing over has the same intention as an event in rebasedMark's lineage,
	// we assume that the base changeset is the inverse of the changeset in the lineage, so we remove the lineage event.
	// TODO: Handle cases where the base changeset is a composition of multiple revisions.
	// TODO: Don't remove the lineage event in cases where the event isn't actually inverted by the base changeset,
	// e.g., if the inverse of the lineage event is muted after rebasing.
	const lineageHolder = getLineageHolder(rebasedMark);
	tryRemoveLineageEvents(lineageHolder, baseIntention);

	const cellRevision = getInputCellId(rebasedMark, undefined)?.revision;
	if (baseIntention !== cellRevision) {
		for (const entry of detachBlock) {
			addLineageEntry(lineageHolder, baseIntention, entry.id, entry.count, entry.count);
		}
	}

	for (const entry of lineageEntries) {
		if (entry.revision !== cellRevision) {
			addLineageEntry(lineageHolder, entry.revision, entry.id, entry.count, entry.count);
		}
	}

	lineageRecipients.push(rebasedMark);
}

function addLineageToRecipients(
	recipients: Mark<unknown>[],
	revision: RevisionTag,
	id: ChangesetLocalId,
	count: number,
) {
	for (const mark of recipients) {
		if (getInputCellId(mark, undefined)?.revision !== revision) {
			addLineageEntry(getLineageHolder(mark), revision, id, count, 0);
		}
	}
}

function addLineageEntry(
	lineageHolder: HasLineage,
	revision: RevisionTag,
	id: ChangesetLocalId,
	count: number,
	offset: number,
) {
	if (lineageHolder.lineage === undefined) {
		lineageHolder.lineage = [];
	}

	if (lineageHolder.lineage.length > 0) {
		const lastEntry = lineageHolder.lineage[lineageHolder.lineage.length - 1];
		if (lastEntry.revision === revision && (lastEntry.id as number) + lastEntry.count === id) {
			if (lastEntry.offset === lastEntry.count) {
				lineageHolder.lineage[lineageHolder.lineage.length - 1] = {
					...lastEntry,
					count: lastEntry.count + count,
					offset: lastEntry.offset + offset,
				};
				return;
			} else if (offset === 0) {
				lineageHolder.lineage[lineageHolder.lineage.length - 1] = {
					...lastEntry,
					count: lastEntry.count + count,
				};
				return;
			}
		}
	}

	lineageHolder.lineage.push({ revision, id, count, offset });
}

function tryRemoveLineageEvents(lineageHolder: HasLineage, revisionToRemove: RevisionTag) {
	if (lineageHolder.lineage === undefined) {
		return;
	}

	lineageHolder.lineage = lineageHolder.lineage.filter(
		(event) => event.revision !== revisionToRemove,
	);
	if (lineageHolder.lineage.length === 0) {
		delete lineageHolder.lineage;
	}
}

function addIdRange(lineageEntries: IdRange[], range: IdRange): void {
	if (lineageEntries.length > 0) {
		const lastEntry = lineageEntries[lineageEntries.length - 1];
		if ((lastEntry.id as number) + lastEntry.count === range.id) {
			lastEntry.count += range.count;
			return;
		}
	}

	lineageEntries.push(range);
}

function getLineageHolder(mark: Mark<unknown>): HasLineage {
	assert(mark.cellId !== undefined, 0x723 /* Attached cells cannot have lineage */);
	return mark.cellId;
}

function setMarkAdjacentCells(mark: Mark<unknown>, adjacentCells: IdRange[]): void {
	assert(
		mark.cellId !== undefined,
		0x74d /* Can only set adjacent cells on a mark with cell ID */,
	);
	assert(mark.cellId.adjacentCells === undefined, 0x74e /* Should not overwrite adjacentCells */);
	mark.cellId.adjacentCells = adjacentCells;
}

/**
 * Returns a number N which encodes how the cells of the two marks are aligned.
 * - If N is zero, then the first cell of `baseMark` is the same as the first cell of `newMark`.
 * - If N is positive, then the first N cells of `newMark` (or all its cells if N is greater than its length)
 * are before the first cell of `baseMark`.
 * - If N is negative, then the first N cells of `baseMark` (or all its cells if N is greater than its length)
 * are before the first cell of `newMark`.
 */
function compareCellPositions(
	baseIntention: RevisionTag | undefined,
	baseMark: EmptyInputCellMark<unknown>,
	newMark: EmptyInputCellMark<unknown>,
): number {
	const baseId = getInputCellId(baseMark, baseIntention);
	const baseLength = baseMark.count;
	assert(baseId !== undefined, 0x6a0 /* baseMark should have cell ID */);
	const newId = getInputCellId(newMark, undefined);
	const newLength = newMark.count;
	if (newId !== undefined && baseId.revision === newId.revision) {
		if (areOverlappingIdRanges(baseId.localId, baseLength, newId.localId, newLength)) {
			return baseId.localId - newId.localId;
		}

		const adjacentCells = baseId.adjacentCells ?? newId.adjacentCells;
		if (adjacentCells !== undefined) {
			return (
				getPositionAmongAdjacentCells(adjacentCells, baseId.localId) -
				getPositionAmongAdjacentCells(adjacentCells, newId.localId)
			);
		}
	}

	if (newId !== undefined) {
		const offset = getOffsetInCellRange(
			baseId.lineage,
			newId.revision,
			newId.localId,
			newLength,
		);
		if (offset !== undefined) {
			return offset > 0 ? offset : -Infinity;
		}

		const newOffset = getOffsetInCellRange(
			newId.lineage,
			baseId.revision,
			baseId.localId,
			baseLength,
		);
		if (newOffset !== undefined) {
			return newOffset > 0 ? -newOffset : Infinity;
		}
	}

	if (newId !== undefined) {
		const cmp = compareLineages(baseId.lineage, newId.lineage);
		if (cmp !== 0) {
			return Math.sign(cmp) * Infinity;
		}
	}

	if (isNewAttach(newMark)) {
		// When the marks are at the same position, we use the tiebreak of `newMark`.
		// TODO: Use specified tiebreak instead of always tiebreaking left.
		return Infinity;
	}

	assert(
		isNewAttach(baseMark),
		0x6a1 /* Lineage should determine order of marks unless one is a new attach */,
	);

	// BUG 5351: The following assumption is incorrect as `newMark` may be targeting cells which were created on its branch,
	// which will come after `baseMark` in the final sequence order.
	// `newMark` points to cells which were emptied before `baseMark` was created.
	// We use `baseMark`'s tiebreak policy as if `newMark`'s cells were created concurrently and before `baseMark`.
	// TODO: Use specified tiebreak instead of always tiebreaking left.
	return -Infinity;
}

function getPositionAmongAdjacentCells(adjacentCells: IdRange[], id: ChangesetLocalId): number {
	let priorCells = 0;
	for (const range of adjacentCells) {
		if (areOverlappingIdRanges(range.id, range.count, id, 1)) {
			return priorCells + (id - range.id);
		}

		priorCells += range.count;
	}

	fail("Could not find id in adjacentCells");
}<|MERGE_RESOLUTION|>--- conflicted
+++ resolved
@@ -4,12 +4,7 @@
  */
 
 import { assert, unreachableCase } from "@fluidframework/core-utils";
-<<<<<<< HEAD
-import { fail } from "../../util";
-=======
-import { StableId } from "@fluidframework/runtime-definitions";
 import { IdAllocator, fail } from "../../util";
->>>>>>> b734bca6
 import { ChangeAtomId, ChangesetLocalId, RevisionTag, TaggedChange } from "../../core";
 import {
 	CrossFieldManager,
