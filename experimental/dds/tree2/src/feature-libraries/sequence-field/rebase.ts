/*!
 * Copyright (c) Microsoft Corporation and contributors. All rights reserved.
 * Licensed under the MIT License.
 */

import { assert, unreachableCase } from "@fluidframework/common-utils";
import { StableId } from "@fluidframework/runtime-definitions";
import { fail } from "../../util";
import { RevisionTag, TaggedChange } from "../../core";
import {
	ChangesetLocalId,
	CrossFieldManager,
	CrossFieldTarget,
	IdAllocator,
	NodeExistenceState,
	RevisionMetadataSource,
} from "../modular-schema";
import {
	getInputLength,
	isDetachMark,
	isNewAttach,
	cloneMark,
	areInputCellsEmpty,
	markEmptiesCells,
	markFillsCells,
	isExistingCellMark,
	getCellId,
	getOffsetInCellRange,
	compareLineages,
	getNodeChange,
	withNodeChange,
	getMarkMoveId,
<<<<<<< HEAD
	isNoop,
	areOverlappingIdRanges,
	isMoveIn,
	isReturnTo,
	isGenerate,
	isMoveMark,
	isMoveOut,
	isReturnFrom,
	getEffect,
	tryGetEffect,
=======
	areOverlappingIdRanges,
	areOutputCellsEmpty,
>>>>>>> c4f5ef5b
} from "./utils";
import { Changeset, Mark, MarkList, MoveId, Modify, NoopMarkType, HasLineage } from "./format";
import { MarkListFactory } from "./markListFactory";
import { ComposeQueue } from "./compose";
import {
	getMoveEffect,
	setMoveEffect,
	MoveEffect,
	MoveEffectTable,
	PairedMarkUpdate,
} from "./moveEffectTable";
import { MarkQueue } from "./markQueue";
import { EmptyInputCellMark, ExistingCellMark, ModifyMark, Move, NoopMark } from "./helperTypes";

/**
 * Rebases `change` over `base` assuming they both apply to the same initial state.
 * @param change - The changeset to rebase.
 * @param base - The changeset to rebase over.
 * @returns A changeset that performs the changes in `change` but does so assuming `base` has been applied first.
 *
 * WARNING! This implementation is incomplete:
 * - Some marks that affect existing content are removed instead of marked as conflicted when rebased over the deletion
 * of that content. This prevents us from then reinstating the mark when rebasing over the revive.
 * - Tombs are not added when rebasing an insert over a gap that is immediately left of deleted content.
 * This prevents us from being able to accurately track the position of the insert.
 * - Tiebreak ordering is not respected.
 * - Support for moves is not implemented.
 * - Support for slices is not implemented.
 */
export function rebase<TNodeChange>(
	change: Changeset<TNodeChange>,
	base: TaggedChange<Changeset<TNodeChange>>,
	rebaseChild: NodeChangeRebaser<TNodeChange>,
	genId: IdAllocator,
	manager: CrossFieldManager,
	revisionMetadata: RevisionMetadataSource,
	nodeExistenceState: NodeExistenceState = NodeExistenceState.Alive,
): Changeset<TNodeChange> {
	assert(base.revision !== undefined, 0x69b /* Cannot rebase over changeset with no revision */);
	const baseInfo =
		base.revision === undefined ? undefined : revisionMetadata.getInfo(base.revision);
	const baseIntention = baseInfo?.rollbackOf ?? base.revision;
	return rebaseMarkList(
		change,
		base.change,
		base.revision,
		baseIntention,
		rebaseChild,
		genId,
		manager as MoveEffectTable<TNodeChange>,
		nodeExistenceState,
	);
}

export type NodeChangeRebaser<TNodeChange> = (
	change: TNodeChange | undefined,
	baseChange: TNodeChange | undefined,
	stateChange?: NodeExistenceState,
) => TNodeChange | undefined;

function rebaseMarkList<TNodeChange>(
	currMarkList: MarkList<TNodeChange>,
	baseMarkList: MarkList<TNodeChange>,
	baseRevision: RevisionTag,
	baseIntention: RevisionTag,
	rebaseChild: NodeChangeRebaser<TNodeChange>,
	genId: IdAllocator,
	moveEffects: CrossFieldManager<MoveEffect<TNodeChange>>,
	nodeExistenceState: NodeExistenceState,
): MarkList<TNodeChange> {
	const factory = new MarkListFactory<TNodeChange>();
	const queue = new RebaseQueue(
		baseRevision,
		baseIntention,
		baseMarkList,
		currMarkList,
		genId,
		moveEffects,
	);

	// Each mark with empty input cells in `currMarkList` should have a lineage event added for all adjacent detaches in the base changeset.
	// At the time we process an attach we don't know about detaches of later nodes,
	// so we record marks which should have their lineage updated if we encounter a detach.
	const lineageRecipients: Mark<TNodeChange>[] = [];

	// List of IDs of detaches encountered in the base changeset which are adjacent to the current position.
	const lineageEntries: IdRange[] = [];
	while (!queue.isEmpty()) {
		const { baseMark, newMark: currMark } = queue.pop();
<<<<<<< HEAD
		if (baseMark === undefined) {
			assert(
				currMark !== undefined,
				0x4f4 /* Non-empty queue should return at least one mark */,
			);
			if (areInputCellsEmpty(currMark)) {
				const rebasedMark = cloneMark(currMark);
				handleLineage(rebasedMark, lineageRecipients, lineageEntries, baseIntention);
				factory.push(rebasedMark);
			} else {
				factory.push(cloneMark(currMark));
			}
		} else if (currMark === undefined) {
			if (markEmptiesCells(baseMark)) {
				assert(isDetachMark(baseMark), 0x708 /* Only detach marks should empty cells */);
				lineageEntries.push({ id: baseMark.effects[0].id, count: baseMark.count });
			} else if (isAttach(baseMark)) {
				if (isMoveIn(baseMark) || isReturnTo(baseMark)) {
					const movedMark = getMovedMark(
						moveEffects,
						baseMark.effects[0].revision ?? baseRevision,
						baseMark.effects[0].id,
						baseMark.count,
					);
					if (movedMark !== undefined) {
						factory.push(movedMark);
					} else {
						factory.pushOffset(getOutputLength(baseMark));
					}
				} else {
					// This assert is just here to help the compiler narrow the type of `baseMark`,
					// which it should be able to do on its own.
					assert(
						isGenerate(baseMark),
						"An attach mark that is neither a move-in nor a return-to should be a generate mark",
					);
					if (baseMark.effects[0].transientDetach === undefined) {
						factory.pushOffset(getOutputLength(baseMark));
					}
				}
				lineageRecipients.length = 0;
				lineageEntries.length = 0;
			}
		} else {
			assert(
				getInputLength(baseMark) === getInputLength(currMark),
				0x4f6 /* The two marks should be the same size */,
			);

			const rebasedMark = rebaseMark(
				currMark,
				baseMark,
				baseRevision,
				baseIntention,
				rebaseChild,
				moveEffects,
				nodeExistenceState,
			);

			// Note that we first add lineage for `baseMark` to `lineageRecipients`, then handle adding lineage to `rebasedMark`,
			// then add `baseMark` to `lineageEntries` so that `rebasedMark` does not get an entry for `baseMark`.
			// `rebasedMark` should already have a detach event for `baseMark`.
			if (markEmptiesCells(baseMark)) {
				assert(isDetachMark(baseMark), 0x709 /* Only detach marks should empty cells */);
				addLineageToRecipients(
					lineageRecipients,
					baseIntention,
					baseMark.effects[0].id,
					baseMark.count,
				);
			}
=======
		if ("revision" in baseMark) {
			// TODO support rebasing over composite changeset
			assert(
				baseMark.revision === baseRevision,
				0x4f3 /* Unable to keep track of the base input offset in composite changeset */,
			);
		}
		assert(
			getInputLength(baseMark) === getInputLength(currMark),
			0x4f6 /* The two marks should be the same size */,
		);

		const rebasedMark = rebaseMark(
			currMark,
			baseMark,
			baseRevision,
			baseIntention,
			rebaseChild,
			moveEffects,
			nodeExistenceState,
		);
>>>>>>> c4f5ef5b

		// Note that we first add lineage for `baseMark` to `lineageRecipients`, then handle adding lineage to `rebasedMark`,
		// then add `baseMark` to `lineageEntries` so that `rebasedMark` does not get an entry for `baseMark`.
		// `rebasedMark` should already have a detach event for `baseMark`.
		if (markEmptiesCells(baseMark)) {
			assert(isDetachMark(baseMark), 0x709 /* Only detach marks should empty cells */);
			addLineageToRecipients(lineageRecipients, baseIntention, baseMark.id, baseMark.count);
		}

<<<<<<< HEAD
			if (markEmptiesCells(baseMark)) {
				assert(isDetachMark(baseMark), 0x70a /* Only detach marks should empty cells */);
				lineageEntries.push({ id: baseMark.effects[0].id, count: baseMark.count });
			} else {
				lineageRecipients.length = 0;
				lineageEntries.length = 0;
			}
=======
		if (areInputCellsEmpty(rebasedMark)) {
			handleLineage(rebasedMark, lineageRecipients, lineageEntries, baseIntention);
		}
		factory.push(rebasedMark);

		if (markEmptiesCells(baseMark)) {
			assert(isDetachMark(baseMark), 0x70a /* Only detach marks should empty cells */);
			lineageEntries.push({ id: baseMark.id, count: baseMark.count });
		} else if (!areOutputCellsEmpty(baseMark)) {
			lineageRecipients.length = 0;
			lineageEntries.length = 0;
>>>>>>> c4f5ef5b
		}
	}

	return factory.list;
}

/**
 * Generates a NoOp mark that targets the same cells as the input mark.
 * @param mark - The mark the NoOp should target.
 * @param revision - The revision, if available.
 * @returns A NoOp mark that targets the same cells as the input mark.
 */
function generateNoOpWithCellId<T>(mark: Mark<T>, revision?: StableId): NoopMark {
	const length = getMarkLength(mark);
	const cellId = getCellId(mark, revision);
	return cellId === undefined ? { count: length } : { count: length, cellId };
}

interface IdRange {
	id: ChangesetLocalId;
	count: number;
}

class RebaseQueue<T> {
	private readonly baseMarks: MarkQueue<T>;
	private readonly newMarks: MarkQueue<T>;

	public constructor(
		baseRevision: RevisionTag | undefined,
		private readonly baseIntention: RevisionTag | undefined,
		baseMarks: Changeset<T>,
		newMarks: Changeset<T>,
		genId: IdAllocator,
		moveEffects: MoveEffectTable<T>,
	) {
		this.baseMarks = new MarkQueue(baseMarks, baseRevision, moveEffects, false, genId);
		this.newMarks = new MarkQueue(newMarks, undefined, moveEffects, true, genId);
	}

	public isEmpty(): boolean {
		return this.baseMarks.isEmpty() && this.newMarks.isEmpty();
	}

	public pop(): RebaseMarks<T> {
		const baseMark = this.baseMarks.peek();
		const newMark = this.newMarks.peek();

		assert(!(baseMark === undefined && newMark === undefined), "Cannot pop from empty queue");

		if (baseMark === undefined) {
			const dequeuedNewMark = this.newMarks.dequeue();
			return {
				baseMark: generateNoOpWithCellId(dequeuedNewMark),
				newMark: dequeuedNewMark,
			};
		} else if (newMark === undefined) {
			const dequeuedBaseMark = this.baseMarks.dequeue();
			return {
				baseMark: dequeuedBaseMark,
				newMark: generateNoOpWithCellId(dequeuedBaseMark, this.baseIntention),
			};
		} else if (areInputCellsEmpty(baseMark) && areInputCellsEmpty(newMark)) {
			const cmp = compareCellPositions(this.baseIntention, baseMark, newMark);
			if (cmp < 0) {
				const dequeuedBaseMark = this.baseMarks.dequeueUpTo(-cmp);
				return {
					baseMark: dequeuedBaseMark,
					newMark: generateNoOpWithCellId(dequeuedBaseMark, this.baseIntention),
				};
			} else if (cmp > 0) {
				const dequeuedNewMark = this.newMarks.dequeueUpTo(cmp);
				return {
					newMark: dequeuedNewMark,
					baseMark: generateNoOpWithCellId(dequeuedNewMark),
				};
			} else {
				return this.dequeueBoth();
			}
		} else if (areInputCellsEmpty(newMark)) {
			return this.dequeueNew();
		} else if (areInputCellsEmpty(baseMark)) {
			return this.dequeueBase();
		} else {
			return this.dequeueBoth();
		}
	}

	private dequeueBase(): RebaseMarks<T> {
		const baseMark = this.baseMarks.dequeue();
		return { baseMark, newMark: generateNoOpWithCellId(baseMark, this.baseIntention) };
	}

	private dequeueNew(): RebaseMarks<T> {
		const newMark = this.newMarks.dequeue();
		return { newMark, baseMark: generateNoOpWithCellId(newMark) };
	}

	private dequeueBoth(): RebaseMarks<T> {
		const baseMark = this.baseMarks.peek();
		const newMark = this.newMarks.peek();
		assert(
			baseMark !== undefined && newMark !== undefined,
			0x69c /* Cannot dequeue both unless both mark queues are non-empty */,
		);
		const length = Math.min(newMark.count, baseMark.count);
		return {
			baseMark: this.baseMarks.dequeueUpTo(length),
			newMark: this.newMarks.dequeueUpTo(length),
		};
	}
}

/**
 * Represents the marks rebasing should process next.
 * If `baseMark` and `newMark` are both defined, then they are `SizedMark`s covering the same range of nodes.
 */
interface RebaseMarks<T> {
	baseMark: Mark<T>;
	newMark: Mark<T>;
}

function rebaseMark<TNodeChange>(
	currMark: Mark<TNodeChange>,
	baseMark: Mark<TNodeChange>,
	baseRevision: RevisionTag,
	baseIntention: RevisionTag,
	rebaseChild: NodeChangeRebaser<TNodeChange>,
	moveEffects: MoveEffectTable<TNodeChange>,
	nodeExistenceState: NodeExistenceState,
): Mark<TNodeChange> {
	let rebasedMark = rebaseNodeChange(cloneMark(currMark), baseMark, rebaseChild);
	const baseMarkIntention = getMarkIntention(baseMark, baseIntention);
	if (markEmptiesCells(baseMark)) {
		const moveId = getMarkMoveId(baseMark);
		if (moveId !== undefined) {
			assert(isMoveMark(baseMark), 0x6f0 /* Only move marks have move IDs */);
			if (markFollowsMoves(rebasedMark)) {
				sendMarkToDest(rebasedMark, moveEffects, baseRevision, moveId, baseMark.count);
				return { count: 0 };
			}

			const nodeChange = getNodeChange(rebasedMark);
			if (nodeChange !== undefined) {
				rebasedMark = withNodeChange(rebasedMark, undefined);
				const modify: Modify<TNodeChange> = { type: "Modify", changes: nodeChange };
				const mark: ModifyMark<TNodeChange> = { count: 1, effects: [modify] };
				sendMarkToDest(mark, moveEffects, baseRevision, moveId, baseMark.count);
			}
		}

		assert(
			!isNewAttach(rebasedMark),
			0x69d /* A new attach should not be rebased over its cell being emptied */,
		);
		// The above assert should narrow the type, but it doesn't.
		const rebasedMarkNarrowed = rebasedMark as ExistingCellMark<TNodeChange>;

		if (isMoveMark(rebasedMark)) {
			const rebasedEffect = getEffect(rebasedMark);
			if (isMoveOut(rebasedMark) || isReturnFrom(rebasedMark)) {
				setPairedMarkStatus(
					moveEffects,
					CrossFieldTarget.Destination,
					rebasedEffect.revision,
					rebasedEffect.id,
					rebasedMark.count,
					PairedMarkUpdate.Deactivated,
				);
			} else if (isReturnTo(rebasedMark)) {
				setPairedMarkStatus(
					moveEffects,
					CrossFieldTarget.Source,
					rebasedEffect.revision,
					rebasedEffect.id,
					rebasedMark.count,
					PairedMarkUpdate.Reactivated,
				);
			}
		}
		assert(isDetachMark(baseMark), 0x70b /* Only detach marks should empty cells */);
		rebasedMark = makeDetachedMark(
			rebasedMarkNarrowed,
			baseMarkIntention,
			baseMark.effects[0].id,
		);
	} else if (markFillsCells(baseMark)) {
		assert(
			isExistingCellMark(rebasedMark),
			0x69e /* Only an ExistingCellMark can target an empty cell */,
		);

		if (isMoveMark(baseMark)) {
			const movedMark = getMovedMark(
				moveEffects,
				baseMark.revision ?? baseRevision,
				baseMark.id,
				baseMark.count,
			);

			if (movedMark !== undefined) {
				return movedMark;
			}
		}

		if (isMoveMark(rebasedMark)) {
			const rebasedEffect = getEffect<Move<TNodeChange>>(rebasedMark);
			if (
				(isMoveOut(rebasedMark) || isReturnFrom(rebasedMark)) &&
				nodeExistenceState === NodeExistenceState.Alive
			) {
				setPairedMarkStatus(
					moveEffects,
					CrossFieldTarget.Destination,
					rebasedEffect.revision,
					rebasedEffect.id,
					rebasedMark.count,
					PairedMarkUpdate.Reactivated,
				);
			} else if (isReturnTo(rebasedMark)) {
				setPairedMarkStatus(
					moveEffects,
					CrossFieldTarget.Source,
					rebasedEffect.revision,
					rebasedEffect.id,
					rebasedMark.count,
					PairedMarkUpdate.Deactivated,
				);
			}
		}
		rebasedMark = withoutCellId(rebasedMark);
	} else if (
		nodeExistenceState === NodeExistenceState.Alive &&
		(isMoveOut(rebasedMark) || isReturnFrom(rebasedMark)) &&
		rebasedMark.cellId === undefined
	) {
		const rebasedEffect = getEffect<Move<TNodeChange>>(rebasedMark);
		setPairedMarkStatus(
			moveEffects,
			CrossFieldTarget.Destination,
			rebasedEffect.revision,
			rebasedEffect.id,
			rebasedMark.count,
			PairedMarkUpdate.Reactivated,
		);
	} else if (
		nodeExistenceState === NodeExistenceState.Dead &&
		(isMoveOut(rebasedMark) || isReturnFrom(rebasedMark))
	) {
		const rebasedEffect = getEffect<Move<TNodeChange>>(rebasedMark);
		setPairedMarkStatus(
			moveEffects,
			CrossFieldTarget.Destination,
			rebasedEffect.revision,
			rebasedEffect.id,
			rebasedMark.count,
			PairedMarkUpdate.Deactivated,
		);
	}
	return rebasedMark;
}

function markFollowsMoves(mark: Mark<unknown>): boolean {
	const type = tryGetEffect(mark)?.type;
	switch (type) {
		case "Delete":
		case "Modify":
		case "MoveOut":
		case "Revive":
			return true;
		case NoopMarkType:
		case "ReturnFrom":
		case "Insert":
		case "MoveIn":
		case "ReturnTo":
		case "Placeholder":
			return false;
		default:
			unreachableCase(type);
	}
}

// It is expected that the range from `id` to `id + count - 1` has the same move effect.
// The call sites to this function are making queries about a mark which has already been split by a `MarkQueue`
// to match the ranges in `moveEffects`.
// TODO: Reduce the duplication between this and other MoveEffect helpers
function sendMarkToDest<T>(
	mark: Mark<T>,
	moveEffects: MoveEffectTable<T>,
	revision: RevisionTag,
	id: MoveId,
	count: number,
) {
	const effect = getMoveEffect(
		moveEffects,
		CrossFieldTarget.Destination,
		revision,
		id,
		count,
		false,
	);
	let newEffect: MoveEffect<T>;
	if (effect !== undefined) {
		assert(
			effect.start <= id && effect.start + effect.length >= (id as number) + count,
			0x6f1 /* Expected effect to cover entire mark */,
		);
		newEffect = { ...effect.value, movedMark: mark };
	} else {
		newEffect = { movedMark: mark };
	}
	setMoveEffect(moveEffects, CrossFieldTarget.Destination, revision, id, count, newEffect);
}

// It is expected that the range from `id` to `id + count - 1` has the same move effect.
// The call sites to this function are making queries about a mark which has already been split by a `MarkQueue`
// to match the ranges in `moveEffects`.
// TODO: Reduce the duplication between this and other MoveEffect helpers
function setPairedMarkStatus(
	moveEffects: MoveEffectTable<unknown>,
	target: CrossFieldTarget,
	revision: RevisionTag | undefined,
	id: MoveId,
	count: number,
	status: PairedMarkUpdate,
) {
	const effect = getMoveEffect(moveEffects, target, revision, id, count, false);
	let newEffect: MoveEffect<unknown>;
	if (effect !== undefined) {
		assert(
			effect.start <= id && effect.start + effect.length >= (id as number) + count,
			0x6f2 /* Expected effect to cover entire mark */,
		);
		newEffect = { ...effect.value, pairedMarkStatus: status };
	} else {
		newEffect = { pairedMarkStatus: status };
	}
	setMoveEffect(moveEffects, target, revision, id, count, newEffect);
}

function getMarkIntention(mark: Mark<unknown>, intention: RevisionTag): RevisionTag {
	// TODO: Use mark's revision tag when available.
	// Currently we never rebase over a composition of multiple revisions, so this isn't necessary.
	return intention;
}

function rebaseNodeChange<TNodeChange>(
	currMark: Mark<TNodeChange>,
	baseMark: Mark<TNodeChange>,
	nodeRebaser: NodeChangeRebaser<TNodeChange>,
): Mark<TNodeChange> {
	const baseChange = getNodeChange(baseMark);
	const currChange = getNodeChange<TNodeChange>(currMark);

	if (markEmptiesCells(baseMark) && !isMoveMark(baseMark)) {
		return withNodeChange(
			currMark,
			nodeRebaser(currChange, baseChange, NodeExistenceState.Dead),
		);
	} else if (markFillsCells(baseMark) && !isMoveMark(baseMark)) {
		return withNodeChange(
			currMark,
			nodeRebaser(currChange, baseChange, NodeExistenceState.Alive),
		);
	}

	return withNodeChange(currMark, nodeRebaser(currChange, baseChange));
}

function makeDetachedMark<T>(
	mark: NoopMark | ExistingCellMark<T>,
	detachIntention: RevisionTag,
	detachId: ChangesetLocalId,
): Mark<T> {
<<<<<<< HEAD
	if (isNoop(mark)) {
		return { count: 0 };
	}

=======
>>>>>>> c4f5ef5b
	assert(mark.cellId === undefined, 0x69f /* Expected mark to be attached */);
	return { ...mark, cellId: { revision: detachIntention, localId: detachId } };
}

function withoutCellId<T, TMark extends ExistingCellMark<T>>(mark: TMark): TMark {
	const newMark = { ...mark };
	delete newMark.cellId;
	return newMark;
}

export function amendRebase<TNodeChange>(
	rebasedMarks: MarkList<TNodeChange>,
	baseMarks: TaggedChange<MarkList<TNodeChange>>,
	rebaseChild: NodeChangeRebaser<TNodeChange>,
	genId: IdAllocator,
	crossFieldManager: CrossFieldManager,
	revisionMetadata: RevisionMetadataSource,
): Changeset<TNodeChange> {
	return amendRebaseI(
		baseMarks.revision,
		baseMarks.change,
		rebasedMarks,
		rebaseChild,
		crossFieldManager as MoveEffectTable<TNodeChange>,
		revisionMetadata,
	);
}

function amendRebaseI<TNodeChange>(
	baseRevision: RevisionTag | undefined,
	baseMarks: MarkList<TNodeChange>,
	rebasedMarks: MarkList<TNodeChange>,
	rebaseChild: NodeChangeRebaser<TNodeChange>,
	moveEffects: CrossFieldManager<MoveEffect<TNodeChange>>,
	revisionMetadata: RevisionMetadataSource,
): Changeset<TNodeChange> {
	// Is it correct to use ComposeQueue here?
	// If we used a special AmendRebaseQueue, we could ignore any base marks which don't have associated move-ins
	const queue = new ComposeQueue<TNodeChange>(
		baseRevision,
		baseMarks,
		undefined,
		rebasedMarks,
		() => fail("Should not generate new IDs when applying move effects"),
		moveEffects,
		revisionMetadata,
	);
	const factory = new MarkListFactory<TNodeChange>();

	while (!queue.isEmpty()) {
		const { baseMark, newMark } = queue.pop();

		if (baseMark === undefined) {
			assert(
				newMark !== undefined,
				0x70c /* Non-empty RebaseQueue should not provide two empty marks */,
			);
			factory.push(withNodeChange(newMark, rebaseChild(getNodeChange(newMark), undefined)));
		}

		if (baseMark !== undefined && (isMoveIn(baseMark) || isReturnTo(baseMark))) {
			const movedMark = getMovedMark(
				moveEffects,
				baseMark.effects[0].revision ?? baseRevision,
				baseMark.effects[0].id,
				baseMark.count,
			);
			if (movedMark !== undefined) {
				factory.push(movedMark);
				factory.pushOffset(-getInputLength(movedMark));
			}
		}

		if (newMark !== undefined && baseMark !== undefined) {
			const rebasedMark = rebaseNodeChange(cloneMark(newMark), baseMark, rebaseChild);
			factory.push(rebasedMark);
		}
	}

	// We may have discovered new mergeable marks while applying move effects, as we may have moved a MoveOut next to another MoveOut.
	// A second pass through MarkListFactory will handle any remaining merges.
	const factory2 = new MarkListFactory<TNodeChange>();
	for (const mark of factory.list) {
		factory2.push(mark);
	}
	return factory2.list;
}

// It is expected that the range from `id` to `id + count - 1` has the same move effect.
// The call sites to this function are making queries about a mark which has already been split by a `MarkQueue`
// to match the ranges in `moveEffects`.
// TODO: Reduce the duplication between this and other MoveEffect helpers
function getMovedMark<T>(
	moveEffects: MoveEffectTable<T>,
	revision: RevisionTag | undefined,
	id: MoveId,
	count: number,
): Mark<T> | undefined {
	const effect = getMoveEffect(moveEffects, CrossFieldTarget.Destination, revision, id, count);

	if (effect?.value.movedMark !== undefined) {
		assert(
			effect.start <= id && effect.start + effect.length >= (id as number) + count,
			0x6f3 /* Expected effect to cover entire mark */,
		);
		const newEffect = { ...effect.value };
		delete newEffect.movedMark;
		setMoveEffect(
			moveEffects,
			CrossFieldTarget.Destination,
			revision,
			id,
			count,
			newEffect,
			false,
		);
		return effect.value.movedMark;
	}

	return undefined;
}

function handleLineage<T>(
	rebasedMark: Mark<T>,
	lineageRecipients: Mark<T>[],
	lineageEntries: IdRange[],
	baseIntention: RevisionTag,
) {
	// If the changeset we are rebasing over has the same intention as an event in rebasedMark's lineage,
	// we assume that the base changeset is the inverse of the changeset in the lineage, so we remove the lineage event.
	// TODO: Handle cases where the base changeset is a composition of multiple revisions.
	// TODO: Don't remove the lineage event in cases where the event isn't actually inverted by the base changeset,
	// e.g., if the inverse of the lineage event is muted after rebasing.
	const lineageHolder = getLineageHolder(rebasedMark);
	tryRemoveLineageEvents(lineageHolder, baseIntention);

	for (const entry of lineageEntries) {
		addLineageEntry(lineageHolder, baseIntention, entry.id, entry.count, entry.count);
	}

	lineageRecipients.push(rebasedMark);
}

function addLineageToRecipients(
	recipients: Mark<unknown>[],
	revision: RevisionTag,
	id: ChangesetLocalId,
	count: number,
) {
	for (const mark of recipients) {
		addLineageEntry(getLineageHolder(mark), revision, id, count, 0);
	}
}

function addLineageEntry(
	lineageHolder: HasLineage,
	revision: RevisionTag,
	id: ChangesetLocalId,
	count: number,
	offset: number,
) {
	if (lineageHolder.lineage === undefined) {
		lineageHolder.lineage = [];
	}

	if (lineageHolder.lineage.length > 0) {
		const lastEntry = lineageHolder.lineage[lineageHolder.lineage.length - 1];
		if (lastEntry.revision === revision && (lastEntry.id as number) + lastEntry.count === id) {
			if (lastEntry.offset === lastEntry.count) {
				lineageHolder.lineage[lineageHolder.lineage.length - 1] = {
					...lastEntry,
					count: lastEntry.count + count,
					offset: lastEntry.offset + offset,
				};
				return;
			} else if (offset === 0) {
				lineageHolder.lineage[lineageHolder.lineage.length - 1] = {
					...lastEntry,
					count: lastEntry.count + count,
				};
				return;
			}
		}
	}

	lineageHolder.lineage.push({ revision, id, count, offset });
}

function tryRemoveLineageEvents(lineageHolder: HasLineage, revisionToRemove: RevisionTag) {
	if (lineageHolder.lineage === undefined) {
		return;
	}

	lineageHolder.lineage = lineageHolder.lineage.filter(
		(event) => event.revision !== revisionToRemove,
	);
	if (lineageHolder.lineage.length === 0) {
		delete lineageHolder.lineage;
	}
}

function getLineageHolder(mark: Mark<unknown>): HasLineage {
	assert(mark.cellId !== undefined, "Attached cells cannot have lineage");
	return mark.cellId;
}

/**
 * Returns a number N which encodes how the cells of the two marks are aligned.
 * - If N is zero, then the first cell of `baseMark` is the same as the first cell of `newMark`.
 * - If N is positive, then the first N cells of `newMark` (or all its cells if N is greater than its length)
 * are before the first cell of `baseMark`.
 * - If N is negative, then the first N cells of `baseMark` (or all its cells if N is greater than its length)
 * are before the first cell of `newMark`.
 */
function compareCellPositions(
	baseIntention: RevisionTag | undefined,
	baseMark: EmptyInputCellMark<unknown>,
	newMark: EmptyInputCellMark<unknown>,
): number {
	const baseId = getCellId(baseMark, baseIntention);
	const baseLength = baseMark.count;
	assert(baseId !== undefined, 0x6a0 /* baseMark should have cell ID */);
	const newId = getCellId(newMark, undefined);
	const newLength = newMark.count;
	if (newId !== undefined && baseId.revision === newId.revision) {
		if (areOverlappingIdRanges(baseId.localId, baseLength, newId.localId, newLength)) {
			return baseId.localId - newId.localId;
		}
	}

	if (newId !== undefined) {
		const offset = getOffsetInCellRange(
			baseId.lineage,
			newId.revision,
			newId.localId,
			newLength,
		);
		if (offset !== undefined) {
			return offset > 0 ? offset : -Infinity;
		}

		const newOffset = getOffsetInCellRange(
			newId.lineage,
			baseId.revision,
			baseId.localId,
			baseLength,
		);
		if (newOffset !== undefined) {
			return newOffset > 0 ? -newOffset : Infinity;
		}
	}

	if (newId !== undefined) {
		const cmp = compareLineages(baseId.lineage, newId.lineage);
		if (cmp !== 0) {
			return Math.sign(cmp) * Infinity;
		}
	}

	if (isNewAttach(newMark)) {
		// When the marks are at the same position, we use the tiebreak of `newMark`.
		// TODO: Use specified tiebreak instead of always tiebreaking left.
		return Infinity;
	}

	assert(
		isNewAttach(baseMark),
		0x6a1 /* Lineage should determine order of marks unless one is a new attach */,
	);

	// `newMark` points to cells which were emptied before `baseMark` was created.
	// We use `baseMark`'s tiebreak policy as if `newMark`'s cells were created concurrently and before `baseMark`.
	// TODO: Use specified tiebreak instead of always tiebreaking left.
	return -Infinity;
}<|MERGE_RESOLUTION|>--- conflicted
+++ resolved
@@ -30,21 +30,16 @@
 	getNodeChange,
 	withNodeChange,
 	getMarkMoveId,
-<<<<<<< HEAD
-	isNoop,
 	areOverlappingIdRanges,
+	areOutputCellsEmpty,
 	isMoveIn,
 	isReturnTo,
-	isGenerate,
 	isMoveMark,
 	isMoveOut,
 	isReturnFrom,
 	getEffect,
 	tryGetEffect,
-=======
-	areOverlappingIdRanges,
-	areOutputCellsEmpty,
->>>>>>> c4f5ef5b
+	getRevision,
 } from "./utils";
 import { Changeset, Mark, MarkList, MoveId, Modify, NoopMarkType, HasLineage } from "./format";
 import { MarkListFactory } from "./markListFactory";
@@ -134,83 +129,10 @@
 	const lineageEntries: IdRange[] = [];
 	while (!queue.isEmpty()) {
 		const { baseMark, newMark: currMark } = queue.pop();
-<<<<<<< HEAD
-		if (baseMark === undefined) {
-			assert(
-				currMark !== undefined,
-				0x4f4 /* Non-empty queue should return at least one mark */,
-			);
-			if (areInputCellsEmpty(currMark)) {
-				const rebasedMark = cloneMark(currMark);
-				handleLineage(rebasedMark, lineageRecipients, lineageEntries, baseIntention);
-				factory.push(rebasedMark);
-			} else {
-				factory.push(cloneMark(currMark));
-			}
-		} else if (currMark === undefined) {
-			if (markEmptiesCells(baseMark)) {
-				assert(isDetachMark(baseMark), 0x708 /* Only detach marks should empty cells */);
-				lineageEntries.push({ id: baseMark.effects[0].id, count: baseMark.count });
-			} else if (isAttach(baseMark)) {
-				if (isMoveIn(baseMark) || isReturnTo(baseMark)) {
-					const movedMark = getMovedMark(
-						moveEffects,
-						baseMark.effects[0].revision ?? baseRevision,
-						baseMark.effects[0].id,
-						baseMark.count,
-					);
-					if (movedMark !== undefined) {
-						factory.push(movedMark);
-					} else {
-						factory.pushOffset(getOutputLength(baseMark));
-					}
-				} else {
-					// This assert is just here to help the compiler narrow the type of `baseMark`,
-					// which it should be able to do on its own.
-					assert(
-						isGenerate(baseMark),
-						"An attach mark that is neither a move-in nor a return-to should be a generate mark",
-					);
-					if (baseMark.effects[0].transientDetach === undefined) {
-						factory.pushOffset(getOutputLength(baseMark));
-					}
-				}
-				lineageRecipients.length = 0;
-				lineageEntries.length = 0;
-			}
-		} else {
-			assert(
-				getInputLength(baseMark) === getInputLength(currMark),
-				0x4f6 /* The two marks should be the same size */,
-			);
-
-			const rebasedMark = rebaseMark(
-				currMark,
-				baseMark,
-				baseRevision,
-				baseIntention,
-				rebaseChild,
-				moveEffects,
-				nodeExistenceState,
-			);
-
-			// Note that we first add lineage for `baseMark` to `lineageRecipients`, then handle adding lineage to `rebasedMark`,
-			// then add `baseMark` to `lineageEntries` so that `rebasedMark` does not get an entry for `baseMark`.
-			// `rebasedMark` should already have a detach event for `baseMark`.
-			if (markEmptiesCells(baseMark)) {
-				assert(isDetachMark(baseMark), 0x709 /* Only detach marks should empty cells */);
-				addLineageToRecipients(
-					lineageRecipients,
-					baseIntention,
-					baseMark.effects[0].id,
-					baseMark.count,
-				);
-			}
-=======
 		if ("revision" in baseMark) {
 			// TODO support rebasing over composite changeset
 			assert(
-				baseMark.revision === baseRevision,
+				getRevision(baseMark) === baseRevision,
 				0x4f3 /* Unable to keep track of the base input offset in composite changeset */,
 			);
 		}
@@ -228,25 +150,20 @@
 			moveEffects,
 			nodeExistenceState,
 		);
->>>>>>> c4f5ef5b
 
 		// Note that we first add lineage for `baseMark` to `lineageRecipients`, then handle adding lineage to `rebasedMark`,
 		// then add `baseMark` to `lineageEntries` so that `rebasedMark` does not get an entry for `baseMark`.
 		// `rebasedMark` should already have a detach event for `baseMark`.
 		if (markEmptiesCells(baseMark)) {
 			assert(isDetachMark(baseMark), 0x709 /* Only detach marks should empty cells */);
-			addLineageToRecipients(lineageRecipients, baseIntention, baseMark.id, baseMark.count);
-		}
-
-<<<<<<< HEAD
-			if (markEmptiesCells(baseMark)) {
-				assert(isDetachMark(baseMark), 0x70a /* Only detach marks should empty cells */);
-				lineageEntries.push({ id: baseMark.effects[0].id, count: baseMark.count });
-			} else {
-				lineageRecipients.length = 0;
-				lineageEntries.length = 0;
-			}
-=======
+			addLineageToRecipients(
+				lineageRecipients,
+				baseIntention,
+				baseMark.effects[0].id,
+				baseMark.count,
+			);
+		}
+
 		if (areInputCellsEmpty(rebasedMark)) {
 			handleLineage(rebasedMark, lineageRecipients, lineageEntries, baseIntention);
 		}
@@ -254,11 +171,10 @@
 
 		if (markEmptiesCells(baseMark)) {
 			assert(isDetachMark(baseMark), 0x70a /* Only detach marks should empty cells */);
-			lineageEntries.push({ id: baseMark.id, count: baseMark.count });
+			lineageEntries.push({ id: baseMark.effects[0].id, count: baseMark.count });
 		} else if (!areOutputCellsEmpty(baseMark)) {
 			lineageRecipients.length = 0;
 			lineageEntries.length = 0;
->>>>>>> c4f5ef5b
 		}
 	}
 
@@ -272,7 +188,7 @@
  * @returns A NoOp mark that targets the same cells as the input mark.
  */
 function generateNoOpWithCellId<T>(mark: Mark<T>, revision?: StableId): NoopMark {
-	const length = getMarkLength(mark);
+	const length = mark.count;
 	const cellId = getCellId(mark, revision);
 	return cellId === undefined ? { count: length } : { count: length, cellId };
 }
@@ -453,8 +369,8 @@
 		if (isMoveMark(baseMark)) {
 			const movedMark = getMovedMark(
 				moveEffects,
-				baseMark.revision ?? baseRevision,
-				baseMark.id,
+				baseMark.effects[0].revision ?? baseRevision,
+				baseMark.effects[0].id,
 				baseMark.count,
 			);
 
@@ -632,13 +548,6 @@
 	detachIntention: RevisionTag,
 	detachId: ChangesetLocalId,
 ): Mark<T> {
-<<<<<<< HEAD
-	if (isNoop(mark)) {
-		return { count: 0 };
-	}
-
-=======
->>>>>>> c4f5ef5b
 	assert(mark.cellId === undefined, 0x69f /* Expected mark to be attached */);
 	return { ...mark, cellId: { revision: detachIntention, localId: detachId } };
 }
