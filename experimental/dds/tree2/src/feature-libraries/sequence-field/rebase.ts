--- conflicted
+++ resolved
@@ -34,21 +34,16 @@
 	getDetachCellId,
 	getInputCellId,
 } from "./utils";
-<<<<<<< HEAD
 import {
 	Changeset,
 	Mark,
 	MarkList,
 	NoopMark,
 	MoveId,
-	Modify,
 	NoopMarkType,
 	HasLineage,
 	IdRange,
 } from "./format";
-=======
-import { Changeset, Mark, MarkList, NoopMark, MoveId, NoopMarkType, HasLineage } from "./format";
->>>>>>> eefcfcf7
 import { MarkListFactory } from "./markListFactory";
 import { ComposeQueue } from "./compose";
 import {
