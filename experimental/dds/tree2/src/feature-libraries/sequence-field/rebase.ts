--- conflicted
+++ resolved
@@ -3,12 +3,7 @@
  * Licensed under the MIT License.
  */
 
-<<<<<<< HEAD
-import { assert, unreachableCase } from "@fluidframework/common-utils";
-=======
 import { assert, unreachableCase } from "@fluidframework/core-utils";
-import { StableId } from "@fluidframework/runtime-definitions";
->>>>>>> 0bde6999
 import { fail } from "../../util";
 import { ChangeAtomId, ChangesetLocalId, RevisionTag, TaggedChange } from "../../core";
 import {
