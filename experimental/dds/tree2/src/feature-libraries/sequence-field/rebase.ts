/*!
 * Copyright (c) Microsoft Corporation and contributors. All rights reserved.
 * Licensed under the MIT License.
 */

import { assert, unreachableCase } from "@fluidframework/core-utils";
import { StableId } from "@fluidframework/runtime-definitions";
import { IdAllocator, brand, fail } from "../../util";
import {
	ChangeAtomId,
	ChangesetLocalId,
	RevisionMetadataSource,
	RevisionTag,
	TaggedChange,
} from "../../core";
import {
	CrossFieldManager,
	CrossFieldTarget,
	NodeExistenceState,
	RebaseRevisionMetadata,
	getIntention,
} from "../modular-schema";
import {
	isDetach,
	cloneMark,
	areInputCellsEmpty,
	markEmptiesCells,
	markFillsCells,
	getOffsetInCellRange,
	compareLineages,
	withNodeChange,
	cloneCellId,
	areOutputCellsEmpty,
	isNewAttach,
	getInputCellId,
	isAttachAndDetachEffect,
	getEndpoint,
	splitMark,
	isAttach,
	getDetachOutputId,
	compareCellsFromSameRevision,
	cellSourcesFromMarks,
	isTombstone,
	compareCellPositionsUsingTombstones,
} from "./utils";
import {
	Changeset,
	Mark,
	MarkList,
	NoopMark,
	MoveId,
	NoopMarkType,
	HasLineage,
	IdRange,
	CellMark,
	CellId,
	MarkEffect,
	MoveOut,
	MoveIn,
	LineageEvent,
} from "./types";
import { MarkListFactory } from "./markListFactory";
import {
	getMoveEffect,
	setMoveEffect,
	isMoveMark,
	MoveEffect,
	MoveEffectTable,
	isMoveOut,
	isMoveIn,
} from "./moveEffectTable";
import { MarkQueue } from "./markQueue";
import { EmptyInputCellMark } from "./helperTypes";

/**
 * Rebases `change` over `base` assuming they both apply to the same initial state.
 * @param change - The changeset to rebase.
 * @param base - The changeset to rebase over.
 * @returns A changeset that performs the changes in `change` but does so assuming `base` has been applied first.
 *
 * WARNING! This implementation is incomplete:
 * - Some marks that affect existing content are removed instead of marked as conflicted when rebased over the deletion
 * of that content. This prevents us from then reinstating the mark when rebasing over the revive.
 * - Tombs are not added when rebasing an insert over a gap that is immediately left of deleted content.
 * This prevents us from being able to accurately track the position of the insert.
 * - Tiebreak ordering is not respected.
 * - Support for moves is not implemented.
 * - Support for slices is not implemented.
 */
export function rebase<TNodeChange>(
	change: Changeset<TNodeChange>,
	base: TaggedChange<Changeset<TNodeChange>>,
	rebaseChild: NodeChangeRebaser<TNodeChange>,
	genId: IdAllocator,
	manager: CrossFieldManager,
	revisionMetadata: RebaseRevisionMetadata,
	nodeExistenceState: NodeExistenceState = NodeExistenceState.Alive,
): Changeset<TNodeChange> {
	return rebaseMarkList(
		change,
		base.change,
		base.revision,
		revisionMetadata,
		rebaseChild,
		genId,
		manager as MoveEffectTable<TNodeChange>,
		nodeExistenceState,
	);
}

export type NodeChangeRebaser<TNodeChange> = (
	change: TNodeChange | undefined,
	baseChange: TNodeChange | undefined,
	stateChange?: NodeExistenceState,
) => TNodeChange | undefined;

function rebaseMarkList<TNodeChange>(
	currMarkList: MarkList<TNodeChange>,
	baseMarkList: MarkList<TNodeChange>,
	baseRevision: RevisionTag | undefined,
	metadata: RebaseRevisionMetadata,
	rebaseChild: NodeChangeRebaser<TNodeChange>,
	genId: IdAllocator,
	moveEffects: CrossFieldManager<MoveEffect<TNodeChange>>,
	nodeExistenceState: NodeExistenceState,
): MarkList<TNodeChange> {
	const factory = new MarkListFactory<TNodeChange>();
	// const rebasedMarks: Mark<TNodeChange>[] = [];
	const queue = new RebaseQueue(
		baseRevision,
		baseMarkList,
		currMarkList,
		metadata,
		genId,
		moveEffects,
	);

	// // Each mark with empty input cells in `currMarkList` should have a lineage event added for all adjacent detaches in the base changeset.
	// // At the time we process an attach we don't know about detaches of later nodes,
	// // so we record marks which should have their lineage updated if we encounter a detach.
	// const rebasedCellBlocks: CellBlockList = [];

	// // For each revision, stores a list of IDs of detaches encountered in the base changeset which are adjacent to the current position.
	// const detachBlocks = new Map<RevisionTag, IdRange[]>();
	while (!queue.isEmpty()) {
		const { baseMark, newMark: currMark } = queue.pop();
		const rebasedMark = rebaseMark(
			currMark,
			baseMark,
			baseRevision,
			metadata,
			rebaseChild,
			moveEffects,
			nodeExistenceState,
		);

<<<<<<< HEAD
		// // Inverse attaches do not contribute to lineage as they are effectively reinstating
		// // an older detach which cells should already have any necessary lineage for.
		// if (
		// 	(markEmptiesCells(baseMark) ||
		// 		isImpactfulCellRename(baseMark, baseRevision, metadata)) &&
		// 	!isInverseAttach(baseMark)
		// ) {
		// 	// Note that we want the revision in the detach ID to be the actual revision, not the intention.
		// 	// We don't pass a `RevisionMetadataSource` to `getOutputCellId` so that we get the true revision.
		// 	const detachId = getOutputCellId(baseMark, baseRevision, undefined);
		// 	assert(
		// 		detachId !== undefined,
		// 		0x816 /* Mark which empties cells should have a detach ID */,
		// 	);
		// 	assert(detachId.revision !== undefined, 0x74a /* Detach ID should have a revision */);
		// 	const detachBlock = getOrAddEmptyToMap(detachBlocks, detachId.revision);
		// 	addIdRange(detachBlock, {
		// 		id: detachId.localId,
		// 		count: baseMark.count,
		// 	});

		// 	addLineageToRecipients(
		// 		rebasedCellBlocks,
		// 		detachId.revision,
		// 		detachId.localId,
		// 		baseMark.count,
		// 		metadata,
		// 	);

		// 	assert(
		// 		areInputCellsEmpty(rebasedMark) && rebasedMark.cellId.revision !== undefined,
		// 		0x817 /* Mark should have empty input cells after rebasing over a cell-emptying mark */,
		// 	);

		// 	setMarkAdjacentCells(rebasedMark, detachBlock);
		// }

		// if (areInputCellsEmpty(rebasedMark)) {
		// 	handleLineage(rebasedMark.cellId, detachBlocks, metadata);
		// }
		factory.push(rebasedMark);
		// updateLineageState(
		// 	rebasedCellBlocks,
		// 	detachBlocks,
		// 	baseMark,
		// 	baseRevision,
		// 	rebasedMark,
		// 	metadata,
		// );
=======
		if (markEmptiesCells(baseMark) || isImpactfulCellRename(baseMark, baseRevision, metadata)) {
			// Note that we want the revision in the detach ID to be the actual revision, not the intention.
			// We don't pass a `RevisionMetadataSource` to `getOutputCellId` so that we get the true revision.
			const detachId = getOutputCellId(baseMark, baseRevision, undefined);
			assert(
				detachId !== undefined,
				0x816 /* Mark which empties cells should have a detach ID */,
			);
			assert(detachId.revision !== undefined, 0x74a /* Detach ID should have a revision */);
			const detachBlock = getOrAddEmptyToMap(detachBlocks, detachId.revision);
			addIdRange(detachBlock, {
				id: detachId.localId,
				count: baseMark.count,
			});

			addLineageToRecipients(
				rebasedCellBlocks,
				detachId.revision,
				detachId.localId,
				baseMark.count,
				metadata,
			);

			assert(
				areInputCellsEmpty(rebasedMark) && rebasedMark.cellId.revision !== undefined,
				0x817 /* Mark should have empty input cells after rebasing over a cell-emptying mark */,
			);

			// A re-detach sports a cell ID with the adjacent cells from the original detach.
			// Marks that are rebased over such a re-detach will adopt this cell ID as-is and do not need to have the
			// adjacent cells be updated. Moreover, the base changeset may not have all the detaches from the original
			// detach revision, so using such re-detach marks to compile the list of adjacent cells would run the risk
			// of ending up with incomplete adjacent cell information in the rebased mark.
			if (!isRedetach(baseMark)) {
				// BUG#6604:
				// We track blocks of adjacent cells for rollbacks separately from that of the original revision
				// that they are a rollback of, but all rebased marks use the original revision in their `CellId`.
				// This means we assign adjacent cells information for the rollback to a `CellId` that advertises
				// itself as being about the original revision.
				// This could lead to a situation where we try to compare two cells and fail to order them correctly
				// because one sports adjacent cells information for the original revision and the other sports
				// adjacent cells information for the rollback.
				setMarkAdjacentCells(rebasedMark, detachBlock);
			}
		}

		if (areInputCellsEmpty(rebasedMark)) {
			handleLineage(rebasedMark.cellId, detachBlocks, metadata);
		}
		rebasedMarks.push(rebasedMark);
		updateLineageState(
			rebasedCellBlocks,
			detachBlocks,
			baseMark,
			baseRevision,
			rebasedMark,
			metadata,
		);
>>>>>>> 5a07036f
	}

	return factory.list;
}

function mergeMarkList<T>(marks: Mark<T>[]): Mark<T>[] {
	const factory = new MarkListFactory<T>();
	for (const mark of marks) {
		factory.push(mark);
	}

	return factory.list;
}

function isRedetach(effect: MarkEffect): boolean {
	switch (effect.type) {
		case "Delete":
		case "MoveOut":
			return effect.redetachId !== undefined;
		case "AttachAndDetach":
			return isRedetach(effect.detach);
		default:
			return false;
	}
}

/**
 * Generates a NoOp mark that targets the same cells as the input mark.
 * @param mark - The mark the NoOp should target.
 * @param revision - The revision, if available.
 * @returns A NoOp mark that targets the same cells as the input mark.
 */
function generateNoOpWithCellId<T>(
	mark: Mark<T>,
	revision: StableId | undefined,
	metadata: RevisionMetadataSource,
): CellMark<NoopMark, T> {
	const length = mark.count;
	const cellId = getInputCellId(mark, revision, metadata);
	return cellId === undefined ? { count: length } : { count: length, cellId };
}

class RebaseQueue<T> {
	private readonly baseMarks: MarkQueue<T>;
	private readonly newMarks: MarkQueue<T>;
	private readonly baseMarksCellSources: ReadonlySet<RevisionTag | undefined>;
	private readonly newMarksCellSources: ReadonlySet<RevisionTag | undefined>;

	public constructor(
		baseRevision: RevisionTag | undefined,
		baseMarks: Changeset<T>,
		newMarks: Changeset<T>,
		private readonly metadata: RevisionMetadataSource,
		genId: IdAllocator,
		private readonly moveEffects: MoveEffectTable<T>,
	) {
		this.baseMarks = new MarkQueue(baseMarks, baseRevision, moveEffects, false, genId);
		this.newMarks = new MarkQueue(newMarks, undefined, moveEffects, false, genId);
		this.baseMarksCellSources = cellSourcesFromMarks(
			baseMarks,
			baseRevision,
			metadata,
			getInputCellId,
		);
		this.newMarksCellSources = cellSourcesFromMarks(
			newMarks,
			undefined,
			metadata,
			getInputCellId,
		);
	}

	public isEmpty(): boolean {
		return this.baseMarks.isEmpty() && this.newMarks.isEmpty();
	}

	public pop(): RebaseMarks<T> {
		const baseMark = this.baseMarks.peek();
		const newMark = this.newMarks.peek();
		assert(
			!(baseMark === undefined && newMark === undefined),
			0x722 /* Cannot pop from empty queue */,
		);

		if (baseMark === undefined) {
			const dequeuedNewMark = this.newMarks.dequeue();
			return {
				baseMark: generateNoOpWithCellId(dequeuedNewMark, undefined, this.metadata),
				newMark: dequeuedNewMark,
			};
		} else if (newMark === undefined) {
			return this.dequeueBase();
		} else if (areInputCellsEmpty(baseMark) && areInputCellsEmpty(newMark)) {
			const baseId = getInputCellId(baseMark, this.baseMarks.revision, this.metadata);
			const newId = getInputCellId(newMark, undefined, this.metadata);
			assert(baseId !== undefined && newId !== undefined, "Both marks should have cell IDs");
			const comparison = compareCellPositionsUsingTombstones(
				baseId,
				this.baseMarksCellSources,
				newId,
				this.newMarksCellSources,
				this.metadata,
			);
			if (comparison < 0) {
				return this.dequeueBase();
			} else if (comparison > 0) {
				return this.dequeueNew();
			} else {
				return this.dequeueBoth();
			}
		} else if (areInputCellsEmpty(newMark)) {
			return this.dequeueNew();
		} else if (areInputCellsEmpty(baseMark)) {
			return this.dequeueBase();
		} else {
			return this.dequeueBoth();
		}
	}

	private dequeueBase(length?: number): RebaseMarks<T> {
		const baseMark =
			length !== undefined ? this.baseMarks.dequeueUpTo(length) : this.baseMarks.dequeue();

		const movedMark = getMovedMarkFromBaseMark(
			this.moveEffects,
			baseMark,
			this.baseMarks.revision,
		);
		const newMark =
			movedMark !== undefined
				? withCellId(
						movedMark,
						getInputCellId(baseMark, this.baseMarks.revision, undefined),
				  )
				: generateNoOpWithCellId(baseMark, this.baseMarks.revision, this.metadata);

		return {
			baseMark,
			newMark,
		};
	}

	private dequeueNew(): RebaseMarks<T> {
		const newMark = this.newMarks.dequeue();
		return { newMark, baseMark: generateNoOpWithCellId(newMark, undefined, this.metadata) };
	}

	private dequeueBoth(): RebaseMarks<T> {
		const baseMark = this.baseMarks.peek();
		const newMark = this.newMarks.peek();
		assert(
			baseMark !== undefined && newMark !== undefined,
			0x69c /* Cannot dequeue both unless both mark queues are non-empty */,
		);
		const length = Math.min(newMark.count, baseMark.count);
		const sizedBaseMark = this.baseMarks.dequeueUpTo(length);
		const sizedNewMark = this.newMarks.dequeueUpTo(length);
		const movedMark = getMovedMarkFromBaseMark(
			this.moveEffects,
			sizedBaseMark,
			this.baseMarks.revision,
		);
		return {
			baseMark: sizedBaseMark,
			newMark: movedMark === undefined ? sizedNewMark : fuseMarks(sizedNewMark, movedMark),
		};
	}
}

function fuseMarks<T>(newMark: Mark<T>, movedMark: Mark<T>): Mark<T> {
	if (isMoveIn(newMark) && isMoveOut(movedMark)) {
		const fusedMark: Mark<T> = {
			type: "Insert",
			count: newMark.count,
			id: newMark.id,
		};
		if (movedMark.cellId !== undefined) {
			fusedMark.cellId = cloneCellId(movedMark.cellId);
		}
		if (movedMark.revision !== undefined) {
			fusedMark.revision = movedMark.revision;
		}
		if (movedMark.changes !== undefined) {
			fusedMark.changes = movedMark.changes;
		}
		return fusedMark;
	} else if (isTombstone(newMark)) {
		const fusedMark: Mark<T> = { ...movedMark };
		fusedMark.cellId = cloneCellId(newMark.cellId);
		return fusedMark;
	}
	assert(false, 0x818 /* Unexpected combination of moved and new marks */);
}

/**
 * Represents the marks rebasing should process next.
 * If `baseMark` and `newMark` are both defined, then they are `SizedMark`s covering the same range of nodes.
 */
interface RebaseMarks<T> {
	baseMark: Mark<T>;
	newMark: Mark<T>;
}

function rebaseMark<TNodeChange>(
	currMark: Mark<TNodeChange>,
	baseMark: Mark<TNodeChange>,
	baseRevision: RevisionTag | undefined,
	metadata: RevisionMetadataSource,
	rebaseChild: NodeChangeRebaser<TNodeChange>,
	moveEffects: MoveEffectTable<TNodeChange>,
	nodeExistenceState: NodeExistenceState,
): Mark<TNodeChange> {
	const rebasedMark = rebaseNodeChange(cloneMark(currMark), baseMark, rebaseChild);
	return rebaseMarkIgnoreChild(
		rebasedMark,
		baseMark,
		baseRevision,
		metadata,
		moveEffects,
		nodeExistenceState,
	);
}

function rebaseMarkIgnoreChild<TNodeChange>(
	currMark: Mark<TNodeChange>,
	baseMark: Mark<TNodeChange>,
	baseRevision: RevisionTag | undefined,
	metadata: RevisionMetadataSource,
	moveEffects: MoveEffectTable<TNodeChange>,
	nodeExistenceState: NodeExistenceState,
): Mark<TNodeChange> {
	let rebasedMark: Mark<TNodeChange>;
	if (isDetach(baseMark)) {
		if (baseMark.cellId !== undefined) {
			// Detaches on empty cells have an implicit revive effect.
			delete currMark.cellId;
		}
		assert(
			!isNewAttach(currMark),
			0x69d /* A new attach should not be rebased over its cell being emptied */,
		);
		const baseCellId = getDetachOutputId(baseMark, baseRevision, metadata);

		if (isMoveOut(baseMark)) {
			assert(isMoveMark(baseMark), 0x6f0 /* Only move marks have move IDs */);
			assert(
				!isNewAttach(currMark),
				0x819 /* New attaches should not be rebased over moves */,
			);
			const { remains, follows } = separateEffectsForMove(currMark);
			if (follows !== undefined || currMark.changes !== undefined) {
				sendMarkToDest(
					withNodeChange({ ...follows, count: baseMark.count }, currMark.changes),
					moveEffects,
					getEndpoint(baseMark, baseRevision),
					baseMark.count,
				);
			}
			rebasedMark = { ...(remains ?? {}), count: baseMark.count };
		} else {
			rebasedMark = currMark;
		}
		rebasedMark = makeDetachedMark(rebasedMark, cloneCellId(baseCellId));
	} else if (markFillsCells(baseMark)) {
		rebasedMark = isAttachAndDetachEffect(currMark)
			? withNodeChange({ ...currMark.detach, count: currMark.count }, currMark.changes)
			: withCellId(currMark, undefined);
	} else if (isAttachAndDetachEffect(baseMark)) {
		assert(
			baseMark.cellId !== undefined,
			0x81a /* AttachAndDetach mark should target an empty cell */,
		);
		const halfRebasedMark = rebaseMarkIgnoreChild(
			currMark,
			{ ...baseMark.attach, cellId: cloneCellId(baseMark.cellId), count: baseMark.count },
			baseRevision,
			metadata,
			moveEffects,
			nodeExistenceState,
		);
		rebasedMark = rebaseMarkIgnoreChild(
			halfRebasedMark,
			{ ...baseMark.detach, count: baseMark.count },
			baseRevision,
			metadata,
			moveEffects,
			nodeExistenceState,
		);
	} else {
		rebasedMark = currMark;
	}
	return rebasedMark;
}

/**
 * @returns A pair of marks that represent the effects which should remain in place in the face of concurrent move,
 * and the effects that should be sent to the move destination.
 */
function separateEffectsForMove(mark: MarkEffect): { remains?: MarkEffect; follows?: MarkEffect } {
	const type = mark.type;
	switch (type) {
		case "Delete":
		case "MoveOut":
			return { follows: mark };
		case "AttachAndDetach":
			return { follows: mark.detach, remains: mark.attach };
		case "MoveIn":
			return { remains: mark };
		case NoopMarkType:
			return {};
		case "Insert": {
			const follows: MoveOut = {
				type: "MoveOut",
				id: mark.id,
			};
			const remains: MoveIn = {
				type: "MoveIn",
				id: mark.id,
			};
			if (mark.revision !== undefined) {
				follows.revision = mark.revision;
				remains.revision = mark.revision;
			}
			return { remains, follows };
		}
		default:
			unreachableCase(type);
	}
}

// TODO: Reduce the duplication between this and other MoveEffect helpers
function sendMarkToDest<T>(
	mark: Mark<T>,
	moveEffects: MoveEffectTable<T>,
	{ revision, localId: id }: ChangeAtomId,
	count: number,
) {
	const effect = getMoveEffect(
		moveEffects,
		CrossFieldTarget.Destination,
		revision,
		id,
		count,
		false,
	);
	if (effect.length < count) {
		const [mark1, mark2] = splitMark(mark, effect.length);
		const newEffect =
			effect.value !== undefined
				? { ...effect.value, movedMark: mark1 }
				: { movedMark: mark1 };
		setMoveEffect(
			moveEffects,
			CrossFieldTarget.Destination,
			revision,
			id,
			effect.length,
			newEffect,
		);
		sendMarkToDest(
			mark2,
			moveEffects,
			{ revision, localId: brand(id + effect.length) },
			count - effect.length,
		);
	} else {
		const newEffect =
			effect.value !== undefined ? { ...effect.value, movedMark: mark } : { movedMark: mark };
		setMoveEffect(moveEffects, CrossFieldTarget.Destination, revision, id, count, newEffect);
	}
}

function rebaseNodeChange<TNodeChange>(
	currMark: Mark<TNodeChange>,
	baseMark: Mark<TNodeChange>,
	nodeRebaser: NodeChangeRebaser<TNodeChange>,
): Mark<TNodeChange> {
	const baseChange = baseMark.changes;
	const currChange = currMark.changes;

	if (markEmptiesCells(baseMark) && !isMoveMark(baseMark)) {
		return withNodeChange(
			currMark,
			nodeRebaser(currChange, baseChange, NodeExistenceState.Dead),
		);
	} else if (markFillsCells(baseMark) && !isMoveMark(baseMark)) {
		return withNodeChange(
			currMark,
			nodeRebaser(currChange, baseChange, NodeExistenceState.Alive),
		);
	}

	return withNodeChange(currMark, nodeRebaser(currChange, baseChange));
}

function makeDetachedMark<T>(mark: Mark<T>, cellId: ChangeAtomId): Mark<T> {
	assert(mark.cellId === undefined, 0x69f /* Expected mark to be attached */);
	return { ...mark, cellId };
}

function withCellId<TMark extends Mark<unknown>>(mark: TMark, cellId: CellId | undefined): TMark {
	const newMark = { ...mark, cellId };
	if (cellId === undefined) {
		delete newMark.cellId;
	}
	return newMark;
}

function getMovedMarkFromBaseMark<T>(
	moveEffects: MoveEffectTable<T>,
	baseMark: Mark<T>,
	baseRevision: RevisionTag | undefined,
): Mark<T> | undefined {
	if (isMoveIn(baseMark)) {
		return getMovedMark(
			moveEffects,
			baseMark.revision ?? baseRevision,
			baseMark.id,
			baseMark.count,
		);
	} else if (isAttachAndDetachEffect(baseMark) && isMoveIn(baseMark.attach)) {
		return getMovedMark(
			moveEffects,
			baseMark.attach.revision ?? baseRevision,
			baseMark.attach.id,
			baseMark.count,
		);
	} else {
		return undefined;
	}
}

// It is expected that the range from `id` to `id + count - 1` has the same move effect.
// The call sites to this function are making queries about a mark which has already been split by a `MarkQueue`
// to match the ranges in `moveEffects`.
// TODO: Reduce the duplication between this and other MoveEffect helpers
function getMovedMark<T>(
	moveEffects: MoveEffectTable<T>,
	revision: RevisionTag | undefined,
	id: MoveId,
	count: number,
): Mark<T> | undefined {
	const effect = getMoveEffect(moveEffects, CrossFieldTarget.Destination, revision, id, count);
	assert(effect.length === count, 0x6f3 /* Expected effect to cover entire mark */);

	if (effect.value?.movedMark !== undefined) {
		const newEffect = { ...effect.value };
		delete newEffect.movedMark;
		setMoveEffect(
			moveEffects,
			CrossFieldTarget.Destination,
			revision,
			id,
			count,
			newEffect,
			false,
		);

		if (effect.value.movedMark.count === count) {
			return effect.value.movedMark;
		}
		const [mark1, _mark2] = splitMark(effect.value.movedMark, count);
		return mark1;
	}

	return undefined;
}

type CellBlockList = CellBlock[];

interface CellBlock {
	readonly cellId: CellId | undefined;

	// The index of the oldest revision where this cell is full in its output context.
	// May be -Infinity if the cell was full in the input context of the base changeset,
	// or +Infinity if the cell was empty for all revisions in the base changeset.
	readonly firstAttachedRevisionIndex: number;

	// The index of the newest revision where this cell is full in its output context.
	// May be -Infinity if the cell was empty for all revisions in the base changeset,
	// or +Infinity if the cell is full in the output context of the base changeset.
	readonly lastAttachedRevisionIndex: number;
}

function handleLineage(
	cellId: CellId,
	detachBlocks: Map<RevisionTag, IdRange[]>,
	metadata: RebaseRevisionMetadata,
) {
	const baseRevisions = metadata
		.getBaseRevisions()
		.map((r) => getIntention(r, metadata) ?? fail("Intention should be defined"));

	removeLineageEvents(cellId, new Set(baseRevisions));

	for (const [revision, detachBlock] of detachBlocks.entries()) {
		if (shouldReceiveLineage(cellId.revision, revision, metadata)) {
			const intention = metadata.tryGetInfo(revision)?.rollbackOf ?? revision;
			for (const entry of detachBlock) {
				addLineageEntry(cellId, intention, entry.id, entry.count, entry.count);
			}
		}
	}
}

function getRevisionIndex(metadata: RevisionMetadataSource, revision: RevisionTag): number {
	const index = metadata.getIndex(revision);
	if (index !== undefined) {
		return index;
	}

	// This revision is not in the changesets being handled and must be older than them.
	return -Infinity;
}

function updateLineageState(
	cellBlocks: CellBlockList,
	detachBlocks: Map<RevisionTag, IdRange[]>,
	baseMark: Mark<unknown>,
	baseRevision: RevisionTag | undefined,
	rebasedMark: Mark<unknown>,
	metadata: RevisionMetadataSource,
) {
	const attachRevisionIndex = getAttachRevisionIndex(metadata, baseMark, baseRevision);
	const detachRevisionIndex = getDetachRevisionIndex(metadata, baseMark, baseRevision);
	for (const revision of detachBlocks.keys()) {
		const revisionIndex = getRevisionIndex(metadata, revision);
		// revisionIndex can be -Infinity if it is from a re-detach
		if (
			revisionIndex > -Infinity &&
			attachRevisionIndex <= revisionIndex &&
			revisionIndex < detachRevisionIndex
		) {
			detachBlocks.delete(revision);
		}
	}

	cellBlocks.push({
		cellId: rebasedMark.cellId,
		firstAttachedRevisionIndex: attachRevisionIndex,
		lastAttachedRevisionIndex: detachRevisionIndex - 1,
	});
}

function getAttachRevisionIndex(
	metadata: RevisionMetadataSource,
	baseMark: Mark<unknown>,
	baseRevision: RevisionTag | undefined,
): number {
	if (!areInputCellsEmpty(baseMark)) {
		return -Infinity;
	}

	if (markFillsCells(baseMark)) {
		assert(isAttach(baseMark), 0x81b /* Only attach marks can fill cells */);
		return getRevisionIndex(
			metadata,
			baseMark.revision ?? baseRevision ?? fail("Mark must have revision"),
		);
	}

	if (isAttachAndDetachEffect(baseMark)) {
		return getRevisionIndex(
			metadata,
			baseMark.attach.revision ?? baseRevision ?? fail("Mark must have revision"),
		);
	}

	return Infinity;
}

function getDetachRevisionIndex(
	metadata: RevisionMetadataSource,
	baseMark: Mark<unknown>,
	baseRevision: RevisionTag | undefined,
): number {
	if (!areOutputCellsEmpty(baseMark)) {
		return Infinity;
	}

	if (markEmptiesCells(baseMark)) {
		assert(isDetach(baseMark), 0x81c /* Only detach marks can empty cells */);
		return getRevisionIndex(
			metadata,
			baseMark.revision ?? baseRevision ?? fail("Mark must have revision"),
		);
	}

	if (isAttachAndDetachEffect(baseMark)) {
		return getRevisionIndex(
			metadata,
			baseMark.detach.revision ?? baseRevision ?? fail("Mark must have revision"),
		);
	}

	return -Infinity;
}

function addLineageToRecipients(
	cellBlocks: CellBlockList,
	revision: RevisionTag,
	id: ChangesetLocalId,
	count: number,
	metadata: RebaseRevisionMetadata,
) {
	const rollbackOf = metadata.tryGetInfo(revision)?.rollbackOf;
	const intention = rollbackOf ?? revision;
	const intentionIndex = getRevisionIndex(metadata, intention);
	for (let i = cellBlocks.length - 1; i >= 0; i--) {
		const entry = cellBlocks[i];
		if (
			entry.firstAttachedRevisionIndex <= intentionIndex &&
			intentionIndex <= entry.lastAttachedRevisionIndex
		) {
			// These cells were full in this revision, so cells earlier in the sequence
			// do not need to know about this lineage event.
			return;
		}

		// We only add lineage to cells which were detached before the lineage event occurred.
		if (entry.cellId === undefined) {
			continue;
		}

		if (shouldReceiveLineage(entry.cellId.revision, revision, metadata)) {
			addLineageEntry(entry.cellId, intention, id, count, 0);
		}
	}
}

function addLineageEntry(
	lineageHolder: HasLineage,
	revision: RevisionTag,
	id: ChangesetLocalId,
	count: number,
	offset: number,
) {
	if (lineageHolder.lineage === undefined) {
		lineageHolder.lineage = [];
	}

	if (lineageHolder.lineage.length > 0) {
		const lastEntry = lineageHolder.lineage[lineageHolder.lineage.length - 1];
		if (lastEntry.revision === revision && (lastEntry.id as number) + lastEntry.count === id) {
			if (lastEntry.offset === lastEntry.count) {
				lineageHolder.lineage[lineageHolder.lineage.length - 1] = {
					...lastEntry,
					count: lastEntry.count + count,
					offset: lastEntry.offset + offset,
				};
				return;
			} else if (offset === 0) {
				lineageHolder.lineage[lineageHolder.lineage.length - 1] = {
					...lastEntry,
					count: lastEntry.count + count,
				};
				return;
			}
		}
	}

	lineageHolder.lineage.push({ revision, id, count, offset });
}

function removeLineageEvents(lineageHolder: HasLineage, revisionsToRemove: Set<RevisionTag>) {
	if (lineageHolder.lineage === undefined) {
		return;
	}

	lineageHolder.lineage = lineageHolder.lineage.filter(
		(event) => !revisionsToRemove.has(event.revision),
	);
	if (lineageHolder.lineage.length === 0) {
		delete lineageHolder.lineage;
	}
}

function addIdRange(lineageEntries: IdRange[], range: IdRange): void {
	if (lineageEntries.length > 0) {
		const lastEntry = lineageEntries[lineageEntries.length - 1];
		if ((lastEntry.id as number) + lastEntry.count === range.id) {
			lastEntry.count += range.count;
			return;
		}
	}

	lineageEntries.push(range);
}

function setMarkAdjacentCells(mark: Mark<unknown>, adjacentCells: IdRange[]): void {
	assert(
		mark.cellId !== undefined,
		0x74d /* Can only set adjacent cells on a mark with cell ID */,
	);
	assert(mark.cellId.adjacentCells === undefined, 0x74e /* Should not overwrite adjacentCells */);
	mark.cellId.adjacentCells = adjacentCells;
}

function shouldReceiveLineage(
	cellRevision: RevisionTag | undefined,
	detachRevision: RevisionTag,
	metadata: RevisionMetadataSource,
): boolean {
	if (cellRevision === undefined) {
		// An undefined cell revision means that the cell was created by the changeset we are rebasing.
		// Since this cell was been empty for all base revisions, it should receive lineage from all of them.
		// TODO: This cell does not need lineage from roll-forward revisions.
		return true;
	}

	const cellRevisionIndex = getRevisionIndex(metadata, cellRevision);
	const rollbackOf = metadata.tryGetInfo(detachRevision)?.rollbackOf;
	const detachIntention = rollbackOf ?? detachRevision;
	const detachRevisionIndex = getRevisionIndex(metadata, detachIntention);
	if (detachRevisionIndex === undefined) {
		// This case means that these cells are being "re-detached" through a `redetachId`.
		// We could use the revision of the re-detach to determine whether or not this cell needs this lineage entry.
		// But to be conservative we always add lineage here.
		return true;
	}

	const isRollback = rollbackOf !== undefined;
	return isRollback
		? detachRevisionIndex < cellRevisionIndex
		: detachRevisionIndex > cellRevisionIndex;
}

/**
 * Returns a number N which encodes how the cells of the two marks are aligned.
 * - If N is zero, then the first cell of `baseMark` is the same as the first cell of `newMark`.
 * - If N is positive, then the first N cells of `newMark` (or all its cells if N is greater than its length)
 * are before the first cell of `baseMark`.
 * - If N is negative, then the first N cells of `baseMark` (or all its cells if N is greater than its length)
 * are before the first cell of `newMark`.
 */
function compareCellPositions(
	baseRevision: RevisionTag | undefined,
	baseMark: EmptyInputCellMark<unknown>,
	newMark: EmptyInputCellMark<unknown>,
	metadata: RevisionMetadataSource,
): number {
	const baseId = getInputCellId(baseMark, baseRevision, metadata);
	const baseLength = baseMark.count;
	assert(baseId?.revision !== undefined, 0x6a0 /* baseMark should have cell ID */);
	const newId = getInputCellId(newMark, undefined, metadata);
	assert(newId !== undefined, 0x85a /* newMark should have cell ID */);
	const newLength = newMark.count;
	if (newId !== undefined && baseId.revision === newId.revision) {
		const cmp = compareCellsFromSameRevision(baseId, baseMark.count, newId, newMark.count);
		if (cmp !== undefined) {
			return cmp;
		}
	}

	if (newId !== undefined) {
		const offset = getOffsetInCellRange(
			baseId.lineage,
			newId.revision,
			newId.localId,
			newLength,
		);
		if (offset !== undefined) {
			return offset > 0 ? offset : -Infinity;
		}

		const newOffset = getOffsetInCellRange(
			newId.lineage,
			baseId.revision,
			baseId.localId,
			baseLength,
		);
		if (newOffset !== undefined) {
			return newOffset > 0 ? -newOffset : Infinity;
		}
	}

	if (newId !== undefined) {
		const cmp = compareLineages(baseId, newId);
		if (cmp !== 0) {
			return Math.sign(cmp) * Infinity;
		}

		const cmp2 = compareMissingLineageEntries(baseId.lineage, newId.lineage, metadata);
		if (cmp2 !== 0) {
			return Math.sign(cmp2) * Infinity;
		}
	}

	// Both cells must never have been filled (in their common history), otherwise they would have some common lineage.
	// A new attach targets a cell that has never been filled.
	// A mark can also target a cell which was initially filled on another branch, but which has never been filled on the current branch.
	if (newId.revision === undefined) {
		// An undefined revision must mean that the cell was created on the branch we are rebasing.
		// Since it is newer than the `baseMark`'s cell, it should come first.
		return Infinity;
	}

	const baseRevisionIndex = metadata.getIndex(baseId.revision);
	const newRevisionIndex = metadata.getIndex(newId.revision);

	if (newRevisionIndex !== undefined && baseRevisionIndex !== undefined) {
		return newRevisionIndex > baseRevisionIndex ? Infinity : -Infinity;
	}

	if (newRevisionIndex !== undefined) {
		return Infinity;
	}

	if (baseRevisionIndex !== undefined) {
		return -Infinity;
	}

	// `newMark` points to cells which were emptied before `baseMark` was created.
	// We use `baseMark`'s tiebreak policy as if `newMark`'s cells were created concurrently and before `baseMark`.
	return -Infinity;
}

function compareMissingLineageEntries(
	lineage1: LineageEvent[] | undefined,
	lineage2: LineageEvent[] | undefined,
	metadata: RevisionMetadataSource,
): number {
	const events1 = new Map<RevisionTag, LineageEvent>();
	for (const event of lineage1 ?? []) {
		events1.set(event.revision, event);
	}

	const events2 = new Map<RevisionTag, LineageEvent>();
	for (const event of lineage2 ?? []) {
		events2.set(event.revision, event);
	}

	for (const revision of events1.keys()) {
		if (events2.has(revision)) {
			events1.delete(revision);
			events2.delete(revision);
		}
	}

	for (const event of events2.values()) {
		// We've found a cell C that was emptied before the cell1 started tracking lineage.
		// The cell1 should come before any such cell, so if cell2 comes after C
		// then we know that cell1 should come before the cell2.
		// TODO: Account for the cell1's tiebreak policy
		if (!metadata.hasRollback(event.revision) && event.offset !== 0) {
			return -1;
		}
	}

	// cell1Events now contains only revisions which were not in cell2's lineage.
	for (const event of events1.values()) {
		// We've found a cell C that was emptied before the cell2 started tracking lineage.
		// The cell2 should come before any such cell, so if cell1 comes after C
		// then we know that cell2 should come before the cell1.
		// TODO: Account for the cell2's tiebreak policy
		if (!metadata.hasRollback(event.revision) && event.offset !== 0) {
			return 1;
		}
	}

	return 0;
}<|MERGE_RESOLUTION|>--- conflicted
+++ resolved
@@ -5,7 +5,7 @@
 
 import { assert, unreachableCase } from "@fluidframework/core-utils";
 import { StableId } from "@fluidframework/runtime-definitions";
-import { IdAllocator, brand, fail } from "../../util";
+import { IdAllocator, brand, fail, getOrAddEmptyToMap } from "../../util";
 import {
 	ChangeAtomId,
 	ChangesetLocalId,
@@ -42,6 +42,8 @@
 	cellSourcesFromMarks,
 	isTombstone,
 	compareCellPositionsUsingTombstones,
+	isImpactfulCellRename,
+	getOutputCellId,
 } from "./utils";
 import {
 	Changeset,
@@ -124,8 +126,7 @@
 	moveEffects: CrossFieldManager<MoveEffect<TNodeChange>>,
 	nodeExistenceState: NodeExistenceState,
 ): MarkList<TNodeChange> {
-	const factory = new MarkListFactory<TNodeChange>();
-	// const rebasedMarks: Mark<TNodeChange>[] = [];
+	const rebasedMarks: Mark<TNodeChange>[] = [];
 	const queue = new RebaseQueue(
 		baseRevision,
 		baseMarkList,
@@ -135,13 +136,13 @@
 		moveEffects,
 	);
 
-	// // Each mark with empty input cells in `currMarkList` should have a lineage event added for all adjacent detaches in the base changeset.
-	// // At the time we process an attach we don't know about detaches of later nodes,
-	// // so we record marks which should have their lineage updated if we encounter a detach.
-	// const rebasedCellBlocks: CellBlockList = [];
-
-	// // For each revision, stores a list of IDs of detaches encountered in the base changeset which are adjacent to the current position.
-	// const detachBlocks = new Map<RevisionTag, IdRange[]>();
+	// Each mark with empty input cells in `currMarkList` should have a lineage event added for all adjacent detaches in the base changeset.
+	// At the time we process an attach we don't know about detaches of later nodes,
+	// so we record marks which should have their lineage updated if we encounter a detach.
+	const rebasedCellBlocks: CellBlockList = [];
+
+	// For each revision, stores a list of IDs of detaches encountered in the base changeset which are adjacent to the current position.
+	const detachBlocks = new Map<RevisionTag, IdRange[]>();
 	while (!queue.isEmpty()) {
 		const { baseMark, newMark: currMark } = queue.pop();
 		const rebasedMark = rebaseMark(
@@ -154,57 +155,6 @@
 			nodeExistenceState,
 		);
 
-<<<<<<< HEAD
-		// // Inverse attaches do not contribute to lineage as they are effectively reinstating
-		// // an older detach which cells should already have any necessary lineage for.
-		// if (
-		// 	(markEmptiesCells(baseMark) ||
-		// 		isImpactfulCellRename(baseMark, baseRevision, metadata)) &&
-		// 	!isInverseAttach(baseMark)
-		// ) {
-		// 	// Note that we want the revision in the detach ID to be the actual revision, not the intention.
-		// 	// We don't pass a `RevisionMetadataSource` to `getOutputCellId` so that we get the true revision.
-		// 	const detachId = getOutputCellId(baseMark, baseRevision, undefined);
-		// 	assert(
-		// 		detachId !== undefined,
-		// 		0x816 /* Mark which empties cells should have a detach ID */,
-		// 	);
-		// 	assert(detachId.revision !== undefined, 0x74a /* Detach ID should have a revision */);
-		// 	const detachBlock = getOrAddEmptyToMap(detachBlocks, detachId.revision);
-		// 	addIdRange(detachBlock, {
-		// 		id: detachId.localId,
-		// 		count: baseMark.count,
-		// 	});
-
-		// 	addLineageToRecipients(
-		// 		rebasedCellBlocks,
-		// 		detachId.revision,
-		// 		detachId.localId,
-		// 		baseMark.count,
-		// 		metadata,
-		// 	);
-
-		// 	assert(
-		// 		areInputCellsEmpty(rebasedMark) && rebasedMark.cellId.revision !== undefined,
-		// 		0x817 /* Mark should have empty input cells after rebasing over a cell-emptying mark */,
-		// 	);
-
-		// 	setMarkAdjacentCells(rebasedMark, detachBlock);
-		// }
-
-		// if (areInputCellsEmpty(rebasedMark)) {
-		// 	handleLineage(rebasedMark.cellId, detachBlocks, metadata);
-		// }
-		factory.push(rebasedMark);
-		// updateLineageState(
-		// 	rebasedCellBlocks,
-		// 	detachBlocks,
-		// 	baseMark,
-		// 	baseRevision,
-		// 	rebasedMark,
-		// 	metadata,
-		// );
-=======
 		if (markEmptiesCells(baseMark) || isImpactfulCellRename(baseMark, baseRevision, metadata)) {
 			// Note that we want the revision in the detach ID to be the actual revision, not the intention.
 			// We don't pass a `RevisionMetadataSource` to `getOutputCellId` so that we get the true revision.
@@ -263,10 +213,9 @@
 			rebasedMark,
 			metadata,
 		);
->>>>>>> 5a07036f
-	}
-
-	return factory.list;
+	}
+
+	return mergeMarkList(rebasedMarks);
 }
 
 function mergeMarkList<T>(marks: Mark<T>[]): Mark<T>[] {
@@ -999,6 +948,7 @@
  * - If N is negative, then the first N cells of `baseMark` (or all its cells if N is greater than its length)
  * are before the first cell of `newMark`.
  */
+// eslint-disable-next-line @typescript-eslint/no-unused-vars
 function compareCellPositions(
 	baseRevision: RevisionTag | undefined,
 	baseMark: EmptyInputCellMark<unknown>,
