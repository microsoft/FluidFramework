--- conflicted
+++ resolved
@@ -4,12 +4,7 @@
  */
 
 import { assert, unreachableCase } from "@fluidframework/core-utils";
-<<<<<<< HEAD
-import { IdAllocator, fail, fakeIdAllocator } from "../../util";
-=======
-import { StableId } from "@fluidframework/runtime-definitions";
 import { IdAllocator, fail, fakeIdAllocator, getOrAddEmptyToMap } from "../../util";
->>>>>>> db2f7288
 import { ChangeAtomId, ChangesetLocalId, RevisionTag, TaggedChange } from "../../core";
 import {
 	CrossFieldManager,
@@ -223,15 +218,11 @@
  * @param revision - The revision, if available.
  * @returns A NoOp mark that targets the same cells as the input mark.
  */
-<<<<<<< HEAD
-function generateNoOpWithCellId<T>(mark: Mark<T>, revision?: RevisionTag): NoopMark<T> {
-=======
 function generateNoOpWithCellId<T>(
 	mark: Mark<T>,
-	revision: StableId | undefined,
+	revision: RevisionTag | undefined,
 	metadata: RevisionMetadataSource,
 ): CellMark<NoopMark, T> {
->>>>>>> db2f7288
 	const length = mark.count;
 	const cellId = getInputCellId(mark, revision, metadata);
 	return cellId === undefined ? { count: length } : { count: length, cellId };
