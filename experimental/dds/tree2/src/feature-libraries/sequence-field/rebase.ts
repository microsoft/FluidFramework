/*!
 * Copyright (c) Microsoft Corporation and contributors. All rights reserved.
 * Licensed under the MIT License.
 */

import { assert, unreachableCase } from "@fluidframework/common-utils";
import { fail } from "../../util";
import { RevisionTag, TaggedChange } from "../../core";
import {
	ChangeAtomId,
	ChangesetLocalId,
	CrossFieldManager,
	CrossFieldTarget,
	IdAllocator,
	NodeExistenceState,
	RevisionMetadataSource,
} from "../modular-schema";
import {
	getInputLength,
	getOutputLength,
	isAttach,
	isDetachMark,
	isNewAttach,
	cloneMark,
	areInputCellsEmpty,
	getMarkLength,
	markEmptiesCells,
	markFillsCells,
	isExistingCellMark,
	getCellId,
	getOffsetInCellRange,
	compareLineages,
	getNodeChange,
	withNodeChange,
	getMarkMoveId,
	isNoopMark,
	areOverlappingIdRanges,
} from "./utils";
import {
	Changeset,
	Mark,
	MarkList,
	ExistingCellMark,
	NoopMark,
	MoveId,
	Modify,
	EmptyInputCellMark,
	NoopMarkType,
} from "./format";
import { MarkListFactory } from "./markListFactory";
import { ComposeQueue } from "./compose";
import {
	getMoveEffect,
	setMoveEffect,
	isMoveMark,
	MoveEffect,
	MoveEffectTable,
	PairedMarkUpdate,
} from "./moveEffectTable";
import { MarkQueue } from "./markQueue";

/**
 * Rebases `change` over `base` assuming they both apply to the same initial state.
 * @param change - The changeset to rebase.
 * @param base - The changeset to rebase over.
 * @returns A changeset that performs the changes in `change` but does so assuming `base` has been applied first.
 *
 * WARNING! This implementation is incomplete:
 * - Some marks that affect existing content are removed instead of marked as conflicted when rebased over the deletion
 * of that content. This prevents us from then reinstating the mark when rebasing over the revive.
 * - Tombs are not added when rebasing an insert over a gap that is immediately left of deleted content.
 * This prevents us from being able to accurately track the position of the insert.
 * - Tiebreak ordering is not respected.
 * - Support for moves is not implemented.
 * - Support for slices is not implemented.
 */
export function rebase<TNodeChange>(
	change: Changeset<TNodeChange>,
	base: TaggedChange<Changeset<TNodeChange>>,
	rebaseChild: NodeChangeRebaser<TNodeChange>,
	genId: IdAllocator,
	manager: CrossFieldManager,
	revisionMetadata: RevisionMetadataSource,
	nodeExistenceState: NodeExistenceState = NodeExistenceState.Alive,
): Changeset<TNodeChange> {
	assert(base.revision !== undefined, 0x69b /* Cannot rebase over changeset with no revision */);
	const baseInfo =
		base.revision === undefined ? undefined : revisionMetadata.getInfo(base.revision);
	const baseIntention = baseInfo?.rollbackOf ?? base.revision;
	return rebaseMarkList(
		change,
		base.change,
		base.revision,
		baseIntention,
		rebaseChild,
		genId,
		manager as MoveEffectTable<TNodeChange>,
		nodeExistenceState,
	);
}

export type NodeChangeRebaser<TNodeChange> = (
	change: TNodeChange | undefined,
	baseChange: TNodeChange | undefined,
	stateChange?: NodeExistenceState,
) => TNodeChange | undefined;

function rebaseMarkList<TNodeChange>(
	currMarkList: MarkList<TNodeChange>,
	baseMarkList: MarkList<TNodeChange>,
	baseRevision: RevisionTag,
	baseIntention: RevisionTag,
	rebaseChild: NodeChangeRebaser<TNodeChange>,
	genId: IdAllocator,
	moveEffects: CrossFieldManager<MoveEffect<TNodeChange>>,
	nodeExistenceState: NodeExistenceState,
): MarkList<TNodeChange> {
	const factory = new MarkListFactory<TNodeChange>();
	const queue = new RebaseQueue(
		baseRevision,
		baseIntention,
		baseMarkList,
		currMarkList,
		genId,
		moveEffects,
	);

	// Each mark with empty input cells in `currMarkList` should have a lineage event added for all adjacent detaches in the base changeset.
	// At the time we process an attach we don't know about detaches of later nodes,
	// so we record marks which should have their lineage updated if we encounter a detach.
	const lineageRecipients: Mark<TNodeChange>[] = [];

	// List of IDs of detaches encountered in the base changeset which are adjacent to the current position.
	const lineageEntries: IdRange[] = [];
	while (!queue.isEmpty()) {
		const { baseMark, newMark: currMark } = queue.pop();
		if (baseMark !== undefined && "revision" in baseMark) {
			// TODO support rebasing over composite changeset
			assert(
				baseMark.revision === baseRevision,
				0x4f3 /* Unable to keep track of the base input offset in composite changeset */,
			);
		}
		if (baseMark === undefined) {
			assert(
				currMark !== undefined,
				0x4f4 /* Non-empty queue should return at least one mark */,
			);
			if (areInputCellsEmpty(currMark)) {
				const rebasedMark = cloneMark(currMark);
				handleLineage(rebasedMark, lineageRecipients, lineageEntries, baseIntention);
				factory.push(rebasedMark);
			} else {
				factory.push(cloneMark(currMark));
			}
		} else if (currMark === undefined) {
			if (markEmptiesCells(baseMark)) {
				assert(isDetachMark(baseMark), 0x708 /* Only detach marks should empty cells */);
				lineageEntries.push({ id: baseMark.id, count: baseMark.count });
			} else if (isAttach(baseMark)) {
				if (baseMark.type === "MoveIn" || baseMark.type === "ReturnTo") {
					const movedMark = getMovedMark(
						moveEffects,
						baseMark.revision ?? baseRevision,
						baseMark.id,
						baseMark.count,
					);
					if (movedMark !== undefined) {
						factory.push(movedMark);
					} else {
						factory.pushOffset(getOutputLength(baseMark));
					}
				} else if (baseMark.transientDetach === undefined) {
					factory.pushOffset(getOutputLength(baseMark));
				}
				lineageRecipients.length = 0;
				lineageEntries.length = 0;
			}
		} else {
			assert(
				getInputLength(baseMark) === getInputLength(currMark),
				0x4f6 /* The two marks should be the same size */,
			);

			const rebasedMark = rebaseMark(
				currMark,
				baseMark,
				baseRevision,
				baseIntention,
				rebaseChild,
				moveEffects,
				nodeExistenceState,
			);

			// Note that we first add lineage for `baseMark` to `lineageRecipients`, then handle adding lineage to `rebasedMark`,
			// then add `baseMark` to `lineageEntries` so that `rebasedMark` does not get an entry for `baseMark`.
			// `rebasedMark` should already have a detach event for `baseMark`.
			if (markEmptiesCells(baseMark)) {
				assert(isDetachMark(baseMark), 0x709 /* Only detach marks should empty cells */);
				addLineageToRecipients(
					lineageRecipients,
					baseIntention,
					baseMark.id,
					baseMark.count,
				);
			}

			if (areInputCellsEmpty(rebasedMark)) {
				handleLineage(rebasedMark, lineageRecipients, lineageEntries, baseIntention);
			}
			factory.push(rebasedMark);

			if (markEmptiesCells(baseMark)) {
				assert(isDetachMark(baseMark), 0x70a /* Only detach marks should empty cells */);
				lineageEntries.push({ id: baseMark.id, count: baseMark.count });
			} else {
				lineageRecipients.length = 0;
				lineageEntries.length = 0;
			}
		}
	}

	return factory.list;
}

interface IdRange {
	id: ChangesetLocalId;
	count: number;
}

class RebaseQueue<T> {
	private readonly baseMarks: MarkQueue<T>;
	private readonly newMarks: MarkQueue<T>;

	public constructor(
		baseRevision: RevisionTag | undefined,
		private readonly baseIntention: RevisionTag | undefined,
		baseMarks: Changeset<T>,
		newMarks: Changeset<T>,
		genId: IdAllocator,
		moveEffects: MoveEffectTable<T>,
	) {
		this.baseMarks = new MarkQueue(baseMarks, baseRevision, moveEffects, false, genId);
		this.newMarks = new MarkQueue(newMarks, undefined, moveEffects, true, genId);
	}

	public isEmpty(): boolean {
		return this.baseMarks.isEmpty() && this.newMarks.isEmpty();
	}

	public pop(): RebaseMarks<T> {
		const baseMark = this.baseMarks.peek();
		const newMark = this.newMarks.peek();

		if (baseMark === undefined && newMark === undefined) {
			return {};
		} else if (baseMark === undefined) {
			// eslint-disable-next-line @typescript-eslint/no-non-null-assertion
			const length = getInputLength(newMark!);
			return {
				baseMark: length > 0 ? { count: length } : undefined,
				newMark: this.newMarks.tryDequeue(),
			};
		} else if (newMark === undefined) {
			const length = getInputLength(baseMark);
			return {
				baseMark: this.baseMarks.tryDequeue(),
				newMark: length > 0 ? { count: length } : undefined,
			};
		} else if (areInputCellsEmpty(baseMark) && areInputCellsEmpty(newMark)) {
			const cmp = compareCellPositions(this.baseIntention, baseMark, newMark);
			if (cmp < 0) {
				return { baseMark: this.baseMarks.dequeueUpTo(-cmp) };
			} else if (cmp > 0) {
				return { newMark: this.newMarks.dequeueUpTo(cmp) };
			} else {
				return this.dequeueBoth();
			}
		} else if (areInputCellsEmpty(newMark)) {
			return this.dequeueNew();
		} else if (areInputCellsEmpty(baseMark)) {
			return this.dequeueBase();
		} else {
			return this.dequeueBoth();
		}
	}

	private dequeueBase(): RebaseMarks<T> {
		return { baseMark: this.baseMarks.dequeue() };
	}

	private dequeueNew(): RebaseMarks<T> {
		return { newMark: this.newMarks.dequeue() };
	}

	private dequeueBoth(): RebaseMarks<T> {
		const baseMark = this.baseMarks.peek();
		const newMark = this.newMarks.peek();
		assert(
			baseMark !== undefined && newMark !== undefined,
			0x69c /* Cannot dequeue both unless both mark queues are non-empty */,
		);
		const length = Math.min(getMarkLength(newMark), getMarkLength(baseMark));
		return {
			baseMark: this.baseMarks.dequeueUpTo(length),
			newMark: this.newMarks.dequeueUpTo(length),
		};
	}
}

/**
 * Represents the marks rebasing should process next.
 * If `baseMark` and `newMark` are both defined, then they are `SizedMark`s covering the same range of nodes.
 */
interface RebaseMarks<T> {
	baseMark?: Mark<T>;
	newMark?: Mark<T>;
}

function rebaseMark<TNodeChange>(
	currMark: Mark<TNodeChange>,
	baseMark: Mark<TNodeChange>,
	baseRevision: RevisionTag,
	baseIntention: RevisionTag,
	rebaseChild: NodeChangeRebaser<TNodeChange>,
	moveEffects: MoveEffectTable<TNodeChange>,
	nodeExistenceState: NodeExistenceState,
): Mark<TNodeChange> {
	let rebasedMark = rebaseNodeChange(cloneMark(currMark), baseMark, rebaseChild);
	if (markEmptiesCells(baseMark)) {
		const moveId = getMarkMoveId(baseMark);
		if (moveId !== undefined) {
			assert(isMoveMark(baseMark), 0x6f0 /* Only move marks have move IDs */);
			if (markFollowsMoves(rebasedMark)) {
				sendMarkToDest(rebasedMark, moveEffects, baseRevision, moveId, baseMark.count);
				return { count: 0 };
			}

			const nodeChange = getNodeChange(rebasedMark);
			if (nodeChange !== undefined) {
				rebasedMark = withNodeChange(rebasedMark, undefined);
				const modify: Modify<TNodeChange> = { type: "Modify", changes: nodeChange };
				sendMarkToDest(modify, moveEffects, baseRevision, moveId, baseMark.count);
			}
		}

		assert(
			!isNewAttach(rebasedMark),
			0x69d /* A new attach should not be rebased over its cell being emptied */,
		);

		if (isMoveMark(rebasedMark)) {
			if (rebasedMark.type === "MoveOut" || rebasedMark.type === "ReturnFrom") {
				setPairedMarkStatus(
					moveEffects,
					CrossFieldTarget.Destination,
					rebasedMark.revision,
					rebasedMark.id,
					rebasedMark.count,
					PairedMarkUpdate.Deactivated,
				);
			} else if (rebasedMark.type === "ReturnTo") {
				setPairedMarkStatus(
					moveEffects,
					CrossFieldTarget.Source,
					rebasedMark.revision,
					rebasedMark.id,
					rebasedMark.count,
					PairedMarkUpdate.Reactivated,
				);
			}
		}
<<<<<<< HEAD
		assert(isDetachMark(baseMark), "Only detach marks should empty cells");
		const baseMarkIntention = getMarkIntention(baseMark, baseIntention);
		const detachEvent =
			baseMark.type !== "MoveOut" && baseMark.detachIdOverride !== undefined
				? baseMark.detachIdOverride
				: { revision: baseMarkIntention, localId: baseMark.id };

		rebasedMark = makeDetachedMark(rebasedMark, detachEvent);

		if (baseMark.type !== "MoveOut" && baseMark.detachLineageOverride !== undefined) {
			rebasedMark.lineage = baseMark.detachLineageOverride;
		}
=======
		assert(isDetachMark(baseMark), 0x70b /* Only detach marks should empty cells */);
		rebasedMark = makeDetachedMark(rebasedMark, baseMarkIntention, baseMark.id);
>>>>>>> 04da9d84
	} else if (markFillsCells(baseMark)) {
		assert(
			isExistingCellMark(rebasedMark),
			0x69e /* Only an ExistingCellMark can target an empty cell */,
		);
		if (isMoveMark(rebasedMark)) {
			if (
				(rebasedMark.type === "MoveOut" || rebasedMark.type === "ReturnFrom") &&
				nodeExistenceState === NodeExistenceState.Alive
			) {
				setPairedMarkStatus(
					moveEffects,
					CrossFieldTarget.Destination,
					rebasedMark.revision,
					rebasedMark.id,
					rebasedMark.count,
					PairedMarkUpdate.Reactivated,
				);
			} else if (rebasedMark.type === "ReturnTo") {
				setPairedMarkStatus(
					moveEffects,
					CrossFieldTarget.Source,
					rebasedMark.revision,
					rebasedMark.id,
					rebasedMark.count,
					PairedMarkUpdate.Deactivated,
				);
			}
		}
		rebasedMark = withoutDetachEvent(rebasedMark);
	} else if (
		nodeExistenceState === NodeExistenceState.Alive &&
		(rebasedMark.type === "MoveOut" || rebasedMark.type === "ReturnFrom") &&
		rebasedMark.detachEvent === undefined
	) {
		setPairedMarkStatus(
			moveEffects,
			CrossFieldTarget.Destination,
			rebasedMark.revision,
			rebasedMark.id,
			rebasedMark.count,
			PairedMarkUpdate.Reactivated,
		);
	} else if (
		nodeExistenceState === NodeExistenceState.Dead &&
		(rebasedMark.type === "MoveOut" || rebasedMark.type === "ReturnFrom")
	) {
		setPairedMarkStatus(
			moveEffects,
			CrossFieldTarget.Destination,
			rebasedMark.revision,
			rebasedMark.id,
			rebasedMark.count,
			PairedMarkUpdate.Deactivated,
		);
	}
	return rebasedMark;
}

function markFollowsMoves(mark: Mark<unknown>): boolean {
	const type = mark.type;
	switch (type) {
		case "Delete":
		case "Modify":
		case "MoveOut":
		case "Revive":
			return true;
		case NoopMarkType:
		case "ReturnFrom":
		case "Insert":
		case "MoveIn":
		case "ReturnTo":
		case "Placeholder":
			return false;
		default:
			unreachableCase(type);
	}
}

// It is expected that the range from `id` to `id + count - 1` has the same move effect.
// The call sites to this function are making queries about a mark which has already been split by a `MarkQueue`
// to match the ranges in `moveEffects`.
// TODO: Reduce the duplication between this and other MoveEffect helpers
function sendMarkToDest<T>(
	mark: Mark<T>,
	moveEffects: MoveEffectTable<T>,
	revision: RevisionTag,
	id: MoveId,
	count: number,
) {
	const effect = getMoveEffect(
		moveEffects,
		CrossFieldTarget.Destination,
		revision,
		id,
		count,
		false,
	);
	let newEffect: MoveEffect<T>;
	if (effect !== undefined) {
		assert(
			effect.start <= id && effect.start + effect.length >= (id as number) + count,
			0x6f1 /* Expected effect to cover entire mark */,
		);
		newEffect = { ...effect.value, movedMark: mark };
	} else {
		newEffect = { movedMark: mark };
	}
	setMoveEffect(moveEffects, CrossFieldTarget.Destination, revision, id, count, newEffect);
}

// It is expected that the range from `id` to `id + count - 1` has the same move effect.
// The call sites to this function are making queries about a mark which has already been split by a `MarkQueue`
// to match the ranges in `moveEffects`.
// TODO: Reduce the duplication between this and other MoveEffect helpers
function setPairedMarkStatus(
	moveEffects: MoveEffectTable<unknown>,
	target: CrossFieldTarget,
	revision: RevisionTag | undefined,
	id: MoveId,
	count: number,
	status: PairedMarkUpdate,
) {
	const effect = getMoveEffect(moveEffects, target, revision, id, count, false);
	let newEffect: MoveEffect<unknown>;
	if (effect !== undefined) {
		assert(
			effect.start <= id && effect.start + effect.length >= (id as number) + count,
			0x6f2 /* Expected effect to cover entire mark */,
		);
		newEffect = { ...effect.value, pairedMarkStatus: status };
	} else {
		newEffect = { pairedMarkStatus: status };
	}
	setMoveEffect(moveEffects, target, revision, id, count, newEffect);
}

function getMarkIntention(mark: Mark<unknown>, intention: RevisionTag): RevisionTag {
	// TODO: Use mark's revision tag when available.
	// Currently we never rebase over a composition of multiple revisions, so this isn't necessary.
	return intention;
}

function rebaseNodeChange<TNodeChange>(
	currMark: Mark<TNodeChange>,
	baseMark: Mark<TNodeChange>,
	nodeRebaser: NodeChangeRebaser<TNodeChange>,
): Mark<TNodeChange> {
	const baseChange = getNodeChange(baseMark);
	const currChange = getNodeChange<TNodeChange>(currMark);

	if (markEmptiesCells(baseMark) && !isMoveMark(baseMark)) {
		return withNodeChange(
			currMark,
			nodeRebaser(currChange, baseChange, NodeExistenceState.Dead),
		);
	} else if (markFillsCells(baseMark) && !isMoveMark(baseMark)) {
		return withNodeChange(
			currMark,
			nodeRebaser(currChange, baseChange, NodeExistenceState.Alive),
		);
	}

	return withNodeChange(currMark, nodeRebaser(currChange, baseChange));
}

function makeDetachedMark<T>(
	mark: NoopMark | ExistingCellMark<T>,
	detachEvent: ChangeAtomId,
): Mark<T> {
	if (isNoopMark(mark)) {
		return { count: 0 };
	}

	assert(mark.detachEvent === undefined, 0x69f /* Expected mark to be attached */);
	return { ...mark, detachEvent };
}

function withoutDetachEvent<T, TMark extends ExistingCellMark<T>>(mark: TMark): TMark {
	const newMark = { ...mark };
	delete newMark.detachEvent;
	delete newMark.lineage;
	return newMark;
}

export function amendRebase<TNodeChange>(
	rebasedMarks: MarkList<TNodeChange>,
	baseMarks: TaggedChange<MarkList<TNodeChange>>,
	rebaseChild: NodeChangeRebaser<TNodeChange>,
	genId: IdAllocator,
	crossFieldManager: CrossFieldManager,
	revisionMetadata: RevisionMetadataSource,
): Changeset<TNodeChange> {
	return amendRebaseI(
		baseMarks.revision,
		baseMarks.change,
		rebasedMarks,
		rebaseChild,
		crossFieldManager as MoveEffectTable<TNodeChange>,
		revisionMetadata,
	);
}

function amendRebaseI<TNodeChange>(
	baseRevision: RevisionTag | undefined,
	baseMarks: MarkList<TNodeChange>,
	rebasedMarks: MarkList<TNodeChange>,
	rebaseChild: NodeChangeRebaser<TNodeChange>,
	moveEffects: CrossFieldManager<MoveEffect<TNodeChange>>,
	revisionMetadata: RevisionMetadataSource,
): Changeset<TNodeChange> {
	// Is it correct to use ComposeQueue here?
	// If we used a special AmendRebaseQueue, we could ignore any base marks which don't have associated move-ins
	const queue = new ComposeQueue<TNodeChange>(
		baseRevision,
		baseMarks,
		undefined,
		rebasedMarks,
		() => fail("Should not generate new IDs when applying move effects"),
		moveEffects,
		revisionMetadata,
	);
	const factory = new MarkListFactory<TNodeChange>();

	while (!queue.isEmpty()) {
		const { baseMark, newMark } = queue.pop();

		if (baseMark === undefined) {
			assert(
				newMark !== undefined,
				0x70c /* Non-empty RebaseQueue should not provide two empty marks */,
			);
			factory.push(withNodeChange(newMark, rebaseChild(getNodeChange(newMark), undefined)));
		}

		if (
			baseMark !== undefined &&
			(baseMark.type === "MoveIn" || baseMark.type === "ReturnTo")
		) {
			const movedMark = getMovedMark(
				moveEffects,
				baseMark.revision ?? baseRevision,
				baseMark.id,
				baseMark.count,
			);
			if (movedMark !== undefined) {
				factory.push(movedMark);
				factory.pushOffset(-getInputLength(movedMark));
			}
		}

		if (newMark !== undefined && baseMark !== undefined) {
			const rebasedMark = rebaseNodeChange(cloneMark(newMark), baseMark, rebaseChild);
			factory.push(rebasedMark);
		}
	}

	return factory.list;
}

// It is expected that the range from `id` to `id + count - 1` has the same move effect.
// The call sites to this function are making queries about a mark which has already been split by a `MarkQueue`
// to match the ranges in `moveEffects`.
// TODO: Reduce the duplication between this and other MoveEffect helpers
function getMovedMark<T>(
	moveEffects: MoveEffectTable<T>,
	revision: RevisionTag | undefined,
	id: MoveId,
	count: number,
): Mark<T> | undefined {
	const effect = getMoveEffect(moveEffects, CrossFieldTarget.Destination, revision, id, count);

	if (effect?.value.movedMark !== undefined) {
		assert(
			effect.start <= id && effect.start + effect.length >= (id as number) + count,
			0x6f3 /* Expected effect to cover entire mark */,
		);
		const newEffect = { ...effect.value };
		delete newEffect.movedMark;
		setMoveEffect(
			moveEffects,
			CrossFieldTarget.Destination,
			revision,
			id,
			count,
			newEffect,
			false,
		);
		return effect.value.movedMark;
	}

	return undefined;
}

function handleLineage<T>(
	rebasedMark: Mark<T>,
	lineageRecipients: Mark<T>[],
	lineageEntries: IdRange[],
	baseIntention: RevisionTag,
) {
	// If the changeset we are rebasing over has the same intention as an event in rebasedMark's lineage,
	// we assume that the base changeset is the inverse of the changeset in the lineage, so we remove the lineage event.
	// TODO: Handle cases where the base changeset is a composition of multiple revisions.
	// TODO: Don't remove the lineage event in cases where the event isn't actually inverted by the base changeset,
	// e.g., if the inverse of the lineage event is muted after rebasing.
	tryRemoveLineageEvents(rebasedMark, baseIntention);

	for (const entry of lineageEntries) {
		addLineageEntry(rebasedMark, baseIntention, entry.id, entry.count, entry.count);
	}

	lineageRecipients.push(rebasedMark);
}

function addLineageToRecipients(
	recipients: Mark<unknown>[],
	revision: RevisionTag,
	id: ChangesetLocalId,
	count: number,
) {
	for (const mark of recipients) {
		addLineageEntry(mark, revision, id, count, 0);
	}
}

function addLineageEntry(
	mark: Mark<unknown>,
	revision: RevisionTag,
	id: ChangesetLocalId,
	count: number,
	offset: number,
) {
	if (mark.lineage === undefined) {
		mark.lineage = [];
	}

	if (mark.lineage.length > 0) {
		const lastEntry = mark.lineage[mark.lineage.length - 1];
		if (lastEntry.revision === revision && (lastEntry.id as number) + lastEntry.count === id) {
			if (lastEntry.offset === lastEntry.count) {
				mark.lineage[mark.lineage.length - 1] = {
					...lastEntry,
					count: lastEntry.count + count,
					offset: lastEntry.offset + offset,
				};
				return;
			} else if (offset === 0) {
				mark.lineage[mark.lineage.length - 1] = {
					...lastEntry,
					count: lastEntry.count + count,
				};
				return;
			}
		}
	}

	mark.lineage.push({ revision, id, count, offset });
}

function tryRemoveLineageEvents<T>(mark: Mark<T>, revisionToRemove: RevisionTag) {
	if (mark.lineage === undefined) {
		return;
	}

	mark.lineage = mark.lineage.filter((event) => event.revision !== revisionToRemove);
	if (mark.lineage.length === 0) {
		delete mark.lineage;
	}
}

/**
 * Returns a number N which encodes how the cells of the two marks are aligned.
 * - If N is zero, then the first cell of `baseMark` is the same as the first cell of `newMark`.
 * - If N is positive, then the first N cells of `newMark` (or all its cells if N is greater than its length)
 * are before the first cell of `baseMark`.
 * - If N is negative, then the first N cells of `baseMark` (or all its cells if N is greater than its length)
 * are before the first cell of `newMark`.
 */
function compareCellPositions(
	baseIntention: RevisionTag | undefined,
	baseMark: EmptyInputCellMark<unknown>,
	newMark: EmptyInputCellMark<unknown>,
): number {
	const baseId = getCellId(baseMark, baseIntention);
	const baseLength = getMarkLength(baseMark);
	assert(baseId !== undefined, 0x6a0 /* baseMark should have cell ID */);
	const newId = getCellId(newMark, undefined);
	const newLength = getMarkLength(newMark);
	if (newId !== undefined && baseId.revision === newId.revision) {
		if (areOverlappingIdRanges(baseId.localId, baseLength, newId.localId, newLength)) {
			return baseId.localId - newId.localId;
		}
	}

	if (newId !== undefined) {
		const offset = getOffsetInCellRange(
			baseMark.lineage,
			newId.revision,
			newId.localId,
			newLength,
		);
		if (offset !== undefined) {
			return offset > 0 ? offset : -Infinity;
		}
	}

	const newOffset = getOffsetInCellRange(
		newMark.lineage,
		baseId.revision,
		baseId.localId,
		baseLength,
	);
	if (newOffset !== undefined) {
		return newOffset > 0 ? -newOffset : Infinity;
	}

	const cmp = compareLineages(baseMark.lineage, newMark.lineage);
	if (cmp !== 0) {
		return Math.sign(cmp) * Infinity;
	}

	if (isNewAttach(newMark)) {
		// When the marks are at the same position, we use the tiebreak of `newMark`.
		// TODO: Use specified tiebreak instead of always tiebreaking left.
		return Infinity;
	}

	assert(
		isNewAttach(baseMark),
		0x6a1 /* Lineage should determine order of marks unless one is a new attach */,
	);

	// `newMark` points to cells which were emptied before `baseMark` was created.
	// We use `baseMark`'s tiebreak policy as if `newMark`'s cells were created concurrently and before `baseMark`.
	// TODO: Use specified tiebreak instead of always tiebreaking left.
	return -Infinity;
}<|MERGE_RESOLUTION|>--- conflicted
+++ resolved
@@ -370,8 +370,7 @@
 				);
 			}
 		}
-<<<<<<< HEAD
-		assert(isDetachMark(baseMark), "Only detach marks should empty cells");
+		assert(isDetachMark(baseMark), 0x70b /* Only detach marks should empty cells */);
 		const baseMarkIntention = getMarkIntention(baseMark, baseIntention);
 		const detachEvent =
 			baseMark.type !== "MoveOut" && baseMark.detachIdOverride !== undefined
@@ -383,10 +382,6 @@
 		if (baseMark.type !== "MoveOut" && baseMark.detachLineageOverride !== undefined) {
 			rebasedMark.lineage = baseMark.detachLineageOverride;
 		}
-=======
-		assert(isDetachMark(baseMark), 0x70b /* Only detach marks should empty cells */);
-		rebasedMark = makeDetachedMark(rebasedMark, baseMarkIntention, baseMark.id);
->>>>>>> 04da9d84
 	} else if (markFillsCells(baseMark)) {
 		assert(
 			isExistingCellMark(rebasedMark),
