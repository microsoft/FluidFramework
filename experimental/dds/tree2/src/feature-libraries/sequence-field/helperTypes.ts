/*!
 * Copyright (c) Microsoft Corporation and contributors. All rights reserved.
 * Licensed under the MIT License.
 */

<<<<<<< HEAD
import {
	CellId,
	HasMarkFields,
	Detach,
	Insert,
	Mark,
	NewAttach,
	Revive,
	CellMark,
	TransientEffect,
} from "./format";

export type EmptyInputCellMark<TNodeChange> = Mark<TNodeChange> & DetachedCellMark;

/**
 * A mark that spans one or more cells.
 * The spanned cells may be populated (e.g., "Delete") or not (e.g., "Revive").
 */
export type CellSpanningMark<TNodeChange> = Exclude<Mark<TNodeChange>, NewAttach>;

=======
import { CellId, HasMarkFields, Detach, Insert, Mark, Transient } from "./format";

export type EmptyInputCellMark<TNodeChange> = Mark<TNodeChange> & DetachedCellMark;

>>>>>>> d55e110c
export interface DetachedCellMark extends HasMarkFields {
	cellId: CellId;
}

<<<<<<< HEAD
export type GenerativeMark<TNodeChange> = CellMark<Insert | Revive, TNodeChange>;

export type EmptyOutputCellMark<TNodeChange> = CellMark<Detach | TransientEffect, TNodeChange>;
=======
export type TransientMark<TNodeChange> = Insert<TNodeChange> & Transient;

export type EmptyOutputCellMark<TNodeChange> = TransientMark<TNodeChange> | Detach<TNodeChange>;
>>>>>>> d55e110c
<|MERGE_RESOLUTION|>--- conflicted
+++ resolved
@@ -3,43 +3,12 @@
  * Licensed under the MIT License.
  */
 
-<<<<<<< HEAD
-import {
-	CellId,
-	HasMarkFields,
-	Detach,
-	Insert,
-	Mark,
-	NewAttach,
-	Revive,
-	CellMark,
-	TransientEffect,
-} from "./format";
+import { CellId, HasMarkFields, Detach, Mark, CellMark, TransientEffect } from "./format";
 
 export type EmptyInputCellMark<TNodeChange> = Mark<TNodeChange> & DetachedCellMark;
 
-/**
- * A mark that spans one or more cells.
- * The spanned cells may be populated (e.g., "Delete") or not (e.g., "Revive").
- */
-export type CellSpanningMark<TNodeChange> = Exclude<Mark<TNodeChange>, NewAttach>;
-
-=======
-import { CellId, HasMarkFields, Detach, Insert, Mark, Transient } from "./format";
-
-export type EmptyInputCellMark<TNodeChange> = Mark<TNodeChange> & DetachedCellMark;
-
->>>>>>> d55e110c
 export interface DetachedCellMark extends HasMarkFields {
 	cellId: CellId;
 }
 
-<<<<<<< HEAD
-export type GenerativeMark<TNodeChange> = CellMark<Insert | Revive, TNodeChange>;
-
-export type EmptyOutputCellMark<TNodeChange> = CellMark<Detach | TransientEffect, TNodeChange>;
-=======
-export type TransientMark<TNodeChange> = Insert<TNodeChange> & Transient;
-
-export type EmptyOutputCellMark<TNodeChange> = TransientMark<TNodeChange> | Detach<TNodeChange>;
->>>>>>> d55e110c
+export type EmptyOutputCellMark<TNodeChange> = CellMark<Detach | TransientEffect, TNodeChange>;