/*!
 * Copyright (c) Microsoft Corporation and contributors. All rights reserved.
 * Licensed under the MIT License.
 */

import { assert, unreachableCase } from "@fluidframework/common-utils";
import { RevisionTag, TaggedChange } from "../../core";
import { brand, fail, getFirstFromRangeMap, getOrAddEmptyToMap, RangeMap } from "../../util";
import {
	addCrossFieldQuery,
	ChangeAtomId,
	ChangesetLocalId,
	CrossFieldManager,
	CrossFieldQuerySet,
	CrossFieldTarget,
	setInCrossFieldMap,
} from "../modular-schema";
import {
	Attach,
	Detach,
	HasRevisionTag,
	Insert,
	LineageEvent,
	Mark,
	MoveIn,
	NewAttach,
	MoveOut,
	Reattach,
	ReturnFrom,
	ReturnTo,
	NoopMark,
	Changeset,
	MoveId,
	Revive,
	Delete,
	NoopMarkType,
	Transient,
	HasMarkFields,
	CellId,
} from "./format";
import { MarkListFactory } from "./markListFactory";
import { isMoveMark, MoveEffectTable } from "./moveEffectTable";
import { GenerativeMark, TransientMark, EmptyInputCellMark, DetachedCellMark } from "./helperTypes";

export function isEmpty<T>(change: Changeset<T>): boolean {
	return change.length === 0;
}

export function isNewAttach<TNodeChange>(mark: Mark<TNodeChange>): mark is NewAttach<TNodeChange> {
	return mark.type === "Insert" || mark.type === "MoveIn";
}

export function isGenerativeMark<TNodeChange>(
	mark: Mark<TNodeChange>,
): mark is GenerativeMark<TNodeChange> {
	return mark.type === "Insert" || mark.type === "Revive";
}

export function isAttach<TNodeChange>(mark: Mark<TNodeChange>): mark is Attach<TNodeChange> {
	return isNewAttach(mark) || isReattach(mark);
}

export function isReattach<TNodeChange>(mark: Mark<TNodeChange>): mark is Reattach<TNodeChange> {
	return mark.type === "Revive" || mark.type === "ReturnTo";
}

export function isActiveReattach<TNodeChange>(
	mark: Mark<TNodeChange>,
): mark is Reattach<TNodeChange> & { conflictsWith?: undefined } {
	// No need to check Reattach.lastDeletedBy because it can only be set if the mark is conflicted
	return isReattach(mark) && !isConflictedReattach(mark);
}

// TODO: Name is misleading
export function isConflictedReattach<TNodeChange>(mark: Mark<TNodeChange>): boolean {
	return isReattach(mark) && isReattachConflicted(mark);
}

// TODO: Name is misleading
export function isReattachConflicted(mark: Reattach<unknown>): boolean {
	return mark.cellId === undefined || isRevertOnlyReattachPreempted(mark);
}

/**
 * @returns true iff `mark` is a revert-only inverse that cannot be applied because the target cell was concurrently
 * populated (and possibly emptied) by unrelated changes. Here, "unrelated" specifically means they are not an
 * undo/redo pair of the change this this mark is the inverse of.
 */
function isRevertOnlyReattachPreempted(mark: Reattach<unknown>): boolean {
	return mark.inverseOf !== undefined && mark.inverseOf !== mark.cellId?.revision;
}

export function isReturnMuted(mark: ReturnTo): boolean {
	return mark.isSrcConflicted ?? isReattachConflicted(mark);
}

export function areEqualCellIds(a: CellId | undefined, b: CellId | undefined): boolean {
	if (a === undefined || b === undefined) {
		return a === b;
	}
	return (
		a.localId === b.localId && a.revision === b.revision && areSameLineage(a.lineage, b.lineage)
	);
}

export function getInputCellId(
	mark: Mark<unknown>,
	revision: RevisionTag | undefined,
): CellId | undefined {
	const cellId = mark.cellId;
	if (cellId === undefined) {
		return undefined;
	}
	return inlineCellIdRevision(cellId, revision);
}

export function getOutputCellId(
	mark: Mark<unknown>,
	revision: RevisionTag | undefined,
): CellId | undefined {
	if (markEmptiesCells(mark)) {
		assert(isDetachMark(mark), "Only detaches can empty cells");
		return getDetachCellId(mark, revision);
	} else if (markFillsCells(mark)) {
		return undefined;
	}

	return getInputCellId(mark, revision);
}

export function getDetachCellId(mark: Detach<unknown>, revision: RevisionTag | undefined): CellId {
	return getOverrideCellId(mark) ?? { revision, localId: mark.id };
}

function getOverrideCellId(mark: Detach<unknown>): CellId | undefined {
	return mark.type !== "MoveOut" && mark.detachIdOverride !== undefined
		? mark.detachIdOverride
		: undefined;
}

function inlineCellIdRevision(cellId: CellId, revision: RevisionTag | undefined): CellId {
	return cellId.revision === undefined && revision !== undefined
		? { ...cellId, revision }
		: cellId;
}

export function cloneMark<TMark extends Mark<TNodeChange>, TNodeChange>(mark: TMark): TMark {
	const clone = { ...mark };
	if (clone.type === "Insert" || clone.type === "Revive") {
		clone.content = [...clone.content];
	}
	if (clone.cellId !== undefined) {
		clone.cellId = cloneCellId(clone.cellId);
	}
	return clone;
}

export function cloneCellId(id: CellId): CellId {
	const cloned = { ...id };
	if (cloned.lineage !== undefined) {
		cloned.lineage = [...cloned.lineage];
	}
	return cloned;
}

function areSameLineage(
	lineage1: LineageEvent[] | undefined,
	lineage2: LineageEvent[] | undefined,
): boolean {
	if (lineage1 === undefined && lineage2 === undefined) {
		return true;
	}

	if (lineage1 === undefined || lineage2 === undefined) {
		return false;
	}

	if (lineage1.length !== lineage2.length) {
		return false;
	}

	for (let i = 0; i < lineage1.length; i++) {
		const event1 = lineage1[i];
		const event2 = lineage2[i];
		if (event1.revision !== event2.revision || event1.offset !== event2.offset) {
			return false;
		}
	}

	return true;
}

/**
 * @param mark - The mark to get the length of.
 * @param ignorePairing - When true, the length of a paired mark (e.g. MoveIn/MoveOut) whose matching mark is not active
 * will be treated the same as if the matching mark were active.
 * @returns The number of nodes within the output context of the mark.
 */
export function getOutputLength(mark: Mark<unknown>, ignorePairing: boolean = false): number {
	return areOutputCellsEmpty(mark) ? 0 : mark.count;
}

/**
 * @param mark - The mark to get the length of.
 * @returns The number of nodes within the input context of the mark.
 */
export function getInputLength(mark: Mark<unknown>): number {
	return areInputCellsEmpty(mark) ? 0 : mark.count;
}

export function markEmptiesCells(mark: Mark<unknown>): boolean {
	return !areInputCellsEmpty(mark) && areOutputCellsEmpty(mark);
}

export function markFillsCells(mark: Mark<unknown>): boolean {
	return areInputCellsEmpty(mark) && !areOutputCellsEmpty(mark);
}

export function markHasCellEffect(mark: Mark<unknown>): boolean {
	return areInputCellsEmpty(mark) !== areOutputCellsEmpty(mark);
}

export function markIsTransient<T>(mark: Mark<T>): mark is TransientMark<T> {
	return isGenerativeMark(mark) && mark.transientDetach !== undefined;
}

/**
 * @returns The nested changes from `mark` if they apply to the content the mark refers to.
 */
export function getEffectiveNodeChanges<TNodeChange>(
	mark: Mark<TNodeChange>,
): TNodeChange | undefined {
	const changes = mark.changes;
	if (changes === undefined) {
		return undefined;
	}
	const type = mark.type;
	assert(
		type !== "MoveIn" && type !== "ReturnTo",
		0x72f /* MoveIn/ReturnTo marks should not have changes */,
	);
	switch (type) {
		case "Insert":
			return changes;
		case "Revive":
			// So long as the input cell is populated, the nested changes are still effective
			// (even if the revive is preempted) because the nested changes can only target the node in the populated
			// cell.
			return areInputCellsEmpty(mark) && isRevertOnlyReattachPreempted(mark)
				? undefined
				: changes;
		case NoopMarkType:
		case "Placeholder":
		case "Delete":
		case "MoveOut":
		case "ReturnFrom":
			return areInputCellsEmpty(mark) ? undefined : changes;
		default:
			unreachableCase(type);
	}
}

export function areInputCellsEmpty<T>(mark: Mark<T>): mark is EmptyInputCellMark<T> {
	return mark.cellId !== undefined;
}

export function areOutputCellsEmpty(mark: Mark<unknown>): boolean {
	const type = mark.type;
	switch (type) {
		case NoopMarkType:
		case "Placeholder":
			return mark.cellId !== undefined;
		case "Insert":
			return mark.transientDetach !== undefined;
		case "MoveIn":
			return mark.isSrcConflicted ?? false;
		case "Delete":
		case "MoveOut":
			return true;
		case "ReturnFrom":
			return mark.cellId !== undefined || !mark.isDstConflicted;
		case "ReturnTo":
			return (
				mark.cellId !== undefined &&
				((mark.isSrcConflicted ?? false) || isReattachConflicted(mark))
			);
		case "Revive":
			return (
				(mark.cellId !== undefined && isReattachConflicted(mark)) ||
				mark.transientDetach !== undefined
			);
		default:
			unreachableCase(type);
	}
}

export function isNoopMark<T>(mark: Mark<T>): mark is NoopMark<T> {
	return mark.type === NoopMarkType;
}

/**
 * @returns The number of cells in the range which come before the position described by `lineage`.
 */
export function getOffsetInCellRange(
	lineage: LineageEvent[] | undefined,
	revision: RevisionTag | undefined,
	id: ChangesetLocalId,
	count: number,
): number | undefined {
	if (lineage === undefined || revision === undefined) {
		return undefined;
	}

	for (const event of lineage) {
		if (
			event.revision === revision &&
			areOverlappingIdRanges(id, count, event.id, event.count)
		) {
			return (event.id as number) + event.offset - id;
		}
	}

	return undefined;
}

export function areOverlappingIdRanges(
	id1: ChangesetLocalId,
	count1: number,
	id2: ChangesetLocalId,
	count2: number,
): boolean {
	const lastId1 = (id1 as number) + count1 - 1;
	const lastId2 = (id2 as number) + count2 - 1;
	return (id2 <= id1 && id1 <= lastId2) || (id1 <= id2 && id2 <= lastId1);
}

export function isDetachMark<TNodeChange>(
	mark: Mark<TNodeChange> | undefined,
): mark is Detach<TNodeChange> {
	const type = mark?.type;
	return type === "Delete" || type === "MoveOut" || type === "ReturnFrom";
}

export function isDeleteMark<TNodeChange>(
	mark: Mark<TNodeChange> | undefined,
): mark is Delete<TNodeChange> {
	return mark?.type === "Delete";
}

function areMergeableChangeAtoms(
	lhs: ChangeAtomId | undefined,
	lhsCount: number,
	rhs: ChangeAtomId | undefined,
): boolean {
	if (lhs === undefined || rhs === undefined) {
		return lhs === undefined && rhs === undefined;
	}

	return lhs.revision === rhs.revision && (lhs.localId as number) + lhsCount === rhs.localId;
}

/**
 * Attempts to extend `lhs` to include the effects of `rhs`.
 * @param lhs - The mark to extend.
 * @param rhs - The effect so extend `rhs` with.
 * @returns `true` iff the function was able to mutate `lhs` to include the effects of `rhs`.
 * When `false` is returned, `lhs` is left untouched.
 */
export function tryExtendMark<T>(lhs: Mark<T>, rhs: Readonly<Mark<T>>): boolean {
	if (rhs.type !== lhs.type) {
		return false;
	}
<<<<<<< HEAD
	const type = rhs.type;
	if (
		!areMergeableChangeAtoms(lhs.cellId, lhs.count, rhs.cellId) ||
		!areSameLineage(lhs.cellId?.lineage ?? [], rhs.cellId?.lineage ?? [])
	) {
=======

	if (!areMergeableCellIds(lhs.cellId, lhs.count, rhs.cellId)) {
>>>>>>> eefcfcf7
		return false;
	}

	if (rhs.changes !== undefined || lhs.changes !== undefined) {
		return false;
	}

	const type = rhs.type;
	if (type === NoopMarkType) {
		(lhs as NoopMark<T>).count += rhs.count;
		return true;
	}

	if (rhs.revision !== (lhs as HasRevisionTag).revision) {
		return false;
	}

	switch (type) {
		case "Insert": {
			const lhsInsert = lhs as Insert;
			if (
				areMergeableChangeAtoms(lhsInsert.transientDetach, lhs.count, rhs.transientDetach)
			) {
				lhsInsert.content.push(...rhs.content);
				lhsInsert.count += rhs.count;
				return true;
			}
			break;
		}
		case "MoveIn": {
			const lhsMoveIn = lhs as MoveIn;
			if (
				lhsMoveIn.isSrcConflicted === rhs.isSrcConflicted &&
				(lhsMoveIn.id as number) + lhsMoveIn.count === rhs.id
			) {
				lhsMoveIn.count += rhs.count;
				return true;
			}
			break;
		}
		case "ReturnTo": {
			const lhsReturnTo = lhs as ReturnTo;
			if (
				lhsReturnTo.inverseOf === rhs.inverseOf &&
				lhsReturnTo.isSrcConflicted === rhs.isSrcConflicted &&
				(lhsReturnTo.id as number) + lhsReturnTo.count === rhs.id
			) {
				lhsReturnTo.count += rhs.count;
				return true;
			}
			break;
		}
		case "Delete": {
			const lhsDetach = lhs as Detach;
			if ((lhsDetach.id as number) + lhsDetach.count === rhs.id) {
				lhsDetach.count += rhs.count;
				return true;
			}
			break;
		}
		case "MoveOut":
		case "ReturnFrom": {
			const lhsMoveOut = lhs as MoveOut<T> | ReturnFrom<T>;
			if ((lhsMoveOut.id as number) + lhsMoveOut.count === rhs.id) {
				lhsMoveOut.count += rhs.count;
				return true;
			}
			break;
		}
		case "Revive": {
			const lhsRevive = lhs as Revive;
			if (
				lhsRevive.inverseOf === rhs.inverseOf &&
				areMergeableChangeAtoms(lhsRevive.transientDetach, lhs.count, rhs.transientDetach)
			) {
				lhsRevive.content.push(...rhs.content);
				lhsRevive.count += rhs.count;
				return true;
			}
			break;
		}
		default:
			break;
	}
	return false;
}

/**
 * Keeps track of the different ways detached nodes may be referred to.
 * Allows updating changesets so they refer to a detached node by the details
 * of the last detach that affected them.
 *
 * WARNING: this code consumes O(N) space and time for marks that affect N nodes.
 * This is code is currently meant for usage in tests.
 * It should be tested and made more efficient before production use.
 */
export class DetachedNodeTracker {
	// Maps the index for a node to its last characterization as a reattached node.
	private nodes: Map<number, CellId> = new Map();
	private readonly equivalences: { old: CellId; new: CellId }[] = [];

	public constructor() {}

	/**
	 * Updates the internals of this instance to account for `change` having been applied.
	 * @param change - The change that is being applied. Not mutated.
	 * Must be applicable (i.e., `isApplicable(change)` must be true).
	 */
	public apply(change: TaggedChange<Changeset<unknown>>): void {
		let index = 0;
		for (const mark of change.change) {
			const inputLength: number = getInputLength(mark);
			if (markEmptiesCells(mark)) {
				assert(isDetachMark(mark), 0x70d /* Only detach marks should empty cells */);
				const newNodes: Map<number, CellId> = new Map();
				const after = index + inputLength;
				for (const [k, v] of this.nodes) {
					if (k >= index) {
						if (k >= after) {
							newNodes.set(k - inputLength, v);
						} else {
							// The node is removed
							this.equivalences.push({
								old: v,
								new: {
									revision:
										change.rollbackOf ??
										mark.revision ??
										change.revision ??
										fail("Unable to track detached nodes"),
									localId: brand((mark.id as number) + (k - index)),
								},
							});
						}
					} else {
						newNodes.set(k, v);
					}
				}
				this.nodes = newNodes;
			}
			index += inputLength;
		}
		index = 0;
		for (const mark of change.change) {
			const inputLength: number = getInputLength(mark);
			if (isActiveReattach(mark)) {
				const newNodes: Map<number, CellId> = new Map();
				for (const [k, v] of this.nodes) {
					if (k >= index) {
						newNodes.set(k + inputLength, v);
					} else {
						newNodes.set(k, v);
					}
				}
				const detachEvent = mark.cellId ?? fail("Unable to track detached nodes");
				for (let i = 0; i < mark.count; ++i) {
					newNodes.set(index + i, {
						revision: detachEvent.revision,
						localId: brand((detachEvent.localId as number) + i),
					});
				}
				this.nodes = newNodes;
			}
			if (!markEmptiesCells(mark)) {
				index += inputLength;
			}
		}
	}

	/**
	 * Checks whether the given `change` is applicable based on previous changes.
	 * @param change - The change to verify the applicability of. Not mutated.
	 * @returns false iff `change`'s description of detached nodes is inconsistent with that of changes applied
	 * earlier. Returns true otherwise.
	 */
	public isApplicable(change: Changeset<unknown>): boolean {
		for (const mark of change) {
			if (isActiveReattach(mark)) {
				const detachEvent = mark.cellId ?? fail("Unable to track detached nodes");
				const revision = detachEvent.revision;
				for (let i = 0; i < mark.count; ++i) {
					const localId = brand<ChangesetLocalId>((detachEvent.localId as number) + i);
					const original: CellId = { revision, localId };
					const updated = this.getUpdatedDetach(original);
					for (const detached of this.nodes.values()) {
						if (
							updated.revision === detached.revision &&
							updated.localId === detached.localId
						) {
							// The new change is attempting to reattach nodes in a location that has already been
							// filled by a prior reattach.
							return false;
						}
					}
				}
			}
		}
		return true;
	}

	/**
	 * Creates an updated representation of the given `change` so that it refers to detached nodes using the revision
	 * that last detached them.
	 * @param change - The change to update. Not mutated.
	 * Must be applicable (i.e., `isApplicable(change)` must be true).
	 * @param genId - An ID allocator that produces ID unique within this changeset.
	 * @returns A change equivalent to `change` that refers to detached nodes using the revision that last detached
	 * them. May reuse parts of the input `change` structure.
	 */
	public update<T>(change: TaggedChange<Changeset<T>>): TaggedChange<Changeset<T>> {
		const factory = new MarkListFactory<T>();
		for (const mark of change.change) {
			const cloned = cloneMark(mark);
			if (areInputCellsEmpty(cloned) && !isNewAttach(cloned)) {
				let remainder = cloned;
				while (remainder.count > 1) {
					const [head, tail] = splitMark(remainder, 1);
					this.updateMark(head);
					factory.push(head);
					remainder = tail;
				}
				this.updateMark(remainder);
				factory.push(remainder);
			} else {
				factory.push(cloned);
			}
		}

		return {
			...change,
			change: factory.list,
		};
	}

	private updateMark(mark: HasMarkFields & DetachedCellMark): void {
		const detachEvent = mark.cellId;
		const original = { revision: detachEvent.revision, localId: detachEvent.localId };
		const updated = this.getUpdatedDetach(original);
		if (updated.revision !== original.revision || updated.localId !== original.localId) {
			mark.cellId = { ...updated };
		}
	}

	private getUpdatedDetach(detach: CellId): CellId {
		let curr = detach;
		for (const eq of this.equivalences) {
			if (curr.revision === eq.old.revision && curr.localId === eq.old.localId) {
				curr = eq.new;
			}
		}
		return curr;
	}
}

/**
 * Checks whether `branch` changeset is consistent with a `target` changeset that is may be rebased over.
 *
 * WARNING: this code consumes O(N) space and time for marks that affect N nodes.
 * This is code is currently meant for usage in tests.
 * It should be tested and made more efficient before production use.
 *
 * @param branch - The changeset that would be rebased over `target`.
 * @param target - The changeset that `branch` would be rebased over.
 * @returns false iff `branch`'s description of detached nodes is inconsistent with that of `target`.
 * Returns true otherwise.
 */
export function areRebasable(branch: Changeset<unknown>, target: Changeset<unknown>): boolean {
	const indexToReattach: Map<number, string[]> = new Map();
	const reattachToIndex: Map<string, number> = new Map();
	let index = 0;
	for (const mark of branch) {
		if (isActiveReattach(mark)) {
			const list = getOrAddEmptyToMap(indexToReattach, index);
			for (let i = 0; i < mark.count; ++i) {
				const detachEvent = mark.cellId ?? fail("Unable to track detached nodes");
				const entry: CellId = {
					...detachEvent,
					localId: brand((detachEvent.localId as number) + i),
				};
				const key = `${entry.revision}|${entry.localId}`;
				assert(
					!reattachToIndex.has(key),
					0x506 /* First changeset as inconsistent characterization of detached nodes */,
				);
				list.push(key);
				reattachToIndex.set(key, index);
			}
		}
		index += getInputLength(mark);
	}
	index = 0;
	let listIndex = 0;
	for (const mark of target) {
		if (isActiveReattach(mark)) {
			const list = getOrAddEmptyToMap(indexToReattach, index);
			for (let i = 0; i < mark.count; ++i) {
				const detachEvent = mark.cellId ?? fail("Unable to track detached nodes");
				const entry: CellId = {
					...detachEvent,
					localId: brand((detachEvent.localId as number) + i),
				};
				const key = `${entry.revision}|${entry.localId}`;
				const indexInA = reattachToIndex.get(key);
				if (indexInA !== undefined && indexInA !== index) {
					// change b tries to reattach the same content as change a but in a different location
					return false;
				}
				if (list.includes(key)) {
					while (list[listIndex] !== undefined && list[listIndex] !== key) {
						++listIndex;
					}
					if (list.slice(0, listIndex).includes(key)) {
						// change b tries to reattach the same content as change a but in a different order
						return false;
					}
				}
			}
		}
		const inputLength = getInputLength(mark);
		if (inputLength > 0) {
			listIndex = 0;
		}
		index += inputLength;
	}
	return true;
}

/**
 * Checks whether sequential changesets are consistent.
 *
 * WARNING: this code consumes O(N) space and time for marks that affect N nodes.
 * This is code is currently meant for usage in tests.
 * It should be tested and made more efficient before production use.
 *
 * @param changes - The changesets that would be composed together.
 * @returns false iff the changesets in `changes` are inconsistent/incompatible in their description of detached nodes.
 * Returns true otherwise.
 */
export function areComposable(changes: TaggedChange<Changeset<unknown>>[]): boolean {
	const tracker = new DetachedNodeTracker();
	for (const change of changes) {
		if (!tracker.isApplicable(change.change)) {
			return false;
		}
		tracker.apply(change);
	}
	return true;
}

/**
 * @alpha
 */
export interface CrossFieldTable<T = unknown> extends CrossFieldManager<T> {
	srcQueries: CrossFieldQuerySet;
	dstQueries: CrossFieldQuerySet;
	isInvalidated: boolean;
	mapSrc: Map<RevisionTag | undefined, RangeMap<T>>;
	mapDst: Map<RevisionTag | undefined, RangeMap<T>>;
	reset: () => void;
}

/**
 * @alpha
 */
export function newCrossFieldTable<T = unknown>(): CrossFieldTable<T> {
	const srcQueries: CrossFieldQuerySet = new Map();
	const dstQueries: CrossFieldQuerySet = new Map();
	const mapSrc: Map<RevisionTag | undefined, RangeMap<T>> = new Map();
	const mapDst: Map<RevisionTag | undefined, RangeMap<T>> = new Map();

	const getMap = (target: CrossFieldTarget) =>
		target === CrossFieldTarget.Source ? mapSrc : mapDst;

	const getQueries = (target: CrossFieldTarget) =>
		target === CrossFieldTarget.Source ? srcQueries : dstQueries;

	const table = {
		srcQueries,
		dstQueries,
		isInvalidated: false,
		mapSrc,
		mapDst,

		get: (
			target: CrossFieldTarget,
			revision: RevisionTag | undefined,
			id: MoveId,
			count: number,
			addDependency: boolean,
		) => {
			if (addDependency) {
				addCrossFieldQuery(getQueries(target), revision, id, count);
			}
			return getFirstFromRangeMap(getMap(target).get(revision) ?? [], id, count);
		},
		set: (
			target: CrossFieldTarget,
			revision: RevisionTag | undefined,
			id: MoveId,
			count: number,
			value: T,
			invalidateDependents: boolean,
		) => {
			if (
				invalidateDependents &&
				getFirstFromRangeMap(getQueries(target).get(revision) ?? [], id, count) !==
					undefined
			) {
				table.isInvalidated = true;
			}
			setInCrossFieldMap(getMap(target), revision, id, count, value);
		},

		reset: () => {
			table.isInvalidated = false;
			table.srcQueries.clear();
			table.dstQueries.clear();
		},
	};

	return table;
}

/**
 * @alpha
 */
export function newMoveEffectTable<T>(): MoveEffectTable<T> {
	return newCrossFieldTable();
}

/**
 * Splits the `mark` into two marks such that the first returned mark has length `length`.
 * @param mark - The mark to split.
 * @param revision - The revision of the changeset the mark is part of.
 * @param length - The desired length for the first of the two returned marks.
 * @param genId - An ID allocator
 * @param moveEffects - The table in which to record splitting of move marks
 * @param recordMoveEffect - Whether when splitting a move an entry should be added to `moveEffects` indicating that the mark should be split (in case we process this mark again).
 * An entry is always added to `moveEffects` indicating that the opposite end of the move should be split.
 * @returns A pair of marks equivalent to the original `mark`
 * such that the first returned mark has input length `length`.
 */
export function splitMark<T, TMark extends Mark<T>>(mark: TMark, length: number): [TMark, TMark] {
	const markLength = mark.count;
	const remainder = markLength - length;
	if (length < 1 || remainder < 1) {
		fail("Unable to split mark due to lengths");
	}
	const type = mark.type;
	switch (type) {
		case NoopMarkType: {
			const mark1 = { ...mark, count: length };
			const mark2 = { ...mark, count: remainder };
			if (mark.cellId !== undefined) {
				(mark2 as NoopMark<T>).cellId = splitDetachEvent(mark.cellId, length);
			}
			return [mark1, mark2];
		}
		case "Insert": {
			const mark1: TMark = { ...mark, content: mark.content.slice(0, length), count: length };
			const mark2: TMark = {
				...mark,
				content: mark.content.slice(length),
				count: remainder,
			};
			if (mark2.cellId !== undefined) {
				mark2.cellId = splitDetachEvent(mark2.cellId, length);
			}
			if (mark.transientDetach !== undefined) {
				(mark2 as Transient).transientDetach = {
					revision: mark.transientDetach.revision,
					localId: brand((mark.transientDetach.localId as number) + length),
				};
			}
			return [mark1, mark2];
		}
		case "MoveIn":
		case "ReturnTo": {
			const mark1: TMark = { ...mark, count: length };
			const mark2: TMark = { ...mark, id: (mark.id as number) + length, count: remainder };
			if (mark.cellId !== undefined) {
				(mark2 as ReturnTo).cellId = splitDetachEvent(mark.cellId, length);
			}
			return [mark1, mark2];
		}
		case "Revive": {
			const mark1: TMark = { ...mark, content: mark.content.slice(0, length), count: length };
			const mark2: TMark = {
				...mark,
				content: mark.content.slice(length),
				count: remainder,
			};

			if (mark.cellId !== undefined) {
				(mark2 as Revive).cellId = splitDetachEvent(mark.cellId, length);
			}
			if (mark.transientDetach !== undefined) {
				(mark2 as Transient).transientDetach = {
					revision: mark.transientDetach.revision,
					localId: brand((mark.transientDetach.localId as number) + length),
				};
			}
			return [mark1, mark2];
		}
		case "Delete": {
			const mark1 = { ...mark, count: length };
			const id2: ChangesetLocalId = brand((mark.id as number) + length);
			const mark2 = { ...mark, id: id2, count: remainder };
			const mark2Delete = mark2 as Delete<T>;
			if (mark2Delete.cellId !== undefined) {
				mark2Delete.cellId = splitDetachEvent(mark2Delete.cellId, length);
			}

			if (mark2Delete.detachIdOverride !== undefined) {
				mark2Delete.detachIdOverride = splitDetachEvent(
					mark2Delete.detachIdOverride,
					length,
				);
			}
			return [mark1, mark2];
		}
		case "MoveOut":
		case "ReturnFrom": {
			const mark1 = { ...mark, count: length };
			const mark2 = {
				...mark,
				id: (mark.id as number) + length,
				count: remainder,
			};
			if (mark.cellId !== undefined) {
				(mark2 as Detach).cellId = splitDetachEvent(mark.cellId, length);
			}

			if (mark2.type === "ReturnFrom") {
				const mark2Return = mark2 as ReturnFrom<T>;
				if (mark2Return.detachIdOverride !== undefined) {
					mark2Return.detachIdOverride = splitDetachEvent(
						mark2Return.detachIdOverride,
						length,
					);
				}
			}
			return [mark1, mark2];
		}
		case "Placeholder":
			fail("TODO");
		default:
			unreachableCase(type);
	}
}

function splitDetachEvent(detachEvent: CellId, length: number): CellId {
	return { ...detachEvent, localId: brand((detachEvent.localId as number) + length) };
}

export function compareLineages(
	lineage1: readonly LineageEvent[] | undefined,
	lineage2: readonly LineageEvent[] | undefined,
): number {
	if (lineage1 === undefined || lineage2 === undefined) {
		return 0;
	}

	const lineage1Offsets = new Map<RevisionTag, number>();
	for (const event of lineage1) {
		lineage1Offsets.set(event.revision, event.offset);
	}

	for (let i = lineage2.length - 1; i >= 0; i--) {
		const event2 = lineage2[i];
		const offset1 = lineage1Offsets.get(event2.revision);
		if (offset1 !== undefined) {
			const offset2 = event2.offset;
			if (offset1 < offset2) {
				return -1;
			} else if (offset1 > offset2) {
				return 1;
			}
		}
	}
	return 0;
}

export function withNodeChange<TNodeChange>(
	mark: Mark<TNodeChange>,
	changes: TNodeChange | undefined,
): Mark<TNodeChange> {
	const newMark = { ...mark };
	if (changes !== undefined) {
		assert(
			mark.type !== "MoveIn" && mark.type !== "ReturnTo",
			0x6a7 /* Cannot have a node change on a MoveIn or ReturnTo mark */,
		);
		newMark.changes = changes;
	} else {
		delete newMark.changes;
	}
	return newMark;
}

export function withRevision<TMark extends Mark<unknown>>(
	mark: TMark,
	revision: RevisionTag | undefined,
): TMark {
	if (revision === undefined) {
		return mark;
	}

	if (isNoopMark(mark)) {
		return mark;
	}

	const cloned = cloneMark(mark);
	(cloned as Exclude<Mark<unknown>, NoopMark<unknown>>).revision = revision;
	return cloned;
}

export function getMarkMoveId(mark: Mark<unknown>): MoveId | undefined {
	if (isMoveMark(mark)) {
		return mark.id;
	}

	return undefined;
}<|MERGE_RESOLUTION|>--- conflicted
+++ resolved
@@ -359,6 +359,16 @@
 	return lhs.revision === rhs.revision && (lhs.localId as number) + lhsCount === rhs.localId;
 }
 
+function areMergeableCellIds(
+	lhs: CellId | undefined,
+	lhsCount: number,
+	rhs: CellId | undefined,
+): boolean {
+	return (
+		areMergeableChangeAtoms(lhs, lhsCount, rhs) && areSameLineage(lhs?.lineage, rhs?.lineage)
+	);
+}
+
 /**
  * Attempts to extend `lhs` to include the effects of `rhs`.
  * @param lhs - The mark to extend.
@@ -370,16 +380,8 @@
 	if (rhs.type !== lhs.type) {
 		return false;
 	}
-<<<<<<< HEAD
-	const type = rhs.type;
-	if (
-		!areMergeableChangeAtoms(lhs.cellId, lhs.count, rhs.cellId) ||
-		!areSameLineage(lhs.cellId?.lineage ?? [], rhs.cellId?.lineage ?? [])
-	) {
-=======
 
 	if (!areMergeableCellIds(lhs.cellId, lhs.count, rhs.cellId)) {
->>>>>>> eefcfcf7
 		return false;
 	}
 
