--- conflicted
+++ resolved
@@ -40,7 +40,6 @@
 } from "./format";
 import { MarkListFactory } from "./markListFactory";
 import { isMoveMark, MoveEffectTable } from "./moveEffectTable";
-<<<<<<< HEAD
 import {
 	GenerativeMark,
 	TransientMark,
@@ -48,9 +47,6 @@
 	DetachedCellMark,
 	Modify,
 } from "./helperTypes";
-=======
-import { GenerativeMark, TransientMark, EmptyInputCellMark, DetachedCellMark } from "./helperTypes";
->>>>>>> e8201285
 
 export function isEmpty<T>(change: Changeset<T>): boolean {
 	return change.length === 0;
@@ -141,16 +137,6 @@
 	return clone;
 }
 
-<<<<<<< HEAD
-function haveEqualReattachFields(
-	lhs: Readonly<HasReattachFields<unknown>>,
-	rhs: Readonly<HasReattachFields<unknown>>,
-): boolean {
-	return lhs.inverseOf === rhs.inverseOf && areEqualCellIds(lhs.cellId, rhs.cellId);
-}
-
-=======
->>>>>>> e8201285
 function areSameLineage(
 	lineage1: LineageEvent[] | undefined,
 	lineage2: LineageEvent[] | undefined,
@@ -246,11 +232,7 @@
 	}
 }
 
-<<<<<<< HEAD
 export function isNoopMark<T>(mark: Mark<T>): mark is NoopMark<T> {
-=======
-export function isNoopMark(mark: Mark<unknown>): mark is NoopMark {
->>>>>>> e8201285
 	return mark.type === NoopMarkType;
 }
 
@@ -336,7 +318,6 @@
 	if (rhs.type !== lhs.type) {
 		return false;
 	}
-<<<<<<< HEAD
 
 	if (!areMergeableCellIds(lhs.cellId, lhs.count, rhs.cellId)) {
 		return false;
@@ -356,29 +337,6 @@
 		return false;
 	}
 
-=======
-	const type = rhs.type;
-	if (!areMergeableCellIds(lhs.cellId, lhs.count, rhs.cellId)) {
-		return false;
-	}
-
-	if (type === NoopMarkType) {
-		(lhs as NoopMark).count += rhs.count;
-		return true;
-	}
-
-	if (type !== "Modify" && rhs.revision !== (lhs as HasRevisionTag).revision) {
-		return false;
-	}
-
-	if (
-		(type !== "MoveIn" && type !== "ReturnTo" && rhs.changes !== undefined) ||
-		(lhs as Modify | HasChanges).changes !== undefined
-	) {
-		return false;
-	}
-
->>>>>>> e8201285
 	switch (type) {
 		case "Insert": {
 			const lhsInsert = lhs as Insert;
@@ -946,7 +904,6 @@
 	mark: Mark<TNodeChange>,
 	changes: TNodeChange | undefined,
 ): Mark<TNodeChange> {
-<<<<<<< HEAD
 	const newMark = { ...mark };
 	if (changes !== undefined) {
 		assert(
@@ -956,36 +913,6 @@
 		newMark.changes = changes;
 	} else {
 		delete newMark.changes;
-=======
-	const type = mark.type;
-	switch (type) {
-		case NoopMarkType:
-			return changes !== undefined ? { type: "Modify", count: 1, changes } : mark;
-		case "MoveIn":
-		case "ReturnTo":
-			assert(
-				changes === undefined,
-				0x6a7 /* Cannot have a node change on a MoveIn or ReturnTo mark */,
-			);
-			return mark;
-		case "Delete":
-		case "Insert":
-		case "Modify":
-		case "MoveOut":
-		case "ReturnFrom":
-		case "Revive":
-		case "Placeholder": {
-			const newMark = { ...mark };
-			if (changes !== undefined) {
-				newMark.changes = changes;
-			} else {
-				delete newMark.changes;
-			}
-			return newMark;
-		}
-		default:
-			unreachableCase(type);
->>>>>>> e8201285
 	}
 	return newMark;
 }
