/*!
 * Copyright (c) Microsoft Corporation and contributors. All rights reserved.
 * Licensed under the MIT License.
 */

import { assert, unreachableCase } from "@fluidframework/common-utils";
import { RevisionTag, TaggedChange } from "../../core";
import { brand, fail, getFirstFromRangeMap, getOrAddEmptyToMap, RangeMap } from "../../util";
import {
	addCrossFieldQuery,
	ChangeAtomId,
	ChangesetLocalId,
	CrossFieldManager,
	CrossFieldQuerySet,
	CrossFieldTarget,
	setInCrossFieldMap,
} from "../modular-schema";
import {
	Detach,
	HasChanges,
	HasRevisionTag,
	Insert,
	LineageEvent,
	Mark,
	Modify,
	MoveIn,
	ReturnTo,
	Changeset,
	MoveId,
	Revive,
	NoopMarkType,
	Transient,
	CellId,
	HasReattachFields,
	Effect,
} from "./format";
import { MarkListFactory } from "./markListFactory";
import { MoveEffectTable } from "./moveEffectTable";
import {
	AttachMark,
	DeleteMark,
	DetachMark,
	EffectMark,
	EmptyInputCellMark,
	ExistingCellMark,
	GenerateMark,
	InsertMark,
	ModifyMark,
	MoveInMark,
	MoveMark,
	MoveOutMark,
	MovePlaceholderMark,
	NewAttachMark,
	NoopMark,
	ReattachMark,
	ReturnFromMark,
	ReturnToMark,
	ReviveMark,
	TransientGenerateMark,
} from "./helperTypes";

export function isEmpty<T>(change: Changeset<T>): boolean {
	return change.length === 0;
}

export function getEffect<TEffect extends Effect<unknown>>(mark: EffectMark<TEffect>): TEffect {
	return mark.effects[0];
}

export function tryGetEffect<TNodeChange>(
	mark: Mark<TNodeChange>,
): Effect<TNodeChange> | undefined {
	return mark.effects === undefined ? undefined : mark.effects[0];
}

export function isModify<TNodeChange>(mark: Mark<TNodeChange>): mark is ModifyMark<TNodeChange> {
	return tryGetEffect(mark)?.type === "Modify";
}

export function isReturnTo(mark: Mark<unknown>): mark is ReturnToMark {
	return tryGetEffect(mark)?.type === "ReturnTo";
}

export function isReturnFrom<TNodeChange>(
	mark: Mark<TNodeChange>,
): mark is ReturnFromMark<TNodeChange> {
	return tryGetEffect(mark)?.type === "ReturnFrom";
}

export function isPlaceholder<TNodeChange>(
	mark: Mark<TNodeChange>,
): mark is MovePlaceholderMark<TNodeChange> {
	return tryGetEffect(mark)?.type === "Placeholder";
}

export function isMoveOut<TNodeChange>(mark: Mark<TNodeChange>): mark is MoveOutMark<TNodeChange> {
	return tryGetEffect(mark)?.type === "MoveOut";
}

export function isMoveIn(mark: Mark<unknown>): mark is MoveInMark {
	return tryGetEffect(mark)?.type === "MoveIn";
}

export function isInsert<TNodeChange>(mark: Mark<TNodeChange>): mark is InsertMark<TNodeChange> {
	return tryGetEffect(mark)?.type === "Insert";
}

export function isNewAttach<TNodeChange>(
	mark: Mark<TNodeChange>,
): mark is NewAttachMark<TNodeChange> {
	const type = tryGetEffect(mark)?.type;
	return type === "Insert" || type === "MoveIn";
}

export function isGenerate<TNodeChange>(
	mark: Mark<TNodeChange>,
): mark is GenerateMark<TNodeChange> {
	const type = tryGetEffect(mark)?.type;
	return type === "Insert" || type === "Revive";
}

export function isMoveMark<T>(mark: Mark<T>): mark is MoveMark<T> {
	switch (tryGetEffect(mark)?.type) {
		case "MoveIn":
		case "MoveOut":
		case "ReturnFrom":
		case "ReturnTo":
			return true;
		default:
			return false;
	}
}

export function isAttach<TNodeChange>(mark: Mark<TNodeChange>): mark is AttachMark<TNodeChange> {
	return isNewAttach(mark) || isReattach(mark);
}

export function isReattach<TNodeChange>(
	mark: Mark<TNodeChange>,
): mark is ReattachMark<TNodeChange> {
	const type = tryGetEffect(mark)?.type;
	return type === "Revive" || type === "ReturnTo";
}

export function isActiveReattach<TNodeChange>(
	mark: Mark<TNodeChange>,
): mark is ReattachMark<TNodeChange> & { conflictsWith?: undefined } {
	// No need to check Reattach.lastDeletedBy because it can only be set if the mark is conflicted
	return isReattach(mark) && !isConflictedReattach(mark);
}

// TODO: Name is misleading
export function isConflictedReattach<TNodeChange>(
	mark: Mark<TNodeChange>,
): mark is ReattachMark<TNodeChange> {
	return isReattach(mark) && isReattachConflicted(mark);
}

// TODO: Name is misleading
export function isReattachConflicted(mark: ReattachMark<unknown>): boolean {
	const effect = getEffect(mark);
	return (
		mark.cellId === undefined ||
		(effect.inverseOf !== undefined && effect.inverseOf !== mark.cellId.revision)
	);
}

export function isReturnMuted(mark: ReturnToMark): boolean {
	return getEffect(mark).isSrcConflicted ?? isReattachConflicted(mark);
}

export function areEqualCellIds(a: CellId | undefined, b: CellId | undefined): boolean {
	if (a === undefined || b === undefined) {
		return a === b;
	}
	return (
		a.localId === b.localId && a.revision === b.revision && areSameLineage(a.lineage, b.lineage)
	);
}

export function getCellId(
	mark: Mark<unknown>,
	revision: RevisionTag | undefined,
): CellId | undefined {
	if (mark.cellId !== undefined && mark.cellId.revision === undefined) {
		return { ...mark.cellId, revision };
	}
	return mark.cellId;
}

export function cloneEffect<TNodeChange>(effect: Effect<TNodeChange>): Effect<TNodeChange> {
	const clone = { ...effect };
	if (clone.type === "Insert" || clone.type === "Revive") {
		clone.content = [...clone.content];
	}
	return clone;
}

export function cloneMark<TMark extends Mark<TNodeChange>, TNodeChange>(mark: TMark): TMark {
	const clone = { ...mark };
	if (clone.effects !== undefined) {
		clone.effects = clone.effects.map((e) => cloneEffect(e));
		if (clone.cellId !== undefined) {
			clone.cellId = { ...clone.cellId };
			if (clone.cellId.lineage !== undefined) {
				clone.cellId.lineage = [...clone.cellId.lineage];
			}
		}
	}
	return clone;
}

function haveEqualReattachFields(
	lhs: Readonly<HasReattachFields>,
	rhs: Readonly<HasReattachFields>,
): boolean {
	return lhs.inverseOf === rhs.inverseOf;
}

function areSameLineage(
	lineage1: LineageEvent[] | undefined,
	lineage2: LineageEvent[] | undefined,
): boolean {
	if (lineage1 === undefined && lineage2 === undefined) {
		return true;
	}

	if (lineage1 === undefined || lineage2 === undefined) {
		return false;
	}

	if (lineage1.length !== lineage2.length) {
		return false;
	}

	for (let i = 0; i < lineage1.length; i++) {
		const event1 = lineage1[i];
		const event2 = lineage2[i];
		if (event1.revision !== event2.revision || event1.offset !== event2.offset) {
			return false;
		}
	}

	return true;
}

/**
 * @param mark - The mark to get the length of.
 * @param ignorePairing - When true, the length of a paired mark (e.g. MoveIn/MoveOut) whose matching mark is not active
 * will be treated the same as if the matching mark were active.
 * @returns The number of nodes within the output context of the mark.
 */
export function getOutputLength(mark: Mark<unknown>, ignorePairing: boolean = false): number {
	return areOutputCellsEmpty(mark) ? 0 : mark.count;
}

export function getRevision(mark: Mark<unknown>): RevisionTag | undefined {
	const effect = tryGetEffect(mark);
	if (effect === undefined) {
		return undefined;
	}
	return effect.type === "Modify" ? undefined : effect.revision;
}

/**
 * @param mark - The mark to get the length of.
 * @returns The number of nodes within the input context of the mark.
 */
export function getInputLength(mark: Mark<unknown>): number {
	return areInputCellsEmpty(mark) ? 0 : mark.count;
}

export function markEmptiesCells(mark: Mark<unknown>): boolean {
	return !areInputCellsEmpty(mark) && areOutputCellsEmpty(mark);
}

export function markFillsCells(mark: Mark<unknown>): boolean {
	return areInputCellsEmpty(mark) && !areOutputCellsEmpty(mark);
}

export function markHasCellEffect(mark: Mark<unknown>): boolean {
	return areInputCellsEmpty(mark) !== areOutputCellsEmpty(mark);
}

export function markIsTransient<T>(mark: Mark<T>): mark is TransientGenerateMark<T> {
	return isGenerate(mark) && mark.effects[0].transientDetach !== undefined;
}

export function isExistingCellMark<T>(mark: Mark<T>): mark is ExistingCellMark<T> {
	const type = tryGetEffect(mark)?.type;
	switch (type) {
		case NoopMarkType:
		case "Delete":
		case "Modify":
		case "MoveOut":
		case "ReturnFrom":
		case "ReturnTo":
		case "Revive":
		case "Placeholder":
			return true;
		case "Insert":
		case "MoveIn":
			return false;
		default:
			unreachableCase(type);
	}
}

export function areInputCellsEmpty<T>(mark: Mark<T>): mark is EmptyInputCellMark<T> {
	return mark.cellId !== undefined;
}

export function areOutputCellsEmpty(mark: Mark<unknown>): boolean {
	const effect = tryGetEffect(mark);
	if (effect === undefined) {
		return false;
	}
	const type = effect.type;
	switch (type) {
<<<<<<< HEAD
=======
		case NoopMarkType:
			return mark.cellId !== undefined;
>>>>>>> c4f5ef5b
		case "Insert":
			return effect.transientDetach !== undefined;
		case "MoveIn":
			return effect.isSrcConflicted ?? false;
		case "Delete":
		case "MoveOut":
			return true;
		case "Modify":
		case "Placeholder":
			return mark.cellId !== undefined;
		case "ReturnFrom":
			return mark.cellId !== undefined || !effect.isDstConflicted;
		case "ReturnTo":
			return (
				mark.cellId !== undefined &&
				((effect.isSrcConflicted ?? false) || isReattachConflicted(mark as ReturnToMark))
			);
		case "Revive":
			return (
				(mark.cellId !== undefined && isReattachConflicted(mark as ReviveMark<unknown>)) ||
				effect.transientDetach !== undefined
			);
		default:
			unreachableCase(type);
	}
}

export function isNoop(mark: Mark<unknown>): mark is NoopMark {
	return tryGetEffect(mark) === undefined;
}

/**
 * @returns The number of cells in the range which come before the position described by `lineage`.
 */
export function getOffsetInCellRange(
	lineage: LineageEvent[] | undefined,
	revision: RevisionTag | undefined,
	id: ChangesetLocalId,
	count: number,
): number | undefined {
	if (lineage === undefined || revision === undefined) {
		return undefined;
	}

	for (const event of lineage) {
		if (
			event.revision === revision &&
			areOverlappingIdRanges(id, count, event.id, event.count)
		) {
			return (event.id as number) + event.offset - id;
		}
	}

	return undefined;
}

export function areOverlappingIdRanges(
	id1: ChangesetLocalId,
	count1: number,
	id2: ChangesetLocalId,
	count2: number,
): boolean {
	const lastId1 = (id1 as number) + count1 - 1;
	const lastId2 = (id2 as number) + count2 - 1;
	return (id2 <= id1 && id1 <= lastId2) || (id1 <= id2 && id2 <= lastId1);
}

export function isDetachMark<TNodeChange>(
	mark: Mark<TNodeChange> | undefined,
): mark is DetachMark<TNodeChange> {
	const type = mark === undefined ? undefined : tryGetEffect(mark)?.type;
	return type === "Delete" || type === "MoveOut" || type === "ReturnFrom";
}

export function isDeleteMark<TNodeChange>(
	mark: Mark<TNodeChange> | undefined,
): mark is DeleteMark<TNodeChange> {
	const type = mark === undefined ? undefined : tryGetEffect(mark)?.type;
	return type === "Delete";
}

function areMergeableChangeAtoms(
	lhs: ChangeAtomId | undefined,
	lhsCount: number,
	rhs: ChangeAtomId | undefined,
): boolean {
	if (lhs === undefined || rhs === undefined) {
		return lhs === undefined && rhs === undefined;
	}

	return lhs.revision === rhs.revision && (lhs.localId as number) + lhsCount === rhs.localId;
}

function areMergeableCellIds(
	lhs: CellId | undefined,
	lhsCount: number,
	rhs: CellId | undefined,
): boolean {
	return (
		areMergeableChangeAtoms(lhs, lhsCount, rhs) && areSameLineage(lhs?.lineage, rhs?.lineage)
	);
}

/**
 * Attempts to extend `lhs` to include the effects of `rhs`.
 * @param lhs - The mark to extend.
 * @param rhs - The effect so extend `rhs` with.
 * @returns `true` iff the function was able to mutate `lhs` to include the effects of `rhs`.
 * When `false` is returned, `lhs` is left untouched.
 */
export function tryExtendMark<T>(lhs: Mark<T>, rhs: Readonly<Mark<T>>): boolean {
	const lhsEffect = tryGetEffect(lhs);
	const rhsEffect = tryGetEffect(rhs);
	if (lhsEffect?.type !== rhsEffect?.type) {
		return false;
	}
<<<<<<< HEAD
	if (!areMergeableCellIds(lhs.cellId, lhs.count, rhs.cellId)) {
		return false;
	}

	if (lhsEffect === undefined || rhsEffect === undefined) {
		if (lhsEffect === undefined && rhsEffect === undefined) {
			lhs.count += rhs.count;
			return true;
		}
		return false;
	}

	const type = rhsEffect.type;
	if (type !== "Modify" && rhsEffect.revision !== (lhsEffect as HasRevisionTag).revision) {
=======
	const type = rhs.type;
	if (
		type === NoopMarkType &&
		areEqualCellIds(getCellId(lhs, undefined), getCellId(rhs, undefined))
	) {
		(lhs as NoopMark).count += rhs.count;
		return true;
	}

	if (
		type !== NoopMarkType &&
		type !== "Modify" &&
		rhs.revision !== (lhs as HasRevisionTag).revision
	) {
>>>>>>> c4f5ef5b
		return false;
	}

	if (
<<<<<<< HEAD
		(type !== "MoveIn" && type !== "ReturnTo" && rhsEffect.changes !== undefined) ||
		(lhsEffect as Modify | HasChanges).changes !== undefined
=======
		(type !== NoopMarkType &&
			type !== "MoveIn" &&
			type !== "ReturnTo" &&
			rhs.changes !== undefined) ||
		(lhs as Modify | HasChanges).changes !== undefined
>>>>>>> c4f5ef5b
	) {
		return false;
	}

	if (isExistingCellMark(lhs)) {
		assert(isExistingCellMark(rhs), 0x6a6 /* Should be existing cell mark */);
		if (lhs.cellId?.revision !== rhs.cellId?.revision) {
			return false;
		}

		if (
			lhs.cellId !== undefined &&
			(lhs.cellId.localId as number) + lhs.count !== rhs.cellId?.localId
		) {
			return false;
		}
	}

	switch (type) {
		case "Insert": {
			const lhsInsert = lhsEffect as Insert;
			if (
				areMergeableChangeAtoms(
					lhsInsert.transientDetach,
					lhs.count,
					rhsEffect.transientDetach,
				)
			) {
				lhsInsert.content.push(...rhsEffect.content);
				lhs.count += rhs.count;
				return true;
			}
			break;
		}
		case "MoveIn": {
			const lhsMoveIn = lhsEffect as MoveIn;
			if (
				lhsMoveIn.isSrcConflicted === rhsEffect.isSrcConflicted &&
				(lhsMoveIn.id as number) + lhs.count === rhsEffect.id
			) {
				lhs.count += rhs.count;
				return true;
			}
			break;
		}
		case "ReturnTo": {
			const lhsReturnTo = lhsEffect as ReturnTo;
			if (
				haveEqualReattachFields(lhsReturnTo, rhsEffect) &&
				lhsReturnTo.isSrcConflicted === rhsEffect.isSrcConflicted &&
				(lhsReturnTo.id as number) + lhs.count === rhsEffect.id
			) {
				lhs.count += rhs.count;
				return true;
			}
		}
		case "MoveOut":
		case "ReturnFrom":
		case "Delete": {
			const lhsDetach = lhsEffect as Detach;
			if ((lhsDetach.id as number) + lhs.count === rhsEffect.id) {
				lhs.count += rhs.count;
				return true;
			}
			break;
		}
		case "Revive": {
			const lhsRevive = lhsEffect as Revive;
			if (
				lhsRevive.inverseOf === rhsEffect.inverseOf &&
				areMergeableChangeAtoms(
					lhsRevive.transientDetach,
					lhs.count,
					rhsEffect.transientDetach,
				)
			) {
				lhsRevive.content.push(...rhsEffect.content);
				lhs.count += rhs.count;
				return true;
			}
			break;
		}
		default:
			break;
	}
	return false;
}

/**
 * Keeps track of the different ways detached nodes may be referred to.
 * Allows updating changesets so they refer to a detached node by the details
 * of the last detach that affected them.
 *
 * WARNING: this code consumes O(N) space and time for marks that affect N nodes.
 * This is code is currently meant for usage in tests.
 * It should be tested and made more efficient before production use.
 */
export class DetachedNodeTracker {
	// Maps the index for a node to its last characterization as a reattached node.
	private nodes: Map<number, CellId> = new Map();
	private readonly equivalences: { old: CellId; new: CellId }[] = [];

	public constructor() {}

	/**
	 * Updates the internals of this instance to account for `change` having been applied.
	 * @param change - The change that is being applied. Not mutated.
	 * Must be applicable (i.e., `isApplicable(change)` must be true).
	 */
	public apply(change: TaggedChange<Changeset<unknown>>): void {
		let index = 0;
		for (const mark of change.change) {
			const inputLength: number = getInputLength(mark);
			if (markEmptiesCells(mark)) {
				assert(isDetachMark(mark), 0x70d /* Only detach marks should empty cells */);
				const newNodes: Map<number, CellId> = new Map();
				const after = index + inputLength;
				for (const [k, v] of this.nodes) {
					if (k >= index) {
						if (k >= after) {
							newNodes.set(k - inputLength, v);
						} else {
							// The node is removed
							this.equivalences.push({
								old: v,
								new: {
									revision:
										change.rollbackOf ??
										mark.effects[0].revision ??
										change.revision ??
										fail("Unable to track detached nodes"),
									localId: brand((mark.effects[0].id as number) + (k - index)),
								},
							});
						}
					} else {
						newNodes.set(k, v);
					}
				}
				this.nodes = newNodes;
			}
			index += inputLength;
		}
		index = 0;
		for (const mark of change.change) {
			const inputLength: number = getInputLength(mark);
			if (isActiveReattach(mark)) {
				const newNodes: Map<number, CellId> = new Map();
				for (const [k, v] of this.nodes) {
					if (k >= index) {
						newNodes.set(k + inputLength, v);
					} else {
						newNodes.set(k, v);
					}
				}
				const detachEvent = mark.cellId ?? fail("Unable to track detached nodes");
				for (let i = 0; i < mark.count; ++i) {
					newNodes.set(index + i, {
						revision: detachEvent.revision,
						localId: brand((detachEvent.localId as number) + i),
					});
				}
				this.nodes = newNodes;
			}
			if (!markEmptiesCells(mark)) {
				index += inputLength;
			}
		}
	}

	/**
	 * Checks whether the given `change` is applicable based on previous changes.
	 * @param change - The change to verify the applicability of. Not mutated.
	 * @returns false iff `change`'s description of detached nodes is inconsistent with that of changes applied
	 * earlier. Returns true otherwise.
	 */
	public isApplicable(change: Changeset<unknown>): boolean {
		for (const mark of change) {
			if (isActiveReattach(mark)) {
				const detachEvent = mark.cellId ?? fail("Unable to track detached nodes");
				const revision = detachEvent.revision;
				for (let i = 0; i < mark.count; ++i) {
					const localId = brand<ChangesetLocalId>((detachEvent.localId as number) + i);
					const original: CellId = { revision, localId };
					const updated = this.getUpdatedDetach(original);
					for (const detached of this.nodes.values()) {
						if (
							updated.revision === detached.revision &&
							updated.localId === detached.localId
						) {
							// The new change is attempting to reattach nodes in a location that has already been
							// filled by a prior reattach.
							return false;
						}
					}
				}
			}
		}
		return true;
	}

	/**
	 * Creates an updated representation of the given `change` so that it refers to detached nodes using the revision
	 * that last detached them.
	 * @param change - The change to update. Not mutated.
	 * Must be applicable (i.e., `isApplicable(change)` must be true).
	 * @param genId - An ID allocator that produces ID unique within this changeset.
	 * @returns A change equivalent to `change` that refers to detached nodes using the revision that last detached
	 * them. May reuse parts of the input `change` structure.
	 */
	public update<T>(change: TaggedChange<Changeset<T>>): TaggedChange<Changeset<T>> {
		const factory = new MarkListFactory<T>();
		for (const mark of change.change) {
			const cloned = cloneMark(mark);
			if (areInputCellsEmpty(cloned) && !isNewAttach(cloned)) {
				let remainder = cloned;
				while (remainder.count > 1) {
					const [head, tail] = splitMark(remainder, 1);
					this.updateMark(head);
					factory.push(head);
					remainder = tail;
				}
				this.updateMark(remainder);
				factory.push(remainder);
			} else {
				factory.push(cloned);
			}
		}

		return {
			...change,
			change: factory.list,
		};
	}

	private updateMark(mark: EmptyInputCellMark<unknown>): void {
		const detachEvent = mark.cellId;
		const original = { revision: detachEvent.revision, localId: detachEvent.localId };
		const updated = this.getUpdatedDetach(original);
		if (updated.revision !== original.revision || updated.localId !== original.localId) {
			mark.cellId = { ...updated };
		}
	}

	private getUpdatedDetach(detach: CellId): CellId {
		let curr = detach;
		for (const eq of this.equivalences) {
			if (curr.revision === eq.old.revision && curr.localId === eq.old.localId) {
				curr = eq.new;
			}
		}
		return curr;
	}
}

/**
 * Checks whether `branch` changeset is consistent with a `target` changeset that is may be rebased over.
 *
 * WARNING: this code consumes O(N) space and time for marks that affect N nodes.
 * This is code is currently meant for usage in tests.
 * It should be tested and made more efficient before production use.
 *
 * @param branch - The changeset that would be rebased over `target`.
 * @param target - The changeset that `branch` would be rebased over.
 * @returns false iff `branch`'s description of detached nodes is inconsistent with that of `target`.
 * Returns true otherwise.
 */
export function areRebasable(branch: Changeset<unknown>, target: Changeset<unknown>): boolean {
	const indexToReattach: Map<number, string[]> = new Map();
	const reattachToIndex: Map<string, number> = new Map();
	let index = 0;
	for (const mark of branch) {
		if (isActiveReattach(mark)) {
			const list = getOrAddEmptyToMap(indexToReattach, index);
			for (let i = 0; i < mark.count; ++i) {
				const detachEvent = mark.cellId ?? fail("Unable to track detached nodes");
				const entry: CellId = {
					...detachEvent,
					localId: brand((detachEvent.localId as number) + i),
				};
				const key = `${entry.revision}|${entry.localId}`;
				assert(
					!reattachToIndex.has(key),
					0x506 /* First changeset as inconsistent characterization of detached nodes */,
				);
				list.push(key);
				reattachToIndex.set(key, index);
			}
		}
		index += getInputLength(mark);
	}
	index = 0;
	let listIndex = 0;
	for (const mark of target) {
		if (isActiveReattach(mark)) {
			const list = getOrAddEmptyToMap(indexToReattach, index);
			for (let i = 0; i < mark.count; ++i) {
				const detachEvent = mark.cellId ?? fail("Unable to track detached nodes");
				const entry: CellId = {
					...detachEvent,
					localId: brand((detachEvent.localId as number) + i),
				};
				const key = `${entry.revision}|${entry.localId}`;
				const indexInA = reattachToIndex.get(key);
				if (indexInA !== undefined && indexInA !== index) {
					// change b tries to reattach the same content as change a but in a different location
					return false;
				}
				if (list.includes(key)) {
					while (list[listIndex] !== undefined && list[listIndex] !== key) {
						++listIndex;
					}
					if (list.slice(0, listIndex).includes(key)) {
						// change b tries to reattach the same content as change a but in a different order
						return false;
					}
				}
			}
		}
		const inputLength = getInputLength(mark);
		if (inputLength > 0) {
			listIndex = 0;
		}
		index += inputLength;
	}
	return true;
}

/**
 * Checks whether sequential changesets are consistent.
 *
 * WARNING: this code consumes O(N) space and time for marks that affect N nodes.
 * This is code is currently meant for usage in tests.
 * It should be tested and made more efficient before production use.
 *
 * @param changes - The changesets that would be composed together.
 * @returns false iff the changesets in `changes` are inconsistent/incompatible in their description of detached nodes.
 * Returns true otherwise.
 */
export function areComposable(changes: TaggedChange<Changeset<unknown>>[]): boolean {
	const tracker = new DetachedNodeTracker();
	for (const change of changes) {
		if (!tracker.isApplicable(change.change)) {
			return false;
		}
		tracker.apply(change);
	}
	return true;
}

/**
 * @alpha
 */
export interface CrossFieldTable<T = unknown> extends CrossFieldManager<T> {
	srcQueries: CrossFieldQuerySet;
	dstQueries: CrossFieldQuerySet;
	isInvalidated: boolean;
	mapSrc: Map<RevisionTag | undefined, RangeMap<T>>;
	mapDst: Map<RevisionTag | undefined, RangeMap<T>>;
	reset: () => void;
}

/**
 * @alpha
 */
export function newCrossFieldTable<T = unknown>(): CrossFieldTable<T> {
	const srcQueries: CrossFieldQuerySet = new Map();
	const dstQueries: CrossFieldQuerySet = new Map();
	const mapSrc: Map<RevisionTag | undefined, RangeMap<T>> = new Map();
	const mapDst: Map<RevisionTag | undefined, RangeMap<T>> = new Map();

	const getMap = (target: CrossFieldTarget) =>
		target === CrossFieldTarget.Source ? mapSrc : mapDst;

	const getQueries = (target: CrossFieldTarget) =>
		target === CrossFieldTarget.Source ? srcQueries : dstQueries;

	const table = {
		srcQueries,
		dstQueries,
		isInvalidated: false,
		mapSrc,
		mapDst,

		get: (
			target: CrossFieldTarget,
			revision: RevisionTag | undefined,
			id: MoveId,
			count: number,
			addDependency: boolean,
		) => {
			if (addDependency) {
				addCrossFieldQuery(getQueries(target), revision, id, count);
			}
			return getFirstFromRangeMap(getMap(target).get(revision) ?? [], id, count);
		},
		set: (
			target: CrossFieldTarget,
			revision: RevisionTag | undefined,
			id: MoveId,
			count: number,
			value: T,
			invalidateDependents: boolean,
		) => {
			if (
				invalidateDependents &&
				getFirstFromRangeMap(getQueries(target).get(revision) ?? [], id, count) !==
					undefined
			) {
				table.isInvalidated = true;
			}
			setInCrossFieldMap(getMap(target), revision, id, count, value);
		},

		reset: () => {
			table.isInvalidated = false;
			table.srcQueries.clear();
			table.dstQueries.clear();
		},
	};

	return table;
}

/**
 * @alpha
 */
export function newMoveEffectTable<T>(): MoveEffectTable<T> {
	return newCrossFieldTable();
}

/**
 * Splits the `mark` into two marks such that the first returned mark has length `length`.
 * @param mark - The mark to split.
 * @param revision - The revision of the changeset the mark is part of.
 * @param length - The desired length for the first of the two returned marks.
 * @param genId - An ID allocator
 * @param moveEffects - The table in which to record splitting of move marks
 * @param recordMoveEffect - Whether when splitting a move an entry should be added to `moveEffects` indicating that the mark should be split (in case we process this mark again).
 * An entry is always added to `moveEffects` indicating that the opposite end of the move should be split.
 * @returns A pair of marks equivalent to the original `mark`
 * such that the first returned mark has input length `length`.
 */
export function splitMark<T, TMark extends Mark<T>>(mark: TMark, length: number): [TMark, TMark] {
	const markLength = mark.count;
	const remainder = markLength - length;
	if (length < 1 || remainder < 1) {
		fail("Unable to split mark due to lengths");
	}
	const effect = tryGetEffect(mark);
	if (effect === undefined) {
		assert(mark.cellId === undefined, "Unexpected CellId on Noop mark");
		return [{ count: length }, { count: remainder }] as [TMark, TMark];
	}
	const [effect1, effect2] = splitEffect(effect, length);
	const mark1: Mark<T> = { count: length, effects: [effect1] };
	const mark2: Mark<T> = { count: remainder, effects: [effect2] };
	if (mark.cellId !== undefined) {
		mark1.cellId = mark.cellId;
		mark2.cellId = higherCellId(mark.cellId, length);
	}
	return [mark1, mark2] as [TMark, TMark];
}
export function splitEffect<T, TEffect extends Effect<T>>(
	effect: TEffect,
	length: number,
): [TEffect, TEffect] {
	const type = effect.type;
	switch (type) {
<<<<<<< HEAD
=======
		case NoopMarkType: {
			const mark1 = { ...mark, count: length };
			const mark2 = { ...mark, count: remainder };
			if (mark.cellId !== undefined) {
				(mark2 as NoopMark).cellId = splitDetachEvent(mark.cellId, length);
			}
			return [mark1, mark2];
		}
>>>>>>> c4f5ef5b
		case "Modify":
			fail("Unable to split Modify mark of length 1");
		case "Insert": {
			const effect1: TEffect = { ...effect, content: effect.content.slice(0, length) };
			const effect2: TEffect = {
				...effect,
				content: effect.content.slice(length),
			};
			if (effect.transientDetach !== undefined) {
				(effect2 as Transient).transientDetach = higherCellId(
					effect.transientDetach,
					length,
				);
			}
			return [effect1, effect2];
		}
		case "MoveOut":
		case "ReturnFrom":
		case "Delete":
		case "MoveIn":
		case "ReturnTo": {
			const effect1: TEffect = { ...effect };
			const effect2: TEffect = {
				...effect,
				id: (effect.id as number) + length,
			};
			return [effect1, effect2];
		}
		case "Revive": {
			const effect1: TEffect = { ...effect, content: effect.content.slice(0, length) };
			const effect2: TEffect = {
				...effect,
				content: effect.content.slice(length),
			};

			if (effect.transientDetach !== undefined) {
				(effect2 as Transient).transientDetach = higherCellId(
					effect.transientDetach,
					length,
				);
			}
			return [effect1, effect2];
		}
		case "Placeholder":
			fail("TODO");
		default:
			unreachableCase(type);
	}
}

function higherCellId(cellId: CellId, increment: number): CellId {
	return { ...cellId, localId: brand((cellId.localId as number) + increment) };
}

export function compareLineages(
	lineage1: readonly LineageEvent[] | undefined,
	lineage2: readonly LineageEvent[] | undefined,
): number {
	if (lineage1 === undefined || lineage2 === undefined) {
		return 0;
	}

	const lineage1Offsets = new Map<RevisionTag, number>();
	for (const event of lineage1) {
		lineage1Offsets.set(event.revision, event.offset);
	}

	for (let i = lineage2.length - 1; i >= 0; i--) {
		const event2 = lineage2[i];
		const offset1 = lineage1Offsets.get(event2.revision);
		if (offset1 !== undefined) {
			const offset2 = event2.offset;
			if (offset1 < offset2) {
				return -1;
			} else if (offset1 > offset2) {
				return 1;
			}
		}
	}
	return 0;
}

export function getNodeChange<TNodeChange>(mark: Mark<TNodeChange>): TNodeChange | undefined {
	const effect = tryGetEffect(mark);
	if (effect === undefined) {
		return undefined;
	}
	const type = effect.type;
	switch (type) {
		case "MoveIn":
		case "ReturnTo":
			return undefined;
		case "Delete":
		case "Insert":
		case "Modify":
		case "MoveOut":
		case "ReturnFrom":
		case "Revive":
		case "Placeholder":
			return effect.changes;
		default:
			unreachableCase(type);
	}
}

export function withNodeChange<TNodeChange>(
	mark: Mark<TNodeChange>,
	changes: TNodeChange | undefined,
): Mark<TNodeChange> {
	const newMark = { ...mark };
	if (changes === undefined) {
		const effect = tryGetEffect(newMark);
		if (effect === undefined || effect.type === "Modify") {
			delete newMark.effects;
			return newMark;
		}
		if (effect.type !== "MoveIn" && effect.type !== "ReturnTo") {
			const newEffect = { ...effect };
			delete newEffect.changes;
			return { ...newMark, effects: [newEffect] };
		}
	} else {
		assert(mark.count === 1, "Only length 1 marks can carry nested changes");
		const effect = tryGetEffect(mark);
		if (effect === undefined) {
			return { ...mark, effects: [{ type: "Modify", changes }] };
		}
		const type = effect.type;
		switch (type) {
			case "MoveIn":
			case "ReturnTo":
				assert(false, 0x6a7 /* Cannot have a node change on a MoveIn or ReturnTo mark */);
			case "Delete":
			case "Insert":
			case "Modify":
			case "MoveOut":
			case "ReturnFrom":
			case "Revive":
			case "Placeholder": {
				const newEffect = { ...effect, changes };
				newMark.effects = [newEffect];
				break;
			}
			default:
				unreachableCase(type);
		}
	}
	return newMark;
}

export function withRevision<TMark extends Mark<unknown>>(
	mark: TMark,
	revision: RevisionTag | undefined,
): TMark {
	if (revision === undefined) {
		return mark;
	}

	if (isNoop(mark)) {
		return mark;
	}

	if (isModify(mark)) {
		return mark;
	}

	const cloned = cloneMark(mark);
	const effect = tryGetEffect(cloned);
	(effect as Exclude<Effect<unknown>, Modify<unknown>>).revision = revision;
	return cloned;
}

export function getMarkMoveId(mark: Mark<unknown>): MoveId | undefined {
	if (isMoveMark(mark)) {
		return mark.effects[0].id;
	}

	return undefined;
}<|MERGE_RESOLUTION|>--- conflicted
+++ resolved
@@ -313,15 +313,10 @@
 export function areOutputCellsEmpty(mark: Mark<unknown>): boolean {
 	const effect = tryGetEffect(mark);
 	if (effect === undefined) {
-		return false;
+		return mark.cellId !== undefined;
 	}
 	const type = effect.type;
 	switch (type) {
-<<<<<<< HEAD
-=======
-		case NoopMarkType:
-			return mark.cellId !== undefined;
->>>>>>> c4f5ef5b
 		case "Insert":
 			return effect.transientDetach !== undefined;
 		case "MoveIn":
@@ -438,7 +433,6 @@
 	if (lhsEffect?.type !== rhsEffect?.type) {
 		return false;
 	}
-<<<<<<< HEAD
 	if (!areMergeableCellIds(lhs.cellId, lhs.count, rhs.cellId)) {
 		return false;
 	}
@@ -453,36 +447,12 @@
 
 	const type = rhsEffect.type;
 	if (type !== "Modify" && rhsEffect.revision !== (lhsEffect as HasRevisionTag).revision) {
-=======
-	const type = rhs.type;
+		return false;
+	}
+
 	if (
-		type === NoopMarkType &&
-		areEqualCellIds(getCellId(lhs, undefined), getCellId(rhs, undefined))
-	) {
-		(lhs as NoopMark).count += rhs.count;
-		return true;
-	}
-
-	if (
-		type !== NoopMarkType &&
-		type !== "Modify" &&
-		rhs.revision !== (lhs as HasRevisionTag).revision
-	) {
->>>>>>> c4f5ef5b
-		return false;
-	}
-
-	if (
-<<<<<<< HEAD
 		(type !== "MoveIn" && type !== "ReturnTo" && rhsEffect.changes !== undefined) ||
 		(lhsEffect as Modify | HasChanges).changes !== undefined
-=======
-		(type !== NoopMarkType &&
-			type !== "MoveIn" &&
-			type !== "ReturnTo" &&
-			rhs.changes !== undefined) ||
-		(lhs as Modify | HasChanges).changes !== undefined
->>>>>>> c4f5ef5b
 	) {
 		return false;
 	}
@@ -932,14 +902,17 @@
 	if (length < 1 || remainder < 1) {
 		fail("Unable to split mark due to lengths");
 	}
+	let mark1: Mark<T>;
+	let mark2: Mark<T>;
 	const effect = tryGetEffect(mark);
 	if (effect === undefined) {
-		assert(mark.cellId === undefined, "Unexpected CellId on Noop mark");
-		return [{ count: length }, { count: remainder }] as [TMark, TMark];
-	}
-	const [effect1, effect2] = splitEffect(effect, length);
-	const mark1: Mark<T> = { count: length, effects: [effect1] };
-	const mark2: Mark<T> = { count: remainder, effects: [effect2] };
+		mark1 = { count: length };
+		mark2 = { count: remainder };
+	} else {
+		const [effect1, effect2] = splitEffect(effect, length);
+		mark1 = { count: length, effects: [effect1] };
+		mark2 = { count: remainder, effects: [effect2] };
+	}
 	if (mark.cellId !== undefined) {
 		mark1.cellId = mark.cellId;
 		mark2.cellId = higherCellId(mark.cellId, length);
@@ -952,17 +925,6 @@
 ): [TEffect, TEffect] {
 	const type = effect.type;
 	switch (type) {
-<<<<<<< HEAD
-=======
-		case NoopMarkType: {
-			const mark1 = { ...mark, count: length };
-			const mark2 = { ...mark, count: remainder };
-			if (mark.cellId !== undefined) {
-				(mark2 as NoopMark).cellId = splitDetachEvent(mark.cellId, length);
-			}
-			return [mark1, mark2];
-		}
->>>>>>> c4f5ef5b
 		case "Modify":
 			fail("Unable to split Modify mark of length 1");
 		case "Insert": {
