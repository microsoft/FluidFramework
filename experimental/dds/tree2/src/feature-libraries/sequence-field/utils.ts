--- conflicted
+++ resolved
@@ -230,30 +230,7 @@
 	}
 }
 
-<<<<<<< HEAD
-export function getMarkLength(mark: Mark<unknown>): number {
-	const type = mark.type;
-	switch (type) {
-		case "Insert":
-			return mark.content.length;
-		case NoopMarkType:
-		case "Delete":
-		case "MoveIn":
-		case "MoveOut":
-		case "ReturnFrom":
-		case "ReturnTo":
-		case "Revive":
-		case "Placeholder":
-			return mark.count;
-		default:
-			unreachableCase(type);
-	}
-}
-
 export function isNoopMark<T>(mark: Mark<T>): mark is NoopMark<T> {
-=======
-export function isNoopMark(mark: Mark<unknown>): mark is NoopMark {
->>>>>>> e3034dfd
 	return mark.type === NoopMarkType;
 }
 
