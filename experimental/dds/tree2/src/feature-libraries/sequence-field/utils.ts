/*!
 * Copyright (c) Microsoft Corporation and contributors. All rights reserved.
 * Licensed under the MIT License.
 */

import { assert, unreachableCase } from "@fluidframework/common-utils";
import { RevisionTag, TaggedChange } from "../../core";
import { brand, fail, getFirstFromRangeMap, getOrAddEmptyToMap, RangeMap } from "../../util";
import {
	addCrossFieldQuery,
	ChangeAtomId,
	ChangesetLocalId,
	CrossFieldManager,
	CrossFieldQuerySet,
	CrossFieldTarget,
	setInCrossFieldMap,
} from "../modular-schema";
import {
	Attach,
	Detach,
	HasChanges,
	HasRevisionTag,
	HasTiebreakPolicy,
	Insert,
	LineageEvent,
	Mark,
	Modify,
	MoveIn,
	NewAttach,
	MoveOut,
	Reattach,
	ReturnFrom,
	ReturnTo,
	NoopMark,
	Changeset,
	MoveId,
	Revive,
	Delete,
	EmptyInputCellMark,
	ExistingCellMark,
	NoopMarkType,
<<<<<<< HEAD
	Transient,
=======
	DetachedCellMark,
	CellTargetingMark,
>>>>>>> 3bc1d270
} from "./format";
import { MarkListFactory } from "./markListFactory";
import { isMoveMark, MoveEffectTable } from "./moveEffectTable";

export function isModify<TNodeChange>(mark: Mark<TNodeChange>): mark is Modify<TNodeChange> {
	return mark.type === "Modify";
}

export function isNewAttach<TNodeChange>(mark: Mark<TNodeChange>): mark is NewAttach<TNodeChange> {
	return mark.type === "Insert" || mark.type === "MoveIn";
}

export type GenerativeMark<TNodeChange> = Insert<TNodeChange> | Revive<TNodeChange>;

export type TransientMark<TNodeChange> = GenerativeMark<TNodeChange> & Transient;

export type EmptyOutputCellMark<TNodeChange> = TransientMark<TNodeChange> | Detach<TNodeChange>;

export function isGenerativeMark<TNodeChange>(
	mark: Mark<TNodeChange>,
): mark is GenerativeMark<TNodeChange> {
	return mark.type === "Insert" || mark.type === "Revive";
}

export function isAttach<TNodeChange>(mark: Mark<TNodeChange>): mark is Attach<TNodeChange> {
	return isNewAttach(mark) || isReattach(mark);
}

export function isReattach<TNodeChange>(mark: Mark<TNodeChange>): mark is Reattach<TNodeChange> {
	return mark.type === "Revive" || mark.type === "ReturnTo";
}

export function isActiveReattach<TNodeChange>(
	mark: Mark<TNodeChange>,
): mark is Reattach<TNodeChange> & { conflictsWith?: undefined } {
	// No need to check Reattach.lastDeletedBy because it can only be set if the mark is conflicted
	return isReattach(mark) && !isConflictedReattach(mark);
}

// TODO: Name is misleading
export function isConflictedReattach<TNodeChange>(
	mark: Mark<TNodeChange>,
): mark is Reattach<TNodeChange> {
	return isReattach(mark) && isReattachConflicted(mark);
}

// TODO: Name is misleading
export function isReattachConflicted(mark: Reattach<unknown>): boolean {
	return (
		mark.detachEvent === undefined ||
		(mark.inverseOf !== undefined && mark.inverseOf !== mark.detachEvent.revision)
	);
}

export function isReturnMuted(mark: ReturnTo): boolean {
	return mark.isSrcConflicted ?? isReattachConflicted(mark);
}

export function areEqualDetachEvents(a: ChangeAtomId, b: ChangeAtomId): boolean {
	return a.localId === b.localId && a.revision === b.revision;
}

export function getCellId(
	mark: Mark<unknown>,
	revision: RevisionTag | undefined,
): ChangeAtomId | undefined {
	if (isNewAttach(mark)) {
		const rev = mark.revision ?? revision;
		if (rev !== undefined) {
			return { revision: rev, localId: mark.id };
		}
		return undefined;
	}

	return mark.detachEvent;
}

export function cloneMark<TMark extends Mark<TNodeChange>, TNodeChange>(mark: TMark): TMark {
	const clone = { ...mark };
	if (clone.type === "Insert" || clone.type === "Revive") {
		clone.content = [...clone.content];
	}
	if (isAttach(clone) && clone.lineage !== undefined) {
		clone.lineage = [...clone.lineage];
	}
	return clone;
}

/**
 * @returns `true` iff `lhs` and `rhs`'s `HasTiebreakPolicy` fields are structurally equal.
 */
export function isEqualPlace(
	lhs: Readonly<HasTiebreakPolicy>,
	rhs: Readonly<HasTiebreakPolicy>,
): boolean {
	return (
		lhs.heed === rhs.heed &&
		lhs.tiebreak === rhs.tiebreak &&
		areSameLineage(lhs.lineage ?? [], rhs.lineage ?? [])
	);
}

function areSameLineage(lineage1: LineageEvent[], lineage2: LineageEvent[]): boolean {
	if (lineage1.length !== lineage2.length) {
		return false;
	}

	for (let i = 0; i < lineage1.length; i++) {
		const event1 = lineage1[i];
		const event2 = lineage2[i];
		if (event1.revision !== event2.revision || event1.offset !== event2.offset) {
			return false;
		}
	}

	return true;
}

/**
 * @param mark - The mark to get the length of.
 * @param ignorePairing - When true, the length of a paired mark (e.g. MoveIn/MoveOut) whose matching mark is not active
 * will be treated the same as if the matching mark were active.
 * @returns The number of nodes within the output context of the mark.
 */
export function getOutputLength(mark: Mark<unknown>, ignorePairing: boolean = false): number {
	return areOutputCellsEmpty(mark) ? 0 : getMarkLength(mark);
}

/**
 * @param mark - The mark to get the length of.
 * @returns The number of nodes within the input context of the mark.
 */
export function getInputLength(mark: Mark<unknown>): number {
	return areInputCellsEmpty(mark) ? 0 : getMarkLength(mark);
}

export function markEmptiesCells(mark: Mark<unknown>): boolean {
	return !areInputCellsEmpty(mark) && areOutputCellsEmpty(mark);
}

export function markFillsCells(mark: Mark<unknown>): boolean {
	return areInputCellsEmpty(mark) && !areOutputCellsEmpty(mark);
}

export function markHasCellEffect(mark: Mark<unknown>): boolean {
	return areInputCellsEmpty(mark) !== areOutputCellsEmpty(mark);
}

export function markIsTransient<T>(mark: Mark<T>): mark is TransientMark<T> {
	return isGenerativeMark(mark) && mark.transientDetach !== undefined;
}

export function isExistingCellMark<T>(mark: Mark<T>): mark is ExistingCellMark<T> {
	const type = mark.type;
	switch (type) {
		case NoopMarkType:
		case "Delete":
		case "Modify":
		case "MoveOut":
		case "ReturnFrom":
		case "ReturnTo":
		case "Revive":
		case "Placeholder":
			return true;
		case "Insert":
		case "MoveIn":
			return false;
		default:
			unreachableCase(type);
	}
}

export function areInputCellsEmpty<T>(mark: Mark<T>): mark is EmptyInputCellMark<T> {
	if (isNewAttach(mark)) {
		return true;
	}

	return mark.detachEvent !== undefined;
}

export function areOutputCellsEmpty(mark: Mark<unknown>): boolean {
	const type = mark.type;
	switch (type) {
		case NoopMarkType:
			return false;
		case "Insert":
			return mark.transientDetach !== undefined;
		case "MoveIn":
			return mark.isSrcConflicted ?? false;
		case "Delete":
		case "MoveOut":
			return true;
		case "Modify":
		case "Placeholder":
			return mark.detachEvent !== undefined;
		case "ReturnFrom":
			return mark.detachEvent !== undefined || !mark.isDstConflicted;
		case "ReturnTo":
			return (
				mark.detachEvent !== undefined &&
				((mark.isSrcConflicted ?? false) || isReattachConflicted(mark))
			);
		case "Revive":
			return (
				(mark.detachEvent !== undefined && isReattachConflicted(mark)) ||
				mark.transientDetach !== undefined
			);
		default:
			unreachableCase(type);
	}
}

export function getMarkLength(mark: Mark<unknown>): number {
	const type = mark.type;
	switch (type) {
		case "Insert":
			return mark.content.length;
		case "Modify":
			return 1;
		case NoopMarkType:
		case "Delete":
		case "MoveIn":
		case "MoveOut":
		case "ReturnFrom":
		case "ReturnTo":
		case "Revive":
		case "Placeholder":
			return mark.count;
		default:
			unreachableCase(type);
	}
}

export function isNoopMark(mark: Mark<unknown>): mark is NoopMark {
	return mark.type === NoopMarkType;
}

<<<<<<< HEAD
export function getOffsetAtRevision(
	lineage: readonly LineageEvent[] | undefined,
	reattachRevision: RevisionTag | undefined,
=======
/**
 * @returns The number of cells in the range which come before the position described by `lineage`.
 */
export function getOffsetInCellRange(
	lineage: LineageEvent[] | undefined,
	revision: RevisionTag | undefined,
	id: ChangesetLocalId,
	count: number,
>>>>>>> 3bc1d270
): number | undefined {
	if (lineage === undefined || revision === undefined) {
		return undefined;
	}

	for (const event of lineage) {
		if (
			event.revision === revision &&
			areOverlappingIdRanges(id, count, event.id, event.count)
		) {
			return (event.id as number) + event.offset - id;
		}
	}

	return undefined;
}

export function areOverlappingIdRanges(
	id1: ChangesetLocalId,
	count1: number,
	id2: ChangesetLocalId,
	count2: number,
): boolean {
	const lastId1 = (id1 as number) + count1 - 1;
	const lastId2 = (id2 as number) + count2 - 1;
	return (id2 <= id1 && id1 <= lastId2) || (id1 <= id2 && id2 <= lastId1);
}

export function isDetachMark<TNodeChange>(
	mark: Mark<TNodeChange> | undefined,
): mark is Detach<TNodeChange> {
	const type = mark?.type;
	return type === "Delete" || type === "MoveOut" || type === "ReturnFrom";
}

export function isDeleteMark<TNodeChange>(
	mark: Mark<TNodeChange> | undefined,
): mark is Delete<TNodeChange> {
	return mark?.type === "Delete";
}

function areMergeableDetachEvents(
	lhs: DetachEvent | undefined,
	lhsCount: number,
	rhs: DetachEvent | undefined,
): boolean {
	if (lhs === undefined || rhs === undefined) {
		return lhs === undefined && rhs === undefined;
	}

	return lhs.revision === rhs.revision && lhs.index + lhsCount === rhs.index;
}

/**
 * Attempts to extend `lhs` to include the effects of `rhs`.
 * @param lhs - The mark to extend.
 * @param rhs - The effect so extend `rhs` with.
 * @returns `true` iff the function was able to mutate `lhs` to include the effects of `rhs`.
 * When `false` is returned, `lhs` is left untouched.
 */
export function tryExtendMark<T>(lhs: Mark<T>, rhs: Readonly<Mark<T>>): boolean {
	if (rhs.type !== lhs.type) {
		return false;
	}
	const type = rhs.type;
	if (type === NoopMarkType) {
		(lhs as NoopMark).count += rhs.count;
		return true;
	}
	if (type !== "Modify" && rhs.revision !== (lhs as HasRevisionTag).revision) {
		return false;
	}

	if (
		(type !== "MoveIn" && type !== "ReturnTo" && rhs.changes !== undefined) ||
		(lhs as Modify | HasChanges).changes !== undefined
	) {
		return false;
	}

	if (isExistingCellMark(lhs)) {
		assert(isExistingCellMark(rhs), 0x6a6 /* Should be existing cell mark */);
		if (lhs.detachEvent?.revision !== rhs.detachEvent?.revision) {
			return false;
		}

		if (
			lhs.detachEvent !== undefined &&
			(lhs.detachEvent.localId as number) + getMarkLength(lhs) !== rhs.detachEvent?.localId
		) {
			return false;
		}
	}

	switch (type) {
		case "Insert": {
			const lhsInsert = lhs as Insert;
			if (
				isEqualPlace(lhsInsert, rhs) &&
				(lhsInsert.id as number) + lhsInsert.content.length === rhs.id &&
				areMergeableDetachEvents(
					lhsInsert.transientDetach,
					getMarkLength(lhs),
					rhs.transientDetach,
				)
			) {
				lhsInsert.content.push(...rhs.content);
				return true;
			}
			break;
		}
		case "MoveIn":
		case "ReturnTo": {
			const lhsMoveIn = lhs as MoveIn | ReturnTo;
			if (
				isEqualPlace(lhsMoveIn, rhs) &&
				lhsMoveIn.isSrcConflicted === rhs.isSrcConflicted &&
				(lhsMoveIn.id as number) + lhsMoveIn.count === rhs.id
			) {
				lhsMoveIn.count += rhs.count;
				return true;
			}
			break;
		}
		case "Delete": {
			const lhsDetach = lhs as Detach;
			if ((lhsDetach.id as number) + lhsDetach.count === rhs.id) {
				lhsDetach.count += rhs.count;
				return true;
			}
			break;
		}
		case "MoveOut":
		case "ReturnFrom": {
			const lhsMoveOut = lhs as MoveOut<T> | ReturnFrom<T>;
			if ((lhsMoveOut.id as number) + lhsMoveOut.count === rhs.id) {
				lhsMoveOut.count += rhs.count;
				return true;
			}
			break;
		}
		case "Revive": {
			const lhsRevive = lhs as Revive;
			if (
				lhsRevive.inverseOf === rhs.inverseOf &&
				areMergeableDetachEvents(
					lhsRevive.transientDetach,
					getMarkLength(lhs),
					rhs.transientDetach,
				)
			) {
				lhsRevive.content.push(...rhs.content);
				lhsRevive.count += rhs.count;
				return true;
			}
			break;
		}
		default:
			break;
	}
	return false;
}

/**
 * Keeps track of the different ways detached nodes may be referred to.
 * Allows updating changesets so they refer to a detached node by the details
 * of the last detach that affected them.
 *
 * WARNING: this code consumes O(N) space and time for marks that affect N nodes.
 * This is code is currently meant for usage in tests.
 * It should be tested and made more efficient before production use.
 */
export class DetachedNodeTracker {
	// Maps the index for a node to its last characterization as a reattached node.
	private nodes: Map<number, ChangeAtomId> = new Map();
	private readonly equivalences: { old: ChangeAtomId; new: ChangeAtomId }[] = [];

	public constructor() {}

	/**
	 * Updates the internals of this instance to account for `change` having been applied.
	 * @param change - The change that is being applied. Not mutated.
	 * Must be applicable (i.e., `isApplicable(change)` must be true).
	 */
	public apply(change: TaggedChange<Changeset<unknown>>): void {
		let index = 0;
		for (const mark of change.change) {
			const inputLength: number = getInputLength(mark);
			if (markEmptiesCells(mark)) {
				assert(isDetachMark(mark), "Only detach marks should empty cells");
				const newNodes: Map<number, ChangeAtomId> = new Map();
				const after = index + inputLength;
				for (const [k, v] of this.nodes) {
					if (k >= index) {
						if (k >= after) {
							newNodes.set(k - inputLength, v);
						} else {
							// The node is removed
							this.equivalences.push({
								old: v,
								new: {
									revision:
										change.rollbackOf ??
										mark.revision ??
										change.revision ??
										fail("Unable to track detached nodes"),
									localId: brand((mark.id as number) + (k - index)),
								},
							});
						}
					} else {
						newNodes.set(k, v);
					}
				}
				this.nodes = newNodes;
			}
			index += inputLength;
		}
		index = 0;
		for (const mark of change.change) {
			const inputLength: number = getInputLength(mark);
			if (isActiveReattach(mark)) {
				const newNodes: Map<number, ChangeAtomId> = new Map();
				for (const [k, v] of this.nodes) {
					if (k >= index) {
						newNodes.set(k + inputLength, v);
					} else {
						newNodes.set(k, v);
					}
				}
				const detachEvent = mark.detachEvent ?? fail("Unable to track detached nodes");
				for (let i = 0; i < mark.count; ++i) {
					newNodes.set(index + i, {
						revision: detachEvent.revision,
						localId: brand((detachEvent.localId as number) + i),
					});
				}
				this.nodes = newNodes;
			}
			if (!markEmptiesCells(mark)) {
				index += inputLength;
			}
		}
	}

	/**
	 * Checks whether the given `change` is applicable based on previous changes.
	 * @param change - The change to verify the applicability of. Not mutated.
	 * @returns false iff `change`'s description of detached nodes is inconsistent with that of changes applied
	 * earlier. Returns true otherwise.
	 */
	public isApplicable(change: Changeset<unknown>): boolean {
		for (const mark of change) {
			if (isActiveReattach(mark)) {
				const detachEvent = mark.detachEvent ?? fail("Unable to track detached nodes");
				const revision = detachEvent.revision;
				for (let i = 0; i < mark.count; ++i) {
					const localId = brand<ChangesetLocalId>((detachEvent.localId as number) + i);
					const original: ChangeAtomId = { revision, localId };
					const updated = this.getUpdatedDetach(original);
					for (const detached of this.nodes.values()) {
						if (
							updated.revision === detached.revision &&
							updated.localId === detached.localId
						) {
							// The new change is attempting to reattach nodes in a location that has already been
							// filled by a prior reattach.
							return false;
						}
					}
				}
			}
		}
		return true;
	}

	/**
	 * Creates an updated representation of the given `change` so that it refers to detached nodes using the revision
	 * that last detached them.
	 * @param change - The change to update. Not mutated.
	 * Must be applicable (i.e., `isApplicable(change)` must be true).
	 * @param genId - An ID allocator that produces ID unique within this changeset.
	 * @returns A change equivalent to `change` that refers to detached nodes using the revision that last detached
	 * them. May reuse parts of the input `change` structure.
	 */
	public update<T>(change: TaggedChange<Changeset<T>>): TaggedChange<Changeset<T>> {
		const factory = new MarkListFactory<T>();
		for (const mark of change.change) {
			const cloned = cloneMark(mark);
			if (areInputCellsEmpty(cloned) && !isNewAttach(cloned)) {
				let remainder = cloned;
				while (getMarkLength(remainder) > 1) {
					const [head, tail] = splitMark(remainder, 1);
					this.updateMark(head);
					factory.push(head);
					remainder = tail;
				}
				this.updateMark(remainder);
				factory.push(remainder);
			} else {
				factory.push(cloned);
			}
		}

		return {
			...change,
			change: factory.list,
		};
	}

	private updateMark(mark: CellTargetingMark & DetachedCellMark): void {
		const detachEvent = mark.detachEvent;
		const original = { revision: detachEvent.revision, localId: detachEvent.localId };
		const updated = this.getUpdatedDetach(original);
		if (updated.revision !== original.revision || updated.localId !== original.localId) {
			mark.detachEvent = { ...updated };
		}
	}

	private getUpdatedDetach(detach: ChangeAtomId): ChangeAtomId {
		let curr = detach;
		for (const eq of this.equivalences) {
			if (curr.revision === eq.old.revision && curr.localId === eq.old.localId) {
				curr = eq.new;
			}
		}
		return curr;
	}
}

/**
 * Checks whether `branch` changeset is consistent with a `target` changeset that is may be rebased over.
 *
 * WARNING: this code consumes O(N) space and time for marks that affect N nodes.
 * This is code is currently meant for usage in tests.
 * It should be tested and made more efficient before production use.
 *
 * @param branch - The changeset that would be rebased over `target`.
 * @param target - The changeset that `branch` would be rebased over.
 * @returns false iff `branch`'s description of detached nodes is inconsistent with that of `target`.
 * Returns true otherwise.
 */
export function areRebasable(branch: Changeset<unknown>, target: Changeset<unknown>): boolean {
	const indexToReattach: Map<number, string[]> = new Map();
	const reattachToIndex: Map<string, number> = new Map();
	let index = 0;
	for (const mark of branch) {
		if (isActiveReattach(mark)) {
			const list = getOrAddEmptyToMap(indexToReattach, index);
			for (let i = 0; i < mark.count; ++i) {
				const detachEvent = mark.detachEvent ?? fail("Unable to track detached nodes");
				const entry: ChangeAtomId = {
					...detachEvent,
					localId: brand((detachEvent.localId as number) + i),
				};
				const key = `${entry.revision}|${entry.localId}`;
				assert(
					!reattachToIndex.has(key),
					0x506 /* First changeset as inconsistent characterization of detached nodes */,
				);
				list.push(key);
				reattachToIndex.set(key, index);
			}
		}
		index += getInputLength(mark);
	}
	index = 0;
	let listIndex = 0;
	for (const mark of target) {
		if (isActiveReattach(mark)) {
			const list = getOrAddEmptyToMap(indexToReattach, index);
			for (let i = 0; i < mark.count; ++i) {
				const detachEvent = mark.detachEvent ?? fail("Unable to track detached nodes");
				const entry: ChangeAtomId = {
					...detachEvent,
					localId: brand((detachEvent.localId as number) + i),
				};
				const key = `${entry.revision}|${entry.localId}`;
				const indexInA = reattachToIndex.get(key);
				if (indexInA !== undefined && indexInA !== index) {
					// change b tries to reattach the same content as change a but in a different location
					return false;
				}
				if (list.includes(key)) {
					while (list[listIndex] !== undefined && list[listIndex] !== key) {
						++listIndex;
					}
					if (list.slice(0, listIndex).includes(key)) {
						// change b tries to reattach the same content as change a but in a different order
						return false;
					}
				}
			}
		}
		const inputLength = getInputLength(mark);
		if (inputLength > 0) {
			listIndex = 0;
		}
		index += inputLength;
	}
	return true;
}

/**
 * Checks whether sequential changesets are consistent.
 *
 * WARNING: this code consumes O(N) space and time for marks that affect N nodes.
 * This is code is currently meant for usage in tests.
 * It should be tested and made more efficient before production use.
 *
 * @param changes - The changesets that would be composed together.
 * @returns false iff the changesets in `changes` are inconsistent/incompatible in their description of detached nodes.
 * Returns true otherwise.
 */
export function areComposable(changes: TaggedChange<Changeset<unknown>>[]): boolean {
	const tracker = new DetachedNodeTracker();
	for (const change of changes) {
		if (!tracker.isApplicable(change.change)) {
			return false;
		}
		tracker.apply(change);
	}
	return true;
}

/**
 * @alpha
 */
export interface CrossFieldTable<T = unknown> extends CrossFieldManager<T> {
	srcQueries: CrossFieldQuerySet;
	dstQueries: CrossFieldQuerySet;
	isInvalidated: boolean;
	mapSrc: Map<RevisionTag | undefined, RangeMap<T>>;
	mapDst: Map<RevisionTag | undefined, RangeMap<T>>;
	reset: () => void;
}

/**
 * @alpha
 */
export function newCrossFieldTable<T = unknown>(): CrossFieldTable<T> {
	const srcQueries: CrossFieldQuerySet = new Map();
	const dstQueries: CrossFieldQuerySet = new Map();
	const mapSrc: Map<RevisionTag | undefined, RangeMap<T>> = new Map();
	const mapDst: Map<RevisionTag | undefined, RangeMap<T>> = new Map();

	const getMap = (target: CrossFieldTarget) =>
		target === CrossFieldTarget.Source ? mapSrc : mapDst;

	const getQueries = (target: CrossFieldTarget) =>
		target === CrossFieldTarget.Source ? srcQueries : dstQueries;

	const table = {
		srcQueries,
		dstQueries,
		isInvalidated: false,
		mapSrc,
		mapDst,

		get: (
			target: CrossFieldTarget,
			revision: RevisionTag | undefined,
			id: MoveId,
			count: number,
			addDependency: boolean,
		) => {
			if (addDependency) {
				addCrossFieldQuery(getQueries(target), revision, id, count);
			}
			return getFirstFromRangeMap(getMap(target).get(revision) ?? [], id, count);
		},
		set: (
			target: CrossFieldTarget,
			revision: RevisionTag | undefined,
			id: MoveId,
			count: number,
			value: T,
			invalidateDependents: boolean,
		) => {
			if (
				invalidateDependents &&
				getFirstFromRangeMap(getQueries(target).get(revision) ?? [], id, count) !==
					undefined
			) {
				table.isInvalidated = true;
			}
			setInCrossFieldMap(getMap(target), revision, id, count, value);
		},

		reset: () => {
			table.isInvalidated = false;
			table.srcQueries.clear();
			table.dstQueries.clear();
		},
	};

	return table;
}

/**
 * @alpha
 */
export function newMoveEffectTable<T>(): MoveEffectTable<T> {
	return newCrossFieldTable();
}

/**
 * Splits the `mark` into two marks such that the first returned mark has length `length`.
 * @param mark - The mark to split.
 * @param revision - The revision of the changeset the mark is part of.
 * @param length - The desired length for the first of the two returned marks.
 * @param genId - An ID allocator
 * @param moveEffects - The table in which to record splitting of move marks
 * @param recordMoveEffect - Whether when splitting a move an entry should be added to `moveEffects` indicating that the mark should be split (in case we process this mark again).
 * An entry is always added to `moveEffects` indicating that the opposite end of the move should be split.
 * @returns A pair of marks equivalent to the original `mark`
 * such that the first returned mark has input length `length`.
 */
export function splitMark<T, TMark extends Mark<T>>(mark: TMark, length: number): [TMark, TMark] {
	const markLength = getMarkLength(mark);
	const remainder = markLength - length;
	if (length < 1 || remainder < 1) {
		fail("Unable to split mark due to lengths");
	}
	const type = mark.type;
	switch (type) {
		case NoopMarkType:
			return [{ count: length }, { count: remainder }] as [TMark, TMark];
		case "Modify":
			fail("Unable to split Modify mark of length 1");
		case "Insert": {
			const mark1: TMark = { ...mark, content: mark.content.slice(0, length) };
			const mark2: TMark = {
				...mark,
				content: mark.content.slice(length),
				id: (mark.id as number) + length,
			};
			if (mark.transientDetach !== undefined) {
				(mark2 as Transient).transientDetach = {
					revision: mark.transientDetach.revision,
					index: mark.transientDetach.index + length,
				};
			}
			return [mark1, mark2];
		}
		case "MoveIn":
		case "ReturnTo": {
			const mark1: TMark = { ...mark, count: length };
			const mark2: TMark = { ...mark, id: (mark.id as number) + length, count: remainder };
			if (mark.type === "ReturnTo") {
				if (mark.detachEvent !== undefined) {
					(mark2 as ReturnTo).detachEvent = splitDetachEvent(mark.detachEvent, length);
				}

				return [mark1, mark2];
			}
			return [mark1, mark2];
		}
		case "Revive": {
			const mark1: TMark = { ...mark, content: mark.content.slice(0, length), count: length };
			const mark2: TMark = {
				...mark,
				content: mark.content.slice(length),
				count: remainder,
			};

			if (mark.detachEvent !== undefined) {
				(mark2 as Revive).detachEvent = splitDetachEvent(mark.detachEvent, length);
			}
			if (mark.transientDetach !== undefined) {
				(mark2 as Transient).transientDetach = {
					revision: mark.transientDetach.revision,
					index: mark.transientDetach.index + length,
				};
			}
			return [mark1, mark2];
		}
		case "Delete": {
			const mark1 = { ...mark, count: length };
			const id2: ChangesetLocalId = brand((mark.id as number) + length);
			const mark2 =
				mark.detachEvent !== undefined
					? {
							...mark,
							id: id2,
							count: remainder,
							detachEvent: splitDetachEvent(mark.detachEvent, length),
					  }
					: {
							...mark,
							id: id2,
							count: remainder,
					  };

			return [mark1, mark2];
		}
		case "MoveOut":
		case "ReturnFrom": {
			// TODO: Handle detach index for ReturnFrom
			const mark1 = { ...mark, count: length };
			const mark2 = {
				...mark,
				id: (mark.id as number) + length,
				count: remainder,
			};
			if (mark.detachEvent !== undefined) {
				(mark2 as Detach).detachEvent = splitDetachEvent(mark.detachEvent, length);
			}
			return [mark1, mark2];
		}
		case "Placeholder":
			fail("TODO");
		default:
			unreachableCase(type);
	}
}

function splitDetachEvent(detachEvent: ChangeAtomId, length: number): ChangeAtomId {
	return { ...detachEvent, localId: brand((detachEvent.localId as number) + length) };
}

export function compareLineages(
	lineage1: readonly LineageEvent[] | undefined,
	lineage2: readonly LineageEvent[] | undefined,
): number {
	if (lineage1 === undefined || lineage2 === undefined) {
		return 0;
	}

	const lineage1Offsets = new Map<RevisionTag, number>();
	for (const event of lineage1) {
		lineage1Offsets.set(event.revision, event.offset);
	}

	for (let i = lineage2.length - 1; i >= 0; i--) {
		const event2 = lineage2[i];
		const offset1 = lineage1Offsets.get(event2.revision);
		if (offset1 !== undefined) {
			const offset2 = event2.offset;
			if (offset1 < offset2) {
				return -1;
			} else if (offset1 > offset2) {
				return 1;
			}
		}
	}
	return 0;
}

export function getNodeChange<TNodeChange>(mark: Mark<TNodeChange>): TNodeChange | undefined {
	const type = mark.type;
	switch (type) {
		case NoopMarkType:
		case "MoveIn":
		case "ReturnTo":
			return undefined;
		case "Delete":
		case "Insert":
		case "Modify":
		case "MoveOut":
		case "ReturnFrom":
		case "Revive":
		case "Placeholder":
			return mark.changes;
		default:
			unreachableCase(type);
	}
}

export function withNodeChange<TNodeChange>(
	mark: Mark<TNodeChange>,
	changes: TNodeChange | undefined,
): Mark<TNodeChange> {
	const type = mark.type;
	switch (type) {
		case NoopMarkType:
			return changes !== undefined ? { type: "Modify", changes } : mark;
		case "MoveIn":
		case "ReturnTo":
			assert(
				changes === undefined,
				0x6a7 /* Cannot have a node change on a MoveIn or ReturnTo mark */,
			);
			return mark;
		case "Delete":
		case "Insert":
		case "Modify":
		case "MoveOut":
		case "ReturnFrom":
		case "Revive":
		case "Placeholder": {
			const newMark = { ...mark };
			if (changes !== undefined) {
				newMark.changes = changes;
			} else {
				delete newMark.changes;
			}
			return newMark;
		}
		default:
			unreachableCase(type);
	}
}

export function withRevision<TMark extends Mark<unknown>>(
	mark: TMark,
	revision: RevisionTag | undefined,
): TMark {
	if (revision === undefined) {
		return mark;
	}

	if (isNoopMark(mark)) {
		return mark;
	}

	if (isModify(mark)) {
		return mark;
	}

	const cloned = cloneMark(mark);
	(cloned as Exclude<Mark<unknown>, NoopMark | Modify<unknown>>).revision = revision;
	return cloned;
}

export function getMarkMoveId(mark: Mark<unknown>): MoveId | undefined {
	if (isMoveMark(mark)) {
		return mark.id;
	}

	return undefined;
}<|MERGE_RESOLUTION|>--- conflicted
+++ resolved
@@ -39,12 +39,9 @@
 	EmptyInputCellMark,
 	ExistingCellMark,
 	NoopMarkType,
-<<<<<<< HEAD
 	Transient,
-=======
 	DetachedCellMark,
 	CellTargetingMark,
->>>>>>> 3bc1d270
 } from "./format";
 import { MarkListFactory } from "./markListFactory";
 import { isMoveMark, MoveEffectTable } from "./moveEffectTable";
@@ -282,11 +279,6 @@
 	return mark.type === NoopMarkType;
 }
 
-<<<<<<< HEAD
-export function getOffsetAtRevision(
-	lineage: readonly LineageEvent[] | undefined,
-	reattachRevision: RevisionTag | undefined,
-=======
 /**
  * @returns The number of cells in the range which come before the position described by `lineage`.
  */
@@ -295,7 +287,6 @@
 	revision: RevisionTag | undefined,
 	id: ChangesetLocalId,
 	count: number,
->>>>>>> 3bc1d270
 ): number | undefined {
 	if (lineage === undefined || revision === undefined) {
 		return undefined;
@@ -337,16 +328,16 @@
 	return mark?.type === "Delete";
 }
 
-function areMergeableDetachEvents(
-	lhs: DetachEvent | undefined,
+function areMergeableChangeAtoms(
+	lhs: ChangeAtomId | undefined,
 	lhsCount: number,
-	rhs: DetachEvent | undefined,
+	rhs: ChangeAtomId | undefined,
 ): boolean {
 	if (lhs === undefined || rhs === undefined) {
 		return lhs === undefined && rhs === undefined;
 	}
 
-	return lhs.revision === rhs.revision && lhs.index + lhsCount === rhs.index;
+	return lhs.revision === rhs.revision && lhs.localId + lhsCount === rhs.localId;
 }
 
 /**
@@ -396,7 +387,7 @@
 			if (
 				isEqualPlace(lhsInsert, rhs) &&
 				(lhsInsert.id as number) + lhsInsert.content.length === rhs.id &&
-				areMergeableDetachEvents(
+				areMergeableChangeAtoms(
 					lhsInsert.transientDetach,
 					getMarkLength(lhs),
 					rhs.transientDetach,
@@ -441,7 +432,7 @@
 			const lhsRevive = lhs as Revive;
 			if (
 				lhsRevive.inverseOf === rhs.inverseOf &&
-				areMergeableDetachEvents(
+				areMergeableChangeAtoms(
 					lhsRevive.transientDetach,
 					getMarkLength(lhs),
 					rhs.transientDetach,
@@ -836,7 +827,7 @@
 			if (mark.transientDetach !== undefined) {
 				(mark2 as Transient).transientDetach = {
 					revision: mark.transientDetach.revision,
-					index: mark.transientDetach.index + length,
+					localId: brand((mark.transientDetach.localId as number) + length),
 				};
 			}
 			return [mark1, mark2];
@@ -868,7 +859,7 @@
 			if (mark.transientDetach !== undefined) {
 				(mark2 as Transient).transientDetach = {
 					revision: mark.transientDetach.revision,
-					index: mark.transientDetach.index + length,
+					localId: brand((mark.transientDetach.localId as number) + length),
 				};
 			}
 			return [mark1, mark2];
