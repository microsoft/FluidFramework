--- conflicted
+++ resolved
@@ -5,12 +5,8 @@
 
 import { Changeset } from "./types";
 import { MarkListFactory } from "./markListFactory";
-<<<<<<< HEAD
 import { withNodeChange } from "./utils";
 import { VestigialEndpoint, isVestigialEndpoint } from "./moveEffectTable";
-=======
-import { omitMarkEffect, withNodeChange } from "./utils";
->>>>>>> d5d07237
 
 export type NodeChangePruner<TNodeChange> = (change: TNodeChange) => TNodeChange | undefined;
 
@@ -19,19 +15,12 @@
 	pruneNode: NodeChangePruner<TNodeChange>,
 ): Changeset<TNodeChange> {
 	const pruned = new MarkListFactory<TNodeChange>();
-<<<<<<< HEAD
-	for (const mark of changeset) {
+	for (let mark of changeset) {
 		if (isVestigialEndpoint(mark)) {
 			delete (mark as Partial<VestigialEndpoint>).vestigialEndpoint;
 		}
-=======
-	for (let mark of changeset) {
->>>>>>> d5d07237
 		if (mark.changes !== undefined) {
 			mark = withNodeChange(mark, pruneNode(mark.changes));
-		}
-		if (mark.type === "Placeholder") {
-			mark = omitMarkEffect(mark);
 		}
 		pruned.push(mark);
 	}
