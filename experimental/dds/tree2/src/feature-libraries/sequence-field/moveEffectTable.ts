/*!
 * Copyright (c) Microsoft Corporation and contributors. All rights reserved.
 * Licensed under the MIT License.
 */

import { assert, unreachableCase } from "@fluidframework/core-utils";
import { ChangeAtomId, RevisionTag } from "../../core";
import { CrossFieldManager, CrossFieldTarget } from "../modular-schema";
<<<<<<< HEAD
import { RangeQueryResult, brand } from "../../util";
import {
	CellMark,
	Mark,
	MarkEffect,
	MoveDestination,
	MoveId,
	MoveMarkEffect,
	MoveSource,
} from "./format";
import { areEqualCellIds, cloneMark, isTransientEffect, splitMark } from "./utils";
=======
import { RangeEntry } from "../../util";
import { Mark, MoveId, MoveIn, MoveOut, ReturnFrom } from "./format";
import { cloneMark, splitMark } from "./utils";
>>>>>>> d55e110c

export type MoveEffectTable<T> = CrossFieldManager<MoveEffect<T>>;

/**
 * Changes to be applied to a move mark.
 */
export interface MoveEffect<T> {
	/**
	 * Node changes which should be applied to this mark.
	 * If this mark already has node changes, `modifyAfter` should be composed as later changes.
	 */
	modifyAfter?: T;

	/**
	 * A mark which should be moved to the same position as this mark.
	 */
	movedMark?: Mark<T>;

	/**
	 * Represents the new value for the `isSrcConflicted` or `isDstConflicted` field of this mark.
	 */
	pairedMarkStatus?: PairedMarkUpdate;

	/**
	 * The ID of the new endpoint associated with this mark.
	 */
	endpoint?: ChangeAtomId;
}

interface MoveEffectWithBasis<T> extends MoveEffect<T> {
	/**
	 * The ID for the start of the range this MoveEffect was created for.
	 * This is used, for example, to correctly interpret `MoveEffect.endpoint` field.
	 */
	basis: MoveId;
}

export enum MoveEnd {
	Source,
	Dest,
}

export enum PairedMarkUpdate {
	/**
	 * Indicates that the mark's matching mark is now inactive.
	 */
	Deactivated,
	/**
	 * Indicates that the mark's matching mark is now active.
	 */
	Reactivated,
}

export interface MovePartition<TNodeChange> {
	id: MoveId;

	// Undefined means the partition is the same size as the input.
	count?: number;
	replaceWith?: Mark<TNodeChange>[];
	modifyAfter?: TNodeChange;
	/**
	 * When set, updates the mark's paired mark status.
	 */
	pairedMarkStatus?: PairedMarkUpdate;
}

export function setMoveEffect<T>(
	moveEffects: MoveEffectTable<T>,
	target: CrossFieldTarget,
	revision: RevisionTag | undefined,
	id: MoveId,
	count: number,
	effect: MoveEffect<T>,
	invalidate: boolean = true,
) {
	(effect as MoveEffectWithBasis<T>).basis = id;
	moveEffects.set(target, revision, id, count, effect, invalidate);
}

export function getMoveEffect<T>(
	moveEffects: MoveEffectTable<T>,
	target: CrossFieldTarget,
	revision: RevisionTag | undefined,
	id: MoveId,
	count: number,
	addDependency: boolean = true,
): RangeQueryResult<MoveEffect<T>> {
	const result = moveEffects.get(target, revision, id, count, addDependency);
	return result.value !== undefined
		? { ...result, value: adjustMoveEffectBasis(result.value as MoveEffectWithBasis<T>, id) }
		: result;
}

<<<<<<< HEAD
export type MoveMark<T> = CellMark<MoveMarkEffect, T>;
=======
export type MoveMark<T> = MoveOut<T> | MoveIn | ReturnFrom<T>;
>>>>>>> d55e110c

export function isMoveMark(effect: MarkEffect): effect is MoveMarkEffect {
	return isMoveSource(effect) || isMoveDestination(effect);
}

export function isMoveSource(effect: MarkEffect): effect is MoveSource {
	switch (effect.type) {
		case "MoveOut":
		case "ReturnFrom":
<<<<<<< HEAD
			return true;
		default:
			return false;
	}
}

export function isMoveDestination(effect: MarkEffect): effect is MoveDestination {
	switch (effect.type) {
		case "MoveIn":
		case "ReturnTo":
=======
>>>>>>> d55e110c
			return true;
		default:
			return false;
	}
}

<<<<<<< HEAD
function adjustMoveEffectBasis<T>(effect: MoveEffectWithBasis<T>, newBasis: MoveId): MoveEffect<T> {
	if (effect.basis === newBasis) {
		return effect;
	}

	const adjusted = { ...effect, basis: newBasis };
	const basisShift = newBasis - effect.basis;
	if (effect.endpoint !== undefined) {
		adjusted.endpoint = {
			...effect.endpoint,
			localId: brand(effect.endpoint.localId + basisShift),
		};
	}

	// TODO: Handle splitting `movedMark`
	return adjusted;
}

function applyMoveEffectsToDest(
	markEffect: MoveDestination,
	count: number,
	revision: RevisionTag | undefined,
	effects: MoveEffectTable<unknown>,
	consumeEffects: boolean,
) {
	updateEndpoint(
		markEffect,
		count,
		CrossFieldTarget.Destination,
		revision,
		effects,
		consumeEffects,
	);
	updateDestPairedMarkStatus(markEffect, count, revision, effects, consumeEffects);
}
=======
function applyMoveEffectsToDest<T>(
	mark: MoveIn,
	revision: RevisionTag | undefined,
	effects: MoveEffectTable<T>,
	consumeEffect: boolean,
): Mark<T> {
	const newMark: MoveIn = {
		...mark,
	};
>>>>>>> d55e110c

/**
 * Applies any pending PairedMarkUpdate to `markEffect`.
 */
function updateDestPairedMarkStatus(
	markEffect: MoveDestination,
	count: number,
	revision: RevisionTag | undefined,
	effects: MoveEffectTable<unknown>,
	consumeEffect: boolean,
) {
	const statusUpdate = getPairedMarkStatus(
		effects,
		CrossFieldTarget.Destination,
		markEffect.revision ?? revision,
		markEffect.id,
		count,
		consumeEffect,
	);
	if (statusUpdate === PairedMarkUpdate.Deactivated) {
		markEffect.isSrcConflicted = true;
	} else if (statusUpdate === PairedMarkUpdate.Reactivated) {
		delete markEffect.isSrcConflicted;
	}
}

function applyMoveEffectsToSource<T>(
	mark: CellMark<MoveSource, T>,
	revision: RevisionTag | undefined,
	effects: MoveEffectTable<T>,
	consumeEffect: boolean,
	composeChildren?: (a: T | undefined, b: T | undefined) => T | undefined,
): Mark<T> {
	let nodeChange = mark.changes;
	const modifyAfter = getModifyAfter(
		effects,
		mark.revision ?? revision,
		mark.id,
		mark.count,
		consumeEffect,
	);
	if (modifyAfter !== undefined) {
		assert(
			composeChildren !== undefined,
			0x569 /* Must provide a change composer if modifying moves */,
		);
		nodeChange = composeChildren(mark.changes, modifyAfter);
	}

	const newMark = cloneMark(mark);
	applySourceEffects(newMark, mark.count, revision, effects, consumeEffect);

	if (nodeChange !== undefined) {
		newMark.changes = nodeChange;
	} else {
		delete newMark.changes;
	}

	return newMark;
}

function applySourceEffects(
	markEffect: MoveSource,
	count: number,
	revision: RevisionTag | undefined,
	effects: MoveEffectTable<unknown>,
	consumeEffects: boolean,
) {
	updateEndpoint(markEffect, count, CrossFieldTarget.Source, revision, effects, consumeEffects);
	updateSourcePairedMarkStatus(markEffect, count, revision, effects, consumeEffects);
}

function updateSourcePairedMarkStatus(
	markEffect: MoveSource,
	count: number,
	revision: RevisionTag | undefined,
	effects: MoveEffectTable<unknown>,
	consumeEffects: boolean,
) {
	const statusUpdate = getPairedMarkStatus(
		effects,
		CrossFieldTarget.Source,
		markEffect.revision ?? revision,
		markEffect.id,
		count,
		consumeEffects,
	);

	if (statusUpdate !== undefined) {
		assert(
			markEffect.type === "ReturnFrom",
			0x56a /* TODO: support updating MoveOut.isSrcConflicted */,
		);
		if (statusUpdate === PairedMarkUpdate.Deactivated) {
			markEffect.isDstConflicted = true;
		} else {
			delete markEffect.isDstConflicted;
		}
	}
}

function updateEndpoint(
	markEffect: MoveMarkEffect,
	count: number,
	target: CrossFieldTarget,
	revision: RevisionTag | undefined,
	effects: MoveEffectTable<unknown>,
	consumeEffects: boolean,
) {
	const markRevision = markEffect.revision ?? revision;
	const finalDest = getEndpoint(
		effects,
		target,
		markRevision,
		markEffect.id,
		count,
		consumeEffects,
	);

	if (finalDest !== undefined) {
		if (areEqualCellIds(finalDest, { revision: markRevision, localId: markEffect.id })) {
			delete markEffect.finalEndpoint;
		} else {
			markEffect.finalEndpoint = finalDest;
		}
	}
}

export function applyMoveEffectsToMark<T>(
	mark: Mark<T>,
	revision: RevisionTag | undefined,
	effects: MoveEffectTable<T>,
	consumeEffect: boolean,
	composeChildren?: (a: T | undefined, b: T | undefined) => T | undefined,
): Mark<T>[] {
	if (isTransientEffect(mark)) {
		if (isMoveDestination(mark.attach)) {
			if (isMoveSource(mark.detach)) {
				return [mark];
			}
			const attachRevision = mark.attach.revision ?? mark.revision ?? revision;
			const effect = getMoveEffect(
				effects,
				CrossFieldTarget.Destination,
				attachRevision,
				mark.attach.id,
				mark.count,
			);

			if (effect.length < mark.count) {
				const [firstMark, secondMark] = splitMark(mark, effect.length);
				const updatedAttach = { ...(firstMark.attach as MoveDestination) };
				applyMoveEffectsToDest(
					updatedAttach,
					firstMark.count,
					attachRevision,
					effects,
					consumeEffect,
				);
				return [
					{
						...firstMark,
						attach: updatedAttach,
					},
					...applyMoveEffectsToMark(
						secondMark,
						revision,
						effects,
						consumeEffect,
						composeChildren,
					),
				];
			} else {
				const updatedAttach = { ...mark.attach };
				applyMoveEffectsToDest(
					updatedAttach,
					mark.count,
					attachRevision,
					effects,
					consumeEffect,
				);
				return [
					{
						...mark,
						attach: updatedAttach,
					},
				];
			}
		}

		if (isMoveSource(mark.detach)) {
			const detachRevision = mark.detach.revision ?? mark.revision ?? revision;
			const effect = getMoveEffect(
				effects,
				CrossFieldTarget.Source,
				detachRevision,
				mark.detach.id,
				mark.count,
			);

			if (effect.length < mark.count) {
				const [firstMark, secondMark] = splitMark(mark, effect.length);
				applySourceEffects(
					firstMark.detach as MoveSource,
					firstMark.count,
					detachRevision,
					effects,
					consumeEffect,
				);

				const newFirstChanges = getModifyAfter(
					effects,
					detachRevision,
					firstMark.detach.id,
					firstMark.count,
					consumeEffect,
				);

				if (newFirstChanges !== undefined) {
					assert(
						composeChildren !== undefined,
						"Must provide a change composer if modifying moves",
					);
					firstMark.changes = composeChildren(firstMark.changes, newFirstChanges);
				}

				return [
					firstMark,
					...applyMoveEffectsToMark(
						secondMark,
						revision,
						effects,
						consumeEffect,
						composeChildren,
					),
				];
			}

			const newMark = cloneMark(mark);
			applySourceEffects(
				newMark.detach as MoveSource,
				mark.count,
				detachRevision,
				effects,
				consumeEffect,
			);

			const newChanges = getModifyAfter(
				effects,
				detachRevision,
				mark.detach.id,
				mark.count,
				consumeEffect,
			);

			if (newChanges !== undefined) {
				assert(
					composeChildren !== undefined,
					"Must provide a change composer if modifying moves",
				);
				newMark.changes = composeChildren(mark.changes, newChanges);
			}

			return [newMark];
		}
	} else if (isMoveMark(mark)) {
		const type = mark.type;
		switch (type) {
			case "MoveOut":
			case "ReturnFrom": {
				const effect = getMoveEffect(
					effects,
					CrossFieldTarget.Source,
					mark.revision ?? revision,
					mark.id,
					mark.count,
				);

				if (effect.length < mark.count) {
					const [firstMark, secondMark] = splitMark(mark, effect.length);
					return [
						applyMoveEffectsToSource(
							firstMark,
							revision,
							effects,
							consumeEffect,
							composeChildren,
						),
						...applyMoveEffectsToMark(
							secondMark,
							revision,
							effects,
							consumeEffect,
							composeChildren,
						),
					];
				}

				return [
					applyMoveEffectsToSource(
						mark,
						revision,
						effects,
						consumeEffect,
						composeChildren,
					),
				];
			}
			case "MoveIn": {
				const effect = getMoveEffect(
					effects,
					CrossFieldTarget.Destination,
					mark.revision ?? revision,
					mark.id,
					mark.count,
				);

				if (effect.length < mark.count) {
					const [firstMark, secondMark] = splitMark(mark, effect.length);
					applyMoveEffectsToDest(
						firstMark,
						firstMark.count,
						revision,
						effects,
						consumeEffect,
					);
					return [
						firstMark,
						...applyMoveEffectsToMark(
							secondMark,
							revision,
							effects,
							consumeEffect,
							composeChildren,
						),
					];
				}

				const newMark = cloneMark(mark);
				applyMoveEffectsToDest(newMark, mark.count, revision, effects, consumeEffect);
				return [newMark];
			}
			default:
				unreachableCase(type);
		}
	}
	return [mark];
}

// It is expected that the range from `id` to `id + count - 1` has the same move effect.
// The call sites to this function are making queries about a mark which has already been split by a `MarkQueue`
// to match the ranges in `moveEffects`.
// TODO: Reduce the duplication between this and other MoveEffect helpers
export function getModifyAfter<T>(
	moveEffects: MoveEffectTable<T>,
	revision: RevisionTag | undefined,
	id: MoveId,
	count: number,
	consumeEffect: boolean = true,
): T | undefined {
	const target = CrossFieldTarget.Source;
	const effect = getMoveEffect(moveEffects, target, revision, id, count);

	if (effect.value?.modifyAfter !== undefined) {
		assert(effect.length === count, 0x6ee /* Expected effect to cover entire mark */);
		if (consumeEffect) {
			const newEffect = { ...effect.value };
			delete newEffect.modifyAfter;
			setMoveEffect(moveEffects, target, revision, id, count, newEffect, false);
		}
		return effect.value.modifyAfter;
	}

	return undefined;
}

// It is expected that the range from `id` to `id + count - 1` has the same move effect.
// The call sites to this function are making queries about a mark which has already been split by a `MarkQueue`
// to match the ranges in `moveEffects`.
// TODO: Reduce the duplication between this and other MoveEffect helpers
function getPairedMarkStatus(
	moveEffects: MoveEffectTable<unknown>,
	target: CrossFieldTarget,
	revision: RevisionTag | undefined,
	id: MoveId,
	count: number,
	consumeEffect: boolean = true,
): PairedMarkUpdate | undefined {
	const effect = getMoveEffect(moveEffects, target, revision, id, count);
	assert(effect.length === count, 0x6ef /* Expected effect to cover entire mark */);
	if (effect.value?.pairedMarkStatus !== undefined) {
		if (consumeEffect) {
			const newEffect = { ...effect.value };
			delete newEffect.pairedMarkStatus;
			setMoveEffect(moveEffects, target, revision, id, count, newEffect, false);
		}
		return effect.value.pairedMarkStatus;
	}

	return undefined;
}

function getEndpoint(
	moveEffects: MoveEffectTable<unknown>,
	target: CrossFieldTarget,
	revision: RevisionTag | undefined,
	id: MoveId,
	count: number,
	consumeEffect: boolean = true,
): ChangeAtomId | undefined {
	const effect = getMoveEffect(moveEffects, target, revision, id, count);
	assert(effect.length === count, 0x6ef /* Expected effect to cover entire mark */);
	if (effect.value?.endpoint === undefined) {
		return undefined;
	}

	if (consumeEffect) {
		const newEffect = { ...effect.value };
		delete newEffect.endpoint;
		setMoveEffect(moveEffects, target, revision, id, count, newEffect, false);
	}
	return effect.value.endpoint;
}<|MERGE_RESOLUTION|>--- conflicted
+++ resolved
@@ -6,7 +6,6 @@
 import { assert, unreachableCase } from "@fluidframework/core-utils";
 import { ChangeAtomId, RevisionTag } from "../../core";
 import { CrossFieldManager, CrossFieldTarget } from "../modular-schema";
-<<<<<<< HEAD
 import { RangeQueryResult, brand } from "../../util";
 import {
 	CellMark,
@@ -18,11 +17,6 @@
 	MoveSource,
 } from "./format";
 import { areEqualCellIds, cloneMark, isTransientEffect, splitMark } from "./utils";
-=======
-import { RangeEntry } from "../../util";
-import { Mark, MoveId, MoveIn, MoveOut, ReturnFrom } from "./format";
-import { cloneMark, splitMark } from "./utils";
->>>>>>> d55e110c
 
 export type MoveEffectTable<T> = CrossFieldManager<MoveEffect<T>>;
 
@@ -116,11 +110,7 @@
 		: result;
 }
 
-<<<<<<< HEAD
 export type MoveMark<T> = CellMark<MoveMarkEffect, T>;
-=======
-export type MoveMark<T> = MoveOut<T> | MoveIn | ReturnFrom<T>;
->>>>>>> d55e110c
 
 export function isMoveMark(effect: MarkEffect): effect is MoveMarkEffect {
 	return isMoveSource(effect) || isMoveDestination(effect);
@@ -130,7 +120,6 @@
 	switch (effect.type) {
 		case "MoveOut":
 		case "ReturnFrom":
-<<<<<<< HEAD
 			return true;
 		default:
 			return false;
@@ -140,16 +129,12 @@
 export function isMoveDestination(effect: MarkEffect): effect is MoveDestination {
 	switch (effect.type) {
 		case "MoveIn":
-		case "ReturnTo":
-=======
->>>>>>> d55e110c
 			return true;
 		default:
 			return false;
 	}
 }
 
-<<<<<<< HEAD
 function adjustMoveEffectBasis<T>(effect: MoveEffectWithBasis<T>, newBasis: MoveId): MoveEffect<T> {
 	if (effect.basis === newBasis) {
 		return effect;
@@ -185,17 +170,6 @@
 	);
 	updateDestPairedMarkStatus(markEffect, count, revision, effects, consumeEffects);
 }
-=======
-function applyMoveEffectsToDest<T>(
-	mark: MoveIn,
-	revision: RevisionTag | undefined,
-	effects: MoveEffectTable<T>,
-	consumeEffect: boolean,
-): Mark<T> {
-	const newMark: MoveIn = {
-		...mark,
-	};
->>>>>>> d55e110c
 
 /**
  * Applies any pending PairedMarkUpdate to `markEffect`.
