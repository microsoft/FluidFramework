/*!
 * Copyright (c) Microsoft Corporation and contributors. All rights reserved.
 * Licensed under the MIT License.
 */

import { assert } from "@fluidframework/common-utils";
import { makeAnonChange, RevisionTag, tagChange, TaggedChange } from "../../core";
import { asMutable, brand, fail } from "../../util";
import {
	ChangeAtomId,
	CrossFieldManager,
	CrossFieldTarget,
	getIntention,
	IdAllocator,
	RevisionMetadataSource,
} from "../modular-schema";
import { Changeset, Mark, MarkList, MoveId, NoopMarkType, CellId, NoopMark } from "./format";
import { MarkListFactory } from "./markListFactory";
import { MarkQueue } from "./markQueue";
import {
	getMoveEffect,
	setMoveEffect,
	isMoveMark,
	MoveEffectTable,
	MoveMark,
	getModifyAfter,
	MoveEffect,
} from "./moveEffectTable";
import {
	getInputLength,
	getOutputLength,
	isNoopMark,
	getOffsetInCellRange,
	cloneMark,
	isDeleteMark,
	areOutputCellsEmpty,
	areInputCellsEmpty,
	getCellId,
	compareLineages,
	isNewAttach,
	isDetachMark,
	getNodeChange,
	markHasCellEffect,
	withNodeChange,
	getMarkMoveId,
	withRevision,
	markEmptiesCells,
	splitMark,
	markIsTransient,
	isGenerativeMark,
	areOverlappingIdRanges,
} from "./utils";
import { GenerativeMark, EmptyInputCellMark } from "./helperTypes";

/**
 * @alpha
 */
export type NodeChangeComposer<TNodeChange> = (changes: TaggedChange<TNodeChange>[]) => TNodeChange;

/**
 * Composes a sequence of changesets into a single changeset.
 * @param changes - The changesets to be applied.
 * Parts of the input may be reused in the output, but the input is not mutated.
 * Each changeset in the list is assumed to be applicable after the previous one.
 * @returns A changeset that is equivalent to applying each of the given `changes` in order.
 *
 * WARNING! This implementation is incomplete:
 * - Tombstone information is ignored.
 * - Support for moves is not implemented.
 * - Support for slices is not implemented.
 */
export function compose<TNodeChange>(
	changes: TaggedChange<Changeset<TNodeChange>>[],
	composeChild: NodeChangeComposer<TNodeChange>,
	genId: IdAllocator,
	manager: CrossFieldManager,
	revisionMetadata: RevisionMetadataSource,
): Changeset<TNodeChange> {
	let composed: Changeset<TNodeChange> = [];
	for (const change of changes) {
		composed = composeMarkLists(
			composed,
			change.revision,
			change.change,
			composeChild,
			genId,
			manager as MoveEffectTable<TNodeChange>,
			revisionMetadata,
		);
	}
	return composed;
}

function composeMarkLists<TNodeChange>(
	baseMarkList: MarkList<TNodeChange>,
	newRev: RevisionTag | undefined,
	newMarkList: MarkList<TNodeChange>,
	composeChild: NodeChangeComposer<TNodeChange>,
	genId: IdAllocator,
	moveEffects: MoveEffectTable<TNodeChange>,
	revisionMetadata: RevisionMetadataSource,
): MarkList<TNodeChange> {
	const factory = new MarkListFactory<TNodeChange>();
	const queue = new ComposeQueue(
		undefined,
		baseMarkList,
		newRev,
		newMarkList,
		genId,
		moveEffects,
		revisionMetadata,
		(a, b) => composeChildChanges(a, b, newRev, composeChild),
	);
	while (!queue.isEmpty()) {
		const { baseMark, newMark } = queue.pop();
		if (newMark === undefined) {
			assert(
				baseMark !== undefined,
				0x4db /* Non-empty queue should not return two undefined marks */,
			);
			factory.push(baseMark);
		} else if (baseMark === undefined) {
			factory.push(composeMark(newMark, newRev, composeChild));
		} else {
			// Past this point, we are guaranteed that `newMark` and `baseMark` have the same length and
			// start at the same location in the revision after the base changes.
			// They therefore refer to the same range for that revision.
			const composedMark = composeMarks(
				baseMark,
				newRev,
				newMark,
				composeChild,
				genId,
				moveEffects,
				revisionMetadata,
			);
			factory.push(composedMark);
		}
	}

	return factory.list;
}

/**
 * Composes two marks where `newMark` is based on the state produced by `baseMark`.
 * @param baseMark - The mark to compose with `newMark`.
 * Its output range should be the same as `newMark`'s input range.
 * @param newRev - The revision the new mark is part of.
 * @param newMark - The mark to compose with `baseMark`.
 * Its input range should be the same as `baseMark`'s output range.
 * @returns A mark that is equivalent to applying both `baseMark` and `newMark` successively.
 */
function composeMarks<TNodeChange>(
	baseMark: Mark<TNodeChange>,
	newRev: RevisionTag | undefined,
	newMark: Mark<TNodeChange>,
	composeChild: NodeChangeComposer<TNodeChange>,
	genId: IdAllocator,
	moveEffects: MoveEffectTable<TNodeChange>,
	revisionMetadata: RevisionMetadataSource,
): Mark<TNodeChange> {
	const nodeChange = composeChildChanges(
		getNodeChange(baseMark),
		getNodeChange(newMark),
		newRev,
		composeChild,
	);

	if (markIsTransient(newMark)) {
		return withNodeChange(baseMark, nodeChange);
	}
	if (markIsTransient(baseMark)) {
		if (isGenerativeMark(newMark)) {
			// TODO: Make `withNodeChange` preserve type information so we don't need to cast here
			const nonTransient = withNodeChange(
				baseMark,
				nodeChange,
			) as GenerativeMark<TNodeChange>;
			delete nonTransient.transientDetach;
			return nonTransient;
		}
		// Modify and Placeholder marks must be muted because the node they target has been deleted.
		// Detach marks must be muted because the cell is empty.
		if (
			newMark.type === NoopMarkType ||
			newMark.type === "Placeholder" ||
			isDetachMark(newMark)
		) {
			assert(
				newMark.cellId !== undefined,
				0x718 /* Invalid node-targeting mark after transient */,
			);
			return baseMark;
		}
		if (newMark.type === "ReturnTo") {
			// It's possible for ReturnTo to occur after a transient, but only if muted ReturnTo.
			// Why possible: if the transient is a revive, then it's possible that the newMark comes from a client that
			// knew about the node, and tried to move it out and return it.
			// Why muted: until we support replacing a node within a cell, only a single specific node will ever occupy
			// a given cell. The presence of a transient mark tells us that node just got deleted. Return marks that
			// attempt to move a deleted node end up being muted.
			assert(
				newMark.isSrcConflicted ?? false,
				0x719 /* Invalid active ReturnTo mark after transient */,
			);
			return baseMark;
		}
		// Because of the rebase sandwich, it is possible for a MoveIn mark to target an already existing cell.
		// This occurs when a branch with a move get rebased over some other branch.
		// However, the branch being rebased over can't be targeting the cell that the MoveIn is targeting,
		// because no concurrent change has the ability to refer to such a cell.
		// Therefore, a MoveIn mark cannot occur after a transient.
		assert(newMark.type !== "MoveIn", 0x71a /* Invalid MoveIn after transient */);
		return baseMark;
	}

	if (!markHasCellEffect(baseMark) && !markHasCellEffect(newMark)) {
		if (isNoopMark(baseMark)) {
			return withNodeChange(newMark, nodeChange);
		} else if (isNoopMark(newMark)) {
			return withNodeChange(baseMark, nodeChange);
		}
<<<<<<< HEAD
		return createNoopMark(getMarkLength(newMark), nodeChange, getCellId(baseMark, undefined));
=======
		return createModifyMark(newMark.count, nodeChange, getCellId(baseMark, undefined));
>>>>>>> e3034dfd
	} else if (!markHasCellEffect(baseMark)) {
		return withRevision(withNodeChange(newMark, nodeChange), newRev);
	} else if (!markHasCellEffect(newMark)) {
		const moveInId = getMarkMoveId(baseMark);
		if (nodeChange !== undefined && moveInId !== undefined) {
			assert(isMoveMark(baseMark), 0x68e /* Only move marks have move IDs */);
			setModifyAfter(
				moveEffects,
				CrossFieldTarget.Source,
				baseMark.revision,
				baseMark.id,
				baseMark.count,
				nodeChange,
				composeChild,
			);
			return baseMark;
		}
		return withNodeChange(baseMark, nodeChange);
	} else if (areInputCellsEmpty(baseMark)) {
		if (isMoveMark(baseMark) && isMoveMark(newMark)) {
			// `baseMark` must be a move destination since it is filling cells, and `newMark` must be a move source.
			const baseIntention = getIntention(baseMark.revision, revisionMetadata);
			const newIntention = getIntention(newMark.revision ?? newRev, revisionMetadata);
			if (
				areInverseMovesAtIntermediateLocation(
					baseMark,
					baseIntention,
					newMark,
					newIntention,
				)
			) {
				// Send the node change to the source of the move, which is where the modified node is in the input context of the composition.
				if (nodeChange !== undefined) {
					setModifyAfter(
						moveEffects,
						CrossFieldTarget.Source,
						baseMark.revision,
						baseMark.id,
						baseMark.count,
						nodeChange,
						composeChild,
					);
				}
			} else {
				setReplacementMark(
					moveEffects,
					CrossFieldTarget.Source,
					baseMark.revision,
					baseMark.id,
					baseMark.count,
					withRevision(withNodeChange(newMark, nodeChange), newRev),
				);
			}

			return { count: 0 };
		}

		if (isMoveMark(baseMark)) {
			setReplacementMark(
				moveEffects,
				CrossFieldTarget.Source,
				baseMark.revision,
				baseMark.id,
				baseMark.count,
				withRevision(withNodeChange(newMark, nodeChange), newRev),
			);
			return { count: 0 };
		}

		if (isMoveMark(newMark)) {
			// The nodes attached by `baseMark` have been moved by `newMark`.
			// We can represent net effect of the two marks by moving `baseMark` to the destination of `newMark`.
			setReplacementMark(
				moveEffects,
				CrossFieldTarget.Destination,
				newMark.revision ?? newRev,
				newMark.id,
				newMark.count,
				withNodeChange(baseMark, nodeChange),
			);
			return { count: 0 };
		}

		assert(isDeleteMark(newMark), 0x71c /* Unexpected mark type */);
		assert(isGenerativeMark(baseMark), 0x71d /* Expected generative mark */);
		const newMarkRevision = newMark.revision ?? newRev;
		assert(newMarkRevision !== undefined, 0x71e /* Unable to compose anonymous marks */);
		return withNodeChange(
			{
				...baseMark,
				transientDetach: {
					revision: newMarkRevision,
					localId: newMark.id,
				},
			},
			nodeChange,
		);
	} else {
		if (isMoveMark(baseMark) && isMoveMark(newMark)) {
			// The marks must be inverses, since `newMark` is filling the cells which `baseMark` emptied.
			const nodeChanges = getModifyAfter(
				moveEffects,
				baseMark.revision,
				baseMark.id,
				baseMark.count,
			);

			// We return a placeholder instead of a modify because there may be more node changes on `newMark`'s source mark
			// which need to be included here.
			// We will remove the placeholder during `amendCompose`.
			return {
				type: "Placeholder",
				count: baseMark.count,
				revision: baseMark.revision,
				id: baseMark.id,
				changes: composeChildChanges(nodeChange, nodeChanges, undefined, composeChild),
			};
		}
<<<<<<< HEAD
		const length = getMarkLength(baseMark);
		return createNoopMark(length, nodeChange);
=======
		const length = baseMark.count;
		return createModifyMark(length, nodeChange);
>>>>>>> e3034dfd
	}
}

function createNoopMark<TNodeChange>(
	length: number,
	nodeChange: TNodeChange | undefined,
	cellId?: ChangeAtomId,
): Mark<TNodeChange> {
	const mark: NoopMark<TNodeChange> = { changes: nodeChange, count: length };
	if (nodeChange !== undefined) {
		assert(length === 1, 0x692 /* A mark with a node change must have length one */);
		mark.changes = nodeChange;
	}
	if (cellId !== undefined) {
		mark.cellId = cellId;
	}
	return mark;
}

function composeChildChanges<TNodeChange>(
	baseChange: TNodeChange | undefined,
	newChange: TNodeChange | undefined,
	newRevision: RevisionTag | undefined,
	composeChild: NodeChangeComposer<TNodeChange>,
): TNodeChange | undefined {
	if (newChange === undefined) {
		return baseChange;
	} else if (baseChange === undefined) {
		return composeChild([tagChange(newChange, newRevision)]);
	} else {
		return composeChild([makeAnonChange(baseChange), tagChange(newChange, newRevision)]);
	}
}

function composeMark<TNodeChange, TMark extends Mark<TNodeChange>>(
	mark: TMark,
	revision: RevisionTag | undefined,
	composeChild: NodeChangeComposer<TNodeChange>,
): TMark {
	if (isNoopMark(mark)) {
		return mark;
	}

	const cloned = cloneMark(mark);
	if (
		cloned.cellId !== undefined &&
		cloned.cellId.revision === undefined &&
		revision !== undefined
	) {
		asMutable(cloned.cellId).revision = revision;
	}

	assert(!isNoopMark(cloned), 0x4de /* Cloned should be same type as input mark */);
	if (revision !== undefined && cloned.type !== "Modify" && cloned.revision === undefined) {
		cloned.revision = revision;
	}

	if (cloned.type !== "MoveIn" && cloned.type !== "ReturnTo" && cloned.changes !== undefined) {
		cloned.changes = composeChild([tagChange(cloned.changes, revision)]);
		return cloned;
	}

	return cloned;
}

export function amendCompose<TNodeChange>(
	marks: MarkList<TNodeChange>,
	composeChild: NodeChangeComposer<TNodeChange>,
	genId: IdAllocator,
	manager: CrossFieldManager,
): MarkList<TNodeChange> {
	return amendComposeI(marks, composeChild, manager as MoveEffectTable<TNodeChange>);
}

function amendComposeI<TNodeChange>(
	marks: MarkList<TNodeChange>,
	composeChild: NodeChangeComposer<TNodeChange>,
	moveEffects: MoveEffectTable<TNodeChange>,
): MarkList<TNodeChange> {
	const factory = new MarkListFactory<TNodeChange>();
	const queue = new MarkQueue(
		marks,
		undefined,
		moveEffects,
		true,
		() => fail("Should not generate IDs"),
		// TODO: Should pass in revision for new changes
		(a, b) => composeChildChanges(a, b, undefined, composeChild),
	);

	while (!queue.isEmpty()) {
		let mark = queue.dequeue();
		switch (mark.type) {
			case "MoveOut":
			case "ReturnFrom": {
				const replacementMark = getReplacementMark(
					moveEffects,
					CrossFieldTarget.Source,
					mark.revision,
					mark.id,
					mark.count,
				);
				mark = replacementMark ?? mark;
				break;
			}
			case "MoveIn":
			case "ReturnTo": {
				const replacementMark = getReplacementMark(
					moveEffects,
					CrossFieldTarget.Destination,
					mark.revision,
					mark.id,
					mark.count,
				);
				mark = replacementMark ?? mark;
				break;
			}
			case "Placeholder": {
				const modifyAfter = getModifyAfter(moveEffects, mark.revision, mark.id, mark.count);
				if (modifyAfter !== undefined) {
					const changes = composeChildChanges(
						mark.changes,
						modifyAfter,
						undefined,
						composeChild,
					);
					mark = createNoopMark(mark.count, changes);
				} else {
					mark = createNoopMark(mark.count, mark.changes);
				}
			}
			default:
				break;
		}
		factory.push(mark);
	}

	return factory.list;
}

export class ComposeQueue<T> {
	private readonly baseMarks: MarkQueue<T>;
	private readonly newMarks: MarkQueue<T>;
	private readonly cancelledInserts: Set<RevisionTag> = new Set();

	public constructor(
		baseRevision: RevisionTag | undefined,
		baseMarks: Changeset<T>,
		private readonly newRevision: RevisionTag | undefined,
		newMarks: Changeset<T>,
		genId: IdAllocator,
		private readonly moveEffects: MoveEffectTable<T>,
		private readonly revisionMetadata: RevisionMetadataSource,
		composeChanges?: (a: T | undefined, b: T | undefined) => T | undefined,
	) {
		this.baseMarks = new MarkQueue(
			baseMarks,
			baseRevision,
			moveEffects,
			true,
			genId,
			composeChanges,
		);
		this.newMarks = new MarkQueue(
			newMarks,
			newRevision,
			moveEffects,
			true,
			genId,
			composeChanges,
		);

		// Detect all inserts in the new marks that will be cancelled by deletes in the base marks
		const deletes = new Set<RevisionTag>();
		for (const mark of baseMarks) {
			if (isDeleteMark(mark)) {
				const baseIntention = getIntention(mark.revision, revisionMetadata);
				if (baseIntention !== undefined) {
					deletes.add(baseIntention);
				}
			}
		}
		for (const mark of newMarks) {
			if (mark.type === "Insert") {
				const newRev = mark.revision ?? this.newRevision;
				const newIntention = getIntention(newRev, revisionMetadata);
				if (newIntention !== undefined && deletes.has(newIntention)) {
					// eslint-disable-next-line @typescript-eslint/no-non-null-assertion
					this.cancelledInserts.add(newRev!);
				}
			}
		}
	}

	public isEmpty(): boolean {
		return this.baseMarks.isEmpty() && this.newMarks.isEmpty();
	}

	public pop(): ComposeMarks<T> {
		const baseMark = this.baseMarks.peek();
		const newMark = this.newMarks.peek();
		if (baseMark === undefined && newMark === undefined) {
			return {};
		} else if (baseMark === undefined) {
			// eslint-disable-next-line @typescript-eslint/no-non-null-assertion
			const length = getInputLength(newMark!);
			return this.dequeueNew(length);
		} else if (newMark === undefined) {
			const length = getOutputLength(baseMark);
			return this.dequeueBase(length);
		} else if (areOutputCellsEmpty(baseMark) && areInputCellsEmpty(newMark)) {
			let baseCellId: ChangeAtomId;
			if (markIsTransient(baseMark)) {
				baseCellId = baseMark.transientDetach;
			} else if (markEmptiesCells(baseMark)) {
				assert(isDetachMark(baseMark), 0x694 /* Only detach marks can empty cells */);
				const baseRevision = baseMark.revision ?? this.baseMarks.revision;
				const baseIntention = getIntention(baseRevision, this.revisionMetadata);
				if (baseRevision === undefined || baseIntention === undefined) {
					// The base revision always be defined except when squashing changes into a transaction.
					// In the future, we want to support reattaches in the new change here.
					// We will need to be able to order the base mark relative to the new mark by looking at the lineage of the new mark
					// (which will be obtained by rebasing the reattach over interim changes
					// (which requires the local changes to have a revision tag))
					assert(
						isNewAttach(newMark),
						0x695 /* TODO: Assign revision tags to each change in a transaction */,
					);
					return this.dequeueNew();
				}
				baseCellId = {
					revision: baseIntention,
					localId: baseMark.id,
				};
			} else if (baseMark.type === "MoveIn") {
				const baseRevision = baseMark.revision ?? this.baseMarks.revision;
				const baseIntention = getIntention(baseRevision, this.revisionMetadata);
				assert(baseIntention !== undefined, 0x706 /* Base mark must have an intention */);
				baseCellId = { revision: baseIntention, localId: baseMark.id };
			} else {
				assert(
					areInputCellsEmpty(baseMark),
					0x696 /* Mark with empty output must either be a detach or also have input empty */,
				);
				baseCellId = baseMark.cellId;
			}
			const cmp = compareCellPositions(
				baseCellId,
				baseMark,
				newMark,
				this.newRevision,
				this.cancelledInserts,
			);
			if (cmp < 0) {
				return { baseMark: this.baseMarks.dequeueUpTo(-cmp) };
			} else if (cmp > 0) {
				return { newMark: this.newMarks.dequeueUpTo(cmp) };
			} else {
				return this.dequeueBoth();
			}
		} else if (areOutputCellsEmpty(baseMark)) {
			return this.dequeueBase();
		} else if (areInputCellsEmpty(newMark)) {
			return this.dequeueNew();
		} else {
			return this.dequeueBoth();
		}
	}

	private dequeueBase(length: number = 0): ComposeMarks<T> {
		const baseMark = this.baseMarks.dequeue();

		if (baseMark !== undefined) {
			switch (baseMark.type) {
				case "MoveOut":
				case "ReturnFrom":
					{
						const newMark = getReplacementMark(
							this.moveEffects,
							CrossFieldTarget.Source,
							baseMark.revision,
							baseMark.id,
							baseMark.count,
						);

						if (newMark !== undefined) {
							return { newMark };
						}
					}
					break;
				default:
					break;
			}
		}

		return { baseMark, newMark: length > 0 ? { count: length } : undefined };
	}

	private dequeueNew(length: number = 0): ComposeMarks<T> {
		const newMark = this.newMarks.dequeue();

		if (newMark !== undefined) {
			switch (newMark.type) {
				case "MoveIn":
				case "ReturnTo":
					{
						const baseMark = getReplacementMark(
							this.moveEffects,
							CrossFieldTarget.Destination,
							newMark.revision ?? this.newRevision,
							newMark.id,
							newMark.count,
						);

						if (baseMark !== undefined) {
							return { baseMark };
						}
					}
					break;
				default:
					break;
			}
		}

		return {
			baseMark: length > 0 ? { count: length } : undefined,
			newMark,
		};
	}

	private dequeueBoth(): ComposeMarks<T> {
		const baseMark = this.baseMarks.peek();
		const newMark = this.newMarks.peek();
		assert(
			baseMark !== undefined && newMark !== undefined,
			0x697 /* Cannot dequeue both unless both mark queues are non-empty */,
		);
		const length = Math.min(newMark.count, baseMark.count);
		return {
			baseMark: this.baseMarks.dequeueUpTo(length),
			newMark: this.newMarks.dequeueUpTo(length),
		};
	}
}

// It is expected that the range from `id` to `id + count - 1` has the same move effect.
// The call sites to this function are making queries about a mark which has already been split by a `MarkQueue`
// to match the ranges in `moveEffects`.
// TODO: Reduce the duplication between this and other MoveEffect helpers
function getReplacementMark<T>(
	moveEffects: MoveEffectTable<T>,
	target: CrossFieldTarget,
	revision: RevisionTag | undefined,
	id: MoveId,
	count: number,
): Mark<T> | undefined {
	const effect = getMoveEffect(moveEffects, target, revision, id, count);
	if (effect?.value.mark === undefined) {
		return undefined;
	}

	const lastTargetId = (id as number) + count - 1;
	const lastEffectId = effect.start + effect.length - 1;
	assert(
		effect.start <= id && lastEffectId >= lastTargetId,
		0x6e9 /* Expected effect to cover entire mark */,
	);

	let mark = effect.value.mark;
	assert(
		mark.count === effect.length,
		0x6ea /* Expected replacement mark to be same length as number of cells replaced */,
	);

	// The existing effect may cover more cells than the area we are querying.
	// We only want to return the portion of the replacement mark which covers the cells from this query.
	// We should then delete the replacement mark from the portion of the effect which covers the query range,
	// and trim the replacement marks in the portion of the effect before and after the query range.
	const cellsBefore = id - effect.start;
	if (cellsBefore > 0) {
		const [markBefore, newMark] = splitMark(mark, cellsBefore);
		const effectBefore = { ...effect.value, mark: markBefore };
		setMoveEffect(
			moveEffects,
			target,
			revision,
			brand(effect.start),
			cellsBefore,
			effectBefore,
			false,
		);
		mark = newMark;
	}

	const cellsAfter = lastEffectId - lastTargetId;
	if (cellsAfter > 0) {
		const [newMark, markAfter] = splitMark(mark, cellsAfter);
		const effectAfter = { ...effect.value, mark: markAfter };
		setMoveEffect(
			moveEffects,
			target,
			revision,
			brand(lastTargetId + 1),
			cellsAfter,
			effectAfter,
			false,
		);
		mark = newMark;
	}

	const newEffect = { ...effect.value };
	delete newEffect.mark;
	setMoveEffect(moveEffects, target, revision, id, count, newEffect, false);
	return mark;
}

// It is expected that the range from `id` to `id + count - 1` has the same move effect.
// The call sites to this function are making queries about a mark which has already been split by a `MarkQueue`
// to match the ranges in `moveEffects`.
// TODO: Reduce the duplication between this and other MoveEffect helpers
function setReplacementMark<T>(
	moveEffects: MoveEffectTable<T>,
	target: CrossFieldTarget,
	revision: RevisionTag | undefined,
	id: MoveId,
	count: number,
	mark: Mark<T>,
) {
	const effect = getMoveEffect(moveEffects, target, revision, id, count, false);
	let newEffect: MoveEffect<T>;
	if (effect !== undefined) {
		assert(
			effect.start <= id && effect.start + effect.length >= (id as number) + count,
			0x6eb /* Expected effect to cover entire mark */,
		);
		newEffect = { ...effect.value, mark };
	} else {
		newEffect = { mark };
	}
	setMoveEffect(moveEffects, target, revision, id, count, newEffect);
}

interface ComposeMarks<T> {
	baseMark?: Mark<T>;
	newMark?: Mark<T>;
}

/**
 * Returns whether `baseMark` and `newMark` are inverses.
 * It is assumed that both marks are active, `baseMark` is an attach, and `newMark` is a detach.
 * This means that the marks are at the location of the moved content after the first move takes place, but before the second.
 */
function areInverseMovesAtIntermediateLocation(
	baseMark: MoveMark<unknown>,
	baseIntention: RevisionTag | undefined,
	newMark: MoveMark<unknown>,
	newIntention: RevisionTag | undefined,
): boolean {
	assert(
		(baseMark.type === "MoveIn" || baseMark.type === "ReturnTo") &&
			(newMark.type === "MoveOut" || newMark.type === "ReturnFrom"),
		0x6d0 /* baseMark should be an attach and newMark should be a detach */,
	);

	if (baseMark.type === "ReturnTo" && baseMark.cellId?.revision === newIntention) {
		return true;
	}

	if (newMark.type === "ReturnFrom" && newMark.cellId?.revision === baseIntention) {
		return true;
	}

	return false;
}

// TODO: Try to share more logic with the version in rebase.ts.
/**
 * Returns a number N which encodes how the cells of the two marks are aligned.
 * - If N is zero, then the first cell of `baseMark` is the same as the first cell of `newMark`.
 * - If N is positive, then the first N cells of `newMark` (or all its cells if N is greater than its length)
 * are before the first cell of `baseMark`.
 * - If N is negative, then the first N cells of `baseMark` (or all its cells if N is greater than its length)
 * are before the first cell of `newMark`.
 */
function compareCellPositions(
	baseCellId: CellId,
	baseMark: Mark<unknown>,
	newMark: EmptyInputCellMark<unknown>,
	newIntention: RevisionTag | undefined,
	cancelledInserts: Set<RevisionTag>,
): number {
	const newCellId = getCellId(newMark, newIntention);
	assert(newCellId !== undefined, 0x71f /* Should have cell ID */);
	if (baseCellId.revision === newCellId.revision) {
		if (isNewAttach(newMark)) {
			// There is some change foo that is being cancelled out as part of a rebase sandwich.
			// The marks that make up this change (and its inverse) may be broken up differently between the base
			// changeset and the new changeset because either changeset may have been composed with other changes
			// whose marks may now be interleaved with the marks that represent foo/its inverse.
			// This means that the base and new marks may not be of the same length.
			// We do however know that the all of the marks for foo will appear in the base changeset and all of the
			// marks for the inverse of foo will appear in the new changeset, so we can be confident that whenever
			// we encounter such pairs of marks, they do line up such that they describe changes to the same first
			// cell. This means we can safely treat them as inverses of one another.
			return 0;
		}

		if (
			areOverlappingIdRanges(
				baseCellId.localId,
				baseMark.count,
				newCellId.localId,
				newMark.count,
			)
		) {
			return baseCellId.localId - newCellId.localId;
		}
	}

	const offsetInBase = getOffsetInCellRange(
		baseCellId.lineage,
		newCellId.revision,
		newCellId.localId,
		newMark.count,
	);
	if (offsetInBase !== undefined) {
		return offsetInBase > 0 ? offsetInBase : -Infinity;
	}

	const offsetInNew = getOffsetInCellRange(
		newCellId.lineage,
		baseCellId.revision,
		baseCellId.localId,
		baseMark.count,
	);
	if (offsetInNew !== undefined) {
		return offsetInNew > 0 ? -offsetInNew : Infinity;
	}

	const cmp = compareLineages(baseCellId.lineage, newCellId.lineage);
	if (cmp !== 0) {
		return Math.sign(cmp) * Infinity;
	}

	if (
		newIntention !== undefined &&
		newMark.type === "Insert" &&
		cancelledInserts.has(newIntention)
	) {
		// We know the new insert is getting cancelled out so we need to delay returning it.
		// The base mark that cancels the insert must appear later in the base marks.
		return -Infinity;
	}

	if (isNewAttach(newMark)) {
		// When the marks are at the same position, we use the tiebreak of `newMark`.
		// TODO: Use specified tiebreak instead of always tiebreaking left.
		return Infinity;
	}

	// We know `newMark` points to cells which were emptied before `baseMark` was created,
	// because otherwise `baseMark` would have lineage refering to the emptying of the cell.
	// We use `baseMark`'s tiebreak policy as if `newMark`'s cells were created concurrently and before `baseMark`.
	// TODO: Use specified tiebreak instead of always tiebreaking left.
	if (isNewAttach(baseMark)) {
		return -Infinity;
	}

	// If `newMark`'s lineage does not overlap with `baseMark`'s,
	// then `newMark` must be referring to cells which were created after `baseMark` was applied.
	// The creation of those cells should happen in this composition, so they must be later in the base mark list.
	// This is true because there may be any number of changesets between the base and new changesets, which the new changeset might be refering to the cells of.
	return -Infinity;
}

// It is expected that the range from `id` to `id + count - 1` has the same move effect.
// The call sites to this function are making queries about a mark which has already been split by a `MarkQueue`
// to match the ranges in `moveEffects`.
// TODO: Reduce the duplication between this and other MoveEffect helpers
function setModifyAfter<T>(
	moveEffects: MoveEffectTable<T>,
	target: CrossFieldTarget,
	revision: RevisionTag | undefined,
	id: MoveId,
	count: number,
	modifyAfter: T,
	composeChanges: NodeChangeComposer<T>,
) {
	const effect = getMoveEffect(moveEffects, target, revision, id, count, false);
	let newEffect: MoveEffect<unknown>;
	if (effect !== undefined) {
		assert(
			effect.start <= id && effect.start + effect.length >= (id as number) + count,
			0x6ec /* Expected effect to cover entire mark */,
		);
		const nodeChange =
			effect.value.modifyAfter !== undefined
				? composeChanges([
						makeAnonChange(effect.value.modifyAfter),
						tagChange(modifyAfter, revision),
				  ])
				: modifyAfter;
		newEffect = { ...effect.value, modifyAfter: nodeChange };
	} else {
		newEffect = { modifyAfter };
	}
	setMoveEffect(moveEffects, target, revision, id, count, newEffect);
}<|MERGE_RESOLUTION|>--- conflicted
+++ resolved
@@ -220,11 +220,7 @@
 		} else if (isNoopMark(newMark)) {
 			return withNodeChange(baseMark, nodeChange);
 		}
-<<<<<<< HEAD
-		return createNoopMark(getMarkLength(newMark), nodeChange, getCellId(baseMark, undefined));
-=======
-		return createModifyMark(newMark.count, nodeChange, getCellId(baseMark, undefined));
->>>>>>> e3034dfd
+		return createNoopMark(newMark.count, nodeChange, getCellId(baseMark, undefined));
 	} else if (!markHasCellEffect(baseMark)) {
 		return withRevision(withNodeChange(newMark, nodeChange), newRev);
 	} else if (!markHasCellEffect(newMark)) {
@@ -343,13 +339,8 @@
 				changes: composeChildChanges(nodeChange, nodeChanges, undefined, composeChild),
 			};
 		}
-<<<<<<< HEAD
-		const length = getMarkLength(baseMark);
+		const length = baseMark.count;
 		return createNoopMark(length, nodeChange);
-=======
-		const length = baseMark.count;
-		return createModifyMark(length, nodeChange);
->>>>>>> e3034dfd
 	}
 }
 
