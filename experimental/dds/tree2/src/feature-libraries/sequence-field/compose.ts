--- conflicted
+++ resolved
@@ -4,13 +4,8 @@
  */
 
 import { assert } from "@fluidframework/common-utils";
-<<<<<<< HEAD
 import { ChangeAtomId, makeAnonChange, RevisionTag, tagChange, TaggedChange } from "../../core";
-import { brand, fail } from "../../util";
-=======
-import { makeAnonChange, RevisionTag, tagChange, TaggedChange } from "../../core";
 import { asMutable, brand, fail } from "../../util";
->>>>>>> 6986d1cc
 import {
 	CrossFieldManager,
 	CrossFieldTarget,
