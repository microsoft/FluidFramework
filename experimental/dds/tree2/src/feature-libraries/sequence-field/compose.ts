/*!
 * Copyright (c) Microsoft Corporation and contributors. All rights reserved.
 * Licensed under the MIT License.
 */

import { assert } from "@fluidframework/common-utils";
import { makeAnonChange, RevisionTag, tagChange, TaggedChange } from "../../core";
import { brand, fail } from "../../util";
import {
	ChangeAtomId,
	CrossFieldManager,
	CrossFieldTarget,
	getIntention,
	IdAllocator,
	RevisionMetadataSource,
} from "../modular-schema";
<<<<<<< HEAD
import {
	Changeset,
	Mark,
	MarkList,
	EmptyInputCellMark,
	DetachEvent,
	Modify,
	MoveId,
	LineageEvent,
	NoopMarkType,
} from "./format";
import { GapTracker, IndexTracker } from "./tracker";
=======
import { Changeset, Mark, MarkList, EmptyInputCellMark, Modify, MoveId } from "./format";
>>>>>>> 3bc1d270
import { MarkListFactory } from "./markListFactory";
import { MarkQueue } from "./markQueue";
import {
	getMoveEffect,
	setMoveEffect,
	isMoveMark,
	MoveEffectTable,
	MoveMark,
	getModifyAfter,
	MoveEffect,
} from "./moveEffectTable";
import {
	getInputLength,
	getOutputLength,
	isNoopMark,
	getOffsetInCellRange,
	cloneMark,
	isDeleteMark,
	areOutputCellsEmpty,
	areInputCellsEmpty,
	getCellId,
	compareLineages,
	isNewAttach,
	isExistingCellMark,
	getMarkLength,
	isDetachMark,
	getNodeChange,
	markHasCellEffect,
	withNodeChange,
	getMarkMoveId,
	withRevision,
	markEmptiesCells,
	splitMark,
<<<<<<< HEAD
	markIsTransient,
	GenerativeMark,
	isGenerativeMark,
=======
	areOverlappingIdRanges,
>>>>>>> 3bc1d270
} from "./utils";

/**
 * @alpha
 */
export type NodeChangeComposer<TNodeChange> = (changes: TaggedChange<TNodeChange>[]) => TNodeChange;

/**
 * Composes a sequence of changesets into a single changeset.
 * @param changes - The changesets to be applied.
 * Parts of the input may be reused in the output, but the input is not mutated.
 * Each changeset in the list is assumed to be applicable after the previous one.
 * @returns A changeset that is equivalent to applying each of the given `changes` in order.
 *
 * WARNING! This implementation is incomplete:
 * - Tombstone information is ignored.
 * - Support for moves is not implemented.
 * - Support for slices is not implemented.
 */
export function compose<TNodeChange>(
	changes: TaggedChange<Changeset<TNodeChange>>[],
	composeChild: NodeChangeComposer<TNodeChange>,
	genId: IdAllocator,
	manager: CrossFieldManager,
	revisionMetadata: RevisionMetadataSource,
): Changeset<TNodeChange> {
	let composed: Changeset<TNodeChange> = [];
	for (const change of changes) {
		composed = composeMarkLists(
			composed,
			change.revision,
			change.change,
			composeChild,
			genId,
			manager as MoveEffectTable<TNodeChange>,
			revisionMetadata,
		);
	}
	return composed;
}

function composeMarkLists<TNodeChange>(
	baseMarkList: MarkList<TNodeChange>,
	newRev: RevisionTag | undefined,
	newMarkList: MarkList<TNodeChange>,
	composeChild: NodeChangeComposer<TNodeChange>,
	genId: IdAllocator,
	moveEffects: MoveEffectTable<TNodeChange>,
	revisionMetadata: RevisionMetadataSource,
): MarkList<TNodeChange> {
	const factory = new MarkListFactory<TNodeChange>();
	const queue = new ComposeQueue(
		undefined,
		baseMarkList,
		newRev,
		newMarkList,
		genId,
		moveEffects,
		revisionMetadata,
		(a, b) => composeChildChanges(a, b, newRev, composeChild),
	);
	const inputIndex = new IndexTracker(revisionMetadata.getIndex);
	while (!queue.isEmpty()) {
		const { baseMark, newMark } = queue.pop();
		if (newMark === undefined) {
			assert(
				baseMark !== undefined,
				0x4db /* Non-empty queue should not return two undefined marks */,
			);
			factory.push(baseMark);
		} else if (baseMark === undefined) {
			inputIndex.advance(newMark);
			factory.push(composeMark(newMark, newRev, composeChild));
		} else {
			// Past this point, we are guaranteed that `newMark` and `baseMark` have the same length and
			// start at the same location in the revision after the base changes.
			// They therefore refer to the same range for that revision.
			const composedMark = composeMarks(
				baseMark,
				newRev,
				newMark,
				inputIndex,
				composeChild,
				genId,
				moveEffects,
				revisionMetadata,
			);
			factory.push(composedMark);
			inputIndex.advance(newMark);
		}
	}

	return factory.list;
}

/**
 * Composes two marks where `newMark` is based on the state produced by `baseMark`.
 * @param baseMark - The mark to compose with `newMark`.
 * Its output range should be the same as `newMark`'s input range.
 * @param newRev - The revision the new mark is part of.
 * @param newMark - The mark to compose with `baseMark`.
 * Its input range should be the same as `baseMark`'s output range.
 * @returns A mark that is equivalent to applying both `baseMark` and `newMark` successively.
 */
function composeMarks<TNodeChange>(
	baseMark: Mark<TNodeChange>,
	newRev: RevisionTag | undefined,
	newMark: Mark<TNodeChange>,
	inputIndex: IndexTracker,
	composeChild: NodeChangeComposer<TNodeChange>,
	genId: IdAllocator,
	moveEffects: MoveEffectTable<TNodeChange>,
	revisionMetadata: RevisionMetadataSource,
): Mark<TNodeChange> {
	const nodeChange = composeChildChanges(
		getNodeChange(baseMark),
		getNodeChange(newMark),
		newRev,
		composeChild,
	);

	if (markIsTransient(newMark)) {
		return withNodeChange(baseMark, nodeChange);
	}
	if (markIsTransient(baseMark)) {
		if (isGenerativeMark(newMark)) {
			// TODO: Make `withNodeChange` preserve type information so we don't need to cast here
			const nonTransient = withNodeChange(
				baseMark,
				nodeChange,
			) as GenerativeMark<TNodeChange>;
			delete nonTransient.transientDetach;
			return nonTransient;
		}
		// Modify and Placeholder marks must be muted because the node they target has been deleted.
		// Detach marks must be muted because the cell is empty.
		if (newMark.type === "Modify" || newMark.type === "Placeholder" || isDetachMark(newMark)) {
			assert(
				newMark.detachEvent !== undefined,
				"Invalid node-targeting mark after transient",
			);
			return baseMark;
		}
		if (newMark.type === "ReturnTo") {
			// It's possible for ReturnTo to occur after a transient, but only if muted ReturnTo.
			// Why possible: if the transient is a revive, then it's possible that the newMark comes from a client that
			// knew about the node, and tried to move it out and return it.
			// Why muted: until we support replacing a node within a cell, only a single specific node will ever occupy
			// a given cell. The presence of a transient mark tells us that node just got deleted. Return marks that
			// attempt to move a deleted node end up being muted.
			assert(
				newMark.isSrcConflicted ?? false,
				"Invalid active ReturnTo mark after transient",
			);
			return baseMark;
		}
		// Because of the rebase sandwich, it is possible for a MoveIn mark to target an already existing cell.
		// This occurs when a branch with a move get rebased over some other branch.
		// However, the branch being rebased over can't be targeting the cell that the MoveIn is targeting,
		// because no concurrent change has the ability to refer to such a cell.
		// Therefore, a MoveIn mark cannot occur after a transient.
		assert(newMark.type !== "MoveIn", "Invalid MoveIn after transient");
		assert(newMark.type === NoopMarkType, "Unexpected mark type after transient");
		return baseMark;
	}

	if (!markHasCellEffect(baseMark) && !markHasCellEffect(newMark)) {
		if (isNoopMark(baseMark)) {
			return withNodeChange(newMark, nodeChange);
		} else if (isNoopMark(newMark)) {
			return withNodeChange(baseMark, nodeChange);
		}
		return createModifyMark(getMarkLength(newMark), nodeChange, getCellId(baseMark, undefined));
	} else if (!markHasCellEffect(baseMark)) {
		return withRevision(withNodeChange(newMark, nodeChange), newRev);
	} else if (!markHasCellEffect(newMark)) {
		const moveInId = getMarkMoveId(baseMark);
		if (nodeChange !== undefined && moveInId !== undefined) {
			assert(isMoveMark(baseMark), 0x68e /* Only move marks have move IDs */);
			setModifyAfter(
				moveEffects,
				CrossFieldTarget.Source,
				baseMark.revision,
				baseMark.id,
				baseMark.count,
				nodeChange,
				composeChild,
			);
			return baseMark;
		}
		return withNodeChange(baseMark, nodeChange);
	} else if (areInputCellsEmpty(baseMark)) {
		if (isMoveMark(baseMark) && isMoveMark(newMark)) {
			// `baseMark` must be a move destination since it is filling cells, and `newMark` must be a move source.
			const baseIntention = getIntention(baseMark.revision, revisionMetadata);
			const newIntention = getIntention(newMark.revision ?? newRev, revisionMetadata);
			if (
				areInverseMovesAtIntermediateLocation(
					baseMark,
					baseIntention,
					newMark,
					newIntention,
				)
			) {
				// Send the node change to the source of the move, which is where the modified node is in the input context of the composition.
				if (nodeChange !== undefined) {
					setModifyAfter(
						moveEffects,
						CrossFieldTarget.Source,
						baseMark.revision,
						baseMark.id,
						baseMark.count,
						nodeChange,
						composeChild,
					);
				}
			} else {
				setReplacementMark(
					moveEffects,
					CrossFieldTarget.Source,
					baseMark.revision,
					baseMark.id,
					baseMark.count,
					withRevision(withNodeChange(newMark, nodeChange), newRev),
				);
			}

			return { count: 0 };
		}

		if (isMoveMark(baseMark)) {
			setReplacementMark(
				moveEffects,
				CrossFieldTarget.Source,
				baseMark.revision,
				baseMark.id,
				baseMark.count,
				withRevision(withNodeChange(newMark, nodeChange), newRev),
			);
			return { count: 0 };
		}

		if (isMoveMark(newMark)) {
			// The nodes attached by `baseMark` have been moved by `newMark`.
			// We can represent net effect of the two marks by moving `baseMark` to the destination of `newMark`.
			setReplacementMark(
				moveEffects,
				CrossFieldTarget.Destination,
				newMark.revision ?? newRev,
				newMark.id,
				newMark.count,
				withNodeChange(baseMark, nodeChange),
			);
			return { count: 0 };
		}

		assert(isDeleteMark(newMark), "Unexpected mark type");
		assert(isGenerativeMark(baseMark), "Expected generative mark");
		const newMarkRevision = newMark.revision ?? newRev;
		assert(newMarkRevision !== undefined, "Unable to compose anonymous marks");
		return withNodeChange(
			{
				...baseMark,
				transientDetach: {
					revision: newMarkRevision,
					index: inputIndex.getIndex(newMarkRevision),
				},
			},
			nodeChange,
		);
	} else {
		if (isMoveMark(baseMark) && isMoveMark(newMark)) {
			// The marks must be inverses, since `newMark` is filling the cells which `baseMark` emptied.
			const nodeChanges = getModifyAfter(
				moveEffects,
				baseMark.revision,
				baseMark.id,
				baseMark.count,
			);

			// We return a placeholder instead of a modify because there may be more node changes on `newMark`'s source mark
			// which need to be included here.
			// We will remove the placeholder during `amendCompose`.
			return {
				type: "Placeholder",
				count: baseMark.count,
				revision: baseMark.revision,
				id: baseMark.id,
				changes: composeChildChanges(nodeChange, nodeChanges, undefined, composeChild),
			};
		}
		const length = getMarkLength(baseMark);
		return createModifyMark(length, nodeChange);
	}
}

function createModifyMark<TNodeChange>(
	length: number,
	nodeChange: TNodeChange | undefined,
	cellId?: ChangeAtomId,
): Mark<TNodeChange> {
	if (nodeChange === undefined) {
		return { count: cellId === undefined ? length : 0 };
	}

	assert(length === 1, 0x692 /* A mark with a node change must have length one */);
	const mark: Modify<TNodeChange> = { type: "Modify", changes: nodeChange };
	if (cellId !== undefined) {
		mark.detachEvent = cellId;
	}
	return mark;
}

function composeChildChanges<TNodeChange>(
	baseChange: TNodeChange | undefined,
	newChange: TNodeChange | undefined,
	newRevision: RevisionTag | undefined,
	composeChild: NodeChangeComposer<TNodeChange>,
): TNodeChange | undefined {
	if (newChange === undefined) {
		return baseChange;
	} else if (baseChange === undefined) {
		return composeChild([tagChange(newChange, newRevision)]);
	} else {
		return composeChild([makeAnonChange(baseChange), tagChange(newChange, newRevision)]);
	}
}

function composeMark<TNodeChange, TMark extends Mark<TNodeChange>>(
	mark: TMark,
	revision: RevisionTag | undefined,
	composeChild: NodeChangeComposer<TNodeChange>,
): TMark {
	if (isNoopMark(mark)) {
		return mark;
	}

	const cloned = cloneMark(mark);
	assert(!isNoopMark(cloned), 0x4de /* Cloned should be same type as input mark */);
	if (revision !== undefined && cloned.type !== "Modify" && cloned.revision === undefined) {
		cloned.revision = revision;
	}

	if (cloned.type !== "MoveIn" && cloned.type !== "ReturnTo" && cloned.changes !== undefined) {
		cloned.changes = composeChild([tagChange(cloned.changes, revision)]);
		return cloned;
	}

	return cloned;
}

export function amendCompose<TNodeChange>(
	marks: MarkList<TNodeChange>,
	composeChild: NodeChangeComposer<TNodeChange>,
	genId: IdAllocator,
	manager: CrossFieldManager,
): MarkList<TNodeChange> {
	return amendComposeI(marks, composeChild, manager as MoveEffectTable<TNodeChange>);
}

function amendComposeI<TNodeChange>(
	marks: MarkList<TNodeChange>,
	composeChild: NodeChangeComposer<TNodeChange>,
	moveEffects: MoveEffectTable<TNodeChange>,
): MarkList<TNodeChange> {
	const factory = new MarkListFactory<TNodeChange>();
	const queue = new MarkQueue(
		marks,
		undefined,
		moveEffects,
		true,
		() => fail("Should not generate IDs"),
		// TODO: Should pass in revision for new changes
		(a, b) => composeChildChanges(a, b, undefined, composeChild),
	);

	while (!queue.isEmpty()) {
		let mark = queue.dequeue();
		switch (mark.type) {
			case "MoveOut":
			case "ReturnFrom": {
				const replacementMark = getReplacementMark(
					moveEffects,
					CrossFieldTarget.Source,
					mark.revision,
					mark.id,
					mark.count,
				);
				mark = replacementMark ?? mark;
				break;
			}
			case "MoveIn":
			case "ReturnTo": {
				const replacementMark = getReplacementMark(
					moveEffects,
					CrossFieldTarget.Destination,
					mark.revision,
					mark.id,
					mark.count,
				);
				mark = replacementMark ?? mark;
				break;
			}
			case "Placeholder": {
				const modifyAfter = getModifyAfter(moveEffects, mark.revision, mark.id, mark.count);
				if (modifyAfter !== undefined) {
					const changes = composeChildChanges(
						mark.changes,
						modifyAfter,
						undefined,
						composeChild,
					);
					mark = createModifyMark(mark.count, changes);
				} else {
					mark = createModifyMark(mark.count, mark.changes);
				}
			}
			default:
				break;
		}
		factory.push(mark);
	}

	return factory.list;
}

export class ComposeQueue<T> {
	private readonly baseMarks: MarkQueue<T>;
	private readonly newMarks: MarkQueue<T>;
	private readonly cancelledInserts: Set<RevisionTag> = new Set();

	public constructor(
		baseRevision: RevisionTag | undefined,
		baseMarks: Changeset<T>,
		private readonly newRevision: RevisionTag | undefined,
		newMarks: Changeset<T>,
		genId: IdAllocator,
		private readonly moveEffects: MoveEffectTable<T>,
		private readonly revisionMetadata: RevisionMetadataSource,
		composeChanges?: (a: T | undefined, b: T | undefined) => T | undefined,
	) {
		this.baseMarks = new MarkQueue(
			baseMarks,
			baseRevision,
			moveEffects,
			true,
			genId,
			composeChanges,
		);
		this.newMarks = new MarkQueue(
			newMarks,
			newRevision,
			moveEffects,
			true,
			genId,
			composeChanges,
		);

		// Detect all inserts in the new marks that will be cancelled by deletes in the base marks
		const deletes = new Set<RevisionTag>();
		for (const mark of baseMarks) {
			if (isDeleteMark(mark)) {
				const baseIntention = getIntention(mark.revision, revisionMetadata);
				if (baseIntention !== undefined) {
					deletes.add(baseIntention);
				}
			}
		}
		for (const mark of newMarks) {
			if (mark.type === "Insert") {
				const newRev = mark.revision ?? this.newRevision;
				const newIntention = getIntention(newRev, revisionMetadata);
				if (newIntention !== undefined && deletes.has(newIntention)) {
					// eslint-disable-next-line @typescript-eslint/no-non-null-assertion
					this.cancelledInserts.add(newRev!);
				}
			}
		}
	}

	public isEmpty(): boolean {
		return this.baseMarks.isEmpty() && this.newMarks.isEmpty();
	}

	public pop(): ComposeMarks<T> {
		const baseMark = this.baseMarks.peek();
		const newMark = this.newMarks.peek();
		if (baseMark === undefined && newMark === undefined) {
			return {};
		} else if (baseMark === undefined) {
			// eslint-disable-next-line @typescript-eslint/no-non-null-assertion
			const length = getInputLength(newMark!);
			return this.dequeueNew(length);
		} else if (newMark === undefined) {
			const length = getOutputLength(baseMark);
			return this.dequeueBase(length);
		} else if (areOutputCellsEmpty(baseMark) && areInputCellsEmpty(newMark)) {
<<<<<<< HEAD
			let baseCellId: DetachEvent;
			let cmp: number;
			if (markIsTransient(baseMark)) {
				cmp = compareCellPositions(
					baseMark.transientDetach,
					baseMark.lineage,
					isNewAttach(baseMark),
					newMark,
					this.newRevision,
					this.cancelledInserts,
					this.baseGap,
				);
			} else {
				// TODO: `baseMark` might be a MoveIn, which is not an ExistingCellMark.
				// See test "[Move ABC, Return ABC] ↷ Delete B" in sequenceChangeRebaser.spec.ts
				assert(
					isExistingCellMark(baseMark),
					0x693 /* Only existing cell mark can have empty output */,
				);
				if (markEmptiesCells(baseMark)) {
					assert(isDetachMark(baseMark), 0x694 /* Only detach marks can empty cells */);
					const baseRevision = baseMark.revision ?? this.baseMarks.revision;
					const baseIntention = getIntention(baseRevision, this.revisionMetadata);
					if (baseRevision === undefined || baseIntention === undefined) {
						// The base revision always be defined except when squashing changes into a transaction.
						// In the future, we want to support reattaches in the new change here.
						// We will need to be able to order the base mark relative to the new mark by looking at the lineage of the new mark
						// (which will be obtained by rebasing the reattach over interim changes
						// (which requires the local changes to have a revision tag))
						assert(
							isNewAttach(newMark),
							0x695 /* TODO: Assign revision tags to each change in a transaction */,
						);
						return this.dequeueNew();
					}
					baseCellId = {
						revision: baseIntention,
						index: this.baseIndex.getIndex(baseRevision),
					};
				} else {
=======
			let baseCellId: ChangeAtomId;
			if (markEmptiesCells(baseMark)) {
				assert(isDetachMark(baseMark), 0x694 /* Only detach marks can empty cells */);
				const baseRevision = baseMark.revision ?? this.baseMarks.revision;
				const baseIntention = getIntention(baseRevision, this.revisionMetadata);
				if (baseRevision === undefined || baseIntention === undefined) {
					// The base revision always be defined except when squashing changes into a transaction.
					// In the future, we want to support reattaches in the new change here.
					// We will need to be able to order the base mark relative to the new mark by looking at the lineage of the new mark
					// (which will be obtained by rebasing the reattach over interim changes
					// (which requires the local changes to have a revision tag))
>>>>>>> 3bc1d270
					assert(
						areInputCellsEmpty(baseMark),
						0x696 /* Mark with empty output must either be a detach or also have input empty */,
					);
					baseCellId = baseMark.detachEvent;
				}
<<<<<<< HEAD
				cmp = compareCellPositions(
					baseCellId,
					baseMark.lineage,
					isNewAttach(baseMark),
					newMark,
					this.newRevision,
					this.cancelledInserts,
					this.baseGap,
=======
				baseCellId = {
					revision: baseIntention,
					localId: baseMark.id,
				};
			} else if (baseMark.type === "MoveIn") {
				const baseRevision = baseMark.revision ?? this.baseMarks.revision;
				const baseIntention = getIntention(baseRevision, this.revisionMetadata);
				assert(baseIntention !== undefined, "Base mark must have an intention");
				baseCellId = { revision: baseIntention, localId: baseMark.id };
			} else {
				assert(
					isExistingCellMark(baseMark) && areInputCellsEmpty(baseMark),
					0x696 /* Mark with empty output must either be a detach or also have input empty */,
>>>>>>> 3bc1d270
				);
			}
<<<<<<< HEAD
=======
			const cmp = compareCellPositions(
				baseCellId,
				baseMark,
				newMark,
				this.newRevision,
				this.cancelledInserts,
			);
>>>>>>> 3bc1d270
			if (cmp < 0) {
				return { baseMark: this.baseMarks.dequeueUpTo(-cmp) };
			} else if (cmp > 0) {
				return { newMark: this.newMarks.dequeueUpTo(cmp) };
			} else {
				return this.dequeueBoth();
			}
		} else if (areOutputCellsEmpty(baseMark)) {
			return this.dequeueBase();
		} else if (areInputCellsEmpty(newMark)) {
			return this.dequeueNew();
		} else {
			return this.dequeueBoth();
		}
	}

	private dequeueBase(length: number = 0): ComposeMarks<T> {
		const baseMark = this.baseMarks.dequeue();

		if (baseMark !== undefined) {
			switch (baseMark.type) {
				case "MoveOut":
				case "ReturnFrom":
					{
						const newMark = getReplacementMark(
							this.moveEffects,
							CrossFieldTarget.Source,
							baseMark.revision,
							baseMark.id,
							baseMark.count,
						);

						if (newMark !== undefined) {
							return { newMark };
						}
					}
					break;
				default:
					break;
			}
		}

		return { baseMark, newMark: length > 0 ? { count: length } : undefined };
	}

	private dequeueNew(length: number = 0): ComposeMarks<T> {
		const newMark = this.newMarks.dequeue();

		if (newMark !== undefined) {
			switch (newMark.type) {
				case "MoveIn":
				case "ReturnTo":
					{
						const baseMark = getReplacementMark(
							this.moveEffects,
							CrossFieldTarget.Destination,
							newMark.revision ?? this.newRevision,
							newMark.id,
							newMark.count,
						);

						if (baseMark !== undefined) {
							return { baseMark };
						}
					}
					break;
				default:
					break;
			}
		}

		return {
			baseMark: length > 0 ? { count: length } : undefined,
			newMark,
		};
	}

	private dequeueBoth(): ComposeMarks<T> {
		const baseMark = this.baseMarks.peek();
		const newMark = this.newMarks.peek();
		assert(
			baseMark !== undefined && newMark !== undefined,
			0x697 /* Cannot dequeue both unless both mark queues are non-empty */,
		);
		const length = Math.min(getMarkLength(newMark), getMarkLength(baseMark));
		return {
			baseMark: this.baseMarks.dequeueUpTo(length),
			newMark: this.newMarks.dequeueUpTo(length),
		};
	}
}

// It is expected that the range from `id` to `id + count - 1` has the same move effect.
// The call sites to this function are making queries about a mark which has already been split by a `MarkQueue`
// to match the ranges in `moveEffects`.
// TODO: Reduce the duplication between this and other MoveEffect helpers
function getReplacementMark<T>(
	moveEffects: MoveEffectTable<T>,
	target: CrossFieldTarget,
	revision: RevisionTag | undefined,
	id: MoveId,
	count: number,
): Mark<T> | undefined {
	const effect = getMoveEffect(moveEffects, target, revision, id, count);
	if (effect?.value.mark === undefined) {
		return undefined;
	}

	const lastTargetId = (id as number) + count - 1;
	const lastEffectId = effect.start + effect.length - 1;
	assert(
		effect.start <= id && lastEffectId >= lastTargetId,
		0x6e9 /* Expected effect to cover entire mark */,
	);

	let mark = effect.value.mark;
	assert(
		getMarkLength(mark) === effect.length,
		0x6ea /* Expected replacement mark to be same length as number of cells replaced */,
	);

	// The existing effect may cover more cells than the area we are querying.
	// We only want to return the portion of the replacement mark which covers the cells from this query.
	// We should then delete the replacement mark from the portion of the effect which covers the query range,
	// and trim the replacement marks in the portion of the effect before and after the query range.
	const cellsBefore = id - effect.start;
	if (cellsBefore > 0) {
		const [markBefore, newMark] = splitMark(mark, cellsBefore);
		const effectBefore = { ...effect.value, mark: markBefore };
		setMoveEffect(
			moveEffects,
			target,
			revision,
			brand(effect.start),
			cellsBefore,
			effectBefore,
			false,
		);
		mark = newMark;
	}

	const cellsAfter = lastEffectId - lastTargetId;
	if (cellsAfter > 0) {
		const [newMark, markAfter] = splitMark(mark, cellsAfter);
		const effectAfter = { ...effect.value, mark: markAfter };
		setMoveEffect(
			moveEffects,
			target,
			revision,
			brand(lastTargetId + 1),
			cellsAfter,
			effectAfter,
			false,
		);
		mark = newMark;
	}

	const newEffect = { ...effect.value };
	delete newEffect.mark;
	setMoveEffect(moveEffects, target, revision, id, count, newEffect, false);
	return mark;
}

// It is expected that the range from `id` to `id + count - 1` has the same move effect.
// The call sites to this function are making queries about a mark which has already been split by a `MarkQueue`
// to match the ranges in `moveEffects`.
// TODO: Reduce the duplication between this and other MoveEffect helpers
function setReplacementMark<T>(
	moveEffects: MoveEffectTable<T>,
	target: CrossFieldTarget,
	revision: RevisionTag | undefined,
	id: MoveId,
	count: number,
	mark: Mark<T>,
) {
	const effect = getMoveEffect(moveEffects, target, revision, id, count, false);
	let newEffect: MoveEffect<T>;
	if (effect !== undefined) {
		assert(
			effect.start <= id && effect.start + effect.length >= (id as number) + count,
			0x6eb /* Expected effect to cover entire mark */,
		);
		newEffect = { ...effect.value, mark };
	} else {
		newEffect = { mark };
	}
	setMoveEffect(moveEffects, target, revision, id, count, newEffect);
}

interface ComposeMarks<T> {
	baseMark?: Mark<T>;
	newMark?: Mark<T>;
}

/**
 * Returns whether `baseMark` and `newMark` are inverses.
 * It is assumed that both marks are active, `baseMark` is an attach, and `newMark` is a detach.
 * This means that the marks are at the location of the moved content after the first move takes place, but before the second.
 */
function areInverseMovesAtIntermediateLocation(
	baseMark: MoveMark<unknown>,
	baseIntention: RevisionTag | undefined,
	newMark: MoveMark<unknown>,
	newIntention: RevisionTag | undefined,
): boolean {
	assert(
		(baseMark.type === "MoveIn" || baseMark.type === "ReturnTo") &&
			(newMark.type === "MoveOut" || newMark.type === "ReturnFrom"),
		0x6d0 /* baseMark should be an attach and newMark should be a detach */,
	);

	if (baseMark.type === "ReturnTo" && baseMark.detachEvent?.revision === newIntention) {
		return true;
	}

	if (newMark.type === "ReturnFrom" && newMark.detachEvent?.revision === baseIntention) {
		return true;
	}

	return false;
}

// TODO: Try to share more logic with the version in rebase.ts.
/**
 * Returns a number N which encodes how the cells of the two marks are aligned.
 * - If N is zero, then the first cell of `baseMark` is the same as the first cell of `newMark`.
 * - If N is positive, then the first N cells of `newMark` (or all its cells if N is greater than its length)
 * are before the first cell of `baseMark`.
 * - If N is negative, then the first N cells of `baseMark` (or all its cells if N is greater than its length)
 * are before the first cell of `newMark`.
 */
function compareCellPositions(
<<<<<<< HEAD
	baseCellId: DetachEvent,
	baseLineage: readonly LineageEvent[] | undefined,
	baseIsNewAttach: boolean,
=======
	baseCellId: ChangeAtomId,
	baseMark: Mark<unknown>,
>>>>>>> 3bc1d270
	newMark: EmptyInputCellMark<unknown>,
	newIntention: RevisionTag | undefined,
	cancelledInserts: Set<RevisionTag>,
): number {
	const newCellId = getCellId(newMark, newIntention);
	if (newCellId !== undefined && baseCellId.revision === newCellId.revision) {
		if (isNewAttach(newMark)) {
			// There is some change foo that is being cancelled out as part of a rebase sandwich.
			// The marks that make up this change (and its inverse) may be broken up differently between the base
			// changeset and the new changeset because either changeset may have been composed with other changes
			// whose marks may now be interleaved with the marks that represent foo/its inverse.
			// This means that the base and new marks may not be of the same length.
			// We do however know that the all of the marks for foo will appear in the base changeset and all of the
			// marks for the inverse of foo will appear in the new changeset, so we can be confident that whenever
			// we encounter such pairs of marks, they do line up such that they describe changes to the same first
			// cell. This means we can safely treat them as inverses of one another.
			return 0;
		}

		if (
			areOverlappingIdRanges(
				baseCellId.localId,
				getMarkLength(baseMark),
				newCellId.localId,
				getMarkLength(newMark),
			)
		) {
			return baseCellId.localId - newCellId.localId;
		}
	}

	if (newCellId !== undefined) {
<<<<<<< HEAD
		const baseOffset = getOffsetAtRevision(baseLineage, newCellId.revision);
		if (baseOffset !== undefined) {
			// BUG: `newCellId.revision` may not be the revision of a change in the composition.
			const newOffset = gapTracker.getOffset(newCellId.revision);

			// `newOffset` refers to the index of `newMark`'s first cell within the adjacent cells detached in `newCellId.revision`.
			// `offsetInBase` refers to the index of the position between those detached cells where `baseMark`'s cells would be.
			// Note that `baseMark`'s cells were not detached in `newCellId.revision`, as that case is handled above.
			// Therefore, when `offsetInBase === newOffset` `baseMark`'s cells come before `newMark`'s cells,
			// as the nth position between detached cells is before the nth detached cell.
			return baseOffset <= newOffset ? -Infinity : baseOffset - newOffset;
=======
		const offset = getOffsetInCellRange(
			baseMark.lineage,
			newCellId.revision,
			newCellId.localId,
			getMarkLength(newMark),
		);
		if (offset !== undefined) {
			return offset > 0 ? offset : -Infinity;
>>>>>>> 3bc1d270
		}
	}

	{
		const offset = getOffsetInCellRange(
			newMark.lineage,
			baseCellId.revision,
			baseCellId.localId,
			getMarkLength(baseMark),
		);
		if (offset !== undefined) {
			return offset > 0 ? -offset : Infinity;
		}
	}

	const cmp = compareLineages(baseLineage, newMark.lineage);
	if (cmp !== 0) {
		return Math.sign(cmp) * Infinity;
	}

	if (
		newIntention !== undefined &&
		newMark.type === "Insert" &&
		cancelledInserts.has(newIntention)
	) {
		// We know the new insert is getting cancelled out so we need to delay returning it.
		// The base mark that cancels the insert must appear later in the base marks.
		return -Infinity;
	}

	if (isNewAttach(newMark)) {
		// When the marks are at the same position, we use the tiebreak of `newMark`.
		// TODO: Use specified tiebreak instead of always tiebreaking left.
		return Infinity;
	}

	// We know `newMark` points to cells which were emptied before `baseMark` was created,
	// because otherwise `baseMark` would have lineage refering to the emptying of the cell.
	// We use `baseMark`'s tiebreak policy as if `newMark`'s cells were created concurrently and before `baseMark`.
	// TODO: Use specified tiebreak instead of always tiebreaking left.
	if (baseIsNewAttach) {
		return -Infinity;
	}

	// If `newMark`'s lineage does not overlap with `baseMark`'s,
	// then `newMark` must be referring to cells which were created after `baseMark` was applied.
	// The creation of those cells should happen in this composition, so they must be later in the base mark list.
	// This is true because there may be any number of changesets between the base and new changesets, which the new changeset might be refering to the cells of.
	return -Infinity;
}

// It is expected that the range from `id` to `id + count - 1` has the same move effect.
// The call sites to this function are making queries about a mark which has already been split by a `MarkQueue`
// to match the ranges in `moveEffects`.
// TODO: Reduce the duplication between this and other MoveEffect helpers
function setModifyAfter<T>(
	moveEffects: MoveEffectTable<T>,
	target: CrossFieldTarget,
	revision: RevisionTag | undefined,
	id: MoveId,
	count: number,
	modifyAfter: T,
	composeChanges: NodeChangeComposer<T>,
) {
	const effect = getMoveEffect(moveEffects, target, revision, id, count, false);
	let newEffect: MoveEffect<unknown>;
	if (effect !== undefined) {
		assert(
			effect.start <= id && effect.start + effect.length >= (id as number) + count,
			0x6ec /* Expected effect to cover entire mark */,
		);
		const nodeChange =
			effect.value.modifyAfter !== undefined
				? composeChanges([
						makeAnonChange(effect.value.modifyAfter),
						tagChange(modifyAfter, revision),
				  ])
				: modifyAfter;
		newEffect = { ...effect.value, modifyAfter: nodeChange };
	} else {
		newEffect = { modifyAfter };
	}
	setMoveEffect(moveEffects, target, revision, id, count, newEffect);
}<|MERGE_RESOLUTION|>--- conflicted
+++ resolved
@@ -14,22 +14,15 @@
 	IdAllocator,
 	RevisionMetadataSource,
 } from "../modular-schema";
-<<<<<<< HEAD
 import {
 	Changeset,
 	Mark,
 	MarkList,
 	EmptyInputCellMark,
-	DetachEvent,
 	Modify,
 	MoveId,
-	LineageEvent,
 	NoopMarkType,
 } from "./format";
-import { GapTracker, IndexTracker } from "./tracker";
-=======
-import { Changeset, Mark, MarkList, EmptyInputCellMark, Modify, MoveId } from "./format";
->>>>>>> 3bc1d270
 import { MarkListFactory } from "./markListFactory";
 import { MarkQueue } from "./markQueue";
 import {
@@ -63,13 +56,10 @@
 	withRevision,
 	markEmptiesCells,
 	splitMark,
-<<<<<<< HEAD
 	markIsTransient,
 	GenerativeMark,
 	isGenerativeMark,
-=======
 	areOverlappingIdRanges,
->>>>>>> 3bc1d270
 } from "./utils";
 
 /**
@@ -131,7 +121,6 @@
 		revisionMetadata,
 		(a, b) => composeChildChanges(a, b, newRev, composeChild),
 	);
-	const inputIndex = new IndexTracker(revisionMetadata.getIndex);
 	while (!queue.isEmpty()) {
 		const { baseMark, newMark } = queue.pop();
 		if (newMark === undefined) {
@@ -141,7 +130,6 @@
 			);
 			factory.push(baseMark);
 		} else if (baseMark === undefined) {
-			inputIndex.advance(newMark);
 			factory.push(composeMark(newMark, newRev, composeChild));
 		} else {
 			// Past this point, we are guaranteed that `newMark` and `baseMark` have the same length and
@@ -151,14 +139,12 @@
 				baseMark,
 				newRev,
 				newMark,
-				inputIndex,
 				composeChild,
 				genId,
 				moveEffects,
 				revisionMetadata,
 			);
 			factory.push(composedMark);
-			inputIndex.advance(newMark);
 		}
 	}
 
@@ -178,7 +164,6 @@
 	baseMark: Mark<TNodeChange>,
 	newRev: RevisionTag | undefined,
 	newMark: Mark<TNodeChange>,
-	inputIndex: IndexTracker,
 	composeChild: NodeChangeComposer<TNodeChange>,
 	genId: IdAllocator,
 	moveEffects: MoveEffectTable<TNodeChange>,
@@ -335,7 +320,7 @@
 				...baseMark,
 				transientDetach: {
 					revision: newMarkRevision,
-					index: inputIndex.getIndex(newMarkRevision),
+					localId: newMark.id,
 				},
 			},
 			nodeChange,
@@ -567,50 +552,10 @@
 			const length = getOutputLength(baseMark);
 			return this.dequeueBase(length);
 		} else if (areOutputCellsEmpty(baseMark) && areInputCellsEmpty(newMark)) {
-<<<<<<< HEAD
-			let baseCellId: DetachEvent;
-			let cmp: number;
+			let baseCellId: ChangeAtomId;
 			if (markIsTransient(baseMark)) {
-				cmp = compareCellPositions(
-					baseMark.transientDetach,
-					baseMark.lineage,
-					isNewAttach(baseMark),
-					newMark,
-					this.newRevision,
-					this.cancelledInserts,
-					this.baseGap,
-				);
-			} else {
-				// TODO: `baseMark` might be a MoveIn, which is not an ExistingCellMark.
-				// See test "[Move ABC, Return ABC] ↷ Delete B" in sequenceChangeRebaser.spec.ts
-				assert(
-					isExistingCellMark(baseMark),
-					0x693 /* Only existing cell mark can have empty output */,
-				);
-				if (markEmptiesCells(baseMark)) {
-					assert(isDetachMark(baseMark), 0x694 /* Only detach marks can empty cells */);
-					const baseRevision = baseMark.revision ?? this.baseMarks.revision;
-					const baseIntention = getIntention(baseRevision, this.revisionMetadata);
-					if (baseRevision === undefined || baseIntention === undefined) {
-						// The base revision always be defined except when squashing changes into a transaction.
-						// In the future, we want to support reattaches in the new change here.
-						// We will need to be able to order the base mark relative to the new mark by looking at the lineage of the new mark
-						// (which will be obtained by rebasing the reattach over interim changes
-						// (which requires the local changes to have a revision tag))
-						assert(
-							isNewAttach(newMark),
-							0x695 /* TODO: Assign revision tags to each change in a transaction */,
-						);
-						return this.dequeueNew();
-					}
-					baseCellId = {
-						revision: baseIntention,
-						index: this.baseIndex.getIndex(baseRevision),
-					};
-				} else {
-=======
-			let baseCellId: ChangeAtomId;
-			if (markEmptiesCells(baseMark)) {
+				baseCellId = baseMark.transientDetach;
+			} else if (markEmptiesCells(baseMark)) {
 				assert(isDetachMark(baseMark), 0x694 /* Only detach marks can empty cells */);
 				const baseRevision = baseMark.revision ?? this.baseMarks.revision;
 				const baseIntention = getIntention(baseRevision, this.revisionMetadata);
@@ -620,23 +565,12 @@
 					// We will need to be able to order the base mark relative to the new mark by looking at the lineage of the new mark
 					// (which will be obtained by rebasing the reattach over interim changes
 					// (which requires the local changes to have a revision tag))
->>>>>>> 3bc1d270
 					assert(
-						areInputCellsEmpty(baseMark),
-						0x696 /* Mark with empty output must either be a detach or also have input empty */,
+						isNewAttach(newMark),
+						0x695 /* TODO: Assign revision tags to each change in a transaction */,
 					);
-					baseCellId = baseMark.detachEvent;
+					return this.dequeueNew();
 				}
-<<<<<<< HEAD
-				cmp = compareCellPositions(
-					baseCellId,
-					baseMark.lineage,
-					isNewAttach(baseMark),
-					newMark,
-					this.newRevision,
-					this.cancelledInserts,
-					this.baseGap,
-=======
 				baseCellId = {
 					revision: baseIntention,
 					localId: baseMark.id,
@@ -650,11 +584,9 @@
 				assert(
 					isExistingCellMark(baseMark) && areInputCellsEmpty(baseMark),
 					0x696 /* Mark with empty output must either be a detach or also have input empty */,
->>>>>>> 3bc1d270
 				);
+				baseCellId = baseMark.detachEvent;
 			}
-<<<<<<< HEAD
-=======
 			const cmp = compareCellPositions(
 				baseCellId,
 				baseMark,
@@ -662,7 +594,6 @@
 				this.newRevision,
 				this.cancelledInserts,
 			);
->>>>>>> 3bc1d270
 			if (cmp < 0) {
 				return { baseMark: this.baseMarks.dequeueUpTo(-cmp) };
 			} else if (cmp > 0) {
@@ -895,14 +826,8 @@
  * are before the first cell of `newMark`.
  */
 function compareCellPositions(
-<<<<<<< HEAD
-	baseCellId: DetachEvent,
-	baseLineage: readonly LineageEvent[] | undefined,
-	baseIsNewAttach: boolean,
-=======
 	baseCellId: ChangeAtomId,
 	baseMark: Mark<unknown>,
->>>>>>> 3bc1d270
 	newMark: EmptyInputCellMark<unknown>,
 	newIntention: RevisionTag | undefined,
 	cancelledInserts: Set<RevisionTag>,
@@ -935,19 +860,6 @@
 	}
 
 	if (newCellId !== undefined) {
-<<<<<<< HEAD
-		const baseOffset = getOffsetAtRevision(baseLineage, newCellId.revision);
-		if (baseOffset !== undefined) {
-			// BUG: `newCellId.revision` may not be the revision of a change in the composition.
-			const newOffset = gapTracker.getOffset(newCellId.revision);
-
-			// `newOffset` refers to the index of `newMark`'s first cell within the adjacent cells detached in `newCellId.revision`.
-			// `offsetInBase` refers to the index of the position between those detached cells where `baseMark`'s cells would be.
-			// Note that `baseMark`'s cells were not detached in `newCellId.revision`, as that case is handled above.
-			// Therefore, when `offsetInBase === newOffset` `baseMark`'s cells come before `newMark`'s cells,
-			// as the nth position between detached cells is before the nth detached cell.
-			return baseOffset <= newOffset ? -Infinity : baseOffset - newOffset;
-=======
 		const offset = getOffsetInCellRange(
 			baseMark.lineage,
 			newCellId.revision,
@@ -956,7 +868,6 @@
 		);
 		if (offset !== undefined) {
 			return offset > 0 ? offset : -Infinity;
->>>>>>> 3bc1d270
 		}
 	}
 
@@ -972,7 +883,7 @@
 		}
 	}
 
-	const cmp = compareLineages(baseLineage, newMark.lineage);
+	const cmp = compareLineages(baseMark.lineage, newMark.lineage);
 	if (cmp !== 0) {
 		return Math.sign(cmp) * Infinity;
 	}
@@ -997,7 +908,7 @@
 	// because otherwise `baseMark` would have lineage refering to the emptying of the cell.
 	// We use `baseMark`'s tiebreak policy as if `newMark`'s cells were created concurrently and before `baseMark`.
 	// TODO: Use specified tiebreak instead of always tiebreaking left.
-	if (baseIsNewAttach) {
+	if (isNewAttach(baseMark)) {
 		return -Infinity;
 	}
 
