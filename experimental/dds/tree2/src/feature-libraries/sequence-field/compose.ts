--- conflicted
+++ resolved
@@ -13,13 +13,8 @@
 	TaggedChange,
 } from "../../core";
 import { asMutable, fail, fakeIdAllocator, IdAllocator } from "../../util";
-<<<<<<< HEAD
 import { CrossFieldManager, CrossFieldTarget } from "../modular-schema";
-import { Changeset, Mark, MarkList, NoopMarkType, CellId, NoopMark, CellMark } from "./format";
-=======
-import { CrossFieldManager, CrossFieldTarget, getIntention } from "../modular-schema";
 import { Changeset, Mark, MarkList, NoopMarkType, CellId, NoopMark, CellMark } from "./types";
->>>>>>> b497585f
 import { MarkListFactory } from "./markListFactory";
 import { MarkQueue } from "./markQueue";
 import {
