/*!
 * Copyright (c) Microsoft Corporation and contributors. All rights reserved.
 * Licensed under the MIT License.
 */

import { assert } from "@fluidframework/common-utils";
import { RevisionTag, TaggedChange } from "../../core";
import { fail } from "../../util";
import {
	ChangeAtomId,
	CrossFieldManager,
	CrossFieldTarget,
	IdAllocator,
	NodeReviver,
} from "../modular-schema";
import { Changeset, Mark, MarkList, Modify, ReturnFrom, NoopMarkType, MoveOut } from "./format";
import { MarkListFactory } from "./markListFactory";
import {
	areInputCellsEmpty,
	getInputLength,
	isConflictedReattach,
	isReattachConflicted,
	splitMark,
	withNodeChange,
} from "./utils";

export type NodeChangeInverter<TNodeChange> = (
	change: TNodeChange,
	index: number | undefined,
) => TNodeChange;

/**
 * Inverts a given changeset.
 * @param change - The changeset to produce the inverse of.
 * @returns The inverse of the given `change` such that the inverse can be applied after `change`.
 *
 * WARNING! This implementation is incomplete:
 * - Support for slices is not implemented.
 */
export function invert<TNodeChange>(
	change: TaggedChange<Changeset<TNodeChange>>,
	invertChild: NodeChangeInverter<TNodeChange>,
	reviver: NodeReviver,
	genId: IdAllocator,
	crossFieldManager: CrossFieldManager,
): Changeset<TNodeChange> {
	return invertMarkList(
		change.change,
		change.revision,
		reviver,
		invertChild,
		crossFieldManager as CrossFieldManager<TNodeChange>,
	);
}

export function amendInvert<TNodeChange>(
	invertedChange: Changeset<TNodeChange>,
	originalRevision: RevisionTag | undefined,
	reviver: NodeReviver,
	genId: IdAllocator,
	crossFieldManager: CrossFieldManager,
): Changeset<TNodeChange> {
	return amendMarkList(
		invertedChange,
		originalRevision,
		crossFieldManager as CrossFieldManager<TNodeChange>,
	);
}

function invertMarkList<TNodeChange>(
	markList: MarkList<TNodeChange>,
	revision: RevisionTag | undefined,
	reviver: NodeReviver,
	invertChild: NodeChangeInverter<TNodeChange>,
	crossFieldManager: CrossFieldManager<TNodeChange>,
): MarkList<TNodeChange> {
	const inverseMarkList = new MarkListFactory<TNodeChange>();
	let inputIndex = 0;

	for (const mark of markList) {
		const inverseMarks = invertMark(
			mark,
			inputIndex,
			revision,
			reviver,
			invertChild,
			crossFieldManager,
		);
		inverseMarkList.push(...inverseMarks);
		inputIndex += getInputLength(mark);
	}

	return inverseMarkList.list;
}

function invertMark<TNodeChange>(
	mark: Mark<TNodeChange>,
	inputIndex: number,
	revision: RevisionTag | undefined,
	reviver: NodeReviver,
	invertChild: NodeChangeInverter<TNodeChange>,
	crossFieldManager: CrossFieldManager<TNodeChange>,
): Mark<TNodeChange>[] {
	switch (mark.type) {
		case NoopMarkType: {
			return [mark];
		}
		case "Insert": {
<<<<<<< HEAD
			if (mark.transientDetach !== undefined) {
				assert(revision !== undefined, "Unable to revert to undefined revision");
				return [
					withNodeChange(
						{
							type: "Revive",
							detachEvent: {
								revision: mark.transientDetach.revision ?? revision,
								index: mark.transientDetach.index,
							},
							content: reviver(revision, inputIndex, mark.content.length),
							count: mark.content.length,
							inverseOf: mark.revision ?? revision,
							transientDetach: {
								revision: mark.revision ?? revision,
								index: inputIndex,
							},
						},
						invertNodeChange(mark.changes, inputIndex, invertChild),
					),
				];
			} else {
				const inverse = withNodeChange(
					{ type: "Delete", count: mark.content.length },
					invertNodeChange(mark.changes, inputIndex, invertChild),
				);
				return [inverse];
			}
=======
			const inverse = withNodeChange(
				{ type: "Delete", count: mark.content.length, id: mark.id },
				invertNodeChange(mark.changes, inputIndex, invertChild),
			);
			return [inverse];
>>>>>>> 3bc1d270
		}
		case "Delete": {
			assert(revision !== undefined, 0x5a1 /* Unable to revert to undefined revision */);
			if (mark.detachEvent === undefined) {
				const inverse = withNodeChange(
					{
						type: "Revive",
						detachEvent: { revision: mark.revision ?? revision, localId: mark.id },
						content: reviver(revision, inputIndex, mark.count),
						count: mark.count,
						inverseOf: mark.revision ?? revision,
					},
					invertNodeChange(mark.changes, inputIndex, invertChild),
				);

				return [inverse];
			}
			// TODO: preserve modifications to the removed nodes.
			return [];
		}
		case "Revive": {
			if (!isReattachConflicted(mark)) {
<<<<<<< HEAD
				if (mark.transientDetach !== undefined) {
					assert(revision !== undefined, "Unable to revert to undefined revision");
					return [
						withNodeChange(
							{
								type: "Revive",
								detachEvent: {
									revision: mark.transientDetach.revision ?? revision,
									index: mark.transientDetach.index,
								},
								content: reviver(revision, inputIndex, mark.count),
								count: mark.count,
								inverseOf: mark.revision ?? revision,
								transientDetach: {
									revision: mark.revision ?? revision,
									index: inputIndex,
								},
							},
							invertNodeChange(mark.changes, inputIndex, invertChild),
						),
					];
				} else {
					const inverse = withNodeChange(
						{
							type: "Delete",
							count: mark.count,
						},
						invertNodeChange(mark.changes, inputIndex, invertChild),
					);
					return [inverse];
				}
			} else {
				return mark.transientDetach !== undefined
					? invertMark(
							{
								type: "Delete",
								count: mark.count,
								revision: mark.revision,
								changes: mark.changes,
							},
							inputIndex,
							revision,
							reviver,
							invertChild,
							crossFieldManager,
					  )
					: [
							invertModifyOrSkip(
								mark.count,
								mark.changes,
								inputIndex,
								invertChild,
								mark.detachEvent,
							),
					  ];
=======
				assert(
					mark.detachEvent !== undefined,
					"Active reattach should have a detach event",
				);
				const inverse = withNodeChange(
					{
						type: "Delete",
						count: mark.count,
						id: mark.detachEvent.localId,
					},
					invertNodeChange(mark.changes, inputIndex, invertChild),
				);
				return [inverse];
>>>>>>> 3bc1d270
			}
		}
		case "Modify": {
			if (mark.detachEvent === undefined) {
				return [
					{
						type: "Modify",
						changes: invertChild(mark.changes, inputIndex),
					},
				];
			}
			// TODO: preserve modifications to the removed nodes.
			return [];
		}
		case "MoveOut":
		case "ReturnFrom": {
			if (areInputCellsEmpty(mark)) {
				// TODO: preserve modifications to the removed nodes.
				return [];
			}
			if (mark.type === "ReturnFrom" && mark.isDstConflicted) {
				// The nodes were present but the destination was conflicted, the mark had no effect on the nodes.
				return [invertModifyOrSkip(mark.count, mark.changes, inputIndex, invertChild)];
			}
			if (mark.changes !== undefined) {
				assert(
					mark.count === 1,
					0x6ed /* Mark with changes can only target a single cell */,
				);
				crossFieldManager.set(
					CrossFieldTarget.Destination,
					mark.revision ?? revision,
					mark.id,
					mark.count,
					invertChild(mark.changes, inputIndex),
					true,
				);
			}
			return [
				{
					type: "ReturnTo",
					id: mark.id,
					count: mark.count,
					detachEvent: {
						revision: mark.revision ?? revision ?? fail("Revision must be defined"),
						localId: mark.id,
					},
				},
			];
		}
		case "MoveIn":
		case "ReturnTo": {
			if (mark.isSrcConflicted) {
				return mark.type === "ReturnTo" && mark.detachEvent === undefined
					? [{ count: mark.count }]
					: [];
			}
			if (mark.type === "ReturnTo") {
				if (mark.detachEvent === undefined) {
					// The nodes were already attached, so the mark did not affect them.
					return [{ count: mark.count }];
				} else if (isConflictedReattach(mark)) {
					// The nodes were not attached and could not be attached.
					return [];
				}
			}

			const invertedMark: ReturnFrom<TNodeChange> = {
				type: "ReturnFrom",
				id: mark.id,
				count: mark.count,
			};

			return applyMovedChanges(invertedMark, revision, crossFieldManager);
		}
		default:
			fail("Not implemented");
	}
}

function amendMarkList<TNodeChange>(
	marks: MarkList<TNodeChange>,
	revision: RevisionTag | undefined,
	crossFieldManager: CrossFieldManager<TNodeChange>,
): MarkList<TNodeChange> {
	const factory = new MarkListFactory<TNodeChange>();

	for (const mark of marks) {
		if (mark.type === "MoveOut" || mark.type === "ReturnFrom") {
			factory.push(...applyMovedChanges(mark, revision, crossFieldManager));
		} else {
			factory.push(mark);
		}
	}

	return factory.list;
}

function applyMovedChanges<TNodeChange>(
	mark: MoveOut<TNodeChange> | ReturnFrom<TNodeChange>,
	revision: RevisionTag | undefined,
	manager: CrossFieldManager<TNodeChange>,
): Mark<TNodeChange>[] {
	// Although this is a source mark, we query the destination because this was a destination mark during the original invert pass.
	const entry = manager.get(
		CrossFieldTarget.Destination,
		mark.revision ?? revision,
		mark.id,
		mark.count,
		true,
	);
	if (entry === undefined) {
		return [mark];
	}

	if (entry.start > mark.id) {
		// The entry does not apply to the first cell in the mark.
		const [mark1, mark2] = splitMark(mark, entry.start - mark.id);
		return [mark1, ...applyMovedChanges(mark2, revision, manager)];
	} else if (entry.start + entry.length < (mark.id as number) + mark.count) {
		// The entry applies to the first cell in the mark, but not the mark's entire range.
		const [mark1, mark2] = splitMark(mark, entry.start + entry.length - mark.id);
		return [withNodeChange(mark1, entry.value), ...applyMovedChanges(mark2, revision, manager)];
	} else {
		// The entry applies to all cells in the mark.
		return [withNodeChange(mark, entry.value)];
	}
}

function invertModifyOrSkip<TNodeChange>(
	length: number,
	changes: TNodeChange | undefined,
	index: number,
	inverter: NodeChangeInverter<TNodeChange>,
	detachEvent?: ChangeAtomId,
): Mark<TNodeChange> {
	if (changes !== undefined) {
		assert(length === 1, 0x66c /* A modify mark must have length equal to one */);
		const modify: Modify<TNodeChange> = { type: "Modify", changes: inverter(changes, index) };
		if (detachEvent !== undefined) {
			modify.detachEvent = detachEvent;
		}
		return modify;
	}

	return { count: detachEvent === undefined ? length : 0 };
}

function invertNodeChange<TNodeChange>(
	change: TNodeChange | undefined,
	index: number,
	inverter: NodeChangeInverter<TNodeChange>,
): TNodeChange | undefined {
	return change === undefined ? undefined : inverter(change, index);
}<|MERGE_RESOLUTION|>--- conflicted
+++ resolved
@@ -106,7 +106,6 @@
 			return [mark];
 		}
 		case "Insert": {
-<<<<<<< HEAD
 			if (mark.transientDetach !== undefined) {
 				assert(revision !== undefined, "Unable to revert to undefined revision");
 				return [
@@ -115,14 +114,14 @@
 							type: "Revive",
 							detachEvent: {
 								revision: mark.transientDetach.revision ?? revision,
-								index: mark.transientDetach.index,
+								localId: mark.transientDetach.localId,
 							},
 							content: reviver(revision, inputIndex, mark.content.length),
 							count: mark.content.length,
 							inverseOf: mark.revision ?? revision,
 							transientDetach: {
 								revision: mark.revision ?? revision,
-								index: inputIndex,
+								localId: mark.id,
 							},
 						},
 						invertNodeChange(mark.changes, inputIndex, invertChild),
@@ -130,18 +129,11 @@
 				];
 			} else {
 				const inverse = withNodeChange(
-					{ type: "Delete", count: mark.content.length },
+					{ type: "Delete", count: mark.content.length, id: mark.id },
 					invertNodeChange(mark.changes, inputIndex, invertChild),
 				);
 				return [inverse];
 			}
-=======
-			const inverse = withNodeChange(
-				{ type: "Delete", count: mark.content.length, id: mark.id },
-				invertNodeChange(mark.changes, inputIndex, invertChild),
-			);
-			return [inverse];
->>>>>>> 3bc1d270
 		}
 		case "Delete": {
 			assert(revision !== undefined, 0x5a1 /* Unable to revert to undefined revision */);
@@ -164,7 +156,10 @@
 		}
 		case "Revive": {
 			if (!isReattachConflicted(mark)) {
-<<<<<<< HEAD
+				assert(
+					mark.detachEvent !== undefined,
+					0x707 /* Active reattach should have a detach event */,
+				);
 				if (mark.transientDetach !== undefined) {
 					assert(revision !== undefined, "Unable to revert to undefined revision");
 					return [
@@ -173,58 +168,20 @@
 								type: "Revive",
 								detachEvent: {
 									revision: mark.transientDetach.revision ?? revision,
-									index: mark.transientDetach.index,
+									localId: mark.transientDetach.localId,
 								},
 								content: reviver(revision, inputIndex, mark.count),
 								count: mark.count,
 								inverseOf: mark.revision ?? revision,
 								transientDetach: {
 									revision: mark.revision ?? revision,
-									index: inputIndex,
+									localId: mark.detachEvent.localId,
 								},
 							},
 							invertNodeChange(mark.changes, inputIndex, invertChild),
 						),
 					];
-				} else {
-					const inverse = withNodeChange(
-						{
-							type: "Delete",
-							count: mark.count,
-						},
-						invertNodeChange(mark.changes, inputIndex, invertChild),
-					);
-					return [inverse];
 				}
-			} else {
-				return mark.transientDetach !== undefined
-					? invertMark(
-							{
-								type: "Delete",
-								count: mark.count,
-								revision: mark.revision,
-								changes: mark.changes,
-							},
-							inputIndex,
-							revision,
-							reviver,
-							invertChild,
-							crossFieldManager,
-					  )
-					: [
-							invertModifyOrSkip(
-								mark.count,
-								mark.changes,
-								inputIndex,
-								invertChild,
-								mark.detachEvent,
-							),
-					  ];
-=======
-				assert(
-					mark.detachEvent !== undefined,
-					"Active reattach should have a detach event",
-				);
 				const inverse = withNodeChange(
 					{
 						type: "Delete",
@@ -234,8 +191,31 @@
 					invertNodeChange(mark.changes, inputIndex, invertChild),
 				);
 				return [inverse];
->>>>>>> 3bc1d270
-			}
+			}
+			return mark.transientDetach !== undefined
+				? invertMark(
+						{
+							type: "Delete",
+							count: mark.count,
+							revision: mark.transientDetach.revision ?? revision,
+							changes: mark.changes,
+							id: mark.transientDetach.localId,
+						},
+						inputIndex,
+						revision,
+						reviver,
+						invertChild,
+						crossFieldManager,
+				  )
+				: [
+						invertModifyOrSkip(
+							mark.count,
+							mark.changes,
+							inputIndex,
+							invertChild,
+							mark.detachEvent,
+						),
+				  ];
 		}
 		case "Modify": {
 			if (mark.detachEvent === undefined) {
