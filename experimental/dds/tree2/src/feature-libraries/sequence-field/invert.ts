--- conflicted
+++ resolved
@@ -6,19 +6,8 @@
 import { assert } from "@fluidframework/common-utils";
 import { ChangeAtomId, RevisionTag, TaggedChange } from "../../core";
 import { fail } from "../../util";
-<<<<<<< HEAD
 import { CrossFieldManager, CrossFieldTarget, IdAllocator, NodeReviver } from "../modular-schema";
-import { Changeset, Mark, MarkList, Modify, ReturnFrom, NoopMarkType, MoveOut } from "./format";
-=======
-import {
-	ChangeAtomId,
-	CrossFieldManager,
-	CrossFieldTarget,
-	IdAllocator,
-	NodeReviver,
-} from "../modular-schema";
 import { Changeset, Mark, MarkList, ReturnFrom, NoopMarkType, MoveOut, NoopMark } from "./format";
->>>>>>> 6986d1cc
 import { MarkListFactory } from "./markListFactory";
 import {
 	areInputCellsEmpty,
