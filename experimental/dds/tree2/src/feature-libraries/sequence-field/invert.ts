--- conflicted
+++ resolved
@@ -124,7 +124,6 @@
 		}
 		case "Insert": {
 			assert(mark.cellId !== undefined, 0x72c /* Insert marks must have a cellId */);
-<<<<<<< HEAD
 			const inverse = withNodeChange(
 				{
 					type: "Delete",
@@ -134,35 +133,6 @@
 				invertNodeChange(mark.changes, inputIndex, invertChild),
 			);
 			return [inverse];
-=======
-			if (mark.transientDetach !== undefined) {
-				assert(revision !== undefined, 0x720 /* Unable to revert to undefined revision */);
-				return [
-					withNodeChange(
-						{
-							type: "Revive",
-							cellId: {
-								revision: mark.transientDetach.revision ?? revision,
-								localId: mark.transientDetach.localId,
-							},
-							count: mark.content.length,
-							inverseOf: mark.revision ?? revision,
-							transientDetach: {
-								revision: mark.cellId.revision ?? revision,
-								localId: mark.cellId.localId,
-							},
-						},
-						invertNodeChange(mark.changes, inputIndex, invertChild),
-					),
-				];
-			} else {
-				const inverse = withNodeChange(
-					{ type: "Delete", count: mark.content.length, id: mark.cellId.localId },
-					invertNodeChange(mark.changes, inputIndex, invertChild),
-				);
-				return [inverse];
-			}
->>>>>>> a8ea26c9
 		}
 		case "Delete": {
 			assert(revision !== undefined, 0x5a1 /* Unable to revert to undefined revision */);
@@ -193,36 +163,7 @@
 					0x707 /* Active reattach should have a detach event */,
 				);
 
-<<<<<<< HEAD
 				const deleteMark: CellMark<Delete, TNodeChange> = {
-=======
-				if (mark.transientDetach !== undefined) {
-					assert(
-						revision !== undefined,
-						0x721 /* Unable to revert to undefined revision */,
-					);
-					return [
-						withNodeChange(
-							{
-								type: "Revive",
-								cellId: {
-									revision: mark.transientDetach.revision ?? revision,
-									localId: mark.transientDetach.localId,
-								},
-								count: mark.count,
-								inverseOf: mark.revision ?? revision,
-								transientDetach: {
-									revision: mark.revision ?? revision,
-									localId: mark.cellId.localId,
-								},
-							},
-							invertNodeChange(mark.changes, inputIndex, invertChild),
-						),
-					];
-				}
-
-				const deleteMark: Delete<TNodeChange> = {
->>>>>>> a8ea26c9
 					type: "Delete",
 					count: mark.count,
 					id: mark.cellId.localId,
@@ -333,7 +274,6 @@
 			const markRevision = outputId.revision ?? fail("Expected revision");
 			const attach: Revive = {
 				type: "Revive",
-				content: reviver(markRevision, inputIndex, mark.count),
 				inverseOf: markRevision,
 			};
 
