/*!
 * Copyright (c) Microsoft Corporation and contributors. All rights reserved.
 * Licensed under the MIT License.
 */

<<<<<<< HEAD
import { TSchema, Type } from "@sinclair/typebox";
import {
	ITreeCursorSynchronous,
	EncodedJsonableTree,
	RevisionTag,
	RevisionTagSchema,
} from "../../core";
import { ChangesetLocalId, ChangesetLocalIdSchema, NodeChangeset } from "../modular-schema";

// TODO: Types in this file are largely re-used for in-memory representation.
// See for example `Revive` whose type uses ITreeCursorSynchronous, but the schema
// for the serialized type uses ProtoNode (which is the result of serializing that cursor).
=======
import { ITreeCursorSynchronous, JsonableTree, RevisionTag } from "../../core";
import { ChangesetLocalId, NodeChangeset } from "../modular-schema";
>>>>>>> 2e295e0a

/**
 * The contents of a node to be created
 */
<<<<<<< HEAD
export type ProtoNode = EncodedJsonableTree;
export const ProtoNode = EncodedJsonableTree;

export type NodeCount = number;
export const NodeCount = Type.Number();
export type Skip = number;
export const Skip = Type.Number();
=======
export type ProtoNode = JsonableTree;

export type NodeCount = number;
export type Skip = number;
>>>>>>> 2e295e0a

/**
 * A monotonically increasing positive integer assigned to an individual mark within the changeset.
 * MoveIds are scoped to a single changeset, so referring to MoveIds across changesets requires
 * qualifying them by change tag.
 *
 * The uniqueness of IDs is leveraged to uniquely identify the matching move-out for a move-in/return and vice-versa.
 */
export type MoveId = ChangesetLocalId;
<<<<<<< HEAD
export const MoveId = ChangesetLocalIdSchema;
=======
>>>>>>> 2e295e0a

export interface HasMoveId {
	/**
	 * The sequential ID assigned to a change within a transaction.
	 */
	id: MoveId;
}
<<<<<<< HEAD
export const HasMoveId = Type.Object({ id: MoveId });
=======
>>>>>>> 2e295e0a

export interface Conflicted {
	/**
	 * The revision of the concurrent change that the mark conflicts with.
	 */
	conflictsWith: RevisionTag;
}
export const Conflicted = Type.Object({ conflictsWith: RevisionTagSchema });

export type CanConflict = Partial<Conflicted>;
export const CanConflict = Type.Partial(Conflicted);

export type NodeChangeType = NodeChangeset;

<<<<<<< HEAD
// Boolean encodings can use this alternative to save space for frequently false values.
const OptionalTrue = Type.Optional(Type.Literal(true));

export enum Tiebreak {
	Left,
	Right,
=======
export enum Tiebreak {
	Left,
	Right,
}
export enum Effects {
	All = "All",
	Move = "Move",
	Delete = "Delete",
	None = "None",
}

export interface PriorOp {
	change: RevisionTag;
}

/**
 * Represents a position within a contiguous range of nodes detached by a single changeset.
 * Note that `LineageEvent`s with the same revision are not necessarily referring to the same detach.
 * `LineageEvent`s for a given revision can only be meaningfully compared if it is known that they must refer to the
 * same detach.
 */
export interface LineageEvent {
	readonly revision: RevisionTag;

	/**
	 * The position of this mark within a range of nodes which were detached in this revision.
	 */
	readonly offset: number;
>>>>>>> 2e295e0a
}

export enum Effects {
	All = "All",
	Move = "Move",
	Delete = "Delete",
	None = "None",
}

export interface PriorOp {
	change: RevisionTag;
}
export const PriorOp = Type.Object({ change: RevisionTagSchema });

/**
 * Represents a position within a contiguous range of nodes detached by a single changeset.
 * Note that `LineageEvent`s with the same revision are not necessarily referring to the same detach.
 * `LineageEvent`s for a given revision can only be meaningfully compared if it is known that they must refer to the
 * same detach.
 */
export interface LineageEvent {
	readonly revision: RevisionTag;

	/**
	 * The position of this mark within a range of nodes which were detached in this revision.
	 */
	readonly offset: number;
}
export const LineageEvent = Type.Object({
	revision: Type.Readonly(RevisionTagSchema),
	offset: Type.Readonly(Type.Number()),
});

export interface HasChanges<TNodeChange = NodeChangeType> {
	changes?: TNodeChange;
}
export const HasChanges = <TNodeChange extends TSchema>(tNodeChange: TNodeChange) =>
	Type.Object({ changes: Type.Optional(tNodeChange) });

export interface HasPlaceFields {
	/**
	 * Describes which kinds of concurrent slice operations should affect the target place.
	 *
	 * The tuple allows this choice to be different for concurrent slices that are sequenced
	 * either before (`heed[0]`) or after (`heed[1]`). For example, multiple concurrent updates
	 * of a sequence with last-write-wins semantics would use a slice-delete over the whole
	 * sequence, and an insert with the `heed` value `[Effects.None, Effects.All]`.
	 *
	 * When the value for prior and ulterior concurrent slices is the same, that value can be
	 * used directly instead of the corresponding tuple.
	 *
	 * Omit if `Effects.All` for terseness.
	 */
	heed?: Effects | [Effects, Effects];

	/**
	 * Record of relevant information about changes this mark has been rebased over.
	 * Events are stored in the order in which they were rebased over.
	 */
	lineage?: LineageEvent[];
}

<<<<<<< HEAD
const EffectsSchema = Type.Enum(Effects);
export const HasPlaceFields = Type.Object({
	heed: Type.Optional(Type.Union([EffectsSchema, Type.Tuple([EffectsSchema, EffectsSchema])])),
	lineage: Type.Optional(Type.Array(LineageEvent)),
});

=======
>>>>>>> 2e295e0a
export interface HasReattachFields extends HasPlaceFields {
	/**
	 * The tag of the change that detached the data being reattached.
	 *
	 * Undefined when the reattach is the product of a tag-less change being inverted.
	 * It is invalid to try convert such a reattach mark to a delta.
	 */
<<<<<<< HEAD
	detachedBy?: RevisionTag;
=======
	detachedBy: RevisionTag | undefined;
>>>>>>> 2e295e0a

	/**
	 * The original field index of the detached node(s).
	 * "Original" here means before the change that detached them was applied.
	 */
	detachIndex: number;

	/**
	 * When true, the intent for the target nodes is as follows:
	 * - In a "Revive" mark: the nodes should exist no matter how they were deleted.
	 * - In a "Return" mark: the nodes, if they exist, should be located here no matter how they were moved.
	 *
	 * When undefined, the mark is solely intended to revert a prior change, and will therefore only take effect
	 * if that change has taken effect.
	 */
	isIntention?: true;

	/**
	 * The changeset that last detached the nodes that this mark intends to revive.
	 * For this property to be set, the target nodes must have been reattached by another changeset,
	 * then detached by a changeset other than `Reattach.detachedBy`.
	 *
	 * This property should only be set or read when `Reattach.isIntention` is undefined.
	 * This property should be `undefined` when it would otherwise be equivalent to `Reattach.detachedBy`.
	 */
	lastDetachedBy?: RevisionTag;
}
<<<<<<< HEAD
export const HasReattachFields = Type.Intersect([
	HasPlaceFields,
	Type.Object({
		detachedBy: Type.Optional(RevisionTagSchema),
		detachIndex: Type.Number(),
		isIntention: OptionalTrue,
		lastDetachedBy: Type.Optional(RevisionTagSchema),
	}),
]);
=======
>>>>>>> 2e295e0a

export interface HasTiebreakPolicy extends HasPlaceFields {
	/**
	 * Omit if `Tiebreak.Right` for terseness.
	 */
	tiebreak?: Tiebreak;
}
export const HasTiebreakPolicy = Type.Intersect([
	HasPlaceFields,
	Type.Object({
		tiebreak: Type.Optional(Type.Enum(Tiebreak)),
	}),
]);

export enum RangeType {
	Set = "Set",
	Slice = "Slice",
}

export interface HasRevisionTag {
	/**
	 * The revision this mark is part of.
	 * Only set for marks in fields which are a composition of multiple revisions.
	 */
	revision?: RevisionTag;
}
export const HasRevisionTag = Type.Object({ revision: Type.Optional(RevisionTagSchema) });

export interface Insert<TNodeChange = NodeChangeType>
	extends HasTiebreakPolicy,
		HasRevisionTag,
		HasChanges<TNodeChange> {
	type: "Insert";
	content: ProtoNode[];

	/**
	 * The first ID in a block associated with the nodes being inserted.
	 * The node `content[i]` is associated with `id + i`.
	 */
	id: ChangesetLocalId;
}
export const Insert = <Schema extends TSchema>(tNodeChange: Schema) =>
	Type.Intersect([
		HasTiebreakPolicy,
		HasRevisionTag,
		HasChanges(tNodeChange),
		Type.Object({
			type: Type.Literal("Insert"),
			content: Type.Array(ProtoNode),
			id: ChangesetLocalIdSchema,
		}),
	]);

export interface MoveIn extends HasMoveId, HasPlaceFields, HasRevisionTag, CanConflict {
	type: "MoveIn";
	/**
	 * The actual number of nodes being moved-in. This count excludes nodes that were concurrently deleted.
	 */
	count: NodeCount;
	/**
	 * When true, the corresponding MoveOut has a conflict.
	 * This is independent of whether this mark has a conflict.
	 */
	isSrcConflicted?: true;
}

<<<<<<< HEAD
export const MoveIn = Type.Intersect([
	HasMoveId,
	HasPlaceFields,
	HasRevisionTag,
	CanConflict,
	Type.Object({
		type: Type.Literal("MoveIn"),
		count: NodeCount,
		isSrcConflicted: OptionalTrue,
	}),
]);

=======
>>>>>>> 2e295e0a
export interface Delete<TNodeChange = NodeChangeType>
	extends HasRevisionTag,
		HasChanges<TNodeChange>,
		CanConflict {
	type: "Delete";
	count: NodeCount;
}
// Note: inconsistent naming here is to avoid shadowing Effects.Delete
export const DeleteSchema = <Schema extends TSchema>(tNodeChange: Schema) =>
	Type.Intersect([
		HasRevisionTag,
		HasChanges(tNodeChange),
		CanConflict,
		Type.Object({
			type: Type.Literal("Delete"),
			count: NodeCount,
		}),
	]);

export interface MoveOut<TNodeChange = NodeChangeType>
	extends HasRevisionTag,
		HasMoveId,
		HasChanges<TNodeChange>,
		CanConflict {
	type: "MoveOut";
	count: NodeCount;
	/**
	 * When true, the corresponding MoveIn has a conflict.
	 * This is independent of whether this mark has a conflict.
	 */
	isDstConflicted?: true;
}
export const MoveOut = <Schema extends TSchema>(tNodeChange: Schema) =>
	Type.Intersect([
		HasRevisionTag,
		HasMoveId,
		HasChanges(tNodeChange),
		CanConflict,
		Type.Object({
			type: Type.Literal("MoveOut"),
			count: NodeCount,
			isDstConflicted: OptionalTrue,
		}),
	]);

/**
 * A Detach with a conflicted destination.
 * Such a Detach has no effect when applied and is therefore akin to a Skip mark.
 */
export type SkipLikeDetach<TNodeChange> = (MoveOut<TNodeChange> | ReturnFrom<TNodeChange>) & {
	isDstConflicted: true;
};

export interface Revive<TNodeChange = NodeChangeType>
	extends HasReattachFields,
		HasRevisionTag,
		HasChanges<TNodeChange>,
		CanConflict {
	type: "Revive";
	content: ITreeCursorSynchronous[];
	count: NodeCount;
}
export const Revive = <Schema extends TSchema>(tNodeChange: Schema) =>
	Type.Intersect([
		HasReattachFields,
		HasRevisionTag,
		HasChanges(tNodeChange),
		CanConflict,
		Type.Object({
			type: Type.Literal("Revive"),
			content: Type.Array(ProtoNode),
			count: NodeCount,
		}),
	]);

export interface ReturnTo extends HasReattachFields, HasRevisionTag, HasMoveId, CanConflict {
	type: "ReturnTo";
	count: NodeCount;
	/**
	 * When true, the corresponding ReturnFrom has a conflict.
	 * This is independent of whether this mark has a conflict.
	 */
	isSrcConflicted?: true;
}
export const ReturnTo = Type.Intersect([
	HasReattachFields,
	HasRevisionTag,
	HasMoveId,
	CanConflict,
	Type.Object({
		type: Type.Literal("ReturnTo"),
		count: NodeCount,
		isSrcConflicted: OptionalTrue,
	}),
]);

export interface ReturnFrom<TNodeChange = NodeChangeType>
	extends HasRevisionTag,
		HasMoveId,
		HasChanges<TNodeChange>,
		CanConflict {
	type: "ReturnFrom";
	count: NodeCount;
	/**
	 * Needed for detecting the following:
	 * - The mark is being composed with its inverse
	 * - The mark should be no longer be conflicted
	 *
	 * Always kept consistent with `ReturnTo.detachedBy`.
	 */
	detachedBy?: RevisionTag;

	/**
	 * Only populated when the mark is conflicted.
	 * Indicates the index of the detach in the input context of the change with revision `conflictsWith`.
	 */
	detachIndex?: number;

	/**
	 * When true, the corresponding ReturnTo has a conflict.
	 * This is independent of whether this mark has a conflict.
	 */
	isDstConflicted?: true;
}
export const ReturnFrom = <Schema extends TSchema>(tNodeChange: Schema) =>
	Type.Intersect([
		HasRevisionTag,
		HasMoveId,
		HasChanges(tNodeChange),
		CanConflict,
		Type.Object({
			type: Type.Literal("ReturnFrom"),
			count: NodeCount,
			detachedBy: Type.Optional(RevisionTagSchema),
			detachIndex: Type.Optional(Type.Number()),
			isDstConflicted: OptionalTrue,
		}),
	]);

/**
 * An attach mark that allocates new cells.
 */
export type NewAttach<TNodeChange = NodeChangeType> = Insert<TNodeChange> | MoveIn;
<<<<<<< HEAD
export const NewAttach = <Schema extends TSchema>(tNodeChange: Schema) =>
	Type.Union([Insert(tNodeChange), MoveIn]);

export type Reattach<TNodeChange = NodeChangeType> = Revive<TNodeChange> | ReturnTo;
export const Reattach = <Schema extends TSchema>(tNodeChange: Schema) =>
	Type.Union([Revive(tNodeChange), ReturnTo]);
=======

export type Reattach<TNodeChange = NodeChangeType> = Revive<TNodeChange> | ReturnTo;
>>>>>>> 2e295e0a

/**
 * A Reattach whose target nodes are already reattached and have not been detached by some other change.
 * Such a Reattach has no effect when applied and is therefore akin to a Skip mark.
 */
export type SkipLikeReattach<TNodeChange> = Reattach<TNodeChange> &
	Conflicted & {
		lastDeletedBy?: never;
	};
<<<<<<< HEAD
export const SkipLikeReattach = <Schema extends TSchema>(tNodeChange: Schema) =>
	Type.Intersect([
		Reattach(tNodeChange),
		Conflicted,
		Type.Object({ lastDeletedBy: Type.Never() }),
	]);

export type Attach<TNodeChange = NodeChangeType> = NewAttach<TNodeChange> | Reattach<TNodeChange>;
export const Attach = <Schema extends TSchema>(tNodeChange: Schema) =>
	Type.Union([NewAttach(tNodeChange), Reattach(tNodeChange)]);
=======

export type Attach<TNodeChange = NodeChangeType> = NewAttach<TNodeChange> | Reattach<TNodeChange>;
>>>>>>> 2e295e0a

export type Detach<TNodeChange = NodeChangeType> =
	| Delete<TNodeChange>
	| MoveOut<TNodeChange>
	| ReturnFrom<TNodeChange>;
<<<<<<< HEAD
export const Detach = <Schema extends TSchema>(tNodeChange: Schema) =>
	Type.Union([DeleteSchema(tNodeChange), MoveOut(tNodeChange), ReturnFrom(tNodeChange)]);

export type MarkList<TNodeChange = NodeChangeType> = Mark<TNodeChange>[];
=======
>>>>>>> 2e295e0a

export interface Modify<TNodeChange = NodeChangeType> {
	type: "Modify";
	changes: TNodeChange;
}
export const Modify = <Schema extends TSchema>(tNodeChange: Schema) =>
	Type.Object({
		type: Type.Literal("Modify"),
		changes: tNodeChange,
	});

/**
 * A mark that spans one or more nodes in the input context of its changeset.
<<<<<<< HEAD
 */
export type InputSpanningMark<TNodeChange> =
	| Skip
	| Detach<TNodeChange>
	| Modify<TNodeChange>
	| SkipLikeReattach<TNodeChange>;
export const InputSpanningMark = <Schema extends TSchema>(tNodeChange: Schema) =>
	Type.Union([Skip, Detach(tNodeChange), Modify(tNodeChange), SkipLikeReattach(tNodeChange)]);

/**
 * A mark that spans one or more nodes in the output context of its changeset.
 */
export type OutputSpanningMark<TNodeChange> =
	| Skip
	| NewAttach<TNodeChange>
	| Modify<TNodeChange>
	| Reattach<TNodeChange>;
export const OutputSpanningMark = <Schema extends TSchema>(tNodeChange: Schema) =>
	Type.Union([Skip, NewAttach(tNodeChange), Modify(tNodeChange), Reattach(tNodeChange)]);

export type Mark<TNodeChange = NodeChangeType> =
	| InputSpanningMark<TNodeChange>
	| OutputSpanningMark<TNodeChange>;
export const Mark = <Schema extends TSchema>(tNodeChange: Schema) =>
	Type.Union([InputSpanningMark(tNodeChange), OutputSpanningMark(tNodeChange)]);

export type Changeset<TNodeChange = NodeChangeType> = MarkList<TNodeChange>;
export const Changeset = <Schema extends TSchema>(tNodeChange: Schema) =>
	Type.Array(Mark(tNodeChange));
=======
 */
export type InputSpanningMark<TNodeChange> =
	| Skip
	| Detach<TNodeChange>
	| Modify<TNodeChange>
	| SkipLikeReattach<TNodeChange>;

/**
 * A mark that spans one or more nodes in the output context of its changeset.
 */
export type OutputSpanningMark<TNodeChange> =
	| Skip
	| NewAttach<TNodeChange>
	| Modify<TNodeChange>
	| Reattach<TNodeChange>;

export type Mark<TNodeChange = NodeChangeType> =
	| InputSpanningMark<TNodeChange>
	| OutputSpanningMark<TNodeChange>;

export type MarkList<TNodeChange = NodeChangeType, TMark = Mark<TNodeChange>> = TMark[];

export type Changeset<TNodeChange = NodeChangeType> = MarkList<TNodeChange>;
>>>>>>> 2e295e0a

export type ObjectMark<TNodeChange = NodeChangeType> = Exclude<Mark<TNodeChange>, Skip>;

/**
 * A mark that spans one or more cells.
 * The spanned cells may be populated (e.g., "Delete") or not (e.g., "Revive").
 */
export type CellSpanningMark<TNodeChange> = Exclude<Mark<TNodeChange>, NewAttach<TNodeChange>>;

export function isEmpty<T>(change: Changeset<T>): boolean {
	return change.length === 0;
}<|MERGE_RESOLUTION|>--- conflicted
+++ resolved
@@ -3,7 +3,6 @@
  * Licensed under the MIT License.
  */
 
-<<<<<<< HEAD
 import { TSchema, Type } from "@sinclair/typebox";
 import {
 	ITreeCursorSynchronous,
@@ -16,15 +15,10 @@
 // TODO: Types in this file are largely re-used for in-memory representation.
 // See for example `Revive` whose type uses ITreeCursorSynchronous, but the schema
 // for the serialized type uses ProtoNode (which is the result of serializing that cursor).
-=======
-import { ITreeCursorSynchronous, JsonableTree, RevisionTag } from "../../core";
-import { ChangesetLocalId, NodeChangeset } from "../modular-schema";
->>>>>>> 2e295e0a
 
 /**
  * The contents of a node to be created
  */
-<<<<<<< HEAD
 export type ProtoNode = EncodedJsonableTree;
 export const ProtoNode = EncodedJsonableTree;
 
@@ -32,12 +26,6 @@
 export const NodeCount = Type.Number();
 export type Skip = number;
 export const Skip = Type.Number();
-=======
-export type ProtoNode = JsonableTree;
-
-export type NodeCount = number;
-export type Skip = number;
->>>>>>> 2e295e0a
 
 /**
  * A monotonically increasing positive integer assigned to an individual mark within the changeset.
@@ -47,10 +35,7 @@
  * The uniqueness of IDs is leveraged to uniquely identify the matching move-out for a move-in/return and vice-versa.
  */
 export type MoveId = ChangesetLocalId;
-<<<<<<< HEAD
 export const MoveId = ChangesetLocalIdSchema;
-=======
->>>>>>> 2e295e0a
 
 export interface HasMoveId {
 	/**
@@ -58,10 +43,7 @@
 	 */
 	id: MoveId;
 }
-<<<<<<< HEAD
 export const HasMoveId = Type.Object({ id: MoveId });
-=======
->>>>>>> 2e295e0a
 
 export interface Conflicted {
 	/**
@@ -76,18 +58,14 @@
 
 export type NodeChangeType = NodeChangeset;
 
-<<<<<<< HEAD
 // Boolean encodings can use this alternative to save space for frequently false values.
 const OptionalTrue = Type.Optional(Type.Literal(true));
 
 export enum Tiebreak {
 	Left,
 	Right,
-=======
-export enum Tiebreak {
-	Left,
-	Right,
-}
+}
+
 export enum Effects {
 	All = "All",
 	Move = "Move",
@@ -98,6 +76,7 @@
 export interface PriorOp {
 	change: RevisionTag;
 }
+export const PriorOp = Type.Object({ change: RevisionTagSchema });
 
 /**
  * Represents a position within a contiguous range of nodes detached by a single changeset.
@@ -112,34 +91,6 @@
 	 * The position of this mark within a range of nodes which were detached in this revision.
 	 */
 	readonly offset: number;
->>>>>>> 2e295e0a
-}
-
-export enum Effects {
-	All = "All",
-	Move = "Move",
-	Delete = "Delete",
-	None = "None",
-}
-
-export interface PriorOp {
-	change: RevisionTag;
-}
-export const PriorOp = Type.Object({ change: RevisionTagSchema });
-
-/**
- * Represents a position within a contiguous range of nodes detached by a single changeset.
- * Note that `LineageEvent`s with the same revision are not necessarily referring to the same detach.
- * `LineageEvent`s for a given revision can only be meaningfully compared if it is known that they must refer to the
- * same detach.
- */
-export interface LineageEvent {
-	readonly revision: RevisionTag;
-
-	/**
-	 * The position of this mark within a range of nodes which were detached in this revision.
-	 */
-	readonly offset: number;
 }
 export const LineageEvent = Type.Object({
 	revision: Type.Readonly(RevisionTagSchema),
@@ -175,15 +126,12 @@
 	lineage?: LineageEvent[];
 }
 
-<<<<<<< HEAD
 const EffectsSchema = Type.Enum(Effects);
 export const HasPlaceFields = Type.Object({
 	heed: Type.Optional(Type.Union([EffectsSchema, Type.Tuple([EffectsSchema, EffectsSchema])])),
 	lineage: Type.Optional(Type.Array(LineageEvent)),
 });
 
-=======
->>>>>>> 2e295e0a
 export interface HasReattachFields extends HasPlaceFields {
 	/**
 	 * The tag of the change that detached the data being reattached.
@@ -191,11 +139,7 @@
 	 * Undefined when the reattach is the product of a tag-less change being inverted.
 	 * It is invalid to try convert such a reattach mark to a delta.
 	 */
-<<<<<<< HEAD
 	detachedBy?: RevisionTag;
-=======
-	detachedBy: RevisionTag | undefined;
->>>>>>> 2e295e0a
 
 	/**
 	 * The original field index of the detached node(s).
@@ -223,7 +167,6 @@
 	 */
 	lastDetachedBy?: RevisionTag;
 }
-<<<<<<< HEAD
 export const HasReattachFields = Type.Intersect([
 	HasPlaceFields,
 	Type.Object({
@@ -233,8 +176,6 @@
 		lastDetachedBy: Type.Optional(RevisionTagSchema),
 	}),
 ]);
-=======
->>>>>>> 2e295e0a
 
 export interface HasTiebreakPolicy extends HasPlaceFields {
 	/**
@@ -301,7 +242,6 @@
 	isSrcConflicted?: true;
 }
 
-<<<<<<< HEAD
 export const MoveIn = Type.Intersect([
 	HasMoveId,
 	HasPlaceFields,
@@ -314,8 +254,6 @@
 	}),
 ]);
 
-=======
->>>>>>> 2e295e0a
 export interface Delete<TNodeChange = NodeChangeType>
 	extends HasRevisionTag,
 		HasChanges<TNodeChange>,
@@ -459,17 +397,12 @@
  * An attach mark that allocates new cells.
  */
 export type NewAttach<TNodeChange = NodeChangeType> = Insert<TNodeChange> | MoveIn;
-<<<<<<< HEAD
 export const NewAttach = <Schema extends TSchema>(tNodeChange: Schema) =>
 	Type.Union([Insert(tNodeChange), MoveIn]);
 
 export type Reattach<TNodeChange = NodeChangeType> = Revive<TNodeChange> | ReturnTo;
 export const Reattach = <Schema extends TSchema>(tNodeChange: Schema) =>
 	Type.Union([Revive(tNodeChange), ReturnTo]);
-=======
-
-export type Reattach<TNodeChange = NodeChangeType> = Revive<TNodeChange> | ReturnTo;
->>>>>>> 2e295e0a
 
 /**
  * A Reattach whose target nodes are already reattached and have not been detached by some other change.
@@ -479,7 +412,6 @@
 	Conflicted & {
 		lastDeletedBy?: never;
 	};
-<<<<<<< HEAD
 export const SkipLikeReattach = <Schema extends TSchema>(tNodeChange: Schema) =>
 	Type.Intersect([
 		Reattach(tNodeChange),
@@ -490,22 +422,13 @@
 export type Attach<TNodeChange = NodeChangeType> = NewAttach<TNodeChange> | Reattach<TNodeChange>;
 export const Attach = <Schema extends TSchema>(tNodeChange: Schema) =>
 	Type.Union([NewAttach(tNodeChange), Reattach(tNodeChange)]);
-=======
-
-export type Attach<TNodeChange = NodeChangeType> = NewAttach<TNodeChange> | Reattach<TNodeChange>;
->>>>>>> 2e295e0a
 
 export type Detach<TNodeChange = NodeChangeType> =
 	| Delete<TNodeChange>
 	| MoveOut<TNodeChange>
 	| ReturnFrom<TNodeChange>;
-<<<<<<< HEAD
 export const Detach = <Schema extends TSchema>(tNodeChange: Schema) =>
 	Type.Union([DeleteSchema(tNodeChange), MoveOut(tNodeChange), ReturnFrom(tNodeChange)]);
-
-export type MarkList<TNodeChange = NodeChangeType> = Mark<TNodeChange>[];
-=======
->>>>>>> 2e295e0a
 
 export interface Modify<TNodeChange = NodeChangeType> {
 	type: "Modify";
@@ -519,7 +442,6 @@
 
 /**
  * A mark that spans one or more nodes in the input context of its changeset.
-<<<<<<< HEAD
  */
 export type InputSpanningMark<TNodeChange> =
 	| Skip
@@ -546,34 +468,11 @@
 export const Mark = <Schema extends TSchema>(tNodeChange: Schema) =>
 	Type.Union([InputSpanningMark(tNodeChange), OutputSpanningMark(tNodeChange)]);
 
+export type MarkList<TNodeChange = NodeChangeType> = Mark<TNodeChange>[];
+
 export type Changeset<TNodeChange = NodeChangeType> = MarkList<TNodeChange>;
 export const Changeset = <Schema extends TSchema>(tNodeChange: Schema) =>
 	Type.Array(Mark(tNodeChange));
-=======
- */
-export type InputSpanningMark<TNodeChange> =
-	| Skip
-	| Detach<TNodeChange>
-	| Modify<TNodeChange>
-	| SkipLikeReattach<TNodeChange>;
-
-/**
- * A mark that spans one or more nodes in the output context of its changeset.
- */
-export type OutputSpanningMark<TNodeChange> =
-	| Skip
-	| NewAttach<TNodeChange>
-	| Modify<TNodeChange>
-	| Reattach<TNodeChange>;
-
-export type Mark<TNodeChange = NodeChangeType> =
-	| InputSpanningMark<TNodeChange>
-	| OutputSpanningMark<TNodeChange>;
-
-export type MarkList<TNodeChange = NodeChangeType, TMark = Mark<TNodeChange>> = TMark[];
-
-export type Changeset<TNodeChange = NodeChangeType> = MarkList<TNodeChange>;
->>>>>>> 2e295e0a
 
 export type ObjectMark<TNodeChange = NodeChangeType> = Exclude<Mark<TNodeChange>, Skip>;
 
