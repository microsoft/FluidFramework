--- conflicted
+++ resolved
@@ -6,30 +6,6 @@
 import { ITreeCursorSynchronous, JsonableTree, RevisionTag } from "../../core";
 import { ChangesetLocalId, NodeChangeset } from "../modular-schema";
 
-<<<<<<< HEAD
-export type NodeChangeType = NodeChangeset;
-export type Changeset<TNodeChange = NodeChangeType> = MarkList<TNodeChange>;
-
-export type MarkList<TNodeChange = NodeChangeType, TMark = Mark<TNodeChange>> = TMark[];
-
-export type Mark<TNodeChange = NodeChangeType> =
-	| Skip
-	| Modify<TNodeChange>
-	| Attach<TNodeChange>
-	| Detach<TNodeChange>;
-
-export type ObjectMark<TNodeChange = NodeChangeType> = Exclude<Mark<TNodeChange>, Skip>;
-
-/**
- * A mark that spans one or more cells.
- * The spanned cells may be populated (e.g., "Delete") or not (e.g., "Revive").
- */
-export type CellSpanningMark<TNodeChange> = Exclude<Mark<TNodeChange>, NewAttach<TNodeChange>>;
-
-export interface Modify<TNodeChange = NodeChangeType> extends CellTargetingMark {
-	type: "Modify";
-	changes: TNodeChange;
-=======
 /**
  * The contents of a node to be created
  */
@@ -54,15 +30,6 @@
 	id: MoveId;
 }
 
-export interface Conflicted {
-	/**
-	 * The revision of the concurrent change that the mark conflicts with.
-	 */
-	conflictsWith: RevisionTag;
-}
-
-export type CanConflict = Partial<Conflicted>;
-
 export type NodeChangeType = NodeChangeset;
 
 export enum Tiebreak {
@@ -76,10 +43,6 @@
 	None = "None",
 }
 
-export interface PriorOp {
-	change: RevisionTag;
-}
-
 /**
  * Represents a position within a contiguous range of nodes detached by a single changeset.
  * Note that `LineageEvent`s with the same revision are not necessarily referring to the same detach.
@@ -93,7 +56,6 @@
 	 * The position of this mark within a range of nodes which were detached in this revision.
 	 */
 	readonly offset: number;
->>>>>>> 1d8f898a
 }
 
 export interface HasChanges<TNodeChange = NodeChangeType> {
@@ -125,38 +87,48 @@
 
 export interface HasReattachFields extends HasPlaceFields {
 	/**
-	 * The tag of the change that detached the data being reattached.
-	 *
-	 * Undefined when the reattach is the product of a tag-less change being inverted.
-	 * It is invalid to try convert such a reattach mark to a delta.
-	 */
-	detachedBy: RevisionTag | undefined;
-
-	/**
-	 * The original field index of the detached node(s).
-	 * "Original" here means before the change that detached them was applied.
-	 */
-	detachIndex: number;
-
-	/**
-	 * When true, the intent for the target nodes is as follows:
-	 * - In a "Revive" mark: the nodes should exist no matter how they were deleted.
-	 * - In a "Return" mark: the nodes, if they exist, should be located here no matter how they were moved.
-	 *
-	 * When undefined, the mark is solely intended to revert a prior change, and will therefore only take effect
-	 * if that change has taken effect.
-	 */
-	isIntention?: true;
-
-	/**
-	 * The changeset that last detached the nodes that this mark intends to revive.
-	 * For this property to be set, the target nodes must have been reattached by another changeset,
-	 * then detached by a changeset other than `Reattach.detachedBy`.
-	 *
-	 * This property should only be set or read when `Reattach.isIntention` is undefined.
-	 * This property should be `undefined` when it would otherwise be equivalent to `Reattach.detachedBy`.
-	 */
-	lastDetachedBy?: RevisionTag;
+	 * The revision this mark is inverting a detach from.
+	 * If defined this mark is a revert-only inverse,
+	 * meaning that it will only reattach nodes if those nodes were last detached by `inverseOf`.
+	 * If `inverseOf` is undefined, this mark will reattach nodes regardless of when they were last detached.
+	 */
+	inverseOf?: RevisionTag;
+}
+
+/**
+ * Identifies an empty cell.
+ */
+export interface DetachEvent {
+	/**
+	 * The intention of edit which last emptied the cell.
+	 */
+	revision: RevisionTag;
+
+	/**
+	 * The absolute position of the node in this cell in the input context of the revision which emptied it.
+	 */
+	index: number;
+}
+
+/**
+ * Mark which targets a range of existing cells instead of creating new cells.
+ */
+export interface CellTargetingMark {
+	/**
+	 * Describes the detach which last emptied target cells.
+	 * Undefined if the target cells are not empty in this mark's input context.
+	 */
+	detachEvent?: DetachEvent;
+
+	/**
+	 * Lineage of detaches adjacent to the cells since `detachEvent`.
+	 * Should be empty if the cells are full in this mark's input context.
+	 */
+	lineage?: LineageEvent[];
+}
+
+export interface DetachedCellMark extends CellTargetingMark {
+	detachEvent: DetachEvent;
 }
 
 export interface HasTiebreakPolicy extends HasPlaceFields {
@@ -223,35 +195,60 @@
 	count: NodeCount;
 }
 
-export interface HasReattachFields extends HasPlaceFields {
-	/**
-	 * The revision this mark is inverting a detach from.
-	 * If defined this mark is a revert-only inverse,
-	 * meaning that it will only reattach nodes if those nodes were last detached by `inverseOf`.
-	 * If `inverseOf` is undefined, this mark will reattach nodes regardless of when they were last detached.
-	 */
-	inverseOf?: RevisionTag;
-}
-
-/**
-<<<<<<< HEAD
- * Identifies an empty cell.
- */
-export interface DetachEvent {
-	/**
-	 * The intention of edit which last emptied the cell.
-	 */
-	revision: RevisionTag;
-
-	/**
-	 * The absolute position of the node in this cell in the input context of the revision which emptied it.
-	 */
-	index: number;
-}
-
-export type EmptyInputCellMark<TNodeChange> =
-	| NewAttach<TNodeChange>
-	| (DetachedCellMark & ExistingCellMark<TNodeChange>);
+export interface Revive<TNodeChange = NodeChangeType>
+	extends HasReattachFields,
+		HasRevisionTag,
+		HasChanges<TNodeChange>,
+		CellTargetingMark {
+	type: "Revive";
+	content: ITreeCursorSynchronous[];
+	count: NodeCount;
+}
+
+export interface ReturnTo extends HasReattachFields, HasRevisionTag, HasMoveId, CellTargetingMark {
+	type: "ReturnTo";
+	count: NodeCount;
+
+	/**
+	 * When true, the corresponding ReturnFrom has a conflict.
+	 * This is independent of whether this mark has a conflict.
+	 */
+	isSrcConflicted?: true;
+}
+
+export interface ReturnFrom<TNodeChange = NodeChangeType>
+	extends HasRevisionTag,
+		HasMoveId,
+		HasChanges<TNodeChange>,
+		CellTargetingMark {
+	type: "ReturnFrom";
+	count: NodeCount;
+
+	/**
+	 * When true, the corresponding ReturnTo has a conflict.
+	 * This is independent of whether this mark has a conflict.
+	 */
+	isDstConflicted?: true;
+}
+
+/**
+ * An attach mark that allocates new cells.
+ */
+export type NewAttach<TNodeChange = NodeChangeType> = Insert<TNodeChange> | MoveIn;
+
+export type Reattach<TNodeChange = NodeChangeType> = Revive<TNodeChange> | ReturnTo;
+
+export type Attach<TNodeChange = NodeChangeType> = NewAttach<TNodeChange> | Reattach<TNodeChange>;
+
+export type Detach<TNodeChange = NodeChangeType> =
+	| Delete<TNodeChange>
+	| MoveOut<TNodeChange>
+	| ReturnFrom<TNodeChange>;
+
+export interface Modify<TNodeChange = NodeChangeType> extends CellTargetingMark {
+	type: "Modify";
+	changes: TNodeChange;
+}
 
 /**
  * A mark which extends `CellTargetingMark`.
@@ -265,120 +262,15 @@
 	| Revive<TNodeChange>
 	| ReturnTo;
 
-/**
- * Mark which targets a range of existing cells instead of creating new cells.
- */
-export interface CellTargetingMark {
-	/**
-	 * Describes the detach which last emptied target cells.
-	 * Undefined if the target cells are not empty in this mark's input context.
-	 */
-	detachEvent?: DetachEvent;
-
-	/**
-	 * Lineage of detaches adjacent to the cells since `detachEvent`.
-	 * Should be empty if the cells are full in this mark's input context.
-	 */
-	lineage?: LineageEvent[];
-}
-
-export interface DetachedCellMark extends CellTargetingMark {
-	detachEvent: DetachEvent;
-}
-=======
- * A Detach with a conflicted destination.
- * Such a Detach has no effect when applied and is therefore akin to a Skip mark.
- */
-export type SkipLikeDetach<TNodeChange> = (MoveOut<TNodeChange> | ReturnFrom<TNodeChange>) & {
-	isDstConflicted: true;
-};
->>>>>>> 1d8f898a
-
-export interface Revive<TNodeChange = NodeChangeType>
-	extends HasReattachFields,
-		HasRevisionTag,
-		HasChanges<TNodeChange>,
-		CellTargetingMark {
-	type: "Revive";
-	content: ITreeCursorSynchronous[];
-	count: NodeCount;
-}
-
-export interface ReturnTo extends HasReattachFields, HasRevisionTag, HasMoveId, CellTargetingMark {
-	type: "ReturnTo";
-	count: NodeCount;
-
-	/**
-	 * When true, the corresponding ReturnFrom has a conflict.
-	 * This is independent of whether this mark has a conflict.
-	 */
-	isSrcConflicted?: true;
-}
-
-export interface ReturnFrom<TNodeChange = NodeChangeType>
-	extends HasRevisionTag,
-		HasMoveId,
-		HasChanges<TNodeChange>,
-		CellTargetingMark {
-	type: "ReturnFrom";
-	count: NodeCount;
-
-	/**
-	 * When true, the corresponding ReturnTo has a conflict.
-	 * This is independent of whether this mark has a conflict.
-	 */
-	isDstConflicted?: true;
-}
-
-/**
- * An attach mark that allocates new cells.
- */
-export type NewAttach<TNodeChange = NodeChangeType> = Insert<TNodeChange> | MoveIn;
-
-export type Reattach<TNodeChange = NodeChangeType> = Revive<TNodeChange> | ReturnTo;
-
-/**
- * A Reattach whose target nodes are already reattached and have not been detached by some other change.
- * Such a Reattach has no effect when applied and is therefore akin to a Skip mark.
- */
-export type SkipLikeReattach<TNodeChange> = Reattach<TNodeChange> &
-	Conflicted & {
-		lastDeletedBy?: never;
-	};
-
-export type Attach<TNodeChange = NodeChangeType> = NewAttach<TNodeChange> | Reattach<TNodeChange>;
-
-export type Detach<TNodeChange = NodeChangeType> =
-	| Delete<TNodeChange>
-	| MoveOut<TNodeChange>
-	| ReturnFrom<TNodeChange>;
-
-export interface Modify<TNodeChange = NodeChangeType> {
-	type: "Modify";
-	changes: TNodeChange;
-}
-
-/**
- * A mark that spans one or more nodes in the input context of its changeset.
- */
-export type InputSpanningMark<TNodeChange> =
+export type EmptyInputCellMark<TNodeChange> =
+	| NewAttach<TNodeChange>
+	| (DetachedCellMark & ExistingCellMark<TNodeChange>);
+
+export type Mark<TNodeChange = NodeChangeType> =
 	| Skip
-	| Detach<TNodeChange>
 	| Modify<TNodeChange>
-	| SkipLikeReattach<TNodeChange>;
-
-/**
- * A mark that spans one or more nodes in the output context of its changeset.
- */
-export type OutputSpanningMark<TNodeChange> =
-	| Skip
-	| NewAttach<TNodeChange>
-	| Modify<TNodeChange>
-	| Reattach<TNodeChange>;
-
-export type Mark<TNodeChange = NodeChangeType> =
-	| InputSpanningMark<TNodeChange>
-	| OutputSpanningMark<TNodeChange>;
+	| Attach<TNodeChange>
+	| Detach<TNodeChange>;
 
 export type MarkList<TNodeChange = NodeChangeType, TMark = Mark<TNodeChange>> = TMark[];
 
