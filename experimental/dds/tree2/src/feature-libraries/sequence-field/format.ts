/*!
 * Copyright (c) Microsoft Corporation and contributors. All rights reserved.
 * Licensed under the MIT License.
 */

import { ObjectOptions, TSchema, Type } from "@sinclair/typebox";
import {
	ChangeAtomId,
	ChangesetLocalId,
	JsonableTree,
	RevisionTag,
	RevisionTagSchema,
} from "../../core";
import { ChangesetLocalIdSchema, EncodedChangeAtomId, NodeChangeset } from "../modular-schema";

// TODO:AB#4259 Decouple types used for sequence-field's in-memory representation from their encoded variants.
// Currently, types in this file are largely used for both.
// See for example `Revive` whose type uses ITreeCursorSynchronous,
// but the schema for the serialized type uses ProtoNode (which is the result of serializing that cursor).

const noAdditionalProps: ObjectOptions = { additionalProperties: false };

/**
 * The contents of a node to be created
 */
export type ProtoNode = JsonableTree;
export const ProtoNode = Type.Any();

export type CellCount = number;
export const CellCount = Type.Number();

/**
 * Left undefined for terseness.
 */
export const NoopMarkType = undefined;

/**
 * A monotonically increasing positive integer assigned to an individual mark within the changeset.
 * MoveIds are scoped to a single changeset, so referring to MoveIds across changesets requires
 * qualifying them by change tag.
 *
 * The uniqueness of IDs is leveraged to uniquely identify the matching move-out for a move-in/return and vice-versa.
 */
export type MoveId = ChangesetLocalId;
export const MoveId = ChangesetLocalIdSchema;

export interface HasMoveId {
	/**
	 * The sequential ID assigned to a change within a transaction.
	 */
	id: MoveId;
}
export const HasMoveId = Type.Object({ id: MoveId });

export type NodeChangeType = NodeChangeset;

// Boolean encodings can use this alternative to save space for frequently false values.
const OptionalTrue = Type.Optional(Type.Literal(true));

/**
 * Represents a position within a contiguous range of nodes detached by a single changeset.
 * Note that `LineageEvent`s with the same revision are not necessarily referring to the same detach.
 * `LineageEvent`s for a given revision can only be meaningfully compared if it is known that they must refer to the
 * same detach.
 * @alpha
 */
export interface LineageEvent {
	readonly revision: RevisionTag;
	readonly id: ChangesetLocalId;
	readonly count: number;

	/**
	 * The position of this mark within a range of nodes which were detached in this revision.
	 */
	readonly offset: number;
}
export const LineageEvent = Type.Object(
	{
		revision: Type.Readonly(RevisionTagSchema),
		id: Type.Readonly(ChangesetLocalIdSchema),
		count: Type.Readonly(Type.Number()),
		offset: Type.Readonly(Type.Number()),
	},
	noAdditionalProps,
);

/**
 * @alpha
 */
export interface HasLineage {
	/**
	 * History of detaches adjacent to the cells described by this `ChangeAtomId`.
	 */
	lineage?: LineageEvent[];
}

export const HasLineage = Type.Object({ lineage: Type.Optional(Type.Array(LineageEvent)) });

export interface IdRange {
	id: ChangesetLocalId;
	count: CellCount;
}

export const IdRange = Type.Object({
	id: ChangesetLocalIdSchema,
	count: CellCount,
});

/**
 * @alpha
 */
export interface CellId extends ChangeAtomId, HasLineage {
	/**
	 * List of all cell local IDs (including this one) which were adjacent and emptied in the same revision as this one.
	 * The IDs are ordered in sequence order, and are used for determining the relative position of cells.
	 * `CellId` objects may share an array, so this should not be mutated.
	 */
	adjacentCells?: IdRange[];
}

export const CellId = Type.Composite(
	[
		EncodedChangeAtomId,
		HasLineage,
		Type.Object({ adjacentCells: Type.Optional(Type.Array(IdRange)) }),
	],
	noAdditionalProps,
);

/**
 * Mark which targets a range of existing cells instead of creating new cells.
 */
export interface HasMarkFields<TNodeChange = never> {
	/**
	 * Describes the detach which last emptied the target cells,
	 * or the attach which allocated the cells if the cells have never been filled.
	 * Undefined if the target cells are not empty in this mark's input context.
	 */
	cellId?: CellId;

	changes?: TNodeChange;

	count: CellCount;
}
export const HasMarkFields = <TNodeChange extends TSchema>(tNodeChange: TNodeChange) =>
	Type.Object({
		cellId: Type.Optional(CellId),
		changes: Type.Optional(tNodeChange),
		count: CellCount,
	});

export interface HasReattachFields {
	/**
	 * The revision this mark is inverting a detach from.
	 * If defined this mark is a revert-only inverse,
	 * meaning that it will only reattach nodes if those nodes were last detached by `inverseOf`.
	 * If `inverseOf` is undefined, this mark will reattach nodes regardless of when they were last detached.
	 */
	inverseOf?: RevisionTag;
}
export const HasReattachFields = Type.Composite([
	Type.Object({
		inverseOf: Type.Optional(RevisionTagSchema),
	}),
]);

export interface NoopMark {
	/**
	 * Declared for consistency with other marks.
	 * Left undefined for terseness.
	 */
	type?: typeof NoopMarkType;
}
export const NoopMark = Type.Composite([], noAdditionalProps);

export interface HasRevisionTag {
	/**
	 * The revision this mark is part of.
	 * Only set for marks in fields which are a composition of multiple revisions.
	 */
	revision?: RevisionTag;
}
export const HasRevisionTag = Type.Object({ revision: Type.Optional(RevisionTagSchema) });

export interface Insert extends HasRevisionTag {
	type: "Insert";
	content: ProtoNode[];
}
export const Insert = Type.Composite(
	[
		HasRevisionTag,
		Type.Object({
			type: Type.Literal("Insert"),
			content: Type.Array(ProtoNode),
		}),
	],
	noAdditionalProps,
);

export interface HasMoveFields extends HasMoveId, HasRevisionTag {
	/**
	 * Used when this mark represents the beginning or end of a chain of moves within a changeset.
	 * If this mark is the start of the chain, this is the ID of the end mark of the chain, and vice-versa if this is the end of the chain.
	 */
	finalEndpoint?: ChangeAtomId;
}
export const HasMoveFields = Type.Composite([
	HasMoveId,
	Type.Object({ finalEndpoint: Type.Optional(EncodedChangeAtomId) }),
]);

<<<<<<< HEAD
export interface MoveIn extends HasMoveFields {
=======
export type CanBeTransient = Partial<Transient>;
export const CanBeTransient = Type.Partial(Transient);

export interface Insert<TNodeChange = NodeChangeType>
	extends HasReattachFields<TNodeChange>,
		HasRevisionTag,
		CanBeTransient {
	type: "Insert";
	/**
	 * The content to insert. Only populated for new attaches.
	 */
	content?: ProtoNode[];
}
export const Insert = <Schema extends TSchema>(tNodeChange: Schema) =>
	Type.Composite(
		[
			HasReattachFields(tNodeChange),
			HasRevisionTag,
			CanBeTransient,
			Type.Object({
				type: Type.Literal("Insert"),
				content: Type.Optional(Type.Array(ProtoNode)),
			}),
		],
		noAdditionalProps,
	);

export interface MoveIn extends HasMoveId, HasReattachFields, HasRevisionTag {
>>>>>>> d55e110c
	type: "MoveIn";
	/**
	 * When true, the corresponding MoveOut has a conflict.
	 * This is independent of whether this mark has a conflict.
	 */
	isSrcConflicted?: true;
}

export const MoveIn = Type.Composite(
	[
<<<<<<< HEAD
		HasMoveFields,
=======
		HasMoveId,
		HasReattachFields(Type.Undefined()),
		HasRevisionTag,
>>>>>>> d55e110c
		Type.Object({
			type: Type.Literal("MoveIn"),
			isSrcConflicted: OptionalTrue,
		}),
	],
	noAdditionalProps,
);

export interface InverseAttachFields {
	detachIdOverride?: ChangeAtomId;
}

export const InverseAttachFields = Type.Object({
	detachIdOverride: Type.Optional(EncodedChangeAtomId),
});

export interface Delete extends HasRevisionTag, InverseAttachFields {
	type: "Delete";
	id: ChangesetLocalId;
}

export const Delete = Type.Composite(
	[
		HasRevisionTag,
		InverseAttachFields,
		Type.Object({
			type: Type.Literal("Delete"),
			id: ChangesetLocalIdSchema,
		}),
	],
	noAdditionalProps,
);

export interface MoveOut extends HasMoveFields {
	type: "MoveOut";
}
<<<<<<< HEAD
export const MoveOut = Type.Composite(
	[
		HasMoveFields,
		Type.Object({
			type: Type.Literal("MoveOut"),
		}),
	],
	noAdditionalProps,
);

export interface Revive extends HasReattachFields, HasRevisionTag {
	type: "Revive";
}
export const Revive = Type.Composite(
	[
		HasReattachFields,
		HasRevisionTag,
		Type.Object({
			type: Type.Literal("Revive"),
		}),
	],
	noAdditionalProps,
);

export interface ReturnTo extends HasReattachFields, HasMoveFields {
	type: "ReturnTo";

	/**
	 * When true, the corresponding ReturnFrom has a conflict.
	 * This is independent of whether this mark has a conflict.
	 */
	isSrcConflicted?: true;
}
export const ReturnTo = Type.Composite(
	[
		HasReattachFields,
		HasMoveFields,
		Type.Object({
			type: Type.Literal("ReturnTo"),
			isSrcConflicted: OptionalTrue,
		}),
	],
	noAdditionalProps,
);

export interface ReturnFrom extends HasMoveFields, InverseAttachFields {
=======
export const MoveOut = <Schema extends TSchema>(tNodeChange: Schema) =>
	Type.Composite(
		[
			HasRevisionTag,
			HasMoveId,
			HasMarkFields(tNodeChange),
			Type.Object({
				type: Type.Literal("MoveOut"),
			}),
		],
		noAdditionalProps,
	);

export interface ReturnFrom<TNodeChange = NodeChangeType>
	extends HasRevisionTag,
		HasMoveId,
		HasMarkFields<TNodeChange>,
		InverseAttachFields {
>>>>>>> d55e110c
	type: "ReturnFrom";

	/**
	 * When true, the corresponding ReturnTo has a conflict.
	 * This is independent of whether this mark has a conflict.
	 */
	isDstConflicted?: true;
}
export const ReturnFrom = Type.Composite(
	[
		HasMoveFields,
		InverseAttachFields,
		Type.Object({
			type: Type.Literal("ReturnFrom"),
			isDstConflicted: OptionalTrue,
		}),
	],
	noAdditionalProps,
);

export type MoveSource = MoveOut | ReturnFrom;
export const MoveSource = Type.Union([MoveOut, ReturnFrom]);

export type MoveDestination = MoveIn | ReturnTo;
export type MoveMarkEffect = MoveSource | MoveDestination;

<<<<<<< HEAD
/**
 * An attach mark that allocates new cells.
 */
export type NewAttach = Insert | MoveIn;
export const NewAttach = Type.Union([Insert, MoveIn]);

export type Reattach = Revive | ReturnTo;
export const Reattach = Type.Union([Revive, ReturnTo]);

export type Attach = NewAttach | Reattach;
export const Attach = Type.Union([NewAttach, Reattach]);
=======
export type Attach<TNodeChange = NodeChangeType> = Insert<TNodeChange> | MoveIn;
export const Attach = <Schema extends TSchema>(tNodeChange: Schema) =>
	Type.Union([Insert(tNodeChange), MoveIn]);
>>>>>>> d55e110c

export type Detach = Delete | MoveSource;
export const Detach = Type.Union([Delete, MoveSource]);

/**
 * Mark used during compose to temporarily remember the position of nodes which were being moved
 * but had their move cancelled with an inverse.
 * This mark should only exist as part of intermediate output of compose and should be removed during the amendCompose pass.
 */
export interface MovePlaceholder extends HasRevisionTag, HasMoveId {
	type: "Placeholder";
}

export interface TransientEffect extends HasRevisionTag {
	type: "Transient";
	attach: Attach;
	detach: Detach;
}

export const TransientEffect = Type.Object({
	type: Type.Literal("Transient"),
	attach: Attach,
	detach: Detach,
});

export type MarkEffect = NoopMark | MovePlaceholder | Attach | Detach | TransientEffect;
export const MarkEffect = Type.Union([NoopMark, Attach, Detach, TransientEffect]);

export type CellMark<TMark, TNodeChange> = TMark & HasMarkFields<TNodeChange>;
export const CellMark = <TMark extends TSchema, TNodeChange extends TSchema>(
	tMark: TMark,
	tNodeChange: TNodeChange,
) => Type.Union([tMark, HasMarkFields(tNodeChange)]);

export type Mark<TNodeChange = NodeChangeType> = CellMark<MarkEffect, TNodeChange>;

export const Mark = <Schema extends TSchema>(tNodeChange: Schema) =>
	CellMark(MarkEffect, tNodeChange);

export type MarkList<TNodeChange = NodeChangeType> = Mark<TNodeChange>[];

export type Changeset<TNodeChange = NodeChangeType> = MarkList<TNodeChange>;
export const Changeset = <Schema extends TSchema>(tNodeChange: Schema) =>
	Type.Array(Mark(tNodeChange));<|MERGE_RESOLUTION|>--- conflicted
+++ resolved
@@ -182,13 +182,17 @@
 }
 export const HasRevisionTag = Type.Object({ revision: Type.Optional(RevisionTagSchema) });
 
-export interface Insert extends HasRevisionTag {
+export interface Insert extends HasRevisionTag, HasReattachFields {
 	type: "Insert";
-	content: ProtoNode[];
+	/**
+	 * The content to insert. Only populated for new attaches.
+	 */
+	content?: ProtoNode[];
 }
 export const Insert = Type.Composite(
 	[
 		HasRevisionTag,
+		HasReattachFields,
 		Type.Object({
 			type: Type.Literal("Insert"),
 			content: Type.Array(ProtoNode),
@@ -209,38 +213,7 @@
 	Type.Object({ finalEndpoint: Type.Optional(EncodedChangeAtomId) }),
 ]);
 
-<<<<<<< HEAD
-export interface MoveIn extends HasMoveFields {
-=======
-export type CanBeTransient = Partial<Transient>;
-export const CanBeTransient = Type.Partial(Transient);
-
-export interface Insert<TNodeChange = NodeChangeType>
-	extends HasReattachFields<TNodeChange>,
-		HasRevisionTag,
-		CanBeTransient {
-	type: "Insert";
-	/**
-	 * The content to insert. Only populated for new attaches.
-	 */
-	content?: ProtoNode[];
-}
-export const Insert = <Schema extends TSchema>(tNodeChange: Schema) =>
-	Type.Composite(
-		[
-			HasReattachFields(tNodeChange),
-			HasRevisionTag,
-			CanBeTransient,
-			Type.Object({
-				type: Type.Literal("Insert"),
-				content: Type.Optional(Type.Array(ProtoNode)),
-			}),
-		],
-		noAdditionalProps,
-	);
-
-export interface MoveIn extends HasMoveId, HasReattachFields, HasRevisionTag {
->>>>>>> d55e110c
+export interface MoveIn extends HasMoveFields, HasReattachFields {
 	type: "MoveIn";
 	/**
 	 * When true, the corresponding MoveOut has a conflict.
@@ -251,13 +224,8 @@
 
 export const MoveIn = Type.Composite(
 	[
-<<<<<<< HEAD
 		HasMoveFields,
-=======
-		HasMoveId,
-		HasReattachFields(Type.Undefined()),
-		HasRevisionTag,
->>>>>>> d55e110c
+		HasReattachFields,
 		Type.Object({
 			type: Type.Literal("MoveIn"),
 			isSrcConflicted: OptionalTrue,
@@ -294,7 +262,6 @@
 export interface MoveOut extends HasMoveFields {
 	type: "MoveOut";
 }
-<<<<<<< HEAD
 export const MoveOut = Type.Composite(
 	[
 		HasMoveFields,
@@ -305,62 +272,7 @@
 	noAdditionalProps,
 );
 
-export interface Revive extends HasReattachFields, HasRevisionTag {
-	type: "Revive";
-}
-export const Revive = Type.Composite(
-	[
-		HasReattachFields,
-		HasRevisionTag,
-		Type.Object({
-			type: Type.Literal("Revive"),
-		}),
-	],
-	noAdditionalProps,
-);
-
-export interface ReturnTo extends HasReattachFields, HasMoveFields {
-	type: "ReturnTo";
-
-	/**
-	 * When true, the corresponding ReturnFrom has a conflict.
-	 * This is independent of whether this mark has a conflict.
-	 */
-	isSrcConflicted?: true;
-}
-export const ReturnTo = Type.Composite(
-	[
-		HasReattachFields,
-		HasMoveFields,
-		Type.Object({
-			type: Type.Literal("ReturnTo"),
-			isSrcConflicted: OptionalTrue,
-		}),
-	],
-	noAdditionalProps,
-);
-
 export interface ReturnFrom extends HasMoveFields, InverseAttachFields {
-=======
-export const MoveOut = <Schema extends TSchema>(tNodeChange: Schema) =>
-	Type.Composite(
-		[
-			HasRevisionTag,
-			HasMoveId,
-			HasMarkFields(tNodeChange),
-			Type.Object({
-				type: Type.Literal("MoveOut"),
-			}),
-		],
-		noAdditionalProps,
-	);
-
-export interface ReturnFrom<TNodeChange = NodeChangeType>
-	extends HasRevisionTag,
-		HasMoveId,
-		HasMarkFields<TNodeChange>,
-		InverseAttachFields {
->>>>>>> d55e110c
 	type: "ReturnFrom";
 
 	/**
@@ -384,26 +296,11 @@
 export type MoveSource = MoveOut | ReturnFrom;
 export const MoveSource = Type.Union([MoveOut, ReturnFrom]);
 
-export type MoveDestination = MoveIn | ReturnTo;
+export type MoveDestination = MoveIn;
 export type MoveMarkEffect = MoveSource | MoveDestination;
 
-<<<<<<< HEAD
-/**
- * An attach mark that allocates new cells.
- */
-export type NewAttach = Insert | MoveIn;
-export const NewAttach = Type.Union([Insert, MoveIn]);
-
-export type Reattach = Revive | ReturnTo;
-export const Reattach = Type.Union([Revive, ReturnTo]);
-
-export type Attach = NewAttach | Reattach;
-export const Attach = Type.Union([NewAttach, Reattach]);
-=======
-export type Attach<TNodeChange = NodeChangeType> = Insert<TNodeChange> | MoveIn;
-export const Attach = <Schema extends TSchema>(tNodeChange: Schema) =>
-	Type.Union([Insert(tNodeChange), MoveIn]);
->>>>>>> d55e110c
+export type Attach = Insert | MoveIn;
+export const Attach = Type.Union([Insert, MoveIn]);
 
 export type Detach = Delete | MoveSource;
 export const Detach = Type.Union([Delete, MoveSource]);
