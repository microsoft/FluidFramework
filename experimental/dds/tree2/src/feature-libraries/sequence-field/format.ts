/*!
 * Copyright (c) Microsoft Corporation and contributors. All rights reserved.
 * Licensed under the MIT License.
 */

import { ObjectOptions, TSchema, Type } from "@sinclair/typebox";
import { ITreeCursorSynchronous, JsonableTree, RevisionTag, RevisionTagSchema } from "../../core";
import {
	ChangeAtomId,
	ChangesetLocalId,
	ChangesetLocalIdSchema,
	EncodedChangeAtomId,
	NodeChangeset,
} from "../modular-schema";

// TODO:AB#4259 Decouple types used for sequence-field's in-memory representation from their encoded variants.
// Currently, types in this file are largely used for both.
// See for example `Revive` whose type uses ITreeCursorSynchronous,
// but the schema for the serialized type uses ProtoNode (which is the result of serializing that cursor).

const noAdditionalProps: ObjectOptions = { additionalProperties: false };

/**
 * The contents of a node to be created
 */
export type ProtoNode = JsonableTree;
export const ProtoNode = Type.Any();

export type CellCount = number;
export const CellCount = Type.Number();

/**
 * Left undefined for terseness.
 */
export const NoopMarkType = undefined;

/**
 * A monotonically increasing positive integer assigned to an individual mark within the changeset.
 * MoveIds are scoped to a single changeset, so referring to MoveIds across changesets requires
 * qualifying them by change tag.
 *
 * The uniqueness of IDs is leveraged to uniquely identify the matching move-out for a move-in/return and vice-versa.
 */
export type MoveId = ChangesetLocalId;
export const MoveId = ChangesetLocalIdSchema;

export interface HasMoveId {
	/**
	 * The sequential ID assigned to a change within a transaction.
	 */
	id: MoveId;
}
export const HasMoveId = Type.Object({ id: MoveId });

export type NodeChangeType = NodeChangeset;

// Boolean encodings can use this alternative to save space for frequently false values.
const OptionalTrue = Type.Optional(Type.Literal(true));

/**
 * Represents a position within a contiguous range of nodes detached by a single changeset.
 * Note that `LineageEvent`s with the same revision are not necessarily referring to the same detach.
 * `LineageEvent`s for a given revision can only be meaningfully compared if it is known that they must refer to the
 * same detach.
 * @alpha
 */
export interface LineageEvent {
	readonly revision: RevisionTag;
	readonly id: ChangesetLocalId;
	readonly count: number;

	/**
	 * The position of this mark within a range of nodes which were detached in this revision.
	 */
	readonly offset: number;
}
export const LineageEvent = Type.Object(
	{
		revision: Type.Readonly(RevisionTagSchema),
		id: Type.Readonly(ChangesetLocalIdSchema),
		count: Type.Readonly(Type.Number()),
		offset: Type.Readonly(Type.Number()),
	},
	noAdditionalProps,
);

/**
 * @alpha
 */
export interface HasLineage {
	/**
	 * History of detaches adjacent to the cells described by this `ChangeAtomId`.
	 */
	lineage?: LineageEvent[];
}

export const HasLineage = Type.Object({ lineage: Type.Optional(Type.Array(LineageEvent)) });

export interface IdRange {
	id: ChangesetLocalId;
	count: number;
}

export const IdRange = Type.Object({
	id: ChangesetLocalIdSchema,
	count: Type.Number(),
});

/**
 * @alpha
 */
export interface CellId extends ChangeAtomId, HasLineage {
	adjacentCells?: IdRange[];
}

export const CellId = Type.Composite([
	EncodedChangeAtomId,
	HasLineage,
	Type.Object({ adjacentCells: Type.Optional(IdRange) }),
]);

export interface HasChanges<TNodeChange = NodeChangeType> {
	changes?: TNodeChange;
}
export const HasChanges = <TNodeChange extends TSchema>(tNodeChange: TNodeChange) =>
	Type.Object({ changes: Type.Optional(tNodeChange) });

/**
 * Mark which targets a range of existing cells instead of creating new cells.
 */
export interface HasMarkFields {
	/**
	 * Describes the detach which last emptied the target cells,
	 * or the attach which allocated the cells if the cells have never been filled.
	 * Undefined if the target cells are not empty in this mark's input context.
	 */
	cellId?: CellId;

	count: CellCount;
}
export const HasMarkFields = Type.Object({
	cellId: Type.Optional(CellId),
	count: CellCount,
});

export interface HasReattachFields extends HasMarkFields {
	/**
	 * The revision this mark is inverting a detach from.
	 * If defined this mark is a revert-only inverse,
	 * meaning that it will only reattach nodes if those nodes were last detached by `inverseOf`.
	 * If `inverseOf` is undefined, this mark will reattach nodes regardless of when they were last detached.
	 */
	inverseOf?: RevisionTag;
}
export const HasReattachFields = Type.Composite([
	Type.Object({
		inverseOf: Type.Optional(RevisionTagSchema),
	}),
	HasMarkFields,
]);

export interface NoopMark extends HasMarkFields {
	/**
	 * Declared for consistency with other marks.
	 * Left undefined for terseness.
	 */
	type?: typeof NoopMarkType;
}
export const NoopMark = Type.Composite([HasMarkFields], noAdditionalProps);

export interface HasRevisionTag {
	/**
	 * The revision this mark is part of.
	 * Only set for marks in fields which are a composition of multiple revisions.
	 */
	revision?: RevisionTag;
}
export const HasRevisionTag = Type.Object({ revision: Type.Optional(RevisionTagSchema) });

export interface Transient {
	/**
	 * The details of the change that deletes the transient content.
	 */
	transientDetach: ChangeAtomId;
}
export const Transient = Type.Object({ detachedBy: EncodedChangeAtomId });

export type CanBeTransient = Partial<Transient>;
export const CanBeTransient = Type.Partial(Transient);

export interface Insert<TNodeChange = NodeChangeType>
	extends HasMarkFields,
		HasRevisionTag,
		CanBeTransient,
		HasChanges<TNodeChange> {
	type: "Insert";
	content: ProtoNode[];
}
export const Insert = <Schema extends TSchema>(tNodeChange: Schema) =>
	Type.Composite(
		[
			HasMarkFields,
			HasRevisionTag,
			CanBeTransient,
			HasChanges(tNodeChange),
			Type.Object({
				type: Type.Literal("Insert"),
				content: Type.Array(ProtoNode),
			}),
		],
		noAdditionalProps,
	);

export interface MoveIn extends HasMoveId, HasMarkFields, HasRevisionTag {
	type: "MoveIn";
	/**
	 * When true, the corresponding MoveOut has a conflict.
	 * This is independent of whether this mark has a conflict.
	 */
	isSrcConflicted?: true;
}

export const MoveIn = Type.Composite(
	[
		HasMoveId,
		HasMarkFields,
		HasRevisionTag,
		Type.Object({
			type: Type.Literal("MoveIn"),
			isSrcConflicted: OptionalTrue,
		}),
	],
	noAdditionalProps,
);

export interface InverseAttachFields {
	detachIdOverride?: ChangeAtomId;
}

export const InverseAttachFields = Type.Object({
	detachIdOverride: Type.Optional(EncodedChangeAtomId),
});

export interface Delete<TNodeChange = NodeChangeType>
	extends HasRevisionTag,
		HasChanges<TNodeChange>,
<<<<<<< HEAD
		CellTargetingMark,
		InverseAttachFields {
=======
		HasMarkFields {
>>>>>>> e8201285
	type: "Delete";
	id: ChangesetLocalId;
}

export const Delete = <Schema extends TSchema>(tNodeChange: Schema) =>
	Type.Composite(
		[
			HasRevisionTag,
			HasChanges(tNodeChange),
<<<<<<< HEAD
			CellTargetingMark,
			InverseAttachFields,
=======
			HasMarkFields,
>>>>>>> e8201285
			Type.Object({
				type: Type.Literal("Delete"),
				id: ChangesetLocalIdSchema,
			}),
		],
		noAdditionalProps,
	);

export interface MoveOut<TNodeChange = NodeChangeType>
	extends HasRevisionTag,
		HasMoveId,
		HasChanges<TNodeChange>,
		HasMarkFields {
	type: "MoveOut";
}
export const MoveOut = <Schema extends TSchema>(tNodeChange: Schema) =>
	Type.Composite(
		[
			HasRevisionTag,
			HasMoveId,
			HasChanges(tNodeChange),
			HasMarkFields,
			Type.Object({
				type: Type.Literal("MoveOut"),
			}),
		],
		noAdditionalProps,
	);

export interface Revive<TNodeChange = NodeChangeType>
	extends HasReattachFields,
		HasRevisionTag,
		CanBeTransient,
		HasChanges<TNodeChange> {
	type: "Revive";
	content: ITreeCursorSynchronous[];
}
export const Revive = <Schema extends TSchema>(tNodeChange: Schema) =>
	Type.Composite(
		[
			HasReattachFields,
			HasRevisionTag,
			CanBeTransient,
			HasChanges(tNodeChange),
			Type.Object({
				type: Type.Literal("Revive"),
				content: Type.Array(ProtoNode),
			}),
		],
		noAdditionalProps,
	);

export interface ReturnTo extends HasReattachFields, HasRevisionTag, HasMoveId {
	type: "ReturnTo";

	/**
	 * When true, the corresponding ReturnFrom has a conflict.
	 * This is independent of whether this mark has a conflict.
	 */
	isSrcConflicted?: true;
}
export const ReturnTo = Type.Composite(
	[
		HasReattachFields,
		HasRevisionTag,
		HasMoveId,
		Type.Object({
			type: Type.Literal("ReturnTo"),
			isSrcConflicted: OptionalTrue,
		}),
	],
	noAdditionalProps,
);

export interface ReturnFrom<TNodeChange = NodeChangeType>
	extends HasRevisionTag,
		HasMoveId,
		HasChanges<TNodeChange>,
<<<<<<< HEAD
		CellTargetingMark,
		InverseAttachFields {
=======
		HasMarkFields {
>>>>>>> e8201285
	type: "ReturnFrom";

	/**
	 * When true, the corresponding ReturnTo has a conflict.
	 * This is independent of whether this mark has a conflict.
	 */
	isDstConflicted?: true;
}
export const ReturnFrom = <Schema extends TSchema>(tNodeChange: Schema) =>
	Type.Composite(
		[
			HasRevisionTag,
			HasMoveId,
			HasChanges(tNodeChange),
<<<<<<< HEAD
			CellTargetingMark,
			InverseAttachFields,
=======
			HasMarkFields,
>>>>>>> e8201285
			Type.Object({
				type: Type.Literal("ReturnFrom"),
				isDstConflicted: OptionalTrue,
			}),
		],
		noAdditionalProps,
	);

/**
 * An attach mark that allocates new cells.
 */
export type NewAttach<TNodeChange = NodeChangeType> = Insert<TNodeChange> | MoveIn;
export const NewAttach = <Schema extends TSchema>(tNodeChange: Schema) =>
	Type.Union([Insert(tNodeChange), MoveIn]);

export type Reattach<TNodeChange = NodeChangeType> = Revive<TNodeChange> | ReturnTo;
export const Reattach = <Schema extends TSchema>(tNodeChange: Schema) =>
	Type.Union([Revive(tNodeChange), ReturnTo]);

export type Attach<TNodeChange = NodeChangeType> = NewAttach<TNodeChange> | Reattach<TNodeChange>;
export const Attach = <Schema extends TSchema>(tNodeChange: Schema) =>
	Type.Union([NewAttach(tNodeChange), Reattach(tNodeChange)]);

export type Detach<TNodeChange = NodeChangeType> =
	| Delete<TNodeChange>
	| MoveOut<TNodeChange>
	| ReturnFrom<TNodeChange>;
export const Detach = <Schema extends TSchema>(tNodeChange: Schema) =>
	Type.Union([Delete(tNodeChange), MoveOut(tNodeChange), ReturnFrom(tNodeChange)]);

/**
 * Mark used during compose to temporarily remember the position of nodes which were being moved
 * but had their move cancelled with an inverse.
 * This mark should only exist as part of intermediate output of compose and should be removed during the amendCompose pass.
 */
export interface MovePlaceholder<TNodeChange>
	extends HasMarkFields,
		HasRevisionTag,
		HasMoveId,
		HasChanges<TNodeChange> {
	type: "Placeholder";
}

export interface Modify<TNodeChange = NodeChangeType> extends HasMarkFields {
	type: "Modify";
	changes: TNodeChange;
}
export const Modify = <Schema extends TSchema>(tNodeChange: Schema) =>
	Type.Composite(
		[
			HasMarkFields,
			Type.Object({
				type: Type.Literal("Modify"),
				changes: tNodeChange,
			}),
		],
		noAdditionalProps,
	);

export type Mark<TNodeChange = NodeChangeType> =
	| NoopMark
	| Modify<TNodeChange>
	| MovePlaceholder<TNodeChange>
	| Attach<TNodeChange>
	| Detach<TNodeChange>;
export const Mark = <Schema extends TSchema>(tNodeChange: Schema) =>
	Type.Union([NoopMark, Modify(tNodeChange), Attach(tNodeChange), Detach(tNodeChange)]);

export type MarkList<TNodeChange = NodeChangeType> = Mark<TNodeChange>[];

export type Changeset<TNodeChange = NodeChangeType> = MarkList<TNodeChange>;
export const Changeset = <Schema extends TSchema>(tNodeChange: Schema) =>
	Type.Array(Mark(tNodeChange));<|MERGE_RESOLUTION|>--- conflicted
+++ resolved
@@ -244,12 +244,8 @@
 export interface Delete<TNodeChange = NodeChangeType>
 	extends HasRevisionTag,
 		HasChanges<TNodeChange>,
-<<<<<<< HEAD
-		CellTargetingMark,
-		InverseAttachFields {
-=======
+		InverseAttachFields,
 		HasMarkFields {
->>>>>>> e8201285
 	type: "Delete";
 	id: ChangesetLocalId;
 }
@@ -259,12 +255,8 @@
 		[
 			HasRevisionTag,
 			HasChanges(tNodeChange),
-<<<<<<< HEAD
-			CellTargetingMark,
+			HasMarkFields,
 			InverseAttachFields,
-=======
-			HasMarkFields,
->>>>>>> e8201285
 			Type.Object({
 				type: Type.Literal("Delete"),
 				id: ChangesetLocalIdSchema,
@@ -343,12 +335,8 @@
 	extends HasRevisionTag,
 		HasMoveId,
 		HasChanges<TNodeChange>,
-<<<<<<< HEAD
-		CellTargetingMark,
-		InverseAttachFields {
-=======
+		InverseAttachFields,
 		HasMarkFields {
->>>>>>> e8201285
 	type: "ReturnFrom";
 
 	/**
@@ -363,12 +351,8 @@
 			HasRevisionTag,
 			HasMoveId,
 			HasChanges(tNodeChange),
-<<<<<<< HEAD
-			CellTargetingMark,
 			InverseAttachFields,
-=======
 			HasMarkFields,
->>>>>>> e8201285
 			Type.Object({
 				type: Type.Literal("ReturnFrom"),
 				isDstConflicted: OptionalTrue,
