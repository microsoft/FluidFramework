/*!
 * Copyright (c) Microsoft Corporation and contributors. All rights reserved.
 * Licensed under the MIT License.
 */

import { ObjectOptions, TSchema, Type } from "@sinclair/typebox";
import { ITreeCursorSynchronous, JsonableTree, RevisionTag, RevisionTagSchema } from "../../core";
import {
	ChangeAtomId,
	ChangesetLocalId,
	ChangesetLocalIdSchema,
	EncodedChangeAtomId,
	NodeChangeset,
} from "../modular-schema";

// TODO:AB#4259 Decouple types used for sequence-field's in-memory representation from their encoded variants.
// Currently, types in this file are largely used for both.
// See for example `Revive` whose type uses ITreeCursorSynchronous,
// but the schema for the serialized type uses ProtoNode (which is the result of serializing that cursor).

const noAdditionalProps: ObjectOptions = { additionalProperties: false };

/**
 * The contents of a node to be created
 */
export type ProtoNode = JsonableTree;
export const ProtoNode = Type.Any();

export type NodeCount = number;
export const NodeCount = Type.Number();

/**
 * Left undefined for terseness.
 */
export const NoopMarkType = undefined;

/**
 * A monotonically increasing positive integer assigned to an individual mark within the changeset.
 * MoveIds are scoped to a single changeset, so referring to MoveIds across changesets requires
 * qualifying them by change tag.
 *
 * The uniqueness of IDs is leveraged to uniquely identify the matching move-out for a move-in/return and vice-versa.
 */
export type MoveId = ChangesetLocalId;
export const MoveId = ChangesetLocalIdSchema;

export interface HasMoveId {
	/**
	 * The sequential ID assigned to a change within a transaction.
	 */
	id: MoveId;
}
export const HasMoveId = Type.Object({ id: MoveId });

export type NodeChangeType = NodeChangeset;

// Boolean encodings can use this alternative to save space for frequently false values.
const OptionalTrue = Type.Optional(Type.Literal(true));

export enum Tiebreak {
	Left,
	Right,
}

export enum Effects {
	All = "All",
	Move = "Move",
	Delete = "Delete",
	None = "None",
}

/**
 * Represents a position within a contiguous range of nodes detached by a single changeset.
 * Note that `LineageEvent`s with the same revision are not necessarily referring to the same detach.
 * `LineageEvent`s for a given revision can only be meaningfully compared if it is known that they must refer to the
 * same detach.
 */
export interface LineageEvent {
	readonly revision: RevisionTag;
	readonly id: ChangesetLocalId;
	readonly count: number;

	/**
	 * The position of this mark within a range of nodes which were detached in this revision.
	 */
	readonly offset: number;
}
export const LineageEvent = Type.Object(
	{
		revision: Type.Readonly(RevisionTagSchema),
		offset: Type.Readonly(Type.Number()),
	},
	noAdditionalProps,
);

export interface HasChanges<TNodeChange = NodeChangeType> {
	changes?: TNodeChange;
}
export const HasChanges = <TNodeChange extends TSchema>(tNodeChange: TNodeChange) =>
	Type.Object({ changes: Type.Optional(tNodeChange) });

export interface HasPlaceFields {
	/**
	 * Describes which kinds of concurrent slice operations should affect the target place.
	 *
	 * The tuple allows this choice to be different for concurrent slices that are sequenced
	 * either before (`heed[0]`) or after (`heed[1]`). For example, multiple concurrent updates
	 * of a sequence with last-write-wins semantics would use a slice-delete over the whole
	 * sequence, and an insert with the `heed` value `[Effects.None, Effects.All]`.
	 *
	 * When the value for prior and ulterior concurrent slices is the same, that value can be
	 * used directly instead of the corresponding tuple.
	 *
	 * Omit if `Effects.All` for terseness.
	 */
	heed?: Effects | [Effects, Effects];

	/**
	 * Record of relevant information about changes this mark has been rebased over.
	 * Events are stored in the order in which they were rebased over.
	 */
	lineage?: LineageEvent[];
}

const EffectsSchema = Type.Enum(Effects);
export const HasPlaceFields = Type.Object({
	heed: Type.Optional(Type.Union([EffectsSchema, Type.Tuple([EffectsSchema, EffectsSchema])])),
	lineage: Type.Optional(Type.Array(LineageEvent)),
});

export interface HasReattachFields extends HasPlaceFields {
	/**
	 * The revision this mark is inverting a detach from.
	 * If defined this mark is a revert-only inverse,
	 * meaning that it will only reattach nodes if those nodes were last detached by `inverseOf`.
	 * If `inverseOf` is undefined, this mark will reattach nodes regardless of when they were last detached.
	 */
	inverseOf?: RevisionTag;
}
export const HasReattachFields = Type.Composite([
	HasPlaceFields,
	Type.Object({
		inverseOf: Type.Optional(RevisionTagSchema),
	}),
]);

/**
<<<<<<< HEAD
 * Identifies an empty cell.
 */
export interface DetachEvent {
	/**
	 * The intention of edit which last emptied the cell.
	 */
	revision: RevisionTag;

	/**
	 * The absolute position of the node in this cell in the input context of the revision which emptied it.
	 */
	index: number;
}
export const DetachEvent = Type.Object(
	{
		revision: RevisionTagSchema,
		index: Type.Number(),
	},
	noAdditionalProps,
);

/**
=======
>>>>>>> f95b9bbb
 * Mark which targets a range of existing cells instead of creating new cells.
 */
export interface CellTargetingMark {
	/**
	 * Describes the detach which last emptied target cells.
	 * Undefined if the target cells are not empty in this mark's input context.
	 */
	detachEvent?: ChangeAtomId;

	/**
	 * Lineage of detaches adjacent to the cells since `detachEvent`.
	 * Should be empty if the cells are full in this mark's input context.
	 */
	lineage?: LineageEvent[];
}
export const CellTargetingMark = Type.Object({
	detachEvent: Type.Optional(EncodedChangeAtomId),
	lineage: Type.Optional(Type.Array(LineageEvent)),
});

export interface NoopMark extends CellTargetingMark {
	/**
	 * Declared for consistency with other marks.
	 * Left undefined for terseness.
	 */
	type?: typeof NoopMarkType;

	/**
	 * The number of nodes being skipped.
	 */
	count: NodeCount;
}
export const NoopMark = Type.Composite(
	[CellTargetingMark, Type.Object({ count: NodeCount })],
	noAdditionalProps,
);

export interface DetachedCellMark extends CellTargetingMark {
	detachEvent: ChangeAtomId;
}
export const DetachedCellMark = Type.Composite([
	CellTargetingMark,
	Type.Object({ detachEvent: EncodedChangeAtomId }),
]);

export interface HasTiebreakPolicy extends HasPlaceFields {
	/**
	 * Omit if `Tiebreak.Right` for terseness.
	 */
	tiebreak?: Tiebreak;
}
export const HasTiebreakPolicy = Type.Composite([
	HasPlaceFields,
	Type.Object({
		tiebreak: Type.Optional(Type.Enum(Tiebreak)),
	}),
]);

export enum RangeType {
	Set = "Set",
	Slice = "Slice",
}

export interface HasRevisionTag {
	/**
	 * The revision this mark is part of.
	 * Only set for marks in fields which are a composition of multiple revisions.
	 */
	revision?: RevisionTag;
}
export const HasRevisionTag = Type.Object({ revision: Type.Optional(RevisionTagSchema) });

export interface Insert<TNodeChange = NodeChangeType>
	extends HasTiebreakPolicy,
		HasRevisionTag,
		HasChanges<TNodeChange> {
	type: "Insert";
	content: ProtoNode[];

	/**
	 * The first ID in a block associated with the nodes being inserted.
	 * The node `content[i]` is associated with `id + i`.
	 */
	id: ChangesetLocalId;
}
export const Insert = <Schema extends TSchema>(tNodeChange: Schema) =>
	Type.Composite(
		[
			HasTiebreakPolicy,
			HasRevisionTag,
			HasChanges(tNodeChange),
			Type.Object({
				type: Type.Literal("Insert"),
				content: Type.Array(ProtoNode),
				id: ChangesetLocalIdSchema,
			}),
		],
		noAdditionalProps,
	);

export interface MoveIn extends HasMoveId, HasPlaceFields, HasRevisionTag {
	type: "MoveIn";
	/**
	 * The actual number of nodes being moved-in. This count excludes nodes that were concurrently deleted.
	 */
	count: NodeCount;
	/**
	 * When true, the corresponding MoveOut has a conflict.
	 * This is independent of whether this mark has a conflict.
	 */
	isSrcConflicted?: true;
}

export const MoveIn = Type.Composite(
	[
		HasMoveId,
		HasPlaceFields,
		HasRevisionTag,
		Type.Object({
			type: Type.Literal("MoveIn"),
			count: NodeCount,
			isSrcConflicted: OptionalTrue,
		}),
	],
	noAdditionalProps,
);

export interface Delete<TNodeChange = NodeChangeType>
	extends HasRevisionTag,
		HasChanges<TNodeChange>,
		CellTargetingMark {
	type: "Delete";
	count: NodeCount;
	id: ChangesetLocalId;
}

// Note: inconsistent naming here is to avoid shadowing Effects.Delete
export const DeleteSchema = <Schema extends TSchema>(tNodeChange: Schema) =>
<<<<<<< HEAD
	Type.Composite(
		[
			HasRevisionTag,
			HasChanges(tNodeChange),
			CellTargetingMark,
			Type.Object({
				type: Type.Literal("Delete"),
				count: NodeCount,
			}),
		],
		noAdditionalProps,
	);
=======
	Type.Intersect([
		HasRevisionTag,
		HasChanges(tNodeChange),
		CellTargetingMark,
		Type.Object({
			type: Type.Literal("Delete"),
			id: ChangesetLocalIdSchema,
			count: NodeCount,
		}),
	]);
>>>>>>> f95b9bbb

export interface MoveOut<TNodeChange = NodeChangeType>
	extends HasRevisionTag,
		HasMoveId,
		HasChanges<TNodeChange>,
		CellTargetingMark {
	type: "MoveOut";
	count: NodeCount;
}
export const MoveOut = <Schema extends TSchema>(tNodeChange: Schema) =>
	Type.Composite(
		[
			HasRevisionTag,
			HasMoveId,
			HasChanges(tNodeChange),
			CellTargetingMark,
			Type.Object({
				type: Type.Literal("MoveOut"),
				count: NodeCount,
			}),
		],
		noAdditionalProps,
	);

export interface Revive<TNodeChange = NodeChangeType>
	extends HasReattachFields,
		HasRevisionTag,
		HasChanges<TNodeChange>,
		CellTargetingMark {
	type: "Revive";
	content: ITreeCursorSynchronous[];
	count: NodeCount;
}
export const Revive = <Schema extends TSchema>(tNodeChange: Schema) =>
	Type.Composite(
		[
			HasReattachFields,
			HasChanges(tNodeChange),
			CellTargetingMark,
			Type.Object({
				type: Type.Literal("Revive"),
				content: Type.Array(ProtoNode),
				count: NodeCount,
			}),
		],
		noAdditionalProps,
	);

export interface ReturnTo extends HasReattachFields, HasRevisionTag, HasMoveId, CellTargetingMark {
	type: "ReturnTo";
	count: NodeCount;

	/**
	 * When true, the corresponding ReturnFrom has a conflict.
	 * This is independent of whether this mark has a conflict.
	 */
	isSrcConflicted?: true;
}
export const ReturnTo = Type.Composite(
	[
		HasReattachFields,
		HasRevisionTag,
		HasMoveId,
		CellTargetingMark,
		Type.Object({
			type: Type.Literal("ReturnTo"),
			count: NodeCount,
			isSrcConflicted: OptionalTrue,
		}),
	],
	noAdditionalProps,
);

export interface ReturnFrom<TNodeChange = NodeChangeType>
	extends HasRevisionTag,
		HasMoveId,
		HasChanges<TNodeChange>,
		CellTargetingMark {
	type: "ReturnFrom";
	count: NodeCount;

	/**
	 * When true, the corresponding ReturnTo has a conflict.
	 * This is independent of whether this mark has a conflict.
	 */
	isDstConflicted?: true;
}
export const ReturnFrom = <Schema extends TSchema>(tNodeChange: Schema) =>
	Type.Composite(
		[
			HasRevisionTag,
			HasMoveId,
			HasChanges(tNodeChange),
			CellTargetingMark,
			Type.Object({
				type: Type.Literal("ReturnFrom"),
				count: NodeCount,
				isDstConflicted: OptionalTrue,
			}),
		],
		noAdditionalProps,
	);

/**
 * An attach mark that allocates new cells.
 */
export type NewAttach<TNodeChange = NodeChangeType> = Insert<TNodeChange> | MoveIn;
export const NewAttach = <Schema extends TSchema>(tNodeChange: Schema) =>
	Type.Union([Insert(tNodeChange), MoveIn]);

export type Reattach<TNodeChange = NodeChangeType> = Revive<TNodeChange> | ReturnTo;
export const Reattach = <Schema extends TSchema>(tNodeChange: Schema) =>
	Type.Union([Revive(tNodeChange), ReturnTo]);

export type Attach<TNodeChange = NodeChangeType> = NewAttach<TNodeChange> | Reattach<TNodeChange>;
export const Attach = <Schema extends TSchema>(tNodeChange: Schema) =>
	Type.Union([NewAttach(tNodeChange), Reattach(tNodeChange)]);

export type Detach<TNodeChange = NodeChangeType> =
	| Delete<TNodeChange>
	| MoveOut<TNodeChange>
	| ReturnFrom<TNodeChange>;
export const Detach = <Schema extends TSchema>(tNodeChange: Schema) =>
	Type.Union([DeleteSchema(tNodeChange), MoveOut(tNodeChange), ReturnFrom(tNodeChange)]);

/**
 * Mark used during compose to temporarily remember the position of nodes which were being moved
 * but had their move cancelled with an inverse.
 * This mark should only exist as part of intermediate output of compose and should be removed during the amendCompose pass.
 */
export interface MovePlaceholder<TNodeChange>
	extends CellTargetingMark,
		HasRevisionTag,
		HasMoveId,
		HasChanges<TNodeChange> {
	type: "Placeholder";
	count: NodeCount;
}

export interface Modify<TNodeChange = NodeChangeType> extends CellTargetingMark {
	type: "Modify";
	changes: TNodeChange;
}
export const Modify = <Schema extends TSchema>(tNodeChange: Schema) =>
	Type.Composite(
		[
			CellTargetingMark,
			Type.Object({
				type: Type.Literal("Modify"),
				changes: tNodeChange,
			}),
		],
		noAdditionalProps,
	);

/**
 * A mark which extends `CellTargetingMark`.
 */
export type ExistingCellMark<TNodeChange> =
	| NoopMark
	| MovePlaceholder<TNodeChange>
	| Delete<TNodeChange>
	| MoveOut<TNodeChange>
	| ReturnFrom<TNodeChange>
	| Modify<TNodeChange>
	| Revive<TNodeChange>
	| ReturnTo;
export const ExistingCellMark = <Schema extends TSchema>(tNodeChange: Schema) =>
	Type.Union([
		NoopMark,
		DeleteSchema(tNodeChange),
		MoveOut(tNodeChange),
		ReturnFrom(tNodeChange),
		Modify(tNodeChange),
		Revive(tNodeChange),
		ReturnTo,
	]);

export type EmptyInputCellMark<TNodeChange> =
	| NewAttach<TNodeChange>
	| (DetachedCellMark & ExistingCellMark<TNodeChange>);
export const EmptyInputCellMark = <Schema extends TSchema>(tNodeChange: Schema) =>
	Type.Union([
		NewAttach(tNodeChange),
		Type.Intersect([DetachedCellMark, ExistingCellMark(tNodeChange)]),
	]);

export type Mark<TNodeChange = NodeChangeType> =
	| NoopMark
	| Modify<TNodeChange>
	| MovePlaceholder<TNodeChange>
	| Attach<TNodeChange>
	| Detach<TNodeChange>;
export const Mark = <Schema extends TSchema>(tNodeChange: Schema) =>
	Type.Union([NoopMark, Modify(tNodeChange), Attach(tNodeChange), Detach(tNodeChange)]);

export type MarkList<TNodeChange = NodeChangeType> = Mark<TNodeChange>[];

export type Changeset<TNodeChange = NodeChangeType> = MarkList<TNodeChange>;
export const Changeset = <Schema extends TSchema>(tNodeChange: Schema) =>
	Type.Array(Mark(tNodeChange));

/**
 * A mark that spans one or more cells.
 * The spanned cells may be populated (e.g., "Delete") or not (e.g., "Revive").
 */
export type CellSpanningMark<TNodeChange> = Exclude<Mark<TNodeChange>, NewAttach<TNodeChange>>;

export function isEmpty<T>(change: Changeset<T>): boolean {
	return change.length === 0;
}<|MERGE_RESOLUTION|>--- conflicted
+++ resolved
@@ -145,31 +145,6 @@
 ]);
 
 /**
-<<<<<<< HEAD
- * Identifies an empty cell.
- */
-export interface DetachEvent {
-	/**
-	 * The intention of edit which last emptied the cell.
-	 */
-	revision: RevisionTag;
-
-	/**
-	 * The absolute position of the node in this cell in the input context of the revision which emptied it.
-	 */
-	index: number;
-}
-export const DetachEvent = Type.Object(
-	{
-		revision: RevisionTagSchema,
-		index: Type.Number(),
-	},
-	noAdditionalProps,
-);
-
-/**
-=======
->>>>>>> f95b9bbb
  * Mark which targets a range of existing cells instead of creating new cells.
  */
 export interface CellTargetingMark {
@@ -308,7 +283,6 @@
 
 // Note: inconsistent naming here is to avoid shadowing Effects.Delete
 export const DeleteSchema = <Schema extends TSchema>(tNodeChange: Schema) =>
-<<<<<<< HEAD
 	Type.Composite(
 		[
 			HasRevisionTag,
@@ -316,23 +290,12 @@
 			CellTargetingMark,
 			Type.Object({
 				type: Type.Literal("Delete"),
+				id: ChangesetLocalIdSchema,
 				count: NodeCount,
 			}),
 		],
 		noAdditionalProps,
 	);
-=======
-	Type.Intersect([
-		HasRevisionTag,
-		HasChanges(tNodeChange),
-		CellTargetingMark,
-		Type.Object({
-			type: Type.Literal("Delete"),
-			id: ChangesetLocalIdSchema,
-			count: NodeCount,
-		}),
-	]);
->>>>>>> f95b9bbb
 
 export interface MoveOut<TNodeChange = NodeChangeType>
 	extends HasRevisionTag,
