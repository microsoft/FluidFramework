--- conflicted
+++ resolved
@@ -243,11 +243,11 @@
 	id: ChangesetLocalId;
 }
 export const Insert = <Schema extends TSchema>(tNodeChange: Schema) =>
-<<<<<<< HEAD
 	Type.Composite(
 		[
 			HasTiebreakPolicy,
 			HasRevisionTag,
+			CanBeTransient,
 			HasChanges(tNodeChange),
 			Type.Object({
 				type: Type.Literal("Insert"),
@@ -257,19 +257,6 @@
 		],
 		noAdditionalProps,
 	);
-=======
-	Type.Intersect([
-		HasTiebreakPolicy,
-		HasRevisionTag,
-		CanBeTransient,
-		HasChanges(tNodeChange),
-		Type.Object({
-			type: Type.Literal("Insert"),
-			content: Type.Array(ProtoNode),
-			id: ChangesetLocalIdSchema,
-		}),
-	]);
->>>>>>> afb66328
 
 export interface MoveIn extends HasMoveId, HasPlaceFields, HasRevisionTag {
 	type: "MoveIn";
@@ -357,10 +344,11 @@
 	count: NodeCount;
 }
 export const Revive = <Schema extends TSchema>(tNodeChange: Schema) =>
-<<<<<<< HEAD
 	Type.Composite(
 		[
 			HasReattachFields,
+			HasRevisionTag,
+			CanBeTransient,
 			HasChanges(tNodeChange),
 			CellTargetingMark,
 			Type.Object({
@@ -371,20 +359,6 @@
 		],
 		noAdditionalProps,
 	);
-=======
-	Type.Intersect([
-		HasReattachFields,
-		HasRevisionTag,
-		CanBeTransient,
-		HasChanges(tNodeChange),
-		CellTargetingMark,
-		Type.Object({
-			type: Type.Literal("Revive"),
-			content: Type.Array(ProtoNode),
-			count: NodeCount,
-		}),
-	]);
->>>>>>> afb66328
 
 export interface ReturnTo extends HasReattachFields, HasRevisionTag, HasMoveId, CellTargetingMark {
 	type: "ReturnTo";
