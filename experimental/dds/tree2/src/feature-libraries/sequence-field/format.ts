/*!
 * Copyright (c) Microsoft Corporation and contributors. All rights reserved.
 * Licensed under the MIT License.
 */

import { ObjectOptions, TSchema, Type } from "@sinclair/typebox";
import { ITreeCursorSynchronous, JsonableTree, RevisionTag, RevisionTagSchema } from "../../core";
import {
	ChangeAtomId,
	ChangesetLocalId,
	ChangesetLocalIdSchema,
	EncodedChangeAtomId,
	NodeChangeset,
} from "../modular-schema";

// TODO:AB#4259 Decouple types used for sequence-field's in-memory representation from their encoded variants.
// Currently, types in this file are largely used for both.
// See for example `Revive` whose type uses ITreeCursorSynchronous,
// but the schema for the serialized type uses ProtoNode (which is the result of serializing that cursor).

const noAdditionalProps: ObjectOptions = { additionalProperties: false };

/**
 * The contents of a node to be created
 */
export type ProtoNode = JsonableTree;
export const ProtoNode = Type.Any();

export type NodeCount = number;
export const NodeCount = Type.Number();

/**
 * Left undefined for terseness.
 */
export const NoopMarkType = undefined;

/**
 * A monotonically increasing positive integer assigned to an individual mark within the changeset.
 * MoveIds are scoped to a single changeset, so referring to MoveIds across changesets requires
 * qualifying them by change tag.
 *
 * The uniqueness of IDs is leveraged to uniquely identify the matching move-out for a move-in/return and vice-versa.
 */
export type MoveId = ChangesetLocalId;
export const MoveId = ChangesetLocalIdSchema;

export interface HasMoveId {
	/**
	 * The sequential ID assigned to a change within a transaction.
	 */
	id: MoveId;
}
export const HasMoveId = Type.Object({ id: MoveId });

export type NodeChangeType = NodeChangeset;

// Boolean encodings can use this alternative to save space for frequently false values.
const OptionalTrue = Type.Optional(Type.Literal(true));

export enum Tiebreak {
	Left,
	Right,
}

export enum Effects {
	All = "All",
	Move = "Move",
	Delete = "Delete",
	None = "None",
}

/**
 * Represents a position within a contiguous range of nodes detached by a single changeset.
 * Note that `LineageEvent`s with the same revision are not necessarily referring to the same detach.
 * `LineageEvent`s for a given revision can only be meaningfully compared if it is known that they must refer to the
 * same detach.
 * @alpha
 */
export interface LineageEvent {
	readonly revision: RevisionTag;
	readonly id: ChangesetLocalId;
	readonly count: number;

	/**
	 * The position of this mark within a range of nodes which were detached in this revision.
	 */
	readonly offset: number;
}
export const LineageEvent = Type.Object(
	{
		revision: Type.Readonly(RevisionTagSchema),
		offset: Type.Readonly(Type.Number()),
	},
	noAdditionalProps,
);

/**
 * @alpha
 */
export interface HasLineage {
	/**
	 * History of detaches adjacent to the cells described by this `ChangeAtomId`.
	 */
	lineage?: LineageEvent[];
}

export const HasLineage = Type.Object({ lineage: Type.Optional(Type.Array(LineageEvent)) });

/**
 * @alpha
 */
export interface CellId extends ChangeAtomId, HasLineage {}

export const CellId = Type.Intersect([EncodedChangeAtomId, HasLineage]);

export interface HasChanges<TNodeChange = NodeChangeType> {
	changes?: TNodeChange;
}
export const HasChanges = <TNodeChange extends TSchema>(tNodeChange: TNodeChange) =>
	Type.Object({ changes: Type.Optional(tNodeChange) });

export interface HasPlaceFields extends HasLineage {
	/**
	 * Describes which kinds of concurrent slice operations should affect the target place.
	 *
	 * The tuple allows this choice to be different for concurrent slices that are sequenced
	 * either before (`heed[0]`) or after (`heed[1]`). For example, multiple concurrent updates
	 * of a sequence with last-write-wins semantics would use a slice-delete over the whole
	 * sequence, and an insert with the `heed` value `[Effects.None, Effects.All]`.
	 *
	 * When the value for prior and ulterior concurrent slices is the same, that value can be
	 * used directly instead of the corresponding tuple.
	 *
	 * Omit if `Effects.All` for terseness.
	 */
	heed?: Effects | [Effects, Effects];

	/**
	 * Omit if `Tiebreak.Right` for terseness.
	 */
	tiebreak?: Tiebreak;
}

const EffectsSchema = Type.Enum(Effects);
<<<<<<< HEAD
export const HasPlaceFields = Type.Intersect([
=======
export const HasPlaceFields = Type.Object({
	heed: Type.Optional(Type.Union([EffectsSchema, Type.Tuple([EffectsSchema, EffectsSchema])])),
	lineage: Type.Optional(Type.Array(LineageEvent)),
});

export interface HasReattachFields extends HasPlaceFields {
	/**
	 * The revision this mark is inverting a detach from.
	 * If defined this mark is a revert-only inverse,
	 * meaning that it will only reattach nodes if those nodes were last detached by `inverseOf`.
	 * If `inverseOf` is undefined, this mark will reattach nodes regardless of when they were last detached.
	 */
	inverseOf?: RevisionTag;
}
export const HasReattachFields = Type.Composite([
	HasPlaceFields,
>>>>>>> 04da9d84
	Type.Object({
		heed: Type.Optional(
			Type.Union([EffectsSchema, Type.Tuple([EffectsSchema, EffectsSchema])]),
		),
		tiebreak: Type.Optional(Type.Enum(Tiebreak)),
	}),
	HasLineage,
]);

/**
 * Mark which targets a range of existing cells instead of creating new cells.
 */
export interface CellTargetingMark {
	/**
	 * Describes the detach which last emptied target cells.
	 * Undefined if the target cells are not empty in this mark's input context.
	 */
	detachEvent?: CellId;
}
export const CellTargetingMark = Type.Object({
	detachEvent: Type.Optional(CellId),
});

export interface HasReattachFields extends CellTargetingMark {
	/**
	 * The revision this mark is inverting a detach from.
	 * If defined this mark is a revert-only inverse,
	 * meaning that it will only reattach nodes if those nodes were last detached by `inverseOf`.
	 * If `inverseOf` is undefined, this mark will reattach nodes regardless of when they were last detached.
	 */
	inverseOf?: RevisionTag;
}
export const HasReattachFields = Type.Intersect([
	Type.Object({
		inverseOf: Type.Optional(RevisionTagSchema),
	}),
	CellTargetingMark,
]);

export interface NoopMark extends CellTargetingMark {
	/**
	 * Declared for consistency with other marks.
	 * Left undefined for terseness.
	 */
	type?: typeof NoopMarkType;

	/**
	 * The number of nodes being skipped.
	 */
	count: NodeCount;
}
export const NoopMark = Type.Composite(
	[CellTargetingMark, Type.Object({ count: NodeCount })],
	noAdditionalProps,
);

export interface DetachedCellMark extends CellTargetingMark {
	detachEvent: CellId;
}
export const DetachedCellMark = Type.Composite([
	CellTargetingMark,
	Type.Object({ detachEvent: EncodedChangeAtomId }),
]);

<<<<<<< HEAD
=======
export interface HasTiebreakPolicy extends HasPlaceFields {
	/**
	 * Omit if `Tiebreak.Right` for terseness.
	 */
	tiebreak?: Tiebreak;
}
export const HasTiebreakPolicy = Type.Composite([
	HasPlaceFields,
	Type.Object({
		tiebreak: Type.Optional(Type.Enum(Tiebreak)),
	}),
]);

>>>>>>> 04da9d84
export enum RangeType {
	Set = "Set",
	Slice = "Slice",
}

export interface HasRevisionTag {
	/**
	 * The revision this mark is part of.
	 * Only set for marks in fields which are a composition of multiple revisions.
	 */
	revision?: RevisionTag;
}
export const HasRevisionTag = Type.Object({ revision: Type.Optional(RevisionTagSchema) });

export interface Transient {
	/**
	 * The details of the change that deletes the transient content.
	 */
	transientDetach: ChangeAtomId;
}
export const Transient = Type.Object({ detachedBy: EncodedChangeAtomId });

export type CanBeTransient = Partial<Transient>;
export const CanBeTransient = Type.Partial(Transient);

export interface Insert<TNodeChange = NodeChangeType>
	extends HasPlaceFields,
		HasRevisionTag,
		CanBeTransient,
		HasChanges<TNodeChange> {
	type: "Insert";
	content: ProtoNode[];

	/**
	 * The first ID in a block associated with the nodes being inserted.
	 * The node `content[i]` is associated with `id + i`.
	 */
	id: ChangesetLocalId;
}
export const Insert = <Schema extends TSchema>(tNodeChange: Schema) =>
<<<<<<< HEAD
	Type.Intersect([
		HasPlaceFields,
		HasRevisionTag,
		HasChanges(tNodeChange),
		Type.Object({
			type: Type.Literal("Insert"),
			content: Type.Array(ProtoNode),
			id: ChangesetLocalIdSchema,
		}),
	]);
=======
	Type.Composite(
		[
			HasTiebreakPolicy,
			HasRevisionTag,
			CanBeTransient,
			HasChanges(tNodeChange),
			Type.Object({
				type: Type.Literal("Insert"),
				content: Type.Array(ProtoNode),
				id: ChangesetLocalIdSchema,
			}),
		],
		noAdditionalProps,
	);
>>>>>>> 04da9d84

export interface MoveIn extends HasMoveId, HasPlaceFields, HasRevisionTag {
	type: "MoveIn";
	/**
	 * The actual number of nodes being moved-in. This count excludes nodes that were concurrently deleted.
	 */
	count: NodeCount;
	/**
	 * When true, the corresponding MoveOut has a conflict.
	 * This is independent of whether this mark has a conflict.
	 */
	isSrcConflicted?: true;
}

export const MoveIn = Type.Composite(
	[
		HasMoveId,
		HasPlaceFields,
		HasRevisionTag,
		Type.Object({
			type: Type.Literal("MoveIn"),
			count: NodeCount,
			isSrcConflicted: OptionalTrue,
		}),
	],
	noAdditionalProps,
);

export interface Delete<TNodeChange = NodeChangeType>
	extends HasRevisionTag,
		HasChanges<TNodeChange>,
		CellTargetingMark {
	type: "Delete";
	count: NodeCount;
	id: ChangesetLocalId;
}

// Note: inconsistent naming here is to avoid shadowing Effects.Delete
export const DeleteSchema = <Schema extends TSchema>(tNodeChange: Schema) =>
	Type.Composite(
		[
			HasRevisionTag,
			HasChanges(tNodeChange),
			CellTargetingMark,
			Type.Object({
				type: Type.Literal("Delete"),
				id: ChangesetLocalIdSchema,
				count: NodeCount,
			}),
		],
		noAdditionalProps,
	);

export interface MoveOut<TNodeChange = NodeChangeType>
	extends HasRevisionTag,
		HasMoveId,
		HasChanges<TNodeChange>,
		CellTargetingMark {
	type: "MoveOut";
	count: NodeCount;
}
export const MoveOut = <Schema extends TSchema>(tNodeChange: Schema) =>
	Type.Composite(
		[
			HasRevisionTag,
			HasMoveId,
			HasChanges(tNodeChange),
			CellTargetingMark,
			Type.Object({
				type: Type.Literal("MoveOut"),
				count: NodeCount,
			}),
		],
		noAdditionalProps,
	);

export interface Revive<TNodeChange = NodeChangeType>
	extends HasReattachFields,
		HasRevisionTag,
<<<<<<< HEAD
		HasChanges<TNodeChange> {
=======
		CanBeTransient,
		HasChanges<TNodeChange>,
		CellTargetingMark {
>>>>>>> 04da9d84
	type: "Revive";
	content: ITreeCursorSynchronous[];
	count: NodeCount;
}
export const Revive = <Schema extends TSchema>(tNodeChange: Schema) =>
<<<<<<< HEAD
	Type.Intersect([
		HasReattachFields,
		HasRevisionTag,
		HasChanges(tNodeChange),
		Type.Object({
			type: Type.Literal("Revive"),
			content: Type.Array(ProtoNode),
			count: NodeCount,
		}),
	]);
=======
	Type.Composite(
		[
			HasReattachFields,
			HasRevisionTag,
			CanBeTransient,
			HasChanges(tNodeChange),
			CellTargetingMark,
			Type.Object({
				type: Type.Literal("Revive"),
				content: Type.Array(ProtoNode),
				count: NodeCount,
			}),
		],
		noAdditionalProps,
	);
>>>>>>> 04da9d84

export interface ReturnTo extends HasReattachFields, HasRevisionTag, HasMoveId {
	type: "ReturnTo";
	count: NodeCount;

	/**
	 * When true, the corresponding ReturnFrom has a conflict.
	 * This is independent of whether this mark has a conflict.
	 */
	isSrcConflicted?: true;
}
<<<<<<< HEAD
export const ReturnTo = Type.Intersect([
	HasReattachFields,
	HasRevisionTag,
	HasMoveId,
	Type.Object({
		type: Type.Literal("ReturnTo"),
		count: NodeCount,
		isSrcConflicted: OptionalTrue,
	}),
]);
=======
export const ReturnTo = Type.Composite(
	[
		HasReattachFields,
		HasRevisionTag,
		HasMoveId,
		CellTargetingMark,
		Type.Object({
			type: Type.Literal("ReturnTo"),
			count: NodeCount,
			isSrcConflicted: OptionalTrue,
		}),
	],
	noAdditionalProps,
);
>>>>>>> 04da9d84

export interface ReturnFrom<TNodeChange = NodeChangeType>
	extends HasRevisionTag,
		HasMoveId,
		HasChanges<TNodeChange>,
		CellTargetingMark {
	type: "ReturnFrom";
	count: NodeCount;

	/**
	 * When true, the corresponding ReturnTo has a conflict.
	 * This is independent of whether this mark has a conflict.
	 */
	isDstConflicted?: true;
}
export const ReturnFrom = <Schema extends TSchema>(tNodeChange: Schema) =>
	Type.Composite(
		[
			HasRevisionTag,
			HasMoveId,
			HasChanges(tNodeChange),
			CellTargetingMark,
			Type.Object({
				type: Type.Literal("ReturnFrom"),
				count: NodeCount,
				isDstConflicted: OptionalTrue,
			}),
		],
		noAdditionalProps,
	);

/**
 * An attach mark that allocates new cells.
 */
export type NewAttach<TNodeChange = NodeChangeType> = Insert<TNodeChange> | MoveIn;
export const NewAttach = <Schema extends TSchema>(tNodeChange: Schema) =>
	Type.Union([Insert(tNodeChange), MoveIn]);

export type Reattach<TNodeChange = NodeChangeType> = Revive<TNodeChange> | ReturnTo;
export const Reattach = <Schema extends TSchema>(tNodeChange: Schema) =>
	Type.Union([Revive(tNodeChange), ReturnTo]);

export type Attach<TNodeChange = NodeChangeType> = NewAttach<TNodeChange> | Reattach<TNodeChange>;
export const Attach = <Schema extends TSchema>(tNodeChange: Schema) =>
	Type.Union([NewAttach(tNodeChange), Reattach(tNodeChange)]);

export type Detach<TNodeChange = NodeChangeType> =
	| Delete<TNodeChange>
	| MoveOut<TNodeChange>
	| ReturnFrom<TNodeChange>;
export const Detach = <Schema extends TSchema>(tNodeChange: Schema) =>
	Type.Union([DeleteSchema(tNodeChange), MoveOut(tNodeChange), ReturnFrom(tNodeChange)]);

/**
 * Mark used during compose to temporarily remember the position of nodes which were being moved
 * but had their move cancelled with an inverse.
 * This mark should only exist as part of intermediate output of compose and should be removed during the amendCompose pass.
 */
export interface MovePlaceholder<TNodeChange>
	extends CellTargetingMark,
		HasRevisionTag,
		HasMoveId,
		HasChanges<TNodeChange> {
	type: "Placeholder";
	count: NodeCount;
}

export interface Modify<TNodeChange = NodeChangeType> extends CellTargetingMark {
	type: "Modify";
	changes: TNodeChange;
}
export const Modify = <Schema extends TSchema>(tNodeChange: Schema) =>
	Type.Composite(
		[
			CellTargetingMark,
			Type.Object({
				type: Type.Literal("Modify"),
				changes: tNodeChange,
			}),
		],
		noAdditionalProps,
	);

/**
 * A mark which extends `CellTargetingMark`.
 */
export type ExistingCellMark<TNodeChange> =
	| NoopMark
	| MovePlaceholder<TNodeChange>
	| Delete<TNodeChange>
	| MoveOut<TNodeChange>
	| ReturnFrom<TNodeChange>
	| Modify<TNodeChange>
	| Revive<TNodeChange>
	| ReturnTo;
export const ExistingCellMark = <Schema extends TSchema>(tNodeChange: Schema) =>
	Type.Union([
		NoopMark,
		DeleteSchema(tNodeChange),
		MoveOut(tNodeChange),
		ReturnFrom(tNodeChange),
		Modify(tNodeChange),
		Revive(tNodeChange),
		ReturnTo,
	]);

export type EmptyInputCellMark<TNodeChange> =
	| NewAttach<TNodeChange>
	| (DetachedCellMark & ExistingCellMark<TNodeChange>);
export const EmptyInputCellMark = <Schema extends TSchema>(tNodeChange: Schema) =>
	Type.Union([
		NewAttach(tNodeChange),
		Type.Intersect([DetachedCellMark, ExistingCellMark(tNodeChange)]),
	]);

export type Mark<TNodeChange = NodeChangeType> =
	| NoopMark
	| Modify<TNodeChange>
	| MovePlaceholder<TNodeChange>
	| Attach<TNodeChange>
	| Detach<TNodeChange>;
export const Mark = <Schema extends TSchema>(tNodeChange: Schema) =>
	Type.Union([NoopMark, Modify(tNodeChange), Attach(tNodeChange), Detach(tNodeChange)]);

export type MarkList<TNodeChange = NodeChangeType> = Mark<TNodeChange>[];

export type Changeset<TNodeChange = NodeChangeType> = MarkList<TNodeChange>;
export const Changeset = <Schema extends TSchema>(tNodeChange: Schema) =>
	Type.Array(Mark(tNodeChange));

/**
 * A mark that spans one or more cells.
 * The spanned cells may be populated (e.g., "Delete") or not (e.g., "Revive").
 */
export type CellSpanningMark<TNodeChange> = Exclude<Mark<TNodeChange>, NewAttach<TNodeChange>>;

export function isEmpty<T>(change: Changeset<T>): boolean {
	return change.length === 0;
}<|MERGE_RESOLUTION|>--- conflicted
+++ resolved
@@ -111,7 +111,7 @@
  */
 export interface CellId extends ChangeAtomId, HasLineage {}
 
-export const CellId = Type.Intersect([EncodedChangeAtomId, HasLineage]);
+export const CellId = Type.Composite([EncodedChangeAtomId, HasLineage]);
 
 export interface HasChanges<TNodeChange = NodeChangeType> {
 	changes?: TNodeChange;
@@ -142,26 +142,7 @@
 }
 
 const EffectsSchema = Type.Enum(Effects);
-<<<<<<< HEAD
-export const HasPlaceFields = Type.Intersect([
-=======
-export const HasPlaceFields = Type.Object({
-	heed: Type.Optional(Type.Union([EffectsSchema, Type.Tuple([EffectsSchema, EffectsSchema])])),
-	lineage: Type.Optional(Type.Array(LineageEvent)),
-});
-
-export interface HasReattachFields extends HasPlaceFields {
-	/**
-	 * The revision this mark is inverting a detach from.
-	 * If defined this mark is a revert-only inverse,
-	 * meaning that it will only reattach nodes if those nodes were last detached by `inverseOf`.
-	 * If `inverseOf` is undefined, this mark will reattach nodes regardless of when they were last detached.
-	 */
-	inverseOf?: RevisionTag;
-}
-export const HasReattachFields = Type.Composite([
-	HasPlaceFields,
->>>>>>> 04da9d84
+export const HasPlaceFields = Type.Composite([
 	Type.Object({
 		heed: Type.Optional(
 			Type.Union([EffectsSchema, Type.Tuple([EffectsSchema, EffectsSchema])]),
@@ -194,7 +175,7 @@
 	 */
 	inverseOf?: RevisionTag;
 }
-export const HasReattachFields = Type.Intersect([
+export const HasReattachFields = Type.Composite([
 	Type.Object({
 		inverseOf: Type.Optional(RevisionTagSchema),
 	}),
@@ -226,22 +207,6 @@
 	Type.Object({ detachEvent: EncodedChangeAtomId }),
 ]);
 
-<<<<<<< HEAD
-=======
-export interface HasTiebreakPolicy extends HasPlaceFields {
-	/**
-	 * Omit if `Tiebreak.Right` for terseness.
-	 */
-	tiebreak?: Tiebreak;
-}
-export const HasTiebreakPolicy = Type.Composite([
-	HasPlaceFields,
-	Type.Object({
-		tiebreak: Type.Optional(Type.Enum(Tiebreak)),
-	}),
-]);
-
->>>>>>> 04da9d84
 export enum RangeType {
 	Set = "Set",
 	Slice = "Slice",
@@ -282,23 +247,10 @@
 	id: ChangesetLocalId;
 }
 export const Insert = <Schema extends TSchema>(tNodeChange: Schema) =>
-<<<<<<< HEAD
-	Type.Intersect([
-		HasPlaceFields,
-		HasRevisionTag,
-		HasChanges(tNodeChange),
-		Type.Object({
-			type: Type.Literal("Insert"),
-			content: Type.Array(ProtoNode),
-			id: ChangesetLocalIdSchema,
-		}),
-	]);
-=======
 	Type.Composite(
 		[
-			HasTiebreakPolicy,
+			HasPlaceFields,
 			HasRevisionTag,
-			CanBeTransient,
 			HasChanges(tNodeChange),
 			Type.Object({
 				type: Type.Literal("Insert"),
@@ -308,7 +260,6 @@
 		],
 		noAdditionalProps,
 	);
->>>>>>> 04da9d84
 
 export interface MoveIn extends HasMoveId, HasPlaceFields, HasRevisionTag {
 	type: "MoveIn";
@@ -388,37 +339,19 @@
 export interface Revive<TNodeChange = NodeChangeType>
 	extends HasReattachFields,
 		HasRevisionTag,
-<<<<<<< HEAD
+		CanBeTransient,
 		HasChanges<TNodeChange> {
-=======
-		CanBeTransient,
-		HasChanges<TNodeChange>,
-		CellTargetingMark {
->>>>>>> 04da9d84
 	type: "Revive";
 	content: ITreeCursorSynchronous[];
 	count: NodeCount;
 }
 export const Revive = <Schema extends TSchema>(tNodeChange: Schema) =>
-<<<<<<< HEAD
-	Type.Intersect([
-		HasReattachFields,
-		HasRevisionTag,
-		HasChanges(tNodeChange),
-		Type.Object({
-			type: Type.Literal("Revive"),
-			content: Type.Array(ProtoNode),
-			count: NodeCount,
-		}),
-	]);
-=======
 	Type.Composite(
 		[
 			HasReattachFields,
 			HasRevisionTag,
 			CanBeTransient,
 			HasChanges(tNodeChange),
-			CellTargetingMark,
 			Type.Object({
 				type: Type.Literal("Revive"),
 				content: Type.Array(ProtoNode),
@@ -427,7 +360,6 @@
 		],
 		noAdditionalProps,
 	);
->>>>>>> 04da9d84
 
 export interface ReturnTo extends HasReattachFields, HasRevisionTag, HasMoveId {
 	type: "ReturnTo";
@@ -439,24 +371,11 @@
 	 */
 	isSrcConflicted?: true;
 }
-<<<<<<< HEAD
-export const ReturnTo = Type.Intersect([
-	HasReattachFields,
-	HasRevisionTag,
-	HasMoveId,
-	Type.Object({
-		type: Type.Literal("ReturnTo"),
-		count: NodeCount,
-		isSrcConflicted: OptionalTrue,
-	}),
-]);
-=======
 export const ReturnTo = Type.Composite(
 	[
 		HasReattachFields,
 		HasRevisionTag,
 		HasMoveId,
-		CellTargetingMark,
 		Type.Object({
 			type: Type.Literal("ReturnTo"),
 			count: NodeCount,
@@ -465,7 +384,6 @@
 	],
 	noAdditionalProps,
 );
->>>>>>> 04da9d84
 
 export interface ReturnFrom<TNodeChange = NodeChangeType>
 	extends HasRevisionTag,
