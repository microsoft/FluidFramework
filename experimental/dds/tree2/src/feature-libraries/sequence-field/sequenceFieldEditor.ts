/*!
 * Copyright (c) Microsoft Corporation and contributors. All rights reserved.
 * Licensed under the MIT License.
 */

import { assert } from "@fluidframework/core-utils";
import { ChangesetLocalId, ITreeCursor, ITreeCursorSynchronous, SchemaData } from "../../core";
import { FieldEditor, FullSchemaPolicy } from "../modular-schema";
import { brand } from "../../util";
// eslint-disable-next-line import/no-internal-modules
import { uncompressedEncode } from "../chunked-forest/codec/uncompressedEncode";
import { chunkTree, defaultChunkPolicy } from "../chunked-forest";
// eslint-disable-next-line import/no-internal-modules
import { schemaCompressedEncode } from "../chunked-forest/codec/schemaBasedEncoding";
import {
	CellId,
	CellMark,
	Changeset,
	Insert,
	Mark,
	MoveId,
	NodeChangeType,
	ReturnFrom,
	MoveIn,
	MarkList,
	MoveSource,
} from "./format";
import { MarkListFactory } from "./markListFactory";
import { splitMark } from "./utils";
import { MoveDestination } from "./helperTypes";

export interface SequenceFieldEditor extends FieldEditor<Changeset> {
<<<<<<< HEAD
	insert(
		index: number,
		cursor: readonly ITreeCursor[],
		id: ChangesetLocalId,
		shapeInfo?: { schema: SchemaData; policy: FullSchemaPolicy },
	): Changeset<never>;
=======
	/**
	 * @param cursor - cursors in Nodes mode.
	 * @privateRemarks
	 * TODO: this should take a single cursor in fields mode.
	 */
	insert(index: number, cursor: readonly ITreeCursor[], id: ChangesetLocalId): Changeset<never>;
>>>>>>> cd717b1a
	delete(index: number, count: number, id: ChangesetLocalId): Changeset<never>;
	revive(index: number, count: number, detachEvent: CellId, isIntention?: true): Changeset<never>;

	/**
	 *
	 * @param sourceIndex - The index of the first node move
	 * @param count - The number of nodes to move
	 * @param destIndex - The index the nodes should be moved to, interpreted before detaching the moved nodes
	 */
	move(
		sourceIndex: number,
		count: number,
		destIndex: number,
		id: ChangesetLocalId,
	): Changeset<never>;

	moveOut(sourceIndex: number, count: number, id: ChangesetLocalId): Changeset<never>;
	moveIn(destIndex: number, count: number, id: ChangesetLocalId): Changeset<never>;

	return(
		sourceIndex: number,
		count: number,
		destIndex: number,
		detachEvent: CellId,
	): Changeset<never>;
}

export const sequenceFieldEditor = {
	buildChildChange: <TNodeChange = NodeChangeType>(
		index: number,
		change: TNodeChange,
	): Changeset<TNodeChange> => markAtIndex(index, { count: 1, changes: change }),
	insert: (
		index: number,
		cursors: readonly ITreeCursor[],
		id: ChangesetLocalId,
		shapeInfo?: { schema: SchemaData; policy: FullSchemaPolicy },
	): Changeset<never> => {
<<<<<<< HEAD
		const chunkedCursors = cursors.map((cursor) =>
			chunkTree(cursor as ITreeCursorSynchronous, defaultChunkPolicy).cursor(),
		);
		// TODO: once we refactor the code to have access to the schema/policy, add support for schemaCompressedEncode.
		const mark: Insert<never> = {
=======
		const mark: CellMark<Insert, never> = {
>>>>>>> cd717b1a
			type: "Insert",
			count: cursors.length,
			content:
				shapeInfo !== undefined
					? chunkedCursors.map((cursor) =>
							schemaCompressedEncode(shapeInfo.schema, shapeInfo.policy, cursor),
					  )
					: chunkedCursors.map(uncompressedEncode),
			cellId: { localId: id },
		};
		return markAtIndex(index, mark);
	},
	delete: (index: number, count: number, id: ChangesetLocalId): Changeset<never> =>
		count === 0 ? [] : markAtIndex(index, { type: "Delete", count, id }),

	revive: (index: number, count: number, detachEvent: CellId): Changeset<never> => {
		assert(detachEvent.revision !== undefined, 0x724 /* Detach event must have a revision */);
		const mark: CellMark<Insert, never> = {
			type: "Insert",
			count,
			cellId: detachEvent,
		};
		return count === 0 ? [] : markAtIndex(index, mark);
	},

	move(
		sourceIndex: number,
		count: number,
		destIndex: number,
		id: ChangesetLocalId,
	): Changeset<never> {
		const moveIn: Mark<never> = {
			type: "MoveIn",
			id,
			count,
			cellId: { localId: id },
		};
		const moveOut: Mark<never> = {
			type: "MoveOut",
			id,
			count,
		};
		return moveMarksToMarkList(sourceIndex, count, destIndex, moveOut, moveIn);
	},

	moveOut(sourceIndex: number, count: number, id: ChangesetLocalId): Changeset<never> {
		const moveOut: Mark<never> = {
			type: "MoveOut",
			id,
			count,
		};
		return markAtIndex(sourceIndex, moveOut);
	},

	moveIn(destIndex: number, count: number, id: ChangesetLocalId): Changeset<never> {
		const moveIn: Mark<never> = {
			type: "MoveIn",
			id,
			count,
			cellId: { localId: id },
		};
		return markAtIndex(destIndex, moveIn);
	},

	return(
		sourceIndex: number,
		count: number,
		destIndex: number,
		detachEvent: CellId,
	): Changeset<never> {
		const id = brand<MoveId>(0);
		const returnFrom: CellMark<ReturnFrom, never> = {
			type: "ReturnFrom",
			id,
			count,
		};

		const returnTo: CellMark<MoveIn, never> = {
			type: "MoveIn",
			id,
			count,
			cellId: detachEvent,
		};

		return moveMarksToMarkList(sourceIndex, count, destIndex, returnFrom, returnTo);
	},
} satisfies SequenceFieldEditor;

function moveMarksToMarkList(
	sourceIndex: number,
	count: number,
	destIndex: number,
	detach: CellMark<MoveSource, never>,
	attach: CellMark<MoveDestination, never>,
): MarkList<never> {
	if (count === 0) {
		return [];
	}
	const firstIndexBeyondMoveOut = sourceIndex + count;
	const marks = new MarkListFactory<never>();
	marks.pushOffset(Math.min(sourceIndex, destIndex));
	if (destIndex <= sourceIndex) {
		// The destination is fully before the source
		marks.pushContent(attach);
		marks.pushOffset(sourceIndex - destIndex);
		marks.pushContent(detach);
	} else if (firstIndexBeyondMoveOut <= destIndex) {
		// The destination is fully after the source
		marks.pushContent(detach);
		marks.pushOffset(destIndex - firstIndexBeyondMoveOut);
		marks.pushContent(attach);
	} else {
		const firstSectionLength = destIndex - sourceIndex;
		// The destination is in the middle of the source
		const [detach1, detach2] = splitMark(detach, firstSectionLength);
		marks.pushContent(detach1);
		marks.pushContent(attach);
		marks.pushContent(detach2);
	}
	return marks.list;
}

function markAtIndex<TNodeChange>(index: number, mark: Mark<TNodeChange>): Changeset<TNodeChange> {
	return index === 0 ? [mark] : [{ count: index }, mark];
}<|MERGE_RESOLUTION|>--- conflicted
+++ resolved
@@ -30,21 +30,17 @@
 import { MoveDestination } from "./helperTypes";
 
 export interface SequenceFieldEditor extends FieldEditor<Changeset> {
-<<<<<<< HEAD
-	insert(
-		index: number,
-		cursor: readonly ITreeCursor[],
-		id: ChangesetLocalId,
-		shapeInfo?: { schema: SchemaData; policy: FullSchemaPolicy },
-	): Changeset<never>;
-=======
 	/**
 	 * @param cursor - cursors in Nodes mode.
 	 * @privateRemarks
 	 * TODO: this should take a single cursor in fields mode.
 	 */
-	insert(index: number, cursor: readonly ITreeCursor[], id: ChangesetLocalId): Changeset<never>;
->>>>>>> cd717b1a
+	insert(
+		index: number,
+		cursor: readonly ITreeCursor[],
+		id: ChangesetLocalId,
+		shapeInfo?: { schema: SchemaData; policy: FullSchemaPolicy },
+	): Changeset<never>;
 	delete(index: number, count: number, id: ChangesetLocalId): Changeset<never>;
 	revive(index: number, count: number, detachEvent: CellId, isIntention?: true): Changeset<never>;
 
@@ -83,15 +79,11 @@
 		id: ChangesetLocalId,
 		shapeInfo?: { schema: SchemaData; policy: FullSchemaPolicy },
 	): Changeset<never> => {
-<<<<<<< HEAD
 		const chunkedCursors = cursors.map((cursor) =>
 			chunkTree(cursor as ITreeCursorSynchronous, defaultChunkPolicy).cursor(),
 		);
 		// TODO: once we refactor the code to have access to the schema/policy, add support for schemaCompressedEncode.
-		const mark: Insert<never> = {
-=======
 		const mark: CellMark<Insert, never> = {
->>>>>>> cd717b1a
 			type: "Insert",
 			count: cursors.length,
 			content:
