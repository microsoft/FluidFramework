/*!
 * Copyright (c) Microsoft Corporation and contributors. All rights reserved.
 * Licensed under the MIT License.
 */

import { jsonableTreeFromCursor } from "../treeTextCursor";
import { ITreeCursor, RevisionTag } from "../../core";
import { ChangesetLocalId, FieldEditor, NodeReviver } from "../modular-schema";
import { brand } from "../../util";
import {
	Changeset,
<<<<<<< HEAD
	DetachEvent,
	Insert,
=======
	LineageEvent,
>>>>>>> 3bc1d270
	Mark,
	MoveId,
	NodeChangeType,
	Reattach,
	ReturnFrom,
	ReturnTo,
} from "./format";
import { MarkListFactory } from "./markListFactory";

export interface SequenceFieldEditor extends FieldEditor<Changeset> {
	insert(index: number, cursor: readonly ITreeCursor[], id: ChangesetLocalId): Changeset<never>;
	delete(index: number, count: number, id: ChangesetLocalId): Changeset<never>;
	revive(
		index: number,
		count: number,
		detachedBy: RevisionTag,
		detachId: ChangesetLocalId,
		reviver: NodeReviver,
		isIntention?: true,
	): Changeset<never>;

	/**
	 *
	 * @param sourceIndex - The index of the first node move
	 * @param count - The number of nodes to move
	 * @param destIndex - The index the nodes should be moved to, interpreted after removing the moving nodes
	 * @returns a tuple containing a changeset for the move out and a changeset for the move in
	 */
	move(
		sourceIndex: number,
		count: number,
		destIndex: number,
		id: ChangesetLocalId,
	): [moveOut: Changeset<never>, moveIn: Changeset<never>];
	return(
		sourceIndex: number,
		count: number,
		destIndex: number,
		detachedBy: RevisionTag,
		detachId: ChangesetLocalId,
	): Changeset<never>;
}

export const sequenceFieldEditor = {
	buildChildChange: <TNodeChange = NodeChangeType>(
		index: number,
		change: TNodeChange,
	): Changeset<TNodeChange> => markAtIndex(index, { type: "Modify", changes: change }),
	insert: (
		index: number,
		cursors: readonly ITreeCursor[],
		id: ChangesetLocalId,
		detachedBy?: DetachEvent,
	): Changeset<never> => {
		const mark: Insert<never> = {
			type: "Insert",
			content: cursors.map(jsonableTreeFromCursor),
			id,
<<<<<<< HEAD
		};
		if (detachedBy !== undefined) {
			mark.transientDetach = detachedBy;
		}
		return markAtIndex(index, mark);
	},
	delete: (index: number, count: number): Changeset<never> =>
		count === 0 ? [] : markAtIndex(index, { type: "Delete", count }),
	revive: (
		index: number,
		count: number,
		detachEventRev: RevisionTag,
=======
		}),
	delete: (index: number, count: number, id: ChangesetLocalId): Changeset<never> =>
		count === 0 ? [] : markAtIndex(index, { type: "Delete", count, id }),
	revive: (
		index: number,
		count: number,
		detachedBy: RevisionTag,
		detachId: ChangesetLocalId,
>>>>>>> 3bc1d270
		reviver: NodeReviver,
		isIntention: boolean = false,
		detachedBy?: DetachEvent,
	): Changeset<never> => {
		// Revives are typically created to undo a delete from the prior revision.
		// When that's the case, we know the content used to be at the index at which it is being revived.
<<<<<<< HEAD
		const computedDetachIndex = detachIndex ?? index;
		const detachEvent = { revision: detachEventRev, index: computedDetachIndex };
		const mark: Reattach<never> = {
			type: "Revive",
			content: reviver(detachEventRev, computedDetachIndex, count),
=======
		const detachEvent = { revision: detachedBy, localId: detachId };
		const mark: Reattach<never> = {
			type: "Revive",
			content: reviver(detachedBy, detachId, count),
>>>>>>> 3bc1d270
			count,
			detachEvent,
		};
		if (!isIntention) {
			mark.inverseOf = detachEventRev;
		}
		if (detachedBy !== undefined) {
			mark.transientDetach = detachedBy;
		}
		return count === 0 ? [] : markAtIndex(index, mark);
	},

	move(
		sourceIndex: number,
		count: number,
		destIndex: number,
		id: ChangesetLocalId,
	): [moveOut: Changeset<never>, moveIn: Changeset<never>] {
		const moveOut: Mark<never> = {
			type: "MoveOut",
			id,
			count,
		};

		const moveIn: Mark<never> = {
			type: "MoveIn",
			id,
			count,
		};

		return [markAtIndex(sourceIndex, moveOut), markAtIndex(destIndex, moveIn)];
	},

	return(
		sourceIndex: number,
		count: number,
		destIndex: number,
		detachedBy: RevisionTag,
		detachId: ChangesetLocalId,
		lineage?: LineageEvent[],
	): Changeset<never> {
		if (count === 0) {
			return [];
		}

		const detachEvent = { revision: detachedBy, localId: detachId };
		const id = brand<MoveId>(0);
		const returnFrom: ReturnFrom<never> = {
			type: "ReturnFrom",
			id,
			count,
		};

		const returnTo: ReturnTo = {
			type: "ReturnTo",
			id,
			count,
			detachEvent,
		};

		if (lineage !== undefined) {
			returnTo.lineage = lineage;
		}

		const factory = new MarkListFactory<never>();
		if (sourceIndex < destIndex) {
			factory.pushOffset(sourceIndex);
			factory.pushContent(returnFrom);
			factory.pushOffset(destIndex - sourceIndex);
			factory.pushContent(returnTo);
		} else {
			factory.pushOffset(destIndex);
			factory.pushContent(returnTo);
			factory.pushOffset(sourceIndex - destIndex);
			factory.pushContent(returnFrom);
		}
		return factory.list;
	},
};

function markAtIndex<TNodeChange>(index: number, mark: Mark<TNodeChange>): Changeset<TNodeChange> {
	return index === 0 ? [mark] : [{ count: index }, mark];
}<|MERGE_RESOLUTION|>--- conflicted
+++ resolved
@@ -5,16 +5,12 @@
 
 import { jsonableTreeFromCursor } from "../treeTextCursor";
 import { ITreeCursor, RevisionTag } from "../../core";
-import { ChangesetLocalId, FieldEditor, NodeReviver } from "../modular-schema";
+import { ChangeAtomId, ChangesetLocalId, FieldEditor, NodeReviver } from "../modular-schema";
 import { brand } from "../../util";
 import {
 	Changeset,
-<<<<<<< HEAD
-	DetachEvent,
 	Insert,
-=======
 	LineageEvent,
->>>>>>> 3bc1d270
 	Mark,
 	MoveId,
 	NodeChangeType,
@@ -67,27 +63,14 @@
 		index: number,
 		cursors: readonly ITreeCursor[],
 		id: ChangesetLocalId,
-		detachedBy?: DetachEvent,
 	): Changeset<never> => {
 		const mark: Insert<never> = {
 			type: "Insert",
 			content: cursors.map(jsonableTreeFromCursor),
 			id,
-<<<<<<< HEAD
 		};
-		if (detachedBy !== undefined) {
-			mark.transientDetach = detachedBy;
-		}
 		return markAtIndex(index, mark);
 	},
-	delete: (index: number, count: number): Changeset<never> =>
-		count === 0 ? [] : markAtIndex(index, { type: "Delete", count }),
-	revive: (
-		index: number,
-		count: number,
-		detachEventRev: RevisionTag,
-=======
-		}),
 	delete: (index: number, count: number, id: ChangesetLocalId): Changeset<never> =>
 		count === 0 ? [] : markAtIndex(index, { type: "Delete", count, id }),
 	revive: (
@@ -95,33 +78,18 @@
 		count: number,
 		detachedBy: RevisionTag,
 		detachId: ChangesetLocalId,
->>>>>>> 3bc1d270
 		reviver: NodeReviver,
 		isIntention: boolean = false,
-		detachedBy?: DetachEvent,
 	): Changeset<never> => {
-		// Revives are typically created to undo a delete from the prior revision.
-		// When that's the case, we know the content used to be at the index at which it is being revived.
-<<<<<<< HEAD
-		const computedDetachIndex = detachIndex ?? index;
-		const detachEvent = { revision: detachEventRev, index: computedDetachIndex };
-		const mark: Reattach<never> = {
-			type: "Revive",
-			content: reviver(detachEventRev, computedDetachIndex, count),
-=======
 		const detachEvent = { revision: detachedBy, localId: detachId };
 		const mark: Reattach<never> = {
 			type: "Revive",
 			content: reviver(detachedBy, detachId, count),
->>>>>>> 3bc1d270
 			count,
 			detachEvent,
 		};
 		if (!isIntention) {
-			mark.inverseOf = detachEventRev;
-		}
-		if (detachedBy !== undefined) {
-			mark.transientDetach = detachedBy;
+			mark.inverseOf = detachedBy;
 		}
 		return count === 0 ? [] : markAtIndex(index, mark);
 	},
