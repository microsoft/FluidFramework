--- conflicted
+++ resolved
@@ -48,19 +48,6 @@
 					case "Delete":
 					case "MoveOut":
 					case "ReturnFrom":
-<<<<<<< HEAD
-						break;
-					case "Revive":
-						if (mark.inverseOf !== undefined) {
-							(encodedMark as any).inverseOf =
-								idCompressor !== undefined
-									? idCompressor.normalizeToOpSpace(
-											(encodedMark as any).inverseOf,
-									  )
-									: (encodedMark as any).inverseOf;
-						}
-=======
->>>>>>> cfdf0a9b
 						break;
 					case "Placeholder":
 						fail("Should not have placeholders in serialized changeset");
