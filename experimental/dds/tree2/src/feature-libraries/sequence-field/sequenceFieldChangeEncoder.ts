--- conflicted
+++ resolved
@@ -20,12 +20,10 @@
 		switch (type) {
 			case NoopMarkType:
 			case "MoveIn":
-			case "ReturnTo":
 			case "Insert":
 			case "Delete":
 			case "MoveOut":
 			case "ReturnFrom":
-			case "Revive":
 				return { ...(effect as JsonCompatibleReadOnly & object) };
 			case "Transient":
 				return {
@@ -45,12 +43,10 @@
 		switch (type) {
 			case NoopMarkType:
 			case "MoveIn":
-			case "ReturnTo":
 			case "Insert":
 			case "Delete":
 			case "MoveOut":
 			case "ReturnFrom":
-			case "Revive":
 				return { ...effect };
 			case "Transient":
 				return {
@@ -77,23 +73,6 @@
 				if (mark.changes !== undefined) {
 					encodedMark.changes = childCodec.encode(mark.changes);
 				}
-<<<<<<< HEAD
-=======
-				const type = mark.type;
-				switch (type) {
-					case NoopMarkType:
-					case "MoveIn":
-					case "Insert":
-					case "Delete":
-					case "MoveOut":
-					case "ReturnFrom":
-						break;
-					case "Placeholder":
-						fail("Should not have placeholders in serialized changeset");
-					default:
-						unreachableCase(type);
-				}
->>>>>>> d55e110c
 				jsonMarks.push(encodedMark as unknown as JsonCompatible);
 			}
 			return jsonMarks;
@@ -110,23 +89,6 @@
 				if (mark.changes !== undefined) {
 					decodedMark.changes = childCodec.decode(mark.changes);
 				}
-<<<<<<< HEAD
-=======
-				const type = mark.type;
-				switch (type) {
-					case NoopMarkType:
-					case "MoveIn":
-					case "Insert":
-					case "Delete":
-					case "MoveOut":
-					case "ReturnFrom":
-						break;
-					case "Placeholder":
-						fail("Should not have placeholders in serialized changeset");
-					default:
-						unreachableCase(type);
-				}
->>>>>>> d55e110c
 				marks.push(decodedMark);
 			}
 			return marks;
