--- conflicted
+++ resolved
@@ -3,8 +3,7 @@
  * Licensed under the MIT License.
  */
 
-import { assert, unreachableCase } from "@fluidframework/core-utils";
-import { SessionSpaceCompressedId } from "@fluidframework/runtime-definitions";
+import { unreachableCase } from "@fluidframework/core-utils";
 import { Type } from "@sinclair/typebox";
 import { JsonCompatible, JsonCompatibleReadOnly, fail } from "../../util";
 import { IJsonCodec, makeCodecFamily } from "../../codec";
@@ -74,38 +73,6 @@
 				if (mark.changes !== undefined) {
 					encodedMark.changes = childCodec.encode(mark.changes);
 				}
-<<<<<<< HEAD
-				if (mark.cellId?.revision !== undefined) {
-					assert(
-						encodedMark.cellId?.revision !== undefined,
-						"Spread operator ensures this well be present.",
-					);
-					encodedMark.cellId = {
-						...encodedMark.cellId,
-						revision:
-							idCompressor !== undefined
-								? idCompressor.normalizeToOpSpace(
-										encodedMark.cellId.revision as SessionSpaceCompressedId,
-								  )
-								: encodedMark.cellId.revision,
-					};
-				}
-				const type = mark.type;
-				switch (type) {
-					case NoopMarkType:
-					case "MoveIn":
-					case "Insert":
-					case "Delete":
-					case "MoveOut":
-					case "ReturnFrom":
-						break;
-					case "Placeholder":
-						fail("Should not have placeholders in serialized changeset");
-					default:
-						unreachableCase(type);
-				}
-=======
->>>>>>> db2f7288
 				jsonMarks.push(encodedMark as unknown as JsonCompatible);
 			}
 			return jsonMarks;
