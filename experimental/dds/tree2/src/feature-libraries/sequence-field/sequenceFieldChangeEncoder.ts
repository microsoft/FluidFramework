--- conflicted
+++ resolved
@@ -3,14 +3,9 @@
  * Licensed under the MIT License.
  */
 
-<<<<<<< HEAD
-import { assert, unreachableCase } from "@fluidframework/common-utils";
+import { unreachableCase } from "@fluidframework/common-utils";
+import { Type } from "@sinclair/typebox";
 import { JsonCompatible, JsonCompatibleReadOnly, fail } from "../../util";
-=======
-import { Type } from "@sinclair/typebox";
-import { unreachableCase } from "@fluidframework/common-utils";
-import { JsonCompatible, JsonCompatibleReadOnly } from "../../util";
->>>>>>> 6295ab68
 import { IJsonCodec, makeCodecFamily } from "../../codec";
 import { jsonableTreeFromCursor, singleTextCursor } from "../treeTextCursor";
 import { Changeset, Mark, NoopMarkType } from "./format";
