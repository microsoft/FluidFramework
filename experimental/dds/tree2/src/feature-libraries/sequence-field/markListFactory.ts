/*!
 * Copyright (c) Microsoft Corporation and contributors. All rights reserved.
 * Licensed under the MIT License.
 */

import { isVestigialEndpoint } from "./helperTypes";
import { Mark, MarkList } from "./types";
import { isNoopMark, tryMergeMarks as tryMergeMarks } from "./utils";

/**
 * Helper class for constructing an offset list of marks that...
 * - Does not insert offsets if there is no content after them
 * - Does not insert 0-sized offsets
 * - Merges runs of offsets together
 * - Merges marks together
 */
export class MarkListFactory<TNodeChange> {
	private offset = 0;
	public readonly list: MarkList<TNodeChange> = [];

	public constructor() {}

	public push(...marks: Mark<TNodeChange>[]): void {
		for (const item of marks) {
			this.pushContent(item);
		}
	}

	public pushOffset(offset: number): void {
		this.offset += offset;
	}

	public pushContent(mark: Mark<TNodeChange>): void {
<<<<<<< HEAD
		if (isNoopMark(mark) && mark.changes === undefined && mark.cellId === undefined) {
			this.pushOffset(mark.count);
=======
		if (isNoopMark(mark) && mark.changes === undefined && !isVestigialEndpoint(mark)) {
			// A noop targeting an empty cell can be omitted from the final mark list
			if (mark.cellId === undefined) {
				this.pushOffset(mark.count);
			}
>>>>>>> 5a07036f
		} else {
			if (this.offset > 0) {
				this.list.push({ count: this.offset });
				this.offset = 0;
			}
			const prev = this.list[this.list.length - 1];
			if (prev !== undefined && prev.type === mark.type) {
				const merged = tryMergeMarks(prev, mark);
				if (merged !== undefined) {
					this.list.splice(this.list.length - 1, 1, merged);
					return;
				}
			}
			this.list.push(mark);
		}
	}
}<|MERGE_RESOLUTION|>--- conflicted
+++ resolved
@@ -31,16 +31,13 @@
 	}
 
 	public pushContent(mark: Mark<TNodeChange>): void {
-<<<<<<< HEAD
-		if (isNoopMark(mark) && mark.changes === undefined && mark.cellId === undefined) {
+		if (
+			isNoopMark(mark) &&
+			mark.changes === undefined &&
+			mark.cellId === undefined &&
+			!isVestigialEndpoint(mark)
+		) {
 			this.pushOffset(mark.count);
-=======
-		if (isNoopMark(mark) && mark.changes === undefined && !isVestigialEndpoint(mark)) {
-			// A noop targeting an empty cell can be omitted from the final mark list
-			if (mark.cellId === undefined) {
-				this.pushOffset(mark.count);
-			}
->>>>>>> 5a07036f
 		} else {
 			if (this.offset > 0) {
 				this.list.push({ count: this.offset });
