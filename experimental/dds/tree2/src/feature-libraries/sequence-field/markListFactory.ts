--- conflicted
+++ resolved
@@ -21,18 +21,7 @@
 
 	public push(...marks: Mark<TNodeChange>[]): void {
 		for (const item of marks) {
-<<<<<<< HEAD
 			this.pushMark(item);
-=======
-			if (isNoopMark(item)) {
-				// A noop targeting an empty cell can be omitted from the final mark list
-				if (item.cellId === undefined) {
-					this.pushOffset(item.count);
-				}
-			} else {
-				this.pushContent(item);
-			}
->>>>>>> c4f5ef5b
 		}
 	}
 
@@ -42,7 +31,10 @@
 
 	public pushMark(mark: Mark<TNodeChange>): void {
 		if (isNoop(mark)) {
-			this.pushOffset(mark.count);
+			// A noop targeting an empty cell can be omitted from the final mark list
+			if (mark.cellId === undefined) {
+				this.pushOffset(mark.count);
+			}
 		} else {
 			if (this.offset > 0) {
 				this.list.push({ count: this.offset });
