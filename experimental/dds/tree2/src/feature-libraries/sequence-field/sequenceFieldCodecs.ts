/*!
 * Copyright (c) Microsoft Corporation and contributors. All rights reserved.
 * Licensed under the MIT License.
 */

import { SessionId } from "@fluidframework/runtime-definitions";
import { unreachableCase } from "@fluidframework/core-utils";
import { TAnySchema, Type } from "@sinclair/typebox";
import { JsonCompatibleReadOnly, Mutable, fail } from "../../util";
import { DiscriminatedUnionDispatcher, IJsonCodec, makeCodecFamily } from "../../codec";
import { EncodedRevisionTag, RevisionTag } from "../../core";
import { decodeChangeAtomId, encodeChangeAtomId } from "../utils";
import {
	Attach,
	AttachAndDetach,
	CellId,
	Changeset,
	Delete,
	Detach,
	Insert,
	Mark,
	MarkEffect,
	MoveIn,
	MoveOut,
	NoopMarkType,
	MovePlaceholder,
} from "./types";
import { Changeset as ChangesetSchema, Encoded } from "./format";
import { isNoopMark } from "./utils";

export const sequenceFieldChangeCodecFactory = <TNodeChange>(
	childCodec: IJsonCodec<TNodeChange>,
	revisionTagCodec: IJsonCodec<RevisionTag, EncodedRevisionTag>,
) => makeCodecFamily<Changeset<TNodeChange>>([[0, makeV0Codec(childCodec, revisionTagCodec)]]);
function makeV0Codec<TNodeChange>(
	childCodec: IJsonCodec<TNodeChange>,
	revisionTagCodec: IJsonCodec<RevisionTag, EncodedRevisionTag>,
): IJsonCodec<Changeset<TNodeChange>> {
	const markEffectCodec: IJsonCodec<MarkEffect, Encoded.MarkEffect> = {
		encode(effect: MarkEffect): Encoded.MarkEffect {
			const type = effect.type;
			switch (type) {
				case "MoveIn":
					return {
						moveIn: {
							revision:
								effect.revision === undefined
									? undefined
									: revisionTagCodec.encode(effect.revision),
							finalEndpoint:
								effect.finalEndpoint === undefined
									? undefined
									: encodeChangeAtomId(revisionTagCodec, effect.finalEndpoint),
							id: effect.id,
						},
					};
				case "Insert":
					return {
						insert: {
							revision:
								effect.revision === undefined
									? undefined
									: revisionTagCodec.encode(effect.revision),
							id: effect.id,
						},
					};
				case "Delete":
					return {
						delete: {
							revision:
								effect.revision === undefined
									? undefined
									: revisionTagCodec.encode(effect.revision),
							detachIdOverride:
								effect.detachIdOverride === undefined
									? undefined
									: encodeChangeAtomId(revisionTagCodec, effect.detachIdOverride),
							id: effect.id,
						},
					};
				case "MoveOut":
					return {
						moveOut: {
							revision:
								effect.revision === undefined
									? undefined
									: revisionTagCodec.encode(effect.revision),
							finalEndpoint:
								effect.finalEndpoint === undefined
									? undefined
									: encodeChangeAtomId(revisionTagCodec, effect.finalEndpoint),
							detachIdOverride:
								effect.detachIdOverride === undefined
									? undefined
									: encodeChangeAtomId(revisionTagCodec, effect.detachIdOverride),
							id: effect.id,
						},
					};
				case "AttachAndDetach":
					return {
						attachAndDetach: {
							attach: markEffectCodec.encode(effect.attach) as Encoded.Attach,
							detach: markEffectCodec.encode(effect.detach) as Encoded.Detach,
						},
					};
				case "Placeholder":
					return {
						placeholder: {
							revision:
								effect.revision === undefined
									? undefined
									: revisionTagCodec.encode(effect.revision),
							id: effect.id,
						},
					};
				case NoopMarkType:
					fail(`Mark type: ${type} should not be encoded.`);
				default:
					unreachableCase(type);
			}
		},
		decode(encoded: Encoded.MarkEffect, originatorId: SessionId): MarkEffect {
			return decoderLibrary.dispatch(encoded, originatorId);
		},
	};

	const decoderLibrary = new DiscriminatedUnionDispatcher<
		Encoded.MarkEffect,
		/* args */ [originatorId: SessionId],
		MarkEffect
	>({
<<<<<<< HEAD
		moveIn(encoded: Encoded.MoveIn, originatorId: SessionId): MoveIn {
			const { id, finalEndpoint } = encoded;
=======
		moveIn(encoded: Encoded.MoveIn): MoveIn {
			const { id, finalEndpoint, revision } = encoded;
>>>>>>> 6f070179
			const mark: MoveIn = {
				type: "MoveIn",
				id,
			};
			if (revision !== undefined) {
				mark.revision = revisionTagCodec.decode(revision);
			}
			if (finalEndpoint !== undefined) {
				mark.finalEndpoint = decodeChangeAtomId(
					revisionTagCodec,
					originatorId,
					finalEndpoint,
				);
			}
			return mark;
		},
		insert(encoded: Encoded.Insert, originatorId: SessionId): Insert {
			const { id, revision } = encoded;
			const mark: Insert = {
				type: "Insert",
				id,
			};
			if (revision !== undefined) {
				mark.revision = revisionTagCodec.decode(revision, originatorId);
			}
			return mark;
		},
		delete(encoded: Encoded.Delete, originatorId: SessionId): Delete {
			const { id, revision, detachIdOverride } = encoded;
			const mark: Delete = {
				type: "Delete",
				id,
			};
			if (revision !== undefined) {
				mark.revision = revisionTagCodec.decode(revision);
			}
			if (detachIdOverride !== undefined) {
				mark.detachIdOverride = decodeChangeAtomId(
					revisionTagCodec,
					originatorId,
					detachIdOverride,
				);
			}
			return mark;
		},
<<<<<<< HEAD
		moveOut(encoded: Encoded.MoveOut, originatorId: SessionId): MoveOut {
			const { id, finalEndpoint, detachIdOverride } = encoded;
=======
		moveOut(encoded: Encoded.MoveOut): MoveOut {
			const { id, finalEndpoint, detachIdOverride, revision } = encoded;
>>>>>>> 6f070179
			const mark: MoveOut = {
				type: "MoveOut",
				id,
			};
			if (revision !== undefined) {
				mark.revision = revisionTagCodec.decode(revision);
			}
			if (finalEndpoint !== undefined) {
				mark.finalEndpoint = decodeChangeAtomId(
					revisionTagCodec,
					originatorId,
					finalEndpoint,
				);
			}
			if (detachIdOverride !== undefined) {
				mark.detachIdOverride = decodeChangeAtomId(
					revisionTagCodec,
					originatorId,
					detachIdOverride,
				);
			}
			return mark;
		},
<<<<<<< HEAD
		attachAndDetach(
			encoded: Encoded.AttachAndDetach,
			originatorId: SessionId,
		): AttachAndDetach {
=======
		placeholder(encoded: Encoded.MovePlaceholder): MovePlaceholder {
			const { id, revision } = encoded;
			const mark: MovePlaceholder = {
				type: "Placeholder",
				id,
			};
			if (revision !== undefined) {
				mark.revision = revisionTagCodec.decode(revision);
			}
			return mark;
		},
		attachAndDetach(encoded: Encoded.AttachAndDetach): AttachAndDetach {
>>>>>>> 6f070179
			return {
				type: "AttachAndDetach",
				attach: decoderLibrary.dispatch(encoded.attach, originatorId) as Attach,
				detach: decoderLibrary.dispatch(encoded.detach, originatorId) as Detach,
			};
		},
	});

	const cellIdCodec: IJsonCodec<CellId, Encoded.CellId> = {
		encode: ({ localId, adjacentCells, lineage, revision }: CellId): Encoded.CellId => {
			const encoded: Encoded.CellId = {
				localId,
				adjacentCells: adjacentCells?.map(({ id, count }) => [id, count]),
				// eslint-disable-next-line @typescript-eslint/no-shadow
				lineage: lineage?.map(({ revision, id, count, offset }) => [
					revisionTagCodec.encode(revision),
					id,
					count,
					offset,
				]),
				revision: revision === undefined ? revision : revisionTagCodec.encode(revision),
			};
			return encoded;
		},
		decode: (
			{ localId, adjacentCells, lineage, revision }: Encoded.CellId,
			originatorId: SessionId,
		): CellId => {
			// Note: this isn't inlined on decode so that round-tripping changes compare as deep-equal works,
			// which is mostly just a convenience for tests. On encode, JSON.stringify() takes care of removing
			// explicit undefined properties.
			const decoded: Mutable<CellId> = {
				localId,
			};
			if (revision !== undefined) {
				decoded.revision = revisionTagCodec.decode(revision, originatorId);
			}
			if (adjacentCells !== undefined) {
				decoded.adjacentCells = adjacentCells.map(([id, count]) => ({
					id,
					count,
				}));
			}
			if (lineage !== undefined) {
				// eslint-disable-next-line @typescript-eslint/no-shadow
				decoded.lineage = lineage.map(([revision, id, count, offset]) => ({
					revision: revisionTagCodec.decode(revision, originatorId),
					id,
					count,
					offset,
				}));
			}
			return decoded;
		},
	};

	/**
	 * If we want to make the node change aspect of this codec more type-safe, we could adjust generics
	 * to be in terms of the schema rather than the concrete type of the node change.
	 */
	type NodeChangeSchema = TAnySchema;

	return {
		encode: (
			changeset: Changeset<TNodeChange>,
		): JsonCompatibleReadOnly & Encoded.Changeset<NodeChangeSchema> => {
			const jsonMarks: Encoded.Changeset<NodeChangeSchema> = [];
			for (const mark of changeset) {
				const encodedMark: Encoded.Mark<NodeChangeSchema> = {
					count: mark.count,
				};
				if (!isNoopMark(mark)) {
					encodedMark.effect = markEffectCodec.encode(mark);
				}
				if (mark.cellId !== undefined) {
					encodedMark.cellId = cellIdCodec.encode(mark.cellId);
				}
				if (mark.changes !== undefined) {
					encodedMark.changes = childCodec.encode(mark.changes);
				}
				jsonMarks.push(encodedMark);
			}
			return jsonMarks;
		},
		decode: (
			changeset: Encoded.Changeset<NodeChangeSchema>,
			originatorId: SessionId,
		): Changeset<TNodeChange> => {
			const marks: Changeset<TNodeChange> = [];
			for (const mark of changeset) {
				const decodedMark: Mark<TNodeChange> = {
					count: mark.count,
				};

				if (mark.effect !== undefined) {
					Object.assign(decodedMark, markEffectCodec.decode(mark.effect, originatorId));
				}
				if (mark.cellId !== undefined) {
					decodedMark.cellId = cellIdCodec.decode(mark.cellId, originatorId);
				}
				if (mark.changes !== undefined) {
					decodedMark.changes = childCodec.decode(mark.changes, originatorId);
				}
				marks.push(decodedMark);
			}
			return marks;
		},
		encodedSchema: ChangesetSchema(childCodec.encodedSchema ?? Type.Any()),
	};
}<|MERGE_RESOLUTION|>--- conflicted
+++ resolved
@@ -129,13 +129,8 @@
 		/* args */ [originatorId: SessionId],
 		MarkEffect
 	>({
-<<<<<<< HEAD
 		moveIn(encoded: Encoded.MoveIn, originatorId: SessionId): MoveIn {
-			const { id, finalEndpoint } = encoded;
-=======
-		moveIn(encoded: Encoded.MoveIn): MoveIn {
 			const { id, finalEndpoint, revision } = encoded;
->>>>>>> 6f070179
 			const mark: MoveIn = {
 				type: "MoveIn",
 				id,
@@ -181,13 +176,8 @@
 			}
 			return mark;
 		},
-<<<<<<< HEAD
 		moveOut(encoded: Encoded.MoveOut, originatorId: SessionId): MoveOut {
-			const { id, finalEndpoint, detachIdOverride } = encoded;
-=======
-		moveOut(encoded: Encoded.MoveOut): MoveOut {
 			const { id, finalEndpoint, detachIdOverride, revision } = encoded;
->>>>>>> 6f070179
 			const mark: MoveOut = {
 				type: "MoveOut",
 				id,
@@ -211,25 +201,21 @@
 			}
 			return mark;
 		},
-<<<<<<< HEAD
+		placeholder(encoded: Encoded.MovePlaceholder): MovePlaceholder {
+			const { id, revision } = encoded;
+			const mark: MovePlaceholder = {
+				type: "Placeholder",
+				id,
+			};
+			if (revision !== undefined) {
+				mark.revision = revisionTagCodec.decode(revision);
+			}
+			return mark;
+		},
 		attachAndDetach(
 			encoded: Encoded.AttachAndDetach,
 			originatorId: SessionId,
 		): AttachAndDetach {
-=======
-		placeholder(encoded: Encoded.MovePlaceholder): MovePlaceholder {
-			const { id, revision } = encoded;
-			const mark: MovePlaceholder = {
-				type: "Placeholder",
-				id,
-			};
-			if (revision !== undefined) {
-				mark.revision = revisionTagCodec.decode(revision);
-			}
-			return mark;
-		},
-		attachAndDetach(encoded: Encoded.AttachAndDetach): AttachAndDetach {
->>>>>>> 6f070179
 			return {
 				type: "AttachAndDetach",
 				attach: decoderLibrary.dispatch(encoded.attach, originatorId) as Attach,
