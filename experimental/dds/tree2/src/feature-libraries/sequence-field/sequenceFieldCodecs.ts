/*!
 * Copyright (c) Microsoft Corporation and contributors. All rights reserved.
 * Licensed under the MIT License.
 */

import { unreachableCase } from "@fluidframework/core-utils";
import { TAnySchema, Type } from "@sinclair/typebox";
import { JsonCompatibleReadOnly, Mutable, fail } from "../../util";
import { DiscriminatedUnionDispatcher, IJsonCodec, makeCodecFamily } from "../../codec";
<<<<<<< HEAD
import { ChangeAtomId, EncodedChangeAtomId, EncodedRevisionTag, RevisionTag } from "../../core";
=======
import { EncodedRevisionTag, RevisionTag } from "../../core";
import { decodeChangeAtomId, encodeChangeAtomId } from "../utils";
>>>>>>> 7d341a8f
import {
	Attach,
	AttachAndDetach,
	CellId,
	Changeset,
	Delete,
	Detach,
	Insert,
	Mark,
	MarkEffect,
	MoveIn,
	MoveOut,
	NoopMarkType,
} from "./types";
import { Changeset as ChangesetSchema, Encoded } from "./format";
import { isNoopMark } from "./utils";

<<<<<<< HEAD
function encodeChangeAtomId(
	revisionTagCodec: IJsonCodec<RevisionTag, EncodedRevisionTag>,
	changeAtomId?: ChangeAtomId,
): EncodedChangeAtomId | undefined {
	if (changeAtomId === undefined) {
		return undefined;
	}

	if (changeAtomId.revision === undefined) {
		return { localId: changeAtomId.localId };
	}

	return {
		localId: changeAtomId.localId,
		revision: revisionTagCodec.encode(changeAtomId.revision),
	};
}

function decodeChangeAtomId(
	revisionTagCodec: IJsonCodec<RevisionTag, EncodedRevisionTag>,
	changeAtomId?: EncodedChangeAtomId,
): ChangeAtomId | undefined {
	if (changeAtomId === undefined) {
		return undefined;
	}

	if (changeAtomId.revision === undefined) {
		return { localId: changeAtomId.localId };
	}

	return {
		localId: changeAtomId.localId,
		revision: revisionTagCodec.decode(changeAtomId.revision),
	};
}

=======
>>>>>>> 7d341a8f
export const sequenceFieldChangeCodecFactory = <TNodeChange>(
	childCodec: IJsonCodec<TNodeChange>,
	revisionTagCodec: IJsonCodec<RevisionTag, EncodedRevisionTag>,
) => makeCodecFamily<Changeset<TNodeChange>>([[0, makeV0Codec(childCodec, revisionTagCodec)]]);
function makeV0Codec<TNodeChange>(
	childCodec: IJsonCodec<TNodeChange>,
	revisionTagCodec: IJsonCodec<RevisionTag, EncodedRevisionTag>,
): IJsonCodec<Changeset<TNodeChange>> {
	const markEffectCodec: IJsonCodec<MarkEffect, Encoded.MarkEffect> = {
		encode(effect: MarkEffect): Encoded.MarkEffect {
			const type = effect.type;
			switch (type) {
				case "MoveIn":
					return {
						moveIn: {
<<<<<<< HEAD
							finalEndpoint: encodeChangeAtomId(
								revisionTagCodec,
								effect.finalEndpoint,
							),
=======
							finalEndpoint:
								effect.finalEndpoint === undefined
									? undefined
									: encodeChangeAtomId(revisionTagCodec, effect.finalEndpoint),
>>>>>>> 7d341a8f
							id: effect.id,
						},
					};
				case "Insert":
					return {
						insert: {
							revision:
								effect.revision === undefined
									? undefined
									: revisionTagCodec.encode(effect.revision),
							id: effect.id,
						},
					};
				case "Delete":
					return {
						delete: {
							revision:
								effect.revision === undefined
									? undefined
									: revisionTagCodec.encode(effect.revision),
<<<<<<< HEAD
							detachIdOverride: encodeChangeAtomId(
								revisionTagCodec,
								effect.detachIdOverride,
							),
=======
							detachIdOverride:
								effect.detachIdOverride === undefined
									? undefined
									: encodeChangeAtomId(revisionTagCodec, effect.detachIdOverride),
>>>>>>> 7d341a8f
							id: effect.id,
						},
					};
				case "MoveOut":
					return {
						moveOut: {
<<<<<<< HEAD
							finalEndpoint: encodeChangeAtomId(
								revisionTagCodec,
								effect.finalEndpoint,
							),
							detachIdOverride: encodeChangeAtomId(
								revisionTagCodec,
								effect.detachIdOverride,
							),
=======
							finalEndpoint:
								effect.finalEndpoint === undefined
									? undefined
									: encodeChangeAtomId(revisionTagCodec, effect.finalEndpoint),
							detachIdOverride:
								effect.detachIdOverride === undefined
									? undefined
									: encodeChangeAtomId(revisionTagCodec, effect.detachIdOverride),
>>>>>>> 7d341a8f
							id: effect.id,
						},
					};
				case "AttachAndDetach":
					return {
						attachAndDetach: {
							attach: markEffectCodec.encode(effect.attach) as Encoded.Attach,
							detach: markEffectCodec.encode(effect.detach) as Encoded.Detach,
						},
					};
				case NoopMarkType:
				case "Placeholder":
					fail(`Mark type: ${type} should not be encoded.`);
				default:
					unreachableCase(type);
			}
		},
		decode(encoded: Encoded.MarkEffect): MarkEffect {
			return decoderLibrary.dispatch(encoded);
		},
	};

	const decoderLibrary = new DiscriminatedUnionDispatcher<
		Encoded.MarkEffect,
		/* args */ [],
		MarkEffect
	>({
		moveIn(encoded: Encoded.MoveIn): MoveIn {
			const { id, finalEndpoint } = encoded;
			const mark: MoveIn = {
				type: "MoveIn",
				id,
			};
			if (finalEndpoint !== undefined) {
				mark.finalEndpoint = decodeChangeAtomId(revisionTagCodec, finalEndpoint);
			}
			return mark;
		},
		insert(encoded: Encoded.Insert): Insert {
			const { id, revision } = encoded;
			const mark: Insert = {
				type: "Insert",
				id,
			};
			if (revision !== undefined) {
				mark.revision = revisionTagCodec.decode(revision);
			}
			return mark;
		},
		delete(encoded: Encoded.Delete): Delete {
			const { id, revision, detachIdOverride } = encoded;
			const mark: Delete = {
				type: "Delete",
				id,
			};
			if (revision !== undefined) {
				mark.revision = revisionTagCodec.decode(revision);
			}
			if (detachIdOverride !== undefined) {
				mark.detachIdOverride = decodeChangeAtomId(revisionTagCodec, detachIdOverride);
			}
			return mark;
		},
		moveOut(encoded: Encoded.MoveOut): MoveOut {
			const { id, finalEndpoint, detachIdOverride } = encoded;
			const mark: MoveOut = {
				type: "MoveOut",
				id,
			};
			if (finalEndpoint !== undefined) {
				mark.finalEndpoint = decodeChangeAtomId(revisionTagCodec, finalEndpoint);
			}
			if (detachIdOverride !== undefined) {
				mark.detachIdOverride = decodeChangeAtomId(revisionTagCodec, detachIdOverride);
			}
			return mark;
		},
		attachAndDetach(encoded: Encoded.AttachAndDetach): AttachAndDetach {
			return {
				type: "AttachAndDetach",
				attach: decoderLibrary.dispatch(encoded.attach) as Attach,
				detach: decoderLibrary.dispatch(encoded.detach) as Detach,
			};
		},
	});

	const cellIdCodec: IJsonCodec<CellId, Encoded.CellId> = {
		encode: ({ localId, adjacentCells, lineage, revision }: CellId): Encoded.CellId => {
			const encoded: Encoded.CellId = {
				localId,
				adjacentCells: adjacentCells?.map(({ id, count }) => [id, count]),
				// eslint-disable-next-line @typescript-eslint/no-shadow
				lineage: lineage?.map(({ revision, id, count, offset }) => [
					revisionTagCodec.encode(revision),
					id,
					count,
					offset,
				]),
				revision: revision === undefined ? revision : revisionTagCodec.encode(revision),
			};
			return encoded;
		},
		decode: ({ localId, adjacentCells, lineage, revision }: Encoded.CellId): CellId => {
			// Note: this isn't inlined on decode so that round-tripping changes compare as deep-equal works,
			// which is mostly just a convenience for tests. On encode, JSON.stringify() takes care of removing
			// explicit undefined properties.
			const decoded: Mutable<CellId> = {
				localId,
			};
			if (revision !== undefined) {
				decoded.revision = revisionTagCodec.decode(revision);
			}
			if (adjacentCells !== undefined) {
				decoded.adjacentCells = adjacentCells.map(([id, count]) => ({
					id,
					count,
				}));
			}
			if (lineage !== undefined) {
				// eslint-disable-next-line @typescript-eslint/no-shadow
				decoded.lineage = lineage.map(([revision, id, count, offset]) => ({
					revision: revisionTagCodec.decode(revision),
					id,
					count,
					offset,
				}));
			}
			return decoded;
		},
	};

	/**
	 * If we want to make the node change aspect of this codec more type-safe, we could adjust generics
	 * to be in terms of the schema rather than the concrete type of the node change.
	 */
	type NodeChangeSchema = TAnySchema;

	return {
		encode: (
			changeset: Changeset<TNodeChange>,
		): JsonCompatibleReadOnly & Encoded.Changeset<NodeChangeSchema> => {
			const jsonMarks: Encoded.Changeset<NodeChangeSchema> = [];
			for (const mark of changeset) {
				const encodedMark: Encoded.Mark<NodeChangeSchema> = {
					count: mark.count,
				};
				if (!isNoopMark(mark)) {
					encodedMark.effect = markEffectCodec.encode(mark);
				}
				if (mark.cellId !== undefined) {
					encodedMark.cellId = cellIdCodec.encode(mark.cellId);
				}
				if (mark.changes !== undefined) {
					encodedMark.changes = childCodec.encode(mark.changes);
				}
				jsonMarks.push(encodedMark);
			}
			return jsonMarks;
		},
		decode: (changeset: Encoded.Changeset<NodeChangeSchema>): Changeset<TNodeChange> => {
			const marks: Changeset<TNodeChange> = [];
			for (const mark of changeset) {
				const decodedMark: Mark<TNodeChange> = {
					count: mark.count,
				};

				if (mark.effect !== undefined) {
					Object.assign(decodedMark, markEffectCodec.decode(mark.effect));
				}
				if (mark.cellId !== undefined) {
					decodedMark.cellId = cellIdCodec.decode(mark.cellId);
				}
				if (mark.changes !== undefined) {
					decodedMark.changes = childCodec.decode(mark.changes);
				}
				marks.push(decodedMark);
			}
			return marks;
		},
		encodedSchema: ChangesetSchema(childCodec.encodedSchema ?? Type.Any()),
	};
}<|MERGE_RESOLUTION|>--- conflicted
+++ resolved
@@ -7,12 +7,8 @@
 import { TAnySchema, Type } from "@sinclair/typebox";
 import { JsonCompatibleReadOnly, Mutable, fail } from "../../util";
 import { DiscriminatedUnionDispatcher, IJsonCodec, makeCodecFamily } from "../../codec";
-<<<<<<< HEAD
-import { ChangeAtomId, EncodedChangeAtomId, EncodedRevisionTag, RevisionTag } from "../../core";
-=======
 import { EncodedRevisionTag, RevisionTag } from "../../core";
 import { decodeChangeAtomId, encodeChangeAtomId } from "../utils";
->>>>>>> 7d341a8f
 import {
 	Attach,
 	AttachAndDetach,
@@ -30,45 +26,6 @@
 import { Changeset as ChangesetSchema, Encoded } from "./format";
 import { isNoopMark } from "./utils";
 
-<<<<<<< HEAD
-function encodeChangeAtomId(
-	revisionTagCodec: IJsonCodec<RevisionTag, EncodedRevisionTag>,
-	changeAtomId?: ChangeAtomId,
-): EncodedChangeAtomId | undefined {
-	if (changeAtomId === undefined) {
-		return undefined;
-	}
-
-	if (changeAtomId.revision === undefined) {
-		return { localId: changeAtomId.localId };
-	}
-
-	return {
-		localId: changeAtomId.localId,
-		revision: revisionTagCodec.encode(changeAtomId.revision),
-	};
-}
-
-function decodeChangeAtomId(
-	revisionTagCodec: IJsonCodec<RevisionTag, EncodedRevisionTag>,
-	changeAtomId?: EncodedChangeAtomId,
-): ChangeAtomId | undefined {
-	if (changeAtomId === undefined) {
-		return undefined;
-	}
-
-	if (changeAtomId.revision === undefined) {
-		return { localId: changeAtomId.localId };
-	}
-
-	return {
-		localId: changeAtomId.localId,
-		revision: revisionTagCodec.decode(changeAtomId.revision),
-	};
-}
-
-=======
->>>>>>> 7d341a8f
 export const sequenceFieldChangeCodecFactory = <TNodeChange>(
 	childCodec: IJsonCodec<TNodeChange>,
 	revisionTagCodec: IJsonCodec<RevisionTag, EncodedRevisionTag>,
@@ -84,17 +41,10 @@
 				case "MoveIn":
 					return {
 						moveIn: {
-<<<<<<< HEAD
-							finalEndpoint: encodeChangeAtomId(
-								revisionTagCodec,
-								effect.finalEndpoint,
-							),
-=======
 							finalEndpoint:
 								effect.finalEndpoint === undefined
 									? undefined
 									: encodeChangeAtomId(revisionTagCodec, effect.finalEndpoint),
->>>>>>> 7d341a8f
 							id: effect.id,
 						},
 					};
@@ -115,33 +65,16 @@
 								effect.revision === undefined
 									? undefined
 									: revisionTagCodec.encode(effect.revision),
-<<<<<<< HEAD
-							detachIdOverride: encodeChangeAtomId(
-								revisionTagCodec,
-								effect.detachIdOverride,
-							),
-=======
 							detachIdOverride:
 								effect.detachIdOverride === undefined
 									? undefined
 									: encodeChangeAtomId(revisionTagCodec, effect.detachIdOverride),
->>>>>>> 7d341a8f
 							id: effect.id,
 						},
 					};
 				case "MoveOut":
 					return {
 						moveOut: {
-<<<<<<< HEAD
-							finalEndpoint: encodeChangeAtomId(
-								revisionTagCodec,
-								effect.finalEndpoint,
-							),
-							detachIdOverride: encodeChangeAtomId(
-								revisionTagCodec,
-								effect.detachIdOverride,
-							),
-=======
 							finalEndpoint:
 								effect.finalEndpoint === undefined
 									? undefined
@@ -150,7 +83,6 @@
 								effect.detachIdOverride === undefined
 									? undefined
 									: encodeChangeAtomId(revisionTagCodec, effect.detachIdOverride),
->>>>>>> 7d341a8f
 							id: effect.id,
 						},
 					};
