/*!
 * Copyright (c) Microsoft Corporation and contributors. All rights reserved.
 * Licensed under the MIT License.
 */

import { assert } from "@fluidframework/core-utils";
<<<<<<< HEAD
import { ChangeAtomId, RevisionTag } from "../../core";
=======
import { RevisionTag, TaggedChange } from "../../core";
>>>>>>> ef9b3094
import { IdAllocator } from "../../util";
import { Mark } from "./types";
import { applyMoveEffectsToMark, MoveEffectTable } from "./moveEffectTable";
import { areOverlappingIdRanges, getInputCellId, splitMark } from "./utils";

export class MarkQueue<T> {
	private readonly stack: Mark<T>[] = [];
	private index = 0;

	public constructor(
		private readonly list: readonly Mark<T>[],
		public readonly revision: RevisionTag | undefined,
		private readonly moveEffects: MoveEffectTable<T>,
		private readonly consumeEffects: boolean,
		private readonly genId: IdAllocator,
		private readonly composeChanges?: (a: T | undefined, b: TaggedChange<T>) => T | undefined,
	) {
		this.list = list;
	}

	public isEmpty(): boolean {
		return this.peek() === undefined;
	}

	public dequeue(): Mark<T> {
		const output = this.tryDequeue();
		assert(output !== undefined, 0x4e2 /* Unexpected end of mark queue */);
		return output;
	}

	public tryDequeue(): Mark<T> | undefined {
		if (this.stack.length > 0) {
			return this.stack.pop();
		} else if (this.index < this.list.length) {
			const mark = this.list[this.index++];
			if (mark === undefined) {
				return undefined;
			}

			const splitMarks = applyMoveEffectsToMark(
				mark,
				this.revision,
				this.moveEffects,
				this.consumeEffects,
				this.composeChanges,
			);

			if (splitMarks.length === 0) {
				return undefined;
			}

			const result = splitMarks[0];
			for (let i = splitMarks.length - 1; i > 0; i--) {
				this.stack.push(splitMarks[i]);
			}
			return result;
		}
	}

	/**
	 * Dequeues the first `length` sized portion of the next mark.
	 * The caller must verify that the next mark (as returned by peek) is longer than this length.
	 * @param length - The length to dequeue, measured in the input context.
	 */
	public dequeueUpTo(length: number): Mark<T> {
		const mark = this.dequeue();
		if (mark.count <= length) {
			return mark;
		}

		const [mark1, mark2] = splitMark(mark, length);
		this.stack.push(mark2);
		return mark1;
	}

	public peek(): Mark<T> | undefined {
		const mark = this.tryDequeue();
		if (mark !== undefined) {
			this.stack.push(mark);
		}
		return mark;
	}
}<|MERGE_RESOLUTION|>--- conflicted
+++ resolved
@@ -4,11 +4,7 @@
  */
 
 import { assert } from "@fluidframework/core-utils";
-<<<<<<< HEAD
-import { ChangeAtomId, RevisionTag } from "../../core";
-=======
 import { RevisionTag, TaggedChange } from "../../core";
->>>>>>> ef9b3094
 import { IdAllocator } from "../../util";
 import { Mark } from "./types";
 import { applyMoveEffectsToMark, MoveEffectTable } from "./moveEffectTable";
