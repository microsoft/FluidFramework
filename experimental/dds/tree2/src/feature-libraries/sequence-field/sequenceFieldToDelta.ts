/*!
 * Copyright (c) Microsoft Corporation and contributors. All rights reserved.
 * Licensed under the MIT License.
 */

import { assert, unreachableCase } from "@fluidframework/core-utils";
import { brandOpaque, fail, Mutable, OffsetListFactory } from "../../util";
import { Delta, RevisionTag, TaggedChange } from "../../core";
import { MemoizedIdRangeAllocator } from "../memoizedIdRangeAllocator";
import { singleTextCursor } from "../treeTextCursor";
import { Mark, MarkList, NoopMarkType } from "./format";
import {
	areInputCellsEmpty,
	areOutputCellsEmpty,
	getEffectiveNodeChanges,
	isTransientEffect,
} from "./utils";

export type ToDelta<TNodeChange> = (child: TNodeChange) => Delta.Modify;

export function sequenceFieldToDelta<TNodeChange>(
	{ change, revision }: TaggedChange<MarkList<TNodeChange>>,
	deltaFromChild: ToDelta<TNodeChange>,
	idAllocator: MemoizedIdRangeAllocator,
): Delta.MarkList {
	const out = new OffsetListFactory<Delta.Mark>();
	for (const mark of change) {
		const changes = getEffectiveNodeChanges(mark);
		const cellDeltas = cellDeltaFromMark(mark, revision, idAllocator, changes === undefined);
		if (changes !== undefined) {
			assert(
				cellDeltas.length === 1,
				0x74f /* Invalid nested changes on non length-1 mark */,
			);
			const fullDelta = withChildModifications(changes, cellDeltas[0], deltaFromChild);
			out.push(fullDelta);
		} else {
			out.push(...cellDeltas);
		}
	}
	return out.list;
}

function cellDeltaFromMark<TNodeChange>(
	mark: Mark<TNodeChange>,
	revision: RevisionTag | undefined,
	idAllocator: MemoizedIdRangeAllocator,
	ignoreTransient: boolean,
): Mutable<Delta.Mark>[] {
	if (!areInputCellsEmpty(mark) && !areOutputCellsEmpty(mark)) {
		// Since each cell is associated with exactly one node,
		// the cell starting end ending populated means the cell content has not changed.
		return [mark.count];
	} else if (
		areInputCellsEmpty(mark) &&
		areOutputCellsEmpty(mark) &&
		(!isTransientEffect(mark) || ignoreTransient)
	) {
		// The cell starting and ending empty means the cell content has not changed,
		// unless transient content was inserted/attached.
		return [0];
	} else {
		const type = mark.type;
		// Inline into `switch(mark.type)` once we upgrade to TS 4.7
		switch (type) {
			case "Insert": {
				const cursors = mark.content.map(singleTextCursor);
				const insertMark: Mutable<Delta.Insert> = {
					type: Delta.MarkType.Insert,
					content: cursors,
				};
<<<<<<< HEAD
=======
				if (mark.transientDetach !== undefined) {
					const majorForTransient = mark.transientDetach.revision ?? revision;
					const detachId: Delta.DetachedNodeId = { minor: mark.transientDetach.localId };
					if (majorForTransient !== undefined) {
						detachId.major = majorForTransient;
					}
					insertMark.detachId = detachId;
				}
>>>>>>> a8ea26c9
				return [insertMark];
			}
			case "MoveIn":
			case "ReturnTo": {
				const ranges = idAllocator.allocate(mark.revision ?? revision, mark.id, mark.count);
				return ranges.map(({ first, count }) => ({
					type: Delta.MarkType.MoveIn,
					moveId: brandOpaque<Delta.MoveId>(first),
					count,
				}));
			}
			case NoopMarkType: {
				return [mark.count];
			}
			case "Delete": {
				const major = mark.revision ?? revision;
				const detachId: Delta.DetachedNodeId = { minor: mark.id };
				if (major !== undefined) {
					detachId.major = major;
				}
				return [
					{
						type: Delta.MarkType.Remove,
						count: mark.count,
						detachId,
					},
				];
			}
			case "MoveOut":
			case "ReturnFrom": {
				const ranges = idAllocator.allocate(mark.revision ?? revision, mark.id, mark.count);
				return ranges.map(({ first, count }) => ({
					type: Delta.MarkType.MoveOut,
					moveId: brandOpaque<Delta.MoveId>(first),
					count,
				}));
			}
			case "Revive": {
<<<<<<< HEAD
				const insertMark: Mutable<Delta.Insert> = {
					type: Delta.MarkType.Insert,
					content: mark.content,
				};
				return [insertMark];
=======
				const cellId = mark.cellId;
				assert(cellId !== undefined, "Effective revive must target an empty cell");
				const hasTransience: { detachId?: Delta.DetachedNodeId } = {};
				if (mark.transientDetach !== undefined) {
					const majorForTransient = mark.transientDetach.revision ?? revision;
					const hasMajorForTransient: { major?: RevisionTag } = {};
					if (majorForTransient !== undefined) {
						hasMajorForTransient.major = majorForTransient;
					}
					hasTransience.detachId = {
						...hasMajorForTransient,
						minor: mark.transientDetach.localId,
					};
				}
				const major = cellId.revision ?? revision;
				const restoreId: Delta.DetachedNodeId = { minor: cellId.localId };
				if (major !== undefined) {
					restoreId.major = major;
				}
				const restoreMark: Mutable<Delta.Restore> = {
					type: Delta.MarkType.Restore,
					count: mark.count,
					newContent: {
						restoreId,
						...hasTransience,
					},
				};
				return [restoreMark];
>>>>>>> a8ea26c9
			}
			case "Transient": {
				const attachType = mark.attach.type;
				switch (attachType) {
					case "Insert":
						return [
							{
								type: Delta.MarkType.Insert,
								content: mark.attach.content.map(singleTextCursor),
								isTransient: true,
							},
						];
					case "Revive":
						return [
							{
								type: Delta.MarkType.Insert,
								content: mark.attach.content,
								isTransient: true,
							},
						];
					case "MoveIn":
					case "ReturnTo":
						// TODO: Support transient move-ins.
						return [0];
					default:
						unreachableCase(attachType);
				}
			}
			case "Placeholder":
				fail("Should not have placeholders in a changeset being converted to delta");
			default:
				unreachableCase(type);
		}
	}
}

function withChildModifications<TNodeChange>(
	changes: TNodeChange,
	deltaMark: Mutable<Delta.Mark>,
	deltaFromChild: ToDelta<TNodeChange>,
): Delta.Mark {
	const modify = deltaFromChild(changes);
	if (modify.fields !== undefined) {
		if (typeof deltaMark === "number") {
			assert(deltaMark === 1, 0x72d /* Invalid nested changes on non-1 skip mark */);
			return modify;
		} else {
			assert(
				deltaMark.type !== Delta.MarkType.MoveIn,
				0x72e /* Invalid nested changes on MoveIn mark */,
			);
			return { ...deltaMark, fields: modify.fields };
		}
	}
	return deltaMark;
}<|MERGE_RESOLUTION|>--- conflicted
+++ resolved
@@ -13,6 +13,7 @@
 	areInputCellsEmpty,
 	areOutputCellsEmpty,
 	getEffectiveNodeChanges,
+	getOutputCellId,
 	isTransientEffect,
 } from "./utils";
 
@@ -69,17 +70,6 @@
 					type: Delta.MarkType.Insert,
 					content: cursors,
 				};
-<<<<<<< HEAD
-=======
-				if (mark.transientDetach !== undefined) {
-					const majorForTransient = mark.transientDetach.revision ?? revision;
-					const detachId: Delta.DetachedNodeId = { minor: mark.transientDetach.localId };
-					if (majorForTransient !== undefined) {
-						detachId.major = majorForTransient;
-					}
-					insertMark.detachId = detachId;
-				}
->>>>>>> a8ea26c9
 				return [insertMark];
 			}
 			case "MoveIn":
@@ -118,27 +108,8 @@
 				}));
 			}
 			case "Revive": {
-<<<<<<< HEAD
-				const insertMark: Mutable<Delta.Insert> = {
-					type: Delta.MarkType.Insert,
-					content: mark.content,
-				};
-				return [insertMark];
-=======
 				const cellId = mark.cellId;
 				assert(cellId !== undefined, "Effective revive must target an empty cell");
-				const hasTransience: { detachId?: Delta.DetachedNodeId } = {};
-				if (mark.transientDetach !== undefined) {
-					const majorForTransient = mark.transientDetach.revision ?? revision;
-					const hasMajorForTransient: { major?: RevisionTag } = {};
-					if (majorForTransient !== undefined) {
-						hasMajorForTransient.major = majorForTransient;
-					}
-					hasTransience.detachId = {
-						...hasMajorForTransient,
-						minor: mark.transientDetach.localId,
-					};
-				}
 				const major = cellId.revision ?? revision;
 				const restoreId: Delta.DetachedNodeId = { minor: cellId.localId };
 				if (major !== undefined) {
@@ -147,31 +118,46 @@
 				const restoreMark: Mutable<Delta.Restore> = {
 					type: Delta.MarkType.Restore,
 					count: mark.count,
-					newContent: {
-						restoreId,
-						...hasTransience,
-					},
+					newContent: { restoreId },
 				};
 				return [restoreMark];
->>>>>>> a8ea26c9
 			}
 			case "Transient": {
+				if (mark.cellId === undefined) {
+					return [mark.count];
+				}
+
 				const attachType = mark.attach.type;
+				const outputId =
+					getOutputCellId(mark, revision, undefined) ??
+					fail("Transient mark should have output ID");
+
+				const detachId = {
+					major: outputId.revision,
+					minor: outputId.localId,
+				};
+
 				switch (attachType) {
 					case "Insert":
 						return [
 							{
 								type: Delta.MarkType.Insert,
 								content: mark.attach.content.map(singleTextCursor),
-								isTransient: true,
+								detachId,
 							},
 						];
 					case "Revive":
 						return [
 							{
-								type: Delta.MarkType.Insert,
-								content: mark.attach.content,
-								isTransient: true,
+								type: Delta.MarkType.Restore,
+								count: mark.count,
+								newContent: {
+									restoreId: {
+										major: mark.cellId.revision,
+										minor: mark.cellId.localId,
+									},
+									detachId,
+								},
 							},
 						];
 					case "MoveIn":
