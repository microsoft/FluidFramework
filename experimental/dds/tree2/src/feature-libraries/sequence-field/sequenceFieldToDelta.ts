/*!
 * Copyright (c) Microsoft Corporation and contributors. All rights reserved.
 * Licensed under the MIT License.
 */

import { assert, unreachableCase } from "@fluidframework/core-utils";
import { fail, Mutable } from "../../util";
import { Delta, TaggedChange, areEqualChangeAtomIds, makeDetachedNodeId } from "../../core";
import { nodeIdFromChangeAtom } from "../deltaUtils";
import { singleTextCursor } from "../treeTextCursor";
import { MarkList, NoopMarkType } from "./format";
import {
	areInputCellsEmpty,
	areOutputCellsEmpty,
	getEffectiveNodeChanges,
<<<<<<< HEAD
	getEndpoint,
	getOutputCellId,
	isTransientEffect,
=======
	isInsert,
	isNewAttach,
	markIsTransient,
>>>>>>> d55e110c
} from "./utils";

export type ToDelta<TNodeChange> = (child: TNodeChange) => Delta.FieldMap;

export function sequenceFieldToDelta<TNodeChange>(
	{ change, revision }: TaggedChange<MarkList<TNodeChange>>,
	deltaFromChild: ToDelta<TNodeChange>,
): Delta.FieldChanges {
	const local: Delta.Mark[] = [];
	const global: Delta.DetachedNodeChanges[] = [];
	const build: Delta.DetachedNodeBuild[] = [];
	const rename: Delta.DetachedNodeRename[] = [];

	for (const mark of change) {
		const deltaMark: Mutable<Delta.Mark> = { count: mark.count };
		const changes = getEffectiveNodeChanges(mark);
<<<<<<< HEAD
		const cellDeltas = cellDeltaFromMark(mark, revision, idAllocator);
=======
>>>>>>> d55e110c
		if (changes !== undefined) {
			deltaMark.fields = deltaFromChild(changes);
			if (deltaMark.fields.size === 0) {
				delete deltaMark.fields;
			}
		}
<<<<<<< HEAD
	}
	return out.list;
}

function cellDeltaFromMark<TNodeChange>(
	mark: Mark<TNodeChange>,
	revision: RevisionTag | undefined,
	idAllocator: MemoizedIdRangeAllocator,
): Mutable<Delta.Mark>[] {
	if (!areInputCellsEmpty(mark) && !areOutputCellsEmpty(mark)) {
		// Since each cell is associated with exactly one node,
		// the cell starting end ending populated means the cell content has not changed.
		return [mark.count];
	} else if (areInputCellsEmpty(mark) && areOutputCellsEmpty(mark) && !isTransientEffect(mark)) {
		// The cell starting and ending empty means the cell content has not changed,
		// unless transient content was inserted/attached.
		return [0];
	} else {
		const type = mark.type;
		// Inline into `switch(mark.type)` once we upgrade to TS 4.7
		switch (type) {
			case "Insert": {
				const cursors = mark.content.map(singleTextCursor);
				const insertMark: Mutable<Delta.Insert> = {
					type: Delta.MarkType.Insert,
					content: cursors,
				};
				return [insertMark];
			}
			case "MoveIn":
			case "ReturnTo": {
				const endpointId = getEndpoint(mark, revision);
				const ranges = idAllocator.allocate(
					endpointId.revision,
					endpointId.localId,
					mark.count,
				);
				return ranges.map(({ first, count }) => ({
					type: Delta.MarkType.MoveIn,
					moveId: brandOpaque<Delta.MoveId>(first),
					count,
				}));
			}
			case NoopMarkType: {
				return [mark.count];
			}
			case "Delete": {
				const major = mark.revision ?? revision;
				const detachId: Delta.DetachedNodeId = { minor: mark.id };
				if (major !== undefined) {
					detachId.major = major;
=======
		if (!areInputCellsEmpty(mark) && !areOutputCellsEmpty(mark)) {
			// Since each cell is associated with exactly one node,
			// the cell starting end ending populated means the cell content has not changed.
			local.push(deltaMark);
		} else if (areInputCellsEmpty(mark) && areOutputCellsEmpty(mark)) {
			// The cell starting and ending empty means the cell content has not changed,
			// unless transient content was inserted/attached.
			if (markIsTransient(mark)) {
				const oldId = nodeIdFromChangeAtom(mark.cellId);
				if (!areEqualChangeAtomIds(mark.cellId, mark.transientDetach)) {
					// TODO: handle transient move-in/return-to
					assert(isInsert(mark), "Unexpected non-insert transient mark");
					if (mark.content !== undefined) {
						build.push({
							id: oldId,
							trees: mark.content.map(singleTextCursor),
						});
					}
					rename.push({
						count: mark.count,
						oldId,
						newId: nodeIdFromChangeAtom(mark.transientDetach),
					});
				}
				if (deltaMark.fields) {
					global.push({
						id: oldId,
						fields: deltaMark.fields,
					});
>>>>>>> d55e110c
				}
			}
<<<<<<< HEAD
			case "MoveOut":
			case "ReturnFrom": {
				const ranges = idAllocator.allocate(mark.revision ?? revision, mark.id, mark.count);
				return ranges.map(({ first, count }) => ({
					type: Delta.MarkType.MoveOut,
					moveId: brandOpaque<Delta.MoveId>(first),
					count,
				}));
			}
			case "Revive": {
				const cellId = mark.cellId;
				assert(cellId !== undefined, "Effective revive must target an empty cell");
				const major = cellId.revision ?? revision;
				const restoreId: Delta.DetachedNodeId = { minor: cellId.localId };
				if (major !== undefined) {
					restoreId.major = major;
				}
				const restoreMark: Mutable<Delta.Restore> = {
					type: Delta.MarkType.Restore,
					count: mark.count,
					newContent: { restoreId },
				};
				return [restoreMark];
			}
			case "Transient": {
				if (mark.cellId === undefined) {
					return [mark.count];
				}

				const attachType = mark.attach.type;
				const outputId =
					getOutputCellId(mark, revision, undefined) ??
					fail("Transient mark should have output ID");

				const detachId = {
					major: outputId.revision,
					minor: outputId.localId,
				};

				switch (attachType) {
					case "Insert":
						return [
							{
								type: Delta.MarkType.Insert,
								content: mark.attach.content.map(singleTextCursor),
								detachId,
							},
						];
					case "Revive":
						return [
							{
								type: Delta.MarkType.Restore,
								count: mark.count,
								newContent: {
									restoreId: {
										major: mark.cellId.revision,
										minor: mark.cellId.localId,
									},
									detachId,
								},
							},
						];
					case "MoveIn":
					case "ReturnTo":
						// TODO: Support transient move-ins.
						return [0];
					default:
						unreachableCase(attachType);
				}
			}
			case "Placeholder":
				fail("Should not have placeholders in a changeset being converted to delta");
			default:
				unreachableCase(type);
=======
		} else {
			const type = mark.type;
			// Inline into `switch(mark.type)` once we upgrade to TS 4.7
			switch (type) {
				case "MoveIn": {
					local.push({
						attach: makeDetachedNodeId(mark.revision ?? revision, mark.id),
						count: mark.count,
					});
					break;
				}
				case "Delete": {
					if (mark.cellId === undefined) {
						deltaMark.detach = makeDetachedNodeId(mark.revision ?? revision, mark.id);
						local.push(deltaMark);
					} else {
						// Removal of already removed content is a no-op.
						// It does not relocate the content to the detached field that would otherwise be created.
						// TODO: pass on nested changes if any
					}
					break;
				}
				case "MoveOut":
				case "ReturnFrom": {
					const detachId = makeDetachedNodeId(mark.revision ?? revision, mark.id);
					if (mark.cellId === undefined) {
						deltaMark.detach = detachId;
						local.push(deltaMark);
					} else {
						// TODO: relocate content to `detachId` field
					}
					break;
				}
				case "Insert": {
					assert(mark.transientDetach === undefined, "Unexpected transient insert");
					assert(mark.cellId !== undefined, "Active insert mark must have CellId");
					const buildId = nodeIdFromChangeAtom(mark.cellId);
					deltaMark.attach = buildId;
					if (deltaMark.fields) {
						// Nested changes are represented on the node in its starting location
						global.push({ id: buildId, fields: deltaMark.fields });
						delete deltaMark.fields;
					}
					if (isNewAttach(mark)) {
						assert(mark.content !== undefined, "New insert must have content");
						build.push({
							id: buildId,
							trees: mark.content.map(singleTextCursor),
						});
					}
					local.push(deltaMark);
					break;
				}
				case NoopMarkType:
					fail("Unexpected NoopMarkType where cell is supposed to be affected");
				case "Placeholder":
					fail("Should not have placeholders in a changeset being converted to delta");
				default:
					unreachableCase(type);
			}
>>>>>>> d55e110c
		}
	}
	// Remove trailing no-op marks
	while (local.length > 0) {
		const lastMark = local[local.length - 1];
		if (
			lastMark.attach !== undefined ||
			lastMark.detach !== undefined ||
			lastMark.fields !== undefined
		) {
			break;
		}
		local.pop();
	}
	const delta: Mutable<Delta.FieldChanges> = {};
	if (local.length > 0) {
		delta.local = local;
	}
	if (global.length > 0) {
		delta.global = global;
	}
	if (build.length > 0) {
		delta.build = build;
	}
	if (rename.length > 0) {
		delta.rename = rename;
	}
	return delta;
}<|MERGE_RESOLUTION|>--- conflicted
+++ resolved
@@ -13,15 +13,10 @@
 	areInputCellsEmpty,
 	areOutputCellsEmpty,
 	getEffectiveNodeChanges,
-<<<<<<< HEAD
-	getEndpoint,
 	getOutputCellId,
-	isTransientEffect,
-=======
 	isInsert,
 	isNewAttach,
-	markIsTransient,
->>>>>>> d55e110c
+	isTransientEffect,
 } from "./utils";
 
 export type ToDelta<TNodeChange> = (child: TNodeChange) => Delta.FieldMap;
@@ -38,69 +33,12 @@
 	for (const mark of change) {
 		const deltaMark: Mutable<Delta.Mark> = { count: mark.count };
 		const changes = getEffectiveNodeChanges(mark);
-<<<<<<< HEAD
-		const cellDeltas = cellDeltaFromMark(mark, revision, idAllocator);
-=======
->>>>>>> d55e110c
 		if (changes !== undefined) {
 			deltaMark.fields = deltaFromChild(changes);
 			if (deltaMark.fields.size === 0) {
 				delete deltaMark.fields;
 			}
 		}
-<<<<<<< HEAD
-	}
-	return out.list;
-}
-
-function cellDeltaFromMark<TNodeChange>(
-	mark: Mark<TNodeChange>,
-	revision: RevisionTag | undefined,
-	idAllocator: MemoizedIdRangeAllocator,
-): Mutable<Delta.Mark>[] {
-	if (!areInputCellsEmpty(mark) && !areOutputCellsEmpty(mark)) {
-		// Since each cell is associated with exactly one node,
-		// the cell starting end ending populated means the cell content has not changed.
-		return [mark.count];
-	} else if (areInputCellsEmpty(mark) && areOutputCellsEmpty(mark) && !isTransientEffect(mark)) {
-		// The cell starting and ending empty means the cell content has not changed,
-		// unless transient content was inserted/attached.
-		return [0];
-	} else {
-		const type = mark.type;
-		// Inline into `switch(mark.type)` once we upgrade to TS 4.7
-		switch (type) {
-			case "Insert": {
-				const cursors = mark.content.map(singleTextCursor);
-				const insertMark: Mutable<Delta.Insert> = {
-					type: Delta.MarkType.Insert,
-					content: cursors,
-				};
-				return [insertMark];
-			}
-			case "MoveIn":
-			case "ReturnTo": {
-				const endpointId = getEndpoint(mark, revision);
-				const ranges = idAllocator.allocate(
-					endpointId.revision,
-					endpointId.localId,
-					mark.count,
-				);
-				return ranges.map(({ first, count }) => ({
-					type: Delta.MarkType.MoveIn,
-					moveId: brandOpaque<Delta.MoveId>(first),
-					count,
-				}));
-			}
-			case NoopMarkType: {
-				return [mark.count];
-			}
-			case "Delete": {
-				const major = mark.revision ?? revision;
-				const detachId: Delta.DetachedNodeId = { minor: mark.id };
-				if (major !== undefined) {
-					detachId.major = major;
-=======
 		if (!areInputCellsEmpty(mark) && !areOutputCellsEmpty(mark)) {
 			// Since each cell is associated with exactly one node,
 			// the cell starting end ending populated means the cell content has not changed.
@@ -108,21 +46,29 @@
 		} else if (areInputCellsEmpty(mark) && areOutputCellsEmpty(mark)) {
 			// The cell starting and ending empty means the cell content has not changed,
 			// unless transient content was inserted/attached.
-			if (markIsTransient(mark)) {
+			if (isTransientEffect(mark)) {
 				const oldId = nodeIdFromChangeAtom(mark.cellId);
-				if (!areEqualChangeAtomIds(mark.cellId, mark.transientDetach)) {
+				const outputId = getOutputCellId(mark, revision, undefined);
+				assert(outputId !== undefined, "Transient mark should have defined output cell ID");
+				if (!areEqualChangeAtomIds(mark.cellId, outputId)) {
 					// TODO: handle transient move-in/return-to
-					assert(isInsert(mark), "Unexpected non-insert transient mark");
-					if (mark.content !== undefined) {
+					if (!isInsert(mark.attach)) {
+						assert(
+							mark.detach.type !== "Delete",
+							"TODO: Handle transient move and delete",
+						);
+						continue;
+					}
+					if (mark.attach.content !== undefined) {
 						build.push({
 							id: oldId,
-							trees: mark.content.map(singleTextCursor),
+							trees: mark.attach.content.map(singleTextCursor),
 						});
 					}
 					rename.push({
 						count: mark.count,
 						oldId,
-						newId: nodeIdFromChangeAtom(mark.transientDetach),
+						newId: nodeIdFromChangeAtom(outputId),
 					});
 				}
 				if (deltaMark.fields) {
@@ -130,85 +76,8 @@
 						id: oldId,
 						fields: deltaMark.fields,
 					});
->>>>>>> d55e110c
 				}
 			}
-<<<<<<< HEAD
-			case "MoveOut":
-			case "ReturnFrom": {
-				const ranges = idAllocator.allocate(mark.revision ?? revision, mark.id, mark.count);
-				return ranges.map(({ first, count }) => ({
-					type: Delta.MarkType.MoveOut,
-					moveId: brandOpaque<Delta.MoveId>(first),
-					count,
-				}));
-			}
-			case "Revive": {
-				const cellId = mark.cellId;
-				assert(cellId !== undefined, "Effective revive must target an empty cell");
-				const major = cellId.revision ?? revision;
-				const restoreId: Delta.DetachedNodeId = { minor: cellId.localId };
-				if (major !== undefined) {
-					restoreId.major = major;
-				}
-				const restoreMark: Mutable<Delta.Restore> = {
-					type: Delta.MarkType.Restore,
-					count: mark.count,
-					newContent: { restoreId },
-				};
-				return [restoreMark];
-			}
-			case "Transient": {
-				if (mark.cellId === undefined) {
-					return [mark.count];
-				}
-
-				const attachType = mark.attach.type;
-				const outputId =
-					getOutputCellId(mark, revision, undefined) ??
-					fail("Transient mark should have output ID");
-
-				const detachId = {
-					major: outputId.revision,
-					minor: outputId.localId,
-				};
-
-				switch (attachType) {
-					case "Insert":
-						return [
-							{
-								type: Delta.MarkType.Insert,
-								content: mark.attach.content.map(singleTextCursor),
-								detachId,
-							},
-						];
-					case "Revive":
-						return [
-							{
-								type: Delta.MarkType.Restore,
-								count: mark.count,
-								newContent: {
-									restoreId: {
-										major: mark.cellId.revision,
-										minor: mark.cellId.localId,
-									},
-									detachId,
-								},
-							},
-						];
-					case "MoveIn":
-					case "ReturnTo":
-						// TODO: Support transient move-ins.
-						return [0];
-					default:
-						unreachableCase(attachType);
-				}
-			}
-			case "Placeholder":
-				fail("Should not have placeholders in a changeset being converted to delta");
-			default:
-				unreachableCase(type);
-=======
 		} else {
 			const type = mark.type;
 			// Inline into `switch(mark.type)` once we upgrade to TS 4.7
@@ -243,7 +112,6 @@
 					break;
 				}
 				case "Insert": {
-					assert(mark.transientDetach === undefined, "Unexpected transient insert");
 					assert(mark.cellId !== undefined, "Active insert mark must have CellId");
 					const buildId = nodeIdFromChangeAtom(mark.cellId);
 					deltaMark.attach = buildId;
@@ -263,13 +131,13 @@
 					break;
 				}
 				case NoopMarkType:
-					fail("Unexpected NoopMarkType where cell is supposed to be affected");
+				case "Transient":
+					fail("Unexpected mark type where cell is supposed to be affected");
 				case "Placeholder":
 					fail("Should not have placeholders in a changeset being converted to delta");
 				default:
 					unreachableCase(type);
 			}
->>>>>>> d55e110c
 		}
 	}
 	// Remove trailing no-op marks
