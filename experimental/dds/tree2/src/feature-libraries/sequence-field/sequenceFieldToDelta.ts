/*!
 * Copyright (c) Microsoft Corporation and contributors. All rights reserved.
 * Licensed under the MIT License.
 */

import { assert, unreachableCase } from "@fluidframework/core-utils";
import { brandOpaque, fail, Mutable, OffsetListFactory } from "../../util";
import { Delta, RevisionTag, TaggedChange } from "../../core";
import { MemoizedIdRangeAllocator } from "../memoizedIdRangeAllocator";
import { singleTextCursor } from "../treeTextCursor";
import { Mark, MarkList, NoopMarkType } from "./format";
import {
	areInputCellsEmpty,
	areOutputCellsEmpty,
	getEffectiveNodeChanges,
	isNewAttach,
	markIsTransient,
} from "./utils";

export type ToDelta<TNodeChange> = (child: TNodeChange) => Delta.Modify;

export function sequenceFieldToDelta<TNodeChange>(
	{ change, revision }: TaggedChange<MarkList<TNodeChange>>,
	deltaFromChild: ToDelta<TNodeChange>,
	idAllocator: MemoizedIdRangeAllocator,
): Delta.MarkList {
	const out = new OffsetListFactory<Delta.Mark>();
	for (const mark of change) {
		const changes = getEffectiveNodeChanges(mark);
		const cellDeltas = cellDeltaFromMark(mark, revision, idAllocator, changes === undefined);
		if (changes !== undefined) {
			assert(
				cellDeltas.length === 1,
				0x74f /* Invalid nested changes on non length-1 mark */,
			);
			const fullDelta = withChildModifications(changes, cellDeltas[0], deltaFromChild);
			out.push(fullDelta);
		} else {
			out.push(...cellDeltas);
		}
	}
	return out.list;
}

function cellDeltaFromMark<TNodeChange>(
	mark: Mark<TNodeChange>,
	revision: RevisionTag | undefined,
	idAllocator: MemoizedIdRangeAllocator,
	ignoreTransient: boolean,
): Mutable<Delta.Mark>[] {
	if (!areInputCellsEmpty(mark) && !areOutputCellsEmpty(mark)) {
		// Since each cell is associated with exactly one node,
		// the cell starting end ending populated means the cell content has not changed.
		return [mark.count];
	} else if (
		areInputCellsEmpty(mark) &&
		areOutputCellsEmpty(mark) &&
		(!markIsTransient(mark) || ignoreTransient)
	) {
		// The cell starting and ending empty means the cell content has not changed,
		// unless transient content was inserted/attached.
		return [0];
	} else {
		const type = mark.type;
		// Inline into `switch(mark.type)` once we upgrade to TS 4.7
		switch (type) {
<<<<<<< HEAD
			case "Insert": {
				const cursors = mark.content.map(singleTextCursor);
				assert(mark.cellId !== undefined, "Active insert mark must have CellId");
				const buildId: Delta.DetachedNodeId = {
					minor: mark.cellId.localId,
				};
				if (mark.cellId.revision !== undefined) {
					buildId.major = mark.cellId.revision;
				}
				const insertMark: Mutable<Delta.Insert> = {
					type: Delta.MarkType.Insert,
					content: cursors,
					buildId,
				};
				if (mark.transientDetach !== undefined) {
					const majorForTransient = mark.transientDetach.revision ?? revision;
					const detachId: Delta.DetachedNodeId = { minor: mark.transientDetach.localId };
					if (majorForTransient !== undefined) {
						detachId.major = majorForTransient;
					}
					insertMark.detachId = detachId;
				}
				return [insertMark];
			}
			case "MoveIn":
			case "ReturnTo": {
=======
			case "MoveIn": {
>>>>>>> d20af4b1
				const ranges = idAllocator.allocate(mark.revision ?? revision, mark.id, mark.count);
				return ranges.map(({ first, count }) => ({
					type: Delta.MarkType.MoveIn,
					moveId: brandOpaque<Delta.MoveId>(first),
					count,
				}));
			}
			case NoopMarkType: {
				return [mark.count];
			}
			case "Delete": {
				const major = mark.revision ?? revision;
				const detachId: Delta.DetachedNodeId = { minor: mark.id };
				if (major !== undefined) {
					detachId.major = major;
				}
				return [
					{
						type: Delta.MarkType.Remove,
						count: mark.count,
						detachId,
					},
				];
			}
			case "MoveOut":
			case "ReturnFrom": {
				const ranges = idAllocator.allocate(mark.revision ?? revision, mark.id, mark.count);
				return ranges.map(({ first, count }) => ({
					type: Delta.MarkType.MoveOut,
					moveId: brandOpaque<Delta.MoveId>(first),
					count,
				}));
			}
			case "Insert": {
				if (isNewAttach(mark)) {
					assert(mark.content !== undefined, "New insert must have content");
					const cursors = mark.content.map(singleTextCursor);
					const insertMark: Mutable<Delta.Insert> = {
						type: Delta.MarkType.Insert,
						content: cursors,
					};
					if (mark.transientDetach !== undefined) {
						const majorForTransient = mark.transientDetach.revision ?? revision;
						const detachId: Delta.DetachedNodeId = {
							minor: mark.transientDetach.localId,
						};
						if (majorForTransient !== undefined) {
							detachId.major = majorForTransient;
						}
						insertMark.detachId = detachId;
					}
					return [insertMark];
				} else {
					const cellId = mark.cellId;
					assert(
						cellId !== undefined,
						0x7bb /* Effective revive must target an empty cell */,
					);
					const hasTransience: { detachId?: Delta.DetachedNodeId } = {};
					if (mark.transientDetach !== undefined) {
						const majorForTransient = mark.transientDetach.revision ?? revision;
						const hasMajorForTransient: { major?: RevisionTag } = {};
						if (majorForTransient !== undefined) {
							hasMajorForTransient.major = majorForTransient;
						}
						hasTransience.detachId = {
							...hasMajorForTransient,
							minor: mark.transientDetach.localId,
						};
					}
					const major = cellId.revision ?? revision;
					const restoreId: Delta.DetachedNodeId = { minor: cellId.localId };
					if (major !== undefined) {
						restoreId.major = major;
					}
					const restoreMark: Mutable<Delta.Restore> = {
						type: Delta.MarkType.Restore,
						count: mark.count,
						newContent: {
							restoreId,
							...hasTransience,
						},
					};
					return [restoreMark];
				}
			}
			case "Placeholder":
				fail("Should not have placeholders in a changeset being converted to delta");
			default:
				unreachableCase(type);
		}
	}
}

function withChildModifications<TNodeChange>(
	changes: TNodeChange,
	deltaMark: Mutable<Delta.Mark>,
	deltaFromChild: ToDelta<TNodeChange>,
): Delta.Mark {
	const modify = deltaFromChild(changes);
	if (modify.fields !== undefined) {
		if (typeof deltaMark === "number") {
			assert(deltaMark === 1, 0x72d /* Invalid nested changes on non-1 skip mark */);
			return modify;
		} else {
			assert(
				deltaMark.type !== Delta.MarkType.MoveIn,
				0x72e /* Invalid nested changes on MoveIn mark */,
			);
			return { ...deltaMark, fields: modify.fields };
		}
	}
	return deltaMark;
}<|MERGE_RESOLUTION|>--- conflicted
+++ resolved
@@ -64,36 +64,7 @@
 		const type = mark.type;
 		// Inline into `switch(mark.type)` once we upgrade to TS 4.7
 		switch (type) {
-<<<<<<< HEAD
-			case "Insert": {
-				const cursors = mark.content.map(singleTextCursor);
-				assert(mark.cellId !== undefined, "Active insert mark must have CellId");
-				const buildId: Delta.DetachedNodeId = {
-					minor: mark.cellId.localId,
-				};
-				if (mark.cellId.revision !== undefined) {
-					buildId.major = mark.cellId.revision;
-				}
-				const insertMark: Mutable<Delta.Insert> = {
-					type: Delta.MarkType.Insert,
-					content: cursors,
-					buildId,
-				};
-				if (mark.transientDetach !== undefined) {
-					const majorForTransient = mark.transientDetach.revision ?? revision;
-					const detachId: Delta.DetachedNodeId = { minor: mark.transientDetach.localId };
-					if (majorForTransient !== undefined) {
-						detachId.major = majorForTransient;
-					}
-					insertMark.detachId = detachId;
-				}
-				return [insertMark];
-			}
-			case "MoveIn":
-			case "ReturnTo": {
-=======
 			case "MoveIn": {
->>>>>>> d20af4b1
 				const ranges = idAllocator.allocate(mark.revision ?? revision, mark.id, mark.count);
 				return ranges.map(({ first, count }) => ({
 					type: Delta.MarkType.MoveIn,
@@ -129,10 +100,18 @@
 			}
 			case "Insert": {
 				if (isNewAttach(mark)) {
+					assert(mark.cellId !== undefined, "Active insert mark must have CellId");
 					assert(mark.content !== undefined, "New insert must have content");
 					const cursors = mark.content.map(singleTextCursor);
+					const buildId: Delta.DetachedNodeId = {
+						minor: mark.cellId.localId,
+					};
+					if (mark.cellId.revision !== undefined) {
+						buildId.major = mark.cellId.revision;
+					}
 					const insertMark: Mutable<Delta.Insert> = {
 						type: Delta.MarkType.Insert,
+						buildId,
 						content: cursors,
 					};
 					if (mark.transientDetach !== undefined) {
