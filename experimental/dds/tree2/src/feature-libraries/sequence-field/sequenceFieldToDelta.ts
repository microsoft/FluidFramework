--- conflicted
+++ resolved
@@ -61,7 +61,6 @@
 				continue;
 			}
 
-<<<<<<< HEAD
 			const outputId = getOutputCellId(mark, revision, undefined);
 			assert(outputId !== undefined, "Transient mark should have defined output cell ID");
 			const oldId = nodeIdFromChangeAtom(
@@ -70,32 +69,8 @@
 			if (!areEqualChangeAtomIds(inputCellId, outputId)) {
 				if (mark.attach.type === "Insert" && mark.attach.content !== undefined) {
 					build.push({
-=======
-				const outputId = getOutputCellId(mark, revision, undefined);
-				assert(outputId !== undefined, "Transient mark should have defined output cell ID");
-				const oldId = nodeIdFromChangeAtom(
-					isMoveDestination(mark.attach)
-						? getEndpoint(mark.attach, revision)
-						: inputCellId,
-				);
-				if (!areEqualChangeAtomIds(inputCellId, outputId)) {
-					if (mark.attach.type === "Insert" && mark.attach.content !== undefined) {
-						build.push({
-							id: oldId,
-							trees: mark.attach.content.map(cursorForJsonableTreeNode),
-						});
-					}
-					rename.push({
-						count: mark.count,
-						oldId,
-						newId: nodeIdFromChangeAtom(outputId),
-					});
-				}
-				if (deltaMark.fields) {
-					global.push({
->>>>>>> 5f9afff0
 						id: oldId,
-						trees: mark.attach.content.map(singleTextCursor),
+						trees: mark.attach.content.map(cursorForJsonableTreeNode),
 					});
 				}
 				rename.push({
