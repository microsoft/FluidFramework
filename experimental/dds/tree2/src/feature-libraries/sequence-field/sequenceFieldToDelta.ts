--- conflicted
+++ resolved
@@ -5,17 +5,10 @@
 
 import { assert, unreachableCase } from "@fluidframework/common-utils";
 import { brandOpaque, fail, Mutable, OffsetListFactory } from "../../util";
-<<<<<<< HEAD
 import { Delta, RepairDataBuilder } from "../../core";
-import { populateChildModifications } from "../deltaUtils";
 import { singleTextCursor } from "../treeTextCursor";
 import { IdAllocator } from "../modular-schema";
-import { MarkList, NoopMarkType } from "./format";
-=======
-import { Delta } from "../../core";
-import { singleTextCursor } from "../treeTextCursor";
 import { Mark, MarkList, NoopMarkType } from "./format";
->>>>>>> 6986d1cc
 import {
 	areInputCellsEmpty,
 	areOutputCellsEmpty,
@@ -37,133 +30,20 @@
 ): Delta.MarkList {
 	const out = new OffsetListFactory<Delta.Mark>();
 	for (const mark of marks) {
-<<<<<<< HEAD
-		if (!areInputCellsEmpty(mark) && !areOutputCellsEmpty(mark)) {
-			out.push(
-				deltaFromNodeChange(
-					getNodeChange(mark),
-					getMarkLength(mark),
-					deltaFromChild,
-					repairDataBuilder,
-					idAllocator,
-				),
-			);
-		} else if (
-			areInputCellsEmpty(mark) &&
-			areOutputCellsEmpty(mark) &&
-			(!markIsTransient(mark) || mark.changes === undefined)
-		) {
-		} else {
-			// Inline into `switch(mark.type)` once we upgrade to TS 4.7
-			const type = mark.type;
-			assert(type !== NoopMarkType, 0x6b0 /* Cell changing mark must no be a NoopMark */);
-			switch (type) {
-				case "Insert": {
-					const cursors = mark.content.map(singleTextCursor);
-					const insertMark: Mutable<Delta.Insert> = {
-						type: Delta.MarkType.Insert,
-						content: cursors,
-					};
-					if (mark.transientDetach !== undefined) {
-						insertMark.isTransient = true;
-					}
-					populateChildModificationsIfAny(
-						mark.changes,
-						insertMark,
-						deltaFromChild,
-						repairDataBuilder,
-						idAllocator,
-					);
-					out.pushContent(insertMark);
-					break;
-				}
-				case "MoveIn":
-				case "ReturnTo": {
-					const moveMark: Delta.MoveIn = {
-						type: Delta.MarkType.MoveIn,
-						count: mark.count,
-						moveId: brandOpaque<Delta.MoveId>(mark.id),
-					};
-					out.pushContent(moveMark);
-					break;
-				}
-				case "Modify": {
-					const modify = deltaFromChild(mark.changes, repairDataBuilder, idAllocator);
-					if (modify.fields !== undefined) {
-						out.pushContent(modify);
-					} else {
-						out.pushOffset(1);
-					}
-					break;
-				}
-				case "Delete": {
-					const detachedField = repairDataBuilder.handler({
-						revision: mark.revision,
-						localId: mark.id,
-					});
-					const moveId = brandOpaque<Delta.MoveId>(idAllocator());
-					const moveMark: Mutable<Delta.MoveOut> = {
-						type: Delta.MarkType.MoveOut,
-						moveId,
-						count: mark.count,
-						isDelete: true,
-					};
-					populateChildModificationsIfAny(
-						mark.changes,
-						moveMark,
-						deltaFromChild,
-						repairDataBuilder,
-						idAllocator,
-					);
-					out.pushContent(moveMark);
-					repairDataBuilder.marks.set(detachedField, [
-						{
-							type: Delta.MarkType.MoveIn,
-							count: mark.count,
-							moveId,
-							isDelete: true,
-						},
-					]);
-					break;
-				}
-				case "MoveOut":
-				case "ReturnFrom": {
-					const moveMark: Mutable<Delta.MoveOut> = {
-						type: Delta.MarkType.MoveOut,
-						moveId: brandOpaque<Delta.MoveId>(mark.id),
-						count: mark.count,
-					};
-					populateChildModificationsIfAny(
-						mark.changes,
-						moveMark,
-						deltaFromChild,
-						repairDataBuilder,
-						idAllocator,
-					);
-					out.pushContent(moveMark);
-					break;
-				}
-				case "Revive": {
-					const insertMark: Mutable<Delta.Insert> = {
-						type: Delta.MarkType.Insert,
-						content: mark.content,
-					};
-					if (mark.transientDetach !== undefined) {
-						insertMark.isTransient = true;
-					}
-					populateChildModificationsIfAny(
-						mark.changes,
-						insertMark,
-						deltaFromChild,
-						repairDataBuilder,
-						idAllocator,
-					);
-					out.pushContent(insertMark);
-					break;
-=======
 		const changes = getEffectiveNodeChanges(mark);
-		const cellDelta = cellDeltaFromMark(mark, changes === undefined);
-		const fullDelta = withChildModificationsIfAny(changes, cellDelta, deltaFromChild);
+		const cellDelta = cellDeltaFromMark(
+			mark,
+			changes === undefined,
+			repairDataBuilder,
+			idAllocator,
+		);
+		const fullDelta = withChildModificationsIfAny(
+			changes,
+			cellDelta,
+			deltaFromChild,
+			repairDataBuilder,
+			idAllocator,
+		);
 		out.push(fullDelta);
 	}
 	return out.list;
@@ -172,6 +52,8 @@
 function cellDeltaFromMark<TNodeChange>(
 	mark: Mark<TNodeChange>,
 	ignoreTransient: boolean,
+	repairDataBuilder: RepairDataBuilder,
+	idAllocator: IdAllocator,
 ): Mutable<Delta.Mark> {
 	if (!areInputCellsEmpty(mark) && !areOutputCellsEmpty(mark)) {
 		// Since each cell is associated with exactly one node,
@@ -212,9 +94,24 @@
 				return mark.count;
 			}
 			case "Delete": {
+				const detachedField = repairDataBuilder.handler({
+					revision: mark.revision,
+					localId: mark.id,
+				});
+				const moveId = brandOpaque<Delta.MoveId>(idAllocator());
+				repairDataBuilder.marks.set(detachedField, [
+					{
+						type: Delta.MarkType.MoveIn,
+						count: mark.count,
+						moveId,
+						isDelete: true,
+					},
+				]);
 				return {
-					type: Delta.MarkType.Delete,
+					type: Delta.MarkType.MoveOut,
+					moveId,
 					count: mark.count,
+					isDelete: true,
 				};
 			}
 			case "MoveOut":
@@ -232,7 +129,6 @@
 				};
 				if (mark.transientDetach !== undefined) {
 					insertMark.isTransient = true;
->>>>>>> 6986d1cc
 				}
 				return insertMark;
 			}
@@ -248,37 +144,11 @@
 	changes: TNodeChange | undefined,
 	deltaMark: Mutable<Delta.Mark>,
 	deltaFromChild: ToDelta<TNodeChange>,
-<<<<<<< HEAD
-	repairDataBuilder: RepairDataBuilder,
-	idAllocator: IdAllocator,
-): void {
-	if (changes !== undefined) {
-		const modify = deltaFromChild(changes, repairDataBuilder, idAllocator);
-		populateChildModifications(modify, deltaMark);
-	}
-}
-
-function deltaFromNodeChange<TNodeChange>(
-	change: TNodeChange | undefined,
-	length: number,
-	deltaFromChild: ToDelta<TNodeChange>,
 	repairDataBuilder: RepairDataBuilder,
 	idAllocator: IdAllocator,
 ): Delta.Mark {
-	if (change === undefined) {
-		return length;
-	}
-	assert(length === 1, 0x6a3 /* Modifying mark must be length one */);
-	const modify = deltaFromChild(change, repairDataBuilder, idAllocator);
-	return isEmptyModify(modify) ? 1 : modify;
-}
-
-function isEmptyModify(modify: Delta.Modify): boolean {
-	return modify.fields === undefined;
-=======
-): Delta.Mark {
 	if (changes !== undefined) {
-		const modify = deltaFromChild(changes);
+		const modify = deltaFromChild(changes, repairDataBuilder, idAllocator);
 		if (modify.fields !== undefined) {
 			if (typeof deltaMark === "number") {
 				assert(deltaMark === 1, 0x72d /* Invalid nested changes on non-1 skip mark */);
@@ -293,5 +163,4 @@
 		}
 	}
 	return deltaMark;
->>>>>>> 6986d1cc
 }