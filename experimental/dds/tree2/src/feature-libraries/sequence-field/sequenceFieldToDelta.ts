--- conflicted
+++ resolved
@@ -71,34 +71,7 @@
 		const type = mark.type;
 		// Inline into `switch(mark.type)` once we upgrade to TS 4.7
 		switch (type) {
-<<<<<<< HEAD
-			case "Insert": {
-				// Since these cursors are fieldCursors, round trip them back into node cursors.
-				const cursors = mark.content.map((encodedChunk) => decode(encodedChunk).cursor());
-				const nodeCursors: ITreeCursorSynchronous[] = [];
-				cursors.forEach((cursor) => {
-					nodeCursors.push(...mapCursorField(cursor, (c) => cursor.fork()));
-				});
-
-				const insertMark: Mutable<Delta.Insert> = {
-					type: Delta.MarkType.Insert,
-					content: nodeCursors,
-				};
-				if (mark.transientDetach !== undefined) {
-					const majorForTransient = mark.transientDetach.revision ?? revision;
-					const detachId: Delta.DetachedNodeId = { minor: mark.transientDetach.localId };
-					if (majorForTransient !== undefined) {
-						detachId.major = majorForTransient;
-					}
-					insertMark.detachId = detachId;
-				}
-				return [insertMark];
-			}
-			case "MoveIn":
-			case "ReturnTo": {
-=======
 			case "MoveIn": {
->>>>>>> 55f2e58a
 				const ranges = idAllocator.allocate(mark.revision ?? revision, mark.id, mark.count);
 				return ranges.map(({ first, count }) => ({
 					type: Delta.MarkType.MoveIn,
