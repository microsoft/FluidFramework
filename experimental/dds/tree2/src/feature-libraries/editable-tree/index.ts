--- conflicted
+++ resolved
@@ -21,8 +21,7 @@
 } from "./editableTreeTypes";
 
 export { isEditableField } from "./editableField";
-<<<<<<< HEAD
-export { isUnwrappedNode } from "./editableTree";
+export { isEditableTree } from "./editableTree";
 export {
 	createDataBinderBuffering,
 	createDataBinderDirect,
@@ -61,9 +60,6 @@
 	comparePipeline,
 	compileSyntaxTree,
 } from "./editableTreeBinder";
-=======
-export { isEditableTree } from "./editableTree";
->>>>>>> 539bf2e9
 
 export { EditableTreeContext, getEditableTreeContext } from "./editableTreeContext";
 
