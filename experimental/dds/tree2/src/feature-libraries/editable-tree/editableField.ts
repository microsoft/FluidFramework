--- conflicted
+++ resolved
@@ -51,11 +51,7 @@
 import {
 	EditableField,
 	EditableTree,
-<<<<<<< HEAD
-	NewFieldContent,
 	TreeStatus,
-=======
->>>>>>> 6b03878e
 	UnwrappedEditableField,
 	UnwrappedEditableTree,
 	proxyTargetSymbol,
