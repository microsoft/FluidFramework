/*!
 * Copyright (c) Microsoft Corporation and contributors. All rights reserved.
 * Licensed under the MIT License.
 */

import { assert } from "@fluidframework/common-utils";
import {
	FieldKindIdentifier,
	Delta,
	ITreeCursor,
	TaggedChange,
	ITreeCursorSynchronous,
	tagChange,
	FieldStoredSchema,
	TreeTypeSet,
} from "../core";
import { brand, fail, Mutable } from "../util";
import { singleTextCursor, jsonableTreeFromCursor } from "./treeTextCursor";
import {
	FieldKind,
	Multiplicity,
	allowsTreeSchemaIdentifierSuperset,
	ToDelta,
	FieldChangeRebaser,
	FieldChangeHandler,
	NodeChangeComposer,
	NodeChangeInverter,
	NodeChangeRebaser,
	NodeChangeset,
	FieldEditor,
	referenceFreeFieldChangeRebaser,
	NodeReviver,
<<<<<<< HEAD
	NodeExistenceStateChange,
	IdAllocator,
	CrossFieldManager,
	RevisionMetadataSource,
	getIntention,
=======
	NodeExistenceState,
>>>>>>> b01219fe
} from "./modular-schema";
import { sequenceFieldChangeHandler, SequenceFieldEditor } from "./sequence-field";
import { populateChildModifications } from "./deltaUtils";
import {
	counterCodecFamily,
	makeOptionalFieldCodecFamily,
	makeValueFieldCodecFamily,
	noChangeCodecFamily,
} from "./defaultFieldChangeCodecs";
import {
	ValueChangeset,
	NodeUpdate,
	OptionalChangeset,
	OptionalFieldChange,
} from "./defaultFieldChangeTypes";

/**
 * @alpha
 */
export type BrandedFieldKind<
	TName extends string,
	TMultiplicity extends Multiplicity,
	TEditor extends FieldEditor<any>,
> = FieldKind<TEditor, TMultiplicity> & {
	identifier: TName & FieldKindIdentifier;
};

function brandedFieldKind<
	TName extends string,
	TMultiplicity extends Multiplicity,
	TEditor extends FieldEditor<any>,
>(
	identifier: TName,
	multiplicity: TMultiplicity,
	changeHandler: FieldChangeHandler<any, TEditor>,
	allowsTreeSupersetOf: (originalTypes: TreeTypeSet, superset: FieldStoredSchema) => boolean,
	handlesEditsFrom: ReadonlySet<FieldKindIdentifier>,
): BrandedFieldKind<TName, TMultiplicity, TEditor> {
	return new FieldKind<TEditor, TMultiplicity>(
		brand(identifier),
		multiplicity,
		changeHandler,
		allowsTreeSupersetOf,
		handlesEditsFrom,
	) as BrandedFieldKind<TName, TMultiplicity, TEditor>;
}

/**
 * @returns a ChangeRebaser that assumes all the changes commute, meaning that order does not matter.
 */
function commutativeRebaser<TChange>(data: {
	compose: (changes: TChange[]) => TChange;
	invert: (changes: TChange) => TChange;
}): FieldChangeRebaser<TChange> {
	const rebase = (change: TChange, _over: TChange) => change;
	return referenceFreeFieldChangeRebaser({ ...data, rebase });
}

/**
 * Picks the last value written.
 *
 * TODO: it seems impossible for this to obey the desired axioms.
 * Specifically inverse needs to cancel, restoring the value from the previous change which was discarded.
 */
export function lastWriteWinsRebaser<TChange>(data: {
	noop: TChange;
	invert: (changes: TChange) => TChange;
}): FieldChangeRebaser<TChange> {
	const compose = (changes: TChange[]) =>
		changes.length >= 0 ? changes[changes.length - 1] : data.noop;
	const rebase = (change: TChange, _over: TChange) => change;
	return referenceFreeFieldChangeRebaser({ ...data, compose, rebase });
}

export interface Replacement<T> {
	old: T;
	new: T;
}

export type ReplaceOp<T> = Replacement<T> | 0;

/**
 * Picks the last value written.
 *
 * Consistent if used on valid paths with correct old states.
 */
export function replaceRebaser<T>(): FieldChangeRebaser<ReplaceOp<T>> {
	return referenceFreeFieldChangeRebaser({
		rebase: (change: ReplaceOp<T>, over: ReplaceOp<T>) => {
			if (change === 0) {
				return 0;
			}
			if (over === 0) {
				return change;
			}
			return { old: over.new, new: change.new };
		},
		compose: (changes: ReplaceOp<T>[]) => {
			const f = changes.filter((c): c is Replacement<T> => c !== 0);
			if (f.length === 0) {
				return 0;
			}
			for (let index = 1; index < f.length; index++) {
				assert(f[index - 1].new === f[index].old, 0x3a4 /* adjacent replaces must match */);
			}
			return { old: f[0].old, new: f[f.length - 1].new };
		},
		invert: (changes: ReplaceOp<T>) => {
			return changes === 0 ? 0 : { old: changes.new, new: changes.old };
		},
	});
}

/**
 * ChangeHandler that only handles no-op / identity changes.
 */
export const noChangeHandler: FieldChangeHandler<0> = {
	rebaser: referenceFreeFieldChangeRebaser({
		compose: (changes: 0[]) => 0,
		invert: (changes: 0) => 0,
		rebase: (change: 0, over: 0) => 0,
	}),
	codecsFactory: () => noChangeCodecFamily,
	editor: { buildChildChange: (index, change) => fail("Child changes not supported") },
	intoDelta: (change: 0, deltaFromChild: ToDelta): Delta.MarkList => [],
	isEmpty: (change: 0) => true,
};

/**
 * ChangeHandler that does not support any changes.
 *
 * TODO: Due to floating point precision compose is not quite associative.
 * This may violate our requirements.
 * This could be fixed by making this integer only
 * and handling values past Number.MAX_SAFE_INTEGER (ex: via an arbitrarily large integer library)
 * or via modular arithmetic.
 */
export const counterHandle: FieldChangeHandler<number> = {
	rebaser: commutativeRebaser({
		compose: (changes: number[]) => changes.reduce((a, b) => a + b, 0),
		invert: (change: number) => -change,
	}),
	codecsFactory: () => counterCodecFamily,
	editor: { buildChildChange: (index, change) => fail("Child changes not supported") },
	intoDelta: (change: number, deltaFromChild: ToDelta): Delta.MarkList => [
		{
			type: Delta.MarkType.Modify,
			setValue: change,
		},
	],
	isEmpty: (change: number) => change === 0,
};

/**
 * Field kind for counters.
 * Stores a single value which corresponds to number which can be added to.
 *
 * This is an example of a few interesting things:
 *
 * - A field kind with some constraints on what can be under it type wise.
 * Other possible examples which would do this include sets, maps (for their keys),
 * or any domain specific specialized kinds.
 *
 * - A field kind with commutative edits.
 *
 * TODO:
 * What should the subtrees under this look like?
 * How does it prevent / interact with direct edits to the subtree (ex: set value)?
 * How should it use its type set?
 * How should it handle lack of associative addition due to precision and overflow?
 */
export const counter: BrandedFieldKind<
	"Counter",
	Multiplicity.Value,
	FieldEditor<number>
> = brandedFieldKind(
	"Counter",
	Multiplicity.Value,
	counterHandle,
	(types, other) => other.kind.identifier === counter.identifier,
	new Set(),
);

const valueRebaser: FieldChangeRebaser<ValueChangeset> = {
	compose: (
		changes: TaggedChange<ValueChangeset>[],
		composeChildren: NodeChangeComposer,
	): ValueChangeset => {
		if (changes.length === 0) {
			return {};
		}
		let newValue: NodeUpdate | undefined;
		const childChanges: TaggedChange<NodeChangeset>[] = [];
		for (const { change, revision } of changes) {
			if (change.value !== undefined) {
				newValue = change.value;

				// The previous changes applied to a different value, so we discard them.
				// TODO: Consider if we should represent muted changes
				childChanges.length = 0;
			}

			if (change.changes !== undefined) {
				childChanges.push(tagChange(change.changes, revision));
			}
		}

		const composed: ValueChangeset = {};
		if (newValue !== undefined) {
			composed.value = newValue;
		}

		if (childChanges.length > 0) {
			composed.changes = composeChildren(childChanges);
		}

		return composed;
	},

	amendCompose: () => fail("Not implemented"),

	invert: (
		{ revision, change }: TaggedChange<ValueChangeset>,
		invertChild: NodeChangeInverter,
		reviver: NodeReviver,
	): ValueChangeset => {
		const inverse: ValueChangeset = {};
		if (change.changes !== undefined) {
			inverse.changes = invertChild(change.changes, 0);
		}
		if (change.value !== undefined) {
			assert(revision !== undefined, 0x591 /* Unable to revert to undefined revision */);
			inverse.value = { revert: reviver(revision, 0, 1)[0], revision };
		}
		return inverse;
	},

	amendInvert: () => fail("Not implemnted"),

	rebase: (
		change: ValueChangeset,
		over: TaggedChange<ValueChangeset>,
		rebaseChild: NodeChangeRebaser,
	): ValueChangeset => {
		if (change.changes === undefined || over.change.changes === undefined) {
			return change;
		}
		return { ...change, changes: rebaseChild(change.changes, over.change.changes) };
	},

	amendRebase: (
		change: ValueChangeset,
		over: TaggedChange<ValueChangeset>,
		rebaseChild: NodeChangeRebaser,
	) => ({ ...change, changes: rebaseChild(change.changes, over.change.changes) }),
};

export interface ValueFieldEditor extends FieldEditor<ValueChangeset> {
	/**
	 * Creates a change which replaces the current value of the field with `newValue`.
	 */
	set(newValue: ITreeCursor): ValueChangeset;
}

const valueFieldEditor: ValueFieldEditor = {
	buildChildChange: (index, change) => {
		assert(index === 0, 0x3b6 /* Value fields only support a single child node */);
		return { changes: change };
	},

	set: (newValue: ITreeCursor) => ({ value: { set: jsonableTreeFromCursor(newValue) } }),
};

const valueChangeHandler: FieldChangeHandler<ValueChangeset, ValueFieldEditor> = {
	rebaser: valueRebaser,
	codecsFactory: makeValueFieldCodecFamily,
	editor: valueFieldEditor,

	intoDelta: (change: ValueChangeset, deltaFromChild: ToDelta) => {
		if (change.value !== undefined) {
			const newValue: ITreeCursorSynchronous =
				"revert" in change.value ? change.value.revert : singleTextCursor(change.value.set);
			const insertDelta = deltaFromInsertAndChange(newValue, change.changes, deltaFromChild);
			return [{ type: Delta.MarkType.Delete, count: 1 }, ...insertDelta];
		}

		return change.changes === undefined ? [] : [deltaFromChild(change.changes)];
	},

	isEmpty: (change: ValueChangeset) => change.changes === undefined && change.value === undefined,
};

/**
 * Exactly one item.
 */
export const value: BrandedFieldKind<"Value", Multiplicity.Value, ValueFieldEditor> =
	brandedFieldKind(
		"Value",
		Multiplicity.Value,
		valueChangeHandler,
		(types, other) =>
			(other.kind.identifier === sequence.identifier ||
				other.kind.identifier === value.identifier ||
				other.kind.identifier === optional.identifier ||
				other.kind.identifier === nodeIdentifier.identifier) &&
			allowsTreeSchemaIdentifierSuperset(types, other.types),
		new Set(),
	);

const optionalChangeRebaser: FieldChangeRebaser<OptionalChangeset> = {
	compose: (
		changes: TaggedChange<OptionalChangeset>[],
		composeChild: NodeChangeComposer,
	): OptionalChangeset => {
		let fieldChange: OptionalFieldChange | undefined;
		const origNodeChange: TaggedChange<NodeChangeset>[] = [];
		const newNodeChanges: TaggedChange<NodeChangeset>[] = [];
		for (const { change, revision } of changes) {
			if (change.deletedBy === undefined && change.childChange !== undefined) {
				const taggedChange = tagChange(change.childChange, revision);
				if (fieldChange === undefined) {
					origNodeChange.push(taggedChange);
				} else {
					newNodeChanges.push(taggedChange);
				}
			}

			if (change.fieldChange !== undefined) {
				if (fieldChange === undefined) {
					fieldChange = { wasEmpty: change.fieldChange.wasEmpty };
				}

				if (change.fieldChange.newContent !== undefined) {
					fieldChange.newContent = { ...change.fieldChange.newContent };
				} else {
					delete fieldChange.newContent;
				}

				// The previous changes applied to a different value, so we discard them.
				// TODO: Represent muted changes
				newNodeChanges.length = 0;

				if (change.fieldChange.newContent?.changes !== undefined) {
					newNodeChanges.push(tagChange(change.fieldChange.newContent.changes, revision));
				}
			}
		}

		const composed: OptionalChangeset = {};
		if (fieldChange !== undefined) {
			if (newNodeChanges.length > 0) {
				assert(
					fieldChange.newContent !== undefined,
					0x5c4 /* Shouldn't have new node changes if there is no new node */,
				);
				fieldChange.newContent.changes = composeChild(newNodeChanges);
			}
			composed.fieldChange = fieldChange;
		}

		if (origNodeChange.length > 0) {
			composed.childChange = composeChild(origNodeChange);
		}

		return composed;
	},

	amendCompose: () => fail("Not implemented"),

	invert: (
		{ revision, change }: TaggedChange<OptionalChangeset>,
		invertChild: NodeChangeInverter,
		reviver: NodeReviver,
	): OptionalChangeset => {
		const inverse: OptionalChangeset = {};

		const fieldChange = change.fieldChange;
		if (fieldChange !== undefined) {
			inverse.fieldChange = { wasEmpty: fieldChange.newContent === undefined };
			if (fieldChange.newContent?.changes !== undefined) {
				// The node inserted by change will be the node deleted by inverse
				// Move the inverted changes to the child change field
				inverse.childChange = invertChild(fieldChange.newContent.changes, 0);
			}

			if (!fieldChange.wasEmpty) {
				assert(revision !== undefined, 0x592 /* Unable to revert to undefined revision */);
				inverse.fieldChange.newContent = { revert: reviver(revision, 0, 1)[0], revision };
				if (change.childChange !== undefined) {
					if (change.deletedBy === undefined) {
						inverse.fieldChange.newContent.changes = invertChild(change.childChange, 0);
					} else {
						// We currently drop the muted changes in the inverse.
						// TODO: produce muted inverse changes so that a retroactive undo of revision
						// `change.deletedBy` would be able to pick up and unmute those changes.
					}
				}
			}
		} else {
			if (change.childChange !== undefined && change.deletedBy === undefined) {
				inverse.childChange = invertChild(change.childChange, 0);
			} else {
				// Drop the muted changes if deletedBy is set to avoid
				// applying muted changes on undo
			}
		}

		return inverse;
	},

	amendInvert: () => fail("Not implemented"),

	rebase: (
		change: OptionalChangeset,
		overTagged: TaggedChange<OptionalChangeset>,
		rebaseChild: NodeChangeRebaser,
		genId: IdAllocator,
		crossFieldManager: CrossFieldManager,
		revisionMetadata: RevisionMetadataSource,
	): OptionalChangeset => {
		const overIntention = getIntention(overTagged.revision, revisionMetadata);
		const over = overTagged.change;
		if (change.fieldChange !== undefined) {
			if (over.fieldChange !== undefined) {
				const wasEmpty = over.fieldChange.newContent === undefined;

				// TODO: Handle rebasing child changes over `over.childChange`.
				return {
					...change,
					fieldChange: { ...change.fieldChange, wasEmpty },
				};
			}

			const rebasedChange = { ...change };
			const overChildChange =
				change.deletedBy === over.deletedBy ? over.childChange : undefined;
			const rebasedChildChange = rebaseChild(change.childChange, overChildChange);
			if (rebasedChildChange !== undefined) {
				rebasedChange.childChange = rebasedChildChange;
			} else {
				delete rebasedChange.childChange;
			}

			return rebasedChange;
		}

		if (change.childChange !== undefined) {
			if (over.fieldChange !== undefined) {
				if (change.deletedBy === undefined) {
					// `change.childChange` refers to the node being deleted by `over`.
					return {
						childChange: rebaseChild(
							change.childChange,
							over.deletedBy === undefined ? undefined : over.childChange,
							NodeExistenceState.Dead,
						),
<<<<<<< HEAD
						deletedBy: overIntention,
=======
						deletedBy: overTagged.revision,
					};
				} else if (
					over.fieldChange.newContent !== undefined &&
					"revert" in over.fieldChange.newContent &&
					over.fieldChange.newContent.revision === change.deletedBy
				) {
					// Over is reviving the node that change.childChange is referring to.
					// Rebase change.childChange and remove deletedBy
					// because we revived the node that childChange refers to
					return {
						childChange: rebaseChild(
							change.childChange,
							over.fieldChange.newContent.changes,
							NodeExistenceState.Alive,
						),
>>>>>>> b01219fe
					};
				} else if (over.fieldChange.newContent !== undefined) {
					const rebasingOverRollback = overIntention === change.deletedBy;
					const rebasingOverUndo =
						"revert" in over.fieldChange.newContent &&
						over.fieldChange.newContent.revision === change.deletedBy;
					if (rebasingOverRollback || rebasingOverUndo) {
						// Over is reviving the node that change.childChange is referring to.
						// Rebase change.childChange and remove deletedBy
						// because we revived the node that childChange refers to
						return {
							childChange: rebaseChild(
								change.childChange,
								over.fieldChange.newContent.changes,
								NodeExistenceStateChange.Revived,
							),
						};
					}
				}
			}
		}

		{
			const rebasedChange = { ...change };

			let overChildChange: NodeChangeset | undefined;
			if (change.deletedBy === undefined && over.deletedBy === undefined) {
				overChildChange = over.childChange;
			}

			const rebasedChildChange = rebaseChild(change.childChange, overChildChange);
			if (rebasedChildChange !== undefined) {
				rebasedChange.childChange = rebasedChildChange;
			} else {
				delete rebasedChange.childChange;
			}

			return rebasedChange;
		}
	},

	amendRebase: (
		change: OptionalChangeset,
		overTagged: TaggedChange<OptionalChangeset>,
		rebaseChild: NodeChangeRebaser,
	) => {
		const amendedChildChange = rebaseChild(change.childChange, overTagged.change.childChange);
		const amended = { ...change };
		if (amendedChildChange !== undefined) {
			amended.childChange = amendedChildChange;
		} else {
			delete amended.childChange;
		}
		return amended;
	},
};

export interface OptionalFieldEditor extends FieldEditor<OptionalChangeset> {
	/**
	 * Creates a change which replaces the field with `newContent`
	 * @param newContent - the new content for the field
	 * @param wasEmpty - whether the field is empty when creating this change
	 */
	set(newContent: ITreeCursor | undefined, wasEmpty: boolean): OptionalChangeset;
}

const optionalFieldEditor: OptionalFieldEditor = {
	set: (newContent: ITreeCursor | undefined, wasEmpty: boolean): OptionalChangeset => ({
		fieldChange: {
			newContent:
				newContent === undefined
					? undefined
					: {
							set: jsonableTreeFromCursor(newContent),
					  },
			wasEmpty,
		},
	}),

	buildChildChange: (index: number, childChange: NodeChangeset): OptionalChangeset => {
		assert(index === 0, 0x404 /* Optional fields only support a single child node */);
		return { childChange };
	},
};

function deltaFromInsertAndChange(
	insertedContent: ITreeCursorSynchronous | undefined,
	nodeChange: NodeChangeset | undefined,
	deltaFromNode: ToDelta,
): Delta.Mark[] {
	if (insertedContent !== undefined) {
		const insert: Mutable<Delta.Insert> = {
			type: Delta.MarkType.Insert,
			content: [insertedContent],
		};
		if (nodeChange !== undefined) {
			const nodeDelta = deltaFromNode(nodeChange);
			populateChildModifications(nodeDelta, insert);
		}
		return [insert];
	}

	if (nodeChange !== undefined) {
		return [deltaFromNode(nodeChange)];
	}

	return [];
}

function deltaForDelete(
	nodeExists: boolean,
	nodeChange: NodeChangeset | undefined,
	deltaFromNode: ToDelta,
): Delta.Mark[] {
	if (!nodeExists) {
		return [];
	}

	const deleteDelta: Mutable<Delta.Delete> = { type: Delta.MarkType.Delete, count: 1 };
	if (nodeChange !== undefined) {
		const modify = deltaFromNode(nodeChange);
		deleteDelta.setValue = modify.setValue;
		deleteDelta.fields = modify.fields;
	}
	return [deleteDelta];
}

/**
 * 0 or 1 items.
 */
export const optional: BrandedFieldKind<"Optional", Multiplicity.Optional, OptionalFieldEditor> =
	brandedFieldKind(
		"Optional",
		Multiplicity.Optional,
		{
			rebaser: optionalChangeRebaser,
			codecsFactory: makeOptionalFieldCodecFamily,
			editor: optionalFieldEditor,

			intoDelta: (change: OptionalChangeset, deltaFromChild: ToDelta) => {
				if (change.fieldChange === undefined) {
					if (change.deletedBy === undefined && change.childChange !== undefined) {
						return [deltaFromChild(change.childChange)];
					}
					return [];
				}

				const deleteDelta = deltaForDelete(
					!change.fieldChange.wasEmpty,
					change.deletedBy === undefined ? change.childChange : undefined,
					deltaFromChild,
				);

				const update = change.fieldChange?.newContent;
				let content: ITreeCursorSynchronous | undefined;
				if (update === undefined) {
					content = undefined;
				} else if ("set" in update) {
					content = singleTextCursor(update.set);
				} else {
					content = update.revert;
				}

				const insertDelta = deltaFromInsertAndChange(
					content,
					update?.changes,
					deltaFromChild,
				);

				return [...deleteDelta, ...insertDelta];
			},

			isEmpty: (change: OptionalChangeset) =>
				change.childChange === undefined && change.fieldChange === undefined,
		},
		(types, other) =>
			(other.kind.identifier === sequence.identifier ||
				other.kind.identifier === optional.identifier) &&
			allowsTreeSchemaIdentifierSuperset(types, other.types),
		new Set([value.identifier]),
	);

/**
 * 0 or more items.
 */
export const sequence: BrandedFieldKind<"Sequence", Multiplicity.Sequence, SequenceFieldEditor> =
	brandedFieldKind(
		"Sequence",
		Multiplicity.Sequence,
		sequenceFieldChangeHandler,
		(types, other) =>
			other.kind.identifier === sequence.identifier &&
			allowsTreeSchemaIdentifierSuperset(types, other.types),
		// TODO: add normalizer/importers for handling ops from other kinds.
		new Set([]),
	);

/**
 * Exactly one identifier.
 */
export const nodeIdentifier: BrandedFieldKind<
	"NodeIdentifier",
	Multiplicity.Value,
	FieldEditor<0>
> = brandedFieldKind(
	"NodeIdentifier",
	Multiplicity.Value,
	noChangeHandler,
	(types, other) =>
		(other.kind.identifier === sequence.identifier ||
			other.kind.identifier === value.identifier ||
			other.kind.identifier === optional.identifier ||
			other.kind.identifier === nodeIdentifier.identifier) &&
		allowsTreeSchemaIdentifierSuperset(types, other.types),
	new Set(),
);

/**
 * Exactly 0 items.
 *
 * Using Forbidden makes what types are listed for allowed in a field irrelevant
 * since the field will never have values in it.
 *
 * Using Forbidden is equivalent to picking a kind that permits empty (like sequence or optional)
 * and having no allowed types (or only never types).
 * Because of this, its possible to express everything constraint wise without Forbidden,
 * but using Forbidden can be more semantically clear than optional with no allowed types.
 *
 * For view schema, this can be useful if you need to:
 * - run a specific out of schema handler when a field is present,
 * but otherwise are ignoring or tolerating (ex: via extra fields) unmentioned fields.
 * - prevent a specific field from being used as an extra field
 * (perhaps for some past of future compatibility reason)
 * - keep a field in a schema for metadata purposes
 * (ex: for improved error messaging, error handling or documentation)
 * that is not used in this specific version of the schema (ex: to document what it was or will be used for).
 *
 * For stored schema, this can be useful if you need to:
 * - have a field which can have its schema updated to Optional or Sequence of any type.
 * - to exclude a field from extra fields
 * - for the schema system to use as a default for fields which aren't declared
 * (ex: when updating a field that did not exist into one that does)
 *
 * See {@link emptyField} for a constant, reusable field using Forbidden.
 */
export const forbidden = brandedFieldKind(
	"Forbidden",
	Multiplicity.Forbidden,
	noChangeHandler,
	// All multiplicities other than Value support empty.
	(types, other) => fieldKinds.get(other.kind.identifier)?.multiplicity !== Multiplicity.Value,
	new Set(),
);

/**
 * Default field kinds by identifier
 */
export const fieldKinds: ReadonlyMap<FieldKindIdentifier, FieldKind> = new Map(
	[value, optional, sequence, nodeIdentifier, forbidden, counter].map((s) => [s.identifier, s]),
);

// Create named Aliases for nicer intellisense.

// TODO: Find a way to make docs like {@inheritDoc value} work in vscode.
// TODO: ensure thy work in generated docs.
// TODO: add these comments to the rest of the cases below.
/**
 * @alpha
 */
export interface ValueFieldKind
	extends BrandedFieldKind<"Value", Multiplicity.Value, FieldEditor<any>> {}
/**
 * @alpha
 */
export interface Optional
	extends BrandedFieldKind<"Optional", Multiplicity.Optional, FieldEditor<any>> {}
/**
 * @alpha
 */
export interface Sequence
	extends BrandedFieldKind<"Sequence", Multiplicity.Sequence, FieldEditor<any>> {}
/**
 * @alpha
 */
export interface NodeIdentifierFieldKind
	extends BrandedFieldKind<"NodeIdentifier", Multiplicity.Value, FieldEditor<any>> {}
/**
 * @alpha
 */
export interface Forbidden
	extends BrandedFieldKind<"Forbidden", Multiplicity.Forbidden, FieldEditor<any>> {}

/**
 * Default FieldKinds with their editor types erased.
 * @alpha
 */
export const FieldKinds: {
	// TODO: inheritDoc for these somehow
	readonly value: ValueFieldKind;
	readonly optional: Optional;
	readonly sequence: Sequence;
	readonly nodeIdentifier: NodeIdentifierFieldKind;
	readonly forbidden: Forbidden;
} = { value, optional, sequence, nodeIdentifier, forbidden };

/**
 * @alpha
 */
export type FieldKindTypes = typeof FieldKinds[keyof typeof FieldKinds];<|MERGE_RESOLUTION|>--- conflicted
+++ resolved
@@ -30,15 +30,11 @@
 	FieldEditor,
 	referenceFreeFieldChangeRebaser,
 	NodeReviver,
-<<<<<<< HEAD
-	NodeExistenceStateChange,
 	IdAllocator,
 	CrossFieldManager,
 	RevisionMetadataSource,
 	getIntention,
-=======
 	NodeExistenceState,
->>>>>>> b01219fe
 } from "./modular-schema";
 import { sequenceFieldChangeHandler, SequenceFieldEditor } from "./sequence-field";
 import { populateChildModifications } from "./deltaUtils";
@@ -495,26 +491,7 @@
 							over.deletedBy === undefined ? undefined : over.childChange,
 							NodeExistenceState.Dead,
 						),
-<<<<<<< HEAD
 						deletedBy: overIntention,
-=======
-						deletedBy: overTagged.revision,
-					};
-				} else if (
-					over.fieldChange.newContent !== undefined &&
-					"revert" in over.fieldChange.newContent &&
-					over.fieldChange.newContent.revision === change.deletedBy
-				) {
-					// Over is reviving the node that change.childChange is referring to.
-					// Rebase change.childChange and remove deletedBy
-					// because we revived the node that childChange refers to
-					return {
-						childChange: rebaseChild(
-							change.childChange,
-							over.fieldChange.newContent.changes,
-							NodeExistenceState.Alive,
-						),
->>>>>>> b01219fe
 					};
 				} else if (over.fieldChange.newContent !== undefined) {
 					const rebasingOverRollback = overIntention === change.deletedBy;
@@ -529,7 +506,7 @@
 							childChange: rebaseChild(
 								change.childChange,
 								over.fieldChange.newContent.changes,
-								NodeExistenceStateChange.Revived,
+								NodeExistenceState.Alive,
 							),
 						};
 					}
