/*!
 * Copyright (c) Microsoft Corporation and contributors. All rights reserved.
 * Licensed under the MIT License.
 */

import { assert } from "@fluidframework/common-utils";
import {
	FieldKindIdentifier,
	Delta,
	ITreeCursor,
	TaggedChange,
	ITreeCursorSynchronous,
	tagChange,
<<<<<<< HEAD
	FieldSchema,
=======
	FieldStoredSchema,
	RevisionTag,
>>>>>>> 22b37314
	TreeTypeSet,
} from "../core";
import { brand, fail, Mutable } from "../util";
import { singleTextCursor, jsonableTreeFromCursor } from "./treeTextCursor";
import {
	FieldKind,
	Multiplicity,
	allowsTreeSchemaIdentifierSuperset,
	ToDelta,
	FieldChangeRebaser,
	FieldChangeHandler,
	NodeChangeComposer,
	NodeChangeInverter,
	NodeChangeRebaser,
	NodeChangeset,
	FieldEditor,
	referenceFreeFieldChangeRebaser,
	NodeReviver,
	isolatedFieldChangeRebaser,
} from "./modular-schema";
import { sequenceFieldChangeHandler, SequenceFieldEditor } from "./sequence-field";
import { populateChildModifications } from "./deltaUtils";
import {
	counterCodecFamily,
	makeOptionalFieldCodecFamily,
	makeValueFieldCodecFamily,
	noChangeCodecFamily,
} from "./defaultFieldChangeCodecs";
import {
	ValueChangeset,
	NodeUpdate,
	OptionalChangeset,
	OptionalFieldChange,
} from "./defaultFieldChangeTypes";

/**
 * @alpha
 */
export type BrandedFieldKind<
	TName extends string,
	TMultiplicity extends Multiplicity,
	TEditor extends FieldEditor<any>,
> = FieldKind<TEditor, TMultiplicity> & {
	identifier: TName & FieldKindIdentifier;
};

function brandedFieldKind<
	TName extends string,
	TMultiplicity extends Multiplicity,
	TEditor extends FieldEditor<any>,
>(
	identifier: TName,
	multiplicity: TMultiplicity,
	changeHandler: FieldChangeHandler<any, TEditor>,
	allowsTreeSupersetOf: (originalTypes: TreeTypeSet, superset: FieldStoredSchema) => boolean,
	handlesEditsFrom: ReadonlySet<FieldKindIdentifier>,
): BrandedFieldKind<TName, TMultiplicity, TEditor> {
	return new FieldKind<TEditor, TMultiplicity>(
		brand(identifier),
		multiplicity,
		changeHandler,
		allowsTreeSupersetOf,
		handlesEditsFrom,
	) as BrandedFieldKind<TName, TMultiplicity, TEditor>;
}

/**
 * @returns a ChangeRebaser that assumes all the changes commute, meaning that order does not matter.
 */
function commutativeRebaser<TChange>(data: {
	compose: (changes: TChange[]) => TChange;
	invert: (changes: TChange) => TChange;
}): FieldChangeRebaser<TChange> {
	const rebase = (change: TChange, _over: TChange) => change;
	return referenceFreeFieldChangeRebaser({ ...data, rebase });
}

/**
 * Picks the last value written.
 *
 * TODO: it seems impossible for this to obey the desired axioms.
 * Specifically inverse needs to cancel, restoring the value from the previous change which was discarded.
 */
export function lastWriteWinsRebaser<TChange>(data: {
	noop: TChange;
	invert: (changes: TChange) => TChange;
}): FieldChangeRebaser<TChange> {
	const compose = (changes: TChange[]) =>
		changes.length >= 0 ? changes[changes.length - 1] : data.noop;
	const rebase = (change: TChange, _over: TChange) => change;
	return referenceFreeFieldChangeRebaser({ ...data, compose, rebase });
}

export interface Replacement<T> {
	old: T;
	new: T;
}

export type ReplaceOp<T> = Replacement<T> | 0;

/**
 * Picks the last value written.
 *
 * Consistent if used on valid paths with correct old states.
 */
export function replaceRebaser<T>(): FieldChangeRebaser<ReplaceOp<T>> {
	return referenceFreeFieldChangeRebaser({
		rebase: (change: ReplaceOp<T>, over: ReplaceOp<T>) => {
			if (change === 0) {
				return 0;
			}
			if (over === 0) {
				return change;
			}
			return { old: over.new, new: change.new };
		},
		compose: (changes: ReplaceOp<T>[]) => {
			const f = changes.filter((c): c is Replacement<T> => c !== 0);
			if (f.length === 0) {
				return 0;
			}
			for (let index = 1; index < f.length; index++) {
				assert(f[index - 1].new === f[index].old, 0x3a4 /* adjacent replaces must match */);
			}
			return { old: f[0].old, new: f[f.length - 1].new };
		},
		invert: (changes: ReplaceOp<T>) => {
			return changes === 0 ? 0 : { old: changes.new, new: changes.old };
		},
	});
}

/**
 * ChangeHandler that only handles no-op / identity changes.
 */
export const noChangeHandler: FieldChangeHandler<0> = {
	rebaser: referenceFreeFieldChangeRebaser({
		compose: (changes: 0[]) => 0,
		invert: (changes: 0) => 0,
		rebase: (change: 0, over: 0) => 0,
	}),
	codecsFactory: () => noChangeCodecFamily,
	editor: { buildChildChange: (index, change) => fail("Child changes not supported") },
	intoDelta: (change: 0, deltaFromChild: ToDelta): Delta.MarkList => [],
	isEmpty: (change: 0) => true,
};

/**
 * ChangeHandler that does not support any changes.
 *
 * TODO: Due to floating point precision compose is not quite associative.
 * This may violate our requirements.
 * This could be fixed by making this integer only
 * and handling values past Number.MAX_SAFE_INTEGER (ex: via an arbitrarily large integer library)
 * or via modular arithmetic.
 */
export const counterHandle: FieldChangeHandler<number> = {
	rebaser: commutativeRebaser({
		compose: (changes: number[]) => changes.reduce((a, b) => a + b, 0),
		invert: (change: number) => -change,
	}),
	codecsFactory: () => counterCodecFamily,
	editor: { buildChildChange: (index, change) => fail("Child changes not supported") },
	intoDelta: (change: number, deltaFromChild: ToDelta): Delta.MarkList => [
		{
			type: Delta.MarkType.Modify,
			setValue: change,
		},
	],
	isEmpty: (change: number) => change === 0,
};

/**
 * Field kind for counters.
 * Stores a single value which corresponds to number which can be added to.
 *
 * This is an example of a few interesting things:
 *
 * - A field kind with some constraints on what can be under it type wise.
 * Other possible examples which would do this include sets, maps (for their keys),
 * or any domain specific specialized kinds.
 *
 * - A field kind with commutative edits.
 *
 * TODO:
 * What should the subtrees under this look like?
 * How does it prevent / interact with direct edits to the subtree (ex: set value)?
 * How should it use its type set?
 * How should it handle lack of associative addition due to precision and overflow?
 */
export const counter: BrandedFieldKind<
	"Counter",
	Multiplicity.Value,
	FieldEditor<number>
> = brandedFieldKind(
	"Counter",
	Multiplicity.Value,
	counterHandle,
	(types, other) => other.kind.identifier === counter.identifier,
	new Set(),
);

const valueRebaser: FieldChangeRebaser<ValueChangeset> = isolatedFieldChangeRebaser({
	compose: (
		changes: TaggedChange<ValueChangeset>[],
		composeChildren: NodeChangeComposer,
	): ValueChangeset => {
		if (changes.length === 0) {
			return {};
		}
		let newValue: NodeUpdate | undefined;
		const childChanges: TaggedChange<NodeChangeset>[] = [];
		for (const { change, revision } of changes) {
			if (change.value !== undefined) {
				newValue = change.value;

				// The previous changes applied to a different value, so we discard them.
				// TODO: Consider if we should represent muted changes
				childChanges.length = 0;
			}

			if (change.changes !== undefined) {
				childChanges.push(tagChange(change.changes, revision));
			}
		}

		const composed: ValueChangeset = {};
		if (newValue !== undefined) {
			composed.value = newValue;
		}

		if (childChanges.length > 0) {
			composed.changes = composeChildren(childChanges);
		}

		return composed;
	},

	invert: (
		{ revision, change }: TaggedChange<ValueChangeset>,
		invertChild: NodeChangeInverter,
		reviver: NodeReviver,
	): ValueChangeset => {
		const inverse: ValueChangeset = {};
		if (change.changes !== undefined) {
			inverse.changes = invertChild(change.changes, 0);
		}
		if (change.value !== undefined) {
			assert(revision !== undefined, 0x591 /* Unable to revert to undefined revision */);
			inverse.value = { revert: reviver(revision, 0, 1)[0], revision };
		}
		return inverse;
	},

	rebase: (
		change: ValueChangeset,
		over: TaggedChange<ValueChangeset>,
		rebaseChild: NodeChangeRebaser,
	): ValueChangeset => {
		if (change.changes === undefined || over.change.changes === undefined) {
			return change;
		}
		return { ...change, changes: rebaseChild(change.changes, over.change.changes) };
	},
});

export interface ValueFieldEditor extends FieldEditor<ValueChangeset> {
	/**
	 * Creates a change which replaces the current value of the field with `newValue`.
	 */
	set(newValue: ITreeCursor): ValueChangeset;
}

const valueFieldEditor: ValueFieldEditor = {
	buildChildChange: (index, change) => {
		assert(index === 0, 0x3b6 /* Value fields only support a single child node */);
		return { changes: change };
	},

	set: (newValue: ITreeCursor) => ({ value: { set: jsonableTreeFromCursor(newValue) } }),
};

const valueChangeHandler: FieldChangeHandler<ValueChangeset, ValueFieldEditor> = {
	rebaser: valueRebaser,
	codecsFactory: makeValueFieldCodecFamily,
	editor: valueFieldEditor,

	intoDelta: (change: ValueChangeset, deltaFromChild: ToDelta) => {
		if (change.value !== undefined) {
			const newValue: ITreeCursorSynchronous =
				"revert" in change.value ? change.value.revert : singleTextCursor(change.value.set);
			const insertDelta = deltaFromInsertAndChange(newValue, change.changes, deltaFromChild);
			return [{ type: Delta.MarkType.Delete, count: 1 }, ...insertDelta];
		}

		return change.changes === undefined ? [] : [deltaFromChild(change.changes)];
	},

	isEmpty: (change: ValueChangeset) => change.changes === undefined && change.value === undefined,
};

/**
 * Exactly one item.
 */
export const value: BrandedFieldKind<"Value", Multiplicity.Value, ValueFieldEditor> =
	brandedFieldKind(
		"Value",
		Multiplicity.Value,
		valueChangeHandler,
		(types, other) =>
			(other.kind.identifier === sequence.identifier ||
				other.kind.identifier === value.identifier ||
				other.kind.identifier === optional.identifier) &&
			allowsTreeSchemaIdentifierSuperset(types, other.types),
		new Set(),
	);

const optionalChangeRebaser: FieldChangeRebaser<OptionalChangeset> = isolatedFieldChangeRebaser({
	compose: (
		changes: TaggedChange<OptionalChangeset>[],
		composeChild: NodeChangeComposer,
	): OptionalChangeset => {
		let fieldChange: OptionalFieldChange | undefined;
		const origNodeChange: TaggedChange<NodeChangeset>[] = [];
		const newNodeChanges: TaggedChange<NodeChangeset>[] = [];
		for (const { change, revision } of changes) {
			if (change.deletedBy === undefined && change.childChange !== undefined) {
				const taggedChange = tagChange(change.childChange, revision);
				if (fieldChange === undefined) {
					origNodeChange.push(taggedChange);
				} else {
					newNodeChanges.push(taggedChange);
				}
			}

			if (change.fieldChange !== undefined) {
				if (fieldChange === undefined) {
					fieldChange = { wasEmpty: change.fieldChange.wasEmpty };
				}

				if (change.fieldChange.newContent !== undefined) {
					fieldChange.newContent = { ...change.fieldChange.newContent };
				} else {
					delete fieldChange.newContent;
				}

				// The previous changes applied to a different value, so we discard them.
				// TODO: Represent muted changes
				newNodeChanges.length = 0;

				if (change.fieldChange.newContent?.changes !== undefined) {
					newNodeChanges.push(tagChange(change.fieldChange.newContent.changes, revision));
				}
			}
		}

		const composed: OptionalChangeset = {};
		if (fieldChange !== undefined) {
			if (newNodeChanges.length > 0) {
				assert(
					fieldChange.newContent !== undefined,
					0x5c4 /* Shouldn't have new node changes if there is no new node */,
				);
				fieldChange.newContent.changes = composeChild(newNodeChanges);
			}
			composed.fieldChange = fieldChange;
		}

		if (origNodeChange.length > 0) {
			composed.childChange = composeChild(origNodeChange);
		}

		return composed;
	},

	invert: (
		{ revision, change }: TaggedChange<OptionalChangeset>,
		invertChild: NodeChangeInverter,
		reviver: NodeReviver,
	): OptionalChangeset => {
		const inverse: OptionalChangeset = {};

		const fieldChange = change.fieldChange;
		if (fieldChange !== undefined) {
			inverse.fieldChange = { wasEmpty: fieldChange.newContent === undefined };
			if (fieldChange.newContent?.changes !== undefined) {
				// The node inserted by change will be the node deleted by inverse
				// Move the inverted changes to the child change field
				inverse.childChange = invertChild(fieldChange.newContent.changes, 0);
			}

			if (!fieldChange.wasEmpty) {
				assert(revision !== undefined, 0x592 /* Unable to revert to undefined revision */);
				inverse.fieldChange.newContent = { revert: reviver(revision, 0, 1)[0], revision };
				if (change.childChange !== undefined) {
					if (change.deletedBy === undefined) {
						inverse.fieldChange.newContent.changes = invertChild(change.childChange, 0);
					} else {
						// We currently drop the muted changes in the inverse.
						// TODO: produce muted inverse changes so that a retroactive undo of revision
						// `change.deletedBy` would be able to pick up and unmute those changes.
					}
				}
			}
		} else {
			if (change.childChange !== undefined && change.deletedBy === undefined) {
				inverse.childChange = invertChild(change.childChange, 0);
			} else {
				// Drop the muted changes if deletedBy is set to avoid
				// applying muted changes on undo
			}
		}

		return inverse;
	},

	rebase: (
		change: OptionalChangeset,
		overTagged: TaggedChange<OptionalChangeset>,
		rebaseChild: NodeChangeRebaser,
	): OptionalChangeset => {
		const over = overTagged.change;
		if (change.fieldChange !== undefined) {
			if (over.fieldChange !== undefined) {
				const wasEmpty = over.fieldChange.newContent === undefined;

				// TODO: Handle rebasing child changes over `over.childChange`.
				return {
					...change,
					fieldChange: { ...change.fieldChange, wasEmpty },
				};
			}

			const rebasedChange = { ...change };
			const overChildChange =
				change.deletedBy === over.deletedBy ? over.childChange : undefined;
			const rebasedChildChange = rebaseChild(change.childChange, overChildChange);
			if (rebasedChildChange !== undefined) {
				rebasedChange.childChange = rebasedChildChange;
			} else {
				delete rebasedChange.childChange;
			}

			return rebasedChange;
		}

		if (change.childChange !== undefined) {
			if (over.fieldChange !== undefined) {
				if (change.deletedBy === undefined) {
					// `change.childChange` refers to the node being deleted by `over`.
					return {
						childChange: rebaseChild(
							change.childChange,
							over.deletedBy === undefined ? undefined : over.childChange,
							true,
						),
						deletedBy: overTagged.revision,
					};
				} else if (
					over.fieldChange.newContent !== undefined &&
					"revert" in over.fieldChange.newContent &&
					over.fieldChange.newContent.revision === change.deletedBy
				) {
					// Over is reviving the node that change.childChange is referring to.
					// Rebase change.childChange and remove deletedBy
					// because we revived the node that childChange refers to
					return {
						childChange: rebaseChild(
							change.childChange,
							over.fieldChange.newContent.changes,
						),
					};
				}
			}
		}

		{
			const rebasedChange = { ...change };

			let overChildChange: NodeChangeset | undefined;
			if (change.deletedBy === undefined && over.deletedBy === undefined) {
				overChildChange = over.childChange;
			}

			const rebasedChildChange = rebaseChild(change.childChange, overChildChange);
			if (rebasedChildChange !== undefined) {
				rebasedChange.childChange = rebasedChildChange;
			} else {
				delete rebasedChange.childChange;
			}

			return rebasedChange;
		}
	},
});

export interface OptionalFieldEditor extends FieldEditor<OptionalChangeset> {
	/**
	 * Creates a change which replaces the field with `newContent`
	 * @param newContent - the new content for the field
	 * @param wasEmpty - whether the field is empty when creating this change
	 */
	set(newContent: ITreeCursor | undefined, wasEmpty: boolean): OptionalChangeset;
}

const optionalFieldEditor: OptionalFieldEditor = {
	set: (newContent: ITreeCursor | undefined, wasEmpty: boolean): OptionalChangeset => ({
		fieldChange: {
			newContent:
				newContent === undefined
					? undefined
					: {
							set: jsonableTreeFromCursor(newContent),
					  },
			wasEmpty,
		},
	}),

	buildChildChange: (index: number, childChange: NodeChangeset): OptionalChangeset => {
		assert(index === 0, 0x404 /* Optional fields only support a single child node */);
		return { childChange };
	},
};

function deltaFromInsertAndChange(
	insertedContent: ITreeCursorSynchronous | undefined,
	nodeChange: NodeChangeset | undefined,
	deltaFromNode: ToDelta,
): Delta.Mark[] {
	if (insertedContent !== undefined) {
		const insert: Mutable<Delta.Insert> = {
			type: Delta.MarkType.Insert,
			content: [insertedContent],
		};
		if (nodeChange !== undefined) {
			const nodeDelta = deltaFromNode(nodeChange);
			populateChildModifications(nodeDelta, insert);
		}
		return [insert];
	}

	if (nodeChange !== undefined) {
		return [deltaFromNode(nodeChange)];
	}

	return [];
}

function deltaForDelete(
	nodeExists: boolean,
	nodeChange: NodeChangeset | undefined,
	deltaFromNode: ToDelta,
): Delta.Mark[] {
	if (!nodeExists) {
		return [];
	}

	const deleteDelta: Mutable<Delta.Delete> = { type: Delta.MarkType.Delete, count: 1 };
	if (nodeChange !== undefined) {
		const modify = deltaFromNode(nodeChange);
		deleteDelta.setValue = modify.setValue;
		deleteDelta.fields = modify.fields;
	}
	return [deleteDelta];
}

/**
 * 0 or 1 items.
 */
<<<<<<< HEAD
export const optional: FieldKind<OptionalFieldEditor, Multiplicity.Optional> = new FieldKind(
	brand("Optional"),
	Multiplicity.Optional,
	{
		rebaser: optionalChangeRebaser,
		codecsFactory: makeOptionalFieldCodecFamily,
		editor: optionalFieldEditor,
		intoDelta: (change: OptionalChangeset, deltaFromChild: ToDelta) => {
			if (change.fieldChange === undefined) {
				if (change.deletedBy === undefined && change.childChange !== undefined) {
					return [deltaFromChild(change.childChange)];
=======
export const optional: BrandedFieldKind<"Optional", Multiplicity.Optional, OptionalFieldEditor> =
	brandedFieldKind(
		"Optional",
		Multiplicity.Optional,
		{
			rebaser: optionalChangeRebaser,
			codecsFactory: optionalFieldCodecFamilyFactory,
			editor: optionalFieldEditor,

			intoDelta: (change: OptionalChangeset, deltaFromChild: ToDelta) => {
				if (change.fieldChange === undefined) {
					if (change.deletedBy === undefined && change.childChange !== undefined) {
						return [deltaFromChild(change.childChange)];
					}
					return [];
>>>>>>> 22b37314
				}

				const deleteDelta = deltaForDelete(
					!change.fieldChange.wasEmpty,
					change.deletedBy === undefined ? change.childChange : undefined,
					deltaFromChild,
				);

				const update = change.fieldChange?.newContent;
				let content: ITreeCursorSynchronous | undefined;
				if (update === undefined) {
					content = undefined;
				} else if ("set" in update) {
					content = singleTextCursor(update.set);
				} else {
					content = update.revert;
				}

				const insertDelta = deltaFromInsertAndChange(
					content,
					update?.changes,
					deltaFromChild,
				);

				return [...deleteDelta, ...insertDelta];
			},

			isEmpty: (change: OptionalChangeset) =>
				change.childChange === undefined && change.fieldChange === undefined,
		},
		(types, other) =>
			(other.kind.identifier === sequence.identifier ||
				other.kind.identifier === optional.identifier) &&
			allowsTreeSchemaIdentifierSuperset(types, other.types),
		new Set([value.identifier]),
	);

/**
 * 0 or more items.
 */
export const sequence: BrandedFieldKind<"Sequence", Multiplicity.Sequence, SequenceFieldEditor> =
	brandedFieldKind(
		"Sequence",
		Multiplicity.Sequence,
		sequenceFieldChangeHandler,
		(types, other) =>
			other.kind.identifier === sequence.identifier &&
			allowsTreeSchemaIdentifierSuperset(types, other.types),
		// TODO: add normalizer/importers for handling ops from other kinds.
		new Set([]),
	);

/**
 * Exactly 0 items.
 *
 * Using Forbidden makes what types are listed for allowed in a field irrelevant
 * since the field will never have values in it.
 *
 * Using Forbidden is equivalent to picking a kind that permits empty (like sequence or optional)
 * and having no allowed types (or only never types).
 * Because of this, its possible to express everything constraint wise without Forbidden,
 * but using Forbidden can be more semantically clear than optional with no allowed types.
 *
 * For view schema, this can be useful if you need to:
 * - run a specific out of schema handler when a field is present,
 * but otherwise are ignoring or tolerating (ex: via extra fields) unmentioned fields.
 * - prevent a specific field from being used as an extra field
 * (perhaps for some past of future compatibility reason)
 * - keep a field in a schema for metadata purposes
 * (ex: for improved error messaging, error handling or documentation)
 * that is not used in this specific version of the schema (ex: to document what it was or will be used for).
 *
 * For stored schema, this can be useful if you need to:
 * - have a field which can have its schema updated to Optional or Sequence of any type.
 * - to exclude a field from extra fields
 * - for the schema system to use as a default for fields which aren't declared
 * (ex: when updating a field that did not exist into one that does)
 *
 * See {@link emptyField} for a constant, reusable field using Forbidden.
 */
export const forbidden = brandedFieldKind(
	"Forbidden",
	Multiplicity.Forbidden,
	noChangeHandler,
	// All multiplicities other than Value support empty.
	(types, other) => fieldKinds.get(other.kind.identifier)?.multiplicity !== Multiplicity.Value,
	new Set(),
);

/**
 * Default field kinds by identifier
 */
export const fieldKinds: ReadonlyMap<FieldKindIdentifier, FieldKind> = new Map(
	[value, optional, sequence, forbidden, counter].map((s) => [s.identifier, s]),
);

// Create named Aliases for nicer intellisense.

// TODO: Find a way to make docs like {@inheritDoc value} work in vscode.
// TODO: ensure thy work in generated docs.
// TODO: add these comments to the rest of the cases below.
/**
 * @alpha
 */
export interface ValueFieldKind
	extends BrandedFieldKind<"Value", Multiplicity.Value, FieldEditor<any>> {}
/**
 * @alpha
 */
export interface Optional
	extends BrandedFieldKind<"Optional", Multiplicity.Optional, FieldEditor<any>> {}
/**
 * @alpha
 */
export interface Sequence
	extends BrandedFieldKind<"Sequence", Multiplicity.Sequence, FieldEditor<any>> {}
/**
 * @alpha
 */
export interface Forbidden
	extends BrandedFieldKind<"Forbidden", Multiplicity.Forbidden, FieldEditor<any>> {}

/**
 * Default FieldKinds with their editor types erased.
 * @alpha
 */
export const FieldKinds: {
	// TODO: inheritDoc for these somehow
	readonly value: ValueFieldKind;
	readonly optional: Optional;
	readonly sequence: Sequence;
	readonly forbidden: Forbidden;
} = { value, optional, sequence, forbidden };

/**
 * @alpha
 */
export type FieldKindTypes = typeof FieldKinds[keyof typeof FieldKinds];<|MERGE_RESOLUTION|>--- conflicted
+++ resolved
@@ -11,12 +11,7 @@
 	TaggedChange,
 	ITreeCursorSynchronous,
 	tagChange,
-<<<<<<< HEAD
-	FieldSchema,
-=======
 	FieldStoredSchema,
-	RevisionTag,
->>>>>>> 22b37314
 	TreeTypeSet,
 } from "../core";
 import { brand, fail, Mutable } from "../util";
@@ -586,26 +581,13 @@
 /**
  * 0 or 1 items.
  */
-<<<<<<< HEAD
-export const optional: FieldKind<OptionalFieldEditor, Multiplicity.Optional> = new FieldKind(
-	brand("Optional"),
-	Multiplicity.Optional,
-	{
-		rebaser: optionalChangeRebaser,
-		codecsFactory: makeOptionalFieldCodecFamily,
-		editor: optionalFieldEditor,
-		intoDelta: (change: OptionalChangeset, deltaFromChild: ToDelta) => {
-			if (change.fieldChange === undefined) {
-				if (change.deletedBy === undefined && change.childChange !== undefined) {
-					return [deltaFromChild(change.childChange)];
-=======
 export const optional: BrandedFieldKind<"Optional", Multiplicity.Optional, OptionalFieldEditor> =
 	brandedFieldKind(
 		"Optional",
 		Multiplicity.Optional,
 		{
 			rebaser: optionalChangeRebaser,
-			codecsFactory: optionalFieldCodecFamilyFactory,
+			codecsFactory: makeOptionalFieldCodecFamily,
 			editor: optionalFieldEditor,
 
 			intoDelta: (change: OptionalChangeset, deltaFromChild: ToDelta) => {
@@ -614,7 +596,6 @@
 						return [deltaFromChild(change.childChange)];
 					}
 					return [];
->>>>>>> 22b37314
 				}
 
 				const deleteDelta = deltaForDelete(
