/*!
 * Copyright (c) Microsoft Corporation and contributors. All rights reserved.
 * Licensed under the MIT License.
 */

import { assert, unreachableCase } from "@fluidframework/core-utils";
import { IFluidHandle } from "@fluidframework/core-interfaces";
import { fail, isReadonlyArray } from "../util";
import {
	EmptyKey,
	FieldKey,
	Value,
	TreeStoredSchema,
	ValueSchema,
	FieldStoredSchema,
	TreeSchemaIdentifier,
	TreeTypeSet,
	MapTree,
	ITreeCursorSynchronous,
	SchemaData,
	TreeValue,
} from "../core";
// TODO:
// This module currently is assuming use of default-field-kinds.
// The field kinds should instead come from a view schema registry thats provided somewhere.
import { fieldKinds } from "./default-field-kinds";
import { FieldKind, Multiplicity } from "./modular-schema";
import { AllowedTypes, FieldSchema, TreeSchema, allowedTypesToTypeSet } from "./typed-schema";
import { singleMapTreeCursor } from "./mapTreeCursor";
import { areCursors, isPrimitive } from "./editable-tree";
import { AllowedTypesToTypedTrees, ApiMode, TypedField, TypedNode } from "./schema-aware";

/**
 * This library defines a tree data format that can infer its types from context.
 * It can only be used when the schema is known.
 * The format is optimized for ergonomics when the developer knows the schema,
 * and needs to declare or navigate trees.
 *
 * The format defined here is very tolerant to optimize for flexibility of expressing trees:
 * APIs exposing data in this format should likely further constrain what is allowed.
 * For example guarantee which fields and nodes should be inlined, and that types will be required everywhere.
 * See {@link EditableTree} for an example of this.
 */

/**
 * String which identifies this code.
 * Targeted at developers: can be used for symbol strings, or other developer targeted strings,
 * like error messages.
 */
const scope = "contextuallyTyped";

/**
 * A symbol for the name of the type of a tree in contexts where string keys are already in use for fields.
 * See {@link TreeSchemaIdentifier}.
 * @public
 */
export const typeNameSymbol: unique symbol = Symbol(`${scope}:typeName`);

/**
 * A symbol for the value of a tree node in contexts where string keys are already in use for fields.
 * @public
 */
export const valueSymbol: unique symbol = Symbol(`${scope}:value`);

/**
<<<<<<< HEAD
 * @public
=======
 * @alpha
 * @privateRemarks
 * TODO: remove from package API when old editable-tree API is removed
>>>>>>> a225d352
 */
export type PrimitiveValue = string | boolean | number;

/**
<<<<<<< HEAD
 * @public
=======
 * Checks if a value is a {@link PrimitiveValue}.
>>>>>>> a225d352
 */
export function isPrimitiveValue(nodeValue: unknown): nodeValue is PrimitiveValue {
	switch (typeof nodeValue) {
		case "string":
		case "number":
		case "boolean":
			return true;
		default:
			return false;
	}
}

export function allowsValue(schema: ValueSchema | undefined, nodeValue: Value): boolean {
	if (schema === undefined) {
		return nodeValue === undefined;
	}
	return valueSchemaAllows(schema, nodeValue);
}

export function valueSchemaAllows<TSchema extends ValueSchema>(
	schema: TSchema,
	nodeValue: Value,
): nodeValue is TreeValue<TSchema> {
	switch (schema) {
		case ValueSchema.String:
			return typeof nodeValue === "string";
		case ValueSchema.Number:
			return typeof nodeValue === "number";
		case ValueSchema.Boolean:
			return typeof nodeValue === "boolean";
		case ValueSchema.FluidHandle:
			return isFluidHandle(nodeValue);
		default:
			unreachableCase(schema);
	}
}

/**
 * Use for readonly view of Json compatible data that can also contain IFluidHandles.
 *
 * Note that this does not robustly forbid non json comparable data via type checking,
 * but instead mostly restricts access to it.
 */
export type FluidSerializableReadOnly =
	| IFluidHandle
	| string
	| number
	| boolean
	// eslint-disable-next-line @rushstack/no-new-null
	| null
	| readonly FluidSerializableReadOnly[]
	| { readonly [P in string]?: FluidSerializableReadOnly };

// TODO: replace test in FluidSerializer.encodeValue with this.
export function isFluidHandle(value: undefined | FluidSerializableReadOnly): value is IFluidHandle {
	if (typeof value !== "object" || value === null) {
		return false;
	}
	const handle = (value as Partial<IFluidHandle>).IFluidHandle;
	// Regular Json compatible data can have fields named "IFluidHandle" (especially if field names come from user data).
	// Separate this case from actual Fluid handles by checking for a circular reference: Json data can't have this circular reference so it is a safe way to detect IFluidHandles.
	const isHandle = handle === value;
	// Since the requirement for this reference to be cyclic isn't particularly clear in the interface (typescript can't model that very well)
	// do an extra test.
	// Since json compatible data shouldn't have methods, and IFluidHandle requires one, use that as a redundant check:
	const getMember = (value as Partial<IFluidHandle>).get;
	assert(
		(typeof getMember === "function") === isHandle,
		"Fluid handle detection via get method should match detection via IFluidHandle field",
	);
	return isHandle;
}

export function assertAllowedValue(
	value: undefined | FluidSerializableReadOnly,
): asserts value is Value {
	assert(isPrimitiveValue(value) || isFluidHandle(value), "invalid value");
}

/**
 * @returns the key and the schema of the primary field out of the given tree schema.
 *
 * See note on {@link EmptyKey} for what is a primary field.
 * @public
 */
export function getPrimaryField(
	schema: TreeStoredSchema,
): { key: FieldKey; schema: FieldStoredSchema } | undefined {
	// TODO: have a better mechanism for this. See note on EmptyKey.
	const field = schema.structFields.get(EmptyKey);
	if (field === undefined) {
		return undefined;
	}
	return { key: EmptyKey, schema: field };
}

// TODO: this (and most things in this file) should use ViewSchema, and already have the full kind information.
export function getFieldSchema(field: FieldKey, schema: TreeStoredSchema): FieldStoredSchema {
	return schema.structFields.get(field) ?? schema.mapFields ?? FieldSchema.empty;
}

export function getFieldKind(fieldSchema: FieldStoredSchema): FieldKind {
	// TODO:
	// This module currently is assuming use of defaultFieldKinds.
	// The field kinds should instead come from a view schema registry thats provided somewhere.
	return fieldKinds.get(fieldSchema.kind.identifier) ?? fail("missing field kind");
}

/**
 * @returns all allowed child types for `typeSet`.
 */
export function getAllowedTypes(
	schemaData: SchemaData,
	typeSet: TreeTypeSet,
): ReadonlySet<TreeSchemaIdentifier> {
	// TODO: Performance: avoid the `undefined` case being frequent, possibly with caching in the caller of `getPossibleChildTypes`.
	return typeSet ?? new Set(schemaData.treeSchema.keys());
}

/**
 * @returns all types, for which the data is schema-compatible.
 */
export function getPossibleTypes(
	context: TreeDataContext,
	typeSet: TreeTypeSet,
	data: ContextuallyTypedNodeData,
) {
	// All types allowed by schema
	const allowedTypes = getAllowedTypes(context.schema, typeSet);

	const possibleTypes: TreeSchemaIdentifier[] = [];
	for (const allowed of allowedTypes) {
		if (shallowCompatibilityTest(context.schema, allowed, data)) {
			possibleTypes.push(allowed);
		}
	}
	return possibleTypes;
}

/**
 * A symbol used to define a {@link MarkedArrayLike} interface.
 * @public
 */
export const arrayLikeMarkerSymbol: unique symbol = Symbol("editable-tree:arrayLikeMarker");

/**
 * Can be used to mark a type which works like an array, but is not compatible with `Array.isArray`.
 * @public
 */
export interface MarkedArrayLike<TGet, TSet extends TGet = TGet> extends ArrayLikeMut<TGet, TSet> {
	readonly [arrayLikeMarkerSymbol]: true;
	[Symbol.iterator](): IterableIterator<TGet>;
}

/**
 * Can be used to mark a type which works like an array, but is not compatible with `Array.isArray`.
 * @public
 */
export interface ReadonlyMarkedArrayLike<T> extends ArrayLike<T> {
	readonly [arrayLikeMarkerSymbol]: true;
	[Symbol.iterator](): IterableIterator<T>;
}

/**
 * `ArrayLike` numeric indexed access, but writable.
 *
 * @remarks
 * Note that due to language limitations, this also allows reading as TSet.
 * This is why `TSet extends TGet` is required.
 *
 * See https://github.com/microsoft/TypeScript/issues/43826.
 * @public
 */
export interface ArrayLikeMut<TGet, TSet extends TGet = TGet> extends ArrayLike<TGet> {
	[n: number]: TSet;
}

/**
 * Content of a tree which needs external schema information to interpret.
 *
 * This format is intended for concise authoring of tree literals when the schema is statically known.
 *
 * Once schema aware APIs are implemented, they can be used to provide schema specific subsets of this type.
 * @public
 */
export type ContextuallyTypedNodeData =
	| ContextuallyTypedNodeDataObject
	| PrimitiveValue
	| readonly ContextuallyTypedNodeData[]
	| MarkedArrayLike<ContextuallyTypedNodeData>;

/**
 * Content of a field which needs external schema information to interpret.
 *
 * This format is intended for concise authoring of tree literals when the schema is statically known.
 *
 * Once schema aware APIs are implemented, they can be used to provide schema specific subsets of this type.
 * @public
 */
export type ContextuallyTypedFieldData = ContextuallyTypedNodeData | undefined;

/**
 * Information needed to interpret a subtree described by {@link ContextuallyTypedNodeData} and {@link ContextuallyTypedFieldData}.
 * TODO:
 * Currently being exposed at the package level which also requires us to export MapTree at the package level.
 * Refactor the FieldGenerator to use JsonableTree instead of MapTree, and convert them internally.
 * @public
 */
export interface TreeDataContext {
	/**
	 * Schema for the document which the tree will be used in.
	 */
	readonly schema: SchemaData;

	/**
	 * Procedural data generator for fields.
	 * Fields which provide generators here can be omitted in the input contextually typed data.
	 *
	 * @remarks
	 * TODO:
	 * For implementers of this which are not pure (like identifier generation),
	 * order of invocation should be made consistent and documented.
	 * This will be important for identifier elision optimizations in tree encoding for session based identifier generation.
	 */
	fieldSource?(key: FieldKey, schema: FieldStoredSchema): undefined | FieldGenerator;
}

/**
 * Generates field content for a MapTree on demand.
 * TODO:
 * Currently being exposed at the package level which also requires us to export MapTree at the package level.
 * Refactor the FieldGenerator to use JsonableTree instead of MapTree, and convert them internally.
 * @public
 */
export type FieldGenerator = () => MapTree[];

/**
 * Checks the type of a `ContextuallyTypedNodeData`.
 */
export function isArrayLike(
	data: ContextuallyTypedFieldData,
): data is
	| readonly ContextuallyTypedNodeData[]
	| ReadonlyMarkedArrayLike<ContextuallyTypedNodeData> {
	if (typeof data !== "object") {
		return false;
	}
	return (
		(data as Partial<MarkedArrayLike<ContextuallyTypedNodeData>>)[arrayLikeMarkerSymbol] ===
			true || Array.isArray(data)
	);
}

/**
 * Checks the type of a `ContextuallyTypedNodeData`.
 * @public
 */
export function isContextuallyTypedNodeDataObject(
	data: ContextuallyTypedNodeData | undefined,
): data is ContextuallyTypedNodeDataObject {
	return !(isPrimitiveValue(data) || isArrayLike(data) || data === null);
}

/**
 * Object case of {@link ContextuallyTypedNodeData}.
 * @public
 */
export interface ContextuallyTypedNodeDataObject {
	/**
	 * Value stored on this node.
	 */
	readonly [valueSymbol]?: Value;

	/**
	 * The type of the node.
	 * If this node is well-formed, it must follow this schema.
	 */
	readonly [typeNameSymbol]?: string;

	/**
	 * Fields of this node, indexed by their field keys.
	 *
	 * Allow explicit undefined for compatibility with EditableTree, and type-safety on read.
	 */
	// TODO: make sure explicit undefined is actually handled correctly.
	[key: FieldKey]: ContextuallyTypedFieldData;

	/**
	 * Fields of this node, indexed by their field keys as strings.
	 *
	 * Allow unbranded field keys as a convenience for literals.
	 */
	[key: string]: ContextuallyTypedFieldData;
}

/**
 * Checks if data might be schema-compatible.
 *
 * @returns false if `data` is incompatible with `type` based on a cheap/shallow check.
 *
 * Note that this may return true for cases where data is incompatible, but it must not return false in cases where the data is compatible.
 */
function shallowCompatibilityTest(
	schemaData: SchemaData,
	type: TreeSchemaIdentifier,
	data: ContextuallyTypedNodeData,
): boolean {
	assert(!areCursors(data), 0x6b1 /* cursors cannot be used as contextually typed data. */);
	assert(
		data !== undefined,
		0x6b2 /* undefined cannot be used as contextually typed data. Use ContextuallyTypedFieldData. */,
	);
	const schema =
		schemaData.treeSchema.get(type) ?? fail("requested type does not exist in schema");
	if (isPrimitiveValue(data)) {
		return isPrimitive(schema) && allowsValue(schema.leafValue, data);
	}
	if (isArrayLike(data)) {
		const primary = getPrimaryField(schema);
		return (
			primary !== undefined &&
			getFieldKind(primary.schema).multiplicity === Multiplicity.Sequence
		);
	}
	if (data[typeNameSymbol] !== undefined) {
		return data[typeNameSymbol] === type;
	}
	// For now, consider all not explicitly typed objects shallow compatible.
	// This will require explicit differentiation in polymorphic cases rather than automatic structural differentiation.

	// Special case primitive schema to not be compatible with data with fields.
	if (isPrimitive(schema)) {
		if (fieldKeysFromData(data).length > 0) {
			return false;
		}
	}

	return true;
}

/**
 * Construct a tree from ContextuallyTypedNodeData.
 *
 * TODO: this should probably be refactored into a `try` function which either returns a Cursor or a SchemaError with a path to the error.
 * @public
 */
export function cursorFromContextualData(
	context: TreeDataContext,
	typeSet: TreeTypeSet,
	data: ContextuallyTypedNodeData,
): ITreeCursorSynchronous {
	const mapTree = applyTypesFromContext(context, typeSet, data);
	return singleMapTreeCursor(mapTree);
}

/**
 * Strongly typed {@link cursorFromContextualData} for a TreeSchema
 * @public
 */
export function cursorForTypedTreeData<T extends TreeSchema>(
	context: TreeDataContext,
	schema: T,
	data: TypedNode<T, ApiMode.Simple>,
): ITreeCursorSynchronous {
	return cursorFromContextualData(
		context,
		new Set([schema.name]),
		data as ContextuallyTypedNodeData,
	);
}

/**
 * Strongly typed {@link cursorFromContextualData} for AllowedTypes.
 * @public
 */
export function cursorForTypedData<T extends AllowedTypes>(
	context: TreeDataContext,
	schema: T,
	data: AllowedTypesToTypedTrees<ApiMode.Simple, T>,
): ITreeCursorSynchronous {
	return cursorFromContextualData(
		context,
		allowedTypesToTypeSet(schema),
		data as unknown as ContextuallyTypedNodeData,
	);
}

/**
 * Construct a tree from ContextuallyTypedNodeData.
 *
 * TODO: this should probably be refactored into a `try` function which either returns a Cursor or a SchemaError with a path to the error.
 * TODO: migrate APIs which take arrays of cursors to take cursors in fields mode.
 */
export function cursorsFromContextualData(
	context: TreeDataContext,
	field: FieldStoredSchema,
	data: ContextuallyTypedNodeData | undefined,
): ITreeCursorSynchronous[] {
	const mapTrees = applyFieldTypesFromContext(context, field, data);
	return mapTrees.map(singleMapTreeCursor);
}

/**
 * Strongly typed {@link cursorsFromContextualData} for a FieldSchema
 * @public
 */
export function cursorsForTypedFieldData<T extends FieldSchema>(
	context: TreeDataContext,
	schema: T,
	data: TypedField<T, ApiMode.Flexible>,
): ITreeCursorSynchronous[] {
	return cursorsFromContextualData(context, schema, data as ContextuallyTypedNodeData);
}

/**
 * Construct a MapTree from ContextuallyTypedNodeData.
 *
 * TODO: this should probably be refactored into a `try` function which either returns a MapTree or a SchemaError with a path to the error.
 * TODO: test suite.
 *
 * @remarks
 * This version is only exported as a more testable entry point than `cursorFromContextualData` which keeps the use of `MapTree` as an implementation detail.
 * This should not be reexported from the parent module.
 */
export function applyTypesFromContext(
	context: TreeDataContext,
	typeSet: TreeTypeSet,
	data: ContextuallyTypedNodeData,
): MapTree {
	const possibleTypes: TreeSchemaIdentifier[] = getPossibleTypes(context, typeSet, data);

	assert(
		possibleTypes.length !== 0,
		0x4d4 /* data incompatible with all types allowed by the schema */,
	);
	assert(
		possibleTypes.length === 1,
		0x4d5 /* data compatible with more than one type allowed by the schema */,
	);

	const type = possibleTypes[0];
	const schema =
		context.schema.treeSchema.get(type) ?? fail("requested type does not exist in schema");

	if (isPrimitiveValue(data)) {
		// This check avoids returning an out of schema node
		// in the case where schema permits the value, but has required fields.
		assert(
			isPrimitive(schema),
			0x5c3 /* Schema must be primitive when providing a primitive value */,
		);
		assert(
			allowsValue(schema.leafValue, data),
			0x4d3 /* unsupported schema for provided primitive */,
		);
		return { value: data, type, fields: new Map() };
	} else if (isArrayLike(data)) {
		const primary = getPrimaryField(schema);
		assert(
			primary !== undefined,
			0x4d6 /* array data reported comparable with the schema without a primary field */,
		);
		const children = applyFieldTypesFromContext(context, primary.schema, data);
		return {
			value: undefined,
			type,
			fields: new Map(children.length > 0 ? [[primary.key, children]] : []),
		};
	} else {
		const fields: Map<FieldKey, MapTree[]> = new Map();
		for (const key of fieldKeysFromData(data)) {
			assert(!fields.has(key), 0x6b3 /* Keys should not be duplicated */);
			const childSchema = getFieldSchema(key, schema);
			const children = applyFieldTypesFromContext(context, childSchema, data[key]);

			if (children.length > 0) {
				fields.set(key, children);
			}
		}

		for (const key of schema.structFields.keys()) {
			if (data[key] === undefined) {
				setFieldForKey(key, context, schema, fields);
			}
		}

		const value = data[valueSymbol];
		assert(
			allowsValue(schema.leafValue, value),
			0x4d7 /* provided value not permitted by the schema */,
		);
		return { value, type, fields };
	}
}

function setFieldForKey(
	key: FieldKey,
	context: TreeDataContext,
	schema: TreeStoredSchema,
	fields: Map<FieldKey, MapTree[]>,
): void {
	const requiredFieldSchema = getFieldSchema(key, schema);
	const multiplicity = getFieldKind(requiredFieldSchema).multiplicity;
	if (multiplicity === Multiplicity.Value && context.fieldSource !== undefined) {
		const fieldGenerator = context.fieldSource(key, requiredFieldSchema);
		if (fieldGenerator !== undefined) {
			const children = fieldGenerator();
			fields.set(key, children);
		}
	}
}

function fieldKeysFromData(data: ContextuallyTypedNodeDataObject): FieldKey[] {
	const keys: (string | symbol)[] = Reflect.ownKeys(data).filter(
		(key) => typeof key === "string",
	);
	return keys as FieldKey[];
}

/**
 * Construct a MapTree from ContextuallyTypedNodeData.
 *
 * TODO: this should probably be refactored into a `try` function which either returns a MapTree or a SchemaError with a path to the error.
 * TODO: test suite.
 *
 * @remarks
 * This version is only exported as a more testable entry point than `cursorsFromContextualData` which keeps the use of `MapTree` as an implementation detail.
 * This should not be reexported from the parent module.
 */
export function applyFieldTypesFromContext(
	context: TreeDataContext,
	field: FieldStoredSchema,
	data: ContextuallyTypedFieldData,
): MapTree[] {
	const multiplicity = getFieldKind(field).multiplicity;
	if (data === undefined) {
		assert(
			multiplicity === Multiplicity.Forbidden || multiplicity === Multiplicity.Optional,
			0x4d8 /* `undefined` provided for a field that does not support `undefined` */,
		);
		return [];
	}
	if (multiplicity === Multiplicity.Sequence) {
		assert(isArrayLike(data), 0x4d9 /* expected array for a sequence field */);
		const children = Array.from(data, (child) =>
			applyTypesFromContext(context, field.types, child),
		);
		return children;
	}
	assert(
		multiplicity === Multiplicity.Value || multiplicity === Multiplicity.Optional,
		0x4da /* single value provided for an unsupported field */,
	);
	return [applyTypesFromContext(context, field.types, data)];
}

/**
 * Content to use for a field.
 *
 * When used, this content will be deeply copied into the tree, and must comply with the schema.
 *
 * The content must follow the {@link Multiplicity} of the {@link FieldKind}:
 * - use a single cursor for an `optional` or `value` field;
 * - use array of cursors for a `sequence` field;
 *
 * TODO: this should allow a field cursor instead of an array of cursors.
 * TODO: Make this generic so a variant of this type that allows placeholders for detached sequences to consume.
 * @public
 */
export type NewFieldContent =
	| ITreeCursorSynchronous
	| readonly ITreeCursorSynchronous[]
	| ContextuallyTypedFieldData;

/**
 * Convert NewFieldContent into ITreeCursor array.
 */
export function normalizeNewFieldContent(
	context: TreeDataContext,
	schema: FieldStoredSchema,
	content: NewFieldContent,
): readonly ITreeCursorSynchronous[] {
	if (areCursors(content)) {
		if (getFieldKind(schema).multiplicity === Multiplicity.Sequence) {
			assert(isReadonlyArray(content), 0x6b7 /* sequence fields require array content */);
			return content;
		} else {
			if (isReadonlyArray(content)) {
				assert(
					content.length === 1,
					0x6b8 /* non-sequence fields can not be provided content that is multiple cursors */,
				);
				return content;
			}
			return [content];
		}
	}

	return cursorsFromContextualData(context, schema, content);
}<|MERGE_RESOLUTION|>--- conflicted
+++ resolved
@@ -52,33 +52,25 @@
 /**
  * A symbol for the name of the type of a tree in contexts where string keys are already in use for fields.
  * See {@link TreeSchemaIdentifier}.
- * @public
+ * @alpha
  */
 export const typeNameSymbol: unique symbol = Symbol(`${scope}:typeName`);
 
 /**
  * A symbol for the value of a tree node in contexts where string keys are already in use for fields.
- * @public
+ * @alpha
  */
 export const valueSymbol: unique symbol = Symbol(`${scope}:value`);
 
 /**
-<<<<<<< HEAD
- * @public
-=======
  * @alpha
  * @privateRemarks
  * TODO: remove from package API when old editable-tree API is removed
->>>>>>> a225d352
  */
 export type PrimitiveValue = string | boolean | number;
 
 /**
-<<<<<<< HEAD
- * @public
-=======
  * Checks if a value is a {@link PrimitiveValue}.
->>>>>>> a225d352
  */
 export function isPrimitiveValue(nodeValue: unknown): nodeValue is PrimitiveValue {
 	switch (typeof nodeValue) {
@@ -162,7 +154,7 @@
  * @returns the key and the schema of the primary field out of the given tree schema.
  *
  * See note on {@link EmptyKey} for what is a primary field.
- * @public
+ * @alpha
  */
 export function getPrimaryField(
 	schema: TreeStoredSchema,
@@ -220,13 +212,13 @@
 
 /**
  * A symbol used to define a {@link MarkedArrayLike} interface.
- * @public
+ * @alpha
  */
 export const arrayLikeMarkerSymbol: unique symbol = Symbol("editable-tree:arrayLikeMarker");
 
 /**
  * Can be used to mark a type which works like an array, but is not compatible with `Array.isArray`.
- * @public
+ * @alpha
  */
 export interface MarkedArrayLike<TGet, TSet extends TGet = TGet> extends ArrayLikeMut<TGet, TSet> {
 	readonly [arrayLikeMarkerSymbol]: true;
@@ -235,7 +227,7 @@
 
 /**
  * Can be used to mark a type which works like an array, but is not compatible with `Array.isArray`.
- * @public
+ * @alpha
  */
 export interface ReadonlyMarkedArrayLike<T> extends ArrayLike<T> {
 	readonly [arrayLikeMarkerSymbol]: true;
@@ -250,7 +242,7 @@
  * This is why `TSet extends TGet` is required.
  *
  * See https://github.com/microsoft/TypeScript/issues/43826.
- * @public
+ * @alpha
  */
 export interface ArrayLikeMut<TGet, TSet extends TGet = TGet> extends ArrayLike<TGet> {
 	[n: number]: TSet;
@@ -262,7 +254,7 @@
  * This format is intended for concise authoring of tree literals when the schema is statically known.
  *
  * Once schema aware APIs are implemented, they can be used to provide schema specific subsets of this type.
- * @public
+ * @alpha
  */
 export type ContextuallyTypedNodeData =
 	| ContextuallyTypedNodeDataObject
@@ -276,16 +268,16 @@
  * This format is intended for concise authoring of tree literals when the schema is statically known.
  *
  * Once schema aware APIs are implemented, they can be used to provide schema specific subsets of this type.
- * @public
+ * @alpha
  */
 export type ContextuallyTypedFieldData = ContextuallyTypedNodeData | undefined;
 
 /**
  * Information needed to interpret a subtree described by {@link ContextuallyTypedNodeData} and {@link ContextuallyTypedFieldData}.
+ * @alpha
  * TODO:
  * Currently being exposed at the package level which also requires us to export MapTree at the package level.
  * Refactor the FieldGenerator to use JsonableTree instead of MapTree, and convert them internally.
- * @public
  */
 export interface TreeDataContext {
 	/**
@@ -308,10 +300,10 @@
 
 /**
  * Generates field content for a MapTree on demand.
+ * @alpha
  * TODO:
  * Currently being exposed at the package level which also requires us to export MapTree at the package level.
  * Refactor the FieldGenerator to use JsonableTree instead of MapTree, and convert them internally.
- * @public
  */
 export type FieldGenerator = () => MapTree[];
 
@@ -334,7 +326,7 @@
 
 /**
  * Checks the type of a `ContextuallyTypedNodeData`.
- * @public
+ * @alpha
  */
 export function isContextuallyTypedNodeDataObject(
 	data: ContextuallyTypedNodeData | undefined,
@@ -344,7 +336,7 @@
 
 /**
  * Object case of {@link ContextuallyTypedNodeData}.
- * @public
+ * @alpha
  */
 export interface ContextuallyTypedNodeDataObject {
 	/**
@@ -423,7 +415,7 @@
  * Construct a tree from ContextuallyTypedNodeData.
  *
  * TODO: this should probably be refactored into a `try` function which either returns a Cursor or a SchemaError with a path to the error.
- * @public
+ * @alpha
  */
 export function cursorFromContextualData(
 	context: TreeDataContext,
@@ -436,7 +428,7 @@
 
 /**
  * Strongly typed {@link cursorFromContextualData} for a TreeSchema
- * @public
+ * @alpha
  */
 export function cursorForTypedTreeData<T extends TreeSchema>(
 	context: TreeDataContext,
@@ -452,7 +444,7 @@
 
 /**
  * Strongly typed {@link cursorFromContextualData} for AllowedTypes.
- * @public
+ * @alpha
  */
 export function cursorForTypedData<T extends AllowedTypes>(
 	context: TreeDataContext,
@@ -483,7 +475,7 @@
 
 /**
  * Strongly typed {@link cursorsFromContextualData} for a FieldSchema
- * @public
+ * @alpha
  */
 export function cursorsForTypedFieldData<T extends FieldSchema>(
 	context: TreeDataContext,
@@ -646,7 +638,7 @@
  *
  * TODO: this should allow a field cursor instead of an array of cursors.
  * TODO: Make this generic so a variant of this type that allows placeholders for detached sequences to consume.
- * @public
+ * @alpha
  */
 export type NewFieldContent =
 	| ITreeCursorSynchronous
