/*!
 * Copyright (c) Microsoft Corporation and contributors. All rights reserved.
 * Licensed under the MIT License.
 */

import { Lazy, assert } from "@fluidframework/core-utils";
import {
	Adapters,
	EmptyKey,
	FieldKey,
	TreeSchemaIdentifier,
	TreeTypeSet,
	ValueSchema,
} from "../../core";
import {
	MakeNominal,
	Assume,
	RestrictiveReadonlyRecord,
	_InlineTrick,
	FlattenKeys,
	Named,
	requireAssignableTo,
	compareSets,
} from "../../util";
import { FieldKinds } from "../default-field-kinds";
import { FieldKind, FullSchemaPolicy } from "../modular-schema";
import { LazyItem, normalizeFlexList } from "./flexList";
import { ObjectToMap, WithDefault, objectToMapTyped } from "./typeUtils";

// TODO: tests for this file

/**
 * @alpha
 */
export interface Fields {
	readonly [key: string]: FieldSchema;
}

/**
 * @alpha
 */
export type NormalizeStructFieldsInner<T extends Fields> = {
	[Property in keyof T]: NormalizeField<T[Property]>;
};

/**
 * @alpha
 */
export type NormalizeStructFields<T extends Fields | undefined> = NormalizeStructFieldsInner<
	WithDefault<T, Record<string, never>>
>;

/**
 * A placeholder to use in extends constraints when using the real type breaks compilation of some recursive types due to [a design limitation of TypeScript](https://github.com/microsoft/TypeScript/issues/55758).
 *
 * These extends constraints only serve as documentation:
 * to avoid breaking compilation, this type has to not actually enforce anything, and thus is just `unknown`.
 * Therefore the type safety is the responsibility of the user of the API.
 * @alpha
 */
export type Unenforced<_DesiredExtendsConstraint> = unknown;

{
	type _check = requireAssignableTo<TreeSchema, Unenforced<TreeSchema>>;
}

/**
 * T must extend TreeSchemaSpecification.
 * This can not be enforced using TypeScript since doing so breaks recursive type support.
 * See note on SchemaBuilder.fieldRecursive.
 * @alpha
 */
export class TreeSchema<
	Name extends string = string,
	T extends Unenforced<TreeSchemaSpecification> = TreeSchemaSpecification,
> {
	// Allows reading fields through the normal map, but without losing type information.
	public readonly structFields: ObjectToMap<
		NormalizeStructFields<Assume<T, TreeSchemaSpecification>["structFields"]>,
		FieldKey,
		FieldSchema
	>;

	public readonly structFieldsObject: NormalizeStructFields<
		Assume<T, TreeSchemaSpecification>["structFields"]
	>;

	public readonly mapFields: WithDefault<
		Assume<T, TreeSchemaSpecification>["mapFields"],
		undefined
	>;
	// WithDefault is needed to convert unknown to undefined here (missing properties show up as unknown in types).
	public readonly leafValue: WithDefault<
		Assume<T, TreeSchemaSpecification>["leafValue"],
		undefined
	>;

	public readonly name: Name & TreeSchemaIdentifier;

	public readonly info: Assume<T, TreeSchemaSpecification>;

	public constructor(
		public readonly builder: Named<string>,
		name: Name,
		info: T,
	) {
		this.info = info as Assume<T, TreeSchemaSpecification>;
		this.name = name as Name & TreeSchemaIdentifier;
		this.structFieldsObject = normalizeStructFields<
			Assume<T, TreeSchemaSpecification>["structFields"]
		>(this.info.structFields);
		this.structFields = objectToMapTyped(this.structFieldsObject);
		this.mapFields = this.info.mapFields as WithDefault<
			Assume<T, TreeSchemaSpecification>["mapFields"],
			undefined
		>;
		this.leafValue = this.info.leafValue as WithDefault<
			Assume<T, TreeSchemaSpecification>["leafValue"],
			undefined
		>;
	}
}

// TODO: TreeSchema should be a union of the more specific schema type below, rather than containing all the info for all of them.
// When this change is made, FieldNodeSchema should be properly separated from StructSchema,
// and the bellow type checks could be done with instanceof tests.

/**
 * @alpha
 */
export type MapSchema = TreeSchema & MapSchemaSpecification;
/**
 * @alpha
 */
export type LeafSchema = TreeSchema & LeafSchemaSpecification;

/**
 * TODO: this includes FieldNodeSchema when it shouldn't
 * @alpha
 */
export type StructSchema = TreeSchema & {
	[P in keyof (MapSchemaSpecification & LeafSchemaSpecification)]?: undefined;
};

/**
 * @alpha
 *
 * This is the subset of StructSchema that uses {@link EmptyKey} so the the old (editable-tree 1) API unboxes it.
 * TODO: Once that API is removed, this can be cleaned up and properly separated from StructSchema
 */
export type FieldNodeSchema = StructSchema & {
	/**
	 * The fields of this node.
	 * Only uses the {@link EmptyKey}.
	 *
	 * TODO: this extra indirection will be removed when refactoring TreeSchema (see other related TODOs for details).
	 */
	structFieldsObject: {
		/**
		 * The field this node wraps.
		 * It is under the {@link EmptyKey}.
		 */
		[""]: FieldSchema;
	};
};

export function schemaIsMap(schema: TreeSchema): schema is MapSchema {
	return schema.mapFields !== undefined;
}

export function schemaIsLeaf(schema: TreeSchema): schema is LeafSchema {
	return schema.leafValue !== undefined;
}

export function schemaIsFieldNode(schema: TreeSchema): schema is FieldNodeSchema {
	return schema.structFields.size === 1 && schema.structFields.has(EmptyKey);
}

export function schemaIsStruct(schema: TreeSchema): schema is StructSchema {
	return !schemaIsMap(schema) && !schemaIsLeaf(schema) && !schemaIsFieldNode(schema);
}

/**
 * Convert FieldSchemaSpecification | undefined into FieldSchema.
 * @alpha
 */
export type NormalizeField<T extends FieldSchema | undefined> = T extends FieldSchema
	? T
	: FieldSchema<typeof FieldKinds.forbidden, []>;

function normalizeStructFields<T extends Fields | undefined>(fields: T): NormalizeStructFields<T> {
	if (fields === undefined) {
		return {} as unknown as NormalizeStructFields<T>;
	}
	const out: Record<string, FieldSchema> = {};
	// eslint-disable-next-line no-restricted-syntax
	for (const key in fields) {
		if (Object.prototype.hasOwnProperty.call(fields, key)) {
			const element = fields[key];
			out[key] = normalizeField(element);
		}
	}
	return out as NormalizeStructFields<T>;
}

function normalizeField<T extends FieldSchema | undefined>(t: T): NormalizeField<T> {
	if (t === undefined) {
		return FieldSchema.empty as unknown as NormalizeField<T>;
	}

	assert(t instanceof FieldSchema, 0x6ae /* invalid FieldSchema */);
	return t as NormalizeField<T>;
}

/**
 * Allow any node (as long as it meets the schema for its own type).
 * @alpha
 */
export const Any = "Any" as const;
/**
 * Allow any node (as long as it meets the schema for its own type).
 * @alpha
 */
export type Any = typeof Any;

/**
 * Tree type, but can be wrapped in a function to allow referring to types before they are declared.
 * This makes recursive and co-recursive types possible.
 * @alpha
 */
export type LazyTreeSchema = TreeSchema | (() => TreeSchema);

/**
 * Types for use in fields.
 *
 * "Any" is boxed in an array to allow use as variadic parameter.
 * @alpha
 */
export type AllowedTypes = readonly [Any] | readonly LazyItem<TreeSchema>[];

/**
 * Checks if an {@link AllowedTypes} is {@link (Any:type)}.
 * @alpha
 */
export function allowedTypesIsAny(t: AllowedTypes): t is readonly [Any] {
	return t.length === 1 && t[0] === Any;
}

/**
 * `TreeSchemaSpecification` for {@link SchemaBuilder.struct}.
 * @alpha
 */
export interface StructSchemaSpecification {
	readonly structFields: RestrictiveReadonlyRecord<string, FieldSchema>;
}

/**
 * `TreeSchemaSpecification` for {@link SchemaBuilder.map}.
 * @alpha
 */
export interface MapSchemaSpecification {
	readonly mapFields: MapFieldSchema;
}

/**
 * Subset of FieldSchema thats legal in maps.
 * This requires empty to be a valid value for the map.
 * @alpha
 */
export type MapFieldSchema = FieldSchema<typeof FieldKinds.optional | typeof FieldKinds.sequence>;

/**
 * `TreeSchemaSpecification` for {@link SchemaBuilder.leaf}.
 * @alpha
 */
export interface LeafSchemaSpecification {
	readonly leafValue: ValueSchema;
}

/**
 * Object for capturing information about a TreeStoredSchema for use at both compile time and runtime.
 * @alpha
 */
export type TreeSchemaSpecification = [
	FlattenKeys<
		(StructSchemaSpecification | MapSchemaSpecification | LeafSchemaSpecification) &
			Partial<StructSchemaSpecification & MapSchemaSpecification & LeafSchemaSpecification>
	>,
][_InlineTrick];

/**
 * All policy for a specific field,
 * including functionality that does not have to be kept consistent across versions or deterministic.
 *
 * This can include policy for how to use this schema for "view" purposes, and well as how to expose editing APIs.
 *
 * @remarks
 * `Types` here must extend `AllowedTypes`, but this cannot be enforced with an "extends" clause: see {@link Unenforced} for details.
 *
 * @typeParam TKind - The kind of field.
 * @typeParam TTypes - The types allowed by the field.
 *
 * @sealed
 * @alpha
 */
<<<<<<< HEAD
export class FieldSchema<out TKind extends FieldKind = FieldKind, const out TTypes = AllowedTypes> {
=======
export class FieldSchema<
	out Kind extends FieldKind = FieldKind,
	const out Types extends Unenforced<AllowedTypes> = AllowedTypes,
> {
>>>>>>> 310345c3
	/**
	 * Schema for a field which must always be empty.
	 */
	public static readonly empty = FieldSchema.create(FieldKinds.forbidden, []);

	/**
	 * Constructs a FieldSchema.
	 * @privateRemarks
	 * Alias for the constructor, but with extends clause for the `Types` parameter that {@link FieldSchema} can not have (due to recursive type issues).
	 */
	public static create<Kind extends FieldKind, const Types extends AllowedTypes>(
		kind: Kind,
		allowedTypes: Types,
	): FieldSchema<Kind, Types> {
		return new FieldSchema(kind, allowedTypes);
	}

	/**
	 * Constructs a FieldSchema, but missing the extends clause which breaks most recursive types.
	 * @remarks
	 * `Types` here must extend `AllowedTypes`, but this cannot be enforced with an "extends" clause: see {@link Unenforced} for details.
	 * Prefer {@link FieldSchema.create} when possible.
	 */
	public static createUnsafe<Kind extends FieldKind, const Types>(
		kind: Kind,
		allowedTypes: Types,
	): FieldSchema<Kind, Types> {
		return new FieldSchema(kind, allowedTypes);
	}

	protected _typeCheck?: MakeNominal;

	/**
	 * This is computed lazily since types can be recursive, which makes evaluating this have to happen after all the schema are defined.
	 */
	private readonly lazyTypes: Lazy<TreeTypeSet>;

	/**
	 * @param kind - The {@link https://en.wikipedia.org/wiki/Kind_(type_theory) | kind} of this field.
	 * Determine the multiplicity, viewing and editing APIs as well as the merge resolution policy.
	 * @param allowedTypes - What types of tree nodes are allowed in this field.
	 */
<<<<<<< HEAD
	public constructor(
		public readonly kind: TKind,
		public readonly allowedTypes: TTypes,
=======
	private constructor(
		public readonly kind: Kind,
		public readonly allowedTypes: Types,
>>>>>>> 310345c3
	) {
		// Since this class can't have the desired extends clause, do some extra runtime validation:
		assert(Array.isArray(allowedTypes), "Invalid allowedTypes");
		for (const allowedType of allowedTypes) {
			if (allowedType === Any) {
				assert(allowedTypes.length === 1, "Invalid Any in allowedTypes");
			} else if (typeof allowedType !== "function") {
				assert(allowedType instanceof TreeSchema, "Invalid entry in allowedTypes");
			}
		}
		this.lazyTypes = new Lazy(() =>
			allowedTypesToTypeSet(this.allowedTypes as unknown as AllowedTypes),
		);
	}

	public get types(): TreeTypeSet {
		return this.lazyTypes.value;
	}

	/**
	 * Compare this schema to another.
	 *
	 * @returns true iff the schema are identical.
	 */
	public equals(other: FieldSchema): boolean {
		if (other.kind !== this.kind) {
			return false;
		}
		if (other.types === undefined) {
			return this.types === undefined;
		}
		if (this.types === undefined) {
			return false;
		}
		return compareSets({
			a: this.types,
			b: other.types,
			aExtra: () => false,
			bExtra: () => false,
		});
	}
}

/**
 * Convert {@link AllowedTypes} to {@link TreeTypeSet}.
 * @alpha
 */
export function allowedTypesToTypeSet(t: AllowedTypes): TreeTypeSet {
	if (allowedTypesIsAny(t)) {
		return undefined;
	}
	const list: readonly (() => TreeSchema)[] = normalizeFlexList(t);
	const names = list.map((f) => {
		const type = f();
		assert(type instanceof TreeSchema, "invalid allowed type");
		return type.name;
	});
	return new Set(names);
}

/**
 * Schema data that can be be used to view a document.
 * Strongly typed over its rootFieldSchema.
 *
 * @remarks
 * This type is mainly used as a type constraint to mean that the code working with it requires strongly typed schema.
 * The actual type used will include detailed schema information for all the types in the collection.
 * This pattern is used to implement SchemaAware APIs.
 *
 * @alpha
 */

export interface TypedSchemaCollection<T extends FieldSchema = FieldSchema> {
	readonly rootFieldSchema: T;
	readonly treeSchema: ReadonlyMap<TreeSchemaIdentifier, TreeSchema>;
	readonly policy: FullSchemaPolicy;
	readonly adapters: Adapters;
}<|MERGE_RESOLUTION|>--- conflicted
+++ resolved
@@ -303,14 +303,10 @@
  * @sealed
  * @alpha
  */
-<<<<<<< HEAD
-export class FieldSchema<out TKind extends FieldKind = FieldKind, const out TTypes = AllowedTypes> {
-=======
 export class FieldSchema<
-	out Kind extends FieldKind = FieldKind,
-	const out Types extends Unenforced<AllowedTypes> = AllowedTypes,
+	out TKind extends FieldKind = FieldKind,
+	const out TTypes extends Unenforced<AllowedTypes> = AllowedTypes,
 > {
->>>>>>> 310345c3
 	/**
 	 * Schema for a field which must always be empty.
 	 */
@@ -353,15 +349,9 @@
 	 * Determine the multiplicity, viewing and editing APIs as well as the merge resolution policy.
 	 * @param allowedTypes - What types of tree nodes are allowed in this field.
 	 */
-<<<<<<< HEAD
-	public constructor(
+	private constructor(
 		public readonly kind: TKind,
 		public readonly allowedTypes: TTypes,
-=======
-	private constructor(
-		public readonly kind: Kind,
-		public readonly allowedTypes: Types,
->>>>>>> 310345c3
 	) {
 		// Since this class can't have the desired extends clause, do some extra runtime validation:
 		assert(Array.isArray(allowedTypes), "Invalid allowedTypes");
