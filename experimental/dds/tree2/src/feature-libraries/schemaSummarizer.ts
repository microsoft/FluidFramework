/*!
 * Copyright (c) Microsoft Corporation and contributors. All rights reserved.
 * Licensed under the MIT License.
 */

import { bufferToString, IsoBuffer } from "@fluid-internal/client-utils";
import { assert } from "@fluidframework/core-utils";
import { IFluidHandle } from "@fluidframework/core-interfaces";
import {
	IFluidDataStoreRuntime,
	IChannelStorageService,
} from "@fluidframework/datastore-definitions";
import {
	ITelemetryContext,
	ISummaryTreeWithStats,
	IGarbageCollectionData,
} from "@fluidframework/runtime-definitions";
import { createSingleBlobSummary } from "@fluidframework/shared-object-base";
import { ICodecOptions, IJsonCodec } from "../codec";
import {
<<<<<<< HEAD
	cachedValue,
	ICachedValue,
	recordDependency,
=======
	TreeFieldStoredSchema,
>>>>>>> b5918c24
	TreeStoredSchema,
	StoredSchemaRepository,
	schemaDataIsEmpty,
} from "../core";
import { Summarizable, SummaryElementParser, SummaryElementStringifier } from "../shared-tree-core";
import { JsonCompatible } from "../util";
import { makeSchemaCodec, Format, encodeRepo } from "./schemaIndexFormat";

/**
 * The storage key for the blob in the summary containing schema data
 */
const schemaBlobKey = "SchemaBlob";

const schemaStringKey = "SchemaString";

/**
 * Provides methods for summarizing and loading a schema repository.
 */
export class SchemaSummarizer implements Summarizable {
	public readonly key = "Schema";

	private schemaBlobCache: IFluidHandle<ArrayBufferLike> | undefined;
	private readonly codec: IJsonCodec<TreeStoredSchema, Format>;

	public constructor(
		private readonly runtime: IFluidDataStoreRuntime,
		private readonly schema: StoredSchemaRepository,
		options: ICodecOptions,
	) {
		this.codec = makeSchemaCodec(options);
		this.schema.on("afterSchemaChange", () => {
			// Invalidate the cache, as we need to regenerate the blob if the schema changes
			this.schemaBlobCache = undefined;
		});
	}

	public getAttachSummary(
		stringify: SummaryElementStringifier,
		fullTree?: boolean,
		trackState?: boolean,
		telemetryContext?: ITelemetryContext,
	): ISummaryTreeWithStats {
		// Currently no Fluid handles are used, so just use JSON.stringify.
		const dataString = JSON.stringify(this.codec.encode(this.schema));
		return createSingleBlobSummary(schemaStringKey, dataString);
	}

	public async summarize(
		stringify: SummaryElementStringifier,
		fullTree?: boolean,
		trackState?: boolean,
		telemetryContext?: ITelemetryContext,
	): Promise<ISummaryTreeWithStats> {
		if (this.schemaBlobCache === undefined) {
			// Currently no Fluid handles are used, so just use JSON.stringify.
			const schemaText = JSON.stringify(this.codec.encode(this.schema));

			// For now we are not chunking the the schema, but still put it in a reusable blob:
			this.schemaBlobCache = await this.runtime.uploadBlob(IsoBuffer.from(schemaText));
		}
		return createSingleBlobSummary(schemaBlobKey, stringify(this.schemaBlobCache));
	}

	public getGCData(fullGC?: boolean): IGarbageCollectionData {
		// TODO: Properly implement garbage collection. Right now, garbage collection is performed automatically
		// by the code in SharedObject (from which SharedTreeCore extends). The `runtime.uploadBlob` API delegates
		// to the `BlobManager`, which automatically populates the summary with ISummaryAttachment entries for each
		// blob.
		return {
			gcNodes: {},
		};
	}

	public async load(
		services: IChannelStorageService,
		parse: SummaryElementParser,
	): Promise<void> {
		const [hasString, hasBlob] = await Promise.all([
			services.contains(schemaStringKey),
			services.contains(schemaBlobKey),
		]);
		assert(hasString || hasBlob, 0x3d8 /* Schema is required in summary */);
		let schemaBuffer: ArrayBufferLike;
		if (hasBlob) {
			const handleBuffer = await services.readBlob(schemaBlobKey);
			const handleString = bufferToString(handleBuffer, "utf-8");
			const handle = parse(handleString) as IFluidHandle<ArrayBufferLike>;
			schemaBuffer = await handle.get();
		} else {
			schemaBuffer = await services.readBlob(schemaStringKey);
		}

		// After the awaits, validate that the schema is in a clean state.
		// This detects any schema that could have been accidentally added through
		// invalid means and are about to be overwritten.
		assert(
			schemaDataIsEmpty(this.schema),
			0x3da /* there should not already be stored schema when loading stored schema */,
		);

		const schemaString = bufferToString(schemaBuffer, "utf-8");
		// Currently no Fluid handles are used, so just use JSON.parse.
		const decoded = this.codec.decode(JSON.parse(schemaString));
		this.schema.update(decoded);
	}
}

<<<<<<< HEAD
=======
interface SchemaOp {
	readonly type: "SchemaOp";
	readonly data: Format;
}

/**
 * Wraps a StoredSchemaRepository, adjusting its "update" function to hook into Fluid Ops.
 *
 * TODO: this should be more integrated with transactions.
 */
export class SchemaEditor<TRepository extends StoredSchemaRepository>
	implements StoredSchemaRepository
{
	private readonly codec: IJsonCodec<TreeStoredSchema, Format, unknown>;
	private readonly formatValidator: SchemaValidationFunction<typeof Format>;
	public constructor(
		public readonly inner: TRepository,
		private readonly submit: (op: SchemaOp) => void,
		options: ICodecOptions,
	) {
		this.codec = makeSchemaCodec(options);
		this.formatValidator = options.jsonValidator.compile(Format);
	}

	public on<K extends keyof SchemaEvents>(eventName: K, listener: SchemaEvents[K]): () => void {
		return this.inner.on(eventName, listener);
	}

	/**
	 * @returns true if this is a schema op and was handled.
	 *
	 * TODO: Shared tree needs a pattern for handling non-changeset operations.
	 * See TODO on `SharedTree.processCore`.
	 */
	public tryHandleOp(encodedOp: JsonCompatibleReadOnly): boolean {
		const op = this.tryDecodeOp(encodedOp);
		if (op !== undefined) {
			// TODO: This does not correctly handle concurrency of schema edits.
			this.inner.update(op);
			return true;
		}
		return false;
	}

	public tryApplyStashedOp(encodedOp: JsonCompatibleReadOnly): boolean {
		return this.tryHandleOp(encodedOp);
	}

	/**
	 * @returns true iff this is a schema op and was submitted.
	 *
	 * TODO: Shared tree needs a pattern for handling non-changeset operations.
	 * See TODO on `SharedTree.processCore`.
	 */
	public tryResubmitOp(content: JsonCompatibleReadOnly): boolean {
		const op: JsonCompatibleReadOnly = content;
		if (isJsonObject(op) && op.type === "SchemaOp") {
			assert(
				this.formatValidator.check(op.data),
				0x79b /* unexpected format for resubmitted schema op */,
			);
			const schemaOp: SchemaOp = {
				type: op.type,
				data: op.data,
			};
			this.submit(schemaOp);
			return true;
		}
		return false;
	}

	public update(newSchema: TreeStoredSchema): void {
		const op: SchemaOp = { type: "SchemaOp", data: this.codec.encode(newSchema) };
		this.submit(op);
		this.inner.update(newSchema);
	}

	public get rootFieldSchema(): TreeFieldStoredSchema {
		return this.inner.rootFieldSchema;
	}

	public get nodeSchema(): ReadonlyMap<TreeNodeSchemaIdentifier, TreeNodeStoredSchema> {
		return this.inner.nodeSchema;
	}

	private tryDecodeOp(encodedOp: JsonCompatibleReadOnly): TreeStoredSchema | undefined {
		if (isJsonObject(encodedOp) && encodedOp.type === "SchemaOp") {
			return this.codec.decode(encodedOp.data);
		}

		return undefined;
	}
}

>>>>>>> b5918c24
/**
 * Dumps schema into a deterministic JSON compatible semi-human readable but unspecified format.
 *
 * @remarks
 * This can be used to help inspect schema for debugging, and to save a snapshot of schema to help detect and review changes to an applications schema.
 *
 * This format may change across major versions of this package: such changes are considered breaking.
 * Beyond that, no compatibility guarantee is provided for this format: it should never be relied upon to load data, it should only be used for comparing outputs from this function.
 * @privateRemarks
 * This currently uses the schema summary format, but that could be changed to something more human readable (particularly if the encoded format becomes less human readable).
 * This intentionally does not leak the format types in the API.
 * @alpha
 */
export function encodeTreeSchema(schema: TreeStoredSchema): JsonCompatible {
	return encodeRepo(schema);
}<|MERGE_RESOLUTION|>--- conflicted
+++ resolved
@@ -17,18 +17,7 @@
 } from "@fluidframework/runtime-definitions";
 import { createSingleBlobSummary } from "@fluidframework/shared-object-base";
 import { ICodecOptions, IJsonCodec } from "../codec";
-import {
-<<<<<<< HEAD
-	cachedValue,
-	ICachedValue,
-	recordDependency,
-=======
-	TreeFieldStoredSchema,
->>>>>>> b5918c24
-	TreeStoredSchema,
-	StoredSchemaRepository,
-	schemaDataIsEmpty,
-} from "../core";
+import { TreeStoredSchema, StoredSchemaRepository, schemaDataIsEmpty } from "../core";
 import { Summarizable, SummaryElementParser, SummaryElementStringifier } from "../shared-tree-core";
 import { JsonCompatible } from "../util";
 import { makeSchemaCodec, Format, encodeRepo } from "./schemaIndexFormat";
@@ -132,103 +121,6 @@
 	}
 }
 
-<<<<<<< HEAD
-=======
-interface SchemaOp {
-	readonly type: "SchemaOp";
-	readonly data: Format;
-}
-
-/**
- * Wraps a StoredSchemaRepository, adjusting its "update" function to hook into Fluid Ops.
- *
- * TODO: this should be more integrated with transactions.
- */
-export class SchemaEditor<TRepository extends StoredSchemaRepository>
-	implements StoredSchemaRepository
-{
-	private readonly codec: IJsonCodec<TreeStoredSchema, Format, unknown>;
-	private readonly formatValidator: SchemaValidationFunction<typeof Format>;
-	public constructor(
-		public readonly inner: TRepository,
-		private readonly submit: (op: SchemaOp) => void,
-		options: ICodecOptions,
-	) {
-		this.codec = makeSchemaCodec(options);
-		this.formatValidator = options.jsonValidator.compile(Format);
-	}
-
-	public on<K extends keyof SchemaEvents>(eventName: K, listener: SchemaEvents[K]): () => void {
-		return this.inner.on(eventName, listener);
-	}
-
-	/**
-	 * @returns true if this is a schema op and was handled.
-	 *
-	 * TODO: Shared tree needs a pattern for handling non-changeset operations.
-	 * See TODO on `SharedTree.processCore`.
-	 */
-	public tryHandleOp(encodedOp: JsonCompatibleReadOnly): boolean {
-		const op = this.tryDecodeOp(encodedOp);
-		if (op !== undefined) {
-			// TODO: This does not correctly handle concurrency of schema edits.
-			this.inner.update(op);
-			return true;
-		}
-		return false;
-	}
-
-	public tryApplyStashedOp(encodedOp: JsonCompatibleReadOnly): boolean {
-		return this.tryHandleOp(encodedOp);
-	}
-
-	/**
-	 * @returns true iff this is a schema op and was submitted.
-	 *
-	 * TODO: Shared tree needs a pattern for handling non-changeset operations.
-	 * See TODO on `SharedTree.processCore`.
-	 */
-	public tryResubmitOp(content: JsonCompatibleReadOnly): boolean {
-		const op: JsonCompatibleReadOnly = content;
-		if (isJsonObject(op) && op.type === "SchemaOp") {
-			assert(
-				this.formatValidator.check(op.data),
-				0x79b /* unexpected format for resubmitted schema op */,
-			);
-			const schemaOp: SchemaOp = {
-				type: op.type,
-				data: op.data,
-			};
-			this.submit(schemaOp);
-			return true;
-		}
-		return false;
-	}
-
-	public update(newSchema: TreeStoredSchema): void {
-		const op: SchemaOp = { type: "SchemaOp", data: this.codec.encode(newSchema) };
-		this.submit(op);
-		this.inner.update(newSchema);
-	}
-
-	public get rootFieldSchema(): TreeFieldStoredSchema {
-		return this.inner.rootFieldSchema;
-	}
-
-	public get nodeSchema(): ReadonlyMap<TreeNodeSchemaIdentifier, TreeNodeStoredSchema> {
-		return this.inner.nodeSchema;
-	}
-
-	private tryDecodeOp(encodedOp: JsonCompatibleReadOnly): TreeStoredSchema | undefined {
-		if (isJsonObject(encodedOp) && encodedOp.type === "SchemaOp") {
-			return this.codec.decode(encodedOp.data);
-		}
-
-		return undefined;
-	}
-}
-
->>>>>>> b5918c24
 /**
  * Dumps schema into a deterministic JSON compatible semi-human readable but unspecified format.
  *
