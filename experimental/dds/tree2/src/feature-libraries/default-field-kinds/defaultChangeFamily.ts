/*!
 * Copyright (c) Microsoft Corporation and contributors. All rights reserved.
 * Licensed under the MIT License.
 */

import { assert } from "@fluidframework/core-utils";
import { ICodecFamily, ICodecOptions } from "../../codec";
import {
	ChangeFamily,
	ChangeRebaser,
	Delta,
	UpPath,
	ITreeCursor,
	ChangeFamilyEditor,
	FieldUpPath,
	TaggedChange,
<<<<<<< HEAD
	SchemaData,
=======
	compareFieldUpPaths,
	topDownPath,
>>>>>>> cd717b1a
} from "../../core";
import { brand, isReadonlyArray } from "../../util";
import {
	ModularChangeFamily,
	ModularEditBuilder,
	FieldChangeset,
	ModularChangeset,
	FullSchemaPolicy,
} from "../modular-schema";
import { fieldKinds, optional, sequence, required as valueFieldKind } from "./defaultFieldKinds";

export type DefaultChangeset = ModularChangeset;

/**
 * Implementation of {@link ChangeFamily} based on the default set of supported field kinds.
 *
 * @sealed
 */
export class DefaultChangeFamily implements ChangeFamily<DefaultEditBuilder, DefaultChangeset> {
	private readonly modularFamily: ModularChangeFamily;

	public constructor(codecOptions: ICodecOptions) {
		this.modularFamily = new ModularChangeFamily(fieldKinds, codecOptions);
	}

	public get rebaser(): ChangeRebaser<DefaultChangeset> {
		return this.modularFamily.rebaser;
	}

	public get codecs(): ICodecFamily<DefaultChangeset> {
		return this.modularFamily.codecs;
	}

	public intoDelta(change: TaggedChange<DefaultChangeset>): Delta.Root {
		return this.modularFamily.intoDelta(change);
	}

	public buildEditor(changeReceiver: (change: DefaultChangeset) => void): DefaultEditBuilder {
		return new DefaultEditBuilder(this, changeReceiver);
	}
}

/**
 * Default editor for transactions.
 * @alpha
 */
export interface IDefaultEditBuilder {
	/**
	 * @param field - the value field which is being edited under the parent node
	 * @returns An object with methods to edit the given field of the given parent.
	 * The returned object can be used (i.e., have its methods called) multiple times but its lifetime
	 * is bounded by the lifetime of this edit builder.
	 */
	valueField(field: FieldUpPath): ValueFieldEditBuilder;

	/**
	 * @param field - the optional field which is being edited under the parent node
	 * @returns An object with methods to edit the given field of the given parent.
	 * The returned object can be used (i.e., have its methods called) multiple times but its lifetime
	 * is bounded by the lifetime of this edit builder.
	 */
	optionalField(field: FieldUpPath): OptionalFieldEditBuilder;

	/**
	 * @param field - the sequence field which is being edited under the parent node
	 * @returns An object with methods to edit the given field of the given parent.
	 * The returned object can be used (i.e., have its methods called) multiple times but its lifetime
	 * is bounded by the lifetime of this edit builder.
	 */
	sequenceField(field: FieldUpPath): SequenceFieldEditBuilder;

	/**
	 * Moves a subsequence from one sequence field to another sequence field.
	 *
	 * Note that the `destinationIndex` is interpreted based on the state of the sequence *before* the move operation.
	 * For example, `move(field, 0, 1, field, 2)` changes `[A, B, C]` to `[B, A, C]`.
	 */
	move(
		sourceField: FieldUpPath,
		sourceIndex: number,
		count: number,
		destinationField: FieldUpPath,
		destinationIndex: number,
	): void;

	// TODO: document
	addNodeExistsConstraint(path: UpPath): void;
}

/**
 * Implementation of {@link IDefaultEditBuilder} based on the default set of supported field kinds.
 * @sealed
 */
export class DefaultEditBuilder implements ChangeFamilyEditor, IDefaultEditBuilder {
	private readonly modularBuilder: ModularEditBuilder;

	public constructor(
		family: ChangeFamily<ChangeFamilyEditor, DefaultChangeset>,
		changeReceiver: (change: DefaultChangeset) => void,
	) {
		this.modularBuilder = new ModularEditBuilder(family, changeReceiver);
	}

	public enterTransaction(): void {
		this.modularBuilder.enterTransaction();
	}
	public exitTransaction(): void {
		this.modularBuilder.exitTransaction();
	}

	public apply(change: DefaultChangeset): void {
		this.modularBuilder.apply(change);
	}

	public addNodeExistsConstraint(path: UpPath): void {
		this.modularBuilder.addNodeExistsConstraint(path);
	}

	public valueField(field: FieldUpPath): ValueFieldEditBuilder {
		return {
			set: (newContent: ITreeCursor): void => {
				const id = this.modularBuilder.generateId();
				const buildId = this.modularBuilder.generateId();
				const change: FieldChangeset = brand(
					valueFieldKind.changeHandler.editor.set(newContent, id, buildId),
				);
				this.modularBuilder.submitChange(field, valueFieldKind.identifier, change);
			},
		};
	}

	public optionalField(field: FieldUpPath): OptionalFieldEditBuilder {
		return {
			set: (newContent: ITreeCursor | undefined, wasEmpty: boolean): void => {
				const id = this.modularBuilder.generateId();
				const optionalChange =
					newContent === undefined
						? optional.changeHandler.editor.clear(wasEmpty, id)
						: optional.changeHandler.editor.set(
								newContent,
								wasEmpty,
								id,
								this.modularBuilder.generateId(),
						  );
				const change: FieldChangeset = brand(optionalChange);
				this.modularBuilder.submitChange(field, optional.identifier, change);
			},
		};
	}

	public move(
		sourceField: FieldUpPath,
		sourceIndex: number,
		count: number,
		destinationField: FieldUpPath,
		destIndex: number,
	): void {
		const moveId = this.modularBuilder.generateId(count);
		if (compareFieldUpPaths(sourceField, destinationField)) {
			const change = sequence.changeHandler.editor.move(
				sourceIndex,
				count,
				destIndex,
				moveId,
			);
			this.modularBuilder.submitChange(sourceField, sequence.identifier, brand(change));
		} else {
			const detachPath = topDownPath(sourceField.parent);
			const attachPath = topDownPath(destinationField.parent);
			const sharedDepth = getSharedPrefixLength(detachPath, attachPath);
			let adjustedAttachField = destinationField;
			// After the above loop, `sharedDepth` is the number of elements, starting from the root,
			// that both paths have in common.
			if (sharedDepth === detachPath.length) {
				const attachField = attachPath[sharedDepth]?.parentField ?? destinationField.field;
				if (attachField === sourceField.field) {
					// The detach occurs in an ancestor field of the field where the attach occurs.
					let attachAncestorIndex = attachPath[sharedDepth]?.parentIndex ?? sourceIndex;
					if (attachAncestorIndex < sourceIndex) {
						// The attach path runs through a node located before the detached nodes.
						// No need to adjust the attach path.
					} else {
						assert(
							sourceIndex + count <= attachAncestorIndex,
							"Invalid move: the destination is below one of the moved elements.",
						);
						// The attach path runs through a node located after the detached nodes.
						// adjust the index for the node at that depth of the path, so that it is interpreted correctly
						// in the composition performed by `submitChanges`.
						attachAncestorIndex -= count;
						let parent: UpPath | undefined = attachPath[sharedDepth - 1];
						parent = {
							parent,
							parentIndex: attachAncestorIndex,
							parentField: attachPath[sharedDepth].parentField,
						};
						for (let i = sharedDepth + 1; i < attachPath.length; i += 1) {
							parent = {
								...attachPath[i],
								parent,
							};
						}
						adjustedAttachField = { parent, field: destinationField.field };
					}
				}
			}
			const moveOut = sequence.changeHandler.editor.moveOut(sourceIndex, count, moveId);
			const moveIn = sequence.changeHandler.editor.moveIn(destIndex, count, moveId);
			this.modularBuilder.submitChanges(
				[
					{
						field: sourceField,
						fieldKind: sequence.identifier,
						change: brand(moveOut),
					},
					{
						field: adjustedAttachField,
						fieldKind: sequence.identifier,
						change: brand(moveIn),
					},
				],
				moveId,
			);
		}
	}

	public sequenceField(field: FieldUpPath): SequenceFieldEditBuilder {
		return {
			insert: (
				index: number,
				newContent: ITreeCursor | readonly ITreeCursor[],
				shapeInfo?: { schema: SchemaData; policy: FullSchemaPolicy },
			): void => {
				const content = isReadonlyArray(newContent) ? newContent : [newContent];
				const length = content.length;
				if (length === 0) {
					return;
				}

				const firstId = this.modularBuilder.generateId(length);
				const change: FieldChangeset = brand(
					sequence.changeHandler.editor.insert(index, content, firstId, shapeInfo),
				);
				this.modularBuilder.submitChange(
					field,
					sequence.identifier,
					change,
					brand((firstId as number) + length - 1),
				);
			},
			delete: (index: number, count: number): void => {
				if (count === 0) {
					return;
				}
				const id = this.modularBuilder.generateId(count);
				const change: FieldChangeset = brand(
					sequence.changeHandler.editor.delete(index, count, id),
				);
				this.modularBuilder.submitChange(field, sequence.identifier, change);
			},
			move: (sourceIndex: number, count: number, destIndex: number): void => {
				const moveId = this.modularBuilder.generateId(count);
				const change = sequence.changeHandler.editor.move(
					sourceIndex,
					count,
					destIndex,
					moveId,
				);
				this.modularBuilder.submitChange(field, sequence.identifier, brand(change));
			},
		};
	}
}

/**
 * @alpha
 */
export interface ValueFieldEditBuilder {
	/**
	 * Issues a change which replaces the current newContent of the field with `newContent`.
	 * @param newContent - the new content for the field. Must be in Nodes mode.
	 */
	set(newContent: ITreeCursor): void;
}

/**
 * @alpha
 */
export interface OptionalFieldEditBuilder {
	/**
	 * Issues a change which replaces the current newContent of the field with `newContent`
	 * @param newContent - the new content for the field. Must be in Nodes mode.
	 * @param wasEmpty - whether the field is empty when creating this change
	 */
	set(newContent: ITreeCursor | undefined, wasEmpty: boolean): void;
}

/**
 * @alpha
 */
export interface SequenceFieldEditBuilder {
	/**
	 * Issues a change which inserts the `newContent` at the given `index`.
	 * @param index - the index at which to insert the `newContent`.
	 * @param newContent - the new content to be inserted in the field. Cursors must be in Nodes mode.
	 */
	insert(index: number, newContent: ITreeCursor | readonly ITreeCursor[]): void;

	/**
	 * Issues a change which deletes `count` elements starting at the given `index`.
	 * @param index - The index of the first deleted element.
	 * @param count - The number of elements to delete.
	 */
	delete(index: number, count: number): void;

	/**
	 * Issues a change which moves `count` elements starting at `sourceIndex` to `destIndex`.
	 * @param sourceIndex - the index of the first moved element.
	 * @param count - the number of elements to move.
	 * @param destIndex - the index the elements are moved to, interpreted before detaching the moved elements.
	 */
	move(sourceIndex: number, count: number, destIndex: number): void;
}

/**
 * @returns The number of path elements that both paths share, starting at index 0.
 */
function getSharedPrefixLength(pathA: readonly UpPath[], pathB: readonly UpPath[]): number {
	const minDepth = Math.min(pathA.length, pathB.length);
	let sharedDepth = 0;
	while (sharedDepth < minDepth) {
		const detachStep = pathA[sharedDepth];
		const attachStep = pathB[sharedDepth];
		if (detachStep !== attachStep) {
			if (
				detachStep.parentField !== attachStep.parentField ||
				detachStep.parentIndex !== attachStep.parentIndex
			) {
				break;
			}
		}
		sharedDepth += 1;
	}
	return sharedDepth;
}<|MERGE_RESOLUTION|>--- conflicted
+++ resolved
@@ -14,12 +14,9 @@
 	ChangeFamilyEditor,
 	FieldUpPath,
 	TaggedChange,
-<<<<<<< HEAD
 	SchemaData,
-=======
 	compareFieldUpPaths,
 	topDownPath,
->>>>>>> cd717b1a
 } from "../../core";
 import { brand, isReadonlyArray } from "../../util";
 import {
