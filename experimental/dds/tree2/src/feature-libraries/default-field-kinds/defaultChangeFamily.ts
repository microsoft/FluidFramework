/*!
 * Copyright (c) Microsoft Corporation and contributors. All rights reserved.
 * Licensed under the MIT License.
 */

import { ICodecFamily, ICodecOptions } from "../../codec";
import {
	ChangeFamily,
	ChangeRebaser,
	Delta,
	UpPath,
	ITreeCursor,
	ChangeFamilyEditor,
	FieldUpPath,
	TaggedChange,
} from "../../core";
import { brand, isReadonlyArray } from "../../util";
import {
	ModularChangeFamily,
	ModularEditBuilder,
	FieldChangeset,
	ModularChangeset,
} from "../modular-schema";
import { fieldKinds, optional, sequence, required as valueFieldKind } from "./defaultFieldKinds";

export type DefaultChangeset = ModularChangeset;

/**
 * Implementation of {@link ChangeFamily} based on the default set of supported field kinds.
 *
 * @sealed
 */
export class DefaultChangeFamily implements ChangeFamily<DefaultEditBuilder, DefaultChangeset> {
	private readonly modularFamily: ModularChangeFamily;

	public constructor(codecOptions: ICodecOptions) {
		this.modularFamily = new ModularChangeFamily(fieldKinds, codecOptions);
	}

	public get rebaser(): ChangeRebaser<DefaultChangeset> {
		return this.modularFamily.rebaser;
	}

	public get codecs(): ICodecFamily<DefaultChangeset> {
		return this.modularFamily.codecs;
	}

	public intoDelta(change: TaggedChange<DefaultChangeset>): Delta.Root {
		return this.modularFamily.intoDelta(change);
	}

	public buildEditor(changeReceiver: (change: DefaultChangeset) => void): DefaultEditBuilder {
		return new DefaultEditBuilder(this, changeReceiver);
	}
}

/**
 * Default editor for transactions.
 * @alpha
 */
export interface IDefaultEditBuilder {
	/**
	 * @param field - the value field which is being edited under the parent node
	 * @returns An object with methods to edit the given field of the given parent.
	 * The returned object can be used (i.e., have its methods called) multiple times but its lifetime
	 * is bounded by the lifetime of this edit builder.
	 */
	valueField(field: FieldUpPath): ValueFieldEditBuilder;

	/**
	 * @param field - the optional field which is being edited under the parent node
	 * @returns An object with methods to edit the given field of the given parent.
	 * The returned object can be used (i.e., have its methods called) multiple times but its lifetime
	 * is bounded by the lifetime of this edit builder.
	 */
	optionalField(field: FieldUpPath): OptionalFieldEditBuilder;

	/**
	 * @param field - the sequence field which is being edited under the parent node
	 * @returns An object with methods to edit the given field of the given parent.
	 * The returned object can be used (i.e., have its methods called) multiple times but its lifetime
	 * is bounded by the lifetime of this edit builder.
	 */
	sequenceField(field: FieldUpPath): SequenceFieldEditBuilder;

	/**
	 * Moves a subsequence from one sequence field to another sequence field.
	 *
	 * Note that the `destinationIndex` is the final index the first node moved should end up at.
	 * Thus if moving nodes from a lower to a higher index within the same field, the `destinationIndex` must be computed as if the subsequence being moved has already been removed.
	 * See {@link SequenceFieldEditBuilder.move} for details.
	 */
	move(
		sourceField: FieldUpPath,
		sourceIndex: number,
		count: number,
		destinationField: FieldUpPath,
		destinationIndex: number,
	): void;

	// TODO: document
	addNodeExistsConstraint(path: UpPath): void;
}

/**
 * Implementation of {@link IDefaultEditBuilder} based on the default set of supported field kinds.
 * @sealed
 */
export class DefaultEditBuilder implements ChangeFamilyEditor, IDefaultEditBuilder {
	private readonly modularBuilder: ModularEditBuilder;

	public constructor(
		family: ChangeFamily<ChangeFamilyEditor, DefaultChangeset>,
		changeReceiver: (change: DefaultChangeset) => void,
	) {
		this.modularBuilder = new ModularEditBuilder(family, changeReceiver);
	}

	public enterTransaction(): void {
		this.modularBuilder.enterTransaction();
	}
	public exitTransaction(): void {
		this.modularBuilder.exitTransaction();
	}

	public apply(change: DefaultChangeset): void {
		this.modularBuilder.apply(change);
	}

	public addNodeExistsConstraint(path: UpPath): void {
		this.modularBuilder.addNodeExistsConstraint(path);
	}

	public valueField(field: FieldUpPath): ValueFieldEditBuilder {
		return {
			set: (newContent: ITreeCursor): void => {
				const id = this.modularBuilder.generateId();
				const buildId = this.modularBuilder.generateId();
				const change: FieldChangeset = brand(
					valueFieldKind.changeHandler.editor.set(newContent, id, buildId),
				);
				this.modularBuilder.submitChange(field, valueFieldKind.identifier, change);
			},
		};
	}

	public optionalField(field: FieldUpPath): OptionalFieldEditBuilder {
		return {
			set: (newContent: ITreeCursor | undefined, wasEmpty: boolean): void => {
<<<<<<< HEAD
				const id = this.modularBuilder.generateId(2);
				const change: FieldChangeset = brand(
					optional.changeHandler.editor.set(newContent, wasEmpty, id),
				);
				this.modularBuilder.submitChange(field, optional.identifier, change, id);
=======
				const id = this.modularBuilder.generateId();
				const optionalChange =
					newContent === undefined
						? optional.changeHandler.editor.clear(wasEmpty, id)
						: optional.changeHandler.editor.set(
								newContent,
								wasEmpty,
								id,
								this.modularBuilder.generateId(),
						  );
				const change: FieldChangeset = brand(optionalChange);
				this.modularBuilder.submitChange(field, optional.identifier, change);
>>>>>>> d55e110c
			},
		};
	}

	public move(
		sourceField: FieldUpPath,
		sourceIndex: number,
		count: number,
		destinationField: FieldUpPath,
		destIndex: number,
	): void {
		const moveId = this.modularBuilder.generateId(count);
		const changes = sequence.changeHandler.editor.move(sourceIndex, count, destIndex, moveId);
		this.modularBuilder.submitChanges(
			[
				{
					field: sourceField,
					fieldKind: sequence.identifier,
					change: brand(changes[0]),
				},
				{
					field: destinationField,
					fieldKind: sequence.identifier,
					change: brand(changes[1]),
				},
			],
			moveId,
		);
	}

	public sequenceField(field: FieldUpPath): SequenceFieldEditBuilder {
		return {
			insert: (index: number, newContent: ITreeCursor | readonly ITreeCursor[]): void => {
				const content = isReadonlyArray(newContent) ? newContent : [newContent];
				if (content.length === 0) {
					return;
				}

				const length = Array.isArray(newContent) ? newContent.length : 1;
				const firstId = this.modularBuilder.generateId(length);
				const change: FieldChangeset = brand(
					sequence.changeHandler.editor.insert(index, content, firstId),
				);
				this.modularBuilder.submitChange(
					field,
					sequence.identifier,
					change,
					brand((firstId as number) + length - 1),
				);
			},
			delete: (index: number, count: number): void => {
				if (count === 0) {
					return;
				}
				const id = this.modularBuilder.generateId(count);
				const change: FieldChangeset = brand(
					sequence.changeHandler.editor.delete(index, count, id),
				);
				this.modularBuilder.submitChange(field, sequence.identifier, change);
			},
			move: (sourceIndex: number, count: number, destIndex: number): void => {
				const moveId = this.modularBuilder.generateId(count);
				const moves = sequence.changeHandler.editor.move(
					sourceIndex,
					count,
					destIndex,
					moveId,
				);

				this.modularBuilder.submitChanges(
					[
						{
							field,
							fieldKind: sequence.identifier,
							change: brand(moves[0]),
						},
						{
							field,
							fieldKind: sequence.identifier,
							change: brand(moves[1]),
						},
					],
					moveId,
				);
			},
		};
	}
}

/**
 * @alpha
 */
export interface ValueFieldEditBuilder {
	/**
	 * Issues a change which replaces the current newContent of the field with `newContent`.
	 * @param newContent - the new content for the field
	 */
	set(newContent: ITreeCursor): void;
}

/**
 * @alpha
 */
export interface OptionalFieldEditBuilder {
	/**
	 * Issues a change which replaces the current newContent of the field with `newContent`
	 * @param newContent - the new content for the field
	 * @param wasEmpty - whether the field is empty when creating this change
	 */
	set(newContent: ITreeCursor | undefined, wasEmpty: boolean): void;
}

/**
 * @alpha
 */
export interface SequenceFieldEditBuilder {
	/**
	 * Issues a change which inserts the `newContent` at the given `index`.
	 * @param index - the index at which to insert the `newContent`.
	 * @param newContent - the new content to be inserted in the field
	 */
	insert(index: number, newContent: ITreeCursor | readonly ITreeCursor[]): void;

	/**
	 * Issues a change which deletes `count` elements starting at the given `index`.
	 * @param index - The index of the first deleted element.
	 * @param count - The number of elements to delete.
	 */
	delete(index: number, count: number): void;

	/**
	 * Issues a change which moves `count` elements starting at `sourceIndex` to `destIndex`.
	 * @param sourceIndex - the index of the first moved element.
	 * @param count - the number of elements to move.
	 * @param destIndex - the index the elements are moved to, interpreted after removing the moving elements.
	 */
	move(sourceIndex: number, count: number, destIndex: number): void;
}<|MERGE_RESOLUTION|>--- conflicted
+++ resolved
@@ -147,13 +147,6 @@
 	public optionalField(field: FieldUpPath): OptionalFieldEditBuilder {
 		return {
 			set: (newContent: ITreeCursor | undefined, wasEmpty: boolean): void => {
-<<<<<<< HEAD
-				const id = this.modularBuilder.generateId(2);
-				const change: FieldChangeset = brand(
-					optional.changeHandler.editor.set(newContent, wasEmpty, id),
-				);
-				this.modularBuilder.submitChange(field, optional.identifier, change, id);
-=======
 				const id = this.modularBuilder.generateId();
 				const optionalChange =
 					newContent === undefined
@@ -166,7 +159,6 @@
 						  );
 				const change: FieldChangeset = brand(optionalChange);
 				this.modularBuilder.submitChange(field, optional.identifier, change);
->>>>>>> d55e110c
 			},
 		};
 	}
