--- conflicted
+++ resolved
@@ -23,11 +23,6 @@
 	NodeChangeRebaser,
 	NodeChangeset,
 	FieldEditor,
-<<<<<<< HEAD
-	IdAllocator,
-=======
-	NodeReviver,
->>>>>>> 44e99670
 	CrossFieldManager,
 	RevisionMetadataSource,
 	getIntention,
