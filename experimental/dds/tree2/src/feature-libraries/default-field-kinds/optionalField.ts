/*!
 * Copyright (c) Microsoft Corporation and contributors. All rights reserved.
 * Licensed under the MIT License.
 */

import { assert } from "@fluidframework/core-utils";
import {
	Delta,
	ITreeCursor,
	TaggedChange,
	tagChange,
	ChangesetLocalId,
	ChangeAtomId,
	RevisionTag,
	JsonableTree,
	areEqualChangeAtomIds,
	makeDetachedNodeId,
} from "../../core";
<<<<<<< HEAD
import { fail, Mutable, IdAllocator, SizedNestedMap, brand } from "../../util";
import { singleTextCursor, jsonableTreeFromCursor } from "../treeTextCursor";
=======
import { fail, Mutable, IdAllocator, SizedNestedMap } from "../../util";
import { cursorForJsonableTreeNode, jsonableTreeFromCursor } from "../treeTextCursor";
>>>>>>> 5f9afff0
import {
	ToDelta,
	FieldChangeRebaser,
	NodeChangeComposer,
	NodeChangeInverter,
	NodeChangeRebaser,
	NodeChangeset,
	FieldEditor,
	CrossFieldManager,
	RevisionMetadataSource,
	getIntention,
	NodeExistenceState,
	FieldChangeHandler,
<<<<<<< HEAD
	RevisionInfo,
} from "../modular-schema";
import { ContentId, OptionalChangeset, OptionalFieldChange } from "./defaultFieldChangeTypes";
=======
	RemovedTreesFromChild,
} from "../modular-schema";
import { nodeIdFromChangeAtom } from "../deltaUtils";
import { OptionalChangeset, OptionalFieldChange } from "./defaultFieldChangeTypes";
>>>>>>> 5f9afff0
import { makeOptionalFieldCodecFamily } from "./defaultFieldChangeCodecs";
import { DetachedNodeBuild, DetachedNodeChanges, DetachedNodeRename } from "../../core/tree/delta";

interface IChildChangeMap<T> {
	set(id: ContentId, childChange: T): void;
	get(id: ContentId): T | undefined;
	delete(id: ContentId): boolean;
	keys(): Iterable<ContentId>;
	values(): Iterable<T>;
	entries(): Iterable<[ContentId, T]>;
	readonly size: number;
}

class ChildChangeMap<T> implements IChildChangeMap<T> {
	private readonly nestedMapData = new SizedNestedMap<
		ChangesetLocalId | "self",
		RevisionTag | undefined,
		T
	>();

	public clone(): ChildChangeMap<T> {
		const clone = new ChildChangeMap<T>();
		for (const [id, t] of this.entries()) {
			clone.set(id, t);
		}
		return clone;
	}

	public set(id: ContentId, childChange: T): void {
		if (id === "self") {
			this.nestedMapData.set("self", undefined, childChange);
		} else {
			this.nestedMapData.set(id.localId, id.revision, childChange);
		}
	}

	public get(id: ContentId): T | undefined {
		return id === "self"
			? this.nestedMapData.tryGet(id, undefined)
			: this.nestedMapData.tryGet(id.localId, id.revision);
	}

	public has(id: ContentId): boolean {
		return this.get(id) !== undefined;
	}

	public delete(id: ContentId): boolean {
		return id === "self"
			? this.nestedMapData.delete("self", undefined)
			: this.nestedMapData.delete(id.localId, id.revision);
	}

	public keys(): Iterable<ContentId> {
		const changeIds: ContentId[] = [];
		for (const [localId, nestedMap] of this.nestedMapData) {
			if (localId === "self") {
				changeIds.push("self");
			} else {
				for (const [revisionTag, _] of nestedMap) {
					changeIds.push(
						revisionTag === undefined
							? { localId }
							: { localId, revision: revisionTag },
					);
				}
			}
		}

		return changeIds;
	}
	public values(): Iterable<T> {
		return this.nestedMapData.values();
	}
	public entries(): Iterable<[ContentId, T]> {
		const entries: [ContentId, T][] = [];
		for (const changeId of this.keys()) {
			if (changeId === "self") {
				const entry = this.nestedMapData.tryGet("self", undefined);
				assert(
					entry !== undefined,
					0x770 /* Entry should not be undefined when iterating keys. */,
				);
				entries.push(["self", entry]);
			} else {
				const entry = this.nestedMapData.tryGet(changeId.localId, changeId.revision);
				assert(
					entry !== undefined,
					0x771 /* Entry should not be undefined when iterating keys. */,
				);
				entries.push([changeId, entry]);
			}
		}

		return entries;
	}
	public get size(): number {
		return this.nestedMapData.size;
	}
}

export const optionalChangeRebaser: FieldChangeRebaser<OptionalChangeset> = {
	compose: (
		changes: TaggedChange<OptionalChangeset>[],
		composeChild: NodeChangeComposer,
		genId: IdAllocator,
		crossFieldManager: CrossFieldManager,
		revisionMetadata: RevisionMetadataSource,
	): OptionalChangeset => {
		const getBidirectionalMaps = (
			moves: OptionalChangeset["moves"],
		): {
			srcToDst: ChildChangeMap<[dst: ContentId, target: "nodeTargeting" | "cellTargeting"]>;
			dstToSrc: ChildChangeMap<ContentId>;
		} => {
			const srcToDst = new ChildChangeMap<
				[dst: ContentId, target: "nodeTargeting" | "cellTargeting"]
			>();
			const dstToSrc = new ChildChangeMap<ContentId>();
			for (const [src, dst, target] of moves) {
				srcToDst.set(src, [dst, target]);
				dstToSrc.set(dst, src);
			}
			return { srcToDst, dstToSrc };
		};

		const builds: OptionalChangeset["build"] = [];
		let childChangesByOriginalId = new ChildChangeMap<TaggedChange<NodeChangeset>[]>();
		// TODO: Maybe this can be done in-place?
		// Additionally, doing intermediate cancellation would help with cloning if in-place proves too difficult
		let current = getBidirectionalMaps([]);
		for (const { change, revision } of changes) {
			const withIntention = (id: ContentId): ContentId => {
				// return id;
				if (id === "self") {
					return id;
				}
				const intention = getIntention(id.revision ?? revision, revisionMetadata);
				return { revision: intention, localId: id.localId };
			};

			if (change.build !== undefined) {
				for (const { id, set } of change.build) {
					builds.push({
						id: {
							revision: getIntention(id.revision ?? revision, revisionMetadata),
							localId: id.localId,
						},
						set,
					});
				}
			}
			const nextSrcToDst = new ChildChangeMap<
				[dst: ContentId, target: "nodeTargeting" | "cellTargeting"]
			>();
			const nextDstToSrc = new ChildChangeMap<ContentId>();
			// const nextSrcToDst = current.srcToDst.clone();
			// const nextDstToSrc = current.dstToSrc.clone();

			// Compose all the things that `change` moved.
			for (const [src, dst, target] of change.moves) {
				let originalSrc = current.dstToSrc.get(withIntention(src));
				let currentTarget: "cellTargeting" | "nodeTargeting" = "cellTargeting";
				if (originalSrc !== undefined) {
					const [dst2, existingTarget] =
						current.srcToDst.get(originalSrc) ?? fail("expected backward mapping");
					assert(
						areEqualContentIds(dst2, withIntention(src)),
						"expected consistent backward mapping",
					);
					currentTarget = existingTarget;
				} else {
					originalSrc = withIntention(src);
				}
				nextSrcToDst.set(originalSrc, [
					withIntention(dst),
					// Is this targeting composition sufficient? seems weird.
					target === "nodeTargeting" || currentTarget === "nodeTargeting"
						? "nodeTargeting"
						: "cellTargeting",
				]);
				nextDstToSrc.set(withIntention(dst), originalSrc);
			}

			// Include any existing moves that `change` didn't affect.
			for (const [src, [dst, target]] of current.srcToDst.entries()) {
				if (!nextSrcToDst.has(src)) {
					nextSrcToDst.set(src, [withIntention(dst), target]);
					nextDstToSrc.set(withIntention(dst), src);
				}
			}

			for (const [id, childChange] of change.childChanges) {
				const originalId = nextDstToSrc.get(withIntention(id)) ?? id;
				const existingChanges = childChangesByOriginalId.get(originalId);
				const taggedChange = tagChange(childChange, revision);
				if (existingChanges === undefined) {
					childChangesByOriginalId.set(originalId, [taggedChange]);
				} else {
					existingChanges.push(taggedChange);
				}
			}

			current.srcToDst = nextSrcToDst;
			current.dstToSrc = nextDstToSrc;
		}

		const composedMoves: OptionalChangeset["moves"] = [];
		for (const [src, [dst, target]] of current.srcToDst.entries()) {
			// Might be valid to put this back. I took it out to not take any risks, but it wasn't the root cause at the time I took it out.
			// if (!areEqualContentIds(src, dst)) {
			composedMoves.push([src, dst, target]);
			// }
		}
		const composed: OptionalChangeset = {
			build: builds,
			moves: composedMoves,
			childChanges: Array.from(childChangesByOriginalId.entries(), ([id, childChanges]) => [
				current.srcToDst.get(id)?.[0] ?? id,
				composeChild(childChanges),
			]),
		};

		return composed;
	},

	amendCompose: () => fail("Not implemented"),

	invert: (
		{ revision, change }: TaggedChange<OptionalChangeset>,
		invertChild: NodeChangeInverter,
		genId: IdAllocator,
	): OptionalChangeset => {
<<<<<<< HEAD
		const { moves, childChanges } = change;
		const invertIdMap = new ChildChangeMap<ContentId>();
		let originalHasAttach = false;
		let originalHasDetach = false;
		const withIntention = (id: ContentId): ContentId => {
			if (id === "self") {
				return id;
			}
			return { revision: id.revision ?? revision, localId: id.localId };
=======
		// Changes to the child that existed in this field before `change` was applied.
		let originalChildChanges: NodeChangeset | undefined;
		const inverseChildChanges = new ChildChangeMap<NodeChangeset>();
		if (change.childChanges !== undefined) {
			for (const [id, childChange] of change.childChanges) {
				if (id === "self" && change.fieldChange !== undefined) {
					originalChildChanges = invertChild(childChange);
				} else {
					inverseChildChanges.set(
						// This makes assumptions about how sandwich rebasing works
						id,
						invertChild(childChange),
					);
				}
			}
		}

		const selfChanges = change.fieldChange?.newContent?.changes;
		if (selfChanges !== undefined) {
			inverseChildChanges.set("self", invertChild(selfChanges));
		}

		const inverse: OptionalChangeset = {
			childChanges:
				inverseChildChanges.size > 0
					? Array.from(inverseChildChanges.entries())
					: undefined,
>>>>>>> 5f9afff0
		};
		for (const [src, dst] of moves) {
			invertIdMap.set(dst, src);
			// TODO: Unclear if we need the second clauses here.
			if (src === "self" && dst !== "self") {
				originalHasDetach = true;
			}
			if (dst === "self" && src !== "self") {
				originalHasAttach = true;
			}
		}

		const rebasedMoves: typeof change.moves = [];
		// let inverseAttachesContent = false;
		for (const [src, dst, target] of moves) {
			assert(
				src === "self" || dst === "self",
				"Only inverses for single-register attached sets are supported.",
			);
			if (dst === "self") {
				// TODO.
				assert(src !== "self", "when does this happen");
				rebasedMoves.push([withIntention(dst), withIntention(src), "cellTargeting"]); // not sure this is right
			} else {
				rebasedMoves.push([withIntention(dst), withIntention(src), "nodeTargeting"]);
				// inverseAttachesContent = true;
			}
		}
		const inverted: OptionalChangeset = {
			build: [],
			moves: rebasedMoves,
			childChanges: childChanges.map(([id, childChange]) => [
				withIntention(invertIdMap.get(id) ?? id),
				invertChild(childChange, 0),
			]),
		};

		// if (originalHasDetach && !originalHasAttach) {
		// 	inverted.moves.push(["self", { localId: brand(genId.getNextId()) }]);
		// }
		return inverted;
	},

	amendInvert: () => fail("Not implemented"),

	rebase: (
		change: OptionalChangeset,
		overTagged: TaggedChange<OptionalChangeset>,
		rebaseChild: NodeChangeRebaser,
		genId: IdAllocator,
		crossFieldManager: CrossFieldManager,
		revisionMetadata: RevisionMetadataSource,
		existenceState?: NodeExistenceState,
	): OptionalChangeset => {
		const withIntention = (id: ContentId): ContentId => {
			if (id === "self") {
				return id;
			}
			const intention = getIntention(id.revision ?? overTagged.revision, revisionMetadata);
			return { revision: intention, localId: id.localId };
		};

		const { moves, childChanges, build } = change;
		const { change: overChange } = overTagged;
		const rebasedMoves: typeof moves = [];

		const overDstToSrc = new ChildChangeMap<ContentId>();
		const overSrcToDst = new ChildChangeMap<ContentId>();
		for (const [src, dst] of overChange.moves) {
			overSrcToDst.set(withIntention(src), withIntention(dst));
			overDstToSrc.set(withIntention(dst), withIntention(src));
		}

		const renamedDsts = new ChildChangeMap<ContentId>();
		for (const [_, dst] of moves) {
			renamedDsts.set(dst, dst);
		}
		for (const [src, dst] of overChange.moves) {
			if (!renamedDsts.has(src)) {
				renamedDsts.set(src, withIntention(dst));
			}
		}

		let reservedDetachId: ContentId | undefined = change.reservedDetachId;
		const changeDstToSrc = new ChildChangeMap<ContentId>();
		const changeSrcToDst = new ChildChangeMap<ContentId>();
		for (const [src, dst] of moves) {
			changeSrcToDst.set(src, dst);
			changeDstToSrc.set(dst, src);
		}

		let changeAndOverSetSelf = false;
		let changeEmptiesSelf = false;
		for (const [src, dst, target] of moves) {
			if (overDstToSrc.has(dst)) {
				// assert(
				// 	dst === "self",
				// 	"Rebasing over a change attempted to duplicate content in a non-self register",
				// );
				if (dst === "self") {
					// Over moved content into 'self', but we'd also like to populate it. In order to fill the register,
					// we might need to include a move from 'self' to a new register.
					changeAndOverSetSelf = true;
				}
			}
			if (target === "cellTargeting") {
				if (
					overSrcToDst.get(src) !== undefined &&
					overDstToSrc.get(src) === undefined &&
					changeDstToSrc.get(src) !== undefined
				) {
					// Over removed the content occupying this cell and didn't fill it with other content.
					// Additionally, this change intends to fill the cell with other content, which is the primary reason
					// why it needed to remove existing content from the cell.
					// Since the cell is already empty, we can drop the move.

					// Note that it's important that the change intends to fill the cell with other content, as otherwise
					// we might accidentally drop the intent to clear a cell if rebasing over a change that already has,
					// which is a problem if we further rebase over changes that populate it again.
					reservedDetachId = dst;
				} else {
					// Cell-targeting.
					rebasedMoves.push([src, dst, target]);
				}
			} else {
				// Figure out where content in src ended up in `overTagged`
				const movedSrc = overSrcToDst.get(src); // following withIntention can probably be removed
				const rebasedSrc = movedSrc !== undefined ? withIntention(movedSrc) : src;
				// Note: we cannot drop changes which map a node to itself, as this loses the intention of the original edit
				// (since the target kind is node targeting, it may not still map to a noop after further rebases)
				rebasedMoves.push([rebasedSrc, dst, target]);
			}

			if (src === "self") {
				changeEmptiesSelf = true;
			}
		}

		// We rebased a fill from an empty state over another edit which also sets this field.
		// We need to make sure that we also empty the field.
		if (changeAndOverSetSelf && !changeEmptiesSelf) {
			rebasedMoves.push([
				"self",
				change.reservedDetachId ?? { localId: brand(genId.getNextId()) },
				"cellTargeting",
			]);
			reservedDetachId = undefined;
		}

		const overChildChangesBySrc = new ChildChangeMap<NodeChangeset>();
		for (const [id, change] of overChange.childChanges ?? []) {
			overChildChangesBySrc.set(overDstToSrc.get(id) ?? id, change);
		}
		const rebasedChildChanges: typeof childChanges = [];
		for (const [id, childChange] of childChanges) {
			const rebasedId = renamedDsts.get(id) ?? id;
			// locate corresponding child change
			const srcId = changeDstToSrc.get(id) ?? id;
			const overChildChange = overChildChangesBySrc.get(srcId);
			const rebasedChildChange = rebaseChild(
				childChange,
				overChildChange,
				rebasedId === "self" ? NodeExistenceState.Alive : NodeExistenceState.Dead,
			);
			if (rebasedChildChange !== undefined) {
				rebasedChildChanges.push([rebasedId, rebasedChildChange]);
			}
		}

		const overBuilds = new ChildChangeMap<boolean>();
		for (const { id } of overChange.build) {
			overBuilds.set(id, true);
		}
		const rebased: OptionalChangeset = {
			build: build.filter((build) => !overBuilds.has(build.id)),
			moves: rebasedMoves,
			childChanges: rebasedChildChanges,
		};
		if (reservedDetachId !== undefined) {
			rebased.reservedDetachId = reservedDetachId;
		}
		return rebased;
	},

	amendRebase: (
		change: OptionalChangeset,
		overTagged: TaggedChange<OptionalChangeset>,
		rebaseChild: NodeChangeRebaser,
	) => {
		// TODO :p
		return change;
	},
};

export interface OptionalFieldEditor extends FieldEditor<OptionalChangeset> {
	/**
	 * Creates a change which replaces the field with `newContent`
	 * @param newContent - the new content for the field
	 * @param wasEmpty - whether the field is empty when creating this change
	 * @param changeId - the ID associated with the replacement of the current content.
	 * @param buildId - the ID associated with the creation of the `newContent`.
	 */
	set(
		newContent: ITreeCursor,
		wasEmpty: boolean,
		ids: {
			fill: ChangesetLocalId;
			detach: ChangesetLocalId;
		},
	): OptionalChangeset;

	/**
	 * Creates a change which clears the field's contents (if any).
	 * @param wasEmpty - whether the field is empty when creating this change
	 * @param changeId - the ID associated with the detach.
	 */
	clear(id: ChangesetLocalId): OptionalChangeset;
}

export const optionalFieldEditor: OptionalFieldEditor = {
	set: (
		newContent: ITreeCursor,
		wasEmpty: boolean,
		ids: {
			fill: ChangesetLocalId;
			// Should be interpreted as a set of an empty field if undefined.
			detach: ChangesetLocalId;
		},
	): OptionalChangeset => {
		const result: OptionalChangeset = {
			build: [{ id: { localId: ids.fill }, set: singleTextCursor(newContent) }],
			moves: [[{ localId: ids.fill }, "self", "nodeTargeting"]],
			childChanges: [],
		};
		if (wasEmpty) {
			result.reservedDetachId = { localId: ids.detach };
		} else {
			result.moves.push(["self", { localId: ids.detach }, "cellTargeting"]);
		}
		return result;
	},

	clear: (detachId: ChangesetLocalId): OptionalChangeset => ({
		build: [],
		moves: [["self", { localId: detachId }, "cellTargeting"]],
		childChanges: [],
	}),

	buildChildChange: (index: number, childChange: NodeChangeset): OptionalChangeset => {
		assert(index === 0, 0x404 /* Optional fields only support a single child node */);
		return {
			build: [],
			moves: [],
			childChanges: [["self", childChange]],
		};
	},
};

export function optionalFieldIntoDelta(
	{ change, revision }: TaggedChange<OptionalChangeset>,
	deltaFromChild: ToDelta,
): Delta.FieldChanges {
	const delta: Mutable<Delta.FieldChanges> = {};

	if (change.build.length > 0) {
		const builds: DetachedNodeBuild[] = [];
		for (const build of change.build) {
			builds.push({
				id: { major: build.id.revision ?? revision, minor: build.id.localId },
				trees: [singleTextCursor(build.set)],
			});
		}
		delta.build = builds;
	}

	const dstToSrc = new ChildChangeMap<ContentId>();

	let markNoops = true;
	const mark: Mutable<Delta.Mark> = { count: 1 };

	if (change.moves.length > 0) {
		const renames: DetachedNodeRename[] = [];
		for (const [src, dst] of change.moves) {
			dstToSrc.set(dst, src);
			if (src === "self" && dst !== "self") {
				mark.detach = { major: dst.revision ?? revision, minor: dst.localId };
				markNoops = false;
			} else if (dst === "self" && src !== "self") {
				mark.attach = { major: src.revision ?? revision, minor: src.localId };
				markNoops = false;
			} else if (src !== "self" && dst !== "self") {
				renames.push({
					count: 1,
					oldId: { major: src.revision ?? revision, minor: src.localId },
					newId: { major: dst.revision ?? revision, minor: dst.localId },
				});
			}
		}

		if (renames.length > 0) {
			delta.rename = renames;
		}
	}

<<<<<<< HEAD
	if (change.childChanges.length > 0) {
		const globals: DetachedNodeChanges[] = [];
		for (const [id, childChange] of change.childChanges) {
			const srcId = dstToSrc.get(id) ?? id;
			const childDelta = deltaFromChild(childChange);
			if (srcId !== "self") {
				const fields = childDelta;
				globals.push({
					id: { major: srcId.revision ?? revision, minor: srcId.localId },
					fields,
				});
			} else {
				mark.fields = childDelta;
				markNoops = false;
			}
=======
	const update = change.fieldChange.newContent;
	if (update === undefined) {
		// The field is being cleared
	} else {
		if (Object.prototype.hasOwnProperty.call(update, "set")) {
			const setUpdate = update as { set: JsonableTree; buildId: ChangeAtomId };
			const content = [cursorForJsonableTreeNode(setUpdate.set)];
			const buildId = makeDetachedNodeId(
				setUpdate.buildId.revision ?? change.fieldChange.revision ?? revision,
				setUpdate.buildId.localId,
			);
			mark.attach = buildId;
			delta.build = [{ id: buildId, trees: content }];
		} else {
			const changeId = (update as { revert: ChangeAtomId }).revert;
			mark.attach = makeDetachedNodeId(changeId.revision, changeId.localId);
>>>>>>> 5f9afff0
		}

		if (globals.length > 0) {
			delta.global = globals;
		}
	}

	if (!markNoops) {
		delta.local = [mark];
	}

	return delta;
}

export const optionalChangeHandler: FieldChangeHandler<OptionalChangeset, OptionalFieldEditor> = {
	rebaser: optionalChangeRebaser,
	codecsFactory: makeOptionalFieldCodecFamily,
	editor: optionalFieldEditor,

	intoDelta: optionalFieldIntoDelta,
	relevantRemovedTrees,

	isEmpty: (change: OptionalChangeset) =>
		change.childChanges.length === 0 && change.moves.length === 0 && change.build.length === 0,
};

// Note: assumes normalization! Two content ids might be semantically equivalent (e.g. 'after fieldChange 1' and 'before fieldChange 2'), but won't be counted as equal here.
function areEqualContentIds(a: ContentId, b: ContentId): boolean {
	if (typeof a === "string" || typeof b === "string") {
		return a === b;
	}

	return areEqualChangeAtomIds(a, b);
}

<<<<<<< HEAD
// Ideas:
// - Write strict 'isNormalized' function which we can assert on post-composition.
=======
function* relevantRemovedTrees(
	change: OptionalChangeset,
	removedTreesFromChild: RemovedTreesFromChild,
): Iterable<Delta.DetachedNodeId> {
	let removedNode: ChangeAtomId | undefined;
	let restoredNode: ChangeAtomId | undefined;
	const fieldChange = change.fieldChange;
	if (fieldChange !== undefined) {
		removedNode = { revision: fieldChange.revision, localId: fieldChange.id };
		const newContent = fieldChange.newContent;
		if (newContent !== undefined) {
			if (Object.prototype.hasOwnProperty.call(newContent, "revert")) {
				// This tree is being restored by this change, so it is a relevant removed tree.
				restoredNode = (newContent as { revert: ChangeAtomId }).revert;
				yield nodeIdFromChangeAtom(restoredNode);
			}
			if (newContent.changes !== undefined) {
				yield* removedTreesFromChild(newContent.changes);
			}
		}
	}
	if (change.childChanges !== undefined) {
		for (const [deletedBy, child] of change.childChanges) {
			if (
				deletedBy === "self" ||
				(removedNode !== undefined && areEqualChangeIds(deletedBy, removedNode))
			) {
				// This node is in the document at the time this change applies, so it isn't a relevant removed tree.
			} else {
				if (restoredNode !== undefined && areEqualChangeIds(deletedBy, restoredNode)) {
					// This tree is a relevant removed tree, but it is already included in the list
				} else {
					// This tree is being edited by this change, so it is a relevant removed tree.
					yield nodeIdFromChangeAtom(deletedBy);
				}
			}
			yield* removedTreesFromChild(child);
		}
	}
}
>>>>>>> 5f9afff0
<|MERGE_RESOLUTION|>--- conflicted
+++ resolved
@@ -16,13 +16,8 @@
 	areEqualChangeAtomIds,
 	makeDetachedNodeId,
 } from "../../core";
-<<<<<<< HEAD
 import { fail, Mutable, IdAllocator, SizedNestedMap, brand } from "../../util";
-import { singleTextCursor, jsonableTreeFromCursor } from "../treeTextCursor";
-=======
-import { fail, Mutable, IdAllocator, SizedNestedMap } from "../../util";
 import { cursorForJsonableTreeNode, jsonableTreeFromCursor } from "../treeTextCursor";
->>>>>>> 5f9afff0
 import {
 	ToDelta,
 	FieldChangeRebaser,
@@ -36,16 +31,11 @@
 	getIntention,
 	NodeExistenceState,
 	FieldChangeHandler,
-<<<<<<< HEAD
+	RemovedTreesFromChild,
 	RevisionInfo,
 } from "../modular-schema";
 import { ContentId, OptionalChangeset, OptionalFieldChange } from "./defaultFieldChangeTypes";
-=======
-	RemovedTreesFromChild,
-} from "../modular-schema";
 import { nodeIdFromChangeAtom } from "../deltaUtils";
-import { OptionalChangeset, OptionalFieldChange } from "./defaultFieldChangeTypes";
->>>>>>> 5f9afff0
 import { makeOptionalFieldCodecFamily } from "./defaultFieldChangeCodecs";
 import { DetachedNodeBuild, DetachedNodeChanges, DetachedNodeRename } from "../../core/tree/delta";
 
@@ -278,7 +268,6 @@
 		invertChild: NodeChangeInverter,
 		genId: IdAllocator,
 	): OptionalChangeset => {
-<<<<<<< HEAD
 		const { moves, childChanges } = change;
 		const invertIdMap = new ChildChangeMap<ContentId>();
 		let originalHasAttach = false;
@@ -288,35 +277,6 @@
 				return id;
 			}
 			return { revision: id.revision ?? revision, localId: id.localId };
-=======
-		// Changes to the child that existed in this field before `change` was applied.
-		let originalChildChanges: NodeChangeset | undefined;
-		const inverseChildChanges = new ChildChangeMap<NodeChangeset>();
-		if (change.childChanges !== undefined) {
-			for (const [id, childChange] of change.childChanges) {
-				if (id === "self" && change.fieldChange !== undefined) {
-					originalChildChanges = invertChild(childChange);
-				} else {
-					inverseChildChanges.set(
-						// This makes assumptions about how sandwich rebasing works
-						id,
-						invertChild(childChange),
-					);
-				}
-			}
-		}
-
-		const selfChanges = change.fieldChange?.newContent?.changes;
-		if (selfChanges !== undefined) {
-			inverseChildChanges.set("self", invertChild(selfChanges));
-		}
-
-		const inverse: OptionalChangeset = {
-			childChanges:
-				inverseChildChanges.size > 0
-					? Array.from(inverseChildChanges.entries())
-					: undefined,
->>>>>>> 5f9afff0
 		};
 		for (const [src, dst] of moves) {
 			invertIdMap.set(dst, src);
@@ -350,7 +310,7 @@
 			moves: rebasedMoves,
 			childChanges: childChanges.map(([id, childChange]) => [
 				withIntention(invertIdMap.get(id) ?? id),
-				invertChild(childChange, 0),
+				invertChild(childChange),
 			]),
 		};
 
@@ -547,7 +507,7 @@
 		},
 	): OptionalChangeset => {
 		const result: OptionalChangeset = {
-			build: [{ id: { localId: ids.fill }, set: singleTextCursor(newContent) }],
+			build: [{ id: { localId: ids.fill }, set: jsonableTreeFromCursor(newContent) }],
 			moves: [[{ localId: ids.fill }, "self", "nodeTargeting"]],
 			childChanges: [],
 		};
@@ -586,7 +546,7 @@
 		for (const build of change.build) {
 			builds.push({
 				id: { major: build.id.revision ?? revision, minor: build.id.localId },
-				trees: [singleTextCursor(build.set)],
+				trees: [cursorForJsonableTreeNode(build.set)],
 			});
 		}
 		delta.build = builds;
@@ -621,7 +581,6 @@
 		}
 	}
 
-<<<<<<< HEAD
 	if (change.childChanges.length > 0) {
 		const globals: DetachedNodeChanges[] = [];
 		for (const [id, childChange] of change.childChanges) {
@@ -637,24 +596,6 @@
 				mark.fields = childDelta;
 				markNoops = false;
 			}
-=======
-	const update = change.fieldChange.newContent;
-	if (update === undefined) {
-		// The field is being cleared
-	} else {
-		if (Object.prototype.hasOwnProperty.call(update, "set")) {
-			const setUpdate = update as { set: JsonableTree; buildId: ChangeAtomId };
-			const content = [cursorForJsonableTreeNode(setUpdate.set)];
-			const buildId = makeDetachedNodeId(
-				setUpdate.buildId.revision ?? change.fieldChange.revision ?? revision,
-				setUpdate.buildId.localId,
-			);
-			mark.attach = buildId;
-			delta.build = [{ id: buildId, trees: content }];
-		} else {
-			const changeId = (update as { revert: ChangeAtomId }).revert;
-			mark.attach = makeDetachedNodeId(changeId.revision, changeId.localId);
->>>>>>> 5f9afff0
 		}
 
 		if (globals.length > 0) {
@@ -690,10 +631,6 @@
 	return areEqualChangeAtomIds(a, b);
 }
 
-<<<<<<< HEAD
-// Ideas:
-// - Write strict 'isNormalized' function which we can assert on post-composition.
-=======
 function* relevantRemovedTrees(
 	change: OptionalChangeset,
 	removedTreesFromChild: RemovedTreesFromChild,
@@ -733,5 +670,4 @@
 			yield* removedTreesFromChild(child);
 		}
 	}
-}
->>>>>>> 5f9afff0
+}