--- conflicted
+++ resolved
@@ -14,11 +14,7 @@
 	ChangeAtomId,
 	RevisionTag,
 } from "../../core";
-<<<<<<< HEAD
-import { fail, Mutable, SizedNestedMap } from "../../util";
-=======
-import { fail, IdAllocator, Mutable } from "../../util";
->>>>>>> e173b04f
+import { fail, Mutable, IdAllocator, SizedNestedMap } from "../../util";
 import { singleTextCursor, jsonableTreeFromCursor } from "../treeTextCursor";
 import {
 	ToDelta,
