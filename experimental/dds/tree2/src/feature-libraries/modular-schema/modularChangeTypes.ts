--- conflicted
+++ resolved
@@ -32,13 +32,9 @@
 	fieldChanges: FieldChangeMap;
 	constraintViolationCount?: number;
 	// TODO:YA6307 adopt more efficient representation, likely based on contiguous runs of IDs
-<<<<<<< HEAD
-	readonly builds?: ChangeAtomIdMap<EncodedChunk>;
+	readonly builds?: ChangeAtomIdMap<TreeChunk>;
 	// TODO:YA6307 adopt more efficient representation, likely based on contiguous runs of IDs
 	readonly destroys?: ChangeAtomIdMap<undefined>;
-=======
-	readonly builds?: ChangeAtomIdMap<TreeChunk>;
->>>>>>> 4b0f0065
 }
 
 /**
