--- conflicted
+++ resolved
@@ -32,13 +32,9 @@
 	fieldChanges: FieldChangeMap;
 	constraintViolationCount?: number;
 	// TODO:YA6307 adopt more efficient representation, likely based on contiguous runs of IDs
-<<<<<<< HEAD
-	readonly builds?: ChangeAtomIdMap<JsonableTree>;
+	readonly builds?: ChangeAtomIdMap<EncodedChunk>;
 	// TODO:YA6307 adopt more efficient representation, likely based on contiguous runs of IDs
 	readonly destroys?: ChangeAtomIdMap<undefined>;
-=======
-	readonly builds?: ChangeAtomIdMap<EncodedChunk>;
->>>>>>> e67ae78c
 }
 
 /**
