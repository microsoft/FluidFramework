--- conflicted
+++ resolved
@@ -4,6 +4,7 @@
  */
 
 import { TAnySchema } from "@sinclair/typebox";
+import { IIdCompressor } from "@fluidframework/runtime-definitions";
 import { assert } from "@fluidframework/core-utils";
 import { ChangesetLocalId, FieldKey, FieldKindIdentifier, RevisionTag } from "../../core";
 import {
@@ -38,7 +39,6 @@
 	EncodedModularChangeset,
 	EncodedNodeChangeset,
 } from "./modularChangeFormat";
-import { IIdCompressor } from "@fluidframework/runtime-definitions";
 
 function makeV0Codec(
 	fieldKinds: ReadonlyMap<FieldKindIdentifier, FieldKindWithEditor>,
@@ -189,12 +189,8 @@
 			return {
 				maxId: change.maxId,
 				revisions: change.revisions as readonly RevisionInfo[] & JsonCompatibleReadOnly,
-<<<<<<< HEAD
 				changes: encodeFieldChangesForJson(change.fieldChanges, idCompressor),
-=======
-				changes: encodeFieldChangesForJson(change.fieldChanges),
 				builds: encodeBuilds(change.builds),
->>>>>>> 589ec39d
 			};
 		},
 		decode: (change) => {
