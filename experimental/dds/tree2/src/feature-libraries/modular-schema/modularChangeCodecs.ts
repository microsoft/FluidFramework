/*!
 * Copyright (c) Microsoft Corporation and contributors. All rights reserved.
 * Licensed under the MIT License.
 */

import { TAnySchema } from "@sinclair/typebox";
import { assert } from "@fluidframework/core-utils";
import {
	ChangesetLocalId,
	EncodedRevisionTag,
	FieldKey,
	FieldKindIdentifier,
	RevisionInfo,
	RevisionTag,
} from "../../core";
import {
	brand,
	fail,
	JsonCompatibleReadOnly,
	Mutable,
	nestedMapFromFlatList,
	nestedMapToFlatList,
} from "../../util";
import {
	ICodecFamily,
	ICodecOptions,
	IJsonCodec,
	IMultiFormatCodec,
	makeCodecFamily,
	SchemaValidationFunction,
} from "../../codec";
import {
	FieldChangeMap,
	FieldChangeset,
	ModularChangeset,
	NodeChangeset,
} from "./modularChangeTypes";
import { FieldKindWithEditor } from "./fieldKind";
import { genericFieldKind } from "./genericFieldKind";
import {
	EncodedBuilds,
	EncodedFieldChange,
	EncodedFieldChangeMap,
	EncodedModularChangeset,
	EncodedNodeChangeset,
	EncodedRevisionInfo,
} from "./modularChangeFormat";

function makeV0Codec(
	fieldKinds: ReadonlyMap<FieldKindIdentifier, FieldKindWithEditor>,
	revisionTagCodec: IJsonCodec<RevisionTag, EncodedRevisionTag>,
	{ jsonValidator: validator }: ICodecOptions,
): IJsonCodec<ModularChangeset> {
	const nodeChangesetCodec: IJsonCodec<NodeChangeset, EncodedNodeChangeset> = {
		encode: encodeNodeChangesForJson,
		decode: decodeNodeChangesetFromJson,
		encodedSchema: EncodedNodeChangeset,
	};

	const getMapEntry = (field: FieldKindWithEditor) => {
		const codec = field.changeHandler
			.codecsFactory(nodeChangesetCodec, revisionTagCodec)
			.resolve(0);
		return {
			codec,
			compiledSchema: codec.json.encodedSchema
				? validator.compile(codec.json.encodedSchema)
				: undefined,
		};
	};

	const fieldChangesetCodecs: Map<
		FieldKindIdentifier,
		{
			compiledSchema?: SchemaValidationFunction<TAnySchema>;
			codec: IMultiFormatCodec<FieldChangeset>;
		}
	> = new Map([[genericFieldKind.identifier, getMapEntry(genericFieldKind)]]);

	fieldKinds.forEach((fieldKind, identifier) => {
		fieldChangesetCodecs.set(identifier, getMapEntry(fieldKind));
	});

	const getFieldChangesetCodec = (
		fieldKind: FieldKindIdentifier,
	): {
		codec: IMultiFormatCodec<FieldChangeset>;
		compiledSchema?: SchemaValidationFunction<TAnySchema>;
	} => {
		const entry = fieldChangesetCodecs.get(fieldKind);
		assert(entry !== undefined, 0x5ea /* Tried to encode unsupported fieldKind */);
		return entry;
	};

	function encodeFieldChangesForJson(change: FieldChangeMap): EncodedFieldChangeMap {
		const encodedFields: EncodedFieldChangeMap = [];
		for (const [field, fieldChange] of change) {
			const { codec, compiledSchema } = getFieldChangesetCodec(fieldChange.fieldKind);
			const encodedChange = codec.json.encode(fieldChange.change);
			if (compiledSchema !== undefined && !compiledSchema.check(encodedChange)) {
				fail("Encoded change didn't pass schema validation.");
			}

			const fieldKey: FieldKey = field;
			const encodedField: EncodedFieldChange = {
				fieldKey,
				fieldKind: fieldChange.fieldKind,
				change: encodedChange,
			};

			encodedFields.push(encodedField);
		}

		return encodedFields;
	}

	function encodeNodeChangesForJson(change: NodeChangeset): EncodedNodeChangeset {
		const encodedChange: EncodedNodeChangeset = {};
		const { fieldChanges, nodeExistsConstraint } = change;

		if (fieldChanges !== undefined) {
			encodedChange.fieldChanges = encodeFieldChangesForJson(fieldChanges);
		}

		if (nodeExistsConstraint !== undefined) {
			encodedChange.nodeExistsConstraint = nodeExistsConstraint;
		}

		return encodedChange;
	}

	function decodeFieldChangesFromJson(encodedChange: EncodedFieldChangeMap): FieldChangeMap {
		const decodedFields: FieldChangeMap = new Map();
		for (const field of encodedChange) {
			const { codec, compiledSchema } = getFieldChangesetCodec(field.fieldKind);
			if (compiledSchema !== undefined && !compiledSchema.check(field.change)) {
				fail("Encoded change didn't pass schema validation.");
			}
			const fieldChangeset = codec.json.decode(field.change);

			const fieldKey: FieldKey = brand<FieldKey>(field.fieldKey);

			decodedFields.set(fieldKey, {
				fieldKind: field.fieldKind,
				change: brand(fieldChangeset),
			});
		}

		return decodedFields;
	}

	function decodeNodeChangesetFromJson(encodedChange: EncodedNodeChangeset): NodeChangeset {
		const decodedChange: NodeChangeset = {};
		const { fieldChanges, nodeExistsConstraint } = encodedChange;

		if (fieldChanges !== undefined) {
			decodedChange.fieldChanges = decodeFieldChangesFromJson(fieldChanges);
		}

		if (nodeExistsConstraint !== undefined) {
			decodedChange.nodeExistsConstraint = nodeExistsConstraint;
		}

		return decodedChange;
	}

	function encodeBuilds(builds: ModularChangeset["builds"]): EncodedBuilds | undefined {
		if (builds === undefined) {
			return undefined;
		}
		const encoded: EncodedBuilds = nestedMapToFlatList(builds).map(([r, i, t]) =>
			// `undefined` does not round-trip through JSON strings, so it needs special handling.
			// Most entries will have an undefined revision due to the revision information being inherited from the `ModularChangeset`.
			// We therefore optimize for the common case by omitting the revision when it is undefined.
			r !== undefined ? [revisionTagCodec.encode(r), i, t] : [i, t],
		);
		return encoded.length === 0 ? undefined : encoded;
	}

	function decodeBuilds(encoded: EncodedBuilds | undefined): ModularChangeset["builds"] {
		if (encoded === undefined || encoded.length === 0) {
			return undefined;
		}
		const list: [RevisionTag | undefined, ChangesetLocalId, any][] = encoded.map((tuple) =>
			tuple.length === 3
				? [revisionTagCodec.decode(tuple[0]), tuple[1], tuple[2]]
				: [undefined, ...tuple],
		);
		return nestedMapFromFlatList(list);
	}

<<<<<<< HEAD
	function encodeRevisionInfos(revisions: RevisionInfo[]): EncodedRevisionInfo[] {
=======
	function encodeRevisionInfos(revisions: readonly RevisionInfo[]): EncodedRevisionInfo[] {
>>>>>>> 7d341a8f
		const encodedRevisions = [];
		for (const revision of revisions) {
			const encodedRevision: Mutable<EncodedRevisionInfo> = {
				revision: revisionTagCodec.encode(revision.revision),
			};

			if (revision.rollbackOf !== undefined) {
				encodedRevision.rollbackOf = revisionTagCodec.encode(revision.rollbackOf);
			}

			encodedRevisions.push(encodedRevision);
		}

		return encodedRevisions;
	}

<<<<<<< HEAD
	function decodeRevisionInfos(revisions: EncodedRevisionInfo[]): RevisionInfo[] {
=======
	function decodeRevisionInfos(revisions: readonly EncodedRevisionInfo[]): RevisionInfo[] {
>>>>>>> 7d341a8f
		const decodedRevisions = [];
		for (const revision of revisions) {
			const decodedRevision: Mutable<RevisionInfo> = {
				revision: revisionTagCodec.decode(revision.revision),
			};

			if (revision.rollbackOf !== undefined) {
				decodedRevision.rollbackOf = revisionTagCodec.decode(revision.rollbackOf);
			}

			decodedRevisions.push(decodedRevision);
		}

		return decodedRevisions;
	}

	return {
		encode: (change) => {
			return {
				maxId: change.maxId,
				revisions:
					change.revisions === undefined
						? change.revisions
<<<<<<< HEAD
						: (encodeRevisionInfos([
								...change.revisions,
						  ]) as unknown as readonly RevisionInfo[] & JsonCompatibleReadOnly),
=======
						: (encodeRevisionInfos(
								change.revisions,
						  ) as unknown as readonly RevisionInfo[] & JsonCompatibleReadOnly),
>>>>>>> 7d341a8f
				changes: encodeFieldChangesForJson(change.fieldChanges),
				builds: encodeBuilds(change.builds),
			};
		},
		decode: (change) => {
			const encodedChange = change as unknown as EncodedModularChangeset;
			const decoded: Mutable<ModularChangeset> = {
				fieldChanges: decodeFieldChangesFromJson(encodedChange.changes),
			};
			if (encodedChange.builds !== undefined) {
				decoded.builds = decodeBuilds(encodedChange.builds);
			}
			if (encodedChange.revisions !== undefined) {
				decoded.revisions = decodeRevisionInfos(encodedChange.revisions);
			}
			if (encodedChange.maxId !== undefined) {
				decoded.maxId = encodedChange.maxId;
			}
			return decoded;
		},
		encodedSchema: EncodedModularChangeset,
	};
}

export function makeModularChangeCodecFamily(
	fieldKinds: ReadonlyMap<FieldKindIdentifier, FieldKindWithEditor>,
	revisionTagCodec: IJsonCodec<RevisionTag, EncodedRevisionTag>,
	options: ICodecOptions,
): ICodecFamily<ModularChangeset> {
	return makeCodecFamily([[0, makeV0Codec(fieldKinds, revisionTagCodec, options)]]);
}<|MERGE_RESOLUTION|>--- conflicted
+++ resolved
@@ -189,11 +189,7 @@
 		return nestedMapFromFlatList(list);
 	}
 
-<<<<<<< HEAD
-	function encodeRevisionInfos(revisions: RevisionInfo[]): EncodedRevisionInfo[] {
-=======
 	function encodeRevisionInfos(revisions: readonly RevisionInfo[]): EncodedRevisionInfo[] {
->>>>>>> 7d341a8f
 		const encodedRevisions = [];
 		for (const revision of revisions) {
 			const encodedRevision: Mutable<EncodedRevisionInfo> = {
@@ -210,11 +206,7 @@
 		return encodedRevisions;
 	}
 
-<<<<<<< HEAD
-	function decodeRevisionInfos(revisions: EncodedRevisionInfo[]): RevisionInfo[] {
-=======
 	function decodeRevisionInfos(revisions: readonly EncodedRevisionInfo[]): RevisionInfo[] {
->>>>>>> 7d341a8f
 		const decodedRevisions = [];
 		for (const revision of revisions) {
 			const decodedRevision: Mutable<RevisionInfo> = {
@@ -238,15 +230,9 @@
 				revisions:
 					change.revisions === undefined
 						? change.revisions
-<<<<<<< HEAD
-						: (encodeRevisionInfos([
-								...change.revisions,
-						  ]) as unknown as readonly RevisionInfo[] & JsonCompatibleReadOnly),
-=======
 						: (encodeRevisionInfos(
 								change.revisions,
 						  ) as unknown as readonly RevisionInfo[] & JsonCompatibleReadOnly),
->>>>>>> 7d341a8f
 				changes: encodeFieldChangesForJson(change.fieldChanges),
 				builds: encodeBuilds(change.builds),
 			};
