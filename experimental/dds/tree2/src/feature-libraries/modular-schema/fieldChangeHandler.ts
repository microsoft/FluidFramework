--- conflicted
+++ resolved
@@ -13,7 +13,7 @@
 /**
  * Functionality provided by a field kind which will be composed with other `FieldChangeHandler`s to
  * implement a unified ChangeFamily supporting documents with multiple field kinds.
- * @public
+ * @alpha
  */
 export interface FieldChangeHandler<
 	TChangeset,
@@ -37,7 +37,7 @@
 }
 
 /**
- * @public
+ * @alpha
  */
 export interface FieldChangeRebaser<TChangeset> {
 	/**
@@ -147,7 +147,7 @@
 }
 
 /**
- * @public
+ * @alpha
  */
 export interface FieldEditor<TChangeset> {
 	/**
@@ -159,12 +159,12 @@
 /**
  * The `index` represents the index of the child node in the input context.
  * The `index` should be `undefined` iff the child node does not exist in the input context (e.g., an inserted node).
- * @public
+ * @alpha
  */
 export type ToDelta = (child: NodeChangeset) => Delta.Modify;
 
 /**
- * @public
+ * @alpha
  */
 export type NodeReviver = (
 	revision: RevisionTag,
@@ -173,7 +173,7 @@
 ) => Delta.ProtoNode[];
 
 /**
- * @public
+ * @alpha
  */
 export type NodeChangeInverter = (
 	change: NodeChangeset,
@@ -181,7 +181,7 @@
 ) => NodeChangeset;
 
 /**
- * @public
+ * @alpha
  */
 export enum NodeExistenceState {
 	Alive,
@@ -189,7 +189,7 @@
 }
 
 /**
- * @public
+ * @alpha
  */
 export type NodeChangeRebaser = (
 	change: NodeChangeset | undefined,
@@ -202,21 +202,11 @@
 ) => NodeChangeset | undefined;
 
 /**
- * @public
+ * @alpha
  */
 export type NodeChangeComposer = (changes: TaggedChange<NodeChangeset>[]) => NodeChangeset;
 
 /**
-<<<<<<< HEAD
- * Allocates a block of `count` consecutive IDs and returns the first ID in the block.
- * For convenience can be called with no parameters to allocate a single ID.
- * @public
- */
-export type IdAllocator = (count?: number) => ChangesetLocalId;
-
-/**
-=======
->>>>>>> a225d352
  * A callback that returns the index of the changeset associated with the given RevisionTag among the changesets being
  * composed or rebased. This index is solely meant to communicate relative ordering, and is only valid within the scope of the
  * compose or rebase operation.
@@ -225,12 +215,12 @@
  * being produced.
  *
  * During rebase, the indices of the base changes are all lower than the indices of the change being rebased.
- * @public
+ * @alpha
  */
 export type RevisionIndexer = (tag: RevisionTag) => number;
 
 /**
- * @public
+ * @alpha
  */
 export interface RevisionMetadataSource {
 	readonly getIndex: RevisionIndexer;
@@ -238,7 +228,7 @@
 }
 
 /**
- * @public
+ * @alpha
  */
 export function getIntention(
 	rev: RevisionTag | undefined,
