/*!
 * Copyright (c) Microsoft Corporation and contributors. All rights reserved.
 * Licensed under the MIT License.
 */

import { Delta, TaggedChange, RevisionTag } from "../../core";
import { fail, IdAllocator, Invariant } from "../../util";
import { ICodecFamily, IJsonCodec } from "../../codec";
import { MemoizedIdRangeAllocator } from "../memoizedIdRangeAllocator";
import { CrossFieldManager } from "./crossFieldQueries";
import { NodeChangeset, RevisionInfo } from "./modularChangeTypes";

/**
 * Functionality provided by a field kind which will be composed with other `FieldChangeHandler`s to
 * implement a unified ChangeFamily supporting documents with multiple field kinds.
 */
export interface FieldChangeHandler<
	TChangeset,
	TEditor extends FieldEditor<TChangeset> = FieldEditor<TChangeset>,
> {
	_typeCheck?: Invariant<TChangeset>;
	readonly rebaser: FieldChangeRebaser<TChangeset>;
	readonly codecsFactory: (childCodec: IJsonCodec<NodeChangeset>) => ICodecFamily<TChangeset>;
	readonly editor: TEditor;
	intoDelta(
		change: TaggedChange<TChangeset>,
		deltaFromChild: ToDelta,
		idAllocator: MemoizedIdRangeAllocator,
	): Delta.FieldChanges;
	/**
	 * Returns the set of removed trees that should be in memory for the given change to be applied.
	 * A removed tree is relevant if it is being restored being edited (or both).
	 *
	 * Implementations are allowed to be conservative by returning more trees than strictly necessary
	 * (though they should try to avoid doing so for the sake of performance).
	 *
	 * @param change - The change to be applied.
	 * @param removedTreesFromChild - Delegate for collecting relevant removed trees from child changes.
	 */
	readonly relevantRemovedTrees: (
		change: TChangeset,
		removedTreesFromChild: RemovedTreesFromChild,
	) => Iterable<Delta.DetachedNodeId>;

	/**
	 * Returns whether this change is empty, meaning that it represents no modifications to the field
	 * and could be removed from the ModularChangeset tree without changing its behavior.
	 */
	isEmpty(change: TChangeset): boolean;
}

export interface FieldChangeRebaser<TChangeset> {
	/**
	 * Compose a collection of changesets into a single one.
	 * Every child included in the composed change must be the result of a call to `composeChild`,
	 * and should be tagged with the revision of its parent change.
	 * Children which were the result of an earlier call to `composeChild` should be tagged with
	 * undefined revision if later passed as an argument to `composeChild`.
	 * See `ChangeRebaser` for more details.
	 */
	compose(
		changes: TaggedChange<TChangeset>[],
		composeChild: NodeChangeComposer,
		genId: IdAllocator,
		crossFieldManager: CrossFieldManager,
		revisionMetadata: RevisionMetadataSource,
	): TChangeset;

	/**
	 * Amend `composedChange` with respect to new data in `crossFieldManager`.
	 */
	amendCompose(
		composedChange: TChangeset,
		composeChild: NodeChangeComposer,
		genId: IdAllocator,
		crossFieldManager: CrossFieldManager,
		revisionMetadata: RevisionMetadataSource,
	): TChangeset;

	/**
	 * @returns the inverse of `changes`.
	 * See `ChangeRebaser` for details.
	 */
	invert(
		change: TaggedChange<TChangeset>,
		invertChild: NodeChangeInverter,
		genId: IdAllocator,
		crossFieldManager: CrossFieldManager,
		revisionMetadata: RevisionMetadataSource,
	): TChangeset;

	/**
<<<<<<< HEAD
=======
	 * Amend `invertedChange` with respect to new data in `crossFieldManager`.
	 */
	amendInvert(
		invertedChange: TChangeset,
		originalRevision: RevisionTag | undefined,
		genId: IdAllocator,
		crossFieldManager: CrossFieldManager,
		revisionMetadata: RevisionMetadataSource,
	): TChangeset;

	/**
>>>>>>> ddada796
	 * Rebase `change` over `over`.
	 * See `ChangeRebaser` for details.
	 */
	rebase(
		change: TChangeset,
		over: TaggedChange<TChangeset>,
		rebaseChild: NodeChangeRebaser,
		genId: IdAllocator,
		crossFieldManager: CrossFieldManager,
		revisionMetadata: RevisionMetadataSource,
		existenceState?: NodeExistenceState,
	): TChangeset;

	/**
	 * @returns `change` with any empty child node changesets removed.
	 */
	prune(change: TChangeset, pruneChild: NodeChangePruner): TChangeset;
}

/**
 * Helper for creating a {@link FieldChangeRebaser} which does not need access to revision tags.
 * This should only be used for fields where the child nodes cannot be edited.
 */
export function referenceFreeFieldChangeRebaser<TChangeset>(data: {
	compose: (changes: TChangeset[]) => TChangeset;
	invert: (change: TChangeset) => TChangeset;
	rebase: (change: TChangeset, over: TChangeset) => TChangeset;
}): FieldChangeRebaser<TChangeset> {
	return isolatedFieldChangeRebaser({
		compose: (changes, _composeChild, _genId) => data.compose(changes.map((c) => c.change)),
		invert: (change, _invertChild, _genId) => data.invert(change.change),
		rebase: (change, over, _rebaseChild, _genId) => data.rebase(change, over.change),
	});
}

export function isolatedFieldChangeRebaser<TChangeset>(data: {
	compose: FieldChangeRebaser<TChangeset>["compose"];
	invert: FieldChangeRebaser<TChangeset>["invert"];
	rebase: FieldChangeRebaser<TChangeset>["rebase"];
}): FieldChangeRebaser<TChangeset> {
	return {
		...data,
		amendCompose: () => fail("Not implemented"),
		prune: (change) => change,
	};
}

export interface FieldEditor<TChangeset> {
	/**
	 * Creates a changeset which represents the given `change` to the child at `childIndex` of this editor's field.
	 */
	buildChildChange(childIndex: number, change: NodeChangeset): TChangeset;
}

/**
 * The `index` represents the index of the child node in the input context.
 * The `index` should be `undefined` iff the child node does not exist in the input context (e.g., an inserted node).
 * @alpha
 */
export type ToDelta = (child: NodeChangeset) => Delta.FieldMap;

/**
 * @alpha
 */
export type NodeChangeInverter = (change: NodeChangeset) => NodeChangeset;

/**
 * @alpha
 */
export enum NodeExistenceState {
	Alive,
	Dead,
}

/**
 * @alpha
 */
export type NodeChangeRebaser = (
	change: NodeChangeset | undefined,
	baseChange: NodeChangeset | undefined,
	/**
	 * Whether or not the node is alive or dead in the input context of change.
	 * Defaults to Alive if undefined.
	 */
	state?: NodeExistenceState,
) => NodeChangeset | undefined;

/**
 * @alpha
 */
export type NodeChangeComposer = (changes: TaggedChange<NodeChangeset>[]) => NodeChangeset;

/**
 * @alpha
 */
export type NodeChangePruner = (change: NodeChangeset) => NodeChangeset | undefined;

/**
 * A function that returns the set of removed trees that should be in memory for a given node changeset to be applied.
 *
 * @alpha
 */
export type RemovedTreesFromChild = (child: NodeChangeset) => Iterable<Delta.DetachedNodeId>;

/**
 * A callback that returns the index of the changeset associated with the given RevisionTag among the changesets being
 * composed or rebased. This index is solely meant to communicate relative ordering, and is only valid within the scope of the
 * compose or rebase operation.
 *
 * During composition, the index reflects the order of the changeset within the overall composed changeset that is
 * being produced.
 *
 * During rebase, the indices of the base changes are all lower than the indices of the change being rebased.
 * @alpha
 */
export type RevisionIndexer = (tag: RevisionTag) => number | undefined;

/**
 * @alpha
 */
export interface RevisionMetadataSource {
	readonly getRevisions: () => RevisionTag[];
	readonly getIndex: RevisionIndexer;
	readonly tryGetInfo: (tag: RevisionTag | undefined) => RevisionInfo | undefined;
}

/**
 * @alpha
 */
export function getIntention(
	rev: RevisionTag | undefined,
	revisionMetadata: RevisionMetadataSource,
): RevisionTag | undefined {
	return revisionMetadata.tryGetInfo(rev)?.rollbackOf ?? rev;
}<|MERGE_RESOLUTION|>--- conflicted
+++ resolved
@@ -90,20 +90,6 @@
 	): TChangeset;
 
 	/**
-<<<<<<< HEAD
-=======
-	 * Amend `invertedChange` with respect to new data in `crossFieldManager`.
-	 */
-	amendInvert(
-		invertedChange: TChangeset,
-		originalRevision: RevisionTag | undefined,
-		genId: IdAllocator,
-		crossFieldManager: CrossFieldManager,
-		revisionMetadata: RevisionMetadataSource,
-	): TChangeset;
-
-	/**
->>>>>>> ddada796
 	 * Rebase `change` over `over`.
 	 * See `ChangeRebaser` for details.
 	 */
