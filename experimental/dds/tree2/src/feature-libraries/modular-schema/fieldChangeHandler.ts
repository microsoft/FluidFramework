/*!
 * Copyright (c) Microsoft Corporation and contributors. All rights reserved.
 * Licensed under the MIT License.
 */

import { Delta, TaggedChange, RevisionTag } from "../../core";
import { fail, Invariant } from "../../util";
import { ICodecFamily, IJsonCodec } from "../../codec";
import { CrossFieldManager } from "./crossFieldQueries";
<<<<<<< HEAD
import { ChangesetLocalId } from "./modularSchemaTypes";
=======
import { ChangesetLocalId, NodeChangeset, RevisionInfo } from "./modularChangeTypes";
>>>>>>> d96b5f81

/**
 * Functionality provided by a field kind which will be composed with other `FieldChangeHandler`s to
 * implement a unified ChangeFamily supporting documents with multiple field kinds.
 * @alpha
 */
export interface FieldChangeHandler<
	TChangeset,
	TEditor extends FieldEditor<TChangeset> = FieldEditor<TChangeset>,
> {
	_typeCheck?: Invariant<TChangeset>;
	readonly rebaser: FieldChangeRebaser<TChangeset>;
	readonly codecsFactory: (childCodec: IJsonCodec<NodeChangeset>) => ICodecFamily<TChangeset>;
	readonly editor: TEditor;
	intoDelta(change: TChangeset, deltaFromChild: ToDelta): Delta.MarkList;

	/**
	 * Returns whether this change is empty, meaning that it represents no modifications to the field
	 * and could be removed from the ModularChangeset tree without changing its behavior.
	 */
	isEmpty(change: TChangeset): boolean;
}

/**
 * @alpha
 */
export interface FieldChangeRebaser<TChangeset> {
	/**
	 * Compose a collection of changesets into a single one.
	 * Every child included in the composed change must be the result of a call to `composeChild`,
	 * and should be tagged with the revision of its parent change.
	 * Children which were the result of an earlier call to `composeChild` should be tagged with
	 * undefined revision if later passed as an argument to `composeChild`.
	 * See `ChangeRebaser` for more details.
	 */
	compose(
		changes: TaggedChange<TChangeset>[],
		composeChild: NodeChangeComposer,
		genId: IdAllocator,
		crossFieldManager: CrossFieldManager,
		revisionMetadata: RevisionMetadataSource,
	): TChangeset;

	/**
	 * Amend `composedChange` with respect to new data in `crossFieldManager`.
	 */
	amendCompose(
		composedChange: TChangeset,
		composeChild: NodeChangeComposer,
		genId: IdAllocator,
		crossFieldManager: CrossFieldManager,
		revisionMetadata: RevisionMetadataSource,
	): TChangeset;

	/**
	 * @returns the inverse of `changes`.
	 * See `ChangeRebaser` for details.
	 */
	invert(
		change: TaggedChange<TChangeset>,
		invertChild: NodeChangeInverter,
		reviver: NodeReviver,
		genId: IdAllocator,
		crossFieldManager: CrossFieldManager,
	): TChangeset;

	/**
	 * Amend `invertedChange` with respect to new data in `crossFieldManager`.
	 */
	amendInvert(
		invertedChange: TChangeset,
		originalRevision: RevisionTag | undefined,
		reviver: NodeReviver,
		genId: IdAllocator,
		crossFieldManager: CrossFieldManager,
	): TChangeset;

	/**
	 * Rebase `change` over `over`.
	 * See `ChangeRebaser` for details.
	 */
	rebase(
		change: TChangeset,
		over: TaggedChange<TChangeset>,
		rebaseChild: NodeChangeRebaser,
		genId: IdAllocator,
		crossFieldManager: CrossFieldManager,
		revisionMetadata: RevisionMetadataSource,
	): TChangeset;

	/**
	 * Amend `rebasedChange` with respect to new data in `crossFieldManager`.
	 */
	amendRebase(
		rebasedChange: TChangeset,
		over: TaggedChange<TChangeset>,
		rebaseChild: NodeChangeRebaser,
		genId: IdAllocator,
		crossFieldManager: CrossFieldManager,
		revisionMetadata: RevisionMetadataSource,
	): TChangeset;
}

/**
 * Helper for creating a {@link FieldChangeRebaser} which does not need access to revision tags.
 * This should only be used for fields where the child nodes cannot be edited.
 */
export function referenceFreeFieldChangeRebaser<TChangeset>(data: {
	compose: (changes: TChangeset[]) => TChangeset;
	invert: (change: TChangeset, reviver: NodeReviver) => TChangeset;
	rebase: (change: TChangeset, over: TChangeset) => TChangeset;
}): FieldChangeRebaser<TChangeset> {
	return isolatedFieldChangeRebaser({
		compose: (changes, _composeChild, _genId) => data.compose(changes.map((c) => c.change)),
		invert: (change, _invertChild, reviver, _genId) => data.invert(change.change, reviver),
		rebase: (change, over, _rebaseChild, _genId) => data.rebase(change, over.change),
	});
}

export function isolatedFieldChangeRebaser<TChangeset>(data: {
	compose: FieldChangeRebaser<TChangeset>["compose"];
	invert: FieldChangeRebaser<TChangeset>["invert"];
	rebase: FieldChangeRebaser<TChangeset>["rebase"];
}): FieldChangeRebaser<TChangeset> {
	return {
		...data,
		amendCompose: () => fail("Not implemented"),
		amendInvert: () => fail("Not implemented"),
		amendRebase: (change) => change,
	};
}

/**
 * @alpha
 */
export interface FieldEditor<TChangeset> {
	/**
	 * Creates a changeset which represents the given `change` to the child at `childIndex` of this editor's field.
	 */
	buildChildChange(childIndex: number, change: NodeChangeset): TChangeset;
}

/**
 * The `index` represents the index of the child node in the input context.
 * The `index` should be `undefined` iff the child node does not exist in the input context (e.g., an inserted node).
 * @alpha
 */
export type ToDelta = (child: NodeChangeset) => Delta.Modify;

/**
 * @alpha
 */
export type NodeReviver = (
	revision: RevisionTag,
	index: number,
	count: number,
) => Delta.ProtoNode[];

/**
 * @alpha
 */
export type NodeChangeInverter = (
	change: NodeChangeset,
	index: number | undefined,
) => NodeChangeset;

/**
 * @alpha
 */
export enum NodeExistenceState {
	Alive,
	Dead,
}

/**
 * @alpha
 */
export type NodeChangeRebaser = (
	change: NodeChangeset | undefined,
	baseChange: NodeChangeset | undefined,
	/**
	 * Whether or not the node is alive or dead in the input context of change.
	 * Defaults to Alive if undefined.
	 */
	state?: NodeExistenceState,
) => NodeChangeset | undefined;

/**
 * @alpha
 */
export type NodeChangeComposer = (changes: TaggedChange<NodeChangeset>[]) => NodeChangeset;

/**
 * Allocates a block of `count` consecutive IDs and returns the first ID in the block.
 * For convenience can be called with no parameters to allocate a single ID.
 * @alpha
 */
export type IdAllocator = (count?: number) => ChangesetLocalId;

/**
 * A callback that returns the index of the changeset associated with the given RevisionTag among the changesets being
 * composed or rebased. This index is solely meant to communicate relative ordering, and is only valid within the scope of the
 * compose or rebase operation.
 *
 * During composition, the index reflects the order of the changeset within the overall composed changeset that is
 * being produced.
 *
 * During rebase, the indices of the base changes are all lower than the indices of the change being rebased.
 * @alpha
 */
export type RevisionIndexer = (tag: RevisionTag) => number;

/**
 * @alpha
 */
export interface RevisionMetadataSource {
	readonly getIndex: RevisionIndexer;
	readonly getInfo: (tag: RevisionTag) => RevisionInfo;
}

/**
 * @alpha
 */
export function getIntention(
	rev: RevisionTag | undefined,
	revisionMetadata: RevisionMetadataSource,
): RevisionTag | undefined {
	return rev === undefined ? undefined : revisionMetadata.getInfo(rev).rollbackOf ?? rev;
}<|MERGE_RESOLUTION|>--- conflicted
+++ resolved
@@ -7,11 +7,7 @@
 import { fail, Invariant } from "../../util";
 import { ICodecFamily, IJsonCodec } from "../../codec";
 import { CrossFieldManager } from "./crossFieldQueries";
-<<<<<<< HEAD
-import { ChangesetLocalId } from "./modularSchemaTypes";
-=======
 import { ChangesetLocalId, NodeChangeset, RevisionInfo } from "./modularChangeTypes";
->>>>>>> d96b5f81
 
 /**
  * Functionality provided by a field kind which will be composed with other `FieldChangeHandler`s to
