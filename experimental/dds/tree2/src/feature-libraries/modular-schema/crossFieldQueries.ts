--- conflicted
+++ resolved
@@ -44,7 +44,7 @@
 }
 
 /**
- * @public
+ * @alpha
  */
 export enum CrossFieldTarget {
 	Source,
@@ -54,7 +54,7 @@
 /**
  * Used by {@link FieldChangeHandler} implementations for exchanging information across other fields
  * while rebasing, composing, or inverting a change.
- * @public
+ * @alpha
  */
 export interface CrossFieldManager<T = unknown> {
 	/**
@@ -82,28 +82,4 @@
 		newValue: T,
 		invalidateDependents: boolean,
 	): void;
-<<<<<<< HEAD
-}
-
-export interface IdAllocationState {
-	maxId: ChangesetLocalId;
-}
-
-/**
- * @public
- */
-export function idAllocatorFromMaxId(maxId: ChangesetLocalId | undefined = undefined): IdAllocator {
-	return idAllocatorFromState({ maxId: maxId ?? brand(-1) });
-}
-
-export function idAllocatorFromState(state: IdAllocationState): IdAllocator {
-	return (c?: number) => {
-		const count = c ?? 1;
-		assert(count > 0, 0x5cf /* Must allocate at least one ID */);
-		const id: ChangesetLocalId = brand((state.maxId as number) + 1);
-		state.maxId = brand((state.maxId as number) + count);
-		return id;
-	};
-=======
->>>>>>> a225d352
 }