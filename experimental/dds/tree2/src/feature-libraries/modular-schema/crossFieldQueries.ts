/*!
 * Copyright (c) Microsoft Corporation and contributors. All rights reserved.
 * Licensed under the MIT License.
 */

import { assert } from "@fluidframework/common-utils";
import { RevisionTag } from "../../core";
import { brand, NestedSet } from "../../util";
import { IdAllocator } from "./fieldChangeHandler";
<<<<<<< HEAD
import { ChangesetLocalId } from "./modularSchemaTypes";
=======
import { ChangesetLocalId } from "./modularChangeTypes";
>>>>>>> d96b5f81

export type CrossFieldQuerySet = NestedSet<RevisionTag | undefined, ChangesetLocalId>;

/**
 * @alpha
 */
export enum CrossFieldTarget {
	Source,
	Destination,
}

/**
 * Used by {@link FieldChangeHandler} implementations for exchanging information across other fields
 * while rebasing, composing, or inverting a change.
 * @alpha
 */
export interface CrossFieldManager<T = unknown> {
	/**
	 * Returns the data associated with triplet key of `target`, `revision`, and `id`.
	 * Calling this records a dependency for the current field on this key if `addDependency` is true.
	 */
	get(
		target: CrossFieldTarget,
		revision: RevisionTag | undefined,
		id: ChangesetLocalId,
		addDependency: boolean,
	): T | undefined;

	/**
	 * If there is no data for this key, sets the value to `newValue`.
	 * Then returns the data for this key.
	 * If `invalidateDependents` is true, all fields which took a dependency on this key will be considered invalidated
	 * and will be given a chance to address the new data in `amendRebase`, `amendInvert`, or `amendCompose`,
	 * as appropriate.
	 */
	getOrCreate(
		target: CrossFieldTarget,
		revision: RevisionTag | undefined,
		id: ChangesetLocalId,
		newValue: T,
		invalidateDependents: boolean,
	): T;
}

export interface IdAllocationState {
	maxId: ChangesetLocalId;
}

/**
 * @alpha
 */
export function idAllocatorFromMaxId(maxId: ChangesetLocalId | undefined = undefined): IdAllocator {
	return idAllocatorFromState({ maxId: maxId ?? brand(-1) });
}

export function idAllocatorFromState(state: IdAllocationState): IdAllocator {
	return (c?: number) => {
		const count = c ?? 1;
		assert(count > 0, 0x5cf /* Must allocate at least one ID */);
		const id: ChangesetLocalId = brand((state.maxId as number) + 1);
		state.maxId = brand((state.maxId as number) + count);
		return id;
	};
}<|MERGE_RESOLUTION|>--- conflicted
+++ resolved
@@ -7,11 +7,7 @@
 import { RevisionTag } from "../../core";
 import { brand, NestedSet } from "../../util";
 import { IdAllocator } from "./fieldChangeHandler";
-<<<<<<< HEAD
-import { ChangesetLocalId } from "./modularSchemaTypes";
-=======
 import { ChangesetLocalId } from "./modularChangeTypes";
->>>>>>> d96b5f81
 
 export type CrossFieldQuerySet = NestedSet<RevisionTag | undefined, ChangesetLocalId>;
 
