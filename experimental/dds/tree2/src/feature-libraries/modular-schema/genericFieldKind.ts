--- conflicted
+++ resolved
@@ -76,55 +76,10 @@
 				}),
 			);
 		},
-<<<<<<< HEAD
-		rebase: (
-			change: GenericChangeset,
-			{ change: over }: TaggedChange<GenericChangeset>,
-			rebaseChild: NodeChangeRebaser,
-		): GenericChangeset => {
-			const rebased: GenericChangeset = [];
-			let iChange = 0;
-			let iOver = 0;
-			while (iChange < change.length && iOver < over.length) {
-				const a = change[iChange];
-				const b = over[iOver];
-				let nodeChangeA: NodeChangeset | undefined;
-				let nodeChangeB: NodeChangeset | undefined;
-				let index: number;
-				if (a.index === b.index) {
-					index = a.index;
-					nodeChangeA = a.nodeChange;
-					nodeChangeB = b.nodeChange;
-					iChange += 1;
-					iOver += 1;
-				} else if (a.index < b.index) {
-					index = a.index;
-					nodeChangeA = a.nodeChange;
-					iChange += 1;
-				} else {
-					index = b.index;
-					nodeChangeB = b.nodeChange;
-					iOver += 1;
-				}
-
-				const nodeChange = rebaseChild(nodeChangeA, nodeChangeB);
-				if (nodeChange !== undefined) {
-					rebased.push({
-						index,
-						nodeChange,
-					});
-				}
-			}
-			rebased.push(...change.slice(iChange));
-			return rebased;
-		},
-	}),
-=======
 		amendInvert: () => fail("Not implemented"),
 		rebase: rebaseGenericChange,
 		amendRebase: rebaseGenericChange,
 	},
->>>>>>> 0fc33fb5
 	codecsFactory: makeGenericChangeCodec,
 	editor: {
 		buildChildChange(index, change): GenericChangeset {
