--- conflicted
+++ resolved
@@ -53,9 +53,6 @@
 import { convertGenericChange, genericFieldKind, newGenericChangeset } from "./genericFieldKind";
 import { GenericChangeset } from "./genericFieldKindTypes";
 import { makeModularChangeCodecFamily } from "./modularChangeCodecs";
-<<<<<<< HEAD
-import { ChangesetLocalId } from "./modularSchemaTypes";
-=======
 import {
 	ChangesetLocalId,
 	FieldChange,
@@ -69,7 +66,6 @@
 	ValueChange,
 	ValueConstraint,
 } from "./modularChangeTypes";
->>>>>>> d96b5f81
 
 /**
  * Implementation of ChangeFamily which delegates work in a given field to the appropriate FieldKind
