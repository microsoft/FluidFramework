--- conflicted
+++ resolved
@@ -21,9 +21,6 @@
 	FieldUpPath,
 	ChangesetLocalId,
 } from "../../core";
-<<<<<<< HEAD
-import { brand, getOrAddEmptyToMap, Mutable } from "../../util";
-=======
 import {
 	brand,
 	getOrAddEmptyToMap,
@@ -33,8 +30,6 @@
 	idAllocatorFromState,
 	Mutable,
 } from "../../util";
-import { dummyRepairDataStore } from "../fakeRepairDataStore";
->>>>>>> 44e99670
 import { MemoizedIdRangeAllocator } from "../memoizedIdRangeAllocator";
 import {
 	CrossFieldManager,
