/*!
 * Copyright (c) Microsoft Corporation and contributors. All rights reserved.
 * Licensed under the MIT License.
 */

import { assert } from "@fluidframework/core-utils";
import { ICodecFamily, ICodecOptions } from "../../codec";
import {
	ChangeFamily,
	EditBuilder,
	ChangeRebaser,
	FieldKindIdentifier,
	Delta,
	FieldKey,
	UpPath,
	TaggedChange,
	RevisionTag,
	tagChange,
	makeAnonChange,
	ChangeFamilyEditor,
	FieldUpPath,
	ChangesetLocalId,
	isEmptyFieldChanges,
	ITreeCursor,
	ChangeAtomIdMap,
	JsonableTree,
	makeDetachedNodeId,
	emptyDelta,
} from "../../core";
import {
	brand,
	forEachInNestedMap,
	getOrAddEmptyToMap,
	getOrAddInMap,
	IdAllocationState,
	IdAllocator,
	idAllocatorFromMaxId,
	idAllocatorFromState,
	isReadonlyArray,
	Mutable,
} from "../../util";
import { cursorForJsonableTreeNode, jsonableTreeFromCursor } from "../treeTextCursor";
import { MemoizedIdRangeAllocator } from "../memoizedIdRangeAllocator";
import {
	CrossFieldManager,
	CrossFieldMap,
	CrossFieldQuerySet,
	CrossFieldTarget,
	addCrossFieldQuery,
	getFirstFromCrossFieldMap,
	setInCrossFieldMap,
} from "./crossFieldQueries";
import {
	FieldChangeHandler,
	RevisionMetadataSource,
	NodeExistenceState,
} from "./fieldChangeHandler";
import { FieldKind, FieldKindWithEditor, withEditor } from "./fieldKind";
import { convertGenericChange, genericFieldKind, newGenericChangeset } from "./genericFieldKind";
import { GenericChangeset } from "./genericFieldKindTypes";
import { makeModularChangeCodecFamily } from "./modularChangeCodecs";
import {
	FieldChange,
	FieldChangeMap,
	FieldChangeset,
	ModularChangeset,
	NodeChangeset,
	NodeExistsConstraint,
	RevisionInfo,
} from "./modularChangeTypes";

/**
 * Implementation of ChangeFamily which delegates work in a given field to the appropriate FieldKind
 * as determined by the schema.
 */
export class ModularChangeFamily
	implements ChangeFamily<ModularEditBuilder, ModularChangeset>, ChangeRebaser<ModularChangeset>
{
	public readonly codecs: ICodecFamily<ModularChangeset>;

	public constructor(
		public readonly fieldKinds: ReadonlyMap<FieldKindIdentifier, FieldKindWithEditor>,
		codecOptions: ICodecOptions,
	) {
		this.codecs = makeModularChangeCodecFamily(this.fieldKinds, codecOptions);
	}

	public get rebaser(): ChangeRebaser<ModularChangeset> {
		return this;
	}

	/**
	 * Produces an equivalent list of `FieldChangeset`s that all target the same {@link FieldKind}.
	 * @param changes - The list of `FieldChange`s whose `FieldChangeset`s needs to be normalized.
	 * @returns An object that contains both the equivalent list of `FieldChangeset`s that all
	 * target the same {@link FieldKind}, and the `FieldKind` that they target.
	 * The returned `FieldChangeset`s may be a shallow copy of the input `FieldChange`s.
	 */
	private normalizeFieldChanges(
		changes: readonly FieldChange[],
		genId: IdAllocator,
		revisionMetadata: RevisionMetadataSource,
	): {
		fieldKind: FieldKindWithEditor;
		changesets: FieldChangeset[];
	} {
		// TODO: Handle the case where changes have conflicting field kinds
		const nonGenericChange = changes.find(
			(change) => change.fieldKind !== genericFieldKind.identifier,
		);
		if (nonGenericChange === undefined) {
			// All the changes are generic
			return { fieldKind: genericFieldKind, changesets: changes.map((c) => c.change) };
		}
		const kind = nonGenericChange.fieldKind;
		const fieldKind = getFieldKind(this.fieldKinds, kind);
		const handler = fieldKind.changeHandler;
		const normalizedChanges = changes.map((change) => {
			if (change.fieldKind === genericFieldKind.identifier) {
				// The cast is based on the `fieldKind` check above
				const genericChange = change.change as unknown as GenericChangeset;
				return convertGenericChange(
					genericChange,
					handler,
					(children) =>
						this.composeNodeChanges(
							children,
							genId,
							newCrossFieldTable(),
							revisionMetadata,
						),
					genId,
					revisionMetadata,
				) as FieldChangeset;
			}
			return change.change;
		});
		return { fieldKind, changesets: normalizedChanges };
	}

	public compose(changes: TaggedChange<ModularChangeset>[]): ModularChangeset {
		const { revInfos, maxId } = getRevInfoFromTaggedChanges(changes);
		const revisionMetadata: RevisionMetadataSource = revisionMetadataSourceFromInfo(revInfos);
		const idState: IdAllocationState = { maxId };
		const genId: IdAllocator = idAllocatorFromState(idState);
		const crossFieldTable = newCrossFieldTable<ComposeData>();

		const changesWithoutConstraintViolations = changes.filter(
			(change) => (change.change.constraintViolationCount ?? 0) === 0,
		);

		const composedFields = this.composeFieldMaps(
			changesWithoutConstraintViolations.map((change) =>
				tagChange(change.change.fieldChanges, change.revision),
			),
			genId,
			crossFieldTable,
			revisionMetadata,
		);

		if (crossFieldTable.invalidatedFields.size > 0) {
			const fieldsToUpdate = crossFieldTable.invalidatedFields;
			crossFieldTable.invalidatedFields = new Set();
			for (const field of fieldsToUpdate) {
				const amendedChange = getChangeHandler(
					this.fieldKinds,
					field.fieldKind,
				).rebaser.amendCompose(
					field.change,
					(children) =>
						this.composeNodeChanges(children, genId, crossFieldTable, revisionMetadata),
					genId,
					newCrossFieldManager(crossFieldTable),
					revisionMetadata,
				);
				field.change = brand(amendedChange);
			}
		}

		assert(
			crossFieldTable.invalidatedFields.size === 0,
			0x59b /* Should not need more than one amend pass. */,
		);
		const builds: ChangeAtomIdMap<JsonableTree> = new Map();
		for (const { revision, change } of changes) {
			if (change.builds) {
				for (const [revisionKey, innerMap] of change.builds) {
					const setRevisionKey = revisionKey ?? revision;
					const innerDstMap = getOrAddInMap(builds, setRevisionKey, new Map());
					for (const [id, tree] of innerMap) {
						// Check for duplicate builds and prefer earlier ones.
						// There are two scenarios where we might get duplicate builds:
						// - In compositions of rebase sandwiches:
						// In that case, the trees are identical and it doesn't matter which one we pick.
						// - In compositions of commits that needed to include repair data refreshers (e.g., undos):
						// In that case, it's possible for the refreshers to contain different trees because the latter
						// refresher may already reflect the changes made by the commit that includes the earlier
						// refresher. This composition includes the changes made by the commit that includes the
						// earlier refresher, so we need to include the build for the earlier refresher, otherwise
						// the produced changeset will build a tree one which those changes have already been applied
						// and also try to apply the changes again, effectively applying them twice.
						// Note that it would in principle be possible to adopt the later build and exclude from the
						// composition all the changes already reflected on the tree, but that is not something we
						// care to support at this time.
						if (!innerDstMap.has(id)) {
							innerDstMap.set(id, tree);
						}
					}
				}
			}
		}
		return makeModularChangeset(composedFields, idState.maxId, revInfos, undefined, builds);
	}

	private composeFieldMaps(
		changes: TaggedChange<FieldChangeMap>[],
		genId: IdAllocator,
		crossFieldTable: CrossFieldTable<ComposeData>,
		revisionMetadata: RevisionMetadataSource,
	): FieldChangeMap {
		const fieldChanges = new Map<FieldKey, FieldChange[]>();
		for (const change of changes) {
			for (const [key, fieldChange] of change.change) {
				const fieldChangeToCompose =
					fieldChange.revision !== undefined || change.revision === undefined
						? fieldChange
						: {
								...fieldChange,
								revision: change.revision,
						  };

				getOrAddEmptyToMap(fieldChanges, key).push(fieldChangeToCompose);
			}
		}

		const composedFields: FieldChangeMap = new Map();
		for (const [field, changesForField] of fieldChanges) {
			const { fieldKind, changesets } = this.normalizeFieldChanges(
				changesForField,
				genId,
				revisionMetadata,
			);
			assert(
				changesets.length === changesForField.length,
				0x4a8 /* Number of changes should be constant when normalizing */,
			);

			const manager = newCrossFieldManager(crossFieldTable);
			const taggedChangesets = changesets.map((change, i) =>
				tagChange(change, changesForField[i].revision),
			);
			const composedChange = fieldKind.changeHandler.rebaser.compose(
				taggedChangesets,
				(children) =>
					this.composeNodeChanges(children, genId, crossFieldTable, revisionMetadata),
				genId,
				manager,
				revisionMetadata,
			);

			const composedField: FieldChange = {
				fieldKind: fieldKind.identifier,
				change: brand(composedChange),
			};

			addFieldData(manager, composedField);

			// TODO: Could optimize by checking that composedField is non-empty
			composedFields.set(field, composedField);
		}
		return composedFields;
	}

	private composeNodeChanges(
		changes: TaggedChange<NodeChangeset>[],
		genId: IdAllocator,
		crossFieldTable: CrossFieldTable<ComposeData>,
		revisionMetadata: RevisionMetadataSource,
	): NodeChangeset {
		const fieldChanges: TaggedChange<FieldChangeMap>[] = [];
		let nodeExistsConstraint: NodeExistsConstraint | undefined;
		for (const change of changes) {
			// Composition is part of two codepaths:
			//   1. Combining multiple changesets into a transaction
			//   2. Generating a state update after rebasing a branch that has
			//        more than one changeset
			// In the first codepath, none of the constraints will be violated and
			// we need the constraint to be stored on the given node in the transaction.
			// In the second path, the constraint may have been violated, but the state is tracked
			// as part of `constraintViolationCount` and the change won't be rebased further.
			if (change.change.nodeExistsConstraint !== undefined) {
				nodeExistsConstraint = { ...change.change.nodeExistsConstraint };
			}

			if (change.change.fieldChanges !== undefined) {
				fieldChanges.push(tagChange(change.change.fieldChanges, change.revision));
			}
		}

		const composedFieldChanges = this.composeFieldMaps(
			fieldChanges,
			genId,
			crossFieldTable,
			revisionMetadata,
		);
		const composedNodeChange: NodeChangeset = {};

		if (composedFieldChanges.size > 0) {
			composedNodeChange.fieldChanges = composedFieldChanges;
		}

		if (nodeExistsConstraint !== undefined) {
			composedNodeChange.nodeExistsConstraint = nodeExistsConstraint;
		}

		return composedNodeChange;
	}

	/**
	 * @param change - The change to invert.
	 * @param isRollback - Whether the inverted change is meant to rollback a change on a branch as is the case when
	 * performing a sandwich rebase.
	 * @param repairStore - The store to query for repair data.
	 */
	public invert(change: TaggedChange<ModularChangeset>, isRollback: boolean): ModularChangeset {
		// Return an empty inverse for changes with constraint violations
		if ((change.change.constraintViolationCount ?? 0) > 0) {
			return makeModularChangeset(new Map());
		}

		const idState: IdAllocationState = { maxId: change.change.maxId ?? -1 };
		// This idState is used for the whole of the IdAllocator's lifetime, which allows
		// this function to read the updated idState.maxId after more IDs are allocated.
		// TODO: add a getMax function to IdAllocator to make for a clearer contract.
		const genId: IdAllocator = idAllocatorFromState(idState);
		const crossFieldTable: InvertTable = {
			...newCrossFieldTable<FieldChange>(),
			originalFieldToContext: new Map(),
		};

		const { revInfos } = getRevInfoFromTaggedChanges([change]);
		const revisionMetadata = revisionMetadataSourceFromInfo(revInfos);

		const invertedFields = this.invertFieldMap(
			tagChange(change.change.fieldChanges, change.revision),
			genId,
			crossFieldTable,
			revisionMetadata,
		);

		if (crossFieldTable.invalidatedFields.size > 0) {
			const fieldsToUpdate = crossFieldTable.invalidatedFields;
			crossFieldTable.invalidatedFields = new Set();
			for (const fieldChange of fieldsToUpdate) {
				const originalFieldChange = fieldChange.change;
				const context = crossFieldTable.originalFieldToContext.get(fieldChange);
				assert(context !== undefined, "Should have context for every invalidated field");
				const { invertedField, revision } = context;

				const amendedChange = getChangeHandler(
					this.fieldKinds,
					fieldChange.fieldKind,
				).rebaser.invert(
					tagChange(originalFieldChange, revision),
					(nodeChangeset) => nodeChangeset,
					genId,
					newCrossFieldManager(crossFieldTable),
					revisionMetadata,
				);
				invertedField.change = brand(amendedChange);
			}

			// TODO: See if we there's a reasonable way to assert that
			// running a third pass would produce the same results.
		}

		const revInfo = change.change.revisions;
		return makeModularChangeset(
			invertedFields,
			idState.maxId,
			revInfo === undefined
				? undefined
				: (isRollback
						? revInfo.map(({ revision }) => ({ revision, rollbackOf: revision }))
						: Array.from(revInfo)
				  ).reverse(),
			change.change.constraintViolationCount,
		);
	}

	private invertFieldMap(
		changes: TaggedChange<FieldChangeMap>,
		genId: IdAllocator,
		crossFieldTable: InvertTable,
		revisionMetadata: RevisionMetadataSource,
	): FieldChangeMap {
		const invertedFields: FieldChangeMap = new Map();

		for (const [field, fieldChange] of changes.change) {
			const { revision } = fieldChange.revision !== undefined ? fieldChange : changes;

			const manager = newCrossFieldManager(crossFieldTable);
			const invertedChange = getChangeHandler(
				this.fieldKinds,
				fieldChange.fieldKind,
			).rebaser.invert(
				{ revision, change: fieldChange.change },
				(childChanges) =>
					this.invertNodeChange(
						{ revision, change: childChanges },
						genId,
						crossFieldTable,
						revisionMetadata,
					),
				genId,
				manager,
				revisionMetadata,
			);

			const invertedFieldChange: FieldChange = {
				...fieldChange,
				change: brand(invertedChange),
			};
			invertedFields.set(field, invertedFieldChange);

			crossFieldTable.originalFieldToContext.set(fieldChange, {
				invertedField: invertedFieldChange,
				revision,
			});

			addFieldData(manager, fieldChange);
		}

		return invertedFields;
	}

	private invertNodeChange(
		change: TaggedChange<NodeChangeset>,
		genId: IdAllocator,
		crossFieldTable: InvertTable,
		revisionMetadata: RevisionMetadataSource,
	): NodeChangeset {
		const inverse: NodeChangeset = {};

		if (change.change.fieldChanges !== undefined) {
			inverse.fieldChanges = this.invertFieldMap(
				{ ...change, change: change.change.fieldChanges },
				genId,
				crossFieldTable,
				revisionMetadata,
			);
		}

		return inverse;
	}

	public rebase(
		change: ModularChangeset,
		over: TaggedChange<ModularChangeset>,
	): ModularChangeset {
		const maxId = Math.max(change.maxId ?? -1, over.change.maxId ?? -1);
		const idState: IdAllocationState = { maxId };
		const genId: IdAllocator = idAllocatorFromState(idState);
		const crossFieldTable: RebaseTable = {
			...newCrossFieldTable<FieldChange>(),
			rebasedFieldToContext: new Map(),
		};

		let constraintState = newConstraintState(change.constraintViolationCount ?? 0);
		const revInfos: RevisionInfo[] = [];
		revInfos.push(...revisionInfoFromTaggedChange(over));
		if (change.revisions !== undefined) {
			revInfos.push(...change.revisions);
		}
		const revisionMetadata: RevisionMetadataSource = revisionMetadataSourceFromInfo(revInfos);
		const rebasedFields = this.rebaseFieldMap(
			change.fieldChanges,
			tagChange(over.change.fieldChanges, over.revision),
			genId,
			crossFieldTable,
			() => true,
			revisionMetadata,
			constraintState,
		);

		if (crossFieldTable.invalidatedFields.size > 0) {
			const fieldsToUpdate = crossFieldTable.invalidatedFields;
			crossFieldTable.invalidatedFields = new Set();
			constraintState = newConstraintState(change.constraintViolationCount ?? 0);
			for (const field of fieldsToUpdate) {
				// TODO: Should we copy the context table out before this loop?
				const context = crossFieldTable.rebasedFieldToContext.get(field);
				assert(context !== undefined, "Every field should have a context");
				const {
					fieldKind,
					changesets: [fieldChangeset, baseChangeset],
				} = this.normalizeFieldChanges(
					[context.newChange, context.baseChange],
					genId,
					revisionMetadata,
				);

				field.change = fieldKind.changeHandler.rebaser.rebase(
					fieldChangeset,
					tagChange(baseChangeset, context.baseRevision),
					(node) => node,
					genId,
					newCrossFieldManager(crossFieldTable),
					revisionMetadata,
				);
			}
		}

		return makeModularChangeset(
			this.pruneFieldMap(rebasedFields) ?? new Map(),
			idState.maxId,
			change.revisions,
			constraintState.violationCount,
			change.builds,
		);
	}

	private rebaseFieldMap(
		change: FieldChangeMap,
		over: TaggedChange<FieldChangeMap>,
		genId: IdAllocator,
		crossFieldTable: RebaseTable,
		fieldFilter: (baseChange: FieldChange, newChange: FieldChange | undefined) => boolean,
		revisionMetadata: RevisionMetadataSource,
		constraintState: ConstraintState,
		existenceState: NodeExistenceState = NodeExistenceState.Alive,
	): FieldChangeMap {
		const rebasedFields: FieldChangeMap = new Map();

		// Rebase fields contained in the base changeset
		for (const [field, baseChanges] of over.change) {
			if (!fieldFilter(baseChanges, change.get(field))) {
				continue;
			}

			const fieldChange: FieldChange = change.get(field) ?? {
				fieldKind: genericFieldKind.identifier,
				change: brand(newGenericChangeset()),
			};
			const {
				fieldKind,
				changesets: [fieldChangeset, baseChangeset],
			} = this.normalizeFieldChanges([fieldChange, baseChanges], genId, revisionMetadata);

			const { revision } = over;
			const taggedBaseChange = { revision, change: baseChangeset };
			const manager = newCrossFieldManager(crossFieldTable);

			const rebaseChild = (
				child: NodeChangeset | undefined,
				baseChild: NodeChangeset | undefined,
				stateChange: NodeExistenceState | undefined,
			) =>
				this.rebaseNodeChange(
					child,
					{ revision, change: baseChild },
					genId,
					crossFieldTable,
					fieldFilter,
					revisionMetadata,
					constraintState,
					stateChange,
				);

			const rebasedField = fieldKind.changeHandler.rebaser.rebase(
				fieldChangeset,
				taggedBaseChange,
				rebaseChild,
				genId,
				manager,
				revisionMetadata,
			);

			const rebasedFieldChange: FieldChange = {
				fieldKind: fieldKind.identifier,
				change: brand(rebasedField),
			};

			rebasedFields.set(field, rebasedFieldChange);

			addFieldData(manager, rebasedFieldChange);
			crossFieldTable.rebasedFieldToContext.set(rebasedFieldChange, {
				baseChange: baseChanges,
				baseRevision: revision,
				newChange: fieldChange,
			});
		}

		// Rebase the fields of the new changeset which don't have a corresponding base field.
		for (const [field, fieldChange] of change) {
			if (!over.change?.has(field)) {
				const baseChanges: FieldChange = {
					fieldKind: genericFieldKind.identifier,
					change: brand(newGenericChangeset()),
				};

				const {
					fieldKind,
					changesets: [fieldChangeset, baseChangeset],
				} = this.normalizeFieldChanges([fieldChange, baseChanges], genId, revisionMetadata);

				const manager = newCrossFieldManager(crossFieldTable);
				const rebasedChangeset = fieldKind.changeHandler.rebaser.rebase(
					fieldChangeset,
					tagChange(baseChangeset, over.revision),
					(child, baseChild) => {
						assert(
							baseChild === undefined,
							0x5b6 /* This field should not have any base changes */,
						);
						return this.rebaseNodeChange(
							child,
							tagChange(undefined, over.revision),
							genId,
							crossFieldTable,
							fieldFilter,
							revisionMetadata,
							constraintState,
							existenceState,
						);
					},
					genId,
					manager,
					revisionMetadata,
					existenceState,
				);
				const rebasedFieldChange: FieldChange = {
					fieldKind: fieldKind.identifier,
					change: brand(rebasedChangeset),
				};
				rebasedFields.set(field, rebasedFieldChange);
				addFieldData(manager, rebasedFieldChange);
			}
		}

		return rebasedFields;
	}

	private rebaseNodeChange(
		change: NodeChangeset | undefined,
		over: TaggedChange<NodeChangeset | undefined>,
		genId: IdAllocator,
		crossFieldTable: RebaseTable,
		fieldFilter: (baseChange: FieldChange, newChange: FieldChange | undefined) => boolean,
		revisionMetadata: RevisionMetadataSource,
		constraintState: ConstraintState,
		existenceState: NodeExistenceState = NodeExistenceState.Alive,
	): NodeChangeset | undefined {
		if (change === undefined && over.change?.fieldChanges === undefined) {
			return undefined;
		}

		const baseMap: TaggedChange<FieldChangeMap> =
			over.change?.fieldChanges !== undefined
				? {
						...over,
						change: over.change.fieldChanges,
				  }
				: tagChange(new Map(), over.revision);

		const fieldChanges = this.rebaseFieldMap(
			change?.fieldChanges ?? new Map(),
			baseMap,
			genId,
			crossFieldTable,
			fieldFilter,
			revisionMetadata,
			constraintState,
			existenceState,
		);

		const rebasedChange: NodeChangeset = {};

		if (fieldChanges.size > 0) {
			rebasedChange.fieldChanges = fieldChanges;
		}

		if (change?.nodeExistsConstraint !== undefined) {
			rebasedChange.nodeExistsConstraint = change.nodeExistsConstraint;
		}

		// If there's a node exists constraint and we deleted or revived the node, update constraint state
		if (rebasedChange.nodeExistsConstraint !== undefined) {
			const violatedAfter = existenceState === NodeExistenceState.Dead;

			if (rebasedChange.nodeExistsConstraint.violated !== violatedAfter) {
				rebasedChange.nodeExistsConstraint = {
					...rebasedChange.nodeExistsConstraint,
					violated: violatedAfter,
				};
				constraintState.violationCount += violatedAfter ? 1 : -1;
			}
		}

		return rebasedChange;
	}

	public intoDelta({ change, revision }: TaggedChange<ModularChangeset>): Delta.Root {
		// Return an empty delta for changes with constraint violations
		if ((change.constraintViolationCount ?? 0) > 0) {
			return emptyDelta;
		}

		const idAllocator = MemoizedIdRangeAllocator.fromNextId();
		const rootDelta: Mutable<Delta.Root> = {};
		const fieldDeltas = this.intoDeltaImpl(change.fieldChanges, revision, idAllocator);
		if (fieldDeltas.size > 0) {
			rootDelta.fields = fieldDeltas;
		}
		if (change.builds && change.builds.size > 0) {
			const builds: Delta.DetachedNodeBuild[] = [];
			forEachInNestedMap(change.builds, (tree, major, minor) => {
				builds.push({
					id: makeDetachedNodeId(major ?? revision, minor),
					trees: [cursorForJsonableTreeNode(tree)],
				});
			});
			rootDelta.build = builds;
		}
		return rootDelta;
	}

	/**
	 * @param change - The change to convert into a delta.
	 * @param repairStore - The store to query for repair data.
	 * @param path - The path of the node being altered by the change as defined by the input context.
	 * Undefined for the root and for nodes that do not exist in the input context.
	 */
	private intoDeltaImpl(
		change: FieldChangeMap,
		revision: RevisionTag | undefined,
		idAllocator: MemoizedIdRangeAllocator,
	): Map<FieldKey, Delta.FieldChanges> {
		const delta: Map<FieldKey, Delta.FieldChanges> = new Map();
		for (const [field, fieldChange] of change) {
			const fieldRevision = fieldChange.revision ?? revision;
			const deltaField = getChangeHandler(this.fieldKinds, fieldChange.fieldKind).intoDelta(
				tagChange(fieldChange.change, fieldRevision),
				(childChange): Delta.FieldMap =>
					this.deltaFromNodeChange(tagChange(childChange, fieldRevision), idAllocator),
				idAllocator,
			);
			if (!isEmptyFieldChanges(deltaField)) {
				delta.set(field, deltaField);
			}
		}
		return delta;
	}

	private deltaFromNodeChange(
		{ change, revision }: TaggedChange<NodeChangeset>,
		idAllocator: MemoizedIdRangeAllocator,
	): Delta.FieldMap {
		if (change.fieldChanges !== undefined) {
			return this.intoDeltaImpl(change.fieldChanges, revision, idAllocator);
		}
		// TODO: update the API to allow undefined to be returned here
		return new Map();
	}

	private pruneFieldMap(changeset: FieldChangeMap): FieldChangeMap | undefined {
		const prunedChangeset: FieldChangeMap = new Map();
		for (const [field, fieldChange] of changeset) {
			const handler = getChangeHandler(this.fieldKinds, fieldChange.fieldKind);

			const prunedFieldChangeset = handler.rebaser.prune(fieldChange.change, (node) =>
				this.pruneNodeChange(node),
			);

			if (!handler.isEmpty(prunedFieldChangeset)) {
				prunedChangeset.set(field, { ...fieldChange, change: brand(prunedFieldChangeset) });
			}
		}

		return prunedChangeset.size > 0 ? prunedChangeset : undefined;
	}

	private pruneNodeChange(changeset: NodeChangeset): NodeChangeset | undefined {
		const prunedFields =
			changeset.fieldChanges !== undefined
				? this.pruneFieldMap(changeset.fieldChanges)
				: undefined;

		const prunedChange = { ...changeset, fieldChanges: prunedFields };
		if (prunedChange.fieldChanges === undefined) {
			delete prunedChange.fieldChanges;
		}

		return isEmptyNodeChangeset(prunedChange) ? undefined : prunedChange;
	}

	public buildEditor(changeReceiver: (change: ModularChangeset) => void): ModularEditBuilder {
		return new ModularEditBuilder(this, changeReceiver);
	}
}

/**
 * @alpha
 */
export function revisionMetadataSourceFromInfo(
	revInfos: readonly RevisionInfo[],
): RevisionMetadataSource {
	const getIndex = (revision: RevisionTag): number | undefined => {
		const index = revInfos.findIndex((revInfo) => revInfo.revision === revision);
		return index >= 0 ? index : undefined;
	};
	const tryGetInfo = (revision: RevisionTag | undefined): RevisionInfo | undefined => {
		if (revision === undefined) {
			return undefined;
		}
		const index = getIndex(revision);
		return index === undefined ? undefined : revInfos[index];
	};

	const getRevisions = (): RevisionTag[] => {
		return revInfos.map((info) => info.revision);
	};

	return { getIndex, tryGetInfo, getRevisions };
}

function isEmptyNodeChangeset(change: NodeChangeset): boolean {
	return change.fieldChanges === undefined && change.nodeExistsConstraint === undefined;
}

export function getFieldKind(
	fieldKinds: ReadonlyMap<FieldKindIdentifier, FieldKind>,
	kind: FieldKindIdentifier,
): FieldKindWithEditor {
	if (kind === genericFieldKind.identifier) {
		return genericFieldKind;
	}
	const fieldKind = fieldKinds.get(kind);
	assert(fieldKind !== undefined, 0x3ad /* Unknown field kind */);
	return withEditor(fieldKind);
}

export function getChangeHandler(
	fieldKinds: ReadonlyMap<FieldKindIdentifier, FieldKind>,
	kind: FieldKindIdentifier,
): FieldChangeHandler<unknown> {
	return getFieldKind(fieldKinds, kind).changeHandler;
}

interface CrossFieldTable<TFieldData> {
	srcTable: CrossFieldMap<unknown>;
	dstTable: CrossFieldMap<unknown>;
	srcDependents: CrossFieldMap<TFieldData>;
	dstDependents: CrossFieldMap<TFieldData>;
	invalidatedFields: Set<TFieldData>;
}

interface InvertTable extends CrossFieldTable<FieldChange> {
	originalFieldToContext: Map<FieldChange, InvertContext>;
}

interface InvertContext {
	invertedField: FieldChange;
	revision: RevisionTag | undefined;
}

interface RebaseTable extends CrossFieldTable<FieldChange> {
	rebasedFieldToContext: Map<FieldChange, FieldChangeContext>;
}

interface FieldChangeContext {
	baseChange: FieldChange;
	newChange: FieldChange;
	baseRevision: RevisionTag | undefined;
}

function newCrossFieldTable<T>(): CrossFieldTable<T> {
	return {
		srcTable: new Map(),
		dstTable: new Map(),
		srcDependents: new Map(),
		dstDependents: new Map(),
		invalidatedFields: new Set(),
	};
}

/**
 * @alpha
 */
interface ConstraintState {
	violationCount: number;
}

function newConstraintState(violationCount: number): ConstraintState {
	return {
		violationCount,
	};
}

type ComposeData = FieldChange;

interface CrossFieldManagerI<T> extends CrossFieldManager {
	table: CrossFieldTable<T>;
	srcQueries: CrossFieldQuerySet;
	dstQueries: CrossFieldQuerySet;
	fieldInvalidated: boolean;
}

function newCrossFieldManager<T>(crossFieldTable: CrossFieldTable<T>): CrossFieldManagerI<T> {
	const srcQueries: CrossFieldQuerySet = new Map();
	const dstQueries: CrossFieldQuerySet = new Map();
	const getMap = (target: CrossFieldTarget) =>
		target === CrossFieldTarget.Source ? crossFieldTable.srcTable : crossFieldTable.dstTable;

	const getQueries = (target: CrossFieldTarget) =>
		target === CrossFieldTarget.Source ? srcQueries : dstQueries;

	const manager = {
		table: crossFieldTable,
		srcQueries,
		dstQueries,
		fieldInvalidated: false,
		set: (
			target: CrossFieldTarget,
			revision: RevisionTag | undefined,
			id: ChangesetLocalId,
			count: number,
			newValue: unknown,
			invalidateDependents: boolean,
		) => {
			if (invalidateDependents) {
				const dependentsMap =
					target === CrossFieldTarget.Source
						? crossFieldTable.srcDependents
						: crossFieldTable.dstDependents;

				const lastChangedId = (id as number) + count - 1;
				let firstId = id;
				while (firstId <= lastChangedId) {
					const dependentEntry = getFirstFromCrossFieldMap(
						dependentsMap,
						revision,
						firstId,
						lastChangedId - firstId + 1,
					);
					if (dependentEntry.value !== undefined) {
						crossFieldTable.invalidatedFields.add(dependentEntry.value);
					}

					firstId = brand(firstId + dependentEntry.length);
				}

				if (
					getFirstFromCrossFieldMap(getQueries(target), revision, id, count) !== undefined
				) {
					manager.fieldInvalidated = true;
				}
			}
			setInCrossFieldMap(getMap(target), revision, id, count, newValue);
		},
		get: (
			target: CrossFieldTarget,
			revision: RevisionTag | undefined,
			id: ChangesetLocalId,
			count: number,
			addDependency: boolean,
		) => {
			if (addDependency) {
				addCrossFieldQuery(getQueries(target), revision, id, count);
			}
			return getFirstFromCrossFieldMap(getMap(target), revision, id, count);
		},
	};

	return manager;
}

function addFieldData<T>(manager: CrossFieldManagerI<T>, fieldData: T) {
	for (const [revision, rangeMap] of manager.srcQueries) {
		for (const range of rangeMap) {
			// We assume that if there is already an entry for this ID it is because
			// a field handler has called compose on the same node multiple times.
			// In this case we only want to amend the latest version, so we overwrite the dependency.
			setInCrossFieldMap(
				manager.table.srcDependents,
				revision,
				brand(range.start),
				range.length,
				fieldData,
			);
		}
	}

	for (const [revision, rangeMap] of manager.dstQueries) {
		for (const range of rangeMap) {
			// See above comment
			setInCrossFieldMap(
				manager.table.dstDependents,
				revision,
				brand(range.start),
				range.length,
				fieldData,
			);
		}
	}

	if (manager.fieldInvalidated) {
		manager.table.invalidatedFields.add(fieldData);
	}
}

function makeModularChangeset(
	changes: FieldChangeMap,
	maxId: number = -1,
	revisions: readonly RevisionInfo[] | undefined = undefined,
	constraintViolationCount: number | undefined = undefined,
	builds?: ChangeAtomIdMap<JsonableTree>,
): ModularChangeset {
	const changeset: Mutable<ModularChangeset> = { fieldChanges: changes };
	if (revisions !== undefined && revisions.length > 0) {
		changeset.revisions = revisions;
	}
	if (maxId >= 0) {
		changeset.maxId = brand(maxId);
	}
	if (constraintViolationCount !== undefined && constraintViolationCount > 0) {
		changeset.constraintViolationCount = constraintViolationCount;
	}
	if (builds !== undefined && builds.size > 0) {
		changeset.builds = builds;
	}
	return changeset;
}

export class ModularEditBuilder extends EditBuilder<ModularChangeset> {
	private transactionDepth: number = 0;
	private idAllocator: IdAllocator;

	public constructor(
		family: ChangeFamily<ChangeFamilyEditor, ModularChangeset>,
		changeReceiver: (change: ModularChangeset) => void,
	) {
		super(family, changeReceiver);
		this.idAllocator = idAllocatorFromMaxId();
	}

	public override enterTransaction(): void {
		this.transactionDepth += 1;
		if (this.transactionDepth === 1) {
			this.idAllocator = idAllocatorFromMaxId();
		}
	}

	public override exitTransaction(): void {
		assert(this.transactionDepth > 0, 0x5b9 /* Cannot exit inexistent transaction */);
		this.transactionDepth -= 1;
		if (this.transactionDepth === 0) {
			this.idAllocator = idAllocatorFromMaxId();
		}
	}

<<<<<<< HEAD
=======
	public apply(change: ModularChangeset): void {
		this.applyChange(change);
	}

	public buildTrees(
		firstId: ChangesetLocalId,
		newContent: ITreeCursor | readonly ITreeCursor[],
	): GlobalEditDescription {
		const content = isReadonlyArray(newContent) ? newContent : [newContent];
		const length = content.length;
		if (length === 0) {
			return { type: "global" };
		}
		const builds: ChangeAtomIdMap<JsonableTree> = new Map();
		const innerMap = new Map();
		builds.set(undefined, innerMap);
		let id = firstId;
		// TODO:YA6307 adopt more efficient representation, likely based on contiguous runs of IDs
		for (const tree of content.map(jsonableTreeFromCursor)) {
			assert(!innerMap.has(id), "Unexpected duplicate build ID");
			innerMap.set(id, tree);
			id = brand((id as number) + 1);
		}
		return {
			type: "global",
			builds,
		};
	}

>>>>>>> 7c8b7815
	/**
	 * Adds a change to the edit builder
	 * @param field - the field which is being edited
	 * @param fieldKind - the kind of the field
	 * @param change - the change to the field
	 * @param maxId - the highest `ChangesetLocalId` used in this change
	 */
	public submitChange(
		field: FieldUpPath,
		fieldKind: FieldKindIdentifier,
		change: FieldChangeset,
		maxId: ChangesetLocalId = brand(-1),
	): void {
		const changeMap = this.buildChangeMap(field, fieldKind, change);
		this.applyChange(makeModularChangeset(changeMap, maxId));
	}

	public submitChanges(changes: EditDescription[], maxId: ChangesetLocalId = brand(-1)) {
		const changeMaps = changes.map((change) =>
			makeAnonChange(
				change.type === "global"
					? makeModularChangeset(
							new Map(),
							undefined,
							undefined,
							undefined,
							change.builds,
					  )
					: makeModularChangeset(
							this.buildChangeMap(change.field, change.fieldKind, change.change),
					  ),
			),
		);
		const composedChange = this.changeFamily.rebaser.compose(changeMaps);
		if (maxId >= 0) {
			composedChange.maxId = maxId;
		}
		this.applyChange(composedChange);
	}

	public generateId(count?: number): ChangesetLocalId {
		return brand(this.idAllocator.allocate(count));
	}

	private buildChangeMap(
		field: FieldUpPath,
		fieldKind: FieldKindIdentifier,
		change: FieldChangeset,
	): FieldChangeMap {
		let fieldChangeMap: FieldChangeMap = new Map([[field.field, { fieldKind, change }]]);

		let remainingPath = field.parent;
		while (remainingPath !== undefined) {
			const nodeChange: NodeChangeset = { fieldChanges: fieldChangeMap };
			const fieldChange = genericFieldKind.changeHandler.editor.buildChildChange(
				remainingPath.parentIndex,
				nodeChange,
			);
			fieldChangeMap = new Map([
				[
					remainingPath.parentField,
					{ fieldKind: genericFieldKind.identifier, change: brand(fieldChange) },
				],
			]);
			remainingPath = remainingPath.parent;
		}

		return fieldChangeMap;
	}

	public addNodeExistsConstraint(path: UpPath): void {
		const nodeChange: NodeChangeset = {
			nodeExistsConstraint: { violated: false },
		};
		const fieldChange = genericFieldKind.changeHandler.editor.buildChildChange(
			path.parentIndex,
			nodeChange,
		);
		this.submitChange(
			{ parent: path.parent, field: path.parentField },
			genericFieldKind.identifier,
			brand(fieldChange),
		);
	}
}

/**
 * @alpha
 */
export interface FieldEditDescription {
	type: "field";
	field: FieldUpPath;
	fieldKind: FieldKindIdentifier;
	change: FieldChangeset;
}

/**
 * @alpha
 */
export interface GlobalEditDescription {
	type: "global";
	builds?: ChangeAtomIdMap<JsonableTree>;
}

/**
 * @alpha
 */
export type EditDescription = FieldEditDescription | GlobalEditDescription;

function getRevInfoFromTaggedChanges(changes: TaggedChange<ModularChangeset>[]): {
	revInfos: RevisionInfo[];
	maxId: ChangesetLocalId;
} {
	let maxId = -1;
	const revInfos: RevisionInfo[] = [];
	for (const taggedChange of changes) {
		const change = taggedChange.change;
		maxId = Math.max(change.maxId ?? -1, maxId);
		revInfos.push(...revisionInfoFromTaggedChange(taggedChange));
	}

	return { maxId: brand(maxId), revInfos };
}

function revisionInfoFromTaggedChange(
	taggedChange: TaggedChange<ModularChangeset>,
): RevisionInfo[] {
	const revInfos: RevisionInfo[] = [];
	if (taggedChange.change.revisions !== undefined) {
		revInfos.push(...taggedChange.change.revisions);
	} else if (taggedChange.revision !== undefined) {
		const info: Mutable<RevisionInfo> = { revision: taggedChange.revision };
		if (taggedChange.rollbackOf !== undefined) {
			info.rollbackOf = taggedChange.rollbackOf;
		}
		revInfos.push(info);
	}
	return revInfos;
}<|MERGE_RESOLUTION|>--- conflicted
+++ resolved
@@ -1059,12 +1059,6 @@
 		}
 	}
 
-<<<<<<< HEAD
-=======
-	public apply(change: ModularChangeset): void {
-		this.applyChange(change);
-	}
-
 	public buildTrees(
 		firstId: ChangesetLocalId,
 		newContent: ITreeCursor | readonly ITreeCursor[],
@@ -1090,7 +1084,6 @@
 		};
 	}
 
->>>>>>> 7c8b7815
 	/**
 	 * Adds a change to the edit builder
 	 * @param field - the field which is being edited
