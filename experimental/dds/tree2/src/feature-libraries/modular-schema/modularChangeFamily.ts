--- conflicted
+++ resolved
@@ -761,24 +761,19 @@
 		const index = revInfos.findIndex((revInfo) => revInfo.revision === revision);
 		return index >= 0 ? index : undefined;
 	};
-<<<<<<< HEAD
-	const getInfo = (revision: RevisionTag): RevisionInfo => {
+	const tryGetInfo = (revision: RevisionTag | undefined): RevisionInfo | undefined => {
+		if (revision === undefined) {
+			return undefined;
+		}
 		const index = getIndex(revision);
-		assert(index !== undefined, "Unknown revisions");
-		return revInfos[index];
+		return index === undefined ? undefined : revInfos[index];
 	};
 
 	const getIntentions = (): RevisionTag[] => {
 		return revInfos.map((info) => info.rollbackOf ?? info.revision);
 	};
 
-	return { getIndex, getInfo, getIntentions };
-=======
-	const tryGetInfo = (revision: RevisionTag | undefined): RevisionInfo | undefined => {
-		return revision === undefined ? undefined : revInfos[getIndex(revision)];
-	};
-	return { getIndex, tryGetInfo };
->>>>>>> 6de7aa0b
+	return { getIndex, tryGetInfo, getIntentions };
 }
 
 function isEmptyNodeChangeset(change: NodeChangeset): boolean {
