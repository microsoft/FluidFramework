--- conflicted
+++ resolved
@@ -50,7 +50,6 @@
 	Mutable,
 } from "../../util";
 import { MemoizedIdRangeAllocator } from "../memoizedIdRangeAllocator";
-import { RevisionTagCodec } from "../../shared-tree-core";
 import {
 	EncodedChunk,
 	chunkTree,
@@ -104,11 +103,7 @@
 	) {
 		this.codecs = makeModularChangeCodecFamily(
 			this.fieldKinds,
-<<<<<<< HEAD
 			new RevisionTagCodec(idCompressor),
-=======
-			new RevisionTagCodec(),
->>>>>>> 7d341a8f
 			codecOptions,
 		);
 	}
