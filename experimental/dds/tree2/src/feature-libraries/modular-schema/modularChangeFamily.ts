/*!
 * Copyright (c) Microsoft Corporation and contributors. All rights reserved.
 * Licensed under the MIT License.
 */

import { assert } from "@fluidframework/core-utils";
import { ICodecFamily, ICodecOptions } from "../../codec";
import {
	ChangeFamily,
	EditBuilder,
	ChangeRebaser,
	FieldKindIdentifier,
	Delta,
	FieldKey,
	UpPath,
	TaggedChange,
	RevisionTag,
	tagChange,
	makeAnonChange,
	ChangeFamilyEditor,
	FieldUpPath,
	ChangesetLocalId,
} from "../../core";
import {
	brand,
	getOrAddEmptyToMap,
	IdAllocationState,
	IdAllocator,
	idAllocatorFromMaxId,
	idAllocatorFromState,
	Mutable,
} from "../../util";
import { MemoizedIdRangeAllocator } from "../memoizedIdRangeAllocator";
import {
	CrossFieldManager,
	CrossFieldMap,
	CrossFieldQuerySet,
	CrossFieldTarget,
	addCrossFieldQuery,
	getFirstFromCrossFieldMap,
	setInCrossFieldMap,
} from "./crossFieldQueries";
import {
	FieldChangeHandler,
	RevisionMetadataSource,
	NodeExistenceState,
} from "./fieldChangeHandler";
import { FieldKind, FieldKindWithEditor, withEditor } from "./fieldKind";
import { convertGenericChange, genericFieldKind, newGenericChangeset } from "./genericFieldKind";
import { GenericChangeset } from "./genericFieldKindTypes";
import { makeModularChangeCodecFamily } from "./modularChangeCodecs";
import {
	FieldChange,
	FieldChangeMap,
	FieldChangeset,
	HasFieldChanges,
	ModularChangeset,
	NodeChangeset,
	NodeExistsConstraint,
	RevisionInfo,
} from "./modularChangeTypes";

/**
 * Implementation of ChangeFamily which delegates work in a given field to the appropriate FieldKind
 * as determined by the schema.
 */
export class ModularChangeFamily
	implements ChangeFamily<ModularEditBuilder, ModularChangeset>, ChangeRebaser<ModularChangeset>
{
	public readonly codecs: ICodecFamily<ModularChangeset>;

	public constructor(
		public readonly fieldKinds: ReadonlyMap<FieldKindIdentifier, FieldKindWithEditor>,
		codecOptions: ICodecOptions,
	) {
		this.codecs = makeModularChangeCodecFamily(this.fieldKinds, codecOptions);
	}

	public get rebaser(): ChangeRebaser<ModularChangeset> {
		return this;
	}

	/**
	 * Produces an equivalent list of `FieldChangeset`s that all target the same {@link FieldKind}.
	 * @param changes - The list of `FieldChange`s whose `FieldChangeset`s needs to be normalized.
	 * @returns An object that contains both the equivalent list of `FieldChangeset`s that all
	 * target the same {@link FieldKind}, and the `FieldKind` that they target.
	 * The returned `FieldChangeset`s may be a shallow copy of the input `FieldChange`s.
	 */
	private normalizeFieldChanges(
		changes: readonly FieldChange[],
		genId: IdAllocator,
		revisionMetadata: RevisionMetadataSource,
	): {
		fieldKind: FieldKindWithEditor;
		changesets: FieldChangeset[];
	} {
		// TODO: Handle the case where changes have conflicting field kinds
		const nonGenericChange = changes.find(
			(change) => change.fieldKind !== genericFieldKind.identifier,
		);
		if (nonGenericChange === undefined) {
			// All the changes are generic
			return { fieldKind: genericFieldKind, changesets: changes.map((c) => c.change) };
		}
		const kind = nonGenericChange.fieldKind;
		const fieldKind = getFieldKind(this.fieldKinds, kind);
		const handler = fieldKind.changeHandler;
		const normalizedChanges = changes.map((change) => {
			if (change.fieldKind === genericFieldKind.identifier) {
				// The cast is based on the `fieldKind` check above
				const genericChange = change.change as unknown as GenericChangeset;
				return convertGenericChange(
					genericChange,
					handler,
					(children) =>
						this.composeNodeChanges(
							children,
							genId,
							newCrossFieldTable(),
							revisionMetadata,
						),
					genId,
					revisionMetadata,
				) as FieldChangeset;
			}
			return change.change;
		});
		return { fieldKind, changesets: normalizedChanges };
	}

	public compose(changes: TaggedChange<ModularChangeset>[]): ModularChangeset {
		const { revInfos, maxId } = getRevInfoFromTaggedChanges(changes);
		const revisionMetadata: RevisionMetadataSource = revisionMetadataSourceFromInfo(revInfos);
		const idState: IdAllocationState = { maxId };
		const genId: IdAllocator = idAllocatorFromState(idState);
		const crossFieldTable = newCrossFieldTable<ComposeData>();

		const changesWithoutConstraintViolations = changes.filter(
			(change) => (change.change.constraintViolationCount ?? 0) === 0,
		);

		const composedFields = this.composeFieldMaps(
			changesWithoutConstraintViolations.map((change) =>
				tagChange(change.change.fieldChanges, change.revision),
			),
			genId,
			crossFieldTable,
			revisionMetadata,
		);

		if (crossFieldTable.invalidatedFields.size > 0) {
			const fieldsToUpdate = crossFieldTable.invalidatedFields;
			crossFieldTable.invalidatedFields = new Set();
			for (const field of fieldsToUpdate) {
				const amendedChange = getChangeHandler(
					this.fieldKinds,
					field.fieldKind,
				).rebaser.amendCompose(
					field.change,
					(children) =>
						this.composeNodeChanges(children, genId, crossFieldTable, revisionMetadata),
					genId,
					newCrossFieldManager(crossFieldTable),
					revisionMetadata,
				);
				field.change = brand(amendedChange);
			}
		}

		assert(
			crossFieldTable.invalidatedFields.size === 0,
			0x59b /* Should not need more than one amend pass. */,
		);
		return makeModularChangeset(composedFields, idState.maxId, revInfos);
	}

	private composeFieldMaps(
		changes: TaggedChange<FieldChangeMap>[],
		genId: IdAllocator,
		crossFieldTable: CrossFieldTable<ComposeData>,
		revisionMetadata: RevisionMetadataSource,
	): FieldChangeMap {
		const fieldChanges = new Map<FieldKey, FieldChange[]>();
		for (const change of changes) {
			for (const [key, fieldChange] of change.change) {
				const fieldChangeToCompose =
					fieldChange.revision !== undefined || change.revision === undefined
						? fieldChange
						: {
								...fieldChange,
								revision: change.revision,
						  };

				getOrAddEmptyToMap(fieldChanges, key).push(fieldChangeToCompose);
			}
		}

		const composedFields: FieldChangeMap = new Map();
		for (const [field, changesForField] of fieldChanges) {
			const { fieldKind, changesets } = this.normalizeFieldChanges(
				changesForField,
				genId,
				revisionMetadata,
			);
			assert(
				changesets.length === changesForField.length,
				0x4a8 /* Number of changes should be constant when normalizing */,
			);

			const manager = newCrossFieldManager(crossFieldTable);
			const taggedChangesets = changesets.map((change, i) =>
				tagChange(change, changesForField[i].revision),
			);
			const composedChange = fieldKind.changeHandler.rebaser.compose(
				taggedChangesets,
				(children) =>
					this.composeNodeChanges(children, genId, crossFieldTable, revisionMetadata),
				genId,
				manager,
				revisionMetadata,
			);

			const composedField: FieldChange = {
				fieldKind: fieldKind.identifier,
				change: brand(composedChange),
			};

			addFieldData(manager, composedField);

			// TODO: Could optimize by checking that composedField is non-empty
			composedFields.set(field, composedField);
		}
		return composedFields;
	}

	private composeNodeChanges(
		changes: TaggedChange<NodeChangeset>[],
		genId: IdAllocator,
		crossFieldTable: CrossFieldTable<ComposeData>,
		revisionMetadata: RevisionMetadataSource,
	): NodeChangeset {
		const fieldChanges: TaggedChange<FieldChangeMap>[] = [];
		let nodeExistsConstraint: NodeExistsConstraint | undefined;
		for (const change of changes) {
			// Composition is part of two codepaths:
			//   1. Combining multiple changesets into a transaction
			//   2. Generating a state update after rebasing a branch that has
			//        more than one changeset
			// In the first codepath, none of the constraints will be violated and
			// we need the constraint to be stored on the given node in the transaction.
			// In the second path, the constraint may have been violated, but the state is tracked
			// as part of `constraintViolationCount` and the change won't be rebased further.
			if (change.change.nodeExistsConstraint !== undefined) {
				nodeExistsConstraint = { ...change.change.nodeExistsConstraint };
			}

			if (change.change.fieldChanges !== undefined) {
				fieldChanges.push(tagChange(change.change.fieldChanges, change.revision));
			}
		}

		const composedFieldChanges = this.composeFieldMaps(
			fieldChanges,
			genId,
			crossFieldTable,
			revisionMetadata,
		);
		const composedNodeChange: NodeChangeset = {};

		if (composedFieldChanges.size > 0) {
			composedNodeChange.fieldChanges = composedFieldChanges;
		}

		if (nodeExistsConstraint !== undefined) {
			composedNodeChange.nodeExistsConstraint = nodeExistsConstraint;
		}

		return composedNodeChange;
	}

	/**
	 * @param change - The change to invert.
	 * @param isRollback - Whether the inverted change is meant to rollback a change on a branch as is the case when
	 * performing a sandwich rebase.
	 * @param repairStore - The store to query for repair data.
	 */
	public invert(change: TaggedChange<ModularChangeset>, isRollback: boolean): ModularChangeset {
		// Return an empty inverse for changes with constraint violations
		if ((change.change.constraintViolationCount ?? 0) > 0) {
			return makeModularChangeset(new Map());
		}

		const idState: IdAllocationState = { maxId: change.change.maxId ?? -1 };
		// This idState is used for the whole of the IdAllocator's lifetime, which allows
		// this function to read the updated idState.maxId after more IDs are allocated.
		// TODO: add a getMax function to IdAllocator to make for a clearer contract.
		const genId: IdAllocator = idAllocatorFromState(idState);
		const crossFieldTable = newCrossFieldTable<InvertData>();

		const invertedFields = this.invertFieldMap(
			tagChange(change.change.fieldChanges, change.revision),
			genId,
			undefined,
			crossFieldTable,
		);

		if (crossFieldTable.invalidatedFields.size > 0) {
			const fieldsToUpdate = crossFieldTable.invalidatedFields;
			crossFieldTable.invalidatedFields = new Set();
			for (const { fieldChange, originalRevision } of fieldsToUpdate) {
				const amendedChange = getChangeHandler(
					this.fieldKinds,
					fieldChange.fieldKind,
				).rebaser.amendInvert(
					fieldChange.change,
					originalRevision,
<<<<<<< HEAD
=======
					(revision: RevisionTag, index: number, count: number): Delta.ProtoNode[] => [],
>>>>>>> 935bae84
					genId,
					newCrossFieldManager(crossFieldTable),
				);
				fieldChange.change = brand(amendedChange);
			}
		}

		assert(
			crossFieldTable.invalidatedFields.size === 0,
			0x59c /* Should not need more than one amend pass. */,
		);

		const revInfo = change.change.revisions;
		return makeModularChangeset(
			invertedFields,
			idState.maxId,
			revInfo === undefined
				? undefined
				: (isRollback
						? revInfo.map(({ revision }) => ({ revision, rollbackOf: revision }))
						: Array.from(revInfo)
				  ).reverse(),
			change.change.constraintViolationCount,
		);
	}

	private invertFieldMap(
		changes: TaggedChange<FieldChangeMap>,
		genId: IdAllocator,
		path: UpPath | undefined,
		crossFieldTable: CrossFieldTable<InvertData>,
	): FieldChangeMap {
		const invertedFields: FieldChangeMap = new Map();

		for (const [field, fieldChange] of changes.change) {
			const { revision } = fieldChange.revision !== undefined ? fieldChange : changes;

<<<<<<< HEAD
=======
			const reviver = (
				revisionTag: RevisionTag,
				index: number,
				count: number,
			): Delta.ProtoNode[] => [];

>>>>>>> 935bae84
			const manager = newCrossFieldManager(crossFieldTable);
			const invertedChange = getChangeHandler(
				this.fieldKinds,
				fieldChange.fieldKind,
			).rebaser.invert(
				{ revision, change: fieldChange.change },
				(childChanges, index) =>
					this.invertNodeChange(
						{ revision, change: childChanges },
						genId,
						crossFieldTable,
						index === undefined
							? undefined
							: {
									parent: path,
									parentField: field,
									parentIndex: index,
							  },
					),
				genId,
				manager,
			);

			const invertedFieldChange: FieldChange = {
				...fieldChange,
				change: brand(invertedChange),
			};
			invertedFields.set(field, invertedFieldChange);

			const invertData: InvertData = {
				fieldKey: field,
				fieldChange: invertedFieldChange,
				path,
				originalRevision: changes.revision,
			};

			addFieldData(manager, invertData);
		}

		return invertedFields;
	}

	private invertNodeChange(
		change: TaggedChange<NodeChangeset>,
		genId: IdAllocator,
		crossFieldTable: CrossFieldTable<InvertData>,
		path?: UpPath,
	): NodeChangeset {
		const inverse: NodeChangeset = {};

		if (change.change.fieldChanges !== undefined) {
			inverse.fieldChanges = this.invertFieldMap(
				{ ...change, change: change.change.fieldChanges },
				genId,
				path,
				crossFieldTable,
			);
		}

		return inverse;
	}

	public rebase(
		change: ModularChangeset,
		over: TaggedChange<ModularChangeset>,
	): ModularChangeset {
		const maxId = Math.max(change.maxId ?? -1, over.change.maxId ?? -1);
		const idState: IdAllocationState = { maxId };
		const genId: IdAllocator = idAllocatorFromState(idState);
		const crossFieldTable: RebaseTable = {
			...newCrossFieldTable<FieldChange>(),
			baseMapToRebased: new Map(),
			baseChangeToContext: new Map(),
			baseMapToParentField: new Map(),
		};

		const constraintState = newConstraintState(change.constraintViolationCount ?? 0);
		const revInfos: RevisionInfo[] = [];
		revInfos.push(...revisionInfoFromTaggedChange(over));
		if (change.revisions !== undefined) {
			revInfos.push(...change.revisions);
		}
		const revisionMetadata: RevisionMetadataSource = revisionMetadataSourceFromInfo(revInfos);
		const rebasedFields = this.rebaseFieldMap(
			change.fieldChanges,
			tagChange(over.change.fieldChanges, over.revision),
			genId,
			crossFieldTable,
			() => true,
			revisionMetadata,
			constraintState,
		);

		const rebasedChangeset = makeModularChangeset(
			rebasedFields,
			idState.maxId,
			change.revisions,
			constraintState.violationCount,
		);
		crossFieldTable.baseMapToRebased.set(over.change.fieldChanges, rebasedChangeset);

		const constraintViolations = constraintState.violationCount;

		crossFieldTable.invalidatedFields.clear();
		const amendedFields = this.rebaseFieldMap(
			rebasedChangeset.fieldChanges,
			tagChange(over.change.fieldChanges, over.revision),
			genId,
			crossFieldTable,
			() => true,
			revisionMetadata,
			constraintState,
			true,
		);

		// assert(
		// 	crossFieldTable.invalidatedFields.size === 0,
		// 	0x59f /* Should not need more than one amend pass. */,
		// );

		assert(
			constraintState.violationCount === constraintViolations,
			0x5b4 /* Should not change constraint violation count during amend pass */,
		);

		const amendedChangeset = makeModularChangeset(
			amendedFields,
			idState.maxId,
			change.revisions,
			constraintState.violationCount,
		);

		return amendedChangeset;
	}

	private rebaseFieldMap(
		change: FieldChangeMap,
		over: TaggedChange<FieldChangeMap>,
		genId: IdAllocator,
		crossFieldTable: RebaseTable,
		fieldFilter: (baseChange: FieldChange, newChange: FieldChange | undefined) => boolean,
		revisionMetadata: RevisionMetadataSource,
		constraintState: ConstraintState,
		amend: boolean = false,
		existenceState: NodeExistenceState = NodeExistenceState.Alive,
	): FieldChangeMap {
		const rebasedFields: FieldChangeMap = new Map();

		// Rebase fields contained in the base changeset
		for (const [field, baseChanges] of over.change) {
			if (!fieldFilter(baseChanges, change.get(field))) {
				continue;
			}

			const fieldChange: FieldChange = change.get(field) ?? {
				fieldKind: genericFieldKind.identifier,
				change: brand(newGenericChangeset()),
			};
			const {
				fieldKind,
				changesets: [fieldChangeset, baseChangeset],
			} = this.normalizeFieldChanges([fieldChange, baseChanges], genId, revisionMetadata);

			const { revision } = over;
			const taggedBaseChange = { revision, change: baseChangeset };
			const manager = newCrossFieldManager(crossFieldTable);

			const rebaseChild = (
				child: NodeChangeset | undefined,
				baseChild: NodeChangeset | undefined,
				stateChange: NodeExistenceState | undefined,
			) =>
				this.rebaseNodeChange(
					child,
					{ revision, change: baseChild },
					genId,
					crossFieldTable,
					baseChanges,
					fieldFilter,
					revisionMetadata,
					constraintState,
					stateChange,
					amend,
				);

			const rebasedField = !amend
				? fieldKind.changeHandler.rebaser.rebase(
						fieldChangeset,
						taggedBaseChange,
						rebaseChild,
						genId,
						manager,
						revisionMetadata,
				  )
				: fieldKind.changeHandler.rebaser.amendRebase(
						fieldChangeset,
						taggedBaseChange,
						rebaseChild,
						genId,
						manager,
						revisionMetadata,
				  );

			if (!fieldKind.changeHandler.isEmpty(rebasedField)) {
				const rebasedFieldChange: FieldChange = {
					fieldKind: fieldKind.identifier,
					change: brand(rebasedField),
				};

				rebasedFields.set(field, rebasedFieldChange);
			}

			addFieldData(manager, baseChanges);
			crossFieldTable.baseChangeToContext.set(baseChanges, {
				map: over.change,
				field,
				revision,
			});
		}

		// Rebase the fields of the new changeset which don't have a corresponding base field.
		for (const [field, fieldChange] of change) {
			if (!over.change?.has(field)) {
				const baseChanges: FieldChange = {
					fieldKind: genericFieldKind.identifier,
					change: brand(newGenericChangeset()),
				};

				const {
					fieldKind,
					changesets: [fieldChangeset, baseChangeset],
				} = this.normalizeFieldChanges([fieldChange, baseChanges], genId, revisionMetadata);

				const manager = newCrossFieldManager(crossFieldTable);
				const rebasedChangeset = fieldKind.changeHandler.rebaser.rebase(
					fieldChangeset,
					tagChange(baseChangeset, over.revision),
					(child, baseChild) => {
						assert(
							baseChild === undefined,
							0x5b6 /* This field should not have any base changes */,
						);
						return this.rebaseNodeChange(
							child,
							tagChange(undefined, over.revision),
							genId,
							crossFieldTable,
							baseChanges,
							fieldFilter,
							revisionMetadata,
							constraintState,
							existenceState,
						);
					},
					genId,
					manager,
					revisionMetadata,
					existenceState,
				);
				const rebasedFieldChange: FieldChange = {
					fieldKind: fieldKind.identifier,
					change: brand(rebasedChangeset),
				};
				rebasedFields.set(field, rebasedFieldChange);
				addFieldData(manager, rebasedFieldChange);
			}
		}

		return rebasedFields;
	}

	private rebaseNodeChange(
		change: NodeChangeset | undefined,
		over: TaggedChange<NodeChangeset | undefined>,
		genId: IdAllocator,
		crossFieldTable: RebaseTable,
		parentField: FieldChange | undefined,
		fieldFilter: (baseChange: FieldChange, newChange: FieldChange | undefined) => boolean,
		revisionMetadata: RevisionMetadataSource,
		constraintState: ConstraintState,
		existenceState: NodeExistenceState = NodeExistenceState.Alive,
		amend: boolean = false,
	): NodeChangeset | undefined {
		if (change === undefined && over.change?.fieldChanges === undefined) {
			return undefined;
		}

		if (over.change?.fieldChanges !== undefined && parentField !== undefined) {
			crossFieldTable.baseMapToParentField.set(over.change.fieldChanges, parentField);
		}

		const baseMap: TaggedChange<FieldChangeMap> =
			over.change?.fieldChanges !== undefined
				? {
						...over,
						change: over.change.fieldChanges,
				  }
				: tagChange(new Map(), over.revision);

		const fieldChanges = this.rebaseFieldMap(
			change?.fieldChanges ?? new Map(),
			baseMap,
			genId,
			crossFieldTable,
			fieldFilter,
			revisionMetadata,
			constraintState,
			amend,
			existenceState,
		);

		const rebasedChange: NodeChangeset = {};

		if (fieldChanges.size > 0) {
			rebasedChange.fieldChanges = fieldChanges;
		}

		if (change?.nodeExistsConstraint !== undefined) {
			rebasedChange.nodeExistsConstraint = change.nodeExistsConstraint;
		}

		// If there's a node exists constraint and we deleted or revived the node, update constraint state
		if (!amend && rebasedChange.nodeExistsConstraint !== undefined) {
			const violatedAfter = existenceState === NodeExistenceState.Dead;

			if (rebasedChange.nodeExistsConstraint.violated !== violatedAfter) {
				rebasedChange.nodeExistsConstraint = {
					...rebasedChange.nodeExistsConstraint,
					violated: violatedAfter,
				};
				constraintState.violationCount += violatedAfter ? 1 : -1;
			}
		}

		if (isEmptyNodeChangeset(rebasedChange)) {
			return undefined;
		}

		if (over?.change?.fieldChanges !== undefined) {
			crossFieldTable.baseMapToRebased.set(over.change.fieldChanges, rebasedChange);
		}

		return rebasedChange;
	}

	public intoDelta({ change, revision }: TaggedChange<ModularChangeset>): Delta.Root {
		// Return an empty delta for changes with constraint violations
		if ((change.constraintViolationCount ?? 0) > 0) {
			return new Map();
		}

		const idAllocator = MemoizedIdRangeAllocator.fromNextId();
		return this.intoDeltaImpl(change.fieldChanges, revision, idAllocator);
	}

	/**
	 * @param change - The change to convert into a delta.
	 * @param repairStore - The store to query for repair data.
	 * @param path - The path of the node being altered by the change as defined by the input context.
	 * Undefined for the root and for nodes that do not exist in the input context.
	 */
	private intoDeltaImpl(
		change: FieldChangeMap,
		revision: RevisionTag | undefined,
		idAllocator: MemoizedIdRangeAllocator,
	): Delta.Root {
		const delta: Map<FieldKey, Delta.MarkList> = new Map();
		for (const [field, fieldChange] of change) {
			const fieldRevision = fieldChange.revision ?? revision;
			const deltaField = getChangeHandler(this.fieldKinds, fieldChange.fieldKind).intoDelta(
				tagChange(fieldChange.change, fieldRevision),
				(childChange): Delta.Modify =>
					this.deltaFromNodeChange(tagChange(childChange, fieldRevision), idAllocator),
				idAllocator,
			);
			delta.set(field, deltaField);
		}
		return delta;
	}

	private deltaFromNodeChange(
		{ change, revision }: TaggedChange<NodeChangeset>,
		idAllocator: MemoizedIdRangeAllocator,
	): Delta.Modify {
		const modify: Mutable<Delta.Modify> = {
			type: Delta.MarkType.Modify,
		};

		if (change.fieldChanges !== undefined) {
			modify.fields = this.intoDeltaImpl(change.fieldChanges, revision, idAllocator);
		}

		return modify;
	}

	public buildEditor(changeReceiver: (change: ModularChangeset) => void): ModularEditBuilder {
		return new ModularEditBuilder(this, changeReceiver);
	}
}

/**
 * @alpha
 */
export function revisionMetadataSourceFromInfo(
	revInfos: readonly RevisionInfo[],
): RevisionMetadataSource {
	const getIndex = (revision: RevisionTag): number => {
		const index = revInfos.findIndex((revInfo) => revInfo.revision === revision);
		assert(index !== -1, 0x5a0 /* Unable to index unknown revision */);
		return index;
	};
	const getInfo = (revision: RevisionTag): RevisionInfo => {
		return revInfos[getIndex(revision)];
	};
	return { getIndex, getInfo };
}

function isEmptyNodeChangeset(change: NodeChangeset): boolean {
	return change.fieldChanges === undefined && change.nodeExistsConstraint === undefined;
}

export function getFieldKind(
	fieldKinds: ReadonlyMap<FieldKindIdentifier, FieldKind>,
	kind: FieldKindIdentifier,
): FieldKindWithEditor {
	if (kind === genericFieldKind.identifier) {
		return genericFieldKind;
	}
	const fieldKind = fieldKinds.get(kind);
	assert(fieldKind !== undefined, 0x3ad /* Unknown field kind */);
	return withEditor(fieldKind);
}

export function getChangeHandler(
	fieldKinds: ReadonlyMap<FieldKindIdentifier, FieldKind>,
	kind: FieldKindIdentifier,
): FieldChangeHandler<unknown> {
	return getFieldKind(fieldKinds, kind).changeHandler;
}

interface CrossFieldTable<TFieldData> {
	srcTable: CrossFieldMap<unknown>;
	dstTable: CrossFieldMap<unknown>;
	srcDependents: CrossFieldMap<TFieldData>;
	dstDependents: CrossFieldMap<TFieldData>;
	invalidatedFields: Set<TFieldData>;
}

interface RebaseTable extends CrossFieldTable<FieldChange> {
	baseMapToRebased: Map<FieldChangeMap, HasFieldChanges>;
	baseChangeToContext: Map<FieldChange, FieldChangeContext>;
	baseMapToParentField: Map<FieldChangeMap, FieldChange>;
}

interface FieldChangeContext {
	map: FieldChangeMap;
	field: FieldKey;
	revision: RevisionTag | undefined;
}

function newCrossFieldTable<T>(): CrossFieldTable<T> {
	return {
		srcTable: new Map(),
		dstTable: new Map(),
		srcDependents: new Map(),
		dstDependents: new Map(),
		invalidatedFields: new Set(),
	};
}

/**
 * @alpha
 */
interface ConstraintState {
	violationCount: number;
}

function newConstraintState(violationCount: number): ConstraintState {
	return {
		violationCount,
	};
}

// TODO: Move originalRevision into a separate map so that FieldChange can be correctly deduplicated by the invalidated field set.
interface InvertData {
	originalRevision: RevisionTag | undefined;
	fieldKey: FieldKey;
	fieldChange: FieldChange;
	path: UpPath | undefined;
}

type ComposeData = FieldChange;

interface CrossFieldManagerI<T> extends CrossFieldManager {
	table: CrossFieldTable<T>;
	srcQueries: CrossFieldQuerySet;
	dstQueries: CrossFieldQuerySet;
	fieldInvalidated: boolean;
}

function newCrossFieldManager<T>(crossFieldTable: CrossFieldTable<T>): CrossFieldManagerI<T> {
	const srcQueries: CrossFieldQuerySet = new Map();
	const dstQueries: CrossFieldQuerySet = new Map();
	const getMap = (target: CrossFieldTarget) =>
		target === CrossFieldTarget.Source ? crossFieldTable.srcTable : crossFieldTable.dstTable;

	const getQueries = (target: CrossFieldTarget) =>
		target === CrossFieldTarget.Source ? srcQueries : dstQueries;

	const manager = {
		table: crossFieldTable,
		srcQueries,
		dstQueries,
		fieldInvalidated: false,
		set: (
			target: CrossFieldTarget,
			revision: RevisionTag | undefined,
			id: ChangesetLocalId,
			count: number,
			newValue: unknown,
			invalidateDependents: boolean,
		) => {
			if (invalidateDependents) {
				const dependentsMap =
					target === CrossFieldTarget.Source
						? crossFieldTable.srcDependents
						: crossFieldTable.dstDependents;

				let dependentEntry = getFirstFromCrossFieldMap(dependentsMap, revision, id, count);

				const lastChangedId = (id as number) + count - 1;
				while (dependentEntry !== undefined) {
					crossFieldTable.invalidatedFields.add(dependentEntry.value);
					const lastEntryId = dependentEntry.start + dependentEntry.length - 1;
					const numChangedIdsAfterEntry = lastChangedId - lastEntryId;
					if (numChangedIdsAfterEntry > 0) {
						dependentEntry = getFirstFromCrossFieldMap(
							dependentsMap,
							revision,
							brand(lastEntryId + 1),
							numChangedIdsAfterEntry,
						);
					} else {
						// We have found the last entry for the changed ID range.
						break;
					}
				}

				if (
					getFirstFromCrossFieldMap(getQueries(target), revision, id, count) !== undefined
				) {
					manager.fieldInvalidated = true;
				}
			}
			setInCrossFieldMap(getMap(target), revision, id, count, newValue);
		},
		get: (
			target: CrossFieldTarget,
			revision: RevisionTag | undefined,
			id: ChangesetLocalId,
			count: number,
			addDependency: boolean,
		) => {
			if (addDependency) {
				addCrossFieldQuery(getQueries(target), revision, id, count);
			}
			return getFirstFromCrossFieldMap(getMap(target), revision, id, count);
		},
	};

	return manager;
}

function addFieldData<T>(manager: CrossFieldManagerI<T>, fieldData: T) {
	for (const [revision, rangeMap] of manager.srcQueries) {
		for (const range of rangeMap) {
			// We assume that if there is already an entry for this ID it is because
			// a field handler has called compose on the same node multiple times.
			// In this case we only want to amend the latest version, so we overwrite the dependency.
			setInCrossFieldMap(
				manager.table.srcDependents,
				revision,
				brand(range.start),
				range.length,
				fieldData,
			);
		}
	}

	for (const [revision, rangeMap] of manager.dstQueries) {
		for (const range of rangeMap) {
			// See above comment
			setInCrossFieldMap(
				manager.table.dstDependents,
				revision,
				brand(range.start),
				range.length,
				fieldData,
			);
		}
	}

	if (manager.fieldInvalidated) {
		manager.table.invalidatedFields.add(fieldData);
	}
}

function makeModularChangeset(
	changes: FieldChangeMap,
	maxId: number = -1,
	revisions: readonly RevisionInfo[] | undefined = undefined,
	constraintViolationCount: number | undefined = undefined,
): ModularChangeset {
	const changeset: Mutable<ModularChangeset> = { fieldChanges: changes };
	if (revisions !== undefined && revisions.length > 0) {
		changeset.revisions = revisions;
	}
	if (maxId >= 0) {
		changeset.maxId = brand(maxId);
	}
	if (constraintViolationCount !== undefined && constraintViolationCount > 0) {
		changeset.constraintViolationCount = constraintViolationCount;
	}
	return changeset;
}

export class ModularEditBuilder extends EditBuilder<ModularChangeset> {
	private transactionDepth: number = 0;
	private idAllocator: IdAllocator;

	public constructor(
		family: ChangeFamily<ChangeFamilyEditor, ModularChangeset>,
		changeReceiver: (change: ModularChangeset) => void,
	) {
		super(family, changeReceiver);
		this.idAllocator = idAllocatorFromMaxId();
	}

	public override enterTransaction(): void {
		this.transactionDepth += 1;
		if (this.transactionDepth === 1) {
			this.idAllocator = idAllocatorFromMaxId();
		}
	}

	public override exitTransaction(): void {
		assert(this.transactionDepth > 0, 0x5b9 /* Cannot exit inexistent transaction */);
		this.transactionDepth -= 1;
		if (this.transactionDepth === 0) {
			this.idAllocator = idAllocatorFromMaxId();
		}
	}

	public apply(change: ModularChangeset): void {
		this.applyChange(change);
	}

	/**
	 * Adds a change to the edit builder
	 * @param field - the field which is being edited
	 * @param fieldKind - the kind of the field
	 * @param change - the change to the field
	 * @param maxId - the highest `ChangesetLocalId` used in this change
	 */
	public submitChange(
		field: FieldUpPath,
		fieldKind: FieldKindIdentifier,
		change: FieldChangeset,
		maxId: ChangesetLocalId = brand(-1),
	): void {
		const changeMap = this.buildChangeMap(field, fieldKind, change);
		this.applyChange(makeModularChangeset(changeMap, maxId));
	}

	public submitChanges(changes: EditDescription[], maxId: ChangesetLocalId = brand(-1)) {
		const changeMaps = changes.map((change) =>
			makeAnonChange(
				makeModularChangeset(
					this.buildChangeMap(change.field, change.fieldKind, change.change),
				),
			),
		);
		const composedChange = this.changeFamily.rebaser.compose(changeMaps);
		if (maxId >= 0) {
			composedChange.maxId = maxId;
		}
		this.applyChange(composedChange);
	}

	public generateId(count?: number): ChangesetLocalId {
		return brand(this.idAllocator.allocate(count));
	}

	private buildChangeMap(
		field: FieldUpPath,
		fieldKind: FieldKindIdentifier,
		change: FieldChangeset,
	): FieldChangeMap {
		let fieldChangeMap: FieldChangeMap = new Map([[field.field, { fieldKind, change }]]);

		let remainingPath = field.parent;
		while (remainingPath !== undefined) {
			const nodeChange: NodeChangeset = { fieldChanges: fieldChangeMap };
			const fieldChange = genericFieldKind.changeHandler.editor.buildChildChange(
				remainingPath.parentIndex,
				nodeChange,
			);
			fieldChangeMap = new Map([
				[
					remainingPath.parentField,
					{ fieldKind: genericFieldKind.identifier, change: brand(fieldChange) },
				],
			]);
			remainingPath = remainingPath.parent;
		}

		return fieldChangeMap;
	}

	public addNodeExistsConstraint(path: UpPath): void {
		const nodeChange: NodeChangeset = {
			nodeExistsConstraint: { violated: false },
		};
		const fieldChange = genericFieldKind.changeHandler.editor.buildChildChange(
			path.parentIndex,
			nodeChange,
		);
		this.submitChange(
			{ parent: path.parent, field: path.parentField },
			genericFieldKind.identifier,
			brand(fieldChange),
		);
	}
}

/**
 * @alpha
 */
export interface EditDescription {
	field: FieldUpPath;
	fieldKind: FieldKindIdentifier;
	change: FieldChangeset;
}

function getRevInfoFromTaggedChanges(changes: TaggedChange<ModularChangeset>[]): {
	revInfos: RevisionInfo[];
	maxId: ChangesetLocalId;
} {
	let maxId = -1;
	const revInfos: RevisionInfo[] = [];
	for (const taggedChange of changes) {
		const change = taggedChange.change;
		maxId = Math.max(change.maxId ?? -1, maxId);
		revInfos.push(...revisionInfoFromTaggedChange(taggedChange));
	}

	return { maxId: brand(maxId), revInfos };
}

function revisionInfoFromTaggedChange(
	taggedChange: TaggedChange<ModularChangeset>,
): RevisionInfo[] {
	const revInfos: RevisionInfo[] = [];
	if (taggedChange.change.revisions !== undefined) {
		revInfos.push(...taggedChange.change.revisions);
	} else if (taggedChange.revision !== undefined) {
		const info: Mutable<RevisionInfo> = { revision: taggedChange.revision };
		if (taggedChange.rollbackOf !== undefined) {
			info.rollbackOf = taggedChange.rollbackOf;
		}
		revInfos.push(info);
	}
	return revInfos;
}<|MERGE_RESOLUTION|>--- conflicted
+++ resolved
@@ -315,10 +315,6 @@
 				).rebaser.amendInvert(
 					fieldChange.change,
 					originalRevision,
-<<<<<<< HEAD
-=======
-					(revision: RevisionTag, index: number, count: number): Delta.ProtoNode[] => [],
->>>>>>> 935bae84
 					genId,
 					newCrossFieldManager(crossFieldTable),
 				);
@@ -356,15 +352,6 @@
 		for (const [field, fieldChange] of changes.change) {
 			const { revision } = fieldChange.revision !== undefined ? fieldChange : changes;
 
-<<<<<<< HEAD
-=======
-			const reviver = (
-				revisionTag: RevisionTag,
-				index: number,
-				count: number,
-			): Delta.ProtoNode[] => [];
-
->>>>>>> 935bae84
 			const manager = newCrossFieldManager(crossFieldTable);
 			const invertedChange = getChangeHandler(
 				this.fieldKinds,
