--- conflicted
+++ resolved
@@ -206,18 +206,14 @@
 			crossFieldTable.invalidatedFields.size === 0,
 			0x59b /* Should not need more than one amend pass. */,
 		);
-<<<<<<< HEAD
-		const allBuilds: ChangeAtomIdRangeMap<readonly EncodedChunk[]> = new Map();
-=======
-		const allBuilds: ChangeAtomIdMap<TreeChunk> = new Map();
->>>>>>> 62697688
+		const allBuilds: ChangeAtomIdRangeMap<readonly TreeChunk[]> = new Map();
 		for (const taggedChange of changes) {
 			const revision = revisionFromTaggedChange(taggedChange);
 			const change = taggedChange.change;
 			if (change.builds) {
 				for (const [revisionKey, rangeMapData] of change.builds) {
 					const setRevisionKey = revisionKey ?? revision;
-					const rangeMap: RangeMap<readonly EncodedChunk[]> = [];
+					const rangeMap: RangeMap<readonly TreeChunk[]> = [];
 					for (const { start, length, value } of rangeMapData) {
 						// Check for duplicate builds and prefer earlier ones.
 						// There are two scenarios where we might get duplicate builds:
@@ -1119,11 +1115,7 @@
 	maxId: number = -1,
 	revisions: readonly RevisionInfo[] | undefined = undefined,
 	constraintViolationCount: number | undefined = undefined,
-<<<<<<< HEAD
-	builds?: ChangeAtomIdRangeMap<readonly EncodedChunk[]>,
-=======
-	builds?: ChangeAtomIdMap<TreeChunk>,
->>>>>>> 62697688
+	builds?: ChangeAtomIdRangeMap<readonly TreeChunk[]>,
 ): ModularChangeset {
 	const changeset: Mutable<ModularChangeset> = { fieldChanges: changes ?? new Map() };
 	if (revisions !== undefined && revisions.length > 0) {
@@ -1181,43 +1173,18 @@
 		if (length === 0) {
 			return { type: "global" };
 		}
-<<<<<<< HEAD
-		const builds: ChangeAtomIdRangeMap<readonly EncodedChunk[]> = new Map();
-		const rangeMap: RangeMap<readonly EncodedChunk[]> = [];
+		const builds: ChangeAtomIdRangeMap<readonly TreeChunk[]> = new Map();
+		const rangeMap: RangeMap<readonly TreeChunk[]> = [];
 		builds.set(undefined, rangeMap);
 
-		const fieldCursors = content.map((cursor) =>
-			chunkTree(cursor as ITreeCursorSynchronous, defaultChunkPolicy).cursor(),
-		);
-		const nodeCursors = fieldCursors
-			.map((fieldCursor) => mapCursorField(fieldCursor, (c) => c))
-			.flat();
-		const encodedTrees =
-			shapeInfo !== undefined
-				? nodeCursors.map((cursor) =>
-						schemaCompressedEncode(shapeInfo.schema, shapeInfo.policy, cursor),
-				  )
-				: nodeCursors.map(uncompressedEncode);
+		const trees = content.map((cursor) => chunkTree(cursor as ITreeCursorSynchronous, defaultChunkPolicy));
 
 		assert(
 			getFromRangeMap(rangeMap, firstId, length) === undefined,
 			"Unexpected duplicate build ID",
 		);
-		setInRangeMap(rangeMap, firstId, length, encodedTrees);
-
-=======
-		const builds: ChangeAtomIdMap<TreeChunk> = new Map();
-		const innerMap = new Map();
-		builds.set(undefined, innerMap);
-		let id = firstId;
-
-		// TODO:YA6307 adopt more efficient representation, likely based on contiguous runs of IDs
-		for (const cursor of content) {
-			assert(!innerMap.has(id), 0x854 /* Unexpected duplicate build ID */);
-			innerMap.set(id, chunkTree(cursor as ITreeCursorSynchronous, defaultChunkPolicy));
-			id = brand((id as number) + 1);
-		}
->>>>>>> 62697688
+		setInRangeMap(rangeMap, firstId, length, trees);
+
 		return {
 			type: "global",
 			builds,
@@ -1325,11 +1292,7 @@
  */
 export interface GlobalEditDescription {
 	type: "global";
-<<<<<<< HEAD
-	builds?: ChangeAtomIdRangeMap<readonly EncodedChunk[]>;
-=======
-	builds?: ChangeAtomIdMap<TreeChunk>;
->>>>>>> 62697688
+	builds?: ChangeAtomIdRangeMap<readonly TreeChunk[]>;
 }
 
 /**
