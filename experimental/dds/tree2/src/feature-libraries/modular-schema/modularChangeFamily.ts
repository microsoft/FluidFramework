/*!
 * Copyright (c) Microsoft Corporation and contributors. All rights reserved.
 * Licensed under the MIT License.
 */

import { assert } from "@fluidframework/common-utils";
import { ICodecFamily } from "../../codec";
import {
	ChangeFamily,
	EditBuilder,
	ChangeRebaser,
	FieldKindIdentifier,
	AnchorSet,
	Delta,
	FieldKey,
	UpPath,
	Value,
	TaggedChange,
	ReadonlyRepairDataStore,
	RevisionTag,
	tagChange,
	makeAnonChange,
	ChangeFamilyEditor,
	FieldUpPath,
} from "../../core";
import {
	addToNestedSet,
	brand,
	getOrAddEmptyToMap,
	getOrAddInNestedMap,
	Mutable,
	NestedMap,
	nestedSetContains,
	tryGetFromNestedMap,
} from "../../util";
import { dummyRepairDataStore } from "../fakeRepairDataStore";
import {
	ChangesetLocalId,
	CrossFieldManager,
	CrossFieldQuerySet,
	CrossFieldTarget,
	IdAllocationState,
	idAllocatorFromMaxId,
	idAllocatorFromState,
} from "./crossFieldQueries";
import {
	FieldChangeHandler,
	FieldChangeMap,
	FieldChange,
	FieldChangeset,
	NodeChangeset,
	ValueChange,
	ModularChangeset,
	IdAllocator,
	HasFieldChanges,
	RevisionInfo,
	RevisionMetadataSource,
	NodeExistsConstraint,
	ValueConstraint,
	NodeExistenceStateChange,
} from "./fieldChangeHandler";
import { FieldKind } from "./fieldKind";
import { convertGenericChange, genericFieldKind, newGenericChangeset } from "./genericFieldKind";
import { GenericChangeset } from "./genericFieldKindTypes";
import { makeModularChangeCodecFamily } from "./modularChangeCodecs";

/**
 * Implementation of ChangeFamily which delegates work in a given field to the appropriate FieldKind
 * as determined by the schema.
 *
 * @sealed
 * @alpha
 */
export class ModularChangeFamily
	implements ChangeFamily<ModularEditBuilder, ModularChangeset>, ChangeRebaser<ModularChangeset>
{
	public readonly codecs: ICodecFamily<ModularChangeset>;

	public constructor(public readonly fieldKinds: ReadonlyMap<FieldKindIdentifier, FieldKind>) {
		this.codecs = makeModularChangeCodecFamily(this.fieldKinds);
	}

	public get rebaser(): ChangeRebaser<ModularChangeset> {
		return this;
	}

	/**
	 * Produces an equivalent list of `FieldChangeset`s that all target the same {@link FieldKind}.
	 * @param changes - The list of `FieldChange`s whose `FieldChangeset`s needs to be normalized.
	 * @returns An object that contains both the equivalent list of `FieldChangeset`s that all
	 * target the same {@link FieldKind}, and the `FieldKind` that they target.
	 * The returned `FieldChangeset`s may be a shallow copy of the input `FieldChange`s.
	 */
	private normalizeFieldChanges(
		changes: readonly FieldChange[],
		genId: IdAllocator,
		revisionMetadata: RevisionMetadataSource,
	): {
		fieldKind: FieldKind;
		changesets: FieldChangeset[];
	} {
		// TODO: Handle the case where changes have conflicting field kinds
		const nonGenericChange = changes.find(
			(change) => change.fieldKind !== genericFieldKind.identifier,
		);
		if (nonGenericChange === undefined) {
			// All the changes are generic
			return { fieldKind: genericFieldKind, changesets: changes.map((c) => c.change) };
		}
		const kind = nonGenericChange.fieldKind;
		const fieldKind = getFieldKind(this.fieldKinds, kind);
		const handler = fieldKind.changeHandler;
		const normalizedChanges = changes.map((change) => {
			if (change.fieldKind === genericFieldKind.identifier) {
				// The cast is based on the `fieldKind` check above
				const genericChange = change.change as unknown as GenericChangeset;
				return convertGenericChange(
					genericChange,
					handler,
					(children) =>
						this.composeNodeChanges(
							children,
							genId,
							newCrossFieldTable(),
							revisionMetadata,
						),
					genId,
					revisionMetadata,
				) as FieldChangeset;
			}
			return change.change;
		});
		return { fieldKind, changesets: normalizedChanges };
	}

	public compose(changes: TaggedChange<ModularChangeset>[]): ModularChangeset {
		const { revInfos, maxId } = getRevInfoFromTaggedChanges(changes);
		const revisionMetadata: RevisionMetadataSource = revisionMetadataSourceFromInfo(revInfos);
		const idState: IdAllocationState = { maxId };
		const genId: IdAllocator = idAllocatorFromState(idState);
		const crossFieldTable = newCrossFieldTable<ComposeData>();

		const changesWithoutConstraintViolations = changes.filter(
			(change) => (change.change.constraintViolationCount ?? 0) === 0,
		);

		const composedFields = this.composeFieldMaps(
			changesWithoutConstraintViolations.map((change) =>
				tagChange(change.change.fieldChanges, change.revision),
			),
			genId,
			crossFieldTable,
			revisionMetadata,
		);

		if (crossFieldTable.invalidatedFields.size > 0) {
			const fieldsToUpdate = crossFieldTable.invalidatedFields;
			crossFieldTable.invalidatedFields = new Set();
			for (const field of fieldsToUpdate) {
				const amendedChange = getChangeHandler(
					this.fieldKinds,
					field.fieldKind,
				).rebaser.amendCompose(
					field.change,
					(children) =>
						this.composeNodeChanges(children, genId, crossFieldTable, revisionMetadata),
					genId,
					newCrossFieldManager(crossFieldTable),
					revisionMetadata,
				);
				field.change = brand(amendedChange);
			}
		}

		assert(
			crossFieldTable.invalidatedFields.size === 0,
			0x59b /* Should not need more than one amend pass. */,
		);
		return makeModularChangeset(composedFields, idState.maxId, revInfos);
	}

	private composeFieldMaps(
		changes: TaggedChange<FieldChangeMap>[],
		genId: IdAllocator,
		crossFieldTable: CrossFieldTable<ComposeData>,
		revisionMetadata: RevisionMetadataSource,
	): FieldChangeMap {
		const fieldChanges = new Map<FieldKey, FieldChange[]>();
		for (const change of changes) {
			for (const [key, fieldChange] of change.change) {
				const fieldChangeToCompose =
					fieldChange.revision !== undefined || change.revision === undefined
						? fieldChange
						: {
								...fieldChange,
								revision: change.revision,
						  };

				getOrAddEmptyToMap(fieldChanges, key).push(fieldChangeToCompose);
			}
		}

		const composedFields: FieldChangeMap = new Map();
		for (const [field, changesForField] of fieldChanges) {
			let composedField: FieldChange;
			if (changesForField.length === 1) {
				// BUG: This field might be affected by cross-field effects, so we must recurse into it.
				composedField = changesForField[0];
			} else {
				const { fieldKind, changesets } = this.normalizeFieldChanges(
					changesForField,
					genId,
					revisionMetadata,
				);
				assert(
					changesets.length === changesForField.length,
					0x4a8 /* Number of changes should be constant when normalizing */,
				);

				const manager = newCrossFieldManager(crossFieldTable);
				const taggedChangesets = changesets.map((change, i) =>
					tagChange(change, changesForField[i].revision),
				);
				const composedChange = fieldKind.changeHandler.rebaser.compose(
					taggedChangesets,
					(children) =>
						this.composeNodeChanges(children, genId, crossFieldTable, revisionMetadata),
					genId,
					manager,
					revisionMetadata,
				);

				composedField = {
					fieldKind: fieldKind.identifier,
					change: brand(composedChange),
				};

				addFieldData(manager, composedField);
			}

			// TODO: Could optimize by checking that composedField is non-empty
			composedFields.set(field, composedField);
		}
		return composedFields;
	}

	private composeNodeChanges(
		changes: TaggedChange<NodeChangeset>[],
		genId: IdAllocator,
		crossFieldTable: CrossFieldTable<ComposeData>,
		revisionMetadata: RevisionMetadataSource,
	): NodeChangeset {
		const fieldChanges: TaggedChange<FieldChangeMap>[] = [];
		let valueChange: ValueChange | undefined;
		let valueConstraint: ValueConstraint | undefined;
		let nodeExistsConstraint: NodeExistsConstraint | undefined;
		for (const change of changes) {
			// Use the first defined value constraint before any value changes.
			// Any value constraints defined after a value change can never be violated so they are ignored in the composition.
			if (
				change.change.valueConstraint !== undefined &&
				valueConstraint === undefined &&
				valueChange === undefined
			) {
				valueConstraint = { ...change.change.valueConstraint };
			}

			// Composition is part of two codepaths:
			//   1. Combining multiple changesets into a transaction
			//   2. Generating a state update after rebasing a branch that has
			//        more than one changeset
			// In the first codepath, none of the constraints will be violated and
			// we need the constraint to be stored on the given node in the transaction.
			// In the second path, the constraint may have been violated, but the state is tracked
			// as part of `constraintViolationCount` and the change won't be rebased further.
			if (change.change.nodeExistsConstraint !== undefined) {
				nodeExistsConstraint = { ...change.change.nodeExistsConstraint };
			}

			if (change.change.valueChange !== undefined) {
				valueChange = { ...change.change.valueChange };
				valueChange.revision ??= change.revision;
			}
			if (change.change.fieldChanges !== undefined) {
				fieldChanges.push(tagChange(change.change.fieldChanges, change.revision));
			}
		}

		const composedFieldChanges = this.composeFieldMaps(
			fieldChanges,
			genId,
			crossFieldTable,
			revisionMetadata,
		);
		const composedNodeChange: NodeChangeset = {};
		if (valueChange !== undefined) {
			composedNodeChange.valueChange = valueChange;
		}

		if (composedFieldChanges.size > 0) {
			composedNodeChange.fieldChanges = composedFieldChanges;
		}

		if (valueConstraint !== undefined) {
			composedNodeChange.valueConstraint = valueConstraint;
		}

		if (nodeExistsConstraint !== undefined) {
			composedNodeChange.nodeExistsConstraint = nodeExistsConstraint;
		}

		return composedNodeChange;
	}

	/**
	 * @param change - The change to invert.
	 * @param isRollback - Whether the inverted change is meant to rollback a change on a branch as is the case when
	 * performing a sandwich rebase.
	 * @param repairStore - The store to query for repair data.
	 */
	public invert(
		change: TaggedChange<ModularChangeset>,
		isRollback: boolean,
		repairStore?: ReadonlyRepairDataStore,
	): ModularChangeset {
		const idState: IdAllocationState = { maxId: brand(change.change.maxId ?? -1) };
		const genId: IdAllocator = idAllocatorFromState(idState);
		const crossFieldTable = newCrossFieldTable<InvertData>();
		const resolvedRepairStore = repairStore ?? dummyRepairDataStore;

		const invertedFields = this.invertFieldMap(
			tagChange(change.change.fieldChanges, change.revision),
			genId,
			resolvedRepairStore,
			undefined,
			crossFieldTable,
		);

		if (crossFieldTable.invalidatedFields.size > 0) {
			const fieldsToUpdate = crossFieldTable.invalidatedFields;
			crossFieldTable.invalidatedFields = new Set();
			for (const { fieldKey, fieldChange, path, originalRevision } of fieldsToUpdate) {
				const amendedChange = getChangeHandler(
					this.fieldKinds,
					fieldChange.fieldKind,
				).rebaser.amendInvert(
					fieldChange.change,
					originalRevision,
					(revision: RevisionTag, index: number, count: number): Delta.ProtoNode[] =>
						resolvedRepairStore.getNodes(revision, path, fieldKey, index, count),
					genId,
					newCrossFieldManager(crossFieldTable),
				);
				fieldChange.change = brand(amendedChange);
			}
		}

		assert(
			crossFieldTable.invalidatedFields.size === 0,
			0x59c /* Should not need more than one amend pass. */,
		);

		const revInfo = change.change.revisions;
		return makeModularChangeset(
			invertedFields,
			idState.maxId,
			revInfo === undefined
				? undefined
				: (isRollback
						? revInfo.map(({ revision }) => ({ revision, rollbackOf: revision }))
						: Array.from(revInfo)
				  ).reverse(),
			change.change.constraintViolationCount,
		);
	}

	private invertFieldMap(
		changes: TaggedChange<FieldChangeMap>,
		genId: IdAllocator,
		repairStore: ReadonlyRepairDataStore,
		path: UpPath | undefined,
		crossFieldTable: CrossFieldTable<InvertData>,
	): FieldChangeMap {
		const invertedFields: FieldChangeMap = new Map();

		for (const [field, fieldChange] of changes.change) {
			const { revision } = fieldChange.revision !== undefined ? fieldChange : changes;

			const reviver = (
				revisionTag: RevisionTag,
				index: number,
				count: number,
			): Delta.ProtoNode[] => repairStore.getNodes(revisionTag, path, field, index, count);

			const manager = newCrossFieldManager(crossFieldTable);
			const invertedChange = getChangeHandler(
				this.fieldKinds,
				fieldChange.fieldKind,
			).rebaser.invert(
				{ revision, change: fieldChange.change },
				(childChanges, index) =>
					this.invertNodeChange(
						{ revision, change: childChanges },
						genId,
						crossFieldTable,
						repairStore,
						index === undefined
							? undefined
							: {
									parent: path,
									parentField: field,
									parentIndex: index,
							  },
					),
				reviver,
				genId,
				manager,
			);

			const invertedFieldChange: FieldChange = {
				...fieldChange,
				change: brand(invertedChange),
			};
			invertedFields.set(field, invertedFieldChange);

			const invertData: InvertData = {
				fieldKey: field,
				fieldChange: invertedFieldChange,
				path,
				originalRevision: changes.revision,
			};

			addFieldData(manager, invertData);
		}

		return invertedFields;
	}

	private invertNodeChange(
		change: TaggedChange<NodeChangeset>,
		genId: IdAllocator,
		crossFieldTable: CrossFieldTable<InvertData>,
		repairStore: ReadonlyRepairDataStore,
		path?: UpPath,
	): NodeChangeset {
		const inverse: NodeChangeset = {};

		if (change.change.valueChange !== undefined) {
			assert(
				!("revert" in change.change.valueChange),
				0x4a9 /* Inverting inverse changes is currently not supported */,
			);
			assert(
				path !== undefined,
				0x59d /* Only existing nodes can have their value restored */,
			);
			const revision = change.change.valueChange.revision ?? change.revision;
			assert(revision !== undefined, 0x59e /* Unable to revert to undefined revision */);
			inverse.valueChange = { value: repairStore.getValue(revision, path) };
		}

		if (change.change.fieldChanges !== undefined) {
			inverse.fieldChanges = this.invertFieldMap(
				{ ...change, change: change.change.fieldChanges },
				genId,
				repairStore,
				path,
				crossFieldTable,
			);
		}

		return inverse;
	}

	public rebase(
		change: ModularChangeset,
		over: TaggedChange<ModularChangeset>,
	): ModularChangeset {
		const maxId = Math.max(change.maxId ?? -1, over.change.maxId ?? -1);
		const idState: IdAllocationState = { maxId: brand(maxId) };
		const genId: IdAllocator = idAllocatorFromState(idState);
		const crossFieldTable: RebaseTable = {
			...newCrossFieldTable<FieldChange>(),
			baseMapToRebased: new Map(),
			baseChangeToContext: new Map(),
			baseMapToParentField: new Map(),
		};

		const constraintState = newConstraintState(change.constraintViolationCount ?? 0);
		const revInfos: RevisionInfo[] = [];
		revInfos.push(...revisionInfoFromTaggedChange(over));
		if (change.revisions !== undefined) {
			revInfos.push(...change.revisions);
		}
		const revisionMetadata: RevisionMetadataSource = revisionMetadataSourceFromInfo(revInfos);
		const rebasedFields = this.rebaseFieldMap(
			change.fieldChanges,
			tagChange(over.change.fieldChanges, over.revision),
			genId,
			crossFieldTable,
			() => true,
			revisionMetadata,
			constraintState,
		);

		const rebasedChangeset = makeModularChangeset(
			rebasedFields,
			idState.maxId,
			change.revisions,
			constraintState.violationCount,
		);
		crossFieldTable.baseMapToRebased.set(over.change.fieldChanges, rebasedChangeset);

		const constraintViolations = constraintState.violationCount;

		crossFieldTable.invalidatedFields.clear();
		const amendedFields = this.rebaseFieldMap(
			rebasedChangeset.fieldChanges,
			tagChange(over.change.fieldChanges, over.revision),
			genId,
			crossFieldTable,
			() => true,
			revisionMetadata,
			constraintState,
			true,
		);

		// assert(
		// 	crossFieldTable.invalidatedFields.size === 0,
		// 	0x59f /* Should not need more than one amend pass. */,
		// );

		assert(
			constraintState.violationCount === constraintViolations,
			0x5b4 /* Should not change constraint violation count during amend pass */,
		);

		const amendedChangeset = makeModularChangeset(
			amendedFields,
			idState.maxId,
			change.revisions,
			constraintState.violationCount,
		);

		return amendedChangeset;
	}

	private rebaseFieldMap(
		change: FieldChangeMap,
		over: TaggedChange<FieldChangeMap>,
		genId: IdAllocator,
		crossFieldTable: RebaseTable,
		fieldFilter: (baseChange: FieldChange, newChange: FieldChange | undefined) => boolean,
		revisionMetadata: RevisionMetadataSource,
		constraintState: ConstraintState,
		amend: boolean = false,
	): FieldChangeMap {
		const rebasedFields: FieldChangeMap = new Map();

		// Rebase fields contained in the base changeset
		for (const [field, baseChanges] of over.change) {
			if (!fieldFilter(baseChanges, change.get(field))) {
				continue;
			}

			const fieldChange: FieldChange = change.get(field) ?? {
				fieldKind: genericFieldKind.identifier,
				change: brand(newGenericChangeset()),
			};
			const {
				fieldKind,
				changesets: [fieldChangeset, baseChangeset],
			} = this.normalizeFieldChanges([fieldChange, baseChanges], genId, revisionMetadata);

			const { revision } = over;
			const taggedBaseChange = { revision, change: baseChangeset };
			const manager = newCrossFieldManager(crossFieldTable);

<<<<<<< HEAD
			const rebasedField = fieldKind.changeHandler.rebaser.rebase(
				fieldChangeset,
				taggedBaseChange,
				(child, baseChild, stateChange) =>
					this.rebaseNodeChange(
						child,
						baseChild !== undefined ? { revision, change: baseChild } : undefined,
=======
			const rebaseChild = (
				child: NodeChangeset | undefined,
				baseChild: NodeChangeset | undefined,
				deleted: boolean | undefined,
			) =>
				this.rebaseNodeChange(
					child,
					{ revision, change: baseChild },
					genId,
					crossFieldTable,
					baseChanges,
					fieldFilter,
					revisionMetadata,
					constraintState,
					deleted,
					amend,
				);

			const rebasedField = !amend
				? fieldKind.changeHandler.rebaser.rebase(
						fieldChangeset,
						taggedBaseChange,
						rebaseChild,
>>>>>>> 8c1a75b3
						genId,
						manager,
						revisionMetadata,
<<<<<<< HEAD
						constraintState,
						stateChange,
					),
				genId,
				manager,
				revisionMetadata,
			);
=======
				  )
				: fieldKind.changeHandler.rebaser.amendRebase(
						fieldChangeset,
						taggedBaseChange,
						rebaseChild,
						genId,
						manager,
						revisionMetadata,
				  );
>>>>>>> 8c1a75b3

			if (!fieldKind.changeHandler.isEmpty(rebasedField)) {
				const rebasedFieldChange: FieldChange = {
					fieldKind: fieldKind.identifier,
					change: brand(rebasedField),
				};

				rebasedFields.set(field, rebasedFieldChange);
			}

			addFieldData(manager, baseChanges);
			crossFieldTable.baseChangeToContext.set(baseChanges, {
				map: over.change,
				field,
				revision,
			});
		}

		// Rebase the fields of the new changeset which don't have a corresponding base field.
		for (const [field, fieldChange] of change) {
			if (!over.change?.has(field)) {
				const baseChanges: FieldChange = {
					fieldKind: genericFieldKind.identifier,
					change: brand(newGenericChangeset()),
				};

				const {
					fieldKind,
					changesets: [fieldChangeset, baseChangeset],
				} = this.normalizeFieldChanges([fieldChange, baseChanges], genId, revisionMetadata);

				const manager = newCrossFieldManager(crossFieldTable);
				const rebasedChangeset = fieldKind.changeHandler.rebaser.rebase(
					fieldChangeset,
					tagChange(baseChangeset, over.revision),
					(child, baseChild) => {
						assert(
							baseChild === undefined,
							0x5b6 /* This field should not have any base changes */,
						);
						return this.rebaseNodeChange(
							child,
							tagChange(undefined, over.revision),
							genId,
							crossFieldTable,
							baseChanges,
							fieldFilter,
							revisionMetadata,
							constraintState,
						);
					},
					genId,
					manager,
					revisionMetadata,
				);
				const rebasedFieldChange: FieldChange = {
					fieldKind: fieldKind.identifier,
					change: brand(rebasedChangeset),
				};
				rebasedFields.set(field, rebasedFieldChange);
				addFieldData(manager, rebasedFieldChange);
			}
		}

		return rebasedFields;
	}

	/**
	 * Returns the change in constraintState for a given state change and node existence constraint.
	 * @param existenceStateChange - If the node was Deleted, Revived, or Unchanged
	 * @param violated - If the constraint is already violated
	 * @returns 1 if constraint was violated, -1 if it was fixed, 0 in all other cases
	 */
	private existenceConstraintDelta(
		existenceStateChange: NodeExistenceStateChange,
		violated: boolean,
	) {
		if (existenceStateChange === NodeExistenceStateChange.Deleted && !violated) {
			// Increase violation count if constraint hasn't already been violated and the node is being deleted
			return 1;
		} else if (existenceStateChange === NodeExistenceStateChange.Revived && violated) {
			// Decrement violation count if constraint was previously violated and is fixed by revival
			return -1;
		}

		return 0;
	}

	private rebaseNodeChange(
		change: NodeChangeset | undefined,
		over: TaggedChange<NodeChangeset | undefined>,
		genId: IdAllocator,
		crossFieldTable: RebaseTable,
		parentField: FieldChange | undefined,
		fieldFilter: (baseChange: FieldChange, newChange: FieldChange | undefined) => boolean,
		revisionMetadata: RevisionMetadataSource,
		constraintState: ConstraintState,
<<<<<<< HEAD
		existenceStateChange: NodeExistenceStateChange = NodeExistenceStateChange.Unchanged,
=======
		deletedByBase: boolean = false,
		amend: boolean = false,
>>>>>>> 8c1a75b3
	): NodeChangeset | undefined {
		if (change === undefined && over.change?.fieldChanges === undefined) {
			return undefined;
		}

		if (over.change?.fieldChanges !== undefined && parentField !== undefined) {
			crossFieldTable.baseMapToParentField.set(over.change.fieldChanges, parentField);
		}

		const baseMap: TaggedChange<FieldChangeMap> =
			over.change?.fieldChanges !== undefined
				? {
						...over,
						change: over.change.fieldChanges,
				  }
				: tagChange(new Map(), over.revision);

		const fieldChanges = this.rebaseFieldMap(
			change?.fieldChanges ?? new Map(),
			baseMap,
			genId,
			crossFieldTable,
			fieldFilter,
			revisionMetadata,
			constraintState,
			amend,
		);

		const rebasedChange: NodeChangeset = {};
		if (change?.valueChange !== undefined) {
			rebasedChange.valueChange = change.valueChange;
		}

		if (fieldChanges.size > 0) {
			rebasedChange.fieldChanges = fieldChanges;
		}

		if (change?.valueConstraint !== undefined) {
			rebasedChange.valueConstraint = change.valueConstraint;
		}

		if (change?.nodeExistsConstraint !== undefined) {
			rebasedChange.nodeExistsConstraint = change.nodeExistsConstraint;
		}

		// We only care if a violated constraint is fixed or if a non-violated
		// constraint becomes violated
		if (rebasedChange.valueConstraint !== undefined && over.change?.valueChange !== undefined) {
			const violatedByOver =
				over.change.valueChange.value !== rebasedChange.valueConstraint.value;

			if (rebasedChange.valueConstraint.violated !== violatedByOver) {
				rebasedChange.valueConstraint = {
					...rebasedChange.valueConstraint,
					violated: violatedByOver,
				};
				constraintState.violationCount += violatedByOver ? 1 : -1;
			}
		}

		// If there's a node exists constraint and we deleted or revived the node, update constraint state
		if (
			rebasedChange.nodeExistsConstraint !== undefined &&
			existenceStateChange !== NodeExistenceStateChange.Unchanged
		) {
			const constraintDelta = this.existenceConstraintDelta(
				existenceStateChange,
				rebasedChange.nodeExistsConstraint.violated,
			);

			// Update the constraint if it was violated or fixed
			if (constraintDelta === -1) {
				rebasedChange.nodeExistsConstraint.violated = false;
			} else if (constraintDelta === 1) {
				rebasedChange.nodeExistsConstraint.violated = true;
			}

			constraintState.violationCount += constraintDelta;
		}

		if (isEmptyNodeChangeset(rebasedChange)) {
			return undefined;
		}

		if (over?.change?.fieldChanges !== undefined) {
			crossFieldTable.baseMapToRebased.set(over.change.fieldChanges, rebasedChange);
		}

		return rebasedChange;
	}

	public rebaseAnchors(anchors: AnchorSet, over: ModularChangeset): void {
		anchors.applyDelta(this.intoDelta(over));
	}

	public intoDelta(change: ModularChangeset): Delta.Root {
		return this.intoDeltaImpl(change.fieldChanges);
	}

	/**
	 * @param change - The change to convert into a delta.
	 * @param repairStore - The store to query for repair data.
	 * @param path - The path of the node being altered by the change as defined by the input context.
	 * Undefined for the root and for nodes that do not exist in the input context.
	 */
	private intoDeltaImpl(change: FieldChangeMap): Delta.Root {
		const delta: Map<FieldKey, Delta.MarkList> = new Map();
		for (const [field, fieldChange] of change) {
			const deltaField = getChangeHandler(this.fieldKinds, fieldChange.fieldKind).intoDelta(
				fieldChange.change,
				(childChange): Delta.Modify => this.deltaFromNodeChange(childChange),
			);
			delta.set(field, deltaField);
		}
		return delta;
	}

	private deltaFromNodeChange(change: NodeChangeset): Delta.Modify {
		const modify: Mutable<Delta.Modify> = {
			type: Delta.MarkType.Modify,
		};

		const valueChange = change.valueChange;
		if (valueChange !== undefined) {
			modify.setValue = valueChange.value;
		}

		if (change.fieldChanges !== undefined) {
			modify.fields = this.intoDeltaImpl(change.fieldChanges);
		}

		return modify;
	}

	public buildEditor(
		changeReceiver: (change: ModularChangeset) => void,
		anchors: AnchorSet,
	): ModularEditBuilder {
		return new ModularEditBuilder(this, changeReceiver, anchors);
	}
}

/**
 * @alpha
 */
export function revisionMetadataSourceFromInfo(
	revInfos: readonly RevisionInfo[],
): RevisionMetadataSource {
	const getIndex = (revision: RevisionTag): number => {
		const index = revInfos.findIndex((revInfo) => revInfo.revision === revision);
		assert(index !== -1, 0x5a0 /* Unable to index unknown revision */);
		return index;
	};
	const getInfo = (revision: RevisionTag): RevisionInfo => {
		return revInfos[getIndex(revision)];
	};
	return { getIndex, getInfo };
}

function isEmptyNodeChangeset(change: NodeChangeset): boolean {
	return (
		change.fieldChanges === undefined &&
		change.valueChange === undefined &&
		change.valueConstraint === undefined &&
		change.nodeExistsConstraint === undefined
	);
}

export function getFieldKind(
	fieldKinds: ReadonlyMap<FieldKindIdentifier, FieldKind>,
	kind: FieldKindIdentifier,
): FieldKind {
	if (kind === genericFieldKind.identifier) {
		return genericFieldKind;
	}
	const fieldKind = fieldKinds.get(kind);
	assert(fieldKind !== undefined, 0x3ad /* Unknown field kind */);
	return fieldKind;
}

export function getChangeHandler(
	fieldKinds: ReadonlyMap<FieldKindIdentifier, FieldKind>,
	kind: FieldKindIdentifier,
): FieldChangeHandler<unknown> {
	return getFieldKind(fieldKinds, kind).changeHandler;
}

interface CrossFieldTable<TFieldData> {
	srcTable: NestedMap<RevisionTag | undefined, ChangesetLocalId, unknown>;
	dstTable: NestedMap<RevisionTag | undefined, ChangesetLocalId, unknown>;
	srcDependents: NestedMap<RevisionTag | undefined, ChangesetLocalId, TFieldData[]>;
	dstDependents: NestedMap<RevisionTag | undefined, ChangesetLocalId, TFieldData[]>;
	invalidatedFields: Set<TFieldData>;
}

interface RebaseTable extends CrossFieldTable<FieldChange> {
	baseMapToRebased: Map<FieldChangeMap, HasFieldChanges>;
	baseChangeToContext: Map<FieldChange, FieldChangeContext>;
	baseMapToParentField: Map<FieldChangeMap, FieldChange>;
}

interface FieldChangeContext {
	map: FieldChangeMap;
	field: FieldKey;
	revision: RevisionTag | undefined;
}

function newCrossFieldTable<T>(): CrossFieldTable<T> {
	return {
		srcTable: new Map(),
		dstTable: new Map(),
		srcDependents: new Map(),
		dstDependents: new Map(),
		invalidatedFields: new Set(),
	};
}

interface ConstraintState {
	violationCount: number;
}

function newConstraintState(violationCount: number): ConstraintState {
	return {
		violationCount,
	};
}

// TODO: Move originalRevision into a separate map so that FieldChange can be correctly deduplicated by the invalidated field set.
interface InvertData {
	originalRevision: RevisionTag | undefined;
	fieldKey: FieldKey;
	fieldChange: FieldChange;
	path: UpPath | undefined;
}

type ComposeData = FieldChange;

interface CrossFieldManagerI<T> extends CrossFieldManager {
	table: CrossFieldTable<T>;
	srcQueries: CrossFieldQuerySet;
	dstQueries: CrossFieldQuerySet;
	fieldInvalidated: boolean;
}

function newCrossFieldManager<T>(crossFieldTable: CrossFieldTable<T>): CrossFieldManagerI<T> {
	const srcQueries = new Map();
	const dstQueries = new Map();
	const getMap = (target: CrossFieldTarget) =>
		target === CrossFieldTarget.Source ? crossFieldTable.srcTable : crossFieldTable.dstTable;

	const getQueries = (target: CrossFieldTarget) =>
		target === CrossFieldTarget.Source ? srcQueries : dstQueries;

	const manager = {
		table: crossFieldTable,
		srcQueries,
		dstQueries,
		fieldInvalidated: false,
		getOrCreate: (
			target: CrossFieldTarget,
			revision: RevisionTag | undefined,
			id: ChangesetLocalId,
			newValue: unknown,
			invalidateDependents: boolean,
		) => {
			if (invalidateDependents) {
				const dependentsMap =
					target === CrossFieldTarget.Source
						? crossFieldTable.srcDependents
						: crossFieldTable.dstDependents;
				const dependents = tryGetFromNestedMap(dependentsMap, revision, id);
				if (dependents !== undefined) {
					for (const dependent of dependents) {
						crossFieldTable.invalidatedFields.add(dependent);
					}
				}

				if (nestedSetContains(getQueries(target), revision, id)) {
					manager.fieldInvalidated = true;
				}
			}
			return getOrAddInNestedMap(getMap(target), revision, id, newValue);
		},
		get: (
			target: CrossFieldTarget,
			revision: RevisionTag | undefined,
			id: ChangesetLocalId,
			addDependency: boolean,
		) => {
			if (addDependency) {
				addToNestedSet(getQueries(target), revision, id);
			}
			return tryGetFromNestedMap(getMap(target), revision, id);
		},
	};

	return manager;
}

function addFieldData<T>(manager: CrossFieldManagerI<T>, fieldData: T) {
	for (const [revision, ids] of manager.srcQueries) {
		for (const id of ids.keys()) {
			addToNestedListMap(manager.table.srcDependents, revision, id, fieldData);
		}
	}

	for (const [revision, ids] of manager.dstQueries) {
		for (const id of ids.keys()) {
			addToNestedListMap(manager.table.dstDependents, revision, id, fieldData);
		}
	}

	if (manager.fieldInvalidated) {
		manager.table.invalidatedFields.add(fieldData);
	}
}

function addToNestedListMap<K1, K2, V>(map: NestedMap<K1, K2, V[]>, key1: K1, key2: K2, value: V) {
	const list = getOrAddInNestedMap(map, key1, key2, []);
	list.push(value);
}

function makeModularChangeset(
	changes: FieldChangeMap,
	maxId: number = -1,
	revisions: readonly RevisionInfo[] | undefined = undefined,
	constraintViolationCount: number | undefined = undefined,
): ModularChangeset {
	const changeset: Mutable<ModularChangeset> = { fieldChanges: changes };
	if (revisions !== undefined && revisions.length > 0) {
		changeset.revisions = revisions;
	}
	if (maxId >= 0) {
		changeset.maxId = brand(maxId);
	}
	if (constraintViolationCount !== undefined && constraintViolationCount > 0) {
		changeset.constraintViolationCount = constraintViolationCount;
	}
	return changeset;
}

/**
 * @sealed
 * @alpha
 */
export class ModularEditBuilder extends EditBuilder<ModularChangeset> {
	private transactionDepth: number = 0;
	private idAllocator: IdAllocator;

	public constructor(
		family: ChangeFamily<ChangeFamilyEditor, ModularChangeset>,
		changeReceiver: (change: ModularChangeset) => void,
		anchors: AnchorSet,
	) {
		super(family, changeReceiver, anchors);
		this.idAllocator = idAllocatorFromMaxId();
	}

	public override enterTransaction(): void {
		this.transactionDepth += 1;
		if (this.transactionDepth === 1) {
			this.idAllocator = idAllocatorFromMaxId();
		}
	}

	public override exitTransaction(): void {
		assert(this.transactionDepth > 0, 0x5b9 /* Cannot exit inexistent transaction */);
		this.transactionDepth -= 1;
		if (this.transactionDepth === 0) {
			this.idAllocator = idAllocatorFromMaxId();
		}
	}

	public apply(change: ModularChangeset): void {
		this.applyChange(change);
	}

	/**
	 * Adds a change to the edit builder
	 * @param field - the field which is being edited
	 * @param fieldKind - the kind of the field
	 * @param change - the change to the field
	 * @param maxId - the highest `ChangesetLocalId` used in this change
	 */
	public submitChange(
		field: FieldUpPath,
		fieldKind: FieldKindIdentifier,
		change: FieldChangeset,
		maxId: ChangesetLocalId = brand(-1),
	): void {
		const changeMap = this.buildChangeMap(field, fieldKind, change);
		this.applyChange(makeModularChangeset(changeMap, maxId));
	}

	public submitChanges(changes: EditDescription[], maxId: ChangesetLocalId = brand(-1)) {
		const changeMaps = changes.map((change) =>
			makeAnonChange(
				makeModularChangeset(
					this.buildChangeMap(change.field, change.fieldKind, change.change),
				),
			),
		);
		const composedChange = this.changeFamily.rebaser.compose(changeMaps);
		if (maxId >= 0) {
			composedChange.maxId = maxId;
		}
		this.applyChange(composedChange);
	}

	public generateId(count?: number): ChangesetLocalId {
		return this.idAllocator(count);
	}

	private buildChangeMap(
		field: FieldUpPath,
		fieldKind: FieldKindIdentifier,
		change: FieldChangeset,
	): FieldChangeMap {
		let fieldChangeMap: FieldChangeMap = new Map([[field.field, { fieldKind, change }]]);

		let remainingPath = field.parent;
		while (remainingPath !== undefined) {
			const nodeChange: NodeChangeset = { fieldChanges: fieldChangeMap };
			const fieldChange = genericFieldKind.changeHandler.editor.buildChildChange(
				remainingPath.parentIndex,
				nodeChange,
			);
			fieldChangeMap = new Map([
				[
					remainingPath.parentField,
					{ fieldKind: genericFieldKind.identifier, change: brand(fieldChange) },
				],
			]);
			remainingPath = remainingPath.parent;
		}

		return fieldChangeMap;
	}

	public setValue(path: UpPath, value: Value): void {
		const valueChange: ValueChange = value === undefined ? {} : { value };
		const nodeChange: NodeChangeset = { valueChange };
		const fieldChange = genericFieldKind.changeHandler.editor.buildChildChange(
			path.parentIndex,
			nodeChange,
		);
		this.submitChange(
			{ parent: path.parent, field: path.parentField },
			genericFieldKind.identifier,
			brand(fieldChange),
		);
	}

	public addValueConstraint(path: UpPath, currentValue: Value): void {
		const nodeChange: NodeChangeset = {
			valueConstraint: { value: currentValue, violated: false },
		};
		const fieldChange = genericFieldKind.changeHandler.editor.buildChildChange(
			path.parentIndex,
			nodeChange,
		);
		this.submitChange(
			{ parent: path.parent, field: path.parentField },
			genericFieldKind.identifier,
			brand(fieldChange),
		);
	}

	public addNodeExistsConstraint(path: UpPath): void {
		const nodeChange: NodeChangeset = {
			nodeExistsConstraint: { violated: false },
		};
		const fieldChange = genericFieldKind.changeHandler.editor.buildChildChange(
			path.parentIndex,
			nodeChange,
		);
		this.submitChange(
			{ parent: path.parent, field: path.parentField },
			genericFieldKind.identifier,
			brand(fieldChange),
		);
	}
}

/**
 * @alpha
 */
export interface EditDescription {
	field: FieldUpPath;
	fieldKind: FieldKindIdentifier;
	change: FieldChangeset;
}

function getRevInfoFromTaggedChanges(changes: TaggedChange<ModularChangeset>[]): {
	revInfos: RevisionInfo[];
	maxId: ChangesetLocalId;
} {
	let maxId = -1;
	const revInfos: RevisionInfo[] = [];
	for (const taggedChange of changes) {
		const change = taggedChange.change;
		maxId = Math.max(change.maxId ?? -1, maxId);
		revInfos.push(...revisionInfoFromTaggedChange(taggedChange));
	}

	return { maxId: brand(maxId), revInfos };
}

function revisionInfoFromTaggedChange(
	taggedChange: TaggedChange<ModularChangeset>,
): RevisionInfo[] {
	const revInfos: RevisionInfo[] = [];
	if (taggedChange.change.revisions !== undefined) {
		revInfos.push(...taggedChange.change.revisions);
	} else if (taggedChange.revision !== undefined) {
		const info: Mutable<RevisionInfo> = { revision: taggedChange.revision };
		if (taggedChange.rollbackOf !== undefined) {
			info.rollbackOf = taggedChange.rollbackOf;
		}
		revInfos.push(info);
	}
	return revInfos;
}<|MERGE_RESOLUTION|>--- conflicted
+++ resolved
@@ -576,19 +576,10 @@
 			const taggedBaseChange = { revision, change: baseChangeset };
 			const manager = newCrossFieldManager(crossFieldTable);
 
-<<<<<<< HEAD
-			const rebasedField = fieldKind.changeHandler.rebaser.rebase(
-				fieldChangeset,
-				taggedBaseChange,
-				(child, baseChild, stateChange) =>
-					this.rebaseNodeChange(
-						child,
-						baseChild !== undefined ? { revision, change: baseChild } : undefined,
-=======
 			const rebaseChild = (
 				child: NodeChangeset | undefined,
 				baseChild: NodeChangeset | undefined,
-				deleted: boolean | undefined,
+				stateChange: NodeExistenceStateChange | undefined,
 			) =>
 				this.rebaseNodeChange(
 					child,
@@ -599,7 +590,7 @@
 					fieldFilter,
 					revisionMetadata,
 					constraintState,
-					deleted,
+					stateChange,
 					amend,
 				);
 
@@ -608,19 +599,9 @@
 						fieldChangeset,
 						taggedBaseChange,
 						rebaseChild,
->>>>>>> 8c1a75b3
 						genId,
 						manager,
 						revisionMetadata,
-<<<<<<< HEAD
-						constraintState,
-						stateChange,
-					),
-				genId,
-				manager,
-				revisionMetadata,
-			);
-=======
 				  )
 				: fieldKind.changeHandler.rebaser.amendRebase(
 						fieldChangeset,
@@ -630,7 +611,6 @@
 						manager,
 						revisionMetadata,
 				  );
->>>>>>> 8c1a75b3
 
 			if (!fieldKind.changeHandler.isEmpty(rebasedField)) {
 				const rebasedFieldChange: FieldChange = {
@@ -728,12 +708,8 @@
 		fieldFilter: (baseChange: FieldChange, newChange: FieldChange | undefined) => boolean,
 		revisionMetadata: RevisionMetadataSource,
 		constraintState: ConstraintState,
-<<<<<<< HEAD
 		existenceStateChange: NodeExistenceStateChange = NodeExistenceStateChange.Unchanged,
-=======
-		deletedByBase: boolean = false,
 		amend: boolean = false,
->>>>>>> 8c1a75b3
 	): NodeChangeset | undefined {
 		if (change === undefined && over.change?.fieldChanges === undefined) {
 			return undefined;
