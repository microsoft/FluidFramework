/*!
 * Copyright (c) Microsoft Corporation and contributors. All rights reserved.
 * Licensed under the MIT License.
 */

import { assert, unreachableCase } from "@fluidframework/core-utils";
import { TypedEventEmitter } from "@fluid-internal/client-utils";
import {
	Value,
	Anchor,
	FieldKey,
	TreeNavigationResult,
	ITreeSubscriptionCursor,
	mapCursorFields,
	CursorLocationType,
	anchorSlot,
	AnchorNode,
	inCursorField,
	rootFieldKey,
	EmptyKey,
	TreeNodeSchemaIdentifier,
	forEachField,
	TreeValue,
} from "../../core";
import { brand, capitalize, disposeSymbol, fail, getOrCreate } from "../../util";
import {
	TreeFieldSchema,
	TreeNodeSchema,
	MapNodeSchema,
	schemaIsFieldNode,
	schemaIsLeaf,
	schemaIsMap,
	schemaIsObjectNode,
	FieldNodeSchema,
	LeafNodeSchema,
	ObjectNodeSchema,
	Any,
	AllowedTypes,
} from "../typed-schema";
import { FieldKinds } from "../default-schema";
import { LocalNodeKey } from "../node-key";
import { EditableTreeEvents, ITreeEvent, TreeEvent } from "./treeEvents";
import { Context } from "./context";
import {
	FlexTreeFieldNode,
	FlexTreeLeafNode,
	FlexTreeMapNode,
	FlexTreeObjectNode,
	FlexTreeObjectNodeTyped,
	FlexTreeTypedField,
	FlexTreeTypedNode,
	FlexTreeUnboxField,
	FlexTreeField,
	FlexTreeNode,
	boxedIterator,
	TreeStatus,
	FlexTreeRequiredField,
	FlexTreeOptionalField,
	FlexibleFieldContent,
	FlexibleNodeContent,
	onNextChange,
<<<<<<< HEAD
	internalEmitterSymbol,
=======
	FlexTreeEntityKind,
	flexTreeMarker,
>>>>>>> 07fe8ec0
} from "./flexTreeTypes";
import { LazyNodeKeyField, makeField } from "./lazyField";
import {
	LazyEntity,
	cursorSymbol,
	forgetAnchorSymbol,
	isFreedSymbol,
	makePropertyEnumerableOwn,
	tryMoveCursorToAnchorSymbol,
} from "./lazyEntity";
import { unboxedField } from "./unboxed";
import { treeStatusFromAnchorCache } from "./utilities";

const lazyTreeSlot = anchorSlot<LazyTreeNode>();

export function makeTree(context: Context, cursor: ITreeSubscriptionCursor): LazyTreeNode {
	const anchor = cursor.buildAnchor();
	const anchorNode =
		context.forest.anchors.locate(anchor) ??
		fail("cursor should point to a node that is not the root of the AnchorSet");
	const cached = anchorNode.slots.get(lazyTreeSlot);
	if (cached !== undefined) {
		context.forest.anchors.forget(anchor);
		assert(cached.context === context, 0x782 /* contexts must match */);
		return cached;
	}
	const schema = context.schema.nodeSchema.get(cursor.type) ?? fail("missing schema");
	const output = buildSubclass(context, schema, cursor, anchorNode, anchor);
	anchorNode.slots.set(lazyTreeSlot, output);
	anchorNode.on("afterDestroy", cleanupTree);
	return output;
}

function cleanupTree(anchor: AnchorNode): void {
	const cached = anchor.slots.get(lazyTreeSlot) ?? fail("tree should only be cleaned up once");
	cached[disposeSymbol]();
}

function buildSubclass(
	context: Context,
	schema: TreeNodeSchema,
	cursor: ITreeSubscriptionCursor,
	anchorNode: AnchorNode,
	anchor: Anchor,
): LazyTreeNode {
	if (schemaIsMap(schema)) {
		return new LazyMap(context, schema, cursor, anchorNode, anchor);
	}
	if (schemaIsLeaf(schema)) {
		return new LazyLeaf(context, schema, cursor, anchorNode, anchor);
	}
	if (schemaIsFieldNode(schema)) {
		return new LazyFieldNode(context, schema, cursor, anchorNode, anchor);
	}
	if (schemaIsObjectNode(schema)) {
		return buildLazyObjectNode(context, schema, cursor, anchorNode, anchor);
	}
	// TODO: there should be a common fallback that works for cases without a specialized implementation.
	fail("unrecognized node kind");
}

/**
 * Lazy implementation of {@link FlexTreeNode}.
 */
export abstract class LazyTreeNode<TSchema extends TreeNodeSchema = TreeNodeSchema>
	extends LazyEntity<TSchema, Anchor>
	implements FlexTreeNode
{
	public get [flexTreeMarker](): FlexTreeEntityKind.Node {
		return FlexTreeEntityKind.Node;
	}
	/**
	 * Enumerable own property providing a more JS object friendly alternative to "schema".
	 */
	public readonly type: TreeNodeSchemaIdentifier;

	// Using JS private here prevents it from showing up as a enumerable own property, or conflicting with struct fields.
	readonly #removeDeleteCallback: () => void;

	readonly #anchorNode: AnchorNode;

	#removeNextChangeCallback: (() => void) | undefined;

	public constructor(
		context: Context,
		schema: TSchema,
		cursor: ITreeSubscriptionCursor,
		anchorNode: AnchorNode,
		anchor: Anchor,
	) {
		super(context, schema, cursor, anchor);
		this.#anchorNode = anchorNode;
		assert(cursor.mode === CursorLocationType.Nodes, 0x783 /* must be in nodes mode */);

		anchorNode.slots.set(lazyTreeSlot, this);
		this.#removeDeleteCallback = anchorNode.on("afterDestroy", cleanupTree);

		assert(
			this.context.schema.nodeSchema.get(this.schema.name) !== undefined,
			0x784 /* There is no explicit schema for this node type. Ensure that the type is correct and the schema for it was added to the TreeStoredSchema */,
		);

		// Setup JS Object API:
		// makePrivatePropertyNotEnumerable(this, "removeDeleteCallback");
		// makePrivatePropertyNotEnumerable(this, "anchorNode");
		this.type = schema.name;

		this.#listeners = {
			beforeChange: [],
			afterChange: [],
		};

		// Subscribe to events on the backing anchorNode
		this.#anchorNode.on("afterChange", (anchorNodeInEvent: AnchorNode) => {
			this.#internalEmitter.emit("afterChange");
		});
		this.#anchorNode.on("beforeChange", (anchorNodeInEvent: AnchorNode) => {
			this.#internalEmitter.emit("beforeChange");
		});

		// Set up listeners for internal emitter. This will handle events triggered by this node, and by other nodes
		// that get the emitter and make it fire (e.g. child nodes that want to bubble up events).
		this.#internalEmitter.on("beforeChange", () => {
			this.#onInternalEvent("beforeChange");
		});
		this.#internalEmitter.on("afterChange", () => {
			this.#onInternalEvent("afterChange");
		});
	}

	public is<TSchemaInner extends TreeNodeSchema>(
		schema: TSchemaInner,
	): this is FlexTreeTypedNode<TSchemaInner> {
		assert(
			this.context.schema.nodeSchema.get(schema.name) === schema,
			0x785 /* Narrowing must be done to a schema that exists in this context */,
		);
		return this.schema === (schema as unknown);
	}

	protected override [tryMoveCursorToAnchorSymbol](
		anchor: Anchor,
		cursor: ITreeSubscriptionCursor,
	): TreeNavigationResult {
		return this.context.forest.tryMoveCursorToNode(anchor, cursor);
	}

	protected override [forgetAnchorSymbol](anchor: Anchor): void {
		// This type unconditionally has an anchor, so `forgetAnchor` is always called and cleanup can be done here:
		// After this point this node will not be usable,
		// so remove it from the anchor incase a different context (or the same context later) uses this AnchorSet.
		this.#anchorNode.slots.delete(lazyTreeSlot);
		this.#removeDeleteCallback();
		this.context.forest.anchors.forget(anchor);
	}

	public get value(): Value {
		return this[cursorSymbol].value;
	}

	public tryGetField(fieldKey: FieldKey): FlexTreeField | undefined {
		const schema = this.schema.getFieldSchema(fieldKey);
		return inCursorField(this[cursorSymbol], fieldKey, (cursor) => {
			if (cursor.getFieldLength() === 0) {
				return undefined;
			}
			return makeField(this.context, schema, cursor);
		});
	}

	public [boxedIterator](): IterableIterator<FlexTreeField> {
		return mapCursorFields(this[cursorSymbol], (cursor) =>
			makeField(this.context, this.schema.getFieldSchema(cursor.getFieldKey()), cursor),
		).values();
	}

	public get parentField(): { readonly parent: FlexTreeField; readonly index: number } {
		const cursor = this[cursorSymbol];
		const index = this.#anchorNode.parentIndex;
		assert(cursor.fieldIndex === index, 0x786 /* mismatched indexes */);
		const key = this.#anchorNode.parentField;

		cursor.exitNode();
		assert(key === cursor.getFieldKey(), 0x787 /* mismatched keys */);
		let fieldSchema: TreeFieldSchema;

		// Check if the current node is in a detached sequence.
		if (this.#anchorNode.parent === undefined) {
			// Parent field is a detached sequence, and thus needs special handling for its schema.
			// eslint-disable-next-line unicorn/prefer-ternary
			if (key === rootFieldKey) {
				fieldSchema = this.context.schema.rootFieldSchema;
			} else {
				// All fields (in the editable tree API) have a schema.
				// Since currently there is no known schema for detached field other than the special default root:
				// give all other detached fields a schema of sequence of any.
				// That schema is the only one that is safe since its the only field schema that allows any possible field content.
				//
				// TODO:
				// if any of the following are done this schema will need to be more specific:
				// 1. Editing APIs start exposing user created detached sequences.
				// 2. Remove (and its inverse) start working on subsequences or fields contents (like everything in a sequence or optional field) and not just single nodes.
				// 3. Possibly other unknown cases.
				// Additionally this approach makes it possible for a user to take an EditableTree node, get its parent, check its schema, down cast based on that, then edit that detached field (ex: removing the node in it).
				// This MIGHT work properly with existing merge resolution logic (it must keep client in sync and be unable to violate schema), but this either needs robust testing or to be explicitly banned (error before s3ending the op).
				// Issues like replacing a node in the a removed sequenced then undoing the remove could easily violate schema if not everything works exactly right!
				fieldSchema = TreeFieldSchema.create(FieldKinds.sequence, [Any]);
			}
		} else {
			cursor.exitField();
			const parentType = cursor.type;
			cursor.enterField(key);
			const nodeSchema =
				this.context.schema.nodeSchema.get(parentType) ??
				fail("requested schema that does not exist");
			fieldSchema = nodeSchema.getFieldSchema(key);
		}

		const proxifiedField = makeField(this.context, fieldSchema, cursor);
		cursor.enterNode(index);

		return { parent: proxifiedField, index };
	}

	public override treeStatus(): TreeStatus {
		if (this[isFreedSymbol]()) {
			return TreeStatus.Deleted;
		}
		return treeStatusFromAnchorCache(this.context.forest.anchors, this.#anchorNode);
	}

	readonly #listeners: {
		[eventName in keyof Pick<
			EditableTreeEvents,
			"beforeChange" | "afterChange"
		>]: EditableTreeEvents[eventName][];
	};
	readonly #internalEmitter = new TypedEventEmitter<EditableTreeEvents>();

	// Note: as far as we can tell, @ineritdoc probably doesn't work for symbol-keyed properties; using it anyway to follow
	// the usual documentation patterns and because it still points people reading the code to the relevant documentation.
	/**
	 * {@inheritdoc FlexTreeNode.[internalEmitterSymbol]}
	 */
	public [internalEmitterSymbol](): TypedEventEmitter<EditableTreeEvents> {
		return this.#internalEmitter;
	}

	/**
	 * Handler for internal events emitted by this node's own internal emitter.
	 *
	 * @param eventName - Name of the event that was emitted.
	 */
	readonly #onInternalEvent = (
		eventName: keyof Pick<EditableTreeEvents, "afterChange" | "beforeChange">,
	) => {
		const event = new TreeEvent(this);
		for (const listener of this.#listeners[eventName]) {
			// Ugly casting workaround because I can't figure out how to make TS understand that in this case block
			// the listener argument only needs to be a TreeEvent. Should go away if/when we make the listener signature
			// for changing and subtreeChanging match the one for beforeChange and afterChange.
			listener(event as unknown as AnchorNode & ITreeEvent);
		}
		if (event.propagationStopped) {
			return;
		}
		const parentNode = this.parentField.parent.parent;
		if (parentNode !== undefined) {
			parentNode[internalEmitterSymbol]().emit(eventName);
		}
	};

	public on<K extends keyof EditableTreeEvents>(
		eventName: K,
		listener: EditableTreeEvents[K],
	): () => void {
		switch (eventName) {
			case "changing": {
				const unsubscribeFromChildrenChange = this.#anchorNode.on(
					"childrenChanging",
					(anchorNode: AnchorNode) =>
						// Ugly casting workaround because I can't figure out how to make TS understand that in this case block
						// the listener argument only needs to be an AnchorNode. Should go away if/when we make the listener signature
						// for changing and subtreeChanging match the one for beforeChange and afterChange.
						listener(anchorNode as unknown as AnchorNode & ITreeEvent),
				);
				return unsubscribeFromChildrenChange;
			}
			case "subtreeChanging": {
				const unsubscribeFromSubtreeChange = this.#anchorNode.on(
					"subtreeChanging",
					(anchorNode: AnchorNode) =>
						// Ugly casting workaround because I can't figure out how to make TS understand that in this case block
						// the listener argument only needs to be an AnchorNode. Should go away if/when we make the listener signature
						// for changing and subtreeChanging match the one for beforeChange and afterChange.
						listener(anchorNode as unknown as AnchorNode & ITreeEvent),
				);
				return unsubscribeFromSubtreeChange;
			}
			case "beforeChange":
			case "afterChange": {
				// Type narrowing and casts to make TS happy, because the switch() statement having entered this branch doesn't
				// seem to be enough.
				const localEventName: "beforeChange" | "afterChange" = eventName;
				this.#listeners[localEventName].push(
					listener as EditableTreeEvents["beforeChange"],
				);
				return () => {
					this.#listeners[localEventName] = this.#listeners[localEventName].filter(
						(x) => x !== listener,
					);
				};
			}
			default:
				unreachableCase(eventName);
		}
	}

	public [onNextChange](fn: (node: FlexTreeNode) => void): () => void {
		assert(
			this.#removeNextChangeCallback === undefined,
			0x806 /* Only one subscriber may listen to next tree node change at a time */,
		);
		this.#removeNextChangeCallback = this.#anchorNode.on("childrenChanged", () => {
			this.#removeNextChangeCallback?.();
			this.#removeNextChangeCallback = undefined;
			fn(this);
		});
		const removeNextChangeCallback = this.#removeNextChangeCallback;
		return () => {
			// Only reset our saved callback if it's the one we closed over in the first place.
			// It will be different if this is being called after a subsequent registration.
			if (this.#removeNextChangeCallback === removeNextChangeCallback) {
				this.#removeNextChangeCallback();
				this.#removeNextChangeCallback = undefined;
			}
		};
	}
}

export class LazyMap<TSchema extends MapNodeSchema>
	extends LazyTreeNode<TSchema>
	implements FlexTreeMapNode<TSchema>
{
	public constructor(
		context: Context,
		schema: TSchema,
		cursor: ITreeSubscriptionCursor,
		anchorNode: AnchorNode,
		anchor: Anchor,
	) {
		super(context, schema, cursor, anchorNode, anchor);

		// Setup JS Object API:
		makePropertyEnumerableOwn(this, "asObject", LazyMap.prototype);
	}

	public get size(): number {
		let fieldCount = 0;
		forEachField(this[cursorSymbol], () => (fieldCount += 1));
		return fieldCount;
	}

	public keys(): IterableIterator<FieldKey> {
		return mapCursorFields(this[cursorSymbol], (cursor) => cursor.getFieldKey()).values();
	}

	public values(): IterableIterator<FlexTreeUnboxField<TSchema["info"], "notEmpty">> {
		return mapCursorFields(
			this[cursorSymbol],
			(cursor) =>
				unboxedField(this.context, this.schema.info, cursor) as FlexTreeUnboxField<
					TSchema["info"],
					"notEmpty"
				>,
		).values();
	}

	public entries(): IterableIterator<
		[FieldKey, FlexTreeUnboxField<TSchema["info"], "notEmpty">]
	> {
		return mapCursorFields(this[cursorSymbol], (cursor) => {
			const entry: [FieldKey, FlexTreeUnboxField<TSchema["info"], "notEmpty">] = [
				cursor.getFieldKey(),
				unboxedField(this.context, this.schema.info, cursor) as FlexTreeUnboxField<
					TSchema["info"],
					"notEmpty"
				>,
			];
			return entry;
		}).values();
	}

	public forEach(
		callbackFn: (
			value: FlexTreeUnboxField<TSchema["info"], "notEmpty">,
			key: FieldKey,
			map: FlexTreeMapNode<TSchema>,
		) => void,
		thisArg?: any,
	): void {
		const fn = thisArg !== undefined ? callbackFn.bind(thisArg) : callbackFn;
		for (const [key, value] of this.entries()) {
			fn(value, key, this);
		}
	}

	public has(key: string): boolean {
		return this.tryGetField(brand(key)) !== undefined;
	}

	public get(key: string): FlexTreeUnboxField<TSchema["info"]> {
		return inCursorField(this[cursorSymbol], brand(key), (cursor) =>
			unboxedField(this.context, this.schema.info, cursor),
		) as FlexTreeUnboxField<TSchema["info"]>;
	}

	public getBoxed(key: string): FlexTreeTypedField<TSchema["info"]> {
		return inCursorField(this[cursorSymbol], brand(key), (cursor) =>
			makeField(this.context, this.schema.info, cursor),
		) as FlexTreeTypedField<TSchema["info"]>;
	}

	public set(key: string, content: FlexibleFieldContent<TSchema["info"]> | undefined): void {
		const field = this.getBoxed(key);
		const fieldSchema = this.schema.info;

		if (fieldSchema.kind === FieldKinds.optional) {
			const optionalField = field as FlexTreeOptionalField<AllowedTypes>;
			optionalField.content = content;
		} else {
			assert(fieldSchema.kind === FieldKinds.sequence, 0x807 /* Unexpected map field kind */);

			// TODO: implement setting of sequence fields once we have defined clear merged semantics for doing so.
			// For now, we will throw an error, since the public API does not currently expose a way to do this anyways.
			throw new Error("Setting of sequence values in maps is not yet supported.");
		}
	}

	public delete(key: FieldKey): void {
		// Since all keys implicitly exist under a Map node, and we represent "no value" with `undefined`,
		// "deleting" a key/value pair is the same as setting the value to `undefined`.
		this.set(key, undefined);
	}

	public override [boxedIterator](): IterableIterator<FlexTreeTypedField<TSchema["info"]>> {
		return super[boxedIterator]() as IterableIterator<FlexTreeTypedField<TSchema["info"]>>;
	}

	public [Symbol.iterator](): IterableIterator<
		[FieldKey, FlexTreeUnboxField<TSchema["info"], "notEmpty">]
	> {
		return this.entries();
	}

	public get asObject(): {
		readonly [P in FieldKey]?: FlexTreeUnboxField<TSchema["info"], "notEmpty">;
	} {
		const record: Record<
			FieldKey,
			FlexTreeUnboxField<TSchema["info"], "notEmpty"> | undefined
		> = Object.create(null);

		forEachField(this[cursorSymbol], (cursor) => {
			Object.defineProperty(record, cursor.getFieldKey(), {
				value: unboxedField(this.context, this.schema.info, cursor),
				configurable: true,
				enumerable: true,
			});
		});
		return record;
	}
}

export class LazyLeaf<TSchema extends LeafNodeSchema>
	extends LazyTreeNode<TSchema>
	implements FlexTreeLeafNode<TSchema>
{
	public constructor(
		context: Context,
		schema: TSchema,
		cursor: ITreeSubscriptionCursor,
		anchorNode: AnchorNode,
		anchor: Anchor,
	) {
		super(context, schema, cursor, anchorNode, anchor);

		// Setup JS Object API:
		makePropertyEnumerableOwn(this, "value", LazyTreeNode.prototype);
	}

	public override get value(): TreeValue<TSchema["info"]> {
		return super.value as TreeValue<TSchema["info"]>;
	}
}

export class LazyFieldNode<TSchema extends FieldNodeSchema>
	extends LazyTreeNode<TSchema>
	implements FlexTreeFieldNode<TSchema>
{
	public get content(): FlexTreeUnboxField<TSchema["info"]> {
		return inCursorField(this[cursorSymbol], EmptyKey, (cursor) =>
			unboxedField(this.context, this.schema.info, cursor),
		) as FlexTreeUnboxField<TSchema["info"]>;
	}

	public get boxedContent(): FlexTreeTypedField<TSchema["info"]> {
		return inCursorField(this[cursorSymbol], EmptyKey, (cursor) =>
			makeField(this.context, this.schema.info, cursor),
		) as FlexTreeTypedField<TSchema["info"]>;
	}
}

export abstract class LazyObjectNode<TSchema extends ObjectNodeSchema>
	extends LazyTreeNode<TSchema>
	implements FlexTreeObjectNode
{
	public get localNodeKey(): LocalNodeKey | undefined {
		// TODO: Optimize this to be in the derived class so it can cache schema lookup.
		// TODO: Optimize this to avoid allocating the field object.

		const key = this.context.nodeKeyFieldKey;
		const fieldSchema = this.schema.objectNodeFields.get(key);

		if (fieldSchema === undefined) {
			return undefined;
		}

		const field = this.tryGetField(key);
		assert(field instanceof LazyNodeKeyField, 0x7b4 /* unexpected node key field */);
		// TODO: ideally we would do something like this, but that adds dependencies we can't have here:
		// assert(
		// 	field.is(TreeFieldSchema.create(FieldKinds.nodeKey, [nodeKeyTreeSchema])),
		// 	"invalid node key field",
		// );

		if (this.context.nodeKeyFieldKey === undefined) {
			return undefined;
		}

		return field.localNodeKey;
	}
}

export function buildLazyObjectNode<TSchema extends ObjectNodeSchema>(
	context: Context,
	schema: TSchema,
	cursor: ITreeSubscriptionCursor,
	anchorNode: AnchorNode,
	anchor: Anchor,
): LazyObjectNode<TSchema> & FlexTreeObjectNodeTyped<TSchema> {
	const objectNodeClass = getOrCreate(cachedStructClasses, schema, () =>
		buildStructClass(schema),
	);
	return new objectNodeClass(context, cursor, anchorNode, anchor) as LazyObjectNode<TSchema> &
		FlexTreeObjectNodeTyped<TSchema>;
}

const cachedStructClasses = new WeakMap<
	ObjectNodeSchema,
	new (
		context: Context,
		cursor: ITreeSubscriptionCursor,
		anchorNode: AnchorNode,
		anchor: Anchor,
	) => LazyObjectNode<ObjectNodeSchema>
>();

export function getBoxedField(
	objectNode: LazyTreeNode,
	key: FieldKey,
	fieldSchema: TreeFieldSchema,
): FlexTreeField {
	return inCursorField(objectNode[cursorSymbol], key, (cursor) => {
		return makeField(objectNode.context, fieldSchema, cursor);
	});
}

function buildStructClass<TSchema extends ObjectNodeSchema>(
	schema: TSchema,
): new (
	context: Context,
	cursor: ITreeSubscriptionCursor,
	anchorNode: AnchorNode,
	anchor: Anchor,
) => LazyObjectNode<TSchema> {
	const propertyDescriptorMap: PropertyDescriptorMap = {};
	const ownPropertyMap: PropertyDescriptorMap = {};

	for (const [key, fieldSchema] of schema.objectNodeFields) {
		let setter: ((newContent: FlexibleNodeContent<AllowedTypes>) => void) | undefined;
		switch (fieldSchema.kind) {
			case FieldKinds.optional: {
				setter = function (
					this: CustomStruct,
					newContent: FlexibleNodeContent<AllowedTypes> | undefined,
				): void {
					const field = getBoxedField(
						this,
						key,
						fieldSchema,
					) as FlexTreeOptionalField<AllowedTypes>;
					field.content = newContent;
				};
				break;
			}
			case FieldKinds.required: {
				setter = function (
					this: CustomStruct,
					newContent: FlexibleNodeContent<AllowedTypes>,
				): void {
					const field = getBoxedField(
						this,
						key,
						fieldSchema,
					) as FlexTreeRequiredField<AllowedTypes>;
					field.content = newContent;
				};
				break;
			}
			default:
				setter = undefined;
				break;
		}

		// Create getter and setter (when appropriate) for property
		ownPropertyMap[key] = {
			enumerable: true,
			get(this: CustomStruct): unknown {
				return inCursorField(this[cursorSymbol], key, (cursor) =>
					unboxedField(this.context, fieldSchema, cursor),
				);
			},
			set: setter,
		};

		// Create set method for property (when appropriate)
		if (setter !== undefined) {
			propertyDescriptorMap[`set${capitalize(key)}`] = {
				enumerable: false,
				get(this: CustomStruct) {
					return setter;
				},
			};
		}

		propertyDescriptorMap[`boxed${capitalize(key)}`] = {
			enumerable: false,
			get(this: CustomStruct) {
				return getBoxedField(this, key, fieldSchema);
			},
		};
	}

	// This must implement `StructTyped<TSchema>`, but TypeScript can't constrain it to do so.
	class CustomStruct extends LazyObjectNode<TSchema> {
		public constructor(
			context: Context,
			cursor: ITreeSubscriptionCursor,
			anchorNode: AnchorNode,
			anchor: Anchor,
		) {
			super(context, schema, cursor, anchorNode, anchor);
			Object.defineProperties(this, ownPropertyMap);
		}
	}

	Object.defineProperties(CustomStruct.prototype, propertyDescriptorMap);

	return CustomStruct;
}<|MERGE_RESOLUTION|>--- conflicted
+++ resolved
@@ -59,12 +59,9 @@
 	FlexibleFieldContent,
 	FlexibleNodeContent,
 	onNextChange,
-<<<<<<< HEAD
 	internalEmitterSymbol,
-=======
 	FlexTreeEntityKind,
 	flexTreeMarker,
->>>>>>> 07fe8ec0
 } from "./flexTreeTypes";
 import { LazyNodeKeyField, makeField } from "./lazyField";
 import {
