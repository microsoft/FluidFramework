--- conflicted
+++ resolved
@@ -24,14 +24,11 @@
 	rootFieldKey,
 	mapCursorField,
 	DeltaVisitor,
-<<<<<<< HEAD
 	DetachedPlaceUpPath,
 	DetachedRangeUpPath,
 	PlaceIndex,
 	ReplaceKind,
 	Range,
-=======
->>>>>>> 465f32ce
 } from "../../core";
 import { brand, fail, getOrAddEmptyToMap } from "../../util";
 import { createEmitter } from "../../events";
@@ -95,16 +92,9 @@
 	public acquireVisitor(): DeltaVisitor {
 		assert(
 			this.activeVisitor === undefined,
-<<<<<<< HEAD
-			"Must release existing visitor before acquiring another",
+			0x76a /* Must release existing visitor before acquiring another */,
 		);
 		this.events.emit("beforeChange");
-		this.invalidateDependents();
-=======
-			0x76a /* Must release existing visitor before acquiring another */,
-		);
-		this.events.emit("beforeChange");
->>>>>>> 465f32ce
 
 		const moves: Map<Delta.MoveId, DetachedField> = new Map();
 
@@ -125,9 +115,6 @@
 				);
 				return this.mutableChunkStack[this.mutableChunkStack.length - 1];
 			},
-<<<<<<< HEAD
-			moveIn(index: number, toAttach: DetachedField): number {
-=======
 			moveIn(
 				index: number,
 				toAttach: DetachedField,
@@ -136,7 +123,6 @@
 				if (invalidateDependents) {
 					this.forest.invalidateDependents();
 				}
->>>>>>> 465f32ce
 				const detachedKey = detachedFieldAsKey(toAttach);
 				const children = this.forest.roots.fields.get(detachedKey) ?? [];
 				this.forest.roots.fields.delete(detachedKey);
@@ -150,14 +136,13 @@
 				destinationField.splice(index, 0, ...children);
 
 				return children.length;
-<<<<<<< HEAD
 			},
 			free(): void {
 				this.mutableChunk = undefined;
 				this.mutableChunkStack.length = 0;
 				assert(
 					this.forest.activeVisitor !== undefined,
-					"Multiple free calls for same visitor",
+					0x76b /* Multiple free calls for same visitor */,
 				);
 				this.forest.activeVisitor = undefined;
 				this.forest.events.emit("afterChange");
@@ -176,28 +161,6 @@
 				this.onMoveOut(index, count);
 			},
 			onInsert(index: number, content: Delta.ProtoNodes): void {
-				const chunks: TreeChunk[] = content.map((c) => chunkTree(c, this.forest.chunker));
-				const field = this.forest.newDetachedField();
-				this.forest.roots.fields.set(detachedFieldAsKey(field), chunks);
-				this.moveIn(index, field);
-			},
-			onMoveOut(index: number, count: number, id?: Delta.MoveId): void {
-=======
-			},
-			free(): void {
-				this.mutableChunk = undefined;
-				this.mutableChunkStack.length = 0;
-				assert(
-					this.forest.activeVisitor !== undefined,
-					0x76b /* Multiple free calls for same visitor */,
-				);
-				this.forest.activeVisitor = undefined;
-				this.forest.events.emit("afterChange");
-			},
-			onDelete(index: number, count: number): void {
-				this.onMoveOut(index, count);
-			},
-			onInsert(index: number, content: Delta.ProtoNodes): void {
 				this.forest.invalidateDependents();
 				const chunks: TreeChunk[] = content.map((c) => chunkTree(c, this.forest.chunker));
 				const field = this.forest.newDetachedField();
@@ -206,7 +169,6 @@
 			},
 			onMoveOut(index: number, count: number, id?: Delta.MoveId): void {
 				this.forest.invalidateDependents();
->>>>>>> 465f32ce
 				const parent = this.getParent();
 				const sourceField = parent.mutableChunk.fields.get(parent.key) ?? [];
 				const newField = sourceField.splice(index, count);
