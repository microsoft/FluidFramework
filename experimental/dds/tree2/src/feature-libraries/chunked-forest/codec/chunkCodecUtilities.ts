/*!
 * Copyright (c) Microsoft Corporation and contributors. All rights reserved.
 * Licensed under the MIT License.
 */

import { assert } from "@fluidframework/core-utils";
<<<<<<< HEAD
import { FluidSerializableReadOnly } from "@fluidframework/shared-object-base";
import { _InlineTrick, assertValidIndex, fail, objectToMap } from "../../../util";
=======
import { assertValidIndex } from "../../../util";
>>>>>>> 09c8d099
import { TreeChunk } from "../chunk";
import { assertAllowedValue } from "../../valueUtilities";
import { TreeValue } from "../../../core";

/**
 * Utilities related to chunk encoding and decoding that do not depend on specific chunk types or formats.
 */

/**
 * Counts usages of some `T`, then generates tables for replacing those `T` values with small numbers.
 *
 * Can be used to deduplicate objects when encoding via {@link https://go-compression.github.io/algorithms/dictionary/ | Dictionary Coding}.
 */
export class Counter<T> {
	private readonly counts: Map<T, number> = new Map();
	public add(t: T, count = 1) {
		const old = this.counts.get(t) ?? 0;
		this.counts.set(t, old + count);
	}

	/**
	 * Generate a table which can be used to deduplicate the items added via `add`.
	 * Table is sorted from most used to least used so that more commonly added items will get smaller indexes.
	 *
	 * @param filter - determines which items should be included in the table.
	 */
	public buildTable(filter: CounterFilter<T> = () => true): DeduplicationTable<T> {
		const data: T[] = [...this.counts.keys()];
		// Sort in descending order by count, giving priority (smaller indexes) to more commonly used values.
		data.sort((a, b) => (this.counts.get(b) ?? 0) - (this.counts.get(a) ?? 0));
		// Since the index needed is the output index not the input one, data.filter doesn't quite work here.
		const filtered: T[] = [];
		for (const t of data) {
			const include = filter(t, filtered.length, this.counts.get(t) ?? 0);
			if (include) {
				filtered.push(t);
			}
		}
		return {
			indexToValue: filtered,
			valueToIndex: new Map(filtered.map((t, index) => [t, index])),
		};
	}
}

/**
 * Returns true iff a given item `t` (of which there are `count` usages) is worth substituting with the number `value`.
 */
export type CounterFilter<T> = (t: T, value: number, count: number) => boolean;

/**
 * Table for dictionary compression.
 * See {@link Counter}.
 */
export interface DeduplicationTable<T> {
	/**
	 * Lookup table derived from indexToValue,
	 */
	readonly valueToIndex: ReadonlyMap<T, number>;
	/**
	 * Deduplication table: lookup values by their index.
	 *
	 * This is the portion of the table that should be included in persisted data.
	 */
	readonly indexToValue: readonly T[];
}

/**
 * Filter for use with Counter.buildTable that minimizes the size of the produced JSON.
 *
 * @remarks
 * This minimizes the number of UTF-16 code units in the produced JSON.
 * This is not ideal: minimizing UTF-8 bytes would be better.
 * For ascii text these are the same, and in worst cases they correlate pretty well (accurate to within a small constant factor).
 * This is thus good enough for a heuristic.
 *
 * Also the use of this filter doesn't take into account the length cost of keeping a value in the table possibly
 * making some of the entries at higher indexes in the table get a larger number.
 * For example, if keeping an entry at index 9 saves one character this will keep it,
 * even if that means the next entry (at index 10) loses more than one character due to 10 being two digits instead of the one digit it would have been at index 9.
 * This means that this filter is not guaranteed to be optimal, but it should always be quite close.
 */
export function jsonMinimizingFilter(s: string, value: number, count: number): boolean {
	// The most practical way to compute how long s will be with quoting and escaping
	// is to actually quote and escape it with JSON.stringify:
	const quotedAndEscaped = JSON.stringify(s);
	// Account for count instances of value, and one instance of a `,s` which would go in the table.
	const lengthUsingTable = String(value).length * count + quotedAndEscaped.length + 1;
	// Account for count instances of s.
	const lengthWithoutTable = quotedAndEscaped.length * count;
	// Break ties to not use the table to avoid needing a lookup,
	// and save table entries for other uses.
	return lengthUsingTable < lengthWithoutTable;
}

/**
 * Read from an array, but error if index is not valid.
 */
export function getChecked<T>(data: readonly T[], index: number): T {
	assertValidIndex(index, data);
	return data[index];
}

/**
 * A readable stream.
 */
export interface StreamCursor {
	/**
	 * The data to read.
	 */
	readonly data: readonly FluidSerializableReadOnly[];
	/**
	 * Location in the data.
	 */
	offset: number;
}

/**
 * Read one item from the stream, advancing the stream offset.
 */
export function readStream(stream: StreamCursor): FluidSerializableReadOnly {
	const content = getChecked(stream.data, stream.offset);
	stream.offset++;
	return content;
}

/**
 * Read one number from the stream, advancing the stream offset.
 */
export function readStreamNumber(stream: StreamCursor): number {
	const content = readStream(stream);
	assert(typeof content === "number", 0x730 /* expected number in stream */);
	return content;
}

/**
 * Read one boolean from the stream, advancing the stream offset.
 */
export function readStreamBoolean(stream: StreamCursor): boolean {
	const content = readStream(stream);
	assert(typeof content === "boolean", 0x731 /* expected boolean in stream */);
	return content;
}

/**
 * Read one TreeValue from the stream, advancing the stream offset.
 */
export function readStreamValue(stream: StreamCursor): TreeValue {
	const content = readStream(stream);
	assertAllowedValue(content);
	return content;
}

/**
 * Read one nested array from the stream, advancing the stream offset.
 *
 * @returns the nested array as a stream.
 */
export function readStreamStream(stream: StreamCursor): StreamCursor {
	const content = readStream(stream);
	assert(Array.isArray(content), 0x732 /* expected Array in stream */);
	return { data: content, offset: 0 };
}

export interface ChunkDecoder {
	/**
	 * Read from stream, updating the offset.
	 *
	 * @returns a TreeChunk made from the data from `stream`.
	 * This chunk is allowed to reference/take ownership of content it reads from the stream.
	 */
	decode(decoders: readonly ChunkDecoder[], stream: StreamCursor): TreeChunk;
}<|MERGE_RESOLUTION|>--- conflicted
+++ resolved
@@ -4,12 +4,8 @@
  */
 
 import { assert } from "@fluidframework/core-utils";
-<<<<<<< HEAD
 import { FluidSerializableReadOnly } from "@fluidframework/shared-object-base";
-import { _InlineTrick, assertValidIndex, fail, objectToMap } from "../../../util";
-=======
 import { assertValidIndex } from "../../../util";
->>>>>>> 09c8d099
 import { TreeChunk } from "../chunk";
 import { assertAllowedValue } from "../../valueUtilities";
 import { TreeValue } from "../../../core";
