/*!
 * Copyright (c) Microsoft Corporation and contributors. All rights reserved.
 * Licensed under the MIT License.
 */

import { assert } from "@fluidframework/core-utils";
import { FluidSerializableReadOnly } from "@fluidframework/shared-object-base";
import { _InlineTrick, assertValidIndex, fail, objectToMap } from "../../../util";
import { TreeChunk } from "../chunk";
<<<<<<< HEAD
import { assertAllowedValue } from "../../contextuallyTyped";
=======
import { FluidSerializableReadOnly, assertAllowedValue } from "../../valueUtilities";
>>>>>>> 5e6d5f59
import { TreeValue } from "../../../core";

/**
 * Utilities related to chunk encoding and decoding that do not depend on specific chunk types or formats.
 */

/**
 * Counts usages of some `T`, then generates tables for replacing those `T` values with small numbers.
 *
 * Can be used to deduplicate objects when encoding via {@link https://go-compression.github.io/algorithms/dictionary/ | Dictionary Coding}.
 */
export class Counter<T> {
	private readonly counts: Map<T, number> = new Map();
	public add(t: T, count = 1) {
		const old = this.counts.get(t) ?? 0;
		this.counts.set(t, old + count);
	}

	/**
	 * Generate a table which can be used to deduplicate the items added via `add`.
	 * Table is sorted from most used to least used so that more commonly added items will get smaller indexes.
	 *
	 * @param filter - determines which items should be included in the table.
	 */
	public buildTable(filter: CounterFilter<T> = () => true): DeduplicationTable<T> {
		const data: T[] = [...this.counts.keys()];
		// Sort in descending order by count, giving priority (smaller indexes) to more commonly used values.
		data.sort((a, b) => (this.counts.get(b) ?? 0) - (this.counts.get(a) ?? 0));
		// Since the index needed is the output index not the input one, data.filter doesn't quite work here.
		const filtered: T[] = [];
		for (const t of data) {
			const include = filter(t, filtered.length, this.counts.get(t) ?? 0);
			if (include) {
				filtered.push(t);
			}
		}
		return {
			indexToValue: filtered,
			valueToIndex: new Map(filtered.map((t, index) => [t, index])),
		};
	}
}

/**
 * Returns true iff a given item `t` (of which there are `count` usages) is worth substituting with the number `value`.
 */
export type CounterFilter<T> = (t: T, value: number, count: number) => boolean;

/**
 * Table for dictionary compression.
 * See {@link Counter}.
 */
export interface DeduplicationTable<T> {
	/**
	 * Lookup table derived from indexToValue,
	 */
	readonly valueToIndex: ReadonlyMap<T, number>;
	/**
	 * Deduplication table: lookup values by their index.
	 *
	 * This is the portion of the table that should be included in persisted data.
	 */
	readonly indexToValue: readonly T[];
}

/**
 * Filter for use with Counter.buildTable that minimizes the size of the produced JSON.
 *
 * @remarks
 * This minimizes the number of UTF-16 code units in the produced JSON.
 * This is not ideal: minimizing UTF-8 bytes would be better.
 * For ascii text these are the same, and in worst cases they correlate pretty well (accurate to within a small constant factor).
 * This is thus good enough for a heuristic.
 *
 * Also the use of this filter doesn't take into account the length cost of keeping a value in the table possibly
 * making some of the entries at higher indexes in the table get a larger number.
 * For example, if keeping an entry at index 9 saves one character this will keep it,
 * even if that means the next entry (at index 10) loses more than one character due to 10 being two digits instead of the one digit it would have been at index 9.
 * This means that this filter is not guaranteed to be optimal, but it should always be quite close.
 */
export function jsonMinimizingFilter(s: string, value: number, count: number): boolean {
	// The most practical way to compute how long s will be with quoting and escaping
	// is to actually quote and escape it with JSON.stringify:
	const quotedAndEscaped = JSON.stringify(s);
	// Account for count instances of value, and one instance of a `,s` which would go in the table.
	const lengthUsingTable = String(value).length * count + quotedAndEscaped.length + 1;
	// Account for count instances of s.
	const lengthWithoutTable = quotedAndEscaped.length * count;
	// Break ties to not use the table to avoid needing a lookup,
	// and save table entries for other uses.
	return lengthUsingTable < lengthWithoutTable;
}

/**
 * Read from an array, but error if index is not valid.
 */
export function getChecked<T>(data: readonly T[], index: number): T {
	assertValidIndex(index, data);
	return data[index];
}

/**
 * A readable stream.
 */
export interface StreamCursor {
	/**
	 * The data to read.
	 */
	readonly data: readonly FluidSerializableReadOnly[];
	/**
	 * Location in the data.
	 */
	offset: number;
}

/**
 * Read one item from the stream, advancing the stream offset.
 */
export function readStream(stream: StreamCursor): FluidSerializableReadOnly {
	const content = getChecked(stream.data, stream.offset);
	stream.offset++;
	return content;
}

/**
 * Read one number from the stream, advancing the stream offset.
 */
export function readStreamNumber(stream: StreamCursor): number {
	const content = readStream(stream);
	assert(typeof content === "number", 0x730 /* expected number in stream */);
	return content;
}

/**
 * Read one boolean from the stream, advancing the stream offset.
 */
export function readStreamBoolean(stream: StreamCursor): boolean {
	const content = readStream(stream);
	assert(typeof content === "boolean", 0x731 /* expected boolean in stream */);
	return content;
}

/**
 * Read one TreeValue from the stream, advancing the stream offset.
 */
export function readStreamValue(stream: StreamCursor): TreeValue {
	const content = readStream(stream);
	assertAllowedValue(content);
	return content;
}

/**
 * Read one nested array from the stream, advancing the stream offset.
 *
 * @returns the nested array as a stream.
 */
export function readStreamStream(stream: StreamCursor): StreamCursor {
	const content = readStream(stream);
	assert(Array.isArray(content), 0x732 /* expected Array in stream */);
	return { data: content, offset: 0 };
}

export interface ChunkDecoder {
	/**
	 * Read from stream, updating the offset.
	 *
	 * @returns a TreeChunk made from the data from `stream`.
	 * This chunk is allowed to reference/take ownership of content it reads from the stream.
	 */
	decode(decoders: readonly ChunkDecoder[], stream: StreamCursor): TreeChunk;
}

/**
 * Applies a function to the content of a [discriminated union](https://en.wikipedia.org/wiki/Tagged_union)
 * where the function to apply depends on the which value from the union it holds.
 *
 * This uses a rather non-standard encoding of the union where it is an object with many differently named optional fields,
 * and which of the fields is populated determines the content type.
 * This union encoding has the advantage that schema validation (such as that implemented by TypeBox) can validate the data.
 * Other encodings, such as an untagged-union, then tagging the content types with a marker enum require the schema validator to disambiguate the union members,
 * inferring that the enum can be use to differentiate them.
 */
export class DiscriminatedUnionDispatcher<TUnion extends object, TArgs extends any[], TResult> {
	private readonly library: ReadonlyMap<
		keyof TUnion,
		(value: unknown, ...args: TArgs) => TResult
	>;

	public constructor(
		library: [
			{
				readonly [Property in keyof TUnion]-?: (
					value: Required<TUnion>[Property],
					...args: TArgs
				) => TResult;
			},
		][_InlineTrick],
	) {
		this.library = objectToMap(
			library as Record<keyof TUnion, (value: unknown, ...args: TArgs) => TResult>,
		);
	}

	public dispatch(union: TUnion, ...args: TArgs): TResult {
		const keys = Reflect.ownKeys(union);
		assert(
			keys.length === 1,
			0x733 /* discriminated union type should have exactly one member */,
		);
		const key: keyof TUnion = keys[0] as keyof TUnion;
		const value = union[key];
		const factory = this.library.get(key) ?? fail("missing function for union member");
		const result = factory(value, ...args);
		return result;
	}
}<|MERGE_RESOLUTION|>--- conflicted
+++ resolved
@@ -7,11 +7,7 @@
 import { FluidSerializableReadOnly } from "@fluidframework/shared-object-base";
 import { _InlineTrick, assertValidIndex, fail, objectToMap } from "../../../util";
 import { TreeChunk } from "../chunk";
-<<<<<<< HEAD
-import { assertAllowedValue } from "../../contextuallyTyped";
-=======
-import { FluidSerializableReadOnly, assertAllowedValue } from "../../valueUtilities";
->>>>>>> 5e6d5f59
+import { assertAllowedValue } from "../../valueUtilities";
 import { TreeValue } from "../../../core";
 
 /**
