/*!
 * Copyright (c) Microsoft Corporation and contributors. All rights reserved.
 * Licensed under the MIT License.
 */

import { assert } from "@fluidframework/common-utils";
import { PrimitiveValueSchema, TreeSchemaIdentifier, ValueSchema } from "../../core";
import {
	ContextuallyTypedNodeData,
	MarkedArrayLike,
	PrimitiveValue,
	typeNameSymbol,
	valueSymbol,
} from "../contextuallyTyped";
import { Multiplicity } from "../modular-schema";
import { InternalTypedSchemaTypes, FieldSchema, TreeSchema, AllowedTypes } from "../typed-schema";
<<<<<<< HEAD
import { UntypedField, UntypedTree, UntypedTreeCore } from "../untypedTree";
import { contextSymbol, typeSymbol } from "../editable-tree";
import { Assume, FlattenKeys, _InlineTrick } from "../../util";
=======
import {
	UntypedField,
	UntypedTree,
	UntypedTreeCore,
	contextSymbol,
	typeSymbol,
} from "../untypedTree";
import { AllowOptional, Assume, FlattenKeys, _InlineTrick } from "../../util";
>>>>>>> 073a8c24
import { UntypedOptionalField, UntypedSequenceField, UntypedValueField } from "./partlyTyped";
import { TypedValue, TypedValueOrUndefined } from "./schemaAwareUtil";

/**
 * Empty Object for use in type computations that should contribute no fields when `&`ed with another type.
 * @alpha
 */
// Using {} instead of interface {} or Record<string, never> for empty object here produces better IntelliSense in the generated types than `Record<string, never>` recommended by the linter.
// Making this a type instead of an interface prevents it from showing up in IntelliSense, and also avoids breaking the typing somehow.
// eslint-disable-next-line @typescript-eslint/ban-types, @typescript-eslint/consistent-type-definitions
export type EmptyObject = {};

/**
 * @alpha
 */
export type ValuePropertyFromSchema<TSchema extends ValueSchema | undefined> =
	TSchema extends ValueSchema ? { [valueSymbol]: TypedValue<TSchema> } : EmptyObject;

/**
 * Different schema aware APIs that can be generated.
 * @alpha
 */
export const enum ApiMode {
	/**
	 * Allow all forms accepted as ContextuallyTypedNodeData that align with the schema.
	 * Types are optional.
	 *
	 * This also permits some cases which are ambiguous and thus would be rejected by `applyFieldTypesFromContext`.
	 */
	Flexible,
	/**
	 * Similar to what EditableTree uses.
	 * No flexibility in representation.
	 * Fields are unwrapped (see `EditableUnwrapped`).
	 *
	 * TODO: fix ways this differs from editable tree:
	 * - Does not do primary field inlining.
	 * - Primitive node handling might not match.
	 */
	Editable,
	/**
	 * Editable, but primitive nodes are unwrapped to the primitive values.
	 */
	EditableUnwrapped,
	/**
	 * Always use full node objects for everything.
	 *
	 * Fields are still shaped based on their multiplicity.
	 *
	 * TODO: test and fix
	 */
	Wrapped,
	/**
	 * Simplified version of Flexible.
	 *
	 * Primitive values are always unwrapped.
	 */
	Simple,
}

/**
 * Collects the various parts of the API together.
 * @alpha
 */
export type CollectOptions<
	Mode extends ApiMode,
	TTypedFields,
	TValueSchema extends ValueSchema | undefined,
	TName,
> = {
	[ApiMode.Flexible]: EmptyObject extends TTypedFields
		? TypedValueOrUndefined<TValueSchema> | FlexibleObject<TValueSchema, TName>
		: FlexibleObject<TValueSchema, TName> & TTypedFields;
	[ApiMode.Editable]: {
		[typeNameSymbol]: TName & TreeSchemaIdentifier;
	} & ValuePropertyFromSchema<TValueSchema> &
		TTypedFields &
		UntypedTreeCore;
	[ApiMode.EditableUnwrapped]: [EmptyObject, TValueSchema] extends [
		TTypedFields,
		PrimitiveValueSchema,
	]
		? TypedValueOrUndefined<TValueSchema>
		: // TODO: primary field unwrapping
		  CollectOptions<ApiMode.Editable, TTypedFields, TValueSchema, TName>;
	[ApiMode.Wrapped]: {
		[typeNameSymbol]: TName;
		[valueSymbol]: TypedValueOrUndefined<TValueSchema>;
	} & TTypedFields;
	[ApiMode.Simple]: EmptyObject extends TTypedFields
		? TypedValueOrUndefined<TValueSchema>
		: FlexibleObject<TValueSchema, TName> & TTypedFields;
}[Mode];

/**
 * The name and value part of the `Flexible` API.
 * @alpha
 */
export type FlexibleObject<TValueSchema extends ValueSchema | undefined, TName> = [
	FlattenKeys<
		{ [typeNameSymbol]?: UnbrandedName<TName> } & ValuePropertyFromSchema<TValueSchema>
	>,
][_InlineTrick];

/**
 * Remove type brand from name.
 * @alpha
 */
export type UnbrandedName<TName> = [
	TName extends infer S & TreeSchemaIdentifier ? S : string,
][_InlineTrick];

/**
 * `{ [key: string]: FieldSchemaTypeInfo }` to `{ [key: string]: TypedTree }`
 *
 * In Editable mode, unwraps the fields.
 * @alpha
 */
export type TypedFields<
	Mode extends ApiMode,
	TFields extends undefined | { [key: string]: FieldSchema },
> = [
	TFields extends { [key: string]: FieldSchema }
		? {
				[key in keyof TFields]: TypedField<
					TFields[key],
					Mode extends ApiMode.Editable ? ApiMode.EditableUnwrapped : Mode
				>;
		  }
		: EmptyObject,
][_InlineTrick];

/**
 * `FieldSchema` to `TypedField`. May unwrap to child depending on Mode and FieldKind.
 * @alpha
 */
export type TypedField<TField extends FieldSchema, Mode extends ApiMode = ApiMode.Editable> = [
	ApplyMultiplicity<
		TField["kind"]["multiplicity"],
		AllowedTypesToTypedTrees<Mode, TField["allowedTypes"]>,
		Mode
	>,
][_InlineTrick];

/**
 * Adjusts the API for a field based on its Multiplicity.
 * @alpha
 */
export type ApplyMultiplicity<
	TMultiplicity extends Multiplicity,
	TypedChild,
	Mode extends ApiMode,
> = {
	[Multiplicity.Forbidden]: undefined;
	[Multiplicity.Optional]: Mode extends ApiMode.Editable
		? EditableOptionalField<TypedChild>
		: undefined | TypedChild;
	[Multiplicity.Sequence]: Mode extends ApiMode.Editable | ApiMode.EditableUnwrapped
		? EditableSequenceField<TypedChild>
		: TypedChild[];
	[Multiplicity.Value]: Mode extends ApiMode.Editable
		? EditableValueField<TypedChild>
		: TypedChild;
}[TMultiplicity];

// TODO: add strong typed `getNode`.
export type EditableField<TypedChild> = UntypedField & MarkedArrayLike<TypedChild>;

// TODO: add strong typed `getNode`.
/**
 * @alpha
 */
export type EditableSequenceField<TypedChild> = [
	UntypedSequenceField & MarkedArrayLike<TypedChild>,
][_InlineTrick];

/**
 * @alpha
 */
export type EditableValueField<TypedChild> = [
	UntypedValueField & MarkedArrayLike<TypedChild>,
][_InlineTrick];

/**
 * @alpha
 */
export type EditableOptionalField<TypedChild> = [
	UntypedOptionalField & MarkedArrayLike<TypedChild>,
][_InlineTrick];

/**
 * Takes in `AllowedTypes` and returns a TypedTree union.
 * @alpha
 */
export type AllowedTypesToTypedTrees<Mode extends ApiMode, T extends AllowedTypes> = [
	T extends InternalTypedSchemaTypes.FlexList<TreeSchema>
		? InternalTypedSchemaTypes.ArrayToUnion<
				TypeArrayToTypedTreeArray<
					Mode,
					Assume<
						InternalTypedSchemaTypes.ConstantFlexListToNonLazyArray<T>,
						readonly TreeSchema[]
					>
				>
		  >
		: UntypedApi<Mode>,
][_InlineTrick];

/**
 * Takes in `TreeSchema[]` and returns a TypedTree union.
 * @alpha
 */
export type TypeArrayToTypedTreeArray<Mode extends ApiMode, T extends readonly TreeSchema[]> = [
	T extends readonly [infer Head, ...infer Tail]
		? [
				TypedNode<Assume<Head, TreeSchema>, Mode>,
				...TypeArrayToTypedTreeArray<Mode, Assume<Tail, readonly TreeSchema[]>>,
		  ]
		: [],
][_InlineTrick];

// TODO: make these more accurate
/**
 * API if type is unknown or Any.
 * @alpha
 */
export type UntypedApi<Mode extends ApiMode> = {
	[ApiMode.Editable]: UntypedTree;
	[ApiMode.EditableUnwrapped]: UntypedTree | PrimitiveValue;
	[ApiMode.Flexible]: ContextuallyTypedNodeData;
	[ApiMode.Simple]: ContextuallyTypedNodeData;
	[ApiMode.Wrapped]: UntypedTree;
}[Mode];

/**
 * Generate a schema aware API for a single tree schema.
 * @alpha
 */
export type TypedNode<
	TSchema extends TreeSchema,
	Mode extends ApiMode = ApiMode.Editable,
> = FlattenKeys<
	CollectOptions<
		Mode,
		TypedFields<
			Mode extends ApiMode.Editable ? ApiMode.EditableUnwrapped : Mode,
			TSchema["structFieldsObject"]
		>,
		TSchema["leafValue"],
		TSchema["name"]
	>
>;

/**
 * Generate a schema aware API for a single tree schema.
 * @alpha
 * @deprecated Use `TypedNode` instead (and reverse the type parameter order).
 */
export type NodeDataFor<Mode extends ApiMode, TSchema extends TreeSchema> = TypedNode<
	TSchema,
	Mode
>;

/**
 * Check if an `UntypedTreeCore` has a specific schema, and if it does, cast it to use `ApiMode.Editable` with that schema.
 * Provided schema must be included in the schema for the tree being viewed (getting this wrong will error).
 * @alpha
 */
// TODO: tests
export function downCast<TSchema extends TreeSchema>(
	schema: TSchema,
	tree: UntypedTreeCore,
): tree is TypedNode<TSchema> {
	if (typeof tree !== "object") {
		return false;
	}
	const contextSchema = tree[contextSymbol].schema;
	const lookedUp = contextSchema.treeSchema.get(schema.name);
	// TODO: for this to pass, schematized view must have the view schema, not just stored schema.
	assert(lookedUp === schema, 0x68c /* cannot downcast to a schema the tree is not using */);

	// TODO: make this actually work
	const matches = tree[typeSymbol] === schema;
	assert(
		matches === (tree[typeSymbol].name === schema.name),
		0x68d /* schema object identity comparison should match identifier comparison */,
	);
	return matches;
}<|MERGE_RESOLUTION|>--- conflicted
+++ resolved
@@ -14,11 +14,6 @@
 } from "../contextuallyTyped";
 import { Multiplicity } from "../modular-schema";
 import { InternalTypedSchemaTypes, FieldSchema, TreeSchema, AllowedTypes } from "../typed-schema";
-<<<<<<< HEAD
-import { UntypedField, UntypedTree, UntypedTreeCore } from "../untypedTree";
-import { contextSymbol, typeSymbol } from "../editable-tree";
-import { Assume, FlattenKeys, _InlineTrick } from "../../util";
-=======
 import {
 	UntypedField,
 	UntypedTree,
@@ -26,8 +21,7 @@
 	contextSymbol,
 	typeSymbol,
 } from "../untypedTree";
-import { AllowOptional, Assume, FlattenKeys, _InlineTrick } from "../../util";
->>>>>>> 073a8c24
+import { Assume, FlattenKeys, _InlineTrick } from "../../util";
 import { UntypedOptionalField, UntypedSequenceField, UntypedValueField } from "./partlyTyped";
 import { TypedValue, TypedValueOrUndefined } from "./schemaAwareUtil";
 
