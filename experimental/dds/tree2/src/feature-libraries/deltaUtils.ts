/*!
 * Copyright (c) Microsoft Corporation and contributors. All rights reserved.
 * Licensed under the MIT License.
 */

<<<<<<< HEAD
import { ChangeAtomId, Delta, FieldKey, RevisionTag, makeDetachedNodeId } from "../core";
=======
import {
	ChangeAtomId,
	DeltaDetachedNodeId,
	DeltaFieldChanges,
	DeltaFieldMap,
	DeltaMark,
	DeltaRoot,
	FieldKey,
	RevisionTag,
	makeDetachedNodeId,
} from "../core";
>>>>>>> e67ae78c
import { Mutable } from "../util";

export function nodeIdFromChangeAtom(
	changeAtom: ChangeAtomId,
	fallbackRevision?: RevisionTag,
<<<<<<< HEAD
): Delta.DetachedNodeId {
=======
): DeltaDetachedNodeId {
>>>>>>> e67ae78c
	return makeDetachedNodeId(changeAtom.revision ?? fallbackRevision, changeAtom.localId);
}

/**
 * Converts a `Delta.Root` whose tree content is represented with by `TIn` instances
 * into a `Delta.Root`whose tree content is represented with by `TOut` instances.
 *
 * This function is useful for converting `Delta`s that represent tree content with cursors
 * into `Delta`s that represent tree content with a deep-comparable representation of the content.
 * See {@link assertDeltaEqual}.
 * @param root - The delta to convert. Not mutated.
 * @param func - The functions used to map tree content.
 */
export function mapRootChanges<TIn, TOut>(
	root: DeltaRoot<TIn>,
	func: (tree: TIn) => TOut,
): DeltaRoot<TOut> {
	const out: Mutable<DeltaRoot<TOut>> = {};
	if (root.fields !== undefined) {
		out.fields = mapFieldsChanges(root.fields, func);
	}
	if (root.build !== undefined) {
		out.build = root.build.map(({ id, trees }) => ({
			id,
			trees: trees.map(func),
		}));
	}
	return out;
}

/**
 * Converts a `Delta.FieldMarks` whose tree content is represented with by `TIn` instances
 * into a `Delta.FieldMarks`whose tree content is represented with by `TOut` instances.
 *
 * This function is useful for converting `Delta`s that represent tree content with cursors
 * into `Delta`s that represent tree content with a deep-comparable representation of the content.
 * See {@link assertDeltaEqual}.
 * @param fields - The Map of fields to convert. Not mutated.
 * @param func - The functions used to map tree content.
 */
export function mapFieldsChanges<TIn, TOut>(
	fields: DeltaFieldMap<TIn>,
	func: (tree: TIn) => TOut,
): DeltaFieldMap<TOut> {
	const out: Map<FieldKey, DeltaFieldChanges<TOut>> = new Map();
	for (const [k, v] of fields) {
		out.set(k, mapFieldChanges(v, func));
	}
	return out;
}

/**
 * Converts a `Delta.FieldChanges` whose tree content is represented with by `TIn` instances
 * into a `Delta.FieldChanges`whose tree content is represented with by `TOut` instances.
 *
 * This function is useful for converting `Delta`s that represent tree content with cursors
 * into `Delta`s that represent tree content with a deep-comparable representation of the content.
 * See {@link assertMarkListEqual}.
 * @param fieldChanges - The instance to convert. Not mutated.
 * @param func - The functions used to map tree content.
 */
export function mapFieldChanges<TIn, TOut>(
	fieldChanges: DeltaFieldChanges<TIn>,
	func: (tree: TIn) => TOut,
): DeltaFieldChanges<TOut> {
	const out: Mutable<DeltaFieldChanges<TOut>> = {};
	if (fieldChanges.local !== undefined) {
		out.local = mapMarkList(fieldChanges.local, func);
	}
	if (fieldChanges.global !== undefined) {
		out.global = fieldChanges.global.map(({ id, fields }) => ({
			id,
			fields: mapFieldsChanges(fields, func),
		}));
	}
	if (fieldChanges.build !== undefined) {
		out.build = fieldChanges.build.map(({ id, trees }) => ({
			id,
			trees: trees.map(func),
		}));
	}
	if (fieldChanges.rename !== undefined) {
		out.rename = fieldChanges.rename;
	}
	return out;
}

/**
 * Converts a list of `Delta.Mark`s whose tree content is represented by `TIn` instances
 * into a list of `Delta.Mark`s whose tree content is represented by `TOut` instances.
 *
 * This function is useful for converting `Delta`s that represent tree content with cursors
 * into `Delta`s that represent tree content with a deep-comparable representation of the content.
 * See {@link assertMarkListEqual}.
 * @param list - The list of marks to convert. Not mutated.
 * @param func - The functions used to map tree content.
 */
export function mapMarkList<TIn, TOut>(
	list: readonly DeltaMark<TIn>[],
	func: (tree: TIn) => TOut,
): DeltaMark<TOut>[] {
	return list.map((mark: DeltaMark<TIn>) => mapMark(mark, func));
}

/**
 * Converts a `Delta.Mark` whose tree content is represented with by `TIn` instances
 * into a `Delta.Mark`whose tree content is represented with by `TOut` instances.
 *
 * This function is useful for converting `Delta`s that represent tree content with cursors
 * into `Delta`s that represent tree content with a deep-comparable representation of the content.
 * See {@link assertMarkListEqual}.
 * @param mark - The mark to convert. Not mutated.
 * @param func - The functions used to map tree content.
 */
export function mapMark<TIn, TOut>(
	mark: DeltaMark<TIn>,
	func: (tree: TIn) => TOut,
): DeltaMark<TOut> {
	const out: Mutable<DeltaMark<TOut>> = { count: mark.count };
	if (mark.fields !== undefined) {
		out.fields = mapFieldsChanges(mark.fields, func);
	}
	if (mark.detach !== undefined) {
		out.detach = mark.detach;
	}
	if (mark.attach !== undefined) {
		out.attach = mark.attach;
	}
	return out;
}<|MERGE_RESOLUTION|>--- conflicted
+++ resolved
@@ -3,9 +3,6 @@
  * Licensed under the MIT License.
  */
 
-<<<<<<< HEAD
-import { ChangeAtomId, Delta, FieldKey, RevisionTag, makeDetachedNodeId } from "../core";
-=======
 import {
 	ChangeAtomId,
 	DeltaDetachedNodeId,
@@ -17,17 +14,12 @@
 	RevisionTag,
 	makeDetachedNodeId,
 } from "../core";
->>>>>>> e67ae78c
 import { Mutable } from "../util";
 
 export function nodeIdFromChangeAtom(
 	changeAtom: ChangeAtomId,
 	fallbackRevision?: RevisionTag,
-<<<<<<< HEAD
-): Delta.DetachedNodeId {
-=======
 ): DeltaDetachedNodeId {
->>>>>>> e67ae78c
 	return makeDetachedNodeId(changeAtom.revision ?? fallbackRevision, changeAtom.localId);
 }
 
