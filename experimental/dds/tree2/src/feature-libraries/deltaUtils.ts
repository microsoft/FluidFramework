--- conflicted
+++ resolved
@@ -3,16 +3,6 @@
  * Licensed under the MIT License.
  */
 
-<<<<<<< HEAD
-import { ChangeAtomId, Delta, FieldKey, RevisionTag, makeDetachedNodeId } from "../core";
-import { Mutable } from "../util";
-
-export function nodeIdFromChangeAtom(
-	changeAtom: ChangeAtomId,
-	fallbackRevision?: RevisionTag,
-): Delta.DetachedNodeId {
-	return makeDetachedNodeId(changeAtom.revision ?? fallbackRevision, changeAtom.localId);
-=======
 import {
 	ChangeAtomId,
 	DeltaDetachedNodeId,
@@ -21,13 +11,16 @@
 	DeltaMark,
 	DeltaRoot,
 	FieldKey,
+	RevisionTag,
 	makeDetachedNodeId,
 } from "../core";
 import { Mutable } from "../util";
 
-export function nodeIdFromChangeAtom(changeAtom: ChangeAtomId): DeltaDetachedNodeId {
-	return makeDetachedNodeId(changeAtom.revision, changeAtom.localId);
->>>>>>> 1f5bfa2c
+export function nodeIdFromChangeAtom(
+	changeAtom: ChangeAtomId,
+	fallbackRevision?: RevisionTag,
+): DeltaDetachedNodeId {
+	return makeDetachedNodeId(changeAtom.revision ?? fallbackRevision, changeAtom.localId);
 }
 
 /**
