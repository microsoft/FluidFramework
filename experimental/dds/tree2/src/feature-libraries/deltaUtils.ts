/*!
 * Copyright (c) Microsoft Corporation and contributors. All rights reserved.
 * Licensed under the MIT License.
 */

import { unreachableCase } from "@fluidframework/core-utils";
import { Delta, FieldKey, isSkipMark } from "../core";
import { Mutable } from "../util";

/**
 * Converts a `Delta.FieldMarks` whose tree content is represented with by `TIn` instances
 * into a `Delta.FieldMarks`whose tree content is represented with by `TOut` instances.
 *
 * This function is useful for converting `Delta`s that represent tree content with cursors
 * into `Delta`s that represent tree content with a deep-comparable representation of the content.
 * See {@link assertDeltaEqual}.
 * @param fields - The Map of fields to convert. Not mutated.
 * @param func - The functions used to map tree content.
 */
export function mapFieldMarks<TIn, TOut>(
	fields: Delta.FieldMarks<TIn>,
	func: (tree: TIn) => TOut,
): Delta.FieldMarks<TOut> {
	const out: Map<FieldKey, Delta.MarkList<TOut>> = new Map();
	for (const [k, v] of fields) {
		out.set(k, mapMarkList(v, func));
	}
	return out;
}

/**
 * Converts a `Delta.MarkList` whose tree content is represented with by `TIn` instances
 * into a `Delta.MarkList`whose tree content is represented with by `TOut` instances.
 *
 * This function is useful for converting `Delta`s that represent tree content with cursors
 * into `Delta`s that represent tree content with a deep-comparable representation of the content.
 * See {@link assertMarkListEqual}.
 * @param list - The list of marks to convert. Not mutated.
 * @param func - The functions used to map tree content.
 */
export function mapMarkList<TIn, TOut>(
	list: Delta.MarkList<TIn>,
	func: (tree: TIn) => TOut,
): Delta.MarkList<TOut> {
	return list.map((mark: Delta.Mark<TIn>) => mapMark(mark, func));
}

/**
 * Converts a `Delta.Mark` whose tree content is represented with by `TIn` instances
 * into a `Delta.Mark`whose tree content is represented with by `TOut` instances.
 *
 * This function is useful for converting `Delta`s that represent tree content with cursors
 * into `Delta`s that represent tree content with a deep-comparable representation of the content.
 * See {@link assertMarkListEqual}.
 * @param mark - The mark to convert. Not mutated.
 * @param func - The functions used to map tree content.
 */
export function mapMark<TIn, TOut>(
	mark: Delta.Mark<TIn>,
	func: (tree: TIn) => TOut,
): Delta.Mark<TOut> {
	if (isSkipMark(mark)) {
		return mark;
	}
	const type = mark.type;
	switch (type) {
		case Delta.MarkType.Insert:
			return {
				...(mark as unknown as Delta.Insert<TOut>),
				...mapModifications(mark, func),
				...mapOldContent(mark, func),
				content: mark.content.map(func),
			};
		case Delta.MarkType.Restore: {
			return {
				...(mark as unknown as Delta.Restore<TOut>),
				...mapModifications(mark, func),
				...mapOldContent(mark, func),
			};
		}
		case Delta.MarkType.Modify:
		case Delta.MarkType.Remove:
		case Delta.MarkType.MoveOut:
			return {
<<<<<<< HEAD
				...(mark as unknown as Delta.Modify<TOut>),
=======
				...(mark as unknown as Exclude<Delta.Mark<TOut>, Delta.Skip>),
>>>>>>> 935bae84
				...mapModifications(mark, func),
			};
		case Delta.MarkType.MoveIn: {
			return { ...mark };
		}
		default:
			unreachableCase(type);
	}
}

type OldContent<T> = Mutable<(Delta.Insert<T> | Delta.Restore<T>)["oldContent"]>;
interface HasOldContent<T> {
	oldContent?: OldContent<T>;
}

function mapOldContent<TIn, TOut>(
	input: HasOldContent<TIn>,
	func: (tree: TIn) => TOut,
): HasOldContent<TOut> {
<<<<<<< HEAD
	const hasOldContent: { oldContent?: OldContent<TOut> } = {};
=======
	const hasOldContent: HasOldContent<TOut> = {};
>>>>>>> 935bae84
	if (input.oldContent !== undefined) {
		hasOldContent.oldContent = { detachId: input.oldContent.detachId };
		if (input.oldContent.fields !== undefined) {
			hasOldContent.oldContent.fields = mapFieldMarks(input.oldContent.fields, func);
		}
	}
	return hasOldContent;
}

function mapModifications<TIn, TOut>(
	mark: Delta.HasModifications<TIn>,
	func: (tree: TIn) => TOut,
): Delta.HasModifications<TOut> {
	const out: Mutable<Delta.HasModifications<TOut>> = {};
	if (mark.fields !== undefined) {
		out.fields = mapFieldMarks(mark.fields, func);
	}
	return out;
}

export function populateChildModifications(
	modifications: Delta.HasModifications,
	deltaMark: Mutable<Delta.HasModifications>,
): void {
	if (modifications.fields !== undefined) {
		deltaMark.fields = modifications.fields;
	}
}<|MERGE_RESOLUTION|>--- conflicted
+++ resolved
@@ -82,11 +82,7 @@
 		case Delta.MarkType.Remove:
 		case Delta.MarkType.MoveOut:
 			return {
-<<<<<<< HEAD
-				...(mark as unknown as Delta.Modify<TOut>),
-=======
 				...(mark as unknown as Exclude<Delta.Mark<TOut>, Delta.Skip>),
->>>>>>> 935bae84
 				...mapModifications(mark, func),
 			};
 		case Delta.MarkType.MoveIn: {
@@ -106,11 +102,7 @@
 	input: HasOldContent<TIn>,
 	func: (tree: TIn) => TOut,
 ): HasOldContent<TOut> {
-<<<<<<< HEAD
-	const hasOldContent: { oldContent?: OldContent<TOut> } = {};
-=======
 	const hasOldContent: HasOldContent<TOut> = {};
->>>>>>> 935bae84
 	if (input.oldContent !== undefined) {
 		hasOldContent.oldContent = { detachId: input.oldContent.detachId };
 		if (input.oldContent.fields !== undefined) {
