--- conflicted
+++ resolved
@@ -4,11 +4,8 @@
  */
 
 import { assert } from "@fluidframework/core-utils";
-<<<<<<< HEAD
 import { IIdCompressor } from "@fluidframework/runtime-definitions";
-=======
 import { OptionalChangeset } from "../optional-field";
->>>>>>> 6f070179
 import { ICodecFamily, ICodecOptions } from "../../codec";
 import {
 	ChangeFamily,
