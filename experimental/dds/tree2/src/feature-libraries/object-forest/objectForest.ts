--- conflicted
+++ resolved
@@ -28,16 +28,9 @@
 	ForestEvents,
 	PathRootPrefix,
 	DeltaVisitor,
-<<<<<<< HEAD
-	DetachedPlaceUpPath,
-	DetachedRangeUpPath,
-	Range,
-	PlaceIndex,
-=======
 	Range,
 	PlaceIndex,
 	Value,
->>>>>>> 935bae84
 } from "../../core";
 import {
 	brand,
@@ -137,50 +130,6 @@
 				this.forest.activeVisitor = undefined;
 				this.forest.events.emit("afterChange");
 			},
-<<<<<<< HEAD
-			destroy(range: Range): void {
-				this.detachEdit(range, undefined);
-			},
-			create(index: PlaceIndex, content: Delta.ProtoNodes): void {
-				this.forest.invalidateDependents();
-				const nodes = Array.from(content, mapTreeFromCursor);
-				const [parent, key] = this.cursor.getParent();
-				const destinationField = getMapTreeField(parent, key, true);
-				assertValidIndex(index, destinationField, true);
-				// TODO: this will fail for very large insertions due to argument limits.
-				destinationField.splice(index, 0, ...nodes);
-			},
-			attach(source: DetachedRangeUpPath, destination: PlaceIndex): void {
-				this.forest.invalidateDependents();
-				this.attachEdit(source, destination);
-			},
-			detach(source: Range, destination: DetachedPlaceUpPath): void {
-				this.forest.invalidateDependents();
-				this.detachEdit(source, destination);
-			},
-			attachEdit(source: DetachedRangeUpPath, destination: PlaceIndex): void {
-				const [parent, key] = cursor.getParent();
-				const currentField = getMapTreeField(parent, key, true);
-				assertValidIndex(destination, currentField, true);
-				const sourceField = getMapTreeField(this.forest.roots, source.field, false);
-				assertValidIndex(source.start, sourceField, true);
-				assertValidIndex(source.end, sourceField, true);
-				assert(source.end >= source.start, "Range end must be >= its start");
-				const content = sourceField.splice(source.start, source.end - source.start);
-				if (sourceField.length === 0) {
-					this.forest.roots.fields.delete(source.field);
-				}
-				// TODO: this will fail for very large insertions due to argument limits.
-				currentField.splice(destination, 0, ...content);
-			},
-			detachEdit(source: Range, destination: DetachedPlaceUpPath | undefined): void {
-				const [parent, key] = cursor.getParent();
-				const currentField = getMapTreeField(parent, key, true);
-				assertValidIndex(source.start, currentField, true);
-				assertValidIndex(source.end, currentField, true);
-				assert(source.end >= source.start, "Range end must be >= its start");
-				const content = currentField.splice(source.start, source.end - source.start);
-=======
 			destroy(detachedField: FieldKey, count: number): void {
 				this.forest.invalidateDependents();
 				this.forest.delete(detachedField);
@@ -250,35 +199,11 @@
 				}
 				// This check is performed after the transfer to ensure that the field is not removed in scenarios
 				// where the source and destination are the same.
->>>>>>> 935bae84
 				if (currentField.length === 0) {
 					parent.fields.delete(key);
 				}
-				if (destination !== undefined) {
-					const destinationField = getMapTreeField(
-						this.forest.roots,
-						destination.field,
-						true,
-					);
-					assertValidIndex(destination.index, destinationField, true);
-					destinationField.splice(
-						destination.index,
-						0,
-						// TODO: this will fail for very large insertions due to argument limits.
-						...content,
-					);
-				}
 			},
 			replace(
-<<<<<<< HEAD
-				newContentSource: DetachedRangeUpPath,
-				oldContentRange: Range,
-				oldContentDestination: DetachedPlaceUpPath,
-			): void {
-				this.forest.invalidateDependents();
-				this.detachEdit(oldContentRange, oldContentDestination);
-				this.attachEdit(newContentSource, oldContentRange.start);
-=======
 				newContentSource: FieldKey,
 				range: Range,
 				oldContentDestination: FieldKey,
@@ -290,7 +215,6 @@
 				this.forest.invalidateDependents();
 				this.detachEdit(range, oldContentDestination);
 				this.attachEdit(newContentSource, range.end - range.start, range.start);
->>>>>>> 935bae84
 			},
 			enterNode(index: number): void {
 				this.cursor.enterNode(index);
