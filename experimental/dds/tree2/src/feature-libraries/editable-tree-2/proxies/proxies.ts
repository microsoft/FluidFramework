/*!
 * Copyright (c) Microsoft Corporation and contributors. All rights reserved.
 * Licensed under the MIT License.
 */

import { assert } from "@fluidframework/core-utils";
import { brand, fail } from "../../../util";
import {
	AllowedTypes,
	TreeFieldSchema,
	ObjectNodeSchema,
	TreeNodeSchema,
	schemaIsFieldNode,
	schemaIsLeaf,
	schemaIsMap,
	schemaIsObjectNode,
	MapSchema,
	FieldNodeSchema,
	MapFieldSchema,
} from "../../typed-schema";
import { FieldKinds } from "../../default-field-kinds";
import {
	FieldNode,
	FlexibleFieldContent,
	MapNode,
	ObjectNode,
	OptionalField,
	RequiredField,
	Sequence,
	TreeNode,
	TypedField,
	UnknownUnboxed,
} from "../editableTreeTypes";
import { LazySequence } from "../lazyField";
import { EmptyKey, FieldKey } from "../../../core";
import { LazyObjectNode, getBoxedField } from "../lazyTree";
import { ContextuallyTypedNodeData, isFluidHandle, typeNameSymbol } from "../../contextuallyTyped";
import { createRawObjectNode, extractRawNodeContent } from "../rawObjectNode";
import {
	ProxyField,
	ProxyNode,
	ProxyNodeUnion,
	SharedTreeList,
	SharedTreeMap,
	SharedTreeObject,
} from "./types";
import { tryGetEditNodeTarget, setEditNode, getEditNode, tryGetEditNode } from "./editNode";

/** Retrieve the associated proxy for the given field. */
export function getProxyForField<TSchema extends TreeFieldSchema>(
	field: TypedField<TSchema>,
): ProxyField<TSchema> {
	switch (field.schema.kind) {
		case FieldKinds.required: {
			const asValue = field as TypedField<TreeFieldSchema<typeof FieldKinds.required>>;

			// TODO: Ideally, we would return leaves without first boxing them.  However, this is not
			//       as simple as calling '.content' since this skips the node and returns the FieldNode's
			//       inner field.
			return getOrCreateNodeProxy(asValue.boxedContent) as ProxyField<TSchema>;
		}
		case FieldKinds.optional: {
			const asValue = field as TypedField<TreeFieldSchema<typeof FieldKinds.optional>>;

			// TODO: Ideally, we would return leaves without first boxing them.  However, this is not
			//       as simple as calling '.content' since this skips the node and returns the FieldNode's
			//       inner field.

			const maybeContent = asValue.boxedContent;

			// Normally, empty fields are unreachable due to the behavior of 'tryGetField'.  However, the
			// root field is a special case where the field is always present (even if empty).
			return (
				maybeContent === undefined ? undefined : getOrCreateNodeProxy(maybeContent)
			) as ProxyField<TSchema>;
		}
		// TODO: Remove if/when 'FieldNode' is removed.
		case FieldKinds.sequence: {
			// 'getProxyForNode' handles FieldNodes by unconditionally creating a list proxy, making
			// this case unreachable as long as users follow the 'list recipe'.
			fail("'sequence' field is unexpected.");
		}
		default:
			fail("invalid field kind");
	}
}

export function getOrCreateNodeProxy<TSchema extends TreeNodeSchema>(
	editNode: TreeNode,
): ProxyNode<TSchema> {
	const cachedProxy = tryGetEditNodeTarget(editNode);
	if (cachedProxy !== undefined) {
		return cachedProxy as ProxyNode<TSchema>;
	}

	const schema = editNode.schema;
	if (schemaIsLeaf(schema)) {
		return editNode.value as ProxyNode<TSchema>;
	}
	if (schemaIsMap(schema)) {
		return setEditNode(createMapProxy(), editNode as MapNode<MapSchema>) as ProxyNode<TSchema>;
	} else if (schemaIsFieldNode(schema)) {
		return setEditNode(
			createListProxy(),
			editNode as FieldNode<FieldNodeSchema>,
		) as ProxyNode<TSchema>;
	} else if (schemaIsObjectNode(schema)) {
		return setEditNode(createObjectProxy(schema), editNode as ObjectNode) as ProxyNode<TSchema>;
	} else {
		fail("unrecognized node kind");
	}
}

function createObjectProxy<TSchema extends ObjectNodeSchema>(
	schema: TSchema,
): SharedTreeObject<TSchema> {
	// To satisfy 'deepEquals' level scrutiny, the target of the proxy must be an object with the same
	// prototype as an object literal '{}'.  This is because 'deepEquals' uses 'Object.getPrototypeOf'
	// as a way to quickly reject objects with different prototype chains.
	//
	// (Note that the prototype of an object literal appears as '[Object: null prototype] {}', not because
	// the prototype is null, but because the prototype object itself has a null prototype.)

	// TODO: Although the target is an object literal, it's still worthwhile to try experimenting with
	// a dispatch object to see if it improves performance.
	const proxy: SharedTreeObject<TSchema> = new Proxy(
		{},
		{
			get(target, key): unknown {
				const field = getEditNode(proxy).tryGetField(key as FieldKey);
				if (field !== undefined) {
					return getProxyForField(field);
				}

				// Pass the proxy as the receiver here, so that any methods on the prototype receive `proxy` as `this`.
				return Reflect.get(target, key, proxy);
			},
			set(target, key, value) {
				const editNode = getEditNode(proxy);
				const fieldSchema = editNode.schema.objectNodeFields.get(key as FieldKey);

				if (fieldSchema === undefined) {
					return false;
				}

				// TODO: Is it safe to assume 'content' is a LazyObjectNode?
				assert(editNode instanceof LazyObjectNode, 0x7e0 /* invalid content */);
				assert(typeof key === "string", 0x7e1 /* invalid key */);
				const field = getBoxedField(editNode, brand(key), fieldSchema);

				switch (field.schema.kind) {
					case FieldKinds.required:
					case FieldKinds.optional: {
						const typedField = field as
							| RequiredField<AllowedTypes>
							| OptionalField<AllowedTypes>;

						const { content, hydrateProxies } = extractFactoryContent(value);
						typedField.content = content;
						if (hydrateProxies !== undefined) {
							assert(
								typedField.boxedContent !== undefined,
								"Expected a node for inserted content",
							);
							hydrateProxies(typedField.boxedContent);
						}
						break;
					}
					default:
						fail("invalid FieldKind");
				}

				return true;
			},
			has: (target, key) => {
				return schema.objectNodeFields.has(key as FieldKey);
			},
			ownKeys: (target) => {
				return [...schema.objectNodeFields.keys()];
			},
			getOwnPropertyDescriptor: (target, key) => {
				const field = getEditNode(proxy).tryGetField(key as FieldKey);

				if (field === undefined) {
					return undefined;
				}

				const p: PropertyDescriptor = {
					value: getProxyForField(field),
					writable: true,
					enumerable: true,
					configurable: true, // Must be 'configurable' if property is absent from proxy target.
				};

				return p;
			},
		},
	) as SharedTreeObject<TSchema>;
	return proxy;
}

/**
 * Given a list proxy, returns its underlying LazySequence field.
 */
const getSequenceField = <TTypes extends AllowedTypes>(
	list: SharedTreeList<AllowedTypes, "javaScript">,
) => getEditNode(list).content as LazySequence<TTypes>;

// Used by 'insert*()' APIs to converts new content (expressed as a proxy union) to contextually
// typed data prior to forwarding to 'LazySequence.insert*()'.
function contextualizeInsertedListContent(
	iterable: Iterable<ProxyNodeUnion<AllowedTypes, "javaScript">>,
): ExtractedFactoryContent<Iterable<ContextuallyTypedNodeData>> {
	if (typeof iterable === "string") {
		throw new TypeError(
			"Attempted to directly insert a string as iterable list content. Wrap the input string 's' in an array ('[s]') to insert it as a single item or, supply the iterator of the string directly via 's[Symbol.iterator]()' if intending to insert each Unicode code point as a separate item.",
		);
	}
	return extractFactoryContent(Array.isArray(iterable) ? iterable : Array.from(iterable));
}

// #region Create dispatch map for lists

// TODO: Experiment with alternative dispatch methods to see if we can improve performance.

/**
 * PropertyDescriptorMap used to build the prototype for our SharedListNode dispatch object.
 */
const listPrototypeProperties: PropertyDescriptorMap = {
	// We manually add [Symbol.iterator] to the dispatch map rather than use '[fn.name] = fn' as
	// below when adding 'Array.prototype.*' properties to this map because 'Array.prototype[Symbol.iterator].name'
	// returns "values" (i.e., Symbol.iterator is an alias for the '.values()' function.)
	[Symbol.iterator]: {
		value: Array.prototype[Symbol.iterator],
	},
	at: {
		value(
			this: SharedTreeList<AllowedTypes, "javaScript">,
			index: number,
		): UnknownUnboxed | undefined {
			return getSequenceField(this).at(index);
		},
	},
	insertAt: {
		value(
			this: SharedTreeList<AllowedTypes, "javaScript">,
			index: number,
			value: Iterable<ProxyNodeUnion<AllowedTypes, "javaScript">>,
		): void {
			const { content, hydrateProxies } = contextualizeInsertedListContent(value);
			getSequenceField(this).insertAt(index, content);
			hydrateProxies?.(getEditNode(this));
		},
	},
	insertAtStart: {
		value(
			this: SharedTreeList<AllowedTypes, "javaScript">,
			value: Iterable<ProxyNodeUnion<AllowedTypes, "javaScript">>,
		): void {
			const { content, hydrateProxies } = contextualizeInsertedListContent(value);
			getSequenceField(this).insertAtStart(content);
			hydrateProxies?.(getEditNode(this));
		},
	},
	insertAtEnd: {
		value(
			this: SharedTreeList<AllowedTypes, "javaScript">,
			value: Iterable<ProxyNodeUnion<AllowedTypes, "javaScript">>,
		): void {
			const { content, hydrateProxies } = contextualizeInsertedListContent(value);
			getSequenceField(this).insertAtEnd(content);
			hydrateProxies?.(getEditNode(this));
		},
	},
	removeAt: {
		value(this: SharedTreeList<AllowedTypes, "javaScript">, index: number): void {
			getSequenceField(this).removeAt(index);
		},
	},
	removeRange: {
		value(
			this: SharedTreeList<AllowedTypes, "javaScript">,
			start?: number,
			end?: number,
		): void {
			getSequenceField(this).removeRange(start, end);
		},
	},
	moveToStart: {
		value(
			this: SharedTreeList<AllowedTypes, "javaScript">,
			sourceIndex: number,
			source?: SharedTreeList<AllowedTypes>,
		): void {
			if (source !== undefined) {
				getSequenceField(this).moveToStart(sourceIndex, getSequenceField(source));
			} else {
				getSequenceField(this).moveToStart(sourceIndex);
			}
		},
	},
	moveToEnd: {
		value(
			this: SharedTreeList<AllowedTypes, "javaScript">,
			sourceIndex: number,
			source?: SharedTreeList<AllowedTypes>,
		): void {
			if (source !== undefined) {
				getSequenceField(this).moveToEnd(sourceIndex, getSequenceField(source));
			} else {
				getSequenceField(this).moveToEnd(sourceIndex);
			}
		},
	},
	moveToIndex: {
		value(
			this: SharedTreeList<AllowedTypes, "javaScript">,
			index: number,
			sourceIndex: number,
			source?: SharedTreeList<AllowedTypes>,
		): void {
			if (source !== undefined) {
				getSequenceField(this).moveToIndex(index, sourceIndex, getSequenceField(source));
			} else {
				getSequenceField(this).moveToIndex(index, sourceIndex);
			}
		},
	},
	moveRangeToStart: {
		value(
			this: SharedTreeList<AllowedTypes, "javaScript">,
			sourceStart: number,
			sourceEnd: number,
			source?: SharedTreeList<AllowedTypes>,
		): void {
			if (source !== undefined) {
				getSequenceField(this).moveRangeToStart(
					sourceStart,
					sourceEnd,
					getSequenceField(source),
				);
			} else {
				getSequenceField(this).moveRangeToStart(sourceStart, sourceEnd);
			}
		},
	},
	moveRangeToEnd: {
		value(
			this: SharedTreeList<AllowedTypes, "javaScript">,
			sourceStart: number,
			sourceEnd: number,
			source?: SharedTreeList<AllowedTypes>,
		): void {
			if (source !== undefined) {
				getSequenceField(this).moveRangeToEnd(
					sourceStart,
					sourceEnd,
					getSequenceField(source),
				);
			} else {
				getSequenceField(this).moveRangeToEnd(sourceStart, sourceEnd);
			}
		},
	},
	moveRangeToIndex: {
		value(
			this: SharedTreeList<AllowedTypes, "javaScript">,
			index: number,
			sourceStart: number,
			sourceEnd: number,
			source?: SharedTreeList<AllowedTypes>,
		): void {
			if (source !== undefined) {
				getSequenceField(this).moveRangeToIndex(
					index,
					sourceStart,
					sourceEnd,
					getSequenceField(source),
				);
			} else {
				getSequenceField(this).moveRangeToIndex(index, sourceStart, sourceEnd);
			}
		},
	},
};

/* eslint-disable @typescript-eslint/unbound-method */

// For compatibility, we are initially implement 'readonly T[]' by applying the Array.prototype methods
// to the list proxy.  Over time, we should replace these with efficient implementations on LazySequence
// to avoid re-entering the proxy as these methods access 'length' and the indexed properties.
//
// For brevity, the current implementation dynamically builds a property descriptor map from a list of
// Array functions we want to re-expose via the proxy.

// TODO: This assumes 'Function.name' matches the property name on 'Array.prototype', which may be
// dubious across JS engines.
[
	Array.prototype.concat,
	// Array.prototype.copyWithin,
	Array.prototype.entries,
	Array.prototype.every,
	// Array.prototype.fill,
	Array.prototype.filter,
	Array.prototype.find,
	Array.prototype.findIndex,
	Array.prototype.flat,
	Array.prototype.flatMap,
	Array.prototype.forEach,
	Array.prototype.includes,
	Array.prototype.indexOf,
	Array.prototype.join,
	Array.prototype.keys,
	Array.prototype.lastIndexOf,
	// Array.prototype.length,
	Array.prototype.map,
	// Array.prototype.pop,
	// Array.prototype.push,
	Array.prototype.reduce,
	Array.prototype.reduceRight,
	// Array.prototype.reverse,
	// Array.prototype.shift,
	Array.prototype.slice,
	Array.prototype.some,
	// Array.prototype.sort,
	// Array.prototype.splice,
	Array.prototype.toLocaleString,
	Array.prototype.toString,
	// Array.prototype.unshift,
	Array.prototype.values,
].forEach((fn) => {
	listPrototypeProperties[fn.name] = { value: fn };
});

/* eslint-enable @typescript-eslint/unbound-method */

const listPrototype = Object.create(Object.prototype, listPrototypeProperties);

// #endregion

/**
 * Helper to coerce property keys to integer indexes (or undefined if not an in-range integer).
 */
function asIndex(key: string | symbol, length: number) {
	if (typeof key === "string") {
		// TODO: It may be worth a '0' <= ch <= '9' check before calling 'Number' to quickly
		// reject 'length' as an index, or even parsing integers ourselves.
		const asNumber = Number(key);

		// TODO: See 'matrix/range.ts' for fast integer coercing + range check.
		if (Number.isInteger(asNumber)) {
			return 0 <= asNumber && asNumber < length ? asNumber : undefined;
		}
	}
}

function createListProxy<TTypes extends AllowedTypes>(): SharedTreeList<TTypes> {
	// Create a 'dispatch' object that this Proxy forwards to instead of the proxy target, because we need
	// the proxy target to be a plain JS array (see comments below when we instantiate the Proxy).
	// Own properties on the dispatch object are surfaced as own properties of the proxy.
	// (e.g., 'length', which is defined below).
	//
	// Properties normally inherited from 'Array.prototype' are surfaced via the prototype chain.
	const dispatch: object = Object.create(listPrototype, {
		length: {
			get(this: SharedTreeList<AllowedTypes, "javaScript">) {
				return getSequenceField(this).length;
			},
			set() {},
			enumerable: false,
			configurable: false,
		},
	});

	// To satisfy 'deepEquals' level scrutiny, the target of the proxy must be an array literal in order
	// to pass 'Object.getPrototypeOf'.  It also satisfies 'Array.isArray' and 'Object.prototype.toString'
	// requirements without use of Array[Symbol.species], which is potentially on a path ot deprecation.
	const proxy: SharedTreeList<TTypes> = new Proxy<SharedTreeList<TTypes>>([] as any, {
		get: (target, key) => {
			const field = getSequenceField(proxy);
			const maybeIndex = asIndex(key, field.length);

			// TODO: Ideally, we would return leaves without first boxing them.  However, this is not
			//       as simple as calling '.content' since this skips the node and returns the FieldNode's
			//       inner field.
			return maybeIndex !== undefined
				? getOrCreateNodeProxy(field.boxedAt(maybeIndex))
				: // Pass the proxy as the receiver here, so that any methods on the prototype receive `proxy` as `this`.
				  (Reflect.get(dispatch, key, proxy) as unknown);
		},
		set: (target, key, newValue, receiver) => {
			// 'Symbol.isConcatSpreadable' may be set on an Array instance to modify the behavior of
			// the concat method.  We allow this property to be added to the dispatch object.
			if (key === Symbol.isConcatSpreadable) {
				return Reflect.set(dispatch, key, newValue, proxy);
			}

			// For MVP, we otherwise disallow setting properties (mutation is only available via the list mutation APIs).
			return false;
		},
		has: (target, key) => {
			const field = getSequenceField(proxy);
			const maybeIndex = asIndex(key, field.length);
			return maybeIndex !== undefined || Reflect.has(dispatch, key);
		},
		ownKeys: (target) => {
			const field = getSequenceField(proxy);

			// TODO: Would a lazy iterator to produce the indexes work / be more efficient?
			// TODO: Need to surface 'Symbol.isConcatSpreadable' as an own key.
			return Array.from({ length: field.length }, (_, index) => `${index}`).concat("length");
		},
		getOwnPropertyDescriptor: (target, key) => {
			const field = getSequenceField(proxy);
			const maybeIndex = asIndex(key, field.length);
			if (maybeIndex !== undefined) {
				// To satisfy 'deepEquals' level scrutiny, the property descriptor for indexed properties must
				// be a simple value property (as opposed to using getter) and declared writable/enumerable/configurable.
				return {
					// TODO: Ideally, we would return leaves without first boxing them.  However, this is not
					//       as simple as calling '.at' since this skips the node and returns the FieldNode's
					//       inner field.
					value: getOrCreateNodeProxy(field.boxedAt(maybeIndex)),
					writable: true, // For MVP, disallow setting indexed properties.
					enumerable: true,
					configurable: true,
				};
			} else if (key === "length") {
				// To satisfy 'deepEquals' level scrutiny, the property descriptor for 'length' must be a simple
				// value property (as opposed to using getter) and be declared writable / non-configurable.
				return {
					value: getSequenceField(proxy).length,
					writable: true,
					enumerable: false,
					configurable: false,
				};
			}
			return Reflect.getOwnPropertyDescriptor(dispatch, key);
		},
	});
	return proxy;
}

// #region Create dispatch map for maps

const mapStaticDispatchMap: PropertyDescriptorMap = {
	[Symbol.iterator]: {
		value(this: SharedTreeMap<MapSchema>) {
			const node = getEditNode(this);
			return node[Symbol.iterator]();
		},
	},
	delete: {
		value(this: SharedTreeMap<MapSchema>, key: string): void {
			const node = getEditNode(this);
			node.delete(key);
		},
	},
	entries: {
		value(this: SharedTreeMap<MapSchema>): IterableIterator<[string, unknown]> {
			const node = getEditNode(this);
			return node.entries();
		},
	},
	get: {
		value(this: SharedTreeMap<MapSchema>, key: string): unknown {
			const node = getEditNode(this);
			const field = node.getBoxed(key);
			return getProxyForField(field);
		},
	},
	has: {
		value(this: SharedTreeMap<MapSchema>, key: string): boolean {
			const node = getEditNode(this);
			return node.has(key);
		},
	},
	keys: {
		value(this: SharedTreeMap<MapSchema>): IterableIterator<string> {
			const node = getEditNode(this);
			return node.keys();
		},
	},
	set: {
		value(
			this: SharedTreeMap<MapSchema>,
			key: string,
			value: ProxyNodeUnion<AllowedTypes, "javaScript">,
		): SharedTreeMap<MapSchema> {
			const node = getEditNode(this);
<<<<<<< HEAD
			const { content, hydrateProxies } = extractFactoryContent(value as any);
			node.set(key, content);
			hydrateProxies?.(getMapChildNode(node, key));
=======
			node.set(key, extractFactoryContent(value as FlexibleFieldContent<MapFieldSchema>));
>>>>>>> 297cc030
			return this;
		},
	},
	size: {
		get(this: SharedTreeMap<MapSchema>) {
			return getEditNode(this).size;
		},
	},
	values: {
		value(this: SharedTreeMap<MapSchema>): IterableIterator<unknown> {
			const node = getEditNode(this);
			return node.values();
		},
	},
	// TODO: add `clear` once we have established merge semantics for it.
};

const mapPrototype = Object.create(Object.prototype, mapStaticDispatchMap);

// #endregion

function createMapProxy<TSchema extends MapSchema>(): SharedTreeMap<TSchema> {
	// Create a 'dispatch' object that this Proxy forwards to instead of the proxy target.
	const dispatch: object = Object.create(mapPrototype, {
		// Empty - JavaScript Maps do not expose any "own" properties.
	});

	// TODO: Although the target is an object literal, it's still worthwhile to try experimenting with
	// a dispatch object to see if it improves performance.
	const proxy = new Proxy<SharedTreeMap<TSchema>>(
		new Map<string, ProxyField<TSchema["mapFields"], "sharedTree", "notEmpty">>(),
		{
			get: (target, key, receiver): unknown => {
				// Pass the proxy as the receiver here, so that any methods on the prototype receive `proxy` as `this`.
				return Reflect.get(dispatch, key, proxy);
			},
			getOwnPropertyDescriptor: (target, key): PropertyDescriptor | undefined => {
				return Reflect.getOwnPropertyDescriptor(dispatch, key);
			},
			has: (target, key) => {
				return Reflect.has(dispatch, key);
			},
			set: (target, key, newValue): boolean => {
				// There aren't any `set` operations appropriate for maps.
				return false;
			},
			ownKeys: (target) => {
				// All of Map's properties are inherited via its prototype, so there is nothing to return here,
				return [];
			},
		},
	);
	return proxy;
}

/**
 * Create a proxy to a {@link SharedTreeObject} that is backed by a raw object node (see {@link createRawObjectNode}).
 * @param schema - the schema of the object node
 * @param content - the content to be stored in the raw node.
 * A copy of content is stored, the input `content` is not modified and can be safely reused in another call to {@link createRawObjectProxy}.
 * @remarks
 * Because this proxy is backed by a raw node, it has the same limitations as the node created by {@link createRawObjectNode}.
 * Most if its properties and methods will error if read/called.
 */
export function createRawObjectProxy<TSchema extends ObjectNodeSchema>(
	schema: TSchema,
	content: ProxyNode<TSchema, "javaScript">,
): SharedTreeObject<TSchema> {
	// Shallow copy the content and then add the type name symbol to it.
	const contentCopy = { ...content };
	Object.defineProperty(contentCopy, typeNameSymbol, { value: schema.name });
	const proxy = createObjectProxy(schema);
	const editNode = createRawObjectNode(schema, contentCopy);
	return setEditNode(proxy, editNode);
}

/** The result returned by {@link extractFactoryContent} and its related helpers. */
interface ExtractedFactoryContent<T extends ProxyNode<TreeNodeSchema, "javaScript">> {
	/** The content with the factory subtrees replaced. */
	content: T;
	/**
	 * A function which if defined indicates that at least one factory-created object underwent replacement.
	 * Those objects are unusable (see {@link createRawObjectProxy}).
	 * However, after the content is fully inserted into the tree the `hydrateProxies` function may be invoked in order to update the contents of these objects such that they become a mirror of the content in the tree.
	 * This must be done before any calls to {@link getOrCreateNodeProxy} so that the "edit node to proxy" mapping is correctly updated (see {@link setEditNode}).
	 */
	hydrateProxies: ((editNode: TreeNode) => void) | undefined;
}

/**
 * Given a content tree that is to be inserted into the shared tree, replace all subtrees that were created by factories
 * (via {@link SharedTreeObjectFactory.create}) with the content that was passed to those factories.
 * @returns the result of the content replacement and a {@link ExtractedFactoryContent.hydrateProxies} function which must be invoked if present.
 * @remarks
 * This functions works recursively.
 * Factory-created objects that are nested inside of the content passed to other factory-created objects, and so on, will be in-lined.
 * This function also adds the hidden {@link typeNameSymbol} of each object schema to the output.
 * @example
 * ```ts
 * const x = foo.create({
 *   a: 3, b: bar.create({
 *     c: [baz.create({ d: 5 })]
 *   })
 * });
 * const y = extractFactoryContent(y);
 * y === {
 *   [typeNameSymbol]: "foo", a: 3, b: {
 *     [typeNameSymbol]: "bar", c: [{ [typeNameSymbol]: "baz", d: 5 }]
 *  }
 * }
 * ```
 */
export function extractFactoryContent<T extends ProxyNode<TreeNodeSchema, "javaScript">>(
	content: T,
): ExtractedFactoryContent<T> {
	if (Array.isArray(content)) {
		return extractContentArray(content);
	} else if (content instanceof Map) {
<<<<<<< HEAD
		return extractContentMap(content);
=======
		// `content` is a map
		const map = new Map();
		for (const [k, v] of content) {
			map.set(k, extractFactoryContent(v));
		}
		return map as T;
	} else if (isFluidHandle(content)) {
		return content;
>>>>>>> 297cc030
	} else if (content !== null && typeof content === "object") {
		return extractContentObject(content);
	} else {
		return {
			content, // `content` is a primitive, or `undefined`
			hydrateProxies: undefined,
		};
	}
}

function extractContentArray<T extends ProxyNode<TreeNodeSchema, "javaScript">[]>(
	input: T,
): ExtractedFactoryContent<T> {
	const output = [] as unknown as T;
	const hydrators: [index: number, hydrate: (editNode: TreeNode) => void][] = [];
	for (let i = 0; i < input.length; i++) {
		const { content, hydrateProxies } = extractFactoryContent(input[i]);
		output.push(content);
		if (hydrateProxies !== undefined) {
			hydrators.push([i, hydrateProxies]);
		}
	}
	return {
		content: output,
		hydrateProxies: (editNode: TreeNode) => {
			assert(schemaIsFieldNode(editNode.schema), "Expected field node when hydrating list");
			hydrators.forEach(([i, hydrate]) =>
				hydrate(getListChildNode(editNode as FieldNode<FieldNodeSchema>, i)),
			);
		},
	};
}

function extractContentMap<T extends Map<string, ProxyNode<TreeNodeSchema, "javaScript">>>(
	input: T,
): ExtractedFactoryContent<T> {
	const output = new Map() as T;
	const hydrators: [key: string, hydrate: (editNode: TreeNode) => void][] = [];
	for (const [key, value] of input) {
		const { content, hydrateProxies } = extractFactoryContent(value);
		output.set(key, content);
		if (hydrateProxies !== undefined) {
			hydrators.push([key, hydrateProxies]);
		}
	}
	return {
		content: output,
		hydrateProxies: (editNode: TreeNode) => {
			assert(schemaIsMap(editNode.schema), "Expected map node when hydrating map content");
			hydrators.forEach(([key, hydrate]) =>
				hydrate(getMapChildNode(editNode as MapNode<MapSchema>, key)),
			);
		},
	};
}

function extractContentObject<T extends object>(input: T): ExtractedFactoryContent<T> {
	const output: Record<string, unknown> = {};
	const hydrators: [key: string, hydrate: (editNode: TreeNode) => void][] = [];
	let unproxiedInput = input;
	const rawEditNode = tryGetEditNode(input);
	if (rawEditNode !== undefined) {
		const factoryContent = extractRawNodeContent(rawEditNode);
		if (factoryContent === undefined) {
			// We were passed a proxy, but that proxy doesn't have any raw content.
			throw new Error("Cannot insert a node that is already in the tree");
		}
		// `content` is a factory-created object
		const typeName =
			(factoryContent as { [typeNameSymbol]?: string })[typeNameSymbol] ??
			fail("Expected schema type name to be set on factory object content");

		// Copy the type name from the factory content to the output object.
		// This ensures that all objects from factories can be checked for their nominal type if necessary.
		Object.defineProperty(output, typeNameSymbol, { value: typeName });
		unproxiedInput = factoryContent as T;
	}

	for (const [key, value] of Object.entries(unproxiedInput)) {
		const { content, hydrateProxies } = extractFactoryContent(value);
		output[key] = content;
		if (hydrateProxies !== undefined) {
			hydrators.push([key, hydrateProxies]);
		}
	}

	return {
		content: output as T,
		hydrateProxies: (editNode) => {
			setEditNode(input, editNode); // This makes the input proxy usable and updates the proxy cache
			assert(
				schemaIsObjectNode(editNode.schema),
				"Expected object node when hydrating object content",
			);
			hydrators.forEach(([key, hydrate]) =>
				hydrate(getObjectChildNode(editNode as ObjectNode, key)),
			);
		},
	};
}

function getListChildNode(listNode: FieldNode<FieldNodeSchema>, index: number): TreeNode {
	const field = listNode.tryGetField(EmptyKey);
	assert(
		field?.schema.kind === FieldKinds.sequence,
		"Expected sequence field when hydrating list",
	);
	return (field as Sequence<AllowedTypes>).boxedAt(index);
}

function getMapChildNode(mapNode: MapNode<MapSchema>, key: string): TreeNode {
	const field = mapNode.getBoxed(key);
	assert(
		field.schema.kind === FieldKinds.optional,
		"Sequence field kind is unsupported as map values",
	);
	const childNode = (field as OptionalField<AllowedTypes>).boxedContent;
	assert(childNode !== undefined, "Expected a node for inserted content");
	return childNode;
}

function getObjectChildNode(objectNode: ObjectNode, key: string): TreeNode {
	const field =
		objectNode.tryGetField(brand(key)) ?? fail("Expected a node for inserted content");
	assert(
		field.schema.kind === FieldKinds.required || field.schema.kind === FieldKinds.optional,
		"Expected required or optional field kind",
	);
	const typedField = field as RequiredField<AllowedTypes> | OptionalField<AllowedTypes>;
	assert(typedField.boxedContent !== undefined, "Expected a node for inserted content");
	return typedField.boxedContent;
}<|MERGE_RESOLUTION|>--- conflicted
+++ resolved
@@ -34,7 +34,7 @@
 import { LazySequence } from "../lazyField";
 import { EmptyKey, FieldKey } from "../../../core";
 import { LazyObjectNode, getBoxedField } from "../lazyTree";
-import { ContextuallyTypedNodeData, isFluidHandle, typeNameSymbol } from "../../contextuallyTyped";
+import { ContextuallyTypedNodeData, typeNameSymbol } from "../../contextuallyTyped";
 import { createRawObjectNode, extractRawNodeContent } from "../rawObjectNode";
 import {
 	ProxyField,
@@ -588,13 +588,11 @@
 			value: ProxyNodeUnion<AllowedTypes, "javaScript">,
 		): SharedTreeMap<MapSchema> {
 			const node = getEditNode(this);
-<<<<<<< HEAD
-			const { content, hydrateProxies } = extractFactoryContent(value as any);
+			const { content, hydrateProxies } = extractFactoryContent(
+				value as FlexibleFieldContent<MapFieldSchema>,
+			);
 			node.set(key, content);
 			hydrateProxies?.(getMapChildNode(node, key));
-=======
-			node.set(key, extractFactoryContent(value as FlexibleFieldContent<MapFieldSchema>));
->>>>>>> 297cc030
 			return this;
 		},
 	},
@@ -713,23 +711,12 @@
 	if (Array.isArray(content)) {
 		return extractContentArray(content);
 	} else if (content instanceof Map) {
-<<<<<<< HEAD
 		return extractContentMap(content);
-=======
-		// `content` is a map
-		const map = new Map();
-		for (const [k, v] of content) {
-			map.set(k, extractFactoryContent(v));
-		}
-		return map as T;
-	} else if (isFluidHandle(content)) {
-		return content;
->>>>>>> 297cc030
 	} else if (content !== null && typeof content === "object") {
 		return extractContentObject(content);
 	} else {
 		return {
-			content, // `content` is a primitive, or `undefined`
+			content, // `content` is a primitive, fluid handle, or `undefined`
 			hydrateProxies: undefined,
 		};
 	}
