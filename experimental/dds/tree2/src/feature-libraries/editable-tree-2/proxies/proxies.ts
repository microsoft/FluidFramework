--- conflicted
+++ resolved
@@ -606,12 +606,7 @@
 			this: SharedTreeMap<MapNodeSchema>,
 			key: string,
 			value: ProxyNodeUnion<AllowedTypes, "javaScript">,
-<<<<<<< HEAD
 		): SharedTreeMap<MapNodeSchema> {
-			const node = getEditNode(this);
-=======
-		): SharedTreeMap<MapSchema> {
->>>>>>> 92ee09af
 			const { content, hydrateProxies } = extractFactoryContent(
 				value as FlexibleFieldContent<MapFieldSchema>,
 			);
