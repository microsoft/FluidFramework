/*!
 * Copyright (c) Microsoft Corporation and contributors. All rights reserved.
 * Licensed under the MIT License.
 */

import { fail } from "../../../util";
import {
	AllowedTypes,
	FieldNodeSchema,
	FieldSchema,
	StructSchema,
	TreeSchema,
	schemaIsFieldNode,
	schemaIsLeaf,
	schemaIsMap,
	schemaIsStruct,
} from "../../typed-schema";
import { FieldKinds } from "../../default-field-kinds";
import {
	FieldNode,
	OptionalField,
	RequiredField,
	TreeNode,
	TypedField,
	TypedNodeUnion,
} from "../editableTreeTypes";
import { LazySequence } from "../lazyField";
import { FieldKey } from "../../../core";
import { getBoxedField } from "../lazyTree";
import { LazyEntity } from "../lazyEntity";
import { ProxyField, ProxyNode, SharedTreeList, SharedTreeObject } from "./types";
import { createNodeApi, nodeSym } from "./node";

/** Symbol used to store a private/internal reference to the underlying editable tree node. */
const treeNodeSym = Symbol("TreeNode");

/** Helper to retrieve the stored tree node. */
export function getTreeNode(target: object): TreeNode {
	return (target as any)[treeNodeSym] as TreeNode;
}

/** Helper to set the stored tree node. */
export function setTreeNode(target: any, treeNode: TreeNode) {
	Object.defineProperty(target, treeNodeSym, {
		value: treeNode,
		writable: false,
		enumerable: false,
		configurable: false,
	});
}

const proxyCacheSym = Symbol("ProxyCache");

/** Cache the proxy that wraps the given tree node so that the proxy can be re-used in future reads */
function cacheProxy(
	target: TreeNode,
	proxy: SharedTreeList<AllowedTypes> | SharedTreeObject<StructSchema>,
): void {
	Object.defineProperty(target, proxyCacheSym, {
		value: proxy,
		writable: false,
		enumerable: false,
		configurable: false,
	});
}

/** If there has already been a proxy created to wrap the given tree node, return it */
function getCachedProxy(treeNode: TreeNode): ProxyNode<TreeSchema> | undefined {
	return (treeNode as unknown as { [proxyCacheSym]: ProxyNode<TreeSchema> })[proxyCacheSym];
}

/**
 * Checks if the given object is a {@link SharedTreeObject}
 * @alpha
 */
export function is<TSchema extends StructSchema>(
	x: unknown,
	schema: TSchema,
): x is SharedTreeObject<TSchema> {
	// TODO: Do this a better way. Perhaps, should `treeNodeSym` be attached to object proxies via `setTreeNode`?
	return (x as any)[treeNodeSym].schema === schema;
}

/** Retrieve the associated proxy for the given field. */
export function getProxyForField<TSchema extends FieldSchema>(
	field: TypedField<TSchema>,
): ProxyField<TSchema> {
	switch (field.schema.kind) {
		case FieldKinds.required: {
			const asValue = field as TypedField<FieldSchema<typeof FieldKinds.required>>;

			// TODO: Ideally, we would return leaves without first boxing them.  However, this is not
			//       as simple as calling '.content' since this skips the node and returns the FieldNode's
			//       inner field.
			return getProxyForNode(asValue.boxedContent) as ProxyField<TSchema>;
		}
		case FieldKinds.optional: {
			const asValue = field as TypedField<FieldSchema<typeof FieldKinds.optional>>;

			// TODO: Ideally, we would return leaves without first boxing them.  However, this is not
			//       as simple as calling '.content' since this skips the node and returns the FieldNode's
			//       inner field.

			const maybeContent = asValue.boxedContent;

			// Normally, empty fields are unreachable due to the behavior of 'tryGetField'.  However, the
			// root field is a special case where the field is always present (even if empty).
			return (
				maybeContent === undefined ? undefined : getProxyForNode(maybeContent)
			) as ProxyField<TSchema>;
		}
		// TODO: Remove if/when 'FieldNode' is removed.
		case FieldKinds.sequence: {
			// 'getProxyForNode' handles FieldNodes by unconditionally creating a list proxy, making
			// this case unreachable as long as users follow the 'list recipe'.
			fail("'sequence' field is unexpected.");
		}
		default:
			fail("invalid field kind");
	}
}

export function getProxyForNode<TSchema extends TreeSchema>(
	treeNode: TreeNode,
): ProxyNode<TSchema> {
	const schema = treeNode.schema;

	if (schemaIsMap(schema)) {
		fail("Map not implemented");
	}
	if (schemaIsLeaf(schema)) {
		return treeNode.value as ProxyNode<TSchema>;
	}
	const isFieldNode = schemaIsFieldNode(schema);
	if (isFieldNode || schemaIsStruct(schema)) {
		const cachedProxy = getCachedProxy(treeNode);
		if (cachedProxy !== undefined) {
			return cachedProxy as ProxyNode<TSchema>;
		}

		const proxy = isFieldNode ? createListProxy(treeNode) : createObjectProxy(treeNode, schema);
		cacheProxy(treeNode, proxy);
		return proxy as ProxyNode<TSchema>;
	}

	fail("unrecognized node kind");
}

export function createObjectProxy<TSchema extends StructSchema, TTypes extends AllowedTypes>(
	content: TypedNodeUnion<TTypes>,
	schema: TSchema,
): SharedTreeObject<TSchema> {
	const nodeApi = createNodeApi(content);

	// To satisfy 'deepEquals' level scrutiny, the target of the proxy must be an object with the same
	// 'null prototype' you would get from on object literal '{}' or 'Object.create(null)'.  This is
	// because 'deepEquals' uses 'Object.getPrototypeOf' as a way to quickly reject objects with different
	// prototype chains.

	// TODO: Although the target is an object literal, it's still worthwhile to try experimenting with
	// a dispatch object to see if it improves performance.
	return new Proxy(
		{},
		{
			get(target, key): unknown {
				const field = content.tryGetField(key as FieldKey);
				if (field !== undefined) {
					return getProxyForField(field);
				}
				switch (key) {
					case treeNodeSym:
						return content;
					case nodeSym:
						return nodeApi;
					default:
						return Reflect.get(target, key);
				}
<<<<<<< HEAD
=======
				return Reflect.get(target, key);
>>>>>>> cd9d7aee
			},
			set(target, key, value) {
				const fieldSchema = content.schema.structFields.get(key as FieldKey);

				if (fieldSchema === undefined) {
					return false;
				}

				// TODO: Is it safe to assume 'content' is a LazyEntity?
				const field = getBoxedField(content as LazyEntity, key as FieldKey, fieldSchema);

				switch (field.schema.kind) {
					case FieldKinds.required: {
						(field as RequiredField<AllowedTypes>).content = value;
						break;
					}
					case FieldKinds.optional: {
						(field as OptionalField<AllowedTypes>).content = value;
						break;
					}
					default:
						fail("invalid FieldKind");
				}

				return true;
			},
			has: (target, key) => {
				return schema.structFields.has(key as FieldKey);
			},
			ownKeys: (target) => {
				return [...schema.structFields.keys()];
			},
			getOwnPropertyDescriptor: (target, key) => {
				const field = content.tryGetField(key as FieldKey);

				if (field === undefined) {
					return undefined;
				}

				const p: PropertyDescriptor = {
					value: getProxyForField(field),
					writable: true,
					enumerable: true,
					configurable: true, // Must be 'configurable' if property is absent from proxy target.
				};

				return p;
			},
		},
	) as SharedTreeObject<TSchema>;
}

const getField = <TTypes extends AllowedTypes>(target: object) => {
	const treeNode = getTreeNode(target) as FieldNode<FieldNodeSchema>;
	const field = treeNode.content;
	return field as LazySequence<TTypes>;
};

// TODO: Experiment with alternative dispatch methods to see if we can improve performance.

// For brevity, the current implementation dynamically builds a property descriptor map from a list of
// functions we want to re-expose via the proxy.

const staticDispatchMap: PropertyDescriptorMap = {};

// TODO: Historically I've been impressed by V8's ability to inline compositions of functions, but it's
// still worth seeing if manually inlining 'thisContext' can improve performance.

/* eslint-disable @typescript-eslint/ban-types */
/* eslint-disable @typescript-eslint/unbound-method */

/**
 * Adds a PropertyDescriptor for the given function to the 'staticDispatchMap'.  The 'thisContext' function
 * receives the original 'this' argument (which is the proxy) and returns the desired 'this' context
 * for the function call.  (We use 'thisContext' to redirect calls to the underlying LazySequence.)
 */
function addDescriptor(
	map: PropertyDescriptorMap,
	fn: Function,
	thisContext: (self: object) => object,
) {
	map[fn.name] = {
		get: () =>
			function (this: any, ...args: any[]) {
				return fn.apply(thisContext(this), args) as unknown;
			},
		enumerable: false,
		configurable: false,
	};
}

// For compatibility, we are initially implement 'readonly T[]' by applying the Array.prototype methods
// to the list proxy.  Over time, we should replace these with efficient implementations on LazySequence
// to avoid re-entering the proxy as these methods access 'length' and the indexed properties.
//
// TODO: This assumes 'Function.name' matches the property name on 'Array.prototype', which may be
// dubious across JS engines.
[
	// TODO: Remove cast to any once targeting a more recent ES version.
	(Array.prototype as any).at,

	Array.prototype.concat,
	// Array.prototype.copyWithin,
	Array.prototype.entries,
	Array.prototype.every,
	// Array.prototype.fill,
	Array.prototype.filter,
	Array.prototype.find,
	Array.prototype.findIndex,
	Array.prototype.flat,
	Array.prototype.flatMap,
	Array.prototype.forEach,
	Array.prototype.includes,
	Array.prototype.indexOf,
	Array.prototype.join,
	Array.prototype.keys,
	Array.prototype.lastIndexOf,
	// Array.prototype.length,
	Array.prototype.map,
	// Array.prototype.pop,
	// Array.prototype.push,
	Array.prototype.reduce,
	Array.prototype.reduceRight,
	// Array.prototype.reverse,
	// Array.prototype.shift,
	Array.prototype.slice,
	Array.prototype.some,
	// Array.prototype.sort,
	// Array.prototype.splice,
	Array.prototype.toLocaleString,
	Array.prototype.toString,
	// Array.prototype.unshift,
	Array.prototype.values,
].forEach((fn) => {
	addDescriptor(staticDispatchMap, fn, (proxy) => proxy);
});

// These are methods implemented by LazySequence that we expose through the proxy.
[
	LazySequence.prototype.insertAt,
	LazySequence.prototype.removeAt,
	LazySequence.prototype.insertAtStart,
	LazySequence.prototype.insertAtEnd,
	LazySequence.prototype.removeRange,
	LazySequence.prototype.moveToStart,
	LazySequence.prototype.moveToEnd,
	LazySequence.prototype.moveToIndex,
].forEach((fn) => {
	addDescriptor(staticDispatchMap, fn, getField);
});

// [Symbol.iterator] is an alias for 'Array.prototype.values', as 'Function.name' returns 'values'.
staticDispatchMap[Symbol.iterator] = {
	value: Array.prototype[Symbol.iterator],
	writable: false,
	enumerable: false,
	configurable: false,
};

/* eslint-enable @typescript-eslint/unbound-method */
/* eslint-enable @typescript-eslint/ban-types */

const prototype = Object.create(Object.prototype, staticDispatchMap);

/**
 * Helper to coerce property keys to integer indexes (or undefined if not an in-range integer).
 */
function asIndex(key: string | symbol, length: number) {
	if (typeof key === "string") {
		// TODO: It may be worth a '0' <= ch <= '9' check before calling 'Number' to quickly
		// reject 'length' as an index, or even parsing integers ourselves.
		const asNumber = Number(key);

		// TODO: See 'matrix/range.ts' for fast integer coercing + range check.
		if (Number.isInteger(asNumber)) {
			return 0 <= asNumber && asNumber < length ? asNumber : undefined;
		}
	}
}

export function createListProxy<TTypes extends AllowedTypes>(
	treeNode: TreeNode,
): SharedTreeList<TTypes> {
	// Create a 'dispatch' object that this Proxy forwards to instead of the proxy target.
	// Own properties on the dispatch object are surfaced as own properties of the proxy.
	// (e.g., 'length', which is defined below).
	//
	// Properties normally inherited from 'Array.prototype' are surfaced via the prototype chain.
	const dispatch = Object.create(prototype, {
		length: {
			get(this: object) {
				return getField(this).length;
			},
			set() {},
			enumerable: false,
			configurable: false,
		},
		[nodeSym]: {
			value: createNodeApi(treeNode),
			writable: false,
			enumerable: false,
			configurable: false,
		},
	});

	setTreeNode(dispatch, treeNode);

	// To satisfy 'deepEquals' level scrutiny, the target of the proxy must be an array literal in order
	// to pass 'Object.getPrototypeOf'.  It also satisfies 'Array.isArray' and 'Object.prototype.toString'
	// requirements without use of Array[Symbol.species], which is potentially on a path ot deprecation.
	return new Proxy<SharedTreeList<TTypes>>([] as any, {
		get: (target, key) => {
			const field = getField(dispatch);
			const maybeIndex = asIndex(key, field.length);

			// TODO: Ideally, we would return leaves without first boxing them.  However, this is not
			//       as simple as calling '.content' since this skips the node and returns the FieldNode's
			//       inner field.
			return maybeIndex !== undefined
				? getProxyForNode(field.boxedAt(maybeIndex))
				: (Reflect.get(dispatch, key) as unknown);
		},
		set: (target, key, newValue, receiver) => {
			// 'Symbol.isConcatSpreadable' may be set on an Array instance to modify the behavior of
			// the concat method.  We allow this property to be added to the dispatch object.
			if (key === Symbol.isConcatSpreadable) {
				return Reflect.set(dispatch, key, newValue);
			}

			// For MVP, we otherwise disallow setting properties (mutation is only available via the list mutation APIs).
			return false;
		},
		has: (target, key) => {
			const field = getField(dispatch);
			const maybeIndex = asIndex(key, field.length);
			return maybeIndex !== undefined || Reflect.has(dispatch, key);
		},
		ownKeys: (target) => {
			const field = getField(dispatch);

			// TODO: Would a lazy iterator to produce the indexes work / be more efficient?
			// TODO: Need to surface 'Symbol.isConcatSpreadable' as an own key.
			return Array.from({ length: field.length }, (_, index) => `${index}`).concat("length");
		},
		getOwnPropertyDescriptor: (target, key) => {
			const field = getField(dispatch);
			const maybeIndex = asIndex(key, field.length);
			if (maybeIndex !== undefined) {
				// To satisfy 'deepEquals' level scrutiny, the property descriptor for indexed properties must
				// be a simple value property (as opposed to using getter) and declared writable/enumerable/configurable.
				return {
					// TODO: Ideally, we would return leaves without first boxing them.  However, this is not
					//       as simple as calling '.at' since this skips the node and returns the FieldNode's
					//       inner field.
					value: getProxyForNode(field.boxedAt(maybeIndex)),
					writable: true, // For MVP, disallow setting indexed properties.
					enumerable: true,
					configurable: true,
				};
			} else if (key === "length") {
				// To satisfy 'deepEquals' level scrutiny, the property descriptor for 'length' must be a simple
				// value property (as opposed to using getter) and be declared writable / non-configurable.
				return {
					value: getField(dispatch).length,
					writable: true,
					enumerable: false,
					configurable: false,
				};
			}
			return Reflect.getOwnPropertyDescriptor(dispatch, key);
		},
	});
}<|MERGE_RESOLUTION|>--- conflicted
+++ resolved
@@ -175,10 +175,6 @@
 					default:
 						return Reflect.get(target, key);
 				}
-<<<<<<< HEAD
-=======
-				return Reflect.get(target, key);
->>>>>>> cd9d7aee
 			},
 			set(target, key, value) {
 				const fieldSchema = content.schema.structFields.get(key as FieldKey);
