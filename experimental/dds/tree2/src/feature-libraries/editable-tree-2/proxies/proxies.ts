/*!
 * Copyright (c) Microsoft Corporation and contributors. All rights reserved.
 * Licensed under the MIT License.
 */

import { assert } from "@fluidframework/core-utils";
import { brand, fail } from "../../../util";
import {
	AllowedTypes,
	FieldNodeSchema,
<<<<<<< HEAD
	FieldSchema,
	MapSchema,
	StructSchema,
	TreeSchema,
=======
	TreeFieldSchema,
	ObjectNodeSchema,
	TreeNodeSchema,
>>>>>>> c095f46f
	schemaIsFieldNode,
	schemaIsLeaf,
	schemaIsMap,
	schemaIsObjectNode,
} from "../../typed-schema";
import { FieldKinds } from "../../default-field-kinds";
import {
	FieldNode,
	MapNode,
	OptionalField,
	RequiredField,
	TreeNode,
	TypedField,
	TypedNodeUnion,
} from "../editableTreeTypes";
import { LazySequence } from "../lazyField";
import { FieldKey } from "../../../core";
<<<<<<< HEAD
import { getBoxedField } from "../lazyTree";
import { LazyEntity } from "../lazyEntity";
import { ProxyField, ProxyNode, SharedTreeList, SharedTreeMap, SharedTreeObject } from "./types";

/** Symbol used to store a private/internal reference to the underlying editable tree node. */
const treeNodeSym = Symbol("TreeNode");

/** Helper to retrieve the stored tree node. */
export function getTreeNode(target: object): TreeNode {
	return (target as any)[treeNodeSym] as TreeNode;
}

/** Helper to set the stored tree node. */
export function setTreeNode(target: any, treeNode: TreeNode) {
	Object.defineProperty(target, treeNodeSym, {
		value: treeNode,
		writable: false,
		enumerable: false,
		configurable: false,
	});
}
=======
import { LazyObjectNode, getBoxedField } from "../lazyTree";
import {
	ProxyField,
	ProxyNode,
	SharedTreeList,
	SharedTreeObject,
	getTreeNode,
	setTreeNode,
} from "./types";
import { getFactoryContent } from "./objectFactory";
>>>>>>> c095f46f

const proxyCacheSym = Symbol("ProxyCache");

/** Cache the proxy that wraps the given tree node so that the proxy can be re-used in future reads */
function cacheProxy(
	target: TreeNode,
<<<<<<< HEAD
	proxy: SharedTreeList<AllowedTypes> | SharedTreeObject<StructSchema> | SharedTreeMap<MapSchema>,
=======
	proxy: SharedTreeList<AllowedTypes> | SharedTreeObject<ObjectNodeSchema>,
>>>>>>> c095f46f
): void {
	Object.defineProperty(target, proxyCacheSym, {
		value: proxy,
		writable: false,
		enumerable: false,
		configurable: false,
	});
}

/** If there has already been a proxy created to wrap the given tree node, return it */
function getCachedProxy(treeNode: TreeNode): ProxyNode<TreeNodeSchema> | undefined {
	return (treeNode as unknown as { [proxyCacheSym]: ProxyNode<TreeNodeSchema> })[proxyCacheSym];
}

/** Retrieve the associated proxy for the given field. */
export function getProxyForField<TSchema extends TreeFieldSchema>(
	field: TypedField<TSchema>,
): ProxyField<TSchema> {
	switch (field.schema.kind) {
		case FieldKinds.required: {
			const asValue = field as TypedField<TreeFieldSchema<typeof FieldKinds.required>>;

			// TODO: Ideally, we would return leaves without first boxing them.  However, this is not
			//       as simple as calling '.content' since this skips the node and returns the FieldNode's
			//       inner field.
			return getProxyForNode(asValue.boxedContent) as ProxyField<TSchema>;
		}
		case FieldKinds.optional: {
			const asValue = field as TypedField<TreeFieldSchema<typeof FieldKinds.optional>>;

			// TODO: Ideally, we would return leaves without first boxing them.  However, this is not
			//       as simple as calling '.content' since this skips the node and returns the FieldNode's
			//       inner field.

			const maybeContent = asValue.boxedContent;

			// Normally, empty fields are unreachable due to the behavior of 'tryGetField'.  However, the
			// root field is a special case where the field is always present (even if empty).
			return (
				maybeContent === undefined ? undefined : getProxyForNode(maybeContent)
			) as ProxyField<TSchema>;
		}
		// TODO: Remove if/when 'FieldNode' is removed.
		case FieldKinds.sequence: {
			// 'getProxyForNode' handles FieldNodes by unconditionally creating a list proxy, making
			// this case unreachable as long as users follow the 'list recipe'.
			fail("'sequence' field is unexpected.");
		}
		default:
			fail("invalid field kind");
	}
}

export function getProxyForNode<TSchema extends TreeNodeSchema>(
	treeNode: TreeNode,
): ProxyNode<TSchema> {
	const schema = treeNode.schema;

	if (schemaIsMap(schema)) {
		const cachedProxy = getCachedProxy(treeNode);
		if (cachedProxy !== undefined) {
			return cachedProxy as ProxyNode<TSchema>;
		}

		const proxy = createMapProxy(treeNode);
		cacheProxy(treeNode, proxy);
		return proxy as ProxyNode<TSchema>;
	}
	if (schemaIsLeaf(schema)) {
		return treeNode.value as ProxyNode<TSchema>;
	}
	const isFieldNode = schemaIsFieldNode(schema);
	if (isFieldNode || schemaIsObjectNode(schema)) {
		const cachedProxy = getCachedProxy(treeNode);
		if (cachedProxy !== undefined) {
			return cachedProxy as ProxyNode<TSchema>;
		}

		const proxy = isFieldNode ? createListProxy(treeNode) : createObjectProxy(treeNode, schema);
		cacheProxy(treeNode, proxy);
		return proxy as ProxyNode<TSchema>;
	}

	fail("unrecognized node kind");
}

export function createObjectProxy<TSchema extends ObjectNodeSchema, TTypes extends AllowedTypes>(
	content: TypedNodeUnion<TTypes>,
	schema: TSchema,
): SharedTreeObject<TSchema> {
	// To satisfy 'deepEquals' level scrutiny, the target of the proxy must be an object with the same
	// 'null prototype' you would get from on object literal '{}' or 'Object.create(null)'.  This is
	// because 'deepEquals' uses 'Object.getPrototypeOf' as a way to quickly reject objects with different
	// prototype chains.

	// TODO: Although the target is an object literal, it's still worthwhile to try experimenting with
	// a dispatch object to see if it improves performance.
	const proxy = new Proxy(
		{},
		{
			get(target, key): unknown {
				const field = content.tryGetField(key as FieldKey);
				if (field !== undefined) {
					return getProxyForField(field);
				}

				return Reflect.get(target, key);
			},
			set(target, key, value) {
				const fieldSchema = content.schema.objectNodeFields.get(key as FieldKey);

				if (fieldSchema === undefined) {
					return false;
				}

				// TODO: Is it safe to assume 'content' is a LazyObjectNode?
				assert(content instanceof LazyObjectNode, "invalid content");
				assert(typeof key === "string", "invalid key");
				const field = getBoxedField(content, brand(key), fieldSchema);

				switch (field.schema.kind) {
					case FieldKinds.required: {
						(field as RequiredField<AllowedTypes>).content =
							getFactoryContent(value) ?? value;
						break;
					}
					case FieldKinds.optional: {
						(field as OptionalField<AllowedTypes>).content =
							getFactoryContent(value) ?? value;
						break;
					}
					default:
						fail("invalid FieldKind");
				}

				return true;
			},
			has: (target, key) => {
				return schema.objectNodeFields.has(key as FieldKey);
			},
			ownKeys: (target) => {
				return [...schema.objectNodeFields.keys()];
			},
			getOwnPropertyDescriptor: (target, key) => {
				const field = content.tryGetField(key as FieldKey);

				if (field === undefined) {
					return undefined;
				}

				const p: PropertyDescriptor = {
					value: getProxyForField(field),
					writable: true,
					enumerable: true,
					configurable: true, // Must be 'configurable' if property is absent from proxy target.
				};

				return p;
			},
		},
	) as SharedTreeObject<TSchema>;
	setTreeNode(proxy, content);
	return proxy;
}

const getField = <TTypes extends AllowedTypes>(target: object) => {
	const treeNode = getTreeNode(target) as FieldNode<FieldNodeSchema>;
	const field = treeNode.content;
	return field as LazySequence<TTypes>;
};

// TODO: Experiment with alternative dispatch methods to see if we can improve performance.

// TODO: Historically I've been impressed by V8's ability to inline compositions of functions, but it's
// still worth seeing if manually inlining 'thisContext' can improve performance.

/* eslint-disable @typescript-eslint/ban-types */
/* eslint-disable @typescript-eslint/unbound-method */

/**
 * Adds a PropertyDescriptor for the given function to a property descriptor map.  The 'thisContext' function
 * receives the original 'this' argument (which is the proxy) and returns the desired 'this' context
 * for the function call.  (We use 'thisContext' to redirect calls to the underlying node.)
 */
function addDescriptor(
	descriptorMap: PropertyDescriptorMap,
	fn: Function,
	thisContext: (self: object) => object,
) {
	descriptorMap[fn.name] = {
		get: () =>
			function (this: any, ...args: any[]) {
				return fn.apply(thisContext(this), args) as unknown;
			},
		enumerable: false,
		configurable: false,
	};
}

// #region Create dispatch map for lists

// For brevity, the current implementation dynamically builds a property descriptor map from a list of
// functions we want to re-expose via the proxy.

const listStaticDispatchMap: PropertyDescriptorMap = {};

// For compatibility, we are initially implement 'readonly T[]' by applying the Array.prototype methods
// to the list proxy.  Over time, we should replace these with efficient implementations on LazySequence
// to avoid re-entering the proxy as these methods access 'length' and the indexed properties.
//
// TODO: This assumes 'Function.name' matches the property name on 'Array.prototype', which may be
// dubious across JS engines.
[
	// TODO: Remove cast to any once targeting a more recent ES version.
	(Array.prototype as any).at,

	Array.prototype.concat,
	// Array.prototype.copyWithin,
	Array.prototype.entries,
	Array.prototype.every,
	// Array.prototype.fill,
	Array.prototype.filter,
	Array.prototype.find,
	Array.prototype.findIndex,
	Array.prototype.flat,
	Array.prototype.flatMap,
	Array.prototype.forEach,
	Array.prototype.includes,
	Array.prototype.indexOf,
	Array.prototype.join,
	Array.prototype.keys,
	Array.prototype.lastIndexOf,
	// Array.prototype.length,
	Array.prototype.map,
	// Array.prototype.pop,
	// Array.prototype.push,
	Array.prototype.reduce,
	Array.prototype.reduceRight,
	// Array.prototype.reverse,
	// Array.prototype.shift,
	Array.prototype.slice,
	Array.prototype.some,
	// Array.prototype.sort,
	// Array.prototype.splice,
	Array.prototype.toLocaleString,
	Array.prototype.toString,
	// Array.prototype.unshift,
	Array.prototype.values,
].forEach((fn) => {
	addDescriptor(listStaticDispatchMap, fn, (proxy) => proxy);
});

// These are methods implemented by LazySequence that we expose through the proxy.
[
	LazySequence.prototype.insertAt,
	LazySequence.prototype.removeAt,
	LazySequence.prototype.insertAtStart,
	LazySequence.prototype.insertAtEnd,
	LazySequence.prototype.removeRange,
	LazySequence.prototype.moveToStart,
	LazySequence.prototype.moveToEnd,
	LazySequence.prototype.moveToIndex,
].forEach((fn) => {
	addDescriptor(listStaticDispatchMap, fn, getField);
});

// [Symbol.iterator] is an alias for 'Array.prototype.values', as 'Function.name' returns 'values'.
listStaticDispatchMap[Symbol.iterator] = {
	value: Array.prototype[Symbol.iterator],
	writable: false,
	enumerable: false,
	configurable: false,
};

/* eslint-enable @typescript-eslint/unbound-method */
/* eslint-enable @typescript-eslint/ban-types */

<<<<<<< HEAD
const listPrototype = Object.create(null, listStaticDispatchMap);

// #endregion
=======
const prototype = Object.create(Object.prototype, staticDispatchMap);
>>>>>>> c095f46f

/**
 * Helper to coerce property keys to integer indexes (or undefined if not an in-range integer).
 */
function asIndex(key: string | symbol, length: number) {
	if (typeof key === "string") {
		// TODO: It may be worth a '0' <= ch <= '9' check before calling 'Number' to quickly
		// reject 'length' as an index, or even parsing integers ourselves.
		const asNumber = Number(key);

		// TODO: See 'matrix/range.ts' for fast integer coercing + range check.
		if (Number.isInteger(asNumber)) {
			return 0 <= asNumber && asNumber < length ? asNumber : undefined;
		}
	}
}

export function createListProxy<TTypes extends AllowedTypes>(
	treeNode: TreeNode,
): SharedTreeList<TTypes> {
	// Create a 'dispatch' object that this Proxy forwards to instead of the proxy target.
	// Own properties on the dispatch object are surfaced as own properties of the proxy.
	// (e.g., 'length', which is defined below).
	//
	// Properties normally inherited from 'Array.prototype' are surfaced via the prototype chain.
	const dispatch = Object.create(listPrototype, {
		length: {
			get(this: object) {
				return getField(this).length;
			},
			set() {},
			enumerable: false,
			configurable: false,
		},
	});

	setTreeNode(dispatch, treeNode);

	// To satisfy 'deepEquals' level scrutiny, the target of the proxy must be an array literal in order
	// to pass 'Object.getPrototypeOf'.  It also satisfies 'Array.isArray' and 'Object.prototype.toString'
	// requirements without use of Array[Symbol.species], which is potentially on a path ot deprecation.
	return new Proxy<SharedTreeList<TTypes>>([] as any, {
		get: (target, key) => {
			const field = getField(dispatch);
			const maybeIndex = asIndex(key, field.length);

			// TODO: Ideally, we would return leaves without first boxing them.  However, this is not
			//       as simple as calling '.content' since this skips the node and returns the FieldNode's
			//       inner field.
			return maybeIndex !== undefined
				? getProxyForNode(field.boxedAt(maybeIndex))
				: (Reflect.get(dispatch, key) as unknown);
		},
		set: (target, key, newValue, receiver) => {
			// 'Symbol.isConcatSpreadable' may be set on an Array instance to modify the behavior of
			// the concat method.  We allow this property to be added to the dispatch object.
			if (key === Symbol.isConcatSpreadable) {
				return Reflect.set(dispatch, key, newValue);
			}

			// For MVP, we otherwise disallow setting properties (mutation is only available via the list mutation APIs).
			return false;
		},
		has: (target, key) => {
			const field = getField(dispatch);
			const maybeIndex = asIndex(key, field.length);
			return maybeIndex !== undefined || Reflect.has(dispatch, key);
		},
		ownKeys: (target) => {
			const field = getField(dispatch);

			// TODO: Would a lazy iterator to produce the indexes work / be more efficient?
			// TODO: Need to surface 'Symbol.isConcatSpreadable' as an own key.
			return Array.from({ length: field.length }, (_, index) => `${index}`).concat("length");
		},
		getOwnPropertyDescriptor: (target, key) => {
			const field = getField(dispatch);
			const maybeIndex = asIndex(key, field.length);
			if (maybeIndex !== undefined) {
				// To satisfy 'deepEquals' level scrutiny, the property descriptor for indexed properties must
				// be a simple value property (as opposed to using getter) and declared writable/enumerable/configurable.
				return {
					// TODO: Ideally, we would return leaves without first boxing them.  However, this is not
					//       as simple as calling '.at' since this skips the node and returns the FieldNode's
					//       inner field.
					value: getProxyForNode(field.boxedAt(maybeIndex)),
					writable: true, // For MVP, disallow setting indexed properties.
					enumerable: true,
					configurable: true,
				};
			} else if (key === "length") {
				// To satisfy 'deepEquals' level scrutiny, the property descriptor for 'length' must be a simple
				// value property (as opposed to using getter) and be declared writable / non-configurable.
				return {
					value: getField(dispatch).length,
					writable: true,
					enumerable: false,
					configurable: false,
				};
			}
			return Reflect.getOwnPropertyDescriptor(dispatch, key);
		},
	});
}

// #region Create dispatch map for maps

const mapStaticDispatchMap: PropertyDescriptorMap = {};

[
	/* eslint-disable @typescript-eslint/unbound-method */
	Map.prototype.clear,
	Map.prototype.delete,
	Map.prototype.entries,
	Map.prototype.forEach,
	Map.prototype.get,
	Map.prototype.has,
	Map.prototype.keys,
	Map.prototype.set,
	Map.prototype.values,
	/* eslint-enable @typescript-eslint/unbound-method */
].forEach((fn) => {
	addDescriptor(mapStaticDispatchMap, fn, (proxy) => proxy);
});

mapStaticDispatchMap[Symbol.iterator] = {
	value: Map.prototype[Symbol.iterator],
	writable: false,
	enumerable: false,
	configurable: false,
};

const mapPrototype = Object.create(null, mapStaticDispatchMap);

// #endregion

const getMapNode = <TSchema extends MapSchema>(target: object): MapNode<TSchema> => {
	return getTreeNode(target) as MapNode<TSchema>;
};

function createMapProxy<TSchema extends MapSchema>(treeNode: TreeNode): SharedTreeMap<TSchema> {
	// Create a 'dispatch' object that this Proxy forwards to instead of the proxy target.
	// Own properties on the dispatch object are surfaced as own properties of the proxy.
	// (e.g., 'size', which is defined below).
	//
	// Properties normally inherited from 'Map.prototype' are surfaced via the prototype chain.
	const dispatch = Object.create(mapPrototype, {
		size: {
			get(this: object) {
				return getMapNode(this).size;
			},
			set() {},
			enumerable: false,
			configurable: false,
		},
	});

	setTreeNode(dispatch, treeNode);

	// To satisfy 'deepEquals' level scrutiny, the target of the proxy must be an object with the same
	// 'null prototype' you would get from on object literal '{}' or 'Object.create(null)'.  This is
	// because 'deepEquals' uses 'Object.getPrototypeOf' as a way to quickly reject objects with different
	// prototype chains.

	// TODO: Although the target is an object literal, it's still worthwhile to try experimenting with
	// a dispatch object to see if it improves performance.
	return new Proxy<SharedTreeMap<TSchema>>(new Map(), {
		get: (target, key, receiver): unknown => {
			console.log(`get "${String(key)}"`);
			return Reflect.get(dispatch, key);
		},
		getOwnPropertyDescriptor: (target, key): PropertyDescriptor | undefined => {
			if (key === "size") {
				// TODO: this appears to be inaccurate for map.size
				// To satisfy 'deepEquals' level scrutiny, the property descriptor for 'size' must be a simple
				// value property (as opposed to using getter) and be declared writable / non-configurable.
				return {
					value: getMapNode(dispatch).size,
					writable: false, // TODO: verify this is okay
					enumerable: false,
					configurable: false,
				};
			}
			return Reflect.getOwnPropertyDescriptor(dispatch, key);
		},
		has: (target, key) => {
			return Reflect.has(dispatch, key);
		},
		set: (target, key, newValue): boolean => {
			// For MVP, we otherwise disallow setting properties (mutation is only available via the map mutation APIs).
			return false;
		},
		ownKeys: (target) => {
			// TODO: double check that this is all we require here
			return ["size"];
		},
	});
}<|MERGE_RESOLUTION|>--- conflicted
+++ resolved
@@ -8,20 +8,14 @@
 import {
 	AllowedTypes,
 	FieldNodeSchema,
-<<<<<<< HEAD
-	FieldSchema,
-	MapSchema,
-	StructSchema,
-	TreeSchema,
-=======
 	TreeFieldSchema,
 	ObjectNodeSchema,
 	TreeNodeSchema,
->>>>>>> c095f46f
 	schemaIsFieldNode,
 	schemaIsLeaf,
 	schemaIsMap,
 	schemaIsObjectNode,
+	MapSchema,
 } from "../../typed-schema";
 import { FieldKinds } from "../../default-field-kinds";
 import {
@@ -35,51 +29,27 @@
 } from "../editableTreeTypes";
 import { LazySequence } from "../lazyField";
 import { FieldKey } from "../../../core";
-<<<<<<< HEAD
-import { getBoxedField } from "../lazyTree";
-import { LazyEntity } from "../lazyEntity";
-import { ProxyField, ProxyNode, SharedTreeList, SharedTreeMap, SharedTreeObject } from "./types";
-
-/** Symbol used to store a private/internal reference to the underlying editable tree node. */
-const treeNodeSym = Symbol("TreeNode");
-
-/** Helper to retrieve the stored tree node. */
-export function getTreeNode(target: object): TreeNode {
-	return (target as any)[treeNodeSym] as TreeNode;
-}
-
-/** Helper to set the stored tree node. */
-export function setTreeNode(target: any, treeNode: TreeNode) {
-	Object.defineProperty(target, treeNodeSym, {
-		value: treeNode,
-		writable: false,
-		enumerable: false,
-		configurable: false,
-	});
-}
-=======
 import { LazyObjectNode, getBoxedField } from "../lazyTree";
 import {
 	ProxyField,
 	ProxyNode,
 	SharedTreeList,
+	SharedTreeMap,
 	SharedTreeObject,
 	getTreeNode,
 	setTreeNode,
 } from "./types";
 import { getFactoryContent } from "./objectFactory";
->>>>>>> c095f46f
 
 const proxyCacheSym = Symbol("ProxyCache");
 
 /** Cache the proxy that wraps the given tree node so that the proxy can be re-used in future reads */
 function cacheProxy(
 	target: TreeNode,
-<<<<<<< HEAD
-	proxy: SharedTreeList<AllowedTypes> | SharedTreeObject<StructSchema> | SharedTreeMap<MapSchema>,
-=======
-	proxy: SharedTreeList<AllowedTypes> | SharedTreeObject<ObjectNodeSchema>,
->>>>>>> c095f46f
+	proxy:
+		| SharedTreeList<AllowedTypes>
+		| SharedTreeObject<ObjectNodeSchema>
+		| SharedTreeMap<MapSchema>,
 ): void {
 	Object.defineProperty(target, proxyCacheSym, {
 		value: proxy,
@@ -357,13 +327,9 @@
 /* eslint-enable @typescript-eslint/unbound-method */
 /* eslint-enable @typescript-eslint/ban-types */
 
-<<<<<<< HEAD
-const listPrototype = Object.create(null, listStaticDispatchMap);
+const listPrototype = Object.create(Object.prototype, listStaticDispatchMap);
 
 // #endregion
-=======
-const prototype = Object.create(Object.prototype, staticDispatchMap);
->>>>>>> c095f46f
 
 /**
  * Helper to coerce property keys to integer indexes (or undefined if not an in-range integer).
@@ -496,7 +462,7 @@
 	configurable: false,
 };
 
-const mapPrototype = Object.create(null, mapStaticDispatchMap);
+const mapPrototype = Object.create(Object.prototype, mapStaticDispatchMap);
 
 // #endregion
 
