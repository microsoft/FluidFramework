--- conflicted
+++ resolved
@@ -26,11 +26,7 @@
 	RequiredField,
 	TreeNode,
 	TypedField,
-<<<<<<< HEAD
-	TypedNodeUnion,
 	UnknownUnboxed,
-=======
->>>>>>> d31f1950
 } from "../editableTreeTypes";
 import { LazySequence } from "../lazyField";
 import { FieldKey } from "../../../core";
@@ -440,16 +436,9 @@
 	}
 }
 
-<<<<<<< HEAD
-export function createListProxy<TTypes extends AllowedTypes>(
-	treeNode: TreeNode,
-): SharedTreeList<TTypes> {
+function createListProxy<TTypes extends AllowedTypes>(): SharedTreeList<TTypes> {
 	// Create a 'dispatch' object that this Proxy forwards to instead of the proxy target, because we need
 	// the proxy target to be a plain JS array (see comments below when we instantiate the Proxy).
-=======
-function createListProxy<TTypes extends AllowedTypes>(): SharedTreeList<TTypes> {
-	// Create a 'dispatch' object that this Proxy forwards to instead of the proxy target.
->>>>>>> d31f1950
 	// Own properties on the dispatch object are surfaced as own properties of the proxy.
 	// (e.g., 'length', which is defined below).
 	//
