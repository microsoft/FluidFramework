/*!
 * Copyright (c) Microsoft Corporation and contributors. All rights reserved.
 * Licensed under the MIT License.
 */

import { assert } from "@fluidframework/core-utils";
import { brand, fail } from "../../../util";
import {
	AllowedTypes,
	TreeFieldSchema,
	ObjectNodeSchema,
	TreeNodeSchema,
	schemaIsFieldNode,
	schemaIsLeaf,
	schemaIsMap,
	schemaIsObjectNode,
	MapSchema,
	FieldNodeSchema,
	MapFieldSchema,
} from "../../typed-schema";
import { FieldKinds } from "../../default-field-kinds";
import {
	FieldNode,
	FlexibleFieldContent,
	MapNode,
	ObjectNode,
	OptionalField,
	RequiredField,
	Sequence,
	TreeNode,
	TypedField,
	UnknownUnboxed,
	onNextChange,
} from "../editableTreeTypes";
import { LazySequence } from "../lazyField";
import { EmptyKey, FieldKey } from "../../../core";
import { LazyObjectNode, getBoxedField } from "../lazyTree";
import { ContextuallyTypedNodeData, isFluidHandle, typeNameSymbol } from "../../contextuallyTyped";
import { createRawObjectNode, extractRawNodeContent } from "../rawObjectNode";
import {
	ProxyField,
	ProxyNode,
	ProxyNodeUnion,
	SharedTreeList,
	SharedTreeMap,
	SharedTreeObject,
} from "./types";
import { tryGetEditNodeTarget, setEditNode, getEditNode, tryGetEditNode } from "./editNode";
import { cursorFromProxyTreeNode } from "./toEditTree";

/** Retrieve the associated proxy for the given field. */
export function getProxyForField<TSchema extends TreeFieldSchema>(
	field: TypedField<TSchema>,
): ProxyField<TSchema> {
	switch (field.schema.kind) {
		case FieldKinds.required: {
			const asValue = field as TypedField<TreeFieldSchema<typeof FieldKinds.required>>;

			// TODO: Ideally, we would return leaves without first boxing them.  However, this is not
			//       as simple as calling '.content' since this skips the node and returns the FieldNode's
			//       inner field.
			return getOrCreateNodeProxy(asValue.boxedContent) as ProxyField<TSchema>;
		}
		case FieldKinds.optional: {
			const asValue = field as TypedField<TreeFieldSchema<typeof FieldKinds.optional>>;

			// TODO: Ideally, we would return leaves without first boxing them.  However, this is not
			//       as simple as calling '.content' since this skips the node and returns the FieldNode's
			//       inner field.

			const maybeContent = asValue.boxedContent;

			// Normally, empty fields are unreachable due to the behavior of 'tryGetField'.  However, the
			// root field is a special case where the field is always present (even if empty).
			return (
				maybeContent === undefined ? undefined : getOrCreateNodeProxy(maybeContent)
			) as ProxyField<TSchema>;
		}
		// TODO: Remove if/when 'FieldNode' is removed.
		case FieldKinds.sequence: {
			// 'getProxyForNode' handles FieldNodes by unconditionally creating a list proxy, making
			// this case unreachable as long as users follow the 'list recipe'.
			fail("'sequence' field is unexpected.");
		}
		default:
			fail("invalid field kind");
	}
}

export function getOrCreateNodeProxy<TSchema extends TreeNodeSchema>(
	editNode: TreeNode,
): ProxyNode<TSchema> {
	const cachedProxy = tryGetEditNodeTarget(editNode);
	if (cachedProxy !== undefined) {
		return cachedProxy as ProxyNode<TSchema>;
	}

	const schema = editNode.schema;
	if (schemaIsLeaf(schema)) {
		return editNode.value as ProxyNode<TSchema>;
	}
	if (schemaIsMap(schema)) {
		return setEditNode(createMapProxy(), editNode as MapNode<MapSchema>) as ProxyNode<TSchema>;
	} else if (schemaIsFieldNode(schema)) {
		return setEditNode(
			createListProxy(),
			editNode as FieldNode<FieldNodeSchema>,
		) as ProxyNode<TSchema>;
	} else if (schemaIsObjectNode(schema)) {
		return setEditNode(createObjectProxy(schema), editNode as ObjectNode) as ProxyNode<TSchema>;
	} else {
		fail("unrecognized node kind");
	}
}

function createObjectProxy<TSchema extends ObjectNodeSchema>(
	schema: TSchema,
): SharedTreeObject<TSchema> {
	// To satisfy 'deepEquals' level scrutiny, the target of the proxy must be an object with the same
	// prototype as an object literal '{}'.  This is because 'deepEquals' uses 'Object.getPrototypeOf'
	// as a way to quickly reject objects with different prototype chains.
	//
	// (Note that the prototype of an object literal appears as '[Object: null prototype] {}', not because
	// the prototype is null, but because the prototype object itself has a null prototype.)

	// TODO: Although the target is an object literal, it's still worthwhile to try experimenting with
	// a dispatch object to see if it improves performance.
	const proxy: SharedTreeObject<TSchema> = new Proxy(
		{},
		{
			get(target, key): unknown {
				const field = getEditNode(proxy).tryGetField(key as FieldKey);
				if (field !== undefined) {
					return getProxyForField(field);
				}

				// Pass the proxy as the receiver here, so that any methods on the prototype receive `proxy` as `this`.
				return Reflect.get(target, key, proxy);
			},
			set(target, key, value: ProxyNodeUnion<AllowedTypes, "javaScript">) {
				const editNode = getEditNode(proxy);
				const fieldSchema = editNode.schema.objectNodeFields.get(key as FieldKey);

				if (fieldSchema === undefined) {
					return false;
				}

				// TODO: Is it safe to assume 'content' is a LazyObjectNode?
				assert(editNode instanceof LazyObjectNode, 0x7e0 /* invalid content */);
				assert(typeof key === "string", 0x7e1 /* invalid key */);
				const field = getBoxedField(editNode, brand(key), fieldSchema);

				switch (field.schema.kind) {
					case FieldKinds.required:
					case FieldKinds.optional: {
						const typedField = field as
							| RequiredField<AllowedTypes>
							| OptionalField<AllowedTypes>;

						const { content, hydrateProxies } = extractFactoryContent(value);
<<<<<<< HEAD
						const mappedContent =
							content === undefined
								? undefined
								: cursorFromProxyTreeNode(
										content,
										editNode.context,
										fieldSchema.types,
								  );
						typedField.content = mappedContent;
						hydrateProxies(typedField.boxedContent);
=======
						modifyChildren(
							editNode,
							() => {
								typedField.content = content;
							},
							() => hydrateProxies(typedField.boxedContent),
						);
>>>>>>> fdd75144
						break;
					}
					default:
						fail("invalid FieldKind");
				}

				return true;
			},
			has: (target, key) => {
				return schema.objectNodeFields.has(key as FieldKey);
			},
			ownKeys: (target) => {
				return [...schema.objectNodeFields.keys()];
			},
			getOwnPropertyDescriptor: (target, key) => {
				const field = getEditNode(proxy).tryGetField(key as FieldKey);

				if (field === undefined) {
					return undefined;
				}

				const p: PropertyDescriptor = {
					value: getProxyForField(field),
					writable: true,
					enumerable: true,
					configurable: true, // Must be 'configurable' if property is absent from proxy target.
				};

				return p;
			},
		},
	) as SharedTreeObject<TSchema>;
	return proxy;
}

/**
 * Given a list proxy, returns its underlying LazySequence field.
 */
const getSequenceField = <TTypes extends AllowedTypes>(
	list: SharedTreeList<AllowedTypes, "javaScript">,
) => getEditNode(list).content as LazySequence<TTypes>;

// Used by 'insert*()' APIs to converts new content (expressed as a proxy union) to contextually
// typed data prior to forwarding to 'LazySequence.insert*()'.
function contextualizeInsertedListContent(
	iterable: Iterable<ProxyNodeUnion<AllowedTypes, "javaScript">>,
	insertedAtIndex: number,
): ExtractedFactoryContent<ContextuallyTypedNodeData[]> {
	if (typeof iterable === "string") {
		throw new TypeError(
			"Attempted to directly insert a string as iterable list content. Wrap the input string 's' in an array ('[s]') to insert it as a single item or, supply the iterator of the string directly via 's[Symbol.iterator]()' if intending to insert each Unicode code point as a separate item.",
		);
	}
	return extractContentArray(
		(Array.isArray(iterable) ? iterable : Array.from(iterable)) as ContextuallyTypedNodeData[],
		insertedAtIndex,
	);
}

// #region Create dispatch map for lists

// TODO: Experiment with alternative dispatch methods to see if we can improve performance.

/**
 * PropertyDescriptorMap used to build the prototype for our SharedListNode dispatch object.
 */
const listPrototypeProperties: PropertyDescriptorMap = {
	// We manually add [Symbol.iterator] to the dispatch map rather than use '[fn.name] = fn' as
	// below when adding 'Array.prototype.*' properties to this map because 'Array.prototype[Symbol.iterator].name'
	// returns "values" (i.e., Symbol.iterator is an alias for the '.values()' function.)
	[Symbol.iterator]: {
		value: Array.prototype[Symbol.iterator],
	},
	at: {
		value(
			this: SharedTreeList<AllowedTypes, "javaScript">,
			index: number,
		): UnknownUnboxed | undefined {
			return getSequenceField(this).at(index);
		},
	},
	insertAt: {
		value(
			this: SharedTreeList<AllowedTypes, "javaScript">,
			index: number,
			value: Iterable<ProxyNodeUnion<AllowedTypes, "javaScript">>,
		): void {
			const sequenceField = getSequenceField(this);

			const { content, hydrateProxies } = contextualizeInsertedListContent(value, index);
<<<<<<< HEAD
			const mappedContent = cursorFromProxyTreeNode(
				content,
				sequenceField.context,
				sequenceField.schema.types,
				"field",
			);
			sequenceField.insertAt(index, mappedContent);
			hydrateProxies(getEditNode(this));
=======
			modifyChildren(
				getEditNode(this),
				() => getSequenceField(this).insertAt(index, content),
				(listEditNode) => hydrateProxies(listEditNode),
			);
>>>>>>> fdd75144
		},
	},
	insertAtStart: {
		value(
			this: SharedTreeList<AllowedTypes, "javaScript">,
			value: Iterable<ProxyNodeUnion<AllowedTypes, "javaScript">>,
		): void {
			const sequenceField = getSequenceField(this);

			const { content, hydrateProxies } = contextualizeInsertedListContent(value, 0);
<<<<<<< HEAD
			const mappedContent = cursorFromProxyTreeNode(
				content,
				sequenceField.context,
				sequenceField.schema.types,
				"field",
			);
			sequenceField.insertAtStart(mappedContent);
			hydrateProxies(getEditNode(this));
=======
			modifyChildren(
				getEditNode(this),
				() => getSequenceField(this).insertAtStart(content),
				(listEditNode) => hydrateProxies(listEditNode),
			);
>>>>>>> fdd75144
		},
	},
	insertAtEnd: {
		value(
			this: SharedTreeList<AllowedTypes, "javaScript">,
			value: Iterable<ProxyNodeUnion<AllowedTypes, "javaScript">>,
		): void {
			const sequenceField = getSequenceField(this);

			const { content, hydrateProxies } = contextualizeInsertedListContent(
				value,
				this.length,
			);
<<<<<<< HEAD
			const mappedContent = cursorFromProxyTreeNode(
				content,
				sequenceField.context,
				sequenceField.schema.types,
				"field",
			);
			sequenceField.insertAtEnd(mappedContent);
			hydrateProxies(getEditNode(this));
=======
			modifyChildren(
				getEditNode(this),
				() => getSequenceField(this).insertAtEnd(content),
				(listEditNode) => hydrateProxies(listEditNode),
			);
>>>>>>> fdd75144
		},
	},
	removeAt: {
		value(this: SharedTreeList<AllowedTypes, "javaScript">, index: number): void {
			getSequenceField(this).removeAt(index);
		},
	},
	removeRange: {
		value(
			this: SharedTreeList<AllowedTypes, "javaScript">,
			start?: number,
			end?: number,
		): void {
			getSequenceField(this).removeRange(start, end);
		},
	},
	moveToStart: {
		value(
			this: SharedTreeList<AllowedTypes, "javaScript">,
			sourceIndex: number,
			source?: SharedTreeList<AllowedTypes>,
		): void {
			if (source !== undefined) {
				getSequenceField(this).moveToStart(sourceIndex, getSequenceField(source));
			} else {
				getSequenceField(this).moveToStart(sourceIndex);
			}
		},
	},
	moveToEnd: {
		value(
			this: SharedTreeList<AllowedTypes, "javaScript">,
			sourceIndex: number,
			source?: SharedTreeList<AllowedTypes>,
		): void {
			if (source !== undefined) {
				getSequenceField(this).moveToEnd(sourceIndex, getSequenceField(source));
			} else {
				getSequenceField(this).moveToEnd(sourceIndex);
			}
		},
	},
	moveToIndex: {
		value(
			this: SharedTreeList<AllowedTypes, "javaScript">,
			index: number,
			sourceIndex: number,
			source?: SharedTreeList<AllowedTypes>,
		): void {
			if (source !== undefined) {
				getSequenceField(this).moveToIndex(index, sourceIndex, getSequenceField(source));
			} else {
				getSequenceField(this).moveToIndex(index, sourceIndex);
			}
		},
	},
	moveRangeToStart: {
		value(
			this: SharedTreeList<AllowedTypes, "javaScript">,
			sourceStart: number,
			sourceEnd: number,
			source?: SharedTreeList<AllowedTypes>,
		): void {
			if (source !== undefined) {
				getSequenceField(this).moveRangeToStart(
					sourceStart,
					sourceEnd,
					getSequenceField(source),
				);
			} else {
				getSequenceField(this).moveRangeToStart(sourceStart, sourceEnd);
			}
		},
	},
	moveRangeToEnd: {
		value(
			this: SharedTreeList<AllowedTypes, "javaScript">,
			sourceStart: number,
			sourceEnd: number,
			source?: SharedTreeList<AllowedTypes>,
		): void {
			if (source !== undefined) {
				getSequenceField(this).moveRangeToEnd(
					sourceStart,
					sourceEnd,
					getSequenceField(source),
				);
			} else {
				getSequenceField(this).moveRangeToEnd(sourceStart, sourceEnd);
			}
		},
	},
	moveRangeToIndex: {
		value(
			this: SharedTreeList<AllowedTypes, "javaScript">,
			index: number,
			sourceStart: number,
			sourceEnd: number,
			source?: SharedTreeList<AllowedTypes>,
		): void {
			if (source !== undefined) {
				getSequenceField(this).moveRangeToIndex(
					index,
					sourceStart,
					sourceEnd,
					getSequenceField(source),
				);
			} else {
				getSequenceField(this).moveRangeToIndex(index, sourceStart, sourceEnd);
			}
		},
	},
};

/* eslint-disable @typescript-eslint/unbound-method */

// For compatibility, we are initially implement 'readonly T[]' by applying the Array.prototype methods
// to the list proxy.  Over time, we should replace these with efficient implementations on LazySequence
// to avoid re-entering the proxy as these methods access 'length' and the indexed properties.
//
// For brevity, the current implementation dynamically builds a property descriptor map from a list of
// Array functions we want to re-expose via the proxy.

// TODO: This assumes 'Function.name' matches the property name on 'Array.prototype', which may be
// dubious across JS engines.
[
	Array.prototype.concat,
	// Array.prototype.copyWithin,
	Array.prototype.entries,
	Array.prototype.every,
	// Array.prototype.fill,
	Array.prototype.filter,
	Array.prototype.find,
	Array.prototype.findIndex,
	Array.prototype.flat,
	Array.prototype.flatMap,
	Array.prototype.forEach,
	Array.prototype.includes,
	Array.prototype.indexOf,
	Array.prototype.join,
	Array.prototype.keys,
	Array.prototype.lastIndexOf,
	// Array.prototype.length,
	Array.prototype.map,
	// Array.prototype.pop,
	// Array.prototype.push,
	Array.prototype.reduce,
	Array.prototype.reduceRight,
	// Array.prototype.reverse,
	// Array.prototype.shift,
	Array.prototype.slice,
	Array.prototype.some,
	// Array.prototype.sort,
	// Array.prototype.splice,
	Array.prototype.toLocaleString,
	Array.prototype.toString,
	// Array.prototype.unshift,
	Array.prototype.values,
].forEach((fn) => {
	listPrototypeProperties[fn.name] = { value: fn };
});

/* eslint-enable @typescript-eslint/unbound-method */

const listPrototype = Object.create(Object.prototype, listPrototypeProperties);

// #endregion

/**
 * Helper to coerce property keys to integer indexes (or undefined if not an in-range integer).
 */
function asIndex(key: string | symbol, length: number) {
	if (typeof key === "string") {
		// TODO: It may be worth a '0' <= ch <= '9' check before calling 'Number' to quickly
		// reject 'length' as an index, or even parsing integers ourselves.
		const asNumber = Number(key);

		// TODO: See 'matrix/range.ts' for fast integer coercing + range check.
		if (Number.isInteger(asNumber)) {
			return 0 <= asNumber && asNumber < length ? asNumber : undefined;
		}
	}
}

function createListProxy<TTypes extends AllowedTypes>(): SharedTreeList<TTypes> {
	// Create a 'dispatch' object that this Proxy forwards to instead of the proxy target, because we need
	// the proxy target to be a plain JS array (see comments below when we instantiate the Proxy).
	// Own properties on the dispatch object are surfaced as own properties of the proxy.
	// (e.g., 'length', which is defined below).
	//
	// Properties normally inherited from 'Array.prototype' are surfaced via the prototype chain.
	const dispatch: object = Object.create(listPrototype, {
		length: {
			get(this: SharedTreeList<AllowedTypes, "javaScript">) {
				return getSequenceField(this).length;
			},
			set() {},
			enumerable: false,
			configurable: false,
		},
	});

	// To satisfy 'deepEquals' level scrutiny, the target of the proxy must be an array literal in order
	// to pass 'Object.getPrototypeOf'.  It also satisfies 'Array.isArray' and 'Object.prototype.toString'
	// requirements without use of Array[Symbol.species], which is potentially on a path ot deprecation.
	const proxy: SharedTreeList<TTypes> = new Proxy<SharedTreeList<TTypes>>([] as any, {
		get: (target, key) => {
			const field = getSequenceField(proxy);
			const maybeIndex = asIndex(key, field.length);

			// TODO: Ideally, we would return leaves without first boxing them.  However, this is not
			//       as simple as calling '.content' since this skips the node and returns the FieldNode's
			//       inner field.
			return maybeIndex !== undefined
				? getOrCreateNodeProxy(field.boxedAt(maybeIndex))
				: // Pass the proxy as the receiver here, so that any methods on the prototype receive `proxy` as `this`.
				  (Reflect.get(dispatch, key, proxy) as unknown);
		},
		set: (target, key, newValue, receiver) => {
			// 'Symbol.isConcatSpreadable' may be set on an Array instance to modify the behavior of
			// the concat method.  We allow this property to be added to the dispatch object.
			if (key === Symbol.isConcatSpreadable) {
				return Reflect.set(dispatch, key, newValue, proxy);
			}

			// For MVP, we otherwise disallow setting properties (mutation is only available via the list mutation APIs).
			return false;
		},
		has: (target, key) => {
			const field = getSequenceField(proxy);
			const maybeIndex = asIndex(key, field.length);
			return maybeIndex !== undefined || Reflect.has(dispatch, key);
		},
		ownKeys: (target) => {
			const field = getSequenceField(proxy);

			// TODO: Would a lazy iterator to produce the indexes work / be more efficient?
			// TODO: Need to surface 'Symbol.isConcatSpreadable' as an own key.
			return Array.from({ length: field.length }, (_, index) => `${index}`).concat("length");
		},
		getOwnPropertyDescriptor: (target, key) => {
			const field = getSequenceField(proxy);
			const maybeIndex = asIndex(key, field.length);
			if (maybeIndex !== undefined) {
				// To satisfy 'deepEquals' level scrutiny, the property descriptor for indexed properties must
				// be a simple value property (as opposed to using getter) and declared writable/enumerable/configurable.
				return {
					// TODO: Ideally, we would return leaves without first boxing them.  However, this is not
					//       as simple as calling '.at' since this skips the node and returns the FieldNode's
					//       inner field.
					value: getOrCreateNodeProxy(field.boxedAt(maybeIndex)),
					writable: true, // For MVP, disallow setting indexed properties.
					enumerable: true,
					configurable: true,
				};
			} else if (key === "length") {
				// To satisfy 'deepEquals' level scrutiny, the property descriptor for 'length' must be a simple
				// value property (as opposed to using getter) and be declared writable / non-configurable.
				return {
					value: getSequenceField(proxy).length,
					writable: true,
					enumerable: false,
					configurable: false,
				};
			}
			return Reflect.getOwnPropertyDescriptor(dispatch, key);
		},
	});
	return proxy;
}

// #region Create dispatch map for maps

const mapStaticDispatchMap: PropertyDescriptorMap = {
	[Symbol.iterator]: {
		value(this: SharedTreeMap<MapSchema>) {
			return this.entries();
		},
	},
	delete: {
		value(this: SharedTreeMap<MapSchema>, key: string): void {
			const node = getEditNode(this);
			node.delete(key);
		},
	},
	entries: {
		*value(this: SharedTreeMap<MapSchema>): IterableIterator<[string, unknown]> {
			const node = getEditNode(this);
			for (const key of node.keys()) {
				yield [key, getProxyForField(node.getBoxed(key))];
			}
		},
	},
	get: {
		value(this: SharedTreeMap<MapSchema>, key: string): unknown {
			const node = getEditNode(this);
			const field = node.getBoxed(key);
			return getProxyForField(field);
		},
	},
	has: {
		value(this: SharedTreeMap<MapSchema>, key: string): boolean {
			const node = getEditNode(this);
			return node.has(key);
		},
	},
	keys: {
		value(this: SharedTreeMap<MapSchema>): IterableIterator<string> {
			const node = getEditNode(this);
			return node.keys();
		},
	},
	set: {
		value(
			this: SharedTreeMap<MapSchema>,
			key: string,
			value: ProxyNodeUnion<AllowedTypes, "javaScript">,
		): SharedTreeMap<MapSchema> {
<<<<<<< HEAD
			const node = getEditNode(this);

			const { content, hydrateProxies } = extractFactoryContent(
				value as FlexibleFieldContent<MapFieldSchema>,
			);

			const mappedContent =
				content === undefined
					? undefined
					: cursorFromProxyTreeNode(
							content,
							node.context,
							node.schema.mapFields?.types ??
								fail("Map node schema missing map schema."),
					  );
			node.set(key, mappedContent);
			hydrateProxies(getMapChildNode(node, key));
=======
			const { content, hydrateProxies } = extractFactoryContent(
				value as FlexibleFieldContent<MapFieldSchema>,
			);
			modifyChildren(
				getEditNode(this),
				(mapNode) => mapNode.set(key, content),
				(mapNode) => hydrateProxies(getMapChildNode(mapNode, key)),
			);
>>>>>>> fdd75144
			return this;
		},
	},
	size: {
		get(this: SharedTreeMap<MapSchema>) {
			return getEditNode(this).size;
		},
	},
	values: {
		*value(this: SharedTreeMap<MapSchema>): IterableIterator<unknown> {
			for (const [, value] of this.entries()) {
				yield value;
			}
		},
	},
	// TODO: add `clear` once we have established merge semantics for it.
};

const mapPrototype = Object.create(Object.prototype, mapStaticDispatchMap);

// #endregion

function createMapProxy<TSchema extends MapSchema>(): SharedTreeMap<TSchema> {
	// Create a 'dispatch' object that this Proxy forwards to instead of the proxy target.
	const dispatch: object = Object.create(mapPrototype, {
		// Empty - JavaScript Maps do not expose any "own" properties.
	});

	// TODO: Although the target is an object literal, it's still worthwhile to try experimenting with
	// a dispatch object to see if it improves performance.
	const proxy = new Proxy<SharedTreeMap<TSchema>>(
		new Map<string, ProxyField<TSchema["mapFields"], "sharedTree", "notEmpty">>(),
		{
			get: (target, key, receiver): unknown => {
				// Pass the proxy as the receiver here, so that any methods on the prototype receive `proxy` as `this`.
				return Reflect.get(dispatch, key, proxy);
			},
			getOwnPropertyDescriptor: (target, key): PropertyDescriptor | undefined => {
				return Reflect.getOwnPropertyDescriptor(dispatch, key);
			},
			has: (target, key) => {
				return Reflect.has(dispatch, key);
			},
			set: (target, key, newValue): boolean => {
				// There aren't any `set` operations appropriate for maps.
				return false;
			},
			ownKeys: (target) => {
				// All of Map's properties are inherited via its prototype, so there is nothing to return here,
				return [];
			},
		},
	);
	return proxy;
}

/**
 * Create a proxy to a {@link SharedTreeObject} that is backed by a raw object node (see {@link createRawObjectNode}).
 * @param schema - the schema of the object node
 * @param content - the content to be stored in the raw node.
 * A copy of content is stored, the input `content` is not modified and can be safely reused in another call to {@link createRawObjectProxy}.
 * @remarks
 * Because this proxy is backed by a raw node, it has the same limitations as the node created by {@link createRawObjectNode}.
 * Most if its properties and methods will error if read/called.
 */
export function createRawObjectProxy<TSchema extends ObjectNodeSchema>(
	schema: TSchema,
	content: ProxyNode<TSchema, "javaScript">,
): SharedTreeObject<TSchema> {
	// Shallow copy the content and then add the type name symbol to it.
	const contentCopy = { ...content };
	Object.defineProperty(contentCopy, typeNameSymbol, { value: schema.name });
	const proxy = createObjectProxy(schema);
	const editNode = createRawObjectNode(schema, contentCopy);
	return setEditNode(proxy, editNode);
}

type ProxyHydrator = (editNode: TreeNode | undefined) => void;
const noopHydrator: ProxyHydrator = () => {};

/** The result returned by {@link extractFactoryContent} and its related helpers. */
interface ExtractedFactoryContent<T extends ProxyNode<TreeNodeSchema, "javaScript">> {
	/** The content with the factory subtrees replaced. */
	content: T;
	/**
	 * A function which walks all factory-created object that underwent replacement/extraction.
	 * Before hydration, those objects are unusable (see {@link createRawObjectProxy}).
	 * However, after the content is fully inserted into the tree the `hydrateProxies` function may be invoked in order to update the contents of these objects such that they become a mirror of the content in the tree.
	 * This must be done before any calls to {@link getOrCreateNodeProxy} so that the "edit node to proxy" mapping is correctly updated (see {@link setEditNode}).
	 */
	hydrateProxies: ProxyHydrator;
}

/**
 * Given a content tree that is to be inserted into the shared tree, replace all subtrees that were created by factories
 * (via {@link SharedTreeObjectFactory.create}) with the content that was passed to those factories.
 * @returns the result of the content replacement and a {@link ExtractedFactoryContent.hydrateProxies} function which must be invoked if present.
 * @remarks
 * This functions works recursively.
 * Factory-created objects that are nested inside of the content passed to other factory-created objects, and so on, will be in-lined.
 * This function also adds the hidden {@link typeNameSymbol} of each object schema to the output.
 * @example
 * ```ts
 * const x = foo.create({
 *   a: 3, b: bar.create({
 *     c: [baz.create({ d: 5 })]
 *   })
 * });
 * const y = extractFactoryContent(y);
 * y === {
 *   [typeNameSymbol]: "foo", a: 3, b: {
 *     [typeNameSymbol]: "bar", c: [{ [typeNameSymbol]: "baz", d: 5 }]
 *  }
 * }
 * ```
 */
export function extractFactoryContent<T extends ProxyNode<TreeNodeSchema, "javaScript">>(
	content: T,
): ExtractedFactoryContent<T> {
	if (isFluidHandle(content)) {
		return { content, hydrateProxies: noopHydrator };
	} else if (Array.isArray(content)) {
		return extractContentArray(content);
	} else if (content instanceof Map) {
		return extractContentMap(content);
	} else if (content !== null && typeof content === "object") {
		return extractContentObject(content);
	} else {
		return {
			content, // `content` is a primitive or `undefined`
			hydrateProxies: noopHydrator,
		};
	}
}

/**
 * @param insertedAtIndex - Supply this if the extracted array content will be inserted into an existing list in the tree.
 */
function extractContentArray<T extends ProxyNode<TreeNodeSchema, "javaScript">[]>(
	input: T,
	insertedAtIndex = 0,
): ExtractedFactoryContent<T> {
	const output = [] as unknown as T;
	const hydrators: [index: number, hydrate: ProxyHydrator][] = [];
	for (let i = 0; i < input.length; i++) {
		const { content, hydrateProxies } = extractFactoryContent(input[i]);
		output.push(content);
		// The conditional here is an optimization so that primitive items don't incur boxed reads for hydration
		if (hydrateProxies !== noopHydrator) {
			hydrators.push([i, hydrateProxies]);
		}
	}
	return {
		content: output,
		hydrateProxies: (editNode: TreeNode | undefined) => {
			assert(editNode !== undefined, "Expected edit node to be defined when hydrating list");
			assert(schemaIsFieldNode(editNode.schema), "Expected field node when hydrating list");
			hydrators.forEach(([i, hydrate]) =>
				hydrate(
					getListChildNode(editNode as FieldNode<FieldNodeSchema>, insertedAtIndex + i),
				),
			);
		},
	};
}

function extractContentMap<T extends Map<string, ProxyNode<TreeNodeSchema, "javaScript">>>(
	input: T,
): ExtractedFactoryContent<T> {
	const output = new Map() as T;
	const hydrators: [key: string, hydrate: ProxyHydrator][] = [];
	for (const [key, value] of input) {
		const { content, hydrateProxies } = extractFactoryContent(value);
		output.set(key, content);
		// The conditional here is an optimization so that primitive values don't incur boxed reads for hydration
		if (hydrateProxies !== noopHydrator) {
			hydrators.push([key, hydrateProxies]);
		}
	}
	return {
		content: output,
		hydrateProxies: (editNode: TreeNode | undefined) => {
			assert(editNode !== undefined, "Expected edit node to be defined when hydrating map");
			assert(schemaIsMap(editNode.schema), "Expected map node when hydrating map");
			hydrators.forEach(([key, hydrate]) =>
				hydrate(getMapChildNode(editNode as MapNode<MapSchema>, key)),
			);
		},
	};
}

function extractContentObject<T extends object>(input: T): ExtractedFactoryContent<T> {
	const output: Record<string, unknown> = {};
	const hydrators: [key: string, hydrate: ProxyHydrator][] = [];
	let unproxiedInput = input;
	const rawEditNode = tryGetEditNode(input);
	if (rawEditNode !== undefined) {
		const factoryContent = extractRawNodeContent(rawEditNode);
		if (factoryContent === undefined) {
			// We were passed a proxy, but that proxy doesn't have any raw content.
			throw new Error("Cannot insert a node that is already in the tree");
		}
		// `content` is a factory-created object
		const typeName =
			(factoryContent as { [typeNameSymbol]?: string })[typeNameSymbol] ??
			fail("Expected schema type name to be set on factory object content");

		// Copy the type name from the factory content to the output object.
		// This ensures that all objects from factories can be checked for their nominal type if necessary.
		Object.defineProperty(output, typeNameSymbol, { value: typeName });
		unproxiedInput = factoryContent as T;
	}

	for (const [key, value] of Object.entries(unproxiedInput)) {
		const { content, hydrateProxies } = extractFactoryContent(value);
		output[key] = content;
		hydrators.push([key, hydrateProxies]);
	}

	return {
		content: output as T,
		hydrateProxies: (editNode: TreeNode | undefined) => {
			assert(
				editNode !== undefined,
				"Expected edit node to be defined when hydrating object",
			);
			setEditNode(input, editNode); // This makes the input proxy usable and updates the proxy cache
			assert(
				schemaIsObjectNode(editNode.schema),
				"Expected object node when hydrating object content",
			);
			hydrators.forEach(([key, hydrate]) =>
				hydrate(getObjectChildNode(editNode as ObjectNode, key)),
			);
		},
	};
}

function getListChildNode(listNode: FieldNode<FieldNodeSchema>, index: number): TreeNode {
	const field = listNode.tryGetField(EmptyKey);
	assert(
		field?.schema.kind === FieldKinds.sequence,
		"Expected sequence field when hydrating list",
	);
	return (field as Sequence<AllowedTypes>).boxedAt(index);
}

function getMapChildNode(mapNode: MapNode<MapSchema>, key: string): TreeNode | undefined {
	const field = mapNode.getBoxed(key);
	assert(
		field.schema.kind === FieldKinds.optional,
		"Sequence field kind is unsupported as map values",
	);
	return (field as OptionalField<AllowedTypes>).boxedContent;
}

function getObjectChildNode(objectNode: ObjectNode, key: string): TreeNode | undefined {
	const field =
		objectNode.tryGetField(brand(key)) ?? fail("Expected a field for inserted content");
	assert(
		field.schema.kind === FieldKinds.required || field.schema.kind === FieldKinds.optional,
		"Expected required or optional field kind",
	);
	return (field as RequiredField<AllowedTypes> | OptionalField<AllowedTypes>).boxedContent;
}

/**
 * Run the given function `modify`.
 * If the function results in any changes to the direct children of `parent`, `after` will be run immediately thereafter.
 */
function modifyChildren<T extends TreeNode>(
	parent: T,
	modify: (parent: T) => void,
	after?: (parent: T) => void,
): void {
	const offNextChange = parent[onNextChange](() => after?.(parent));
	modify(parent);
	// `onNextChange` unsubscribes itself after firing once. However, there is no guarantee that it will fire.
	// For example, the `modify` function may result in a no-op that doesn't trigger an edit (e.g. inserting `[]` into a list).
	// In those cases, we must unsubscribe manually here. If `modify` was not a no-op, it does no harm to call this function anyway.
	offNextChange();
}<|MERGE_RESOLUTION|>--- conflicted
+++ resolved
@@ -158,7 +158,6 @@
 							| OptionalField<AllowedTypes>;
 
 						const { content, hydrateProxies } = extractFactoryContent(value);
-<<<<<<< HEAD
 						const mappedContent =
 							content === undefined
 								? undefined
@@ -167,17 +166,13 @@
 										editNode.context,
 										fieldSchema.types,
 								  );
-						typedField.content = mappedContent;
-						hydrateProxies(typedField.boxedContent);
-=======
 						modifyChildren(
 							editNode,
 							() => {
-								typedField.content = content;
+								typedField.content = mappedContent;
 							},
 							() => hydrateProxies(typedField.boxedContent),
 						);
->>>>>>> fdd75144
 						break;
 					}
 					default:
@@ -268,22 +263,18 @@
 			const sequenceField = getSequenceField(this);
 
 			const { content, hydrateProxies } = contextualizeInsertedListContent(value, index);
-<<<<<<< HEAD
 			const mappedContent = cursorFromProxyTreeNode(
 				content,
 				sequenceField.context,
 				sequenceField.schema.types,
 				"field",
 			);
-			sequenceField.insertAt(index, mappedContent);
-			hydrateProxies(getEditNode(this));
-=======
+
 			modifyChildren(
 				getEditNode(this),
-				() => getSequenceField(this).insertAt(index, content),
+				() => getSequenceField(this).insertAt(index, mappedContent),
 				(listEditNode) => hydrateProxies(listEditNode),
 			);
->>>>>>> fdd75144
 		},
 	},
 	insertAtStart: {
@@ -294,22 +285,18 @@
 			const sequenceField = getSequenceField(this);
 
 			const { content, hydrateProxies } = contextualizeInsertedListContent(value, 0);
-<<<<<<< HEAD
 			const mappedContent = cursorFromProxyTreeNode(
 				content,
 				sequenceField.context,
 				sequenceField.schema.types,
 				"field",
 			);
-			sequenceField.insertAtStart(mappedContent);
-			hydrateProxies(getEditNode(this));
-=======
+
 			modifyChildren(
 				getEditNode(this),
-				() => getSequenceField(this).insertAtStart(content),
+				() => getSequenceField(this).insertAtStart(mappedContent),
 				(listEditNode) => hydrateProxies(listEditNode),
 			);
->>>>>>> fdd75144
 		},
 	},
 	insertAtEnd: {
@@ -323,22 +310,18 @@
 				value,
 				this.length,
 			);
-<<<<<<< HEAD
 			const mappedContent = cursorFromProxyTreeNode(
 				content,
 				sequenceField.context,
 				sequenceField.schema.types,
 				"field",
 			);
-			sequenceField.insertAtEnd(mappedContent);
-			hydrateProxies(getEditNode(this));
-=======
+
 			modifyChildren(
 				getEditNode(this),
-				() => getSequenceField(this).insertAtEnd(content),
+				() => getSequenceField(this).insertAtEnd(mappedContent),
 				(listEditNode) => hydrateProxies(listEditNode),
 			);
->>>>>>> fdd75144
 		},
 	},
 	removeAt: {
@@ -657,13 +640,11 @@
 			key: string,
 			value: ProxyNodeUnion<AllowedTypes, "javaScript">,
 		): SharedTreeMap<MapSchema> {
-<<<<<<< HEAD
 			const node = getEditNode(this);
 
 			const { content, hydrateProxies } = extractFactoryContent(
 				value as FlexibleFieldContent<MapFieldSchema>,
 			);
-
 			const mappedContent =
 				content === undefined
 					? undefined
@@ -673,18 +654,11 @@
 							node.schema.mapFields?.types ??
 								fail("Map node schema missing map schema."),
 					  );
-			node.set(key, mappedContent);
-			hydrateProxies(getMapChildNode(node, key));
-=======
-			const { content, hydrateProxies } = extractFactoryContent(
-				value as FlexibleFieldContent<MapFieldSchema>,
-			);
 			modifyChildren(
 				getEditNode(this),
-				(mapNode) => mapNode.set(key, content),
+				(mapNode) => mapNode.set(key, mappedContent),
 				(mapNode) => hydrateProxies(getMapChildNode(mapNode, key)),
 			);
->>>>>>> fdd75144
 			return this;
 		},
 	},
