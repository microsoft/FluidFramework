--- conflicted
+++ resolved
@@ -228,12 +228,6 @@
 	return field as LazySequence<TTypes>;
 };
 
-<<<<<<< HEAD
-// TODO: Experiment with alternative dispatch methods to see if we can improve performance.
-
-// TODO: Historically I've been impressed by V8's ability to inline compositions of functions, but it's
-// still worth seeing if manually inlining 'thisContext' can improve performance.
-=======
 // Converts a proxy union to contextually typed data, extracting factory content if necessary.
 const asContextuallyTypedData = (value: ProxyNodeUnion<AllowedTypes, "javaScript">) =>
 	(value === null || typeof value !== "object"
@@ -353,40 +347,9 @@
 		},
 	},
 };
->>>>>>> 105c8182
 
 /* eslint-disable @typescript-eslint/unbound-method */
 
-<<<<<<< HEAD
-/**
- * Adds a PropertyDescriptor for the given function to a property descriptor map.  The 'thisContext' function
- * receives the original 'this' argument (which is the proxy) and returns the desired 'this' context
- * for the function call.  (We use 'thisContext' to redirect calls to the underlying node.)
- */
-function addDescriptor(
-	descriptorMap: PropertyDescriptorMap,
-	fn: Function,
-	thisContext: (self: object) => object,
-) {
-	descriptorMap[fn.name] = {
-		get: () =>
-			function (this: any, ...args: any[]) {
-				return fn.apply(thisContext(this), args) as unknown;
-			},
-		enumerable: false,
-		configurable: false,
-	};
-}
-
-// #region Create dispatch map for lists
-
-// For brevity, the current implementation dynamically builds a property descriptor map from a list of
-// functions we want to re-expose via the proxy.
-
-const listStaticDispatchMap: PropertyDescriptorMap = {};
-
-=======
->>>>>>> 105c8182
 // For compatibility, we are initially implement 'readonly T[]' by applying the Array.prototype methods
 // to the list proxy.  Over time, we should replace these with efficient implementations on LazySequence
 // to avoid re-entering the proxy as these methods access 'length' and the indexed properties.
@@ -433,46 +396,12 @@
 	// Array.prototype.unshift,
 	Array.prototype.values,
 ].forEach((fn) => {
-<<<<<<< HEAD
-	addDescriptor(listStaticDispatchMap, fn, (proxy) => proxy);
-});
-
-// These are methods implemented by LazySequence that we expose through the proxy.
-[
-	LazySequence.prototype.insertAt,
-	LazySequence.prototype.removeAt,
-	LazySequence.prototype.insertAtStart,
-	LazySequence.prototype.insertAtEnd,
-	LazySequence.prototype.removeRange,
-	LazySequence.prototype.moveToStart,
-	LazySequence.prototype.moveToEnd,
-	LazySequence.prototype.moveToIndex,
-].forEach((fn) => {
-	addDescriptor(listStaticDispatchMap, fn, getField);
-});
-
-// [Symbol.iterator] is an alias for 'Array.prototype.values', as 'Function.name' returns 'values'.
-listStaticDispatchMap[Symbol.iterator] = {
-	value: Array.prototype[Symbol.iterator],
-	writable: false,
-	enumerable: false,
-	configurable: false,
-};
-
-=======
 	prototypeProperties[fn.name] = { value: fn };
 });
 
->>>>>>> 105c8182
 /* eslint-enable @typescript-eslint/unbound-method */
 
-<<<<<<< HEAD
-const listPrototype = Object.create(Object.prototype, listStaticDispatchMap);
-
-// #endregion
-=======
-const prototype = Object.create(Object.prototype, prototypeProperties);
->>>>>>> 105c8182
+const listPrototype = Object.create(Object.prototype, prototypeProperties);
 
 /**
  * Helper to coerce property keys to integer indexes (or undefined if not an in-range integer).
@@ -578,6 +507,27 @@
 	});
 }
 
+/**
+ * Adds a PropertyDescriptor for the given function to a property descriptor map.  The 'thisContext' function
+ * receives the original 'this' argument (which is the proxy) and returns the desired 'this' context
+ * for the function call.  (We use 'thisContext' to redirect calls to the underlying node.)
+ */
+function addDescriptor(
+	descriptorMap: PropertyDescriptorMap,
+	// eslint-disable-next-line @typescript-eslint/ban-types
+	fn: Function,
+	thisContext: (self: object) => object,
+) {
+	descriptorMap[fn.name] = {
+		get: () =>
+			function (this: any, ...args: any[]) {
+				return fn.apply(thisContext(this), args) as unknown;
+			},
+		enumerable: false,
+		configurable: false,
+	};
+}
+
 // #region Create dispatch map for maps
 
 const mapStaticDispatchMap: PropertyDescriptorMap = {};
