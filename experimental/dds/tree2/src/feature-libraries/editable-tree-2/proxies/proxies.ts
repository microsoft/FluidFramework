--- conflicted
+++ resolved
@@ -29,11 +29,8 @@
 import { getBoxedField } from "../lazyTree";
 import { LazyEntity } from "../lazyEntity";
 import { ProxyField, ProxyNode, SharedTreeList, SharedTreeObject } from "./types";
-<<<<<<< HEAD
 import { getFactoryContent } from "./schemaBuilder";
-=======
 import { createNodeApi, nodeSym } from "./node";
->>>>>>> 90c7f9d6
 
 /** Symbol used to store a private/internal reference to the underlying editable tree node. */
 const treeNodeSym = Symbol("TreeNode");
