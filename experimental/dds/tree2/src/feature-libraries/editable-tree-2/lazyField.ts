--- conflicted
+++ resolved
@@ -25,22 +25,9 @@
 	SequenceFieldEditBuilder,
 	ValueFieldEditBuilder,
 } from "../default-field-kinds";
-<<<<<<< HEAD
-import {
-	assertValidIndex,
-	assertValidRangeIndices,
-	brand,
-	compareSets,
-	disposeSymbol,
-	fail,
-} from "../../util";
+import { assertValidIndex, assertValidRangeIndices, brand, disposeSymbol, fail } from "../../util";
 import { AllowedTypes, FieldSchema } from "../typed-schema";
-import { treeStatusFromPath } from "../editable-tree";
 import { LocalNodeKey, StableNodeKey, nodeKeyTreeIdentifier } from "../node-key";
-=======
-import { assertValidIndex, assertValidRangeIndices, disposeSymbol, fail } from "../../util";
-import { AllowedTypes, FieldSchema } from "../typed-schema";
->>>>>>> 3f37e9b8
 import { Context } from "./context";
 import {
 	FlexibleNodeContent,
