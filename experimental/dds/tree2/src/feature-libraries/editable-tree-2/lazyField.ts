--- conflicted
+++ resolved
@@ -15,11 +15,7 @@
 	ITreeCursor,
 	keyAsDetachedField,
 	rootField,
-<<<<<<< HEAD
-=======
-	EmptyKey,
 	iterateCursorField,
->>>>>>> 0425aa12
 } from "../../core";
 import { FieldKind } from "../modular-schema";
 import { NewFieldContent, normalizeNewFieldContent } from "../contextuallyTyped";
