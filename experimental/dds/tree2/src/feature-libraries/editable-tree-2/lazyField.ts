--- conflicted
+++ resolved
@@ -49,11 +49,8 @@
 	TreeField,
 	TreeNode,
 	RequiredField,
-<<<<<<< HEAD
+	boxedIterator,
 	CheckTypesOverlap,
-=======
-	boxedIterator,
->>>>>>> 0425aa12
 } from "./editableTreeTypes";
 import { makeTree } from "./lazyTree";
 import {
