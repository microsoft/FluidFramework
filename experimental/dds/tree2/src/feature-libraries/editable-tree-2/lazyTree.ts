--- conflicted
+++ resolved
@@ -392,35 +392,19 @@
 		return this.tryGetField(brand(key)) !== undefined;
 	}
 
-<<<<<<< HEAD
-	public get(key: FieldKey): UnboxField<TSchema["info"]> {
-		return inCursorField(this[cursorSymbol], key, (cursor) =>
+	public get(key: string): UnboxField<TSchema["info"]> {
+		return inCursorField(this[cursorSymbol], brand(key), (cursor) =>
 			unboxedField(this.context, this.schema.info, cursor),
 		) as UnboxField<TSchema["info"]>;
 	}
 
-	public getBoxed(key: FieldKey): TypedField<TSchema["info"]> {
-		return inCursorField(this[cursorSymbol], key, (cursor) =>
+	public getBoxed(key: string): TypedField<TSchema["info"]> {
+		return inCursorField(this[cursorSymbol], brand(key), (cursor) =>
 			makeField(this.context, this.schema.info, cursor),
 		) as TypedField<TSchema["info"]>;
 	}
 
-	public set(key: FieldKey, content: FlexibleFieldContent<TSchema["info"]> | undefined): void {
-=======
-	public get(key: string): UnboxField<TSchema["mapFields"]> {
-		return inCursorField(this[cursorSymbol], brand(key), (cursor) =>
-			unboxedField(this.context, this.schema.mapFields, cursor),
-		) as UnboxField<TSchema["mapFields"]>;
-	}
-
-	public getBoxed(key: string): TypedField<TSchema["mapFields"]> {
-		return inCursorField(this[cursorSymbol], brand(key), (cursor) =>
-			makeField(this.context, this.schema.mapFields, cursor),
-		) as TypedField<TSchema["mapFields"]>;
-	}
-
-	public set(key: string, content: FlexibleFieldContent<TSchema["mapFields"]> | undefined): void {
->>>>>>> 48922494
+	public set(key: string, content: FlexibleFieldContent<TSchema["info"]> | undefined): void {
 		const field = this.getBoxed(key);
 		const fieldSchema = this.schema.info;
 
