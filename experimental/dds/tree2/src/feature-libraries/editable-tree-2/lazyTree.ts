--- conflicted
+++ resolved
@@ -296,13 +296,10 @@
 		makePropertyEnumerableOwn(this, "asObject", LazyMap.prototype);
 	}
 
-<<<<<<< HEAD
 	public has(key: FieldKey): boolean {
 		return this.tryGetField(key) !== undefined;
 	}
 
-	public get(key: FieldKey): TypedField<TSchema["mapFields"]> {
-=======
 	public get(key: FieldKey): UnboxField<TSchema["mapFields"]> {
 		return inCursorField(this[cursorSymbol], key, (cursor) =>
 			unboxedField(this.context, this.schema.mapFields, cursor),
@@ -310,7 +307,6 @@
 	}
 
 	public getBoxed(key: FieldKey): TypedField<TSchema["mapFields"]> {
->>>>>>> ed3e3fde
 		return inCursorField(this[cursorSymbol], key, (cursor) =>
 			makeField(this.context, this.schema.mapFields, cursor),
 		) as TypedField<TSchema["mapFields"]>;
