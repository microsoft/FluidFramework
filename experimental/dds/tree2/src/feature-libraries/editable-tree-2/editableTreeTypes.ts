/*!
 * Copyright (c) Microsoft Corporation and contributors. All rights reserved.
 * Licensed under the MIT License.
 */

import * as SchemaAware from "../schema-aware";
import { FieldKey, TreeSchemaIdentifier, TreeValue } from "../../core";
import { Assume, RestrictiveReadonlyRecord, _InlineTrick } from "../../util";
import { LocalNodeKey } from "../node-key";
import {
	FieldSchema,
	InternalTypedSchemaTypes,
	TreeSchema,
	AllowedTypes,
	FieldNodeSchema,
	LeafSchema,
	MapSchema,
	StructSchema,
} from "../typed-schema";
import { EditableTreeEvents } from "../untypedTree";
import { FieldKindTypes, FieldKinds } from "../default-field-kinds";
import { TreeStatus } from "../editable-tree";
import { TreeContext } from "./context";

/**
 * Part of a tree.
 * Iterates over children.
 *
 * @privateRemarks
 * This exists mainly as a place to share common members between nodes and fields.
 * It is not expected to be useful or common to write code which handles this type directly.
 * If this assumption turns out to be false, and generically processing `UntypedEntity`s is useful,
 * then this interface should probably be extended with some down casting functionality (like `is`).
 *
 * TODO:
 * Design and document iterator invalidation rules and ordering rules.
 * Providing a custom iterator type with place anchor semantics would be a good approach.
 *
 * @alpha
 */
export interface Tree<TSchema = unknown> extends Iterable<Tree> {
	/**
	 * Schema for this entity.
	 * If well-formed, it must follow this schema.
	 */
	readonly schema: TSchema;

	/**
	 * A common context of a "forest" of EditableTrees.
	 */
	readonly context: TreeContext;

	/**
	 * Gets the {@link TreeStatus} of this tree.
	 *
	 * @remarks
	 * For non-root fields, this is the the status of the parent node, since fields do not have a separate lifetime.
	 */
	treeStatus(): TreeStatus;
}

/**
 * Generic tree node API.
 *
 * Nodes are (shallowly) immutable and have a logical identity, a type and either a value or fields under string keys.
 *
 * This "logical identity" is exposed as the object identity: if a node is moved within a document,
 * the same {@link TreeNode} instance will be used in the new location.
 * Similarly, edits applied to a node's sub-tree concurrently with the move of the node will still be applied to its subtree in its new location.
 *
 *
 * @remarks
 * Down-casting (via {@link TreeNode#is}) is required to access Schema-Aware APIs, including editing.
 * All content in the tree is accessible without down-casting, but if the schema is known,
 * the schema aware API may be more ergonomic.
 * All editing is actually done via {@link TreeField}s: the nodes are immutable other than that they contain mutable fields.
 *
 * @alpha
 */
export interface TreeNode extends Tree<TreeSchema> {
	/**
	 * Value stored on this node.
	 */
	readonly value?: TreeValue;

	/**
	 * {@inheritDoc ISubscribable#on}
	 */
	on<K extends keyof EditableTreeEvents>(
		eventName: K,
		listener: EditableTreeEvents[K],
	): () => void;

	/**
	 * Gets a field of this node, if it is not empty.
	 */
	tryGetField(key: FieldKey): undefined | TreeField;

	/**
	 * The field this tree is in, and the index within that field.
	 */
	readonly parentField: { readonly parent: TreeField; readonly index: number };

	/**
	 * Type guard for narrowing / down-casting to a specific schema.
	 */
	is<TSchema extends TreeSchema>(schema: TSchema): this is TypedNode<TSchema>;

	/**
	 * Same as `this.schema.name`.
	 * This is provided as a enumerable own property to aid with JavaScript object traversals of this data-structure.
	 * See [ReadMe](./README.md) for details.
	 */
	readonly type: TreeSchemaIdentifier;

	[Symbol.iterator](): Iterator<TreeField>;
}

/**
 * A collaboratively editable collection of nodes within a {@link Tree}.
 *
 * Fields are inherently part of their parent, and thus cannot be moved.
 * Instead their content can be moved, deleted or created.
 *
 * Editing operations are only valid on trees with the {@link TreeStatus#InDocument} `TreeStatus`.
 *
 * @remarks
 * Fields are used wherever an editable collection of nodes is required.
 * This is required in two places:
 * 1. To hold the children of non-leaf {@link TreeNode}s.
 * 2. As the root of a {@link Tree}.
 *
 * Down-casting (via {@link TreeField#is}) is required to access Schema-Aware APIs, including editing.
 * All content in the tree is accessible without down-casting, but if the schema is known,
 * the schema aware API may be more ergonomic.
 *
 * @alpha
 */
export interface TreeField extends Tree<FieldSchema>, Iterable<TreeNode> {
	/**
	 * The `FieldKey` this field is under.
	 * Defines what part of its parent this field makes up.
	 */
	readonly key: FieldKey;

	/**
	 * The node which has this field on it under `fieldKey`.
	 * `undefined` iff this field is a detached field.
	 */
	readonly parent?: TreeNode;

	/**
	 * Type guard for narrowing / down-casting to a specific schema.
	 */
	is<TSchema extends FieldSchema>(schema: TSchema): this is TypedField<TSchema>;

	[Symbol.iterator](): Iterator<TreeNode>;

	/**
	 * Check if this field is the same as a different field.
	 * This is defined to mean that both are in the same editable tree, and are the same field on the same node.
	 * This is more than just a reference comparison because unlike EditableTree nodes, fields are not cached on anchors and can be duplicated.
	 *
	 * @privateRemarks
	 * TODO:
	 * If practical, cache TreeField instances so use of this method can be replaced with `===` to compare object identity.
	 * Implementing this will require some care to preserve lazy-ness and work efficiently (without leaks) for empty fields, particularly on MapNodes.
	 */
	isSameAs(other: TreeField): boolean;
}

// #region Node Kinds

/**
 * A node that behaves like a `Map<FieldKey, Field>` for a specific `Field` type.
 * @alpha
 */

/**
 * A {@link TreeNode} that behaves like a `Map<FieldKey, Field>` for a specific `Field` type.
 *
 * @remarks
 * Unlike TypeScript Map type, {@link MapNode.get} always provides a reference to any field looked up, even if its never been set.
 *
 * This means that, for example, a `MapNode` of {@link Sequence} fields will return an empty sequence when a previously unused key is looked up,
 * and that sequence can be used to insert new items into the field.
 * Additionally empty fields (those containing no nodes) are not distinguished from fields which do not exist.
 * This differs from JavaScript Maps which have a subtle distinction between storing undefined as a value in the map and deleting an entry from the map.
 *
 * @alpha
 */
export interface MapNode<TSchema extends MapSchema> extends TreeNode {
	/**
<<<<<<< HEAD
	 * Checks whether a value exists for the given key.
	 * @param key - Which map entry to look up.
	 *
	 * @remarks
	 * All fields under a map implicitly exist, but `has` will only return true if there are one or more nodes present in the given field.
=======
	 * Get the value associated with `key`.
	 * @param key - which map entry to look up.
>>>>>>> ed3e3fde
	 *
	 * @privateRemarks
	 * TODO: Consider changing the key type to `string` for easier use.
	 */
<<<<<<< HEAD
	has(key: FieldKey): boolean;
=======
	get(key: FieldKey): UnboxField<TSchema["mapFields"]>;
>>>>>>> ed3e3fde

	/**
	 * Get the field for `key`.
	 * @param key - which map entry to look up.
	 *
	 * @remarks
	 * All fields under a map implicitly exist, so `get` can be called with any key and will always return a field.
	 * Even if the field is empty, it will still be returned, and can be edited to insert content into the map.
	 *
	 * @privateRemarks
	 * TODO: Consider changing the key type to `string` for easier use.
	 */
	getBoxed(key: FieldKey): TypedField<TSchema["mapFields"]>;

	// TODO: Add `set` method when FieldKind provides a setter (and derive the type from it).
	// set(key: FieldKey, content: FlexibleFieldContent<TSchema["mapFields"]>): void;

	[Symbol.iterator](): Iterator<TypedField<TSchema["mapFields"]>>;

	/**
	 * An enumerable own property which allows JavaScript object traversals to access {@link Sequence} content.
	 * It is recommenced to NOT use this when possible (for performance and type safety reasons): instead use {@link MapNode.get} or iterate over fields with `Symbol.iterator`.
	 * See [ReadMe](./README.md) for details.
	 *
	 * This object is not guaranteed to be kept up to date across edits and thus should not be held onto across edits.
	 */
	readonly asObject: {
		readonly [P in FieldKey]?: UnboxField<TSchema["mapFields"]>;
	};
}

/**
 * A {@link TreeNode} that wraps a single {@link TreeField} (which is placed under the {@link EmptyKey}).
 *
 * @remarks
 * FieldNodes unbox to their content, so in schema aware APIs which do unboxing, the FieldNode itself will be skipped over.
 * This layer of field nodes is then omitted when using schema-aware APIs which do unboxing.
 * Other than this unboxing, a FieldNode is identical to a struct node with a single field using the {@link EmptyKey}.
 *
 * There are several use-cases where it makes sense to use a field node.
 * Here are a few:
 * - When it's necessary to differentiate between an empty sequence, and no sequence.
 * One case where this is needed is encoding Json.
 * - When polymorphism over {@link FieldSchema} (and not just a union of {@link AllowedTypes}) is required.
 * For example when encoding a schema for a type like
 * `Foo[] | Bar[]`, `Foo | Foo[]` or `Optional<Foo> | Optional<Bar>` (Where `Optional` is the Optional field kind, not TypeScript's `Optional`).
 * Since this schema system only allows `|` of {@link TreeSchema} (and only when declaring a {@link FieldSchema}), see {@link SchemaBuilder.field},
 * these aggregate types are most simply expressed by creating fieldNodes for the terms like `Foo[]`, and `Optional<Foo>`.
 * Note that these are distinct from types like `(Foo | Bar)[]` and `Optional<Foo | Bar>` which can be expressed as single fields without extra nodes.
 * - When a distinct merge identity is desired for a field.
 * For example, if the application wants to be able to have an optional node or a sequence which it can pass around, edit and observe changes to,
 * in some cases (like when the content is moved to a different parent) this can be more flexible if a field node is introduced
 * to create a separate logical entity (node) which wraps the field.
 * This can even be useful with value fields to wrap terminal nodes if a stable merge
 * - When a field (such as a {@link Sequence}) is desired in a location where {@link TreeNode}s are required
 * (like the member of a union or the child of another {@link TreeField}).
 * This can is typically just a different perspective on one of the above cases.
 * For example:
 * `Sequence<Foo> | Sequence<Bar>` or `OptionalField<Sequence<Foo>>` can't be expressed as simple fields
 * (unlike `Sequence<Foo | Bar>` or `OptionalField<Foo>` which can be done as simple fields).
 * Instead {@link FieldNode}s can be use to achieve something similar, more like:
 * `FieldNode<Sequence<Foo>> | FieldNode<Sequence<Bar>>` or `OptionalField<FieldNode<Sequence<Foo>>>`.
 *
 * @alpha
 */
export interface FieldNode<TSchema extends FieldNodeSchema> extends TreeNode {
	/**
	 * The content this field node wraps.
	 * @remarks
	 * This is a version of {@link FieldNode.boxedContent} but does unboxing.
	 * Since field node are usually used to wrap fields which don't do unboxing (like {@link Sequence})
	 */
	readonly content: UnboxField<TSchema["structFieldsObject"][""]>;
	/**
	 * The field this field node wraps.
	 *
	 * @remarks
	 * Since field nodes are usually used to wrap fields which don't do unboxing (like {@link Sequence}),
	 * this is usually the same as {@link FieldNode.content}.
	 * This is also the same as `[...this][0]`.
	 */
	readonly boxedContent: TypedField<TSchema["structFieldsObject"][""]>;
}

/**
 * A {@link TreeNode} that behaves like struct, providing properties to access its fields.
 *
 * Struct nodes consist of a finite collection of fields, each with their own (distinct) key and {@link FieldSchema}.
 *
 * @remarks
 * Struct nodes require complex typing, and have been split into two parts for implementation purposes.
 * See {@link StructTyped} for the schema aware extensions to this that provide access to the fields.
 *
 * These "Structs" resemble (and are named after) "Structs" from a wide variety of programming languages
 * (Including Algol 68, C, Go, Rust, C# etc.).
 * Struct nodes also somewhat resemble JavaScript objects: this analogy is less precise (objects don't have a fixed schema for example),
 * which is why "Struct" nodes are named after "Structs" instead.
 *
 * Another common name for this abstraction is [record](https://en.wikipedia.org/wiki/Record_(computer_science)).
 * The name "Record" is avoided (in favor of Struct) here because it has less precise connotations for most TypeScript developers.
 * For example, TypeScript has a built in `Record` type, but it requires all of the fields to have the same type,
 * putting its semantics half way between this library's "Struct" schema and {@link MapNode}.
 *
 * @alpha
 */
export interface Struct extends TreeNode {
	/**
	 * {@link LocalNodeKey} that identifies this node.
	 */
	readonly localNodeKey?: LocalNodeKey;
}

/**
 * Leaf holding a value.
 *
 * @remarks
 * Leaves are immutable and have no children.
 * Leaf unboxes its content, so in schema aware APIs which do unboxing, the Leaf itself will be skipped over and its value will be returned directly.
 * @alpha
 */
export interface Leaf<TSchema extends LeafSchema> extends TreeNode {
	/**
	 * Value stored on this node.
	 */
	readonly value: SchemaAware.InternalTypes.TypedValue<TSchema["leafValue"]>;
}

/**
 * A {@link TreeNode} that behaves like struct, providing properties to access its fields.
 *
 * @alpha
 */
export type StructTyped<TSchema extends StructSchema> = Struct &
	StructFields<TSchema["structFieldsObject"]>;

/**
 * Properties to access a struct nodes fields. See {@link StructTyped}.
 *
 * @privateRemarks
 * TODO: support custom field keys
 *
 * @alpha
 */
export type StructFields<TFields extends RestrictiveReadonlyRecord<string, FieldSchema>> =
	// Getters
	{
		readonly [key in keyof TFields]: UnboxField<TFields[key]>;
	} & {
		readonly // boxed fields (TODO: maybe remove these when same as non-boxed version?)
		[key in keyof TFields as `boxed${Capitalize<key & string>}`]: TypedField<TFields[key]>;
	};
// TODO: Add `set` method when FieldKind provides a setter (and derive the type from it).
// set(key: FieldKey, content: FlexibleFieldContent<TSchema["mapFields"]>): void;
// {
// 	readonly [key in keyof TFields as `set${Capitalize<key & string>}`]: (
// 		content: FlexibleFieldContent<TFields[key]>,
// 	) => void;
// };
// This could be enabled to allow assignment via `=` in some cases.
// & {
// 	// Setter properties (when the type system permits)
// 	[key in keyof TFields]: UnwrappedField<TFields[key]> & StructSetContent<TFields[key]>;
// }

// #endregion

// #region Field Kinds

/**
 * Strongly typed tree literals for inserting as the content of a field.
 * @alpha
 */
export type FlexibleFieldContent<TSchema extends FieldSchema> = SchemaAware.TypedField<
	TSchema,
	SchemaAware.ApiMode.Flexible
>;

/**
 * Strongly typed tree literals for inserting as a node.
 * @alpha
 */
export type FlexibleNodeContent<TTypes extends AllowedTypes> = SchemaAware.AllowedTypesToTypedTrees<
	SchemaAware.ApiMode.Flexible,
	TTypes
>;

/**
 * {@link TreeField} that stores a sequence of children.
 *
 * Sequence fields can contain an ordered sequence any number of {@link TreeNode}s which must be of the {@link AllowedTypes} from the {@link FieldSchema}).
 *
 * @remarks
 * Allows for concurrent editing based on index, adjusting the locations of indexes as needed so they apply to the same logical place in the sequence when rebased and merged.
 *
 * Edits to sequence fields are anchored relative to their surroundings, so concurrent edits can result in the indexes of nodes and edits getting shifted.
 * To hold onto locations in sequence across an edit, use anchors.
 *
 * @privateRemarks
 * TODO:
 * Add anchor API that can actually hold onto locations in a sequence.
 * Currently only nodes can be held onto with anchors, and this does not replicate the behavior implemented for editing.
 * @alpha
 */
export interface Sequence<TTypes extends AllowedTypes> extends TreeField {
	/**
	 * Gets a node of this field by its index with unboxing.
	 * Note that a node must exist at the given index.
	 */
	at(index: number): UnboxNodeUnion<TTypes>;

	/**
	 * Gets a boxed node of this field by its index.
	 * Note that a node must exist at the given index.
	 */
	boxedAt(index: number): TypedNodeUnion<TTypes>;

	/**
	 * Calls the provided callback function on each child of this sequence, and returns an array that contains the results.
	 * @param callbackfn - A function that accepts the child, its index, and this field.
	 */
	map<U>(callbackfn: (value: UnboxNodeUnion<TTypes>, index: number, array: this) => U): U[];

	/**
	 * Calls the provided callback function on each child of this sequence, and returns an array that contains the results.
	 * @param callbackfn - A function that accepts the child, its index, and this field.
	 */
	mapBoxed<U>(callbackfn: (value: TypedNodeUnion<TTypes>, index: number, array: this) => U): U[];

	readonly length: number;

	// TODO: more and/or better editing APIs. As is, this can't express moves.
	replaceRange(
		index: number,
		count: number,
		content: Iterable<FlexibleNodeContent<TTypes>>,
	): void;

	[Symbol.iterator](): Iterator<TypedNodeUnion<TTypes>>;

	/**
	 * An enumerable own property which allows JavaScript object traversals to access {@link Sequence} content.
	 * It is recommenced to NOT use this when possible (for performance and type safety reasons): instead use {@link Sequence#at} or iterate over nodes with `Symbol.iterator`.
	 * See [ReadMe](./README.md) for details.
	 *
	 * This array is not guaranteed to be kept up to date across edits and thus should not be held onto across edits.
	 */
	readonly asArray: readonly UnboxNodeUnion<TTypes>[];
}

/**
 * Field that stores exactly one child.
 *
 * @remarks
 * Unboxes its content, so in schema aware APIs which do unboxing, the RequiredField itself will be skipped over and its content will be returned directly.
 * @privateRemarks
 * TODO: Finish renaming from ValueField to RequiredField
 * @alpha
 */
export interface RequiredField<TTypes extends AllowedTypes> extends TreeField {
	readonly content: UnboxNodeUnion<TTypes>;
	readonly boxedContent: TypedNodeUnion<TTypes>;
	setContent(content: FlexibleNodeContent<TTypes>): void;
}

/**
 * Field that stores zero or one child.
 *
 * @remarks
 * Unboxes its content, so in schema aware APIs which do unboxing, the OptionalField itself will be skipped over and its content will be returned directly.
 *
 * @privateRemarks
 * TODO: Document merge semitics
 * TODO: Allow Optional fields to be used with last write wins OR first write wins merge resolution.
 * TODO:
 * Better centralize the documentation about what kinds of merge semantics are available for field kinds.
 * Maybe link editor?
 * @alpha
 */
export interface OptionalField<TTypes extends AllowedTypes> extends TreeField {
	readonly content?: UnboxNodeUnion<TTypes>;
	readonly boxedContent?: TypedNodeUnion<TTypes>;
	setContent(content: undefined | FlexibleNodeContent<TTypes>): void;
}

// #endregion

// #region Typed

/**
 * Schema aware specialization of {@link TreeField}.
 * @alpha
 */
export type TypedField<TSchema extends FieldSchema> = TypedFieldInner<
	TSchema["kind"],
	TSchema["allowedTypes"]
>;

/**
 * Helper for implementing {@link TypedField}.
 * @alpha
 */
export type TypedFieldInner<
	Kind extends FieldKindTypes,
	Types extends AllowedTypes,
> = Kind extends typeof FieldKinds.sequence
	? Sequence<Types>
	: Kind extends typeof FieldKinds.value
	? RequiredField<Types>
	: Kind extends typeof FieldKinds.optional
	? OptionalField<Types>
	: TreeField;

/**
 * Schema aware specialization of {@link TreeNode} for a given {@link AllowedTypes}.
 * @alpha
 */
export type TypedNodeUnion<TTypes extends AllowedTypes> =
	TTypes extends InternalTypedSchemaTypes.FlexList<TreeSchema>
		? InternalTypedSchemaTypes.ArrayToUnion<
				TypeArrayToTypedTreeArray<
					Assume<
						InternalTypedSchemaTypes.ConstantFlexListToNonLazyArray<TTypes>,
						readonly TreeSchema[]
					>
				>
		  >
		: TreeNode;

/**
 * Takes in `TreeSchema[]` and returns a TypedNode union.
 * @alpha
 */
export type TypeArrayToTypedTreeArray<T extends readonly TreeSchema[]> = [
	T extends readonly [infer Head, ...infer Tail]
		? [
				TypedNode<Assume<Head, TreeSchema>>,
				...TypeArrayToTypedTreeArray<Assume<Tail, readonly TreeSchema[]>>,
		  ]
		: [],
][_InlineTrick];

/**
 * Schema aware specialization of {@link TreeNode} for a given {@link TreeSchema}.
 * @alpha
 */
export type TypedNode<TSchema extends TreeSchema> = TSchema extends LeafSchema
	? Leaf<TSchema>
	: TSchema extends MapSchema
	? MapNode<TSchema>
	: TSchema extends FieldNodeSchema
	? FieldNode<TSchema>
	: TSchema extends StructSchema
	? StructTyped<TSchema>
	: TreeNode;

// #endregion

// #region Unbox

/**
 * Schema aware unboxed field.
 * @remarks
 * Unboxes fields to their content if appropriate for the kind.
 * Recursively unboxes that content (then its content etc.) as well if the node union does unboxing.
 * @alpha
 */
export type UnboxField<TSchema extends FieldSchema> = UnboxFieldInner<
	TSchema["kind"],
	TSchema["allowedTypes"]
>;

/**
 * Helper for implementing {@link InternalEditableTreeTypes#UnboxField}.
 * @alpha
 */
export type UnboxFieldInner<
	Kind extends FieldKindTypes,
	TTypes extends AllowedTypes,
> = Kind extends typeof FieldKinds.sequence
	? Sequence<TTypes>
	: Kind extends typeof FieldKinds.value
	? UnboxNodeUnion<TTypes>
	: Kind extends typeof FieldKinds.optional
	? UnboxNodeUnion<TTypes> | undefined
	: // TODO: forbidden and nodeKey
	  unknown;

/**
 * Schema aware unboxed union of tree types.
 * @remarks
 * Unboxes when not polymorphic.
 * Recursively unboxes that content as well if the node kind does unboxing.
 * @alpha
 */
export type UnboxNodeUnion<TTypes extends AllowedTypes> = TTypes extends readonly [
	InternalTypedSchemaTypes.LazyItem<infer InnerType>,
]
	? InnerType extends TreeSchema
		? UnboxNode<InnerType>
		: TypedNodeUnion<TTypes>
	: TypedNodeUnion<TTypes>;

/**
 * Schema aware unboxed tree type.
 * @remarks
 * Unboxes if the node kind does unboxing.
 * Recursively unboxes that content as well if it does unboxing.
 * @alpha
 */
export type UnboxNode<TSchema extends TreeSchema> = TSchema extends LeafSchema
	? SchemaAware.InternalTypes.TypedValue<TSchema["leafValue"]>
	: TSchema extends MapSchema
	? MapNode<TSchema>
	: TSchema extends FieldNodeSchema
	? UnboxField<TSchema["structFieldsObject"][""]>
	: TSchema extends StructSchema
	? StructTyped<TSchema>
	: unknown;

// #endregion<|MERGE_RESOLUTION|>--- conflicted
+++ resolved
@@ -191,25 +191,25 @@
  */
 export interface MapNode<TSchema extends MapSchema> extends TreeNode {
 	/**
-<<<<<<< HEAD
 	 * Checks whether a value exists for the given key.
 	 * @param key - Which map entry to look up.
 	 *
 	 * @remarks
 	 * All fields under a map implicitly exist, but `has` will only return true if there are one or more nodes present in the given field.
-=======
+	 *
+	 * @privateRemarks
+	 * TODO: Consider changing the key type to `string` for easier use.
+	 */
+	has(key: FieldKey): boolean;
+
+	/**
 	 * Get the value associated with `key`.
 	 * @param key - which map entry to look up.
->>>>>>> ed3e3fde
 	 *
 	 * @privateRemarks
 	 * TODO: Consider changing the key type to `string` for easier use.
 	 */
-<<<<<<< HEAD
-	has(key: FieldKey): boolean;
-=======
 	get(key: FieldKey): UnboxField<TSchema["mapFields"]>;
->>>>>>> ed3e3fde
 
 	/**
 	 * Get the field for `key`.
