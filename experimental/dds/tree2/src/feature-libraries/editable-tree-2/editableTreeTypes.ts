--- conflicted
+++ resolved
@@ -191,14 +191,14 @@
  */
 export interface MapNode<TSchema extends MapSchema> extends TreeNode {
 	/**
-<<<<<<< HEAD
 	 * The number of elements in the map.
 	 *
 	 * @remarks
 	 * All fields under a map implicitly exist, but `size` will count only the fields which contain one or more nodes.
 	 */
 	readonly size: number;
-=======
+
+	/**
 	 * Checks whether a value exists for the given key.
 	 * @param key - Which map entry to look up.
 	 *
@@ -218,7 +218,6 @@
 	 * TODO: Consider changing the key type to `string` for easier use.
 	 */
 	get(key: FieldKey): UnboxField<TSchema["mapFields"]>;
->>>>>>> 3e061fc4
 
 	/**
 	 * Get the field for `key`.
