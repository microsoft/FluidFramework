/*!
 * Copyright (c) Microsoft Corporation and contributors. All rights reserved.
 * Licensed under the MIT License.
 */

import * as SchemaAware from "../schema-aware";
<<<<<<< HEAD
import { FieldKey, TreeNodeSchemaIdentifier, TreeValue } from "../../core";
import { Assume, FlattenKeys, _InlineTrick } from "../../util";
=======
import { FieldKey, ITreeCursorSynchronous, TreeNodeSchemaIdentifier, TreeValue } from "../../core";
import { Assume, FlattenKeys, RestrictiveReadonlyRecord, _InlineTrick } from "../../util";
>>>>>>> 48922494
import { LocalNodeKey, StableNodeKey } from "../node-key";
import {
	TreeFieldSchema,
	InternalTypedSchemaTypes,
	TreeNodeSchema,
	AllowedTypes,
	FieldNodeSchema,
	LeafNodeSchema,
	MapNodeSchema,
	ObjectNodeSchema,
	Any,
	ArrayHasFixedLength,
	Fields,
} from "../typed-schema";
import { EditableTreeEvents } from "../untypedTree";
import { FieldKinds } from "../default-field-kinds";
import { FieldKind } from "../modular-schema";
import { TreeContext } from "./context";

/**
 * Allows boxed iteration of a tree/field
 */
export const boxedIterator = Symbol();

/**
 * Part of a tree.
 * Iterates over children.
 *
 * @privateRemarks
 * This exists mainly as a place to share common members between nodes and fields.
 * It is not expected to be useful or common to write code which handles this type directly.
 * If this assumption turns out to be false, and generically processing `UntypedEntity`s is useful,
 * then this interface should probably be extended with some down casting functionality (like `is`).
 *
 * TODO:
 * Design and document iterator invalidation rules and ordering rules.
 * Providing a custom iterator type with place anchor semantics would be a good approach.
 *
 * @alpha
 */
export interface TreeEntity<out TSchema = unknown> {
	/**
	 * Schema for this entity.
	 * If well-formed, it must follow this schema.
	 */
	readonly schema: TSchema;

	/**
	 * A common context of a "forest" of EditableTrees.
	 */
	readonly context: TreeContext;

	/**
	 * Gets the {@link TreeStatus} of this tree.
	 *
	 * @remarks
	 * For non-root fields, this is the status of the parent node, since fields do not have a separate lifetime.
	 */
	treeStatus(): TreeStatus;

	/**
	 * Iterate through all nodes/fields in this field/node.
	 *
	 * @remarks
	 * No mutations to the current view of the shared tree are permitted during iteration.
	 */
	[boxedIterator](): IterableIterator<TreeEntity>;
}

/**
 * Status of the tree that a particular node in {@link Tree} belongs to.
 * @alpha
 */
export enum TreeStatus {
	/**
	 * Is parented under the root field.
	 */
	InDocument = 0,

	/**
	 * Is not parented under the root field, but can be added back to the original document tree.
	 */
	Removed = 1,

	/**
	 * Is removed and cannot be added back to the original document tree.
	 */
	Deleted = 2,
}

/**
 * Generic tree node API.
 *
 * Nodes are (shallowly) immutable and have a logical identity, a type and either a value or fields under string keys.
 *
 * This "logical identity" is exposed as the object identity: if a node is moved within a document,
 * the same {@link TreeNode} instance will be used in the new location.
 * Similarly, edits applied to a node's sub-tree concurrently with the move of the node will still be applied to its subtree in its new location.
 *
 *
 * @remarks
 * Down-casting (via {@link TreeNode#is}) is required to access Schema-Aware APIs, including editing.
 * All content in the tree is accessible without down-casting, but if the schema is known,
 * the schema aware API may be more ergonomic.
 * All editing is actually done via {@link TreeField}s: the nodes are immutable other than that they contain mutable fields.
 *
 * @alpha
 */
export interface TreeNode extends TreeEntity<TreeNodeSchema> {
	/**
	 * Value stored on this node.
	 */
	readonly value?: TreeValue;

	/**
	 * {@inheritDoc ISubscribable#on}
	 */
	on<K extends keyof EditableTreeEvents>(
		eventName: K,
		listener: EditableTreeEvents[K],
	): () => void;

	/**
	 * Gets a field of this node, if it is not empty.
	 */
	tryGetField(key: FieldKey): undefined | TreeField;

	/**
	 * The field this tree is in, and the index within that field.
	 */
	readonly parentField: { readonly parent: TreeField; readonly index: number };

	/**
	 * Type guard for narrowing / down-casting to a specific schema.
	 */
	is<TSchema extends TreeNodeSchema>(schema: TSchema): this is TypedNode<TSchema>;

	/**
	 * Same as `this.schema.name`.
	 * This is provided as an enumerable own property to aid with JavaScript object traversals of this data-structure.
	 * See [ReadMe](./README.md) for details.
	 */
	readonly type: TreeNodeSchemaIdentifier;

	[boxedIterator](): IterableIterator<TreeField>;
}

/**
 * A collaboratively editable collection of nodes within a {@link TreeEntity}.
 *
 * Fields are inherently part of their parent, and thus cannot be moved.
 * Instead their content can be moved, deleted or created.
 *
 * Editing operations are only valid on trees with the {@link TreeStatus#InDocument} `TreeStatus`.
 *
 * @remarks
 * Fields are used wherever an editable collection of nodes is required.
 * This is required in two places:
 * 1. To hold the children of non-leaf {@link TreeNode}s.
 * 2. As the root of a {@link TreeEntity}.
 *
 * Down-casting (via {@link TreeField.is}) is required to access Schema-Aware APIs, including editing.
 * All content in the tree is accessible without down-casting, but if the schema is known,
 * the schema aware API may be more ergonomic.
 *
 * @alpha
 */
export interface TreeField extends TreeEntity<TreeFieldSchema> {
	/**
	 * The `FieldKey` this field is under.
	 * Defines what part of its parent this field makes up.
	 */
	readonly key: FieldKey;

	/**
	 * The node which has this field on it under `fieldKey`.
	 * `undefined` iff this field is a detached field.
	 */
	readonly parent?: TreeNode;

	/**
	 * Type guard for narrowing / down-casting to a specific schema.
	 */
	is<TSchema extends TreeFieldSchema>(schema: TSchema): this is TypedField<TSchema>;

	[boxedIterator](): IterableIterator<TreeNode>;

	/**
	 * Check if this field is the same as a different field.
	 * This is defined to mean that both are in the same editable tree, and are the same field on the same node.
	 * This is more than just a reference comparison because unlike EditableTree nodes, fields are not cached on anchors and can be duplicated.
	 *
	 * @privateRemarks
	 * TODO:
	 * If practical, cache TreeField instances so use of this method can be replaced with `===` to compare object identity.
	 * Implementing this will require some care to preserve lazy-ness and work efficiently (without leaks) for empty fields, particularly on MapNodes.
	 */
	isSameAs(other: TreeField): boolean;
}

// #region Node Kinds

/**
 * A {@link TreeNode} that behaves like a `Map<string, Field>` for a specific `Field` type.
 *
 * @remarks
 * Unlike TypeScript Map type, {@link MapNode.get} always provides a reference to any field looked up, even if it has never been set.
 *
 * This means that, for example, a `MapNode` of {@link Sequence} fields will return an empty sequence when a previously unused key is looked up,
 * and that sequence can be used to insert new items into the field.
 * Additionally empty fields (those containing no nodes) are not distinguished from fields which do not exist.
 * This differs from JavaScript Maps which have a subtle distinction between storing undefined as a value in the map and deleting an entry from the map.
 *
 * @alpha
 */
export interface MapNode<in out TSchema extends MapNodeSchema> extends TreeNode {
	/**
	 * The number of elements in the map.
	 *
	 * @remarks
	 * All fields under a map implicitly exist, but `size` will count only the fields which contain one or more nodes.
	 */
	readonly size: number;

	/**
	 * Checks whether a value exists for the given key.
	 * @param key - Which map entry to look up.
	 *
	 * @remarks
	 * All fields under a map implicitly exist, but `has` will only return true if there are one or more nodes present in the given field.
	 */
	has(key: string): boolean;

	/**
	 * Get the value associated with `key`.
	 * @param key - which map entry to look up.
	 */
	get(key: string): UnboxField<TSchema["info"]>;

	/**
	 * Get the field for `key`.
	 * @param key - which map entry to look up.
	 *
	 * @remarks
	 * All fields under a map implicitly exist, so `get` can be called with any key and will always return a field.
	 * Even if the field is empty, it will still be returned, and can be edited to insert content into the map.
	 */
	getBoxed(key: string): TypedField<TSchema["info"]>;

	/**
	 * Returns an iterable of keys in the map.
	 *
	 * @remarks
	 * All fields under a map implicitly exist, but `keys` will yield only the keys of fields which contain one or more nodes.
	 */
	keys(): IterableIterator<FieldKey>;

	/**
	 * Returns an iterable of values in the map.
	 *
	 * @remarks
	 * All fields under a map implicitly exist, but `values` will yield only the fields containing one or more nodes.
	 */
	values(): IterableIterator<UnboxField<TSchema["info"], "notEmpty">>;

	/**
	 * Returns an iterable of key, value pairs for every entry in the map.
	 *
	 * @remarks
	 * All fields under a map implicitly exist, but `entries` will yield only the entries whose fields contain one or more nodes.
	 *
	 * This iteration provided by `entries()` is equivalent to that provided by direct iteration of the {@link MapNode} (a.k.a. `[Symbol.Iterator]()`).
	 */
	entries(): IterableIterator<[FieldKey, UnboxField<TSchema["info"], "notEmpty">]>;

	/**
	 * Executes a provided function once per each key/value pair in the map.
	 * @param callbackFn - The function to run for each map entry
	 * @param thisArg - If present, `callbackFn` will be bound to `thisArg`
	 *
	 * @privateRemarks
	 * TODO: This should run over fields in insertion order if we want to match the javascript foreach spec.
	 */
	forEach(
		callbackFn: (
			value: UnboxField<TSchema["info"], "notEmpty">,
			key: FieldKey,
			map: MapNode<TSchema>,
		) => void,
		thisArg?: any,
	): void;

	/**
	 * Adds or updates an entry in the map with a specified `key` and a `value`.
	 *
	 * @param key - The key of the element to add to the map.
	 * @param value - The value of the element to add to the map.
	 */
	set(key: string, value: FlexibleFieldContent<TSchema["info"]>): void;

	/**
	 * Removes the specified element from this map by its `key`.
	 *
	 * @remarks
	 * Note: unlike JavaScript's Map API, this method does not return a flag indicating whether or not the value was
	 * deleted.
	 *
	 * @privateRemarks
	 * Regarding the choice to not return a boolean: Since this data structure is distributed in nature, it isn't
	 * possible to tell whether or not the item was deleted as a result of this method call. Returning a "best guess"
	 * is more likely to create issues / promote bad usage patterns than offer useful information.
	 *
	 * @param key - The key of the element to remove from the map.
	 */
	delete(key: string): void;

	/**
	 * Iterate through all fields in the map.
	 *
	 * @remarks
	 * No mutations to the current view of the shared tree are permitted during iteration.
	 * To iterate over the unboxed values of the map, use `Symbol.Iterator()`.
	 */
	[boxedIterator](): IterableIterator<TypedField<TSchema["info"]>>;

	[Symbol.iterator](): IterableIterator<[FieldKey, UnboxField<TSchema["info"], "notEmpty">]>;

	/**
	 * An enumerable own property which allows JavaScript object traversals to access {@link Sequence} content.
	 * It is recommenced to NOT use this when possible (for performance and type safety reasons): instead use {@link MapNode.get} or iterate over fields with `Symbol.iterator`.
	 * See [ReadMe](./README.md) for details.
	 *
	 * This object is not guaranteed to be kept up to date across edits and thus should not be held onto across edits.
	 */
	readonly asObject: {
		readonly [P in FieldKey]?: UnboxField<TSchema["info"], "notEmpty">;
	};
}

/**
 * A {@link TreeNode} that wraps a single {@link TreeField} (which is placed under the {@link EmptyKey}).
 *
 * @remarks
 * FieldNodes unbox to their content, so in schema aware APIs which do unboxing, the FieldNode itself will be skipped over.
 * This layer of field nodes is then omitted when using schema-aware APIs which do unboxing.
 * Other than this unboxing, a FieldNode is identical to a struct node with a single field using the {@link EmptyKey}.
 *
 * There are several use-cases where it makes sense to use a field node.
 * Here are a few:
 * - When it's necessary to differentiate between an empty sequence, and no sequence.
 * One case where this is needed is encoding Json.
 * - When polymorphism over {@link TreeFieldSchema} (and not just a union of {@link AllowedTypes}) is required.
 * For example when encoding a schema for a type like
 * `Foo[] | Bar[]`, `Foo | Foo[]` or `Optional<Foo> | Optional<Bar>` (Where `Optional` is the Optional field kind, not TypeScript's `Optional`).
 * Since this schema system only allows `|` of {@link TreeNodeSchema} (and only when declaring a {@link TreeFieldSchema}), see {@link SchemaBuilderBase.field},
 * these aggregate types are most simply expressed by creating fieldNodes for the terms like `Foo[]`, and `Optional<Foo>`.
 * Note that these are distinct from types like `(Foo | Bar)[]` and `Optional<Foo | Bar>` which can be expressed as single fields without extra nodes.
 * - When a distinct merge identity is desired for a field.
 * For example, if the application wants to be able to have an optional node or a sequence which it can pass around, edit and observe changes to,
 * in some cases (like when the content is moved to a different parent) this can be more flexible if a field node is introduced
 * to create a separate logical entity (node) which wraps the field.
 * This can even be useful with value fields to wrap terminal nodes if a stable merge
 * - When a field (such as a {@link Sequence}) is desired in a location where {@link TreeNode}s are required
 * (like the member of a union or the child of another {@link TreeField}).
 * This can is typically just a different perspective on one of the above cases.
 * For example:
 * `Sequence<Foo> | Sequence<Bar>` or `OptionalField<Sequence<Foo>>` can't be expressed as simple fields
 * (unlike `Sequence<Foo | Bar>` or `OptionalField<Foo>` which can be done as simple fields).
 * Instead {@link FieldNode}s can be use to achieve something similar, more like:
 * `FieldNode<Sequence<Foo>> | FieldNode<Sequence<Bar>>` or `OptionalField<FieldNode<Sequence<Foo>>>`.
 *
 * @privateRemarks
 * TODO: The rule walking over the tree via enumerable own properties is lossless (see [ReadMe](./README.md) for details)
 * fails to be true for recursive field nodes with field kind optional, since the length of the chain of field nodes is lost.
 * THis could be fixed by tweaking the unboxing rules, or simply ban view schema that would have this problem (check for recursive optional field nodes).
 * Replacing the field node pattern with one where the FieldNode node exposes APIs from its field instead of unboxing could have the same issue, and same solutions.
 * @alpha
 */
export interface FieldNode<in out TSchema extends FieldNodeSchema> extends TreeNode {
	/**
	 * The content this field node wraps.
	 * @remarks
	 * This is a version of {@link FieldNode.boxedContent} but does unboxing.
	 * Since field node are usually used to wrap fields which don't do unboxing (like {@link Sequence})
	 */
	readonly content: UnboxField<TSchema["info"]>;
	/**
	 * The field this field node wraps.
	 *
	 * @remarks
	 * Since field nodes are usually used to wrap fields which don't do unboxing (like {@link Sequence}),
	 * this is usually the same as {@link FieldNode.content}.
	 * This is also the same as `[...this][0]`.
	 */
	readonly boxedContent: TypedField<TSchema["info"]>;
}

/**
 * A {@link TreeNode} that behaves like an "object" or "struct", providing properties to access its fields.
 *
 * ObjectNodes consist of a finite collection of fields, each with their own (distinct) key and {@link TreeFieldSchema}.
 *
 * @remarks
 * ObjectNodes require complex typing, and have been split into two parts for implementation purposes.
 * See {@link ObjectNodeTyped} for the schema aware extensions to this that provide access to the fields.
 *
 * These "Objects" resemble "Structs" from a wide variety of programming languages
 * (Including Algol 68, C, Go, Rust, C# etc.).
 * ObjectNodes also somewhat resemble JavaScript objects: this analogy is less precise (objects don't have a fixed schema for example),
 * but for consistency with other systems in the JavaScript ecosystem (like JSON) is "ObjectNodes" nodes are named "Objects".
 *
 * Another common name for this abstraction is [record](https://en.wikipedia.org/wiki/Record_(computer_science)).
 * The name "Record" is avoided (in favor of Object) here because it has less precise connotations for most TypeScript developers.
 * For example, TypeScript has a built in `Record` type, but it requires all of the fields to have the same type,
 * putting its semantics half way between this library's "Object" schema and {@link MapNode}.
 *
 * @alpha
 */
export interface ObjectNode extends TreeNode {
	readonly schema: ObjectNodeSchema;

	/**
	 * {@link LocalNodeKey} that identifies this node.
	 */
	readonly localNodeKey?: LocalNodeKey;
}

/**
 * Leaf holding a value.
 *
 * @remarks
 * Leaves are immutable and have no children.
 * Leaf unboxes its content, so in schema aware APIs which do unboxing, the Leaf itself will be skipped over and its value will be returned directly.
 * @alpha
 */
export interface Leaf<in out TSchema extends LeafNodeSchema> extends TreeNode {
	/**
	 * Value stored on this node.
	 */
	readonly value: TreeValue<TSchema["info"]>;
}

/**
 * An {@link ObjectNode} with schema aware accessors for its fields.
 *
 * @privateRemarks
 *
 * The corresponding implementation logic for this lives in `LazyTree.ts` under `buildStructClass`.
 * If you change the signature here, you will need to update that logic to match.
 *
 * @alpha
 */
export type ObjectNodeTyped<TSchema extends ObjectNodeSchema> = ObjectNodeSchema extends TSchema
	? ObjectNode
	: ObjectNode & ObjectNodeFields<TSchema["info"]>;

/**
 * Properties to access an object node's fields. See {@link ObjectNodeTyped}.
 *
 * @privateRemarks TODOs:
 *
 * 1. Support custom field keys.
 *
 * 2. Do we keep assignment operator + "setFoo" methods, or just use methods?
 * Inconsistency in the API experience could confusing for consumers.
 *
 * @alpha
 */
export type ObjectNodeFields<TFields extends Fields> = FlattenKeys<
	{
		// boxed fields (TODO: maybe remove these when same as non-boxed version?)
		readonly [key in keyof TFields as `boxed${Capitalize<key & string>}`]: TypedField<
			TFields[key]
		>;
	} & {
		// Add getter only (make property readonly) when the field is **not** of a kind that has a logical set operation.
		// If we could map to getters and setters separately, we would preferably do that, but we can't.
		// See https://github.com/microsoft/TypeScript/issues/43826 for more details on this limitation.
		readonly [key in keyof TFields as TFields[key]["kind"] extends AssignableFieldKinds
			? never
			: key]: UnboxField<TFields[key]>;
	} & {
		// Add setter (make property writable) when the field is of a kind that has a logical set operation.
		// If we could map to getters and setters separately, we would preferably do that, but we can't.
		// See https://github.com/microsoft/TypeScript/issues/43826 for more details on this limitation.
		-readonly [key in keyof TFields as TFields[key]["kind"] extends AssignableFieldKinds
			? key
			: never]: UnboxField<TFields[key]>;
	} & {
		// Setter method (when the field is of a kind that has a logical set operation).
		readonly [key in keyof TFields as TFields[key]["kind"] extends AssignableFieldKinds
			? `set${Capitalize<key & string>}`
			: never]: (content: FlexibleFieldContent<TFields[key]>) => void;
	}
>;

/**
 * Field kinds that allow value assignment.
 *
 * @alpha
 */
export type AssignableFieldKinds = typeof FieldKinds.optional | typeof FieldKinds.required;

// #endregion

// #region Field Kinds

/**
 * Strongly typed tree literals for inserting as the content of a field.
 *
 * If a cursor is provided, it must be in Fields mode.
 * @alpha
 */
export type FlexibleFieldContent<TSchema extends TreeFieldSchema> =
	| SchemaAware.TypedField<TSchema, SchemaAware.ApiMode.Flexible>
	| ITreeCursorSynchronous;

/**
 * Strongly typed tree literals for inserting as a node.
 *
 * If a cursor is provided, it must be in Nodes mode.
 * @alpha
 */
export type FlexibleNodeContent<TTypes extends AllowedTypes> =
	| SchemaAware.AllowedTypesToTypedTrees<SchemaAware.ApiMode.Flexible, TTypes>
	| ITreeCursorSynchronous;

/**
 * Strongly typed tree literals for inserting a subsequence of nodes.
 *
 * Used to insert a batch of 0 or more nodes into some location in a {@link Sequence}.
 *
 * If a cursor is provided, it must be in Fields mode.
 * @alpha
 */
export type FlexibleNodeSubSequence<TTypes extends AllowedTypes> =
	| Iterable<SchemaAware.AllowedTypesToTypedTrees<SchemaAware.ApiMode.Flexible, TTypes>>
	| ITreeCursorSynchronous;

/**
 * Type to ensures two types overlap in at least one way.
 * It evaluates to the input type if this is true, and never otherwise.
 * Examples:
 * CheckTypesOverlap\<number | boolean, number | object\> = number | boolean
 * CheckTypesOverlap\<number | boolean, string | object\> = never
 * @alpha
 */
export type CheckTypesOverlap<T, TCheck> = [Extract<T, TCheck> extends never ? never : T][0];

/**
 * {@link TreeField} that stores a sequence of children.
 *
 * Sequence fields can contain an ordered sequence any number of {@link TreeNode}s which must be of the {@link AllowedTypes} from the {@link TreeFieldSchema}).
 *
 * @remarks
 * Allows for concurrent editing based on index, adjusting the locations of indexes as needed so they apply to the same logical place in the sequence when rebased and merged.
 *
 * Edits to sequence fields are anchored relative to their surroundings, so concurrent edits can result in the indexes of nodes and edits getting shifted.
 * To hold onto locations in sequence across an edit, use anchors.
 *
 * @privateRemarks
 * TODO:
 * Add anchor API that can actually hold onto locations in a sequence.
 * Currently only nodes can be held onto with anchors, and this does not replicate the behavior implemented for editing.
 * @alpha
 */
export interface Sequence<in out TTypes extends AllowedTypes> extends TreeField {
	/**
	 * Gets a node of this field by its index with unboxing.
	 * @param index - Zero-based index of the item to retrieve. Negative values are interpreted from the end of the sequence.
	 *
	 * @returns The element in the sequence matching the given index. Always returns undefined if index \< -sequence.length
	 * or index \>= array.length.
	 *
	 * @remarks
	 * Semantics match {@link https://developer.mozilla.org/en-US/docs/Web/JavaScript/Reference/Global_Objects/Array/at | Array.at}.
	 */
	at(index: number): UnboxNodeUnion<TTypes> | undefined;

	/**
	 * Gets a boxed node of this field by its index.
	 * Note that a node must exist at the given index.
	 */
	boxedAt(index: number): TypedNodeUnion<TTypes>;

	/**
	 * Calls the provided callback function on each child of this sequence, and returns an array that contains the results.
	 * @param callbackfn - A function that accepts the child and its index.
	 */
	map<U>(callbackfn: (value: UnboxNodeUnion<TTypes>, index: number) => U): U[];

	/**
	 * Calls the provided callback function on each child of this sequence, and returns an array that contains the results.
	 * @param callbackfn - A function that accepts the child and its index.
	 */
	mapBoxed<U>(callbackfn: (value: TypedNodeUnion<TTypes>, index: number) => U): U[];

	readonly length: number;

	/**
	 * Inserts new item(s) at a specified location.
	 * @param index - The index at which to insert `value`.
	 * @param value - The content to insert.
	 * @throws Throws if `index` is not in the range [0, `list.length`).
	 */
	insertAt(index: number, value: FlexibleNodeSubSequence<TTypes>): void;

	/**
	 * Inserts new item(s) at the start of the sequence.
	 * @param value - The content to insert.
	 */
	insertAtStart(value: FlexibleNodeSubSequence<TTypes>): void;

	/**
	 * Inserts new item(s) at the end of the sequence.
	 * @param value - The content to insert.
	 */
	insertAtEnd(value: FlexibleNodeSubSequence<TTypes>): void;

	/**
	 * Removes the item at the specified location.
	 * @param index - The index at which to remove the item.
	 * @throws Throws if `index` is not in the range [0, `list.length`).
	 */
	removeAt(index: number): void;

	/**
	 * Removes all items between the specified indices.
	 * @param start - The starting index of the range to remove (inclusive). Defaults to the start of the sequence.
	 * @param end - The ending index of the range to remove (exclusive).
	 * @throws Throws if `start` is not in the range [0, `list.length`).
	 * @throws Throws if `end` is less than `start`.
	 * If `end` is not supplied or is greater than the length of the sequence, all items after `start` are deleted.
	 */
	removeRange(start?: number, end?: number): void;

	/**
	 * Moves the specified item to the start of the sequence.
	 * @param sourceIndex - The index of the item to move.
	 * @throws Throws if `sourceIndex` is not in the range [0, `list.length`).
	 */
	moveToStart(sourceIndex: number): void;

	/**
	 * Moves the specified item to the start of the sequence.
	 * @param sourceIndex - The index of the item to move.
	 * @param source - The source sequence to move the item out of.
	 * @throws Throws if `sourceIndex` is not in the range [0, `list.length`).
	 */
	moveToStart(sourceIndex: number, source: Sequence<AllowedTypes>): void;

	/**
	 * Moves the specified item to the end of the sequence.
	 * @param sourceIndex - The index of the item to move.
	 * @throws Throws if `sourceIndex` is not in the range [0, `list.length`).
	 */
	moveToEnd(sourceIndex: number): void;

	/**
	 * Moves the specified item to the end of the sequence.
	 * @param sourceIndex - The index of the item to move.
	 * @param source - The source sequence to move the item out of.
	 * @throws Throws if `sourceIndex` is not in the range [0, `list.length`).
	 */
	moveToEnd(sourceIndex: number, source: Sequence<AllowedTypes>): void;

	/**
	 * Moves the specified item to the desired location in the sequence.
	 * @param index - The index to move the item to.
	 * This is based on the state of the sequence before moving the source item.
	 * @param sourceIndex - The index of the item to move.
	 * @throws Throws if any of the input indices are not in the range [0, `list.length`).
	 */
	moveToIndex(index: number, sourceIndex: number): void;

	/**
	 * Moves the specified item to the desired location in the sequence.
	 * @param index - The index to move the item to.
	 * @param sourceIndex - The index of the item to move.
	 * @param source - The source sequence to move the item out of.
	 * @throws Throws if any of the input indices are not in the range [0, `list.length`).
	 */
	moveToIndex(index: number, sourceIndex: number, source: Sequence<AllowedTypes>): void;

	/**
	 * Moves the specified items to the start of the sequence.
	 * @param sourceStart - The starting index of the range to move (inclusive).
	 * @param sourceEnd - The ending index of the range to move (exclusive)
	 * @throws Throws if either of the input indices are not in the range [0, `list.length`) or if `sourceStart` is greater than `sourceEnd`.
	 */
	moveRangeToStart(sourceStart: number, sourceEnd: number): void;

	/**
	 * Moves the specified items to the start of the sequence.
	 * @param sourceStart - The starting index of the range to move (inclusive).
	 * @param sourceEnd - The ending index of the range to move (exclusive)
	 * @param source - The source sequence to move items out of.
	 * @throws Throws if the types of any of the items being moved are not allowed in the destination sequence,
	 * if either of the input indices are not in the range [0, `list.length`) or if `sourceStart` is greater than `sourceEnd`.
	 */
	moveRangeToStart(sourceStart: number, sourceEnd: number, source: Sequence<AllowedTypes>): void;

	/**
	 * Moves the specified items to the end of the sequence.
	 * @param sourceStart - The starting index of the range to move (inclusive).
	 * @param sourceEnd - The ending index of the range to move (exclusive)
	 * @throws Throws if either of the input indices are not in the range [0, `list.length`) or if `sourceStart` is greater than `sourceEnd`.
	 */
	moveRangeToEnd(sourceStart: number, sourceEnd: number): void;

	/**
	 * Moves the specified items to the end of the sequence.
	 * @param sourceStart - The starting index of the range to move (inclusive).
	 * @param sourceEnd - The ending index of the range to move (exclusive)
	 * @param source - The source sequence to move items out of.
	 * @throws Throws if the types of any of the items being moved are not allowed in the destination sequence,
	 * if either of the input indices are not in the range [0, `list.length`) or if `sourceStart` is greater than `sourceEnd`.
	 */
	moveRangeToEnd(sourceStart: number, sourceEnd: number, source: Sequence<AllowedTypes>): void;

	/**
	 * Moves the specified items to the desired location within the sequence.
	 * @param index - The index to move the items to.
	 * This is based on the state of the sequence before moving the source items.
	 * @param sourceStart - The starting index of the range to move (inclusive).
	 * @param sourceEnd - The ending index of the range to move (exclusive)
	 * @throws Throws if any of the input indices are not in the range [0, `list.length`) or if `sourceStart` is greater than `sourceEnd`.
	 */
	moveRangeToIndex(index: number, sourceStart: number, sourceEnd: number): void;

	/**
	 * Moves the specified items to the desired location within the sequence.
	 * @param index - The index to move the items to.
	 * @param sourceStart - The starting index of the range to move (inclusive).
	 * @param sourceEnd - The ending index of the range to move (exclusive)
	 * @param source - The source sequence to move items out of.
	 * @throws Throws if the types of any of the items being moved are not allowed in the destination sequence,
	 * if any of the input indices are not in the range [0, `list.length`) or if `sourceStart` is greater than `sourceEnd`.
	 */
	moveRangeToIndex(
		index: number,
		sourceStart: number,
		sourceEnd: number,
		source: Sequence<AllowedTypes>,
	): void;

	[boxedIterator](): IterableIterator<TypedNodeUnion<TTypes>>;

	[Symbol.iterator](): IterableIterator<UnboxNodeUnion<TTypes>>;

	/**
	 * An enumerable own property which allows JavaScript object traversals to access {@link Sequence} content.
	 * It is recommenced to NOT use this when possible (for performance and type safety reasons): instead use {@link Sequence#at} or iterate over nodes with `Symbol.iterator`.
	 * See [ReadMe](./README.md) for details.
	 *
	 * This array is not guaranteed to be kept up to date across edits and thus should not be held onto across edits.
	 */
	readonly asArray: readonly UnboxNodeUnion<TTypes>[];
}

/**
 * Field that stores exactly one child.
 *
 * @remarks
 * Unboxes its content, so in schema aware APIs which do unboxing, the RequiredField itself will be skipped over and its content will be returned directly.
 * @alpha
 */
export interface RequiredField<in out TTypes extends AllowedTypes> extends TreeField {
	get content(): UnboxNodeUnion<TTypes>;
	set content(content: FlexibleNodeContent<TTypes>);

	readonly boxedContent: TypedNodeUnion<TTypes>;
}

/**
 * Field that stores zero or one child.
 *
 * @remarks
 * Unboxes its content, so in schema aware APIs which do unboxing, the OptionalField itself will be skipped over and its content will be returned directly.
 *
 * @privateRemarks
 * TODO: Document merge semitics
 * TODO: Allow Optional fields to be used with last write wins OR first write wins merge resolution.
 * TODO:
 * Better centralize the documentation about what kinds of merge semantics are available for field kinds.
 * Maybe link editor?
 * @alpha
 */
export interface OptionalField<in out TTypes extends AllowedTypes> extends TreeField {
	get content(): UnboxNodeUnion<TTypes> | undefined;
	set content(newContent: FlexibleNodeContent<TTypes> | undefined);

	readonly boxedContent?: TypedNodeUnion<TTypes>;
}

/**
 * Field that contains an immutable {@link StableNodeKey} identifying this node.
 * @alpha
 */
export interface NodeKeyField extends TreeField {
	readonly localNodeKey: LocalNodeKey;
	readonly stableNodeKey: StableNodeKey;
}

// #endregion

// #region Typed

/**
 * Schema aware specialization of {@link TreeField}.
 * @alpha
 */
export type TypedField<TSchema extends TreeFieldSchema> = TypedFieldInner<
	TSchema["kind"],
	TSchema["allowedTypes"]
>;

/**
 * Helper for implementing {@link TypedField}.
 * @alpha
 */
export type TypedFieldInner<
	Kind extends FieldKind,
	Types extends AllowedTypes,
> = Kind extends typeof FieldKinds.sequence
	? Sequence<Types>
	: Kind extends typeof FieldKinds.required
	? RequiredField<Types>
	: Kind extends typeof FieldKinds.optional
	? OptionalField<Types>
	: Kind extends typeof FieldKinds.nodeKey
	? NodeKeyField
	: TreeField;

/**
 * Schema aware specialization of {@link TreeNode} for a given {@link AllowedTypes}.
 * @alpha
 */
export type TypedNodeUnion<TTypes extends AllowedTypes> =
	TTypes extends InternalTypedSchemaTypes.FlexList<TreeNodeSchema>
		? TypedNodeUnionHelper<TTypes>
		: TreeNode;

/**
 * Helper for implementing TypedNodeUnion.
 * @privateRemarks
 * Inlining this into TypedNodeUnion causes it to not compile.
 * The reason for this us unknown, but splitting it out fixed it.
 * @alpha
 */
export type TypedNodeUnionHelper<TTypes extends InternalTypedSchemaTypes.FlexList<TreeNodeSchema>> =
	InternalTypedSchemaTypes.ArrayToUnion<
		TypeArrayToTypedTreeArray<
			Assume<
				InternalTypedSchemaTypes.FlexListToNonLazyArray<TTypes>,
				readonly TreeNodeSchema[]
			>
		>
	>;
/**
 * Takes in `TreeNodeSchema[]` and returns a TypedNode union.
 * @alpha
 */
export type TypeArrayToTypedTreeArray<T extends readonly TreeNodeSchema[]> = [
	ArrayHasFixedLength<T> extends false
		? T extends readonly (infer InnerT)[]
			? [TypedNode<Assume<InnerT, TreeNodeSchema>>]
			: never
		: FixedSizeTypeArrayToTypedTree<T>,
][_InlineTrick];

/**
 * Takes in `TreeNodeSchema[]` and returns a TypedNode union.
 * @alpha
 */
export type FixedSizeTypeArrayToTypedTree<T extends readonly TreeNodeSchema[]> = [
	T extends readonly [infer Head, ...infer Tail]
		? [
				TypedNode<Assume<Head, TreeNodeSchema>>,
				...FixedSizeTypeArrayToTypedTree<Assume<Tail, readonly TreeNodeSchema[]>>,
		  ]
		: [],
][_InlineTrick];

/**
 * Schema aware specialization of {@link TreeEntity}.
 * @alpha
 */
export type Typed<TSchema extends TreeFieldSchema | TreeNodeSchema> = TSchema extends TreeNodeSchema
	? TypedNode<TSchema>
	: TypedField<Assume<TSchema, TreeFieldSchema>>;

/**
 * Schema aware specialization of {@link TreeNode} for a given {@link TreeNodeSchema}.
 * @alpha
 */
export type TypedNode<TSchema extends TreeNodeSchema> = TSchema extends LeafNodeSchema
	? Leaf<TSchema>
	: TSchema extends MapNodeSchema
	? MapNode<TSchema>
	: TSchema extends FieldNodeSchema
	? FieldNode<TSchema>
	: TSchema extends ObjectNodeSchema
	? ObjectNodeTyped<TSchema>
	: TreeNode;

// #endregion

// #region Unbox

/**
 * Schema aware unboxed field.
 * @remarks
 * Unboxes fields to their content if appropriate for the kind.
 * Recursively unboxes that content (then its content etc.) as well if the node union does unboxing.
 * @alpha
 */
export type UnboxField<
	TSchema extends TreeFieldSchema,
	// If "notEmpty", then optional fields will unbox to their content (not their content | undefined)
	Emptiness extends "maybeEmpty" | "notEmpty" = "maybeEmpty",
> = UnboxFieldInner<TSchema["kind"], TSchema["allowedTypes"], Emptiness>;

/**
 * Helper for implementing {@link InternalEditableTreeTypes#UnboxField}.
 * @alpha
 */
export type UnboxFieldInner<
	Kind extends FieldKind,
	TTypes extends AllowedTypes,
	Emptiness extends "maybeEmpty" | "notEmpty",
> = Kind extends typeof FieldKinds.sequence
	? Sequence<TTypes>
	: Kind extends typeof FieldKinds.required
	? UnboxNodeUnion<TTypes>
	: Kind extends typeof FieldKinds.optional
	? UnboxNodeUnion<TTypes> | (Emptiness extends "notEmpty" ? never : undefined)
	: // Since struct already provides a short-hand accessor for the local field key, and the field provides a nicer general API than the node under it in this case, do not unbox nodeKey fields.
	Kind extends typeof FieldKinds.nodeKey
	? NodeKeyField
	: // TODO: forbidden
	  unknown;

/**
 * Schema aware unboxed union of tree types.
 * @remarks
 * Unboxes when not polymorphic.
 * Recursively unboxes that content as well if the node kind does unboxing.
 * @alpha
 */
export type UnboxNodeUnion<TTypes extends AllowedTypes> = TTypes extends readonly [
	InternalTypedSchemaTypes.LazyItem<infer InnerType>,
]
	? InnerType extends TreeNodeSchema
		? UnboxNode<InnerType>
		: InnerType extends Any
		? TreeNode
		: // This case should not occur. If the result ever ends up unknown, look at places like this to debug.
		  unknown
	: boolean extends IsArrayOfOne<TTypes>
	? UnknownUnboxed // Unknown if this will unbox. This should mainly happen when TTypes is AllowedTypes.
	: TypedNodeUnion<TTypes>; // Known to not be a single type, so known not to unbox.

/**
 * `true` if T is known to be an array of one item.
 * `false` if T is known not to be an array of one item.
 * `boolean` if it is unknown if T is an array of one item or not.
 * @alpha
 */
export type IsArrayOfOne<T extends readonly unknown[]> = T["length"] extends 1
	? true
	: 1 extends T["length"]
	? boolean
	: false;

/**
 * Schema aware unboxed tree type.
 * @remarks
 * Unboxes if the node kind does unboxing.
 * Recursively unboxes that content as well if it does unboxing.
 * @alpha
 */
export type UnboxNode<TSchema extends TreeNodeSchema> = TSchema extends LeafNodeSchema
	? TreeValue<TSchema["info"]>
	: TSchema extends MapNodeSchema
	? MapNode<TSchema>
	: TSchema extends FieldNodeSchema
	? UnboxField<TSchema["info"]>
	: TSchema extends ObjectNodeSchema
	? ObjectNodeTyped<TSchema>
	: UnknownUnboxed;

/**
 * Unboxed tree type for unknown schema cases.
 * @alpha
 */
export type UnknownUnboxed = TreeValue | TreeNode | TreeField;

// #endregion<|MERGE_RESOLUTION|>--- conflicted
+++ resolved
@@ -4,13 +4,8 @@
  */
 
 import * as SchemaAware from "../schema-aware";
-<<<<<<< HEAD
-import { FieldKey, TreeNodeSchemaIdentifier, TreeValue } from "../../core";
+import { FieldKey, ITreeCursorSynchronous, TreeNodeSchemaIdentifier, TreeValue } from "../../core";
 import { Assume, FlattenKeys, _InlineTrick } from "../../util";
-=======
-import { FieldKey, ITreeCursorSynchronous, TreeNodeSchemaIdentifier, TreeValue } from "../../core";
-import { Assume, FlattenKeys, RestrictiveReadonlyRecord, _InlineTrick } from "../../util";
->>>>>>> 48922494
 import { LocalNodeKey, StableNodeKey } from "../node-key";
 import {
 	TreeFieldSchema,
