--- conflicted
+++ resolved
@@ -25,11 +25,8 @@
 	TreeStatus,
 } from "./editableTreeTypes";
 
-<<<<<<< HEAD
 export { getProxyForField, List } from "./proxies";
-=======
 export { createRawStruct, rawStructErrorMessage, nodeContent } from "./rawStruct";
->>>>>>> 310345c3
 
 export {
 	visitBipartiteIterableTree,
