/*!
 * Copyright (c) Microsoft Corporation and contributors. All rights reserved.
 * Licensed under the MIT License.
 */

import { TAnySchema, Type } from "@sinclair/typebox";
import { decodeChangeAtomId, encodeChangeAtomId } from "../utils";
import { ICodecFamily, IJsonCodec, makeCodecFamily, unitCodec } from "../../codec";
import { EncodedRevisionTag, RevisionTag } from "../../core";
import { Mutable } from "../../util";
import type { NodeChangeset } from "../modular-schema";
import type { OptionalChangeset, RegisterId } from "./optionalFieldChangeTypes";
import {
	EncodedOptionalChangeset,
	EncodedRegisterId,
	EncodedBuild,
} from "./optionalFieldChangeFormat";

export const noChangeCodecFamily: ICodecFamily<0> = makeCodecFamily([[0, unitCodec]]);

export const makeOptionalFieldCodecFamily = (
	childCodec: IJsonCodec<NodeChangeset>,
	revisionTagCodec: IJsonCodec<RevisionTag, EncodedRevisionTag>,
): ICodecFamily<OptionalChangeset> =>
	makeCodecFamily([[0, makeOptionalFieldCodec(childCodec, revisionTagCodec)]]);

function makeRegisterIdCodec(
	revisionTagCodec: IJsonCodec<RevisionTag, EncodedRevisionTag>,
): IJsonCodec<RegisterId, EncodedRegisterId> {
	return {
		encode: (registerId: RegisterId) => {
			if (registerId === "self") {
				return 0;
			}
<<<<<<< HEAD

			const encodedRegisterId: EncodedRegisterId = { localId: registerId.localId };
			if (registerId.revision !== undefined) {
				encodedRegisterId.revision = revisionTagCodec.encode(registerId.revision);
			}

			return encodedRegisterId;
		},
		decode: (registerId: EncodedRegisterId) => {
			if (registerId === 0) {
				return "self";
			}

			const decodedRegisterId: Mutable<RegisterId> = { localId: registerId.localId };
			if (registerId.revision !== undefined) {
				decodedRegisterId.revision = revisionTagCodec.decode(registerId.revision);
			}

=======

			const encodedRegisterId: EncodedRegisterId = { localId: registerId.localId };
			if (registerId.revision !== undefined) {
				encodedRegisterId.revision = revisionTagCodec.encode(registerId.revision);
			}

			return encodedRegisterId;
		},
		decode: (registerId: EncodedRegisterId) => {
			if (registerId === 0) {
				return "self";
			}

			const decodedRegisterId: Mutable<RegisterId> = { localId: registerId.localId };
			if (registerId.revision !== undefined) {
				decodedRegisterId.revision = revisionTagCodec.decode(registerId.revision);
			}

>>>>>>> 7d341a8f
			return decodedRegisterId;
		},
		encodedSchema: EncodedRegisterId,
	};
}

function makeOptionalFieldCodec(
	childCodec: IJsonCodec<NodeChangeset>,
	revisionTagCodec: IJsonCodec<RevisionTag, EncodedRevisionTag>,
): IJsonCodec<OptionalChangeset, EncodedOptionalChangeset<TAnySchema>> {
	const registerIdCodec = makeRegisterIdCodec(revisionTagCodec);

	return {
		encode: (change: OptionalChangeset) => {
			const encoded: EncodedOptionalChangeset<TAnySchema> = {};
			if (change.build.length > 0) {
				const builds: EncodedBuild[] = [];
				for (const build of change.build) {
<<<<<<< HEAD
					builds.push([
						build.id.revision === undefined
							? { localId: build.id.localId }
							: { ...build.id, revision: revisionTagCodec.encode(build.id.revision) },
						build.set,
					]);
=======
					builds.push([encodeChangeAtomId(revisionTagCodec, build.id), build.set]);
>>>>>>> 7d341a8f
				}
				encoded.b = builds;
			}

			if (change.moves.length > 0) {
				encoded.m = [];
				for (const [src, dst, type] of change.moves) {
					encoded.m.push([
						registerIdCodec.encode(src),
						registerIdCodec.encode(dst),
						type === "nodeTargeting",
					]);
				}
			}

			if (change.childChanges.length > 0) {
				encoded.c = [];
				for (const [id, childChange] of change.childChanges) {
					encoded.c.push([registerIdCodec.encode(id), childCodec.encode(childChange)]);
				}
			}

			if (change.reservedDetachId !== undefined) {
				encoded.d = registerIdCodec.encode(change.reservedDetachId);
			}

			return encoded;
		},

		decode: (encoded: EncodedOptionalChangeset<TAnySchema>) => {
			const moves: OptionalChangeset["moves"] =
				encoded.m?.map(
					([src, dst, type]) =>
						[
							registerIdCodec.decode(src),
							registerIdCodec.decode(dst),
							type ? ("nodeTargeting" as const) : ("cellTargeting" as const),
						] as const,
				) ?? [];
			const decoded: OptionalChangeset = {
				build:
					encoded.b?.map(([id, set]) => {
						return {
<<<<<<< HEAD
							id:
								id.revision === undefined
									? { localId: id.localId }
									: { ...id, revision: revisionTagCodec.decode(id.revision) },
=======
							id: decodeChangeAtomId(revisionTagCodec, id),
>>>>>>> 7d341a8f
							set,
						};
					}) ?? [],
				moves,
				childChanges:
					encoded.c?.map(([id, encodedChange]) => [
						registerIdCodec.decode(id),
						childCodec.decode(encodedChange),
					]) ?? [],
			};

			if (encoded.d !== undefined) {
				decoded.reservedDetachId = registerIdCodec.decode(encoded.d);
			}
			return decoded;
		},
		encodedSchema: EncodedOptionalChangeset(childCodec.encodedSchema ?? Type.Any()),
	};
}<|MERGE_RESOLUTION|>--- conflicted
+++ resolved
@@ -32,7 +32,6 @@
 			if (registerId === "self") {
 				return 0;
 			}
-<<<<<<< HEAD
 
 			const encodedRegisterId: EncodedRegisterId = { localId: registerId.localId };
 			if (registerId.revision !== undefined) {
@@ -51,26 +50,6 @@
 				decodedRegisterId.revision = revisionTagCodec.decode(registerId.revision);
 			}
 
-=======
-
-			const encodedRegisterId: EncodedRegisterId = { localId: registerId.localId };
-			if (registerId.revision !== undefined) {
-				encodedRegisterId.revision = revisionTagCodec.encode(registerId.revision);
-			}
-
-			return encodedRegisterId;
-		},
-		decode: (registerId: EncodedRegisterId) => {
-			if (registerId === 0) {
-				return "self";
-			}
-
-			const decodedRegisterId: Mutable<RegisterId> = { localId: registerId.localId };
-			if (registerId.revision !== undefined) {
-				decodedRegisterId.revision = revisionTagCodec.decode(registerId.revision);
-			}
-
->>>>>>> 7d341a8f
 			return decodedRegisterId;
 		},
 		encodedSchema: EncodedRegisterId,
@@ -89,16 +68,7 @@
 			if (change.build.length > 0) {
 				const builds: EncodedBuild[] = [];
 				for (const build of change.build) {
-<<<<<<< HEAD
-					builds.push([
-						build.id.revision === undefined
-							? { localId: build.id.localId }
-							: { ...build.id, revision: revisionTagCodec.encode(build.id.revision) },
-						build.set,
-					]);
-=======
 					builds.push([encodeChangeAtomId(revisionTagCodec, build.id), build.set]);
->>>>>>> 7d341a8f
 				}
 				encoded.b = builds;
 			}
@@ -142,14 +112,7 @@
 				build:
 					encoded.b?.map(([id, set]) => {
 						return {
-<<<<<<< HEAD
-							id:
-								id.revision === undefined
-									? { localId: id.localId }
-									: { ...id, revision: revisionTagCodec.decode(id.revision) },
-=======
 							id: decodeChangeAtomId(revisionTagCodec, id),
->>>>>>> 7d341a8f
 							set,
 						};
 					}) ?? [],
