/*!
 * Copyright (c) Microsoft Corporation and contributors. All rights reserved.
 * Licensed under the MIT License.
 */

import { assert } from "@fluidframework/core-utils";
import {
	ITreeCursor,
	TaggedChange,
	tagChange,
	ChangesetLocalId,
	RevisionTag,
	areEqualChangeAtomIds,
	JsonableTree,
	RevisionMetadataSource,
	DeltaFieldChanges,
	DeltaDetachedNodeRename,
	DeltaMark,
	DeltaDetachedNodeBuild,
	DeltaDetachedNodeId,
	DeltaDetachedNodeChanges,
} from "../../core";
import { fail, Mutable, IdAllocator, SizedNestedMap } from "../../util";
import { cursorForJsonableTreeNode, jsonableTreeFromCursor } from "../treeTextCursor";
import {
	ToDelta,
	FieldChangeRebaser,
	NodeChangeComposer,
	NodeChangeInverter,
	NodeChangeRebaser,
	NodeChangeset,
	FieldEditor,
	CrossFieldManager,
	getIntention,
	NodeExistenceState,
	FieldChangeHandler,
	RelevantRemovedRootsFromChild,
	NodeChangePruner,
} from "../modular-schema";
import { nodeIdFromChangeAtom } from "../deltaUtils";
import { RegisterId, OptionalChangeset } from "./optionalFieldChangeTypes";
import { makeOptionalFieldCodecFamily } from "./optionalFieldCodecs";

interface IRegisterMap<T> {
	set(id: RegisterId, childChange: T): void;
	get(id: RegisterId): T | undefined;
	delete(id: RegisterId): boolean;
	keys(): Iterable<RegisterId>;
	values(): Iterable<T>;
	entries(): Iterable<[RegisterId, T]>;
	readonly size: number;
}

class RegisterMap<T> implements IRegisterMap<T> {
	private readonly nestedMapData = new SizedNestedMap<
		ChangesetLocalId | "self",
		RevisionTag | undefined,
		T
	>();

	public clone(): RegisterMap<T> {
		const clone = new RegisterMap<T>();
		for (const [id, t] of this.entries()) {
			clone.set(id, t);
		}
		return clone;
	}

	public set(id: RegisterId, childChange: T): void {
		if (id === "self") {
			this.nestedMapData.set("self", undefined, childChange);
		} else {
			this.nestedMapData.set(id.localId, id.revision, childChange);
		}
	}

	public get(id: RegisterId): T | undefined {
		return id === "self"
			? this.nestedMapData.tryGet(id, undefined)
			: this.nestedMapData.tryGet(id.localId, id.revision);
	}

	public has(id: RegisterId): boolean {
		return this.get(id) !== undefined;
	}

	public delete(id: RegisterId): boolean {
		return id === "self"
			? this.nestedMapData.delete("self", undefined)
			: this.nestedMapData.delete(id.localId, id.revision);
	}

	public keys(): Iterable<RegisterId> {
		const changeIds: RegisterId[] = [];
		for (const [localId, nestedMap] of this.nestedMapData) {
			if (localId === "self") {
				changeIds.push("self");
			} else {
				for (const [revisionTag, _] of nestedMap) {
					changeIds.push(
						revisionTag === undefined
							? { localId }
							: { localId, revision: revisionTag },
					);
				}
			}
		}

		return changeIds;
	}
	public values(): Iterable<T> {
		return this.nestedMapData.values();
	}
	public entries(): Iterable<[RegisterId, T]> {
		const entries: [RegisterId, T][] = [];
		for (const changeId of this.keys()) {
			if (changeId === "self") {
				const entry = this.nestedMapData.tryGet("self", undefined);
				assert(
					entry !== undefined,
					0x770 /* Entry should not be undefined when iterating keys. */,
				);
				entries.push(["self", entry]);
			} else {
				const entry = this.nestedMapData.tryGet(changeId.localId, changeId.revision);
				assert(
					entry !== undefined,
					0x771 /* Entry should not be undefined when iterating keys. */,
				);
				entries.push([changeId, entry]);
			}
		}

		return entries;
	}
	public get size(): number {
		return this.nestedMapData.size;
	}
}

/**
 * Attempt to deduce whether the "self" register of a change is empty or filled in the input context.
 * Optional changesets do not always carry enough information to determine this, in which case this
 * returns `undefined`.
 */
function tryInferInputContext(change: OptionalChangeset): "empty" | "filled" | undefined {
	if (change.reservedDetachId !== undefined) {
		return "empty";
	}

	for (const [src] of change.moves) {
		if (src === "self") {
			return "filled";
		}
	}

	return undefined;
}

export const optionalChangeRebaser: FieldChangeRebaser<OptionalChangeset> = {
	compose: (
		changes: TaggedChange<OptionalChangeset>[],
		composeChild: NodeChangeComposer,
		genId: IdAllocator,
		crossFieldManager: CrossFieldManager,
		revisionMetadata: RevisionMetadataSource,
	): OptionalChangeset => {
		const getBidirectionalMaps = (
			moves: OptionalChangeset["moves"],
		): {
			srcToDst: RegisterMap<[dst: RegisterId, target: "nodeTargeting" | "cellTargeting"]>;
			dstToSrc: RegisterMap<RegisterId>;
		} => {
			const srcToDst = new RegisterMap<
				[dst: RegisterId, target: "nodeTargeting" | "cellTargeting"]
			>();
			const dstToSrc = new RegisterMap<RegisterId>();
			for (const [src, dst, target] of moves) {
				srcToDst.set(src, [dst, target]);
				dstToSrc.set(dst, src);
			}
			return { srcToDst, dstToSrc };
		};

		let earliestReservedDetachId: RegisterId | undefined;
		let inputContext: "empty" | "filled" | undefined;

		// Using a map here avoids potential duplicate builds from sandwich rebases.
		const builds = new RegisterMap<JsonableTree>();
		const childChangesByOriginalId = new RegisterMap<TaggedChange<NodeChangeset>[]>();
		// TODO: It might be possible to compose moves in place rather than repeatedly copy.
		// Additionally, working out a 'register allocation' strategy which enables frequent cancellation of noop moves
		// for sandwich rebases would help with cloning if in-place proves too difficult
		const current = getBidirectionalMaps([]);
		for (const { change, revision } of changes) {
			inputContext ??= tryInferInputContext(change);
			const withIntention = (id: RegisterId): RegisterId => {
				if (id === "self") {
					return id;
				}
				const intention = getIntention(id.revision ?? revision, revisionMetadata);
				return { revision: intention, localId: id.localId };
			};

			for (const { id, set } of change.build) {
				builds.set(
					{
						revision: id.revision ?? revision,
						localId: id.localId,
					},
					set,
				);
			}

			const nextSrcToDst = new RegisterMap<
				[dst: RegisterId, target: "nodeTargeting" | "cellTargeting"]
			>();
			const nextDstToSrc = new RegisterMap<RegisterId>();

			if (change.reservedDetachId !== undefined && earliestReservedDetachId === undefined) {
				earliestReservedDetachId = withIntention(change.reservedDetachId);
			}

			// Compose all the things that `change` moved.
			for (const [unintentionedSrc, unintentionedDst, target] of change.moves) {
				const src = withIntention(unintentionedSrc);
				const dst = withIntention(unintentionedDst);
				let originalSrc = current.dstToSrc.get(src);
				let currentTarget: "cellTargeting" | "nodeTargeting" | undefined;
				if (originalSrc !== undefined) {
					const [dst2, existingTarget] =
						current.srcToDst.get(originalSrc) ?? fail("expected backward mapping");
					assert(areEqualRegisterIds(dst2, src), "expected consistent backward mapping");
					currentTarget = existingTarget;
				} else {
					originalSrc = src;
				}
				nextSrcToDst.set(originalSrc, [
					dst,
					target === "cellTargeting" &&
					(currentTarget === undefined || currentTarget === "cellTargeting")
						? "cellTargeting"
						: "nodeTargeting",
				]);
				nextDstToSrc.set(dst, originalSrc);
			}

			// Include any existing moves that `change` didn't affect.
			for (const [src, [dst, target]] of current.srcToDst.entries()) {
				if (!nextSrcToDst.has(src)) {
					const intentionedDst = withIntention(dst);
					nextSrcToDst.set(src, [intentionedDst, target]);
					nextDstToSrc.set(intentionedDst, src);
				}
			}

			for (const [id, childChange] of change.childChanges) {
				const intentionedId = withIntention(id);
				const originalId = current.dstToSrc.get(intentionedId) ?? intentionedId;
				const existingChanges = childChangesByOriginalId.get(originalId);
				const taggedChange = tagChange(childChange, revision);
				if (existingChanges === undefined) {
					childChangesByOriginalId.set(originalId, [taggedChange]);
				} else {
					existingChanges.push(taggedChange);
				}
			}

			current.srcToDst = nextSrcToDst;
			current.dstToSrc = nextDstToSrc;
		}

		const composedMoves: OptionalChangeset["moves"] = [];
		for (const [src, [dst, target]] of current.srcToDst.entries()) {
			composedMoves.push([src, dst, target]);
		}

		const composedBuilds: OptionalChangeset["build"] = [];
		for (const [id, set] of builds.entries()) {
			assert(id !== "self", "Detached trees should not be built directly to self register");
			composedBuilds.push({ id, set });
		}
		const composed: OptionalChangeset = {
			build: composedBuilds,
			moves: composedMoves,
			childChanges: Array.from(childChangesByOriginalId.entries(), ([id, childChanges]) => [
				id,
				composeChild(childChanges),
			]),
		};

		if (inputContext === "empty") {
			composed.reservedDetachId = earliestReservedDetachId;
		}

		return composed;
	},

	amendCompose: () => fail("Not implemented"),

	invert: (
		{ revision, change }: TaggedChange<OptionalChangeset>,
		invertChild: NodeChangeInverter,
		genId: IdAllocator<ChangesetLocalId>,
	): OptionalChangeset => {
		const { moves, childChanges } = change;
		const invertIdMap = new RegisterMap<RegisterId>();
		const withIntention = (id: RegisterId): RegisterId => {
			if (id === "self") {
				return id;
			}
			return { revision: id.revision ?? revision, localId: id.localId };
		};
		for (const [src, dst] of moves) {
			invertIdMap.set(src, dst);
		}

		let changeEmptiesSelf = false;
		let changeFillsSelf = false;
		const invertedMoves: typeof change.moves = [];
		for (const [src, dst] of moves) {
			changeEmptiesSelf ||= src === "self";
			changeFillsSelf ||= dst === "self";

			/**
			 * TODO:AB#6319: The targeting choices here are not really semantically right; this can lead to a situation where we put a node
			 * in a non-empty register.
			 *
			 * Consider:
			 * Start: field contents are "A". An edit E1 replaces "A" with "B". Then two branches with that edit on their undo-redo stack
			 * concurrently undo it.
			 *
			 * Giving names to these edits:
			 * E1: Replace A with B ( build [E1,1], move: cell:self->[E1,2], node:[E1,1]->self )
			 * E2: undo E1 ( move: cell:self->[E1,1], node:[E1,2]->self )
			 * E3, concurrent to E2: undo E1 ( move: cell:self->[E1,1], node:[E1,2]->self )
			 *
			 * Say E2 is sequenced first. Output context of E2 has registers "self" and [E1,1] filled with "A" and "B" respectively.
			 *
			 * Now consider E3' = rebase(E3 over E2).
			 *
			 * When rebasing the moves,
			 * cell:self->[E1,1] remains the same as it targets the cell.
			 * node:[E1,2]->self becomes self->self.
			 *
			 * This is an invalid edit for two reasons:
			 * 1. It has two destinations for the "self" register
			 * 2. One of those destinations is non-empty, without a corresponding move to empty it.
			 */
			const target: "nodeTargeting" | "cellTargeting" =
				src !== "self" && dst === "self" ? "cellTargeting" : "nodeTargeting";
			invertedMoves.push([withIntention(dst), withIntention(src), target]);
		}
		const inverted: OptionalChangeset = {
			build: [],
			moves: invertedMoves,
			childChanges: childChanges.map(([id, childChange]) => [
				withIntention(invertIdMap.get(id) ?? id),
				invertChild(childChange),
			]),
		};

		const inverseEmptiesSelf = changeFillsSelf;
		const inverseFillsSelf = changeEmptiesSelf;
		if (inverseFillsSelf && !inverseEmptiesSelf) {
			inverted.reservedDetachId = { localId: genId.getNextId() };
		}
		return inverted;
	},

	rebase: (
		change: OptionalChangeset,
		overTagged: TaggedChange<OptionalChangeset>,
		rebaseChild: NodeChangeRebaser,
		genId: IdAllocator,
		crossFieldManager: CrossFieldManager,
		revisionMetadata: RevisionMetadataSource,
		existenceState?: NodeExistenceState,
	): OptionalChangeset => {
		const withIntention = (id: RegisterId): RegisterId => {
			if (id === "self") {
				return id;
			}
			const intention = getIntention(id.revision ?? overTagged.revision, revisionMetadata);
			return { revision: intention, localId: id.localId };
		};

		const { moves, childChanges, build } = change;
		const { change: overChange } = overTagged;
		const rebasedMoves: typeof moves = [];

		const overDstToSrc = new RegisterMap<RegisterId>();
		const overSrcToDst = new RegisterMap<RegisterId>();
		for (const [src, dst] of overChange.moves) {
			const srcTagged = withIntention(src);
			const dstTagged = withIntention(dst);
			overSrcToDst.set(srcTagged, dstTagged);
			overDstToSrc.set(dstTagged, srcTagged);
		}

		let reservedDetachId: RegisterId | undefined = change.reservedDetachId;
		const changeDstToSrc = new RegisterMap<RegisterId>();
		const changeSrcToDst = new RegisterMap<RegisterId>();
		for (const [src, dst] of moves) {
			changeSrcToDst.set(src, dst);
			changeDstToSrc.set(dst, src);
		}

		for (const [src, dst, target] of moves) {
			if (target === "cellTargeting") {
				assert(src === "self", "Cell targeting moves must have self as a source");
				// TODO: Should we drop cell targeting / node targeting and just special-case 'self'? Might be simpler to understand.
				// Holding off on making a call until AB#6298 is addressed (possibly support for rebasing transactions makes the
				// answer to this more obvious).
				if (
					overSrcToDst.get(src) !== undefined &&
					overDstToSrc.get(src) === undefined &&
					reservedDetachId === undefined
				) {
					// Over removed the content occupying this cell and didn't fill it with other content.
					// This change includes field changes,
					reservedDetachId = dst;
				} else {
					// Cell-targeting.
					rebasedMoves.push([src, dst, target]);
				}
			} else {
				// Figure out where content in src ended up in `overTagged`
				const rebasedSrc = overSrcToDst.get(src) ?? src;
				// Note: we cannot drop changes which map a node to itself, as this loses the intention of the original edit
				// (since the target kind is node targeting, it may not still map to a noop after further rebases)
				rebasedMoves.push([rebasedSrc, dst, target]);
			}
		}

		// We rebased a fill from an empty state over another edit which also sets this field.
		// We need to make sure that we also empty the field.
		const overFillsEmptyField = !overSrcToDst.has("self") && overDstToSrc.has("self");
		if (overFillsEmptyField && reservedDetachId !== undefined) {
			rebasedMoves.push(["self", reservedDetachId, "cellTargeting"]);
			reservedDetachId = undefined;
		}

		const overChildChangesBySrc = new RegisterMap<NodeChangeset>();
		for (const [id, childChange] of overChange.childChanges ?? []) {
			overChildChangesBySrc.set(withIntention(id) ?? id, childChange);
		}

		const rebasedChildChanges: typeof childChanges = [];
		for (const [id, childChange] of childChanges) {
			const overChildChange = overChildChangesBySrc.get(id);

			const rebasedId = overSrcToDst.get(id) ?? id;
			const rebasedChildChange = rebaseChild(
				childChange,
				overChildChange,
				rebasedId === "self" ? NodeExistenceState.Alive : NodeExistenceState.Dead,
			);
			if (rebasedChildChange !== undefined) {
				rebasedChildChanges.push([rebasedId, rebasedChildChange]);
			}
		}

		const rebased: OptionalChangeset = {
			build,
			moves: rebasedMoves,
			childChanges: rebasedChildChanges,
		};
		if (reservedDetachId !== undefined) {
			rebased.reservedDetachId = reservedDetachId;
		}
		return rebased;
	},

	prune: (change: OptionalChangeset, pruneChild: NodeChangePruner): OptionalChangeset => {
		const childChanges: OptionalChangeset["childChanges"] = [];
		const prunedChange: OptionalChangeset = {
			build: change.build,
			moves: change.moves,
			childChanges,
		};
		if (change.reservedDetachId !== undefined) {
			prunedChange.reservedDetachId = change.reservedDetachId;
		}

		for (const [id, childChange] of change.childChanges) {
			const prunedChildChange = pruneChild(childChange);
			if (prunedChildChange !== undefined) {
				prunedChange.childChanges.push([id, prunedChildChange]);
			}
		}

		return prunedChange;
	},
};

export interface OptionalFieldEditor extends FieldEditor<OptionalChangeset> {
	/**
	 * Creates a change which replaces the field with `newContent`
	 * @param newContent - the new content for the field
	 * @param wasEmpty - whether the field is empty when creating this change
	 * @param changeId - the ID associated with the replacement of the current content.
	 * @param buildId - the ID associated with the creation of the `newContent`.
	 */
	set(
		newContent: ITreeCursor,
		wasEmpty: boolean,
		ids: {
			fill: ChangesetLocalId;
			detach: ChangesetLocalId;
		},
	): OptionalChangeset;

	/**
	 * Creates a change which clears the field's contents (if any).
	 * @param wasEmpty - whether the field is empty when creating this change
	 * @param changeId - the ID associated with the detach.
	 */
	clear(wasEmpty: boolean, id: ChangesetLocalId): OptionalChangeset;
}

export const optionalFieldEditor: OptionalFieldEditor = {
	set: (
		newContent: ITreeCursor,
		wasEmpty: boolean,
		ids: {
			fill: ChangesetLocalId;
			// Should be interpreted as a set of an empty field if undefined.
			detach: ChangesetLocalId;
		},
	): OptionalChangeset => {
		const result: OptionalChangeset = {
			build: [{ id: { localId: ids.fill }, set: jsonableTreeFromCursor(newContent) }],
			moves: [[{ localId: ids.fill }, "self", "nodeTargeting"]],
			childChanges: [],
		};
		if (wasEmpty) {
			result.reservedDetachId = { localId: ids.detach };
		} else {
			result.moves.push(["self", { localId: ids.detach }, "cellTargeting"]);
		}
		return result;
	},

	clear: (wasEmpty: boolean, detachId: ChangesetLocalId): OptionalChangeset =>
		wasEmpty
			? { build: [], moves: [], childChanges: [], reservedDetachId: { localId: detachId } }
			: {
					build: [],
					moves: [["self", { localId: detachId }, "cellTargeting"]],
					childChanges: [],
			  },

	buildChildChange: (index: number, childChange: NodeChangeset): OptionalChangeset => {
		assert(index === 0, 0x404 /* Optional fields only support a single child node */);
		return {
			build: [],
			moves: [],
			childChanges: [["self", childChange]],
		};
	},
};

export function optionalFieldIntoDelta(
	{ change, revision }: TaggedChange<OptionalChangeset>,
	deltaFromChild: ToDelta,
): DeltaFieldChanges {
	const delta: Mutable<DeltaFieldChanges> = {};

	if (change.build.length > 0) {
		const builds: DeltaDetachedNodeBuild[] = [];
		for (const build of change.build) {
			builds.push({
				id: { major: build.id.revision ?? revision, minor: build.id.localId },
				trees: [cursorForJsonableTreeNode(build.set)],
			});
		}
		delta.build = builds;
	}

	let markIsANoop = true;
	const mark: Mutable<DeltaMark> = { count: 1 };

	if (change.moves.length > 0) {
		const renames: DeltaDetachedNodeRename[] = [];
		for (const [src, dst] of change.moves) {
			if (src === "self" && dst !== "self") {
				mark.detach = { major: dst.revision ?? revision, minor: dst.localId };
				markIsANoop = false;
			} else if (dst === "self" && src !== "self") {
				mark.attach = { major: src.revision ?? revision, minor: src.localId };
				markIsANoop = false;
			} else if (src !== "self" && dst !== "self") {
				renames.push({
					count: 1,
					oldId: { major: src.revision ?? revision, minor: src.localId },
					newId: { major: dst.revision ?? revision, minor: dst.localId },
				});
			}
		}

		if (renames.length > 0) {
			delta.rename = renames;
		}
	}

	if (change.childChanges.length > 0) {
		const globals: DeltaDetachedNodeChanges[] = [];
		for (const [id, childChange] of change.childChanges) {
			const childDelta = deltaFromChild(childChange);
			if (id !== "self") {
				const fields = childDelta;
				globals.push({
					id: { major: id.revision ?? revision, minor: id.localId },
					fields,
				});
			} else {
				mark.fields = childDelta;
				markIsANoop = false;
			}
		}

		if (globals.length > 0) {
			delta.global = globals;
		}
	}

	if (!markIsANoop) {
		delta.local = [mark];
	}

	return delta;
}

export const optionalChangeHandler: FieldChangeHandler<OptionalChangeset, OptionalFieldEditor> = {
	rebaser: optionalChangeRebaser,
	codecsFactory: makeOptionalFieldCodecFamily,
	editor: optionalFieldEditor,

	intoDelta: optionalFieldIntoDelta,
	relevantRemovedRoots,

	isEmpty: (change: OptionalChangeset) =>
		change.childChanges.length === 0 && change.moves.length === 0 && change.build.length === 0,
};

function areEqualRegisterIds(a: RegisterId, b: RegisterId): boolean {
	if (typeof a === "string" || typeof b === "string") {
		return a === b;
	}

	return areEqualChangeAtomIds(a, b);
}

function* relevantRemovedRoots(
	change: OptionalChangeset,
	relevantRemovedRootsFromChild: RelevantRemovedRootsFromChild,
<<<<<<< HEAD
): Iterable<Delta.DetachedNodeId> {
=======
): Iterable<DeltaDetachedNodeId> {
	const dstToSrc = new RegisterMap<RegisterId>();
>>>>>>> f3bed2f4
	const alreadyYieldedOrNewlyBuilt = new RegisterMap<boolean>();
	for (const { id } of change.build) {
		alreadyYieldedOrNewlyBuilt.set(id, true);
	}

	for (const [src] of change.moves) {
		if (src !== "self" && !alreadyYieldedOrNewlyBuilt.has(src)) {
			alreadyYieldedOrNewlyBuilt.set(src, true);
			yield nodeIdFromChangeAtom(src);
		}
	}

	for (const [id, childChange] of change.childChanges) {
		// Child changes are relevant unless they apply to the tree which existed in the starting context of
		// of this change.
		if (id !== "self" && !alreadyYieldedOrNewlyBuilt.has(id)) {
			alreadyYieldedOrNewlyBuilt.set(id, true);
			yield nodeIdFromChangeAtom(id);
		}
		yield* relevantRemovedRootsFromChild(childChange);
	}
}<|MERGE_RESOLUTION|>--- conflicted
+++ resolved
@@ -655,12 +655,7 @@
 function* relevantRemovedRoots(
 	change: OptionalChangeset,
 	relevantRemovedRootsFromChild: RelevantRemovedRootsFromChild,
-<<<<<<< HEAD
-): Iterable<Delta.DetachedNodeId> {
-=======
 ): Iterable<DeltaDetachedNodeId> {
-	const dstToSrc = new RegisterMap<RegisterId>();
->>>>>>> f3bed2f4
 	const alreadyYieldedOrNewlyBuilt = new RegisterMap<boolean>();
 	for (const { id } of change.build) {
 		alreadyYieldedOrNewlyBuilt.set(id, true);
