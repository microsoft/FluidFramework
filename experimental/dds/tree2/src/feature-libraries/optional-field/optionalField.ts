/*!
 * Copyright (c) Microsoft Corporation and contributors. All rights reserved.
 * Licensed under the MIT License.
 */

import { assert } from "@fluidframework/core-utils";
import {
	ITreeCursor,
	TaggedChange,
	tagChange,
	ChangesetLocalId,
	RevisionTag,
	areEqualChangeAtomIds,
	JsonableTree,
	RevisionMetadataSource,
	DeltaFieldChanges,
	DeltaDetachedNodeRename,
	DeltaMark,
	DeltaDetachedNodeBuild,
	DeltaDetachedNodeId,
	DeltaDetachedNodeChanges,
} from "../../core";
import { fail, Mutable, IdAllocator, SizedNestedMap } from "../../util";
import { cursorForJsonableTreeNode, jsonableTreeFromCursor } from "../treeTextCursor";
import {
	ToDelta,
	FieldChangeRebaser,
	NodeChangeComposer,
	NodeChangeInverter,
	NodeChangeRebaser,
	NodeChangeset,
	FieldEditor,
	CrossFieldManager,
	getIntention,
	NodeExistenceState,
	FieldChangeHandler,
	RelevantRemovedRootsFromChild,
	NodeChangePruner,
} from "../modular-schema";
import { nodeIdFromChangeAtom } from "../deltaUtils";
import { RegisterId, OptionalChangeset } from "./optionalFieldChangeTypes";
import { makeOptionalFieldCodecFamily } from "./optionalFieldCodecs";

interface IRegisterMap<T> {
	set(id: RegisterId, childChange: T): void;
	get(id: RegisterId): T | undefined;
	delete(id: RegisterId): boolean;
	keys(): Iterable<RegisterId>;
	values(): Iterable<T>;
	entries(): Iterable<[RegisterId, T]>;
	readonly size: number;
}

class RegisterMap<T> implements IRegisterMap<T> {
	private readonly nestedMapData = new SizedNestedMap<
		ChangesetLocalId | "self",
		RevisionTag | undefined,
		T
	>();

	public clone(): RegisterMap<T> {
		const clone = new RegisterMap<T>();
		for (const [id, t] of this.entries()) {
			clone.set(id, t);
		}
		return clone;
	}

	public set(id: RegisterId, childChange: T): void {
		if (id === "self") {
			this.nestedMapData.set("self", undefined, childChange);
		} else {
			this.nestedMapData.set(id.localId, id.revision, childChange);
		}
	}

	public get(id: RegisterId): T | undefined {
		return id === "self"
			? this.nestedMapData.tryGet(id, undefined)
			: this.nestedMapData.tryGet(id.localId, id.revision);
	}

	public has(id: RegisterId): boolean {
		return this.get(id) !== undefined;
	}

	public delete(id: RegisterId): boolean {
		return id === "self"
			? this.nestedMapData.delete("self", undefined)
			: this.nestedMapData.delete(id.localId, id.revision);
	}

	public keys(): Iterable<RegisterId> {
		const changeIds: RegisterId[] = [];
		for (const [localId, nestedMap] of this.nestedMapData) {
			if (localId === "self") {
				changeIds.push("self");
			} else {
				for (const [revisionTag, _] of nestedMap) {
					changeIds.push(
						revisionTag === undefined
							? { localId }
							: { localId, revision: revisionTag },
					);
				}
			}
		}

		return changeIds;
	}
	public values(): Iterable<T> {
		return this.nestedMapData.values();
	}
	public entries(): Iterable<[RegisterId, T]> {
		const entries: [RegisterId, T][] = [];
		for (const changeId of this.keys()) {
			if (changeId === "self") {
				const entry = this.nestedMapData.tryGet("self", undefined);
				assert(
					entry !== undefined,
					0x770 /* Entry should not be undefined when iterating keys. */,
				);
				entries.push(["self", entry]);
			} else {
				const entry = this.nestedMapData.tryGet(changeId.localId, changeId.revision);
				assert(
					entry !== undefined,
					0x771 /* Entry should not be undefined when iterating keys. */,
				);
				entries.push([changeId, entry]);
			}
		}

		return entries;
	}
	public get size(): number {
		return this.nestedMapData.size;
	}
}

/**
 * Attempt to deduce whether the "self" register of a change is empty or filled in the input context.
 * Optional changesets do not always carry enough information to determine this, in which case this
 * returns `undefined`.
 */
function tryInferInputContext(change: OptionalChangeset): "empty" | "filled" | undefined {
	if (change.reservedDetachId !== undefined) {
		return "empty";
	}

	for (const [src] of change.moves) {
		if (src === "self") {
			return "filled";
		}
	}

	return undefined;
}

export const optionalChangeRebaser: FieldChangeRebaser<OptionalChangeset> = {
	compose: (
		changes: TaggedChange<OptionalChangeset>[],
		composeChild: NodeChangeComposer,
		genId: IdAllocator,
		crossFieldManager: CrossFieldManager,
		revisionMetadata: RevisionMetadataSource,
	): OptionalChangeset => {
		const getBidirectionalMaps = (
			moves: OptionalChangeset["moves"],
		): {
			srcToDst: RegisterMap<[dst: RegisterId, target: "nodeTargeting" | "cellTargeting"]>;
			dstToSrc: RegisterMap<RegisterId>;
		} => {
			const srcToDst = new RegisterMap<
				[dst: RegisterId, target: "nodeTargeting" | "cellTargeting"]
			>();
			const dstToSrc = new RegisterMap<RegisterId>();
			for (const [src, dst, target] of moves) {
				srcToDst.set(src, [dst, target]);
				dstToSrc.set(dst, src);
			}
			return { srcToDst, dstToSrc };
		};

		let latestReservedDetachId: RegisterId | undefined;
		let inputContext: "empty" | "filled" | undefined;

		// Using a map here avoids potential duplicate builds from sandwich rebases.
		const builds = new RegisterMap<JsonableTree>();
		const childChangesByOriginalId = new RegisterMap<TaggedChange<NodeChangeset>[]>();
		// TODO: It might be possible to compose moves in place rather than repeatedly copy.
		// Additionally, working out a 'register allocation' strategy which enables frequent cancellation of noop moves
		// for sandwich rebases would help with cloning if in-place proves too difficult
		const current = getBidirectionalMaps([]);
		for (const { change, revision } of changes) {
			inputContext ??= tryInferInputContext(change);
			const withIntention = (id: RegisterId): RegisterId => {
				if (id === "self") {
					return id;
				}
				const intention = getIntention(id.revision ?? revision, revisionMetadata);
				return { revision: intention, localId: id.localId };
			};

			for (const { id, set } of change.build) {
				builds.set(
					{
						revision: id.revision ?? revision,
						localId: id.localId,
					},
					set,
				);
			}

			const nextSrcToDst = new RegisterMap<
				[dst: RegisterId, target: "nodeTargeting" | "cellTargeting"]
			>();
			const nextDstToSrc = new RegisterMap<RegisterId>();

			if (change.reservedDetachId !== undefined) {
				latestReservedDetachId = withIntention(change.reservedDetachId);
			}

			// Compose all the things that `change` moved.
			for (const [unintentionedSrc, unintentionedDst, target] of change.moves) {
				const src = withIntention(unintentionedSrc);
				const dst = withIntention(unintentionedDst);
				let originalSrc = current.dstToSrc.get(src);
				let currentTarget: "cellTargeting" | "nodeTargeting" | undefined;
				if (originalSrc !== undefined) {
					const [dst2, existingTarget] =
						current.srcToDst.get(originalSrc) ?? fail("expected backward mapping");
					assert(areEqualRegisterIds(dst2, src), "expected consistent backward mapping");
					currentTarget = existingTarget;
				} else {
					originalSrc = src;
				}
				nextSrcToDst.set(originalSrc, [
					dst,
					target === "cellTargeting" &&
					(currentTarget === undefined || currentTarget === "cellTargeting")
						? "cellTargeting"
						: "nodeTargeting",
				]);
				nextDstToSrc.set(dst, originalSrc);
			}

			// Include any existing moves that `change` didn't affect.
			for (const [src, [dst, target]] of current.srcToDst.entries()) {
				if (!nextSrcToDst.has(src)) {
					const intentionedDst = withIntention(dst);
					nextSrcToDst.set(src, [intentionedDst, target]);
					nextDstToSrc.set(intentionedDst, src);
				}
			}

			for (const [id, childChange] of change.childChanges) {
				const intentionedId = withIntention(id);
				const originalId = current.dstToSrc.get(intentionedId) ?? intentionedId;
				const existingChanges = childChangesByOriginalId.get(originalId);
				const taggedChange = tagChange(childChange, revision);
				if (existingChanges === undefined) {
					childChangesByOriginalId.set(originalId, [taggedChange]);
				} else {
					existingChanges.push(taggedChange);
				}
			}

			current.srcToDst = nextSrcToDst;
			current.dstToSrc = nextDstToSrc;
		}

		const composedMoves: OptionalChangeset["moves"] = [];
		for (const [src, [dst, target]] of current.srcToDst.entries()) {
			composedMoves.push([src, dst, target]);
		}

		const composedBuilds: OptionalChangeset["build"] = [];
		for (const [id, set] of builds.entries()) {
			assert(id !== "self", "Detached trees should not be built directly to self register");
			composedBuilds.push({ id, set });
		}
		const composed: OptionalChangeset = {
			build: composedBuilds,
			moves: composedMoves,
			childChanges: Array.from(childChangesByOriginalId.entries(), ([id, childChanges]) => [
				id,
				composeChild(childChanges),
			]),
		};

		if (inputContext === "empty") {
			composed.reservedDetachId = latestReservedDetachId;
		}

		return composed;
	},

	amendCompose: () => fail("Not implemented"),

	invert: (
		{ revision, change }: TaggedChange<OptionalChangeset>,
		invertChild: NodeChangeInverter,
		genId: IdAllocator<ChangesetLocalId>,
	): OptionalChangeset => {
		const { moves, childChanges } = change;
		const invertIdMap = new RegisterMap<RegisterId>();
		const withIntention = (id: RegisterId): RegisterId => {
			if (id === "self") {
				return id;
			}
			return { revision: id.revision ?? revision, localId: id.localId };
		};
		for (const [src, dst] of moves) {
			invertIdMap.set(src, dst);
		}

		let inverseFillsSelf = false;
		let inverseEmptiesSelf = false;
		const invertedMoves: typeof change.moves = [];
		for (const [src, dst] of moves) {
			// TODO:AB#6298: This assert can legitimately fail for transactions, meaning we have little test coverage there.
			assert(
				src === "self" || dst === "self",
				"Invert is not currently supported for changes that transfer nodes between non-self registers.",
			);
			if (src !== "self" && dst === "self") {
				inverseEmptiesSelf = true;
				// TODO:AB#6319: This might lead to a situation where we put a node in a register it never came from, and that register may not be empty.
				invertedMoves.push([withIntention(dst), withIntention(src), "cellTargeting"]);
			} else {
				inverseFillsSelf = true;
				invertedMoves.push([withIntention(dst), withIntention(src), "nodeTargeting"]);
			}
		}
		const inverted: OptionalChangeset = {
			build: [],
			moves: invertedMoves,
			childChanges: childChanges.map(([id, childChange]) => [
				withIntention(invertIdMap.get(id) ?? id),
				invertChild(childChange),
			]),
		};

		if (inverseFillsSelf && !inverseEmptiesSelf) {
			inverted.reservedDetachId = { localId: genId.getNextId() };
		}
		return inverted;
	},

	rebase: (
		change: OptionalChangeset,
		overTagged: TaggedChange<OptionalChangeset>,
		rebaseChild: NodeChangeRebaser,
		genId: IdAllocator,
		crossFieldManager: CrossFieldManager,
		revisionMetadata: RevisionMetadataSource,
		existenceState?: NodeExistenceState,
	): OptionalChangeset => {
		const withIntention = (id: RegisterId): RegisterId => {
			if (id === "self") {
				return id;
			}
			const intention = getIntention(id.revision ?? overTagged.revision, revisionMetadata);
			return { revision: intention, localId: id.localId };
		};

		const { moves, childChanges, build } = change;
		const { change: overChange } = overTagged;
		const rebasedMoves: typeof moves = [];

		const overDstToSrc = new RegisterMap<RegisterId>();
		const overSrcToDst = new RegisterMap<RegisterId>();
		for (const [src, dst] of overChange.moves) {
			const srcTagged = withIntention(src);
			const dstTagged = withIntention(dst);
			overSrcToDst.set(srcTagged, dstTagged);
			overDstToSrc.set(dstTagged, srcTagged);
		}

		let reservedDetachId: RegisterId | undefined = change.reservedDetachId;
		const changeDstToSrc = new RegisterMap<RegisterId>();
		const changeSrcToDst = new RegisterMap<RegisterId>();
		for (const [src, dst] of moves) {
			changeSrcToDst.set(src, dst);
			changeDstToSrc.set(dst, src);
		}

		for (const [src, dst, target] of moves) {
			if (target === "cellTargeting") {
				assert(src === "self", "Cell targeting moves must have self as a source");
				// TODO: Should we drop cell targeting / node targeting and just special-case 'self'? Might be simpler to understand.
				// Holding off on making a call until AB#6298 is addressed (possibly support for rebasing transactions makes the
				// answer to this more obvious).
				if (
					overSrcToDst.get(src) !== undefined &&
					overDstToSrc.get(src) === undefined &&
					reservedDetachId === undefined
				) {
					// Over removed the content occupying this cell and didn't fill it with other content.
					// This change includes field changes,
					reservedDetachId = dst;
				} else {
					// Cell-targeting.
					rebasedMoves.push([src, dst, target]);
				}
			} else {
				// Figure out where content in src ended up in `overTagged`
				const rebasedSrc = overSrcToDst.get(src) ?? src;
				// Note: we cannot drop changes which map a node to itself, as this loses the intention of the original edit
				// (since the target kind is node targeting, it may not still map to a noop after further rebases)
				rebasedMoves.push([rebasedSrc, dst, target]);
			}
		}

		// We rebased a fill from an empty state over another edit which also sets this field.
		// We need to make sure that we also empty the field.
		const overFillsEmptyField = !overSrcToDst.has("self") && overDstToSrc.has("self");
		if (overFillsEmptyField && reservedDetachId !== undefined) {
			rebasedMoves.push(["self", reservedDetachId, "cellTargeting"]);
			reservedDetachId = undefined;
		}

		const overChildChangesBySrc = new RegisterMap<NodeChangeset>();
		for (const [id, childChange] of overChange.childChanges ?? []) {
			overChildChangesBySrc.set(withIntention(id) ?? id, childChange);
		}

		const rebasedChildChanges: typeof childChanges = [];
		for (const [id, childChange] of childChanges) {
			const overChildChange = overChildChangesBySrc.get(id);

			const rebasedId = overSrcToDst.get(id) ?? id;
			const rebasedChildChange = rebaseChild(
				childChange,
				overChildChange,
				rebasedId === "self" ? NodeExistenceState.Alive : NodeExistenceState.Dead,
			);
			if (rebasedChildChange !== undefined) {
				rebasedChildChanges.push([rebasedId, rebasedChildChange]);
			}
		}

		const rebased: OptionalChangeset = {
			build,
			moves: rebasedMoves,
			childChanges: rebasedChildChanges,
		};
		if (reservedDetachId !== undefined) {
			rebased.reservedDetachId = reservedDetachId;
		}
		return rebased;
	},

	prune: (change: OptionalChangeset, pruneChild: NodeChangePruner): OptionalChangeset => {
		const childChanges: OptionalChangeset["childChanges"] = [];
		const prunedChange: OptionalChangeset = {
			build: change.build,
			moves: change.moves,
			childChanges,
		};
		if (change.reservedDetachId !== undefined) {
			prunedChange.reservedDetachId = change.reservedDetachId;
		}

		for (const [id, childChange] of change.childChanges) {
			const prunedChildChange = pruneChild(childChange);
			if (prunedChildChange !== undefined) {
				prunedChange.childChanges.push([id, prunedChildChange]);
			}
		}

		return prunedChange;
	},
};

export interface OptionalFieldEditor extends FieldEditor<OptionalChangeset> {
	/**
	 * Creates a change which replaces the field with `newContent`
	 * @param newContent - the new content for the field
	 * @param wasEmpty - whether the field is empty when creating this change
	 * @param changeId - the ID associated with the replacement of the current content.
	 * @param buildId - the ID associated with the creation of the `newContent`.
	 */
	set(
		newContent: ITreeCursor,
		wasEmpty: boolean,
		ids: {
			fill: ChangesetLocalId;
			detach: ChangesetLocalId;
		},
	): OptionalChangeset;

	/**
	 * Creates a change which clears the field's contents (if any).
	 * @param wasEmpty - whether the field is empty when creating this change
	 * @param changeId - the ID associated with the detach.
	 */
	clear(wasEmpty: boolean, id: ChangesetLocalId): OptionalChangeset;
}

export const optionalFieldEditor: OptionalFieldEditor = {
	set: (
		newContent: ITreeCursor,
		wasEmpty: boolean,
		ids: {
			fill: ChangesetLocalId;
			// Should be interpreted as a set of an empty field if undefined.
			detach: ChangesetLocalId;
		},
	): OptionalChangeset => {
		const result: OptionalChangeset = {
			build: [{ id: { localId: ids.fill }, set: jsonableTreeFromCursor(newContent) }],
			moves: [[{ localId: ids.fill }, "self", "nodeTargeting"]],
			childChanges: [],
		};
		if (wasEmpty) {
			result.reservedDetachId = { localId: ids.detach };
		} else {
			result.moves.push(["self", { localId: ids.detach }, "cellTargeting"]);
		}
		return result;
	},

	clear: (wasEmpty: boolean, detachId: ChangesetLocalId): OptionalChangeset =>
		wasEmpty
			? { build: [], moves: [], childChanges: [], reservedDetachId: { localId: detachId } }
			: {
					build: [],
					moves: [["self", { localId: detachId }, "cellTargeting"]],
					childChanges: [],
			  },

	buildChildChange: (index: number, childChange: NodeChangeset): OptionalChangeset => {
		assert(index === 0, 0x404 /* Optional fields only support a single child node */);
		return {
			build: [],
			moves: [],
			childChanges: [["self", childChange]],
		};
	},
};

export function optionalFieldIntoDelta(
	{ change, revision }: TaggedChange<OptionalChangeset>,
	deltaFromChild: ToDelta,
): DeltaFieldChanges {
	const delta: Mutable<DeltaFieldChanges> = {};

	if (change.build.length > 0) {
		const builds: DeltaDetachedNodeBuild[] = [];
		for (const build of change.build) {
			builds.push({
				id: { major: build.id.revision ?? revision, minor: build.id.localId },
				trees: [cursorForJsonableTreeNode(build.set)],
			});
		}
		delta.build = builds;
	}

	let markIsANoop = true;
	const mark: Mutable<DeltaMark> = { count: 1 };

	if (change.moves.length > 0) {
		const renames: DeltaDetachedNodeRename[] = [];
		for (const [src, dst] of change.moves) {
			if (src === "self" && dst !== "self") {
				mark.detach = { major: dst.revision ?? revision, minor: dst.localId };
				markIsANoop = false;
			} else if (dst === "self" && src !== "self") {
				mark.attach = { major: src.revision ?? revision, minor: src.localId };
				markIsANoop = false;
			} else if (src !== "self" && dst !== "self") {
				renames.push({
					count: 1,
					oldId: { major: src.revision ?? revision, minor: src.localId },
					newId: { major: dst.revision ?? revision, minor: dst.localId },
				});
			}
		}

		if (renames.length > 0) {
			delta.rename = renames;
		}
	}

	if (change.childChanges.length > 0) {
		const globals: DeltaDetachedNodeChanges[] = [];
		for (const [id, childChange] of change.childChanges) {
			const childDelta = deltaFromChild(childChange);
			if (id !== "self") {
				const fields = childDelta;
				globals.push({
					id: { major: id.revision ?? revision, minor: id.localId },
					fields,
				});
			} else {
				mark.fields = childDelta;
				markIsANoop = false;
			}
		}

		if (globals.length > 0) {
			delta.global = globals;
		}
	}

	if (!markIsANoop) {
		delta.local = [mark];
	}

	return delta;
}

export const optionalChangeHandler: FieldChangeHandler<OptionalChangeset, OptionalFieldEditor> = {
	rebaser: optionalChangeRebaser,
	codecsFactory: makeOptionalFieldCodecFamily,
	editor: optionalFieldEditor,

	intoDelta: optionalFieldIntoDelta,
	relevantRemovedRoots,

	isEmpty: (change: OptionalChangeset) =>
		change.childChanges.length === 0 && change.moves.length === 0 && change.build.length === 0,
};

function areEqualRegisterIds(a: RegisterId, b: RegisterId): boolean {
	if (typeof a === "string" || typeof b === "string") {
		return a === b;
	}

	return areEqualChangeAtomIds(a, b);
}

function* relevantRemovedRoots(
	change: OptionalChangeset,
	relevantRemovedRootsFromChild: RelevantRemovedRootsFromChild,
<<<<<<< HEAD
): Iterable<Delta.DetachedNodeId> {
=======
): Iterable<DeltaDetachedNodeId> {
	const dstToSrc = new RegisterMap<RegisterId>();
>>>>>>> 427186fe
	const alreadyYieldedOrNewlyBuilt = new RegisterMap<boolean>();
	for (const { id } of change.build) {
		alreadyYieldedOrNewlyBuilt.set(id, true);
	}

	for (const [src] of change.moves) {
		if (src !== "self" && !alreadyYieldedOrNewlyBuilt.has(src)) {
			alreadyYieldedOrNewlyBuilt.set(src, true);
			yield nodeIdFromChangeAtom(src);
		}
	}

	for (const [id, childChange] of change.childChanges) {
		// Child changes are relevant unless they apply to the tree which existed in the starting context of
		// of this change.
		if (id !== "self" && !alreadyYieldedOrNewlyBuilt.has(id)) {
			alreadyYieldedOrNewlyBuilt.set(id, true);
			yield nodeIdFromChangeAtom(id);
		}
		yield* relevantRemovedRootsFromChild(childChange);
	}
}<|MERGE_RESOLUTION|>--- conflicted
+++ resolved
@@ -635,12 +635,7 @@
 function* relevantRemovedRoots(
 	change: OptionalChangeset,
 	relevantRemovedRootsFromChild: RelevantRemovedRootsFromChild,
-<<<<<<< HEAD
-): Iterable<Delta.DetachedNodeId> {
-=======
 ): Iterable<DeltaDetachedNodeId> {
-	const dstToSrc = new RegisterMap<RegisterId>();
->>>>>>> 427186fe
 	const alreadyYieldedOrNewlyBuilt = new RegisterMap<boolean>();
 	for (const { id } of change.build) {
 		alreadyYieldedOrNewlyBuilt.set(id, true);
