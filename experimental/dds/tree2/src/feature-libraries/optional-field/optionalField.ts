/*!
 * Copyright (c) Microsoft Corporation and contributors. All rights reserved.
 * Licensed under the MIT License.
 */

import { assert } from "@fluidframework/core-utils";
import {
	ITreeCursor,
	TaggedChange,
	tagChange,
	ChangesetLocalId,
	RevisionTag,
	areEqualChangeAtomIds,
	JsonableTree,
	RevisionMetadataSource,
	DeltaFieldChanges,
	DeltaDetachedNodeRename,
	DeltaMark,
	DeltaDetachedNodeBuild,
	DeltaDetachedNodeId,
	DeltaDetachedNodeChanges,
} from "../../core";
import { fail, Mutable, IdAllocator, SizedNestedMap } from "../../util";
import { cursorForJsonableTreeNode, jsonableTreeFromCursor } from "../treeTextCursor";
import {
	ToDelta,
	FieldChangeRebaser,
	NodeChangeComposer,
	NodeChangeInverter,
	NodeChangeRebaser,
	NodeChangeset,
	FieldEditor,
	CrossFieldManager,
	getIntention,
	NodeExistenceState,
	FieldChangeHandler,
	RelevantRemovedRootsFromChild,
	NodeChangePruner,
} from "../modular-schema";
import { nodeIdFromChangeAtom } from "../deltaUtils";
import { RegisterId, OptionalChangeset } from "./optionalFieldChangeTypes";
import { makeOptionalFieldCodecFamily } from "./optionalFieldCodecs";

interface IRegisterMap<T> {
	set(id: RegisterId, childChange: T): void;
	get(id: RegisterId): T | undefined;
	delete(id: RegisterId): boolean;
	keys(): Iterable<RegisterId>;
	values(): Iterable<T>;
	entries(): Iterable<[RegisterId, T]>;
	readonly size: number;
}

class RegisterMap<T> implements IRegisterMap<T> {
	private readonly nestedMapData = new SizedNestedMap<
		ChangesetLocalId | "self",
		RevisionTag | undefined,
		T
	>();

	public clone(): RegisterMap<T> {
		const clone = new RegisterMap<T>();
		for (const [id, t] of this.entries()) {
			clone.set(id, t);
		}
		return clone;
	}

	public set(id: RegisterId, childChange: T): void {
		if (id === "self") {
			this.nestedMapData.set("self", undefined, childChange);
		} else {
			this.nestedMapData.set(id.localId, id.revision, childChange);
		}
	}

	public get(id: RegisterId): T | undefined {
		return id === "self"
			? this.nestedMapData.tryGet(id, undefined)
			: this.nestedMapData.tryGet(id.localId, id.revision);
	}

	public has(id: RegisterId): boolean {
		return this.get(id) !== undefined;
	}

	public delete(id: RegisterId): boolean {
		return id === "self"
			? this.nestedMapData.delete("self", undefined)
			: this.nestedMapData.delete(id.localId, id.revision);
	}

	public keys(): Iterable<RegisterId> {
		const changeIds: RegisterId[] = [];
		for (const [localId, nestedMap] of this.nestedMapData) {
			if (localId === "self") {
				changeIds.push("self");
			} else {
				for (const [revisionTag, _] of nestedMap) {
					changeIds.push(
						revisionTag === undefined
							? { localId }
							: { localId, revision: revisionTag },
					);
				}
			}
		}

		return changeIds;
	}
	public values(): Iterable<T> {
		return this.nestedMapData.values();
	}
	public entries(): Iterable<[RegisterId, T]> {
		const entries: [RegisterId, T][] = [];
		for (const changeId of this.keys()) {
			if (changeId === "self") {
				const entry = this.nestedMapData.tryGet("self", undefined);
				assert(
					entry !== undefined,
					0x770 /* Entry should not be undefined when iterating keys. */,
				);
				entries.push(["self", entry]);
			} else {
				const entry = this.nestedMapData.tryGet(changeId.localId, changeId.revision);
				assert(
					entry !== undefined,
					0x771 /* Entry should not be undefined when iterating keys. */,
				);
				entries.push([changeId, entry]);
			}
		}

		return entries;
	}
	public get size(): number {
		return this.nestedMapData.size;
	}
}

/**
 * Attempt to deduce whether the "self" register of a change is empty or filled in the input context.
 * Optional changesets do not always carry enough information to determine this, in which case this
 * returns `undefined`.
 */
function tryInferInputContext(change: OptionalChangeset): "empty" | "filled" | undefined {
	if (change.reservedDetachId !== undefined) {
		return "empty";
	}

	for (const [src] of change.moves) {
		if (src === "self") {
			return "filled";
		}
	}

	return undefined;
}

export const optionalChangeRebaser: FieldChangeRebaser<OptionalChangeset> = {
	compose: (
		changes: TaggedChange<OptionalChangeset>[],
		composeChild: NodeChangeComposer,
		genId: IdAllocator,
		crossFieldManager: CrossFieldManager,
		revisionMetadata: RevisionMetadataSource,
	): OptionalChangeset => {
		const getBidirectionalMaps = (
			moves: OptionalChangeset["moves"],
		): {
			srcToDst: RegisterMap<[dst: RegisterId, target: "nodeTargeting" | "cellTargeting"]>;
			dstToSrc: RegisterMap<RegisterId>;
		} => {
			const srcToDst = new RegisterMap<
				[dst: RegisterId, target: "nodeTargeting" | "cellTargeting"]
			>();
			const dstToSrc = new RegisterMap<RegisterId>();
			for (const [src, dst, target] of moves) {
				srcToDst.set(src, [dst, target]);
				dstToSrc.set(dst, src);
			}
			return { srcToDst, dstToSrc };
		};

		let latestReservedDetachId: RegisterId | undefined;
		let inputContext: "empty" | "filled" | undefined;

		// Using a map here avoids potential duplicate builds from sandwich rebases.
		const builds = new RegisterMap<JsonableTree>();
		const childChangesByOriginalId = new RegisterMap<TaggedChange<NodeChangeset>[]>();
		// TODO: It might be possible to compose moves in place rather than repeatedly copy.
		// Additionally, working out a 'register allocation' strategy which enables frequent cancellation of noop moves
		// for sandwich rebases would help with cloning if in-place proves too difficult
		const current = getBidirectionalMaps([]);
		for (const { change, revision } of changes) {
			inputContext ??= tryInferInputContext(change);
			const withIntention = (id: RegisterId): RegisterId => {
				if (id === "self") {
					return id;
				}
				const intention = getIntention(id.revision ?? revision, revisionMetadata);
				return { revision: intention, localId: id.localId };
			};

			for (const { id, set } of change.build) {
				builds.set(
					{
						revision: id.revision ?? revision,
						localId: id.localId,
					},
					set,
				);
			}

			const nextSrcToDst = new RegisterMap<
				[dst: RegisterId, target: "nodeTargeting" | "cellTargeting"]
			>();
			const nextDstToSrc = new RegisterMap<RegisterId>();

			if (change.reservedDetachId !== undefined) {
				latestReservedDetachId = withIntention(change.reservedDetachId);
			}

			// Compose all the things that `change` moved.
			for (const [unintentionedSrc, unintentionedDst, target] of change.moves) {
				const src = withIntention(unintentionedSrc);
				const dst = withIntention(unintentionedDst);
				let originalSrc = current.dstToSrc.get(src);
				let currentTarget: "cellTargeting" | "nodeTargeting" | undefined;
				if (originalSrc !== undefined) {
					const [dst2, existingTarget] =
						current.srcToDst.get(originalSrc) ?? fail("expected backward mapping");
					assert(areEqualRegisterIds(dst2, src), "expected consistent backward mapping");
					currentTarget = existingTarget;
				} else {
					originalSrc = src;
				}
				nextSrcToDst.set(originalSrc, [
					dst,
					target === "cellTargeting" &&
					(currentTarget === undefined || currentTarget === "cellTargeting")
						? "cellTargeting"
						: "nodeTargeting",
				]);
				nextDstToSrc.set(dst, originalSrc);
			}

			// Include any existing moves that `change` didn't affect.
			for (const [src, [dst, target]] of current.srcToDst.entries()) {
				if (!nextSrcToDst.has(src)) {
					const intentionedDst = withIntention(dst);
					nextSrcToDst.set(src, [intentionedDst, target]);
					nextDstToSrc.set(intentionedDst, src);
				}
			}

			for (const [id, childChange] of change.childChanges) {
				const intentionedId = withIntention(id);
				const originalId = current.dstToSrc.get(intentionedId) ?? intentionedId;
				const existingChanges = childChangesByOriginalId.get(originalId);
				const taggedChange = tagChange(childChange, revision);
				if (existingChanges === undefined) {
					childChangesByOriginalId.set(originalId, [taggedChange]);
				} else {
					existingChanges.push(taggedChange);
				}
			}

			current.srcToDst = nextSrcToDst;
			current.dstToSrc = nextDstToSrc;
		}

		const composedMoves: OptionalChangeset["moves"] = [];
		for (const [src, [dst, target]] of current.srcToDst.entries()) {
			composedMoves.push([src, dst, target]);
		}

		const composedBuilds: OptionalChangeset["build"] = [];
		for (const [id, set] of builds.entries()) {
			assert(id !== "self", "Detached trees should not be built directly to self register");
			composedBuilds.push({ id, set });
		}
		const composed: OptionalChangeset = {
			build: composedBuilds,
			moves: composedMoves,
			childChanges: Array.from(childChangesByOriginalId.entries(), ([id, childChanges]) => [
				id,
				composeChild(childChanges),
			]),
		};

		if (inputContext === "empty") {
			composed.reservedDetachId = latestReservedDetachId;
		}

		return composed;
	},

	amendCompose: () => fail("Not implemented"),

	invert: (
		{ revision, change }: TaggedChange<OptionalChangeset>,
		invertChild: NodeChangeInverter,
		genId: IdAllocator<ChangesetLocalId>,
	): OptionalChangeset => {
		const { moves, childChanges } = change;
		const invertIdMap = new RegisterMap<RegisterId>();
		const withIntention = (id: RegisterId): RegisterId => {
			if (id === "self") {
				return id;
			}
			return { revision: id.revision ?? revision, localId: id.localId };
		};
		for (const [src, dst] of moves) {
			invertIdMap.set(src, dst);
		}

		let inverseFillsSelf = false;
		let inverseEmptiesSelf = false;
		const invertedMoves: typeof change.moves = [];
		for (const [src, dst] of moves) {
			// TODO:AB#6298: This assert can legitimately fail for transactions, meaning we have little test coverage there.
			assert(
				src === "self" || dst === "self",
				"Invert is not currently supported for changes that transfer nodes between non-self registers.",
			);
			if (src !== "self" && dst === "self") {
				inverseEmptiesSelf = true;
				// TODO:AB#6319: This might lead to a situation where we put a node in a register it never came from, and that register may not be empty.
				invertedMoves.push([withIntention(dst), withIntention(src), "cellTargeting"]);
			} else {
				inverseFillsSelf = true;
				invertedMoves.push([withIntention(dst), withIntention(src), "nodeTargeting"]);
			}
		}
		const inverted: OptionalChangeset = {
			build: [],
			moves: invertedMoves,
			childChanges: childChanges.map(([id, childChange]) => [
				withIntention(invertIdMap.get(id) ?? id),
				invertChild(childChange),
			]),
		};

		if (inverseFillsSelf && !inverseEmptiesSelf) {
			inverted.reservedDetachId = { localId: genId.getNextId() };
		}
		return inverted;
	},

	rebase: (
		change: OptionalChangeset,
		overTagged: TaggedChange<OptionalChangeset>,
		rebaseChild: NodeChangeRebaser,
		genId: IdAllocator,
		crossFieldManager: CrossFieldManager,
		revisionMetadata: RevisionMetadataSource,
		existenceState?: NodeExistenceState,
	): OptionalChangeset => {
		const withIntention = (id: RegisterId): RegisterId => {
			if (id === "self") {
				return id;
			}
			const intention = getIntention(id.revision ?? overTagged.revision, revisionMetadata);
			return { revision: intention, localId: id.localId };
		};

		const { moves, childChanges, build } = change;
		const { change: overChange } = overTagged;
		const rebasedMoves: typeof moves = [];

		const overDstToSrc = new RegisterMap<RegisterId>();
		const overSrcToDst = new RegisterMap<RegisterId>();
		for (const [src, dst] of overChange.moves) {
			const srcTagged = withIntention(src);
			const dstTagged = withIntention(dst);
			overSrcToDst.set(srcTagged, dstTagged);
			overDstToSrc.set(dstTagged, srcTagged);
		}

		let reservedDetachId: RegisterId | undefined = change.reservedDetachId;
		const changeDstToSrc = new RegisterMap<RegisterId>();
		const changeSrcToDst = new RegisterMap<RegisterId>();
		for (const [src, dst] of moves) {
			changeSrcToDst.set(src, dst);
			changeDstToSrc.set(dst, src);
		}

		for (const [src, dst, target] of moves) {
			if (target === "cellTargeting") {
				assert(src === "self", "Cell targeting moves must have self as a source");
				// TODO: Should we drop cell targeting / node targeting and just special-case 'self'? Might be simpler to understand.
				// Holding off on making a call until AB#6298 is addressed (possibly support for rebasing transactions makes the
				// answer to this more obvious).
				if (
					overSrcToDst.get(src) !== undefined &&
					overDstToSrc.get(src) === undefined &&
					reservedDetachId === undefined
				) {
					// Over removed the content occupying this cell and didn't fill it with other content.
					// This change includes field changes,
					reservedDetachId = dst;
				} else {
					// Cell-targeting.
					rebasedMoves.push([src, dst, target]);
				}
			} else {
				// Figure out where content in src ended up in `overTagged`
				const rebasedSrc = overSrcToDst.get(src) ?? src;
				// Note: we cannot drop changes which map a node to itself, as this loses the intention of the original edit
				// (since the target kind is node targeting, it may not still map to a noop after further rebases)
				rebasedMoves.push([rebasedSrc, dst, target]);
			}
		}

		// We rebased a fill from an empty state over another edit which also sets this field.
		// We need to make sure that we also empty the field.
		const overFillsEmptyField = !overSrcToDst.has("self") && overDstToSrc.has("self");
		if (overFillsEmptyField && reservedDetachId !== undefined) {
			rebasedMoves.push(["self", reservedDetachId, "cellTargeting"]);
			reservedDetachId = undefined;
		}

		const overChildChangesBySrc = new RegisterMap<NodeChangeset>();
		for (const [id, childChange] of overChange.childChanges ?? []) {
			overChildChangesBySrc.set(withIntention(id) ?? id, childChange);
		}

		const rebasedChildChanges: typeof childChanges = [];
		for (const [id, childChange] of childChanges) {
			const overChildChange = overChildChangesBySrc.get(id);

			const rebasedId = overSrcToDst.get(id) ?? id;
			const rebasedChildChange = rebaseChild(
				childChange,
				overChildChange,
				rebasedId === "self" ? NodeExistenceState.Alive : NodeExistenceState.Dead,
			);
			if (rebasedChildChange !== undefined) {
				rebasedChildChanges.push([rebasedId, rebasedChildChange]);
			}
		}

		const rebased: OptionalChangeset = {
			build,
			moves: rebasedMoves,
			childChanges: rebasedChildChanges,
		};
		if (reservedDetachId !== undefined) {
			rebased.reservedDetachId = reservedDetachId;
		}
		return rebased;
	},

	prune: (change: OptionalChangeset, pruneChild: NodeChangePruner): OptionalChangeset => {
		const childChanges: OptionalChangeset["childChanges"] = [];
		const prunedChange: OptionalChangeset = {
			build: change.build,
			moves: change.moves,
			childChanges,
		};
		if (change.reservedDetachId !== undefined) {
			prunedChange.reservedDetachId = change.reservedDetachId;
		}

		for (const [id, childChange] of change.childChanges) {
			const prunedChildChange = pruneChild(childChange);
			if (prunedChildChange !== undefined) {
				prunedChange.childChanges.push([id, prunedChildChange]);
			}
		}

		return prunedChange;
	},
};

export interface OptionalFieldEditor extends FieldEditor<OptionalChangeset> {
	/**
	 * Creates a change which replaces the field with `newContent`
	 * @param newContent - the new content for the field
	 * @param wasEmpty - whether the field is empty when creating this change
	 * @param changeId - the ID associated with the replacement of the current content.
	 * @param buildId - the ID associated with the creation of the `newContent`.
	 */
	set(
		newContent: ITreeCursor,
		wasEmpty: boolean,
		ids: {
			fill: ChangesetLocalId;
			detach: ChangesetLocalId;
		},
	): OptionalChangeset;

	/**
	 * Creates a change which clears the field's contents (if any).
	 * @param wasEmpty - whether the field is empty when creating this change
	 * @param changeId - the ID associated with the detach.
	 */
	clear(wasEmpty: boolean, id: ChangesetLocalId): OptionalChangeset;
}

export const optionalFieldEditor: OptionalFieldEditor = {
	set: (
		newContent: ITreeCursor,
		wasEmpty: boolean,
		ids: {
			fill: ChangesetLocalId;
			// Should be interpreted as a set of an empty field if undefined.
			detach: ChangesetLocalId;
		},
	): OptionalChangeset => {
		const result: OptionalChangeset = {
			build: [{ id: { localId: ids.fill }, set: jsonableTreeFromCursor(newContent) }],
			moves: [[{ localId: ids.fill }, "self", "nodeTargeting"]],
			childChanges: [],
		};
		if (wasEmpty) {
			result.reservedDetachId = { localId: ids.detach };
		} else {
			result.moves.push(["self", { localId: ids.detach }, "cellTargeting"]);
		}
		return result;
	},

	clear: (wasEmpty: boolean, detachId: ChangesetLocalId): OptionalChangeset =>
		wasEmpty
			? { build: [], moves: [], childChanges: [], reservedDetachId: { localId: detachId } }
			: {
					build: [],
					moves: [["self", { localId: detachId }, "cellTargeting"]],
					childChanges: [],
			  },

	buildChildChange: (index: number, childChange: NodeChangeset): OptionalChangeset => {
		assert(index === 0, 0x404 /* Optional fields only support a single child node */);
		return {
			build: [],
			moves: [],
			childChanges: [["self", childChange]],
		};
	},
};

export function optionalFieldIntoDelta(
	{ change, revision }: TaggedChange<OptionalChangeset>,
	deltaFromChild: ToDelta,
): DeltaFieldChanges {
	const delta: Mutable<DeltaFieldChanges> = {};

	if (change.build.length > 0) {
		const builds: DeltaDetachedNodeBuild[] = [];
		for (const build of change.build) {
			builds.push({
				id: { major: build.id.revision ?? revision, minor: build.id.localId },
				trees: [cursorForJsonableTreeNode(build.set)],
			});
		}
		delta.build = builds;
	}

	let markIsANoop = true;
	const mark: Mutable<DeltaMark> = { count: 1 };

	if (change.moves.length > 0) {
		const renames: DeltaDetachedNodeRename[] = [];
		for (const [src, dst] of change.moves) {
			if (src === "self" && dst !== "self") {
				mark.detach = { major: dst.revision ?? revision, minor: dst.localId };
				markIsANoop = false;
			} else if (dst === "self" && src !== "self") {
				mark.attach = { major: src.revision ?? revision, minor: src.localId };
				markIsANoop = false;
			} else if (src !== "self" && dst !== "self") {
				renames.push({
					count: 1,
					oldId: { major: src.revision ?? revision, minor: src.localId },
					newId: { major: dst.revision ?? revision, minor: dst.localId },
				});
			}
		}

		if (renames.length > 0) {
			delta.rename = renames;
		}
	}

	if (change.childChanges.length > 0) {
		const globals: DeltaDetachedNodeChanges[] = [];
		for (const [id, childChange] of change.childChanges) {
			const childDelta = deltaFromChild(childChange);
			if (id !== "self") {
				const fields = childDelta;
				globals.push({
					id: { major: id.revision ?? revision, minor: id.localId },
					fields,
				});
			} else {
				mark.fields = childDelta;
				markIsANoop = false;
			}
		}

		if (globals.length > 0) {
			delta.global = globals;
		}
	}

	if (!markIsANoop) {
		delta.local = [mark];
	}

	return delta;
}

export const optionalChangeHandler: FieldChangeHandler<OptionalChangeset, OptionalFieldEditor> = {
	rebaser: optionalChangeRebaser,
	codecsFactory: makeOptionalFieldCodecFamily,
	editor: optionalFieldEditor,

	intoDelta: optionalFieldIntoDelta,
	relevantRemovedRoots,

	isEmpty: (change: OptionalChangeset) =>
		change.childChanges.length === 0 && change.moves.length === 0 && change.build.length === 0,
};

function areEqualRegisterIds(a: RegisterId, b: RegisterId): boolean {
	if (typeof a === "string" || typeof b === "string") {
		return a === b;
	}

	return areEqualChangeAtomIds(a, b);
}

function* relevantRemovedRoots(
	{ change, revision }: TaggedChange<OptionalChangeset>,
	relevantRemovedRootsFromChild: RelevantRemovedRootsFromChild,
<<<<<<< HEAD
): Iterable<Delta.DetachedNodeId> {
	const dstToSrc = new RegisterMap<RegisterId>();
	const alreadyYielded = new RegisterMap<boolean>();

	for (const [src, dst] of change.moves) {
		dstToSrc.set(dst, src);
		if (src !== "self" && !alreadyYielded.has(src)) {
			alreadyYielded.set(src, true);
			yield nodeIdFromChangeAtom(src, revision);
=======
): Iterable<DeltaDetachedNodeId> {
	const alreadyYieldedOrNewlyBuilt = new RegisterMap<boolean>();
	for (const { id } of change.build) {
		alreadyYieldedOrNewlyBuilt.set(id, true);
	}

	for (const [src] of change.moves) {
		if (src !== "self" && !alreadyYieldedOrNewlyBuilt.has(src)) {
			alreadyYieldedOrNewlyBuilt.set(src, true);
			yield nodeIdFromChangeAtom(src);
>>>>>>> 1f5bfa2c
		}
	}

	for (const [id, childChange] of change.childChanges) {
		// Child changes make the tree they apply to relevant unless that tree existed in the starting context of
		// of this change.
<<<<<<< HEAD
		const startingId = dstToSrc.get(id) ?? id;
		if (startingId !== "self" && !alreadyYielded.has(startingId)) {
			alreadyYielded.set(startingId, true);
			yield nodeIdFromChangeAtom(startingId, revision);
=======
		if (id !== "self" && !alreadyYieldedOrNewlyBuilt.has(id)) {
			alreadyYieldedOrNewlyBuilt.set(id, true);
			yield nodeIdFromChangeAtom(id);
>>>>>>> 1f5bfa2c
		}
		yield* relevantRemovedRootsFromChild(childChange);
	}
}<|MERGE_RESOLUTION|>--- conflicted
+++ resolved
@@ -635,44 +635,22 @@
 function* relevantRemovedRoots(
 	{ change, revision }: TaggedChange<OptionalChangeset>,
 	relevantRemovedRootsFromChild: RelevantRemovedRootsFromChild,
-<<<<<<< HEAD
-): Iterable<Delta.DetachedNodeId> {
-	const dstToSrc = new RegisterMap<RegisterId>();
+): Iterable<DeltaDetachedNodeId> {
 	const alreadyYielded = new RegisterMap<boolean>();
 
-	for (const [src, dst] of change.moves) {
-		dstToSrc.set(dst, src);
+	for (const [src] of change.moves) {
 		if (src !== "self" && !alreadyYielded.has(src)) {
 			alreadyYielded.set(src, true);
 			yield nodeIdFromChangeAtom(src, revision);
-=======
-): Iterable<DeltaDetachedNodeId> {
-	const alreadyYieldedOrNewlyBuilt = new RegisterMap<boolean>();
-	for (const { id } of change.build) {
-		alreadyYieldedOrNewlyBuilt.set(id, true);
-	}
-
-	for (const [src] of change.moves) {
-		if (src !== "self" && !alreadyYieldedOrNewlyBuilt.has(src)) {
-			alreadyYieldedOrNewlyBuilt.set(src, true);
-			yield nodeIdFromChangeAtom(src);
->>>>>>> 1f5bfa2c
 		}
 	}
 
 	for (const [id, childChange] of change.childChanges) {
 		// Child changes make the tree they apply to relevant unless that tree existed in the starting context of
 		// of this change.
-<<<<<<< HEAD
-		const startingId = dstToSrc.get(id) ?? id;
-		if (startingId !== "self" && !alreadyYielded.has(startingId)) {
-			alreadyYielded.set(startingId, true);
-			yield nodeIdFromChangeAtom(startingId, revision);
-=======
-		if (id !== "self" && !alreadyYieldedOrNewlyBuilt.has(id)) {
-			alreadyYieldedOrNewlyBuilt.set(id, true);
+		if (id !== "self" && !alreadyYielded.has(id)) {
+			alreadyYielded.set(id, true);
 			yield nodeIdFromChangeAtom(id);
->>>>>>> 1f5bfa2c
 		}
 		yield* relevantRemovedRootsFromChild(childChange);
 	}
