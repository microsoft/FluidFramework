/*!
 * Copyright (c) Microsoft Corporation and contributors. All rights reserved.
 * Licensed under the MIT License.
 */

import { assert } from "@fluidframework/core-utils";
import {
	TaggedChange,
	tagChange,
	ChangesetLocalId,
	RevisionTag,
	areEqualChangeAtomIds,
	RevisionMetadataSource,
	DeltaFieldChanges,
	DeltaDetachedNodeRename,
	DeltaMark,
	DeltaDetachedNodeId,
	DeltaDetachedNodeChanges,
} from "../../core";
import { fail, Mutable, IdAllocator, SizedNestedMap } from "../../util";
import {
	ToDelta,
	FieldChangeRebaser,
	NodeChangeComposer,
	NodeChangeInverter,
	NodeChangeRebaser,
	NodeChangeset,
	FieldEditor,
	CrossFieldManager,
	getIntention,
	NodeExistenceState,
	FieldChangeHandler,
	RelevantRemovedRootsFromChild,
	NodeChangePruner,
} from "../modular-schema";
import { nodeIdFromChangeAtom } from "../deltaUtils";
import { RegisterId, OptionalChangeset } from "./optionalFieldChangeTypes";
import { makeOptionalFieldCodecFamily } from "./optionalFieldCodecs";

interface IRegisterMap<T> {
	set(id: RegisterId, childChange: T): void;
	get(id: RegisterId): T | undefined;
	delete(id: RegisterId): boolean;
	keys(): Iterable<RegisterId>;
	values(): Iterable<T>;
	entries(): Iterable<[RegisterId, T]>;
	readonly size: number;
}

class RegisterMap<T> implements IRegisterMap<T> {
	private readonly nestedMapData = new SizedNestedMap<
		ChangesetLocalId | "self",
		RevisionTag | undefined,
		T
	>();

	public clone(): RegisterMap<T> {
		const clone = new RegisterMap<T>();
		for (const [id, t] of this.entries()) {
			clone.set(id, t);
		}
		return clone;
	}

	public set(id: RegisterId, childChange: T): void {
		if (id === "self") {
			this.nestedMapData.set("self", undefined, childChange);
		} else {
			this.nestedMapData.set(id.localId, id.revision, childChange);
		}
	}

	public get(id: RegisterId): T | undefined {
		return id === "self"
			? this.nestedMapData.tryGet(id, undefined)
			: this.nestedMapData.tryGet(id.localId, id.revision);
	}

	public has(id: RegisterId): boolean {
		return this.get(id) !== undefined;
	}

	public delete(id: RegisterId): boolean {
		return id === "self"
			? this.nestedMapData.delete("self", undefined)
			: this.nestedMapData.delete(id.localId, id.revision);
	}

	public keys(): Iterable<RegisterId> {
		const changeIds: RegisterId[] = [];
		for (const [localId, nestedMap] of this.nestedMapData) {
			if (localId === "self") {
				changeIds.push("self");
			} else {
				for (const [revisionTag, _] of nestedMap) {
					changeIds.push(
						revisionTag === undefined
							? { localId }
							: { localId, revision: revisionTag },
					);
				}
			}
		}

		return changeIds;
	}
	public values(): Iterable<T> {
		return this.nestedMapData.values();
	}
	public entries(): Iterable<[RegisterId, T]> {
		const entries: [RegisterId, T][] = [];
		for (const changeId of this.keys()) {
			if (changeId === "self") {
				const entry = this.nestedMapData.tryGet("self", undefined);
				assert(
					entry !== undefined,
					0x770 /* Entry should not be undefined when iterating keys. */,
				);
				entries.push(["self", entry]);
			} else {
				const entry = this.nestedMapData.tryGet(changeId.localId, changeId.revision);
				assert(
					entry !== undefined,
					0x771 /* Entry should not be undefined when iterating keys. */,
				);
				entries.push([changeId, entry]);
			}
		}

		return entries;
	}
	public get size(): number {
		return this.nestedMapData.size;
	}
}

/**
 * Attempt to deduce whether the "self" register of a change is empty or filled in the input context.
 * Optional changesets do not always carry enough information to determine this, in which case this
 * returns `undefined`.
 */
function tryInferInputContext(change: OptionalChangeset): "empty" | "filled" | undefined {
	if (change.reservedDetachId !== undefined) {
		return "empty";
	}

	for (const [src] of change.moves) {
		if (src === "self") {
			return "filled";
		}
	}

	return undefined;
}

export const optionalChangeRebaser: FieldChangeRebaser<OptionalChangeset> = {
	compose: (
		changes: TaggedChange<OptionalChangeset>[],
		composeChild: NodeChangeComposer,
		genId: IdAllocator,
		crossFieldManager: CrossFieldManager,
		revisionMetadata: RevisionMetadataSource,
	): OptionalChangeset => {
		const getBidirectionalMaps = (
			moves: OptionalChangeset["moves"],
		): {
			srcToDst: RegisterMap<[dst: RegisterId, target: "nodeTargeting" | "cellTargeting"]>;
			dstToSrc: RegisterMap<RegisterId>;
		} => {
			const srcToDst = new RegisterMap<
				[dst: RegisterId, target: "nodeTargeting" | "cellTargeting"]
			>();
			const dstToSrc = new RegisterMap<RegisterId>();
			for (const [src, dst, target] of moves) {
				srcToDst.set(src, [dst, target]);
				dstToSrc.set(dst, src);
			}
			return { srcToDst, dstToSrc };
		};

		let latestReservedDetachId: RegisterId | undefined;
		let inputContext: "empty" | "filled" | undefined;

		const childChangesByOriginalId = new RegisterMap<TaggedChange<NodeChangeset>[]>();
		// TODO: It might be possible to compose moves in place rather than repeatedly copy.
		// Additionally, working out a 'register allocation' strategy which enables frequent cancellation of noop moves
		// for sandwich rebases would help with cloning if in-place proves too difficult
		const current = getBidirectionalMaps([]);
		for (const { change, revision } of changes) {
			inputContext ??= tryInferInputContext(change);
			const withIntention = (id: RegisterId): RegisterId => {
				if (id === "self") {
					return id;
				}
				const intention = getIntention(id.revision ?? revision, revisionMetadata);
				return { revision: intention, localId: id.localId };
			};

			const nextSrcToDst = new RegisterMap<
				[dst: RegisterId, target: "nodeTargeting" | "cellTargeting"]
			>();
			const nextDstToSrc = new RegisterMap<RegisterId>();

			if (change.reservedDetachId !== undefined) {
				latestReservedDetachId = withIntention(change.reservedDetachId);
			}

			// Compose all the things that `change` moved.
			for (const [unintentionedSrc, unintentionedDst, target] of change.moves) {
				const src = withIntention(unintentionedSrc);
				const dst = withIntention(unintentionedDst);
				let originalSrc = current.dstToSrc.get(src);
				let currentTarget: "cellTargeting" | "nodeTargeting" | undefined;
				if (originalSrc !== undefined) {
					const [dst2, existingTarget] =
						current.srcToDst.get(originalSrc) ?? fail("expected backward mapping");
					assert(areEqualRegisterIds(dst2, src), "expected consistent backward mapping");
					currentTarget = existingTarget;
				} else {
					originalSrc = src;
				}
				nextSrcToDst.set(originalSrc, [
					dst,
					target === "cellTargeting" &&
					(currentTarget === undefined || currentTarget === "cellTargeting")
						? "cellTargeting"
						: "nodeTargeting",
				]);
				nextDstToSrc.set(dst, originalSrc);
			}

			// Include any existing moves that `change` didn't affect.
			for (const [src, [dst, target]] of current.srcToDst.entries()) {
				if (!nextSrcToDst.has(src)) {
					const intentionedDst = withIntention(dst);
					nextSrcToDst.set(src, [intentionedDst, target]);
					nextDstToSrc.set(intentionedDst, src);
				}
			}

			for (const [id, childChange] of change.childChanges) {
				const intentionedId = withIntention(id);
				const originalId = current.dstToSrc.get(intentionedId) ?? intentionedId;
				const existingChanges = childChangesByOriginalId.get(originalId);
				const taggedChange = tagChange(childChange, revision);
				if (existingChanges === undefined) {
					childChangesByOriginalId.set(originalId, [taggedChange]);
				} else {
					existingChanges.push(taggedChange);
				}
			}

			current.srcToDst = nextSrcToDst;
			current.dstToSrc = nextDstToSrc;
		}

		const composedMoves: OptionalChangeset["moves"] = [];
		for (const [src, [dst, target]] of current.srcToDst.entries()) {
			composedMoves.push([src, dst, target]);
		}

		const composed: OptionalChangeset = {
			moves: composedMoves,
			childChanges: Array.from(childChangesByOriginalId.entries(), ([id, childChanges]) => [
				id,
				composeChild(childChanges),
			]),
		};

		if (inputContext === "empty") {
			composed.reservedDetachId = latestReservedDetachId;
		}

		return composed;
	},

	amendCompose: () => fail("Not implemented"),

	invert: (
		{ revision, change }: TaggedChange<OptionalChangeset>,
		invertChild: NodeChangeInverter,
		genId: IdAllocator<ChangesetLocalId>,
	): OptionalChangeset => {
		const { moves, childChanges } = change;
		const invertIdMap = new RegisterMap<RegisterId>();
		const withIntention = (id: RegisterId): RegisterId => {
			if (id === "self") {
				return id;
			}
			return { revision: id.revision ?? revision, localId: id.localId };
		};
		for (const [src, dst] of moves) {
			invertIdMap.set(src, dst);
		}

		let inverseFillsSelf = false;
		let inverseEmptiesSelf = false;
		const invertedMoves: typeof change.moves = [];
		for (const [src, dst] of moves) {
			// TODO:AB#6298: This assert can legitimately fail for transactions, meaning we have little test coverage there.
			assert(
				src === "self" || dst === "self",
				"Invert is not currently supported for changes that transfer nodes between non-self registers.",
			);
			if (src !== "self" && dst === "self") {
				inverseEmptiesSelf = true;
				// TODO:AB#6319: This might lead to a situation where we put a node in a register it never came from, and that register may not be empty.
				invertedMoves.push([withIntention(dst), withIntention(src), "cellTargeting"]);
			} else {
				inverseFillsSelf = true;
				invertedMoves.push([withIntention(dst), withIntention(src), "nodeTargeting"]);
			}
		}
		const inverted: OptionalChangeset = {
			moves: invertedMoves,
			childChanges: childChanges.map(([id, childChange]) => [
				withIntention(invertIdMap.get(id) ?? id),
				invertChild(childChange),
			]),
		};

		if (inverseFillsSelf && !inverseEmptiesSelf) {
			inverted.reservedDetachId = { localId: genId.getNextId() };
		}
		return inverted;
	},

	rebase: (
		change: OptionalChangeset,
		overTagged: TaggedChange<OptionalChangeset>,
		rebaseChild: NodeChangeRebaser,
		genId: IdAllocator,
		crossFieldManager: CrossFieldManager,
		revisionMetadata: RevisionMetadataSource,
		existenceState?: NodeExistenceState,
	): OptionalChangeset => {
		const withIntention = (id: RegisterId): RegisterId => {
			if (id === "self") {
				return id;
			}
			const intention = getIntention(id.revision ?? overTagged.revision, revisionMetadata);
			return { revision: intention, localId: id.localId };
		};

		const { moves, childChanges } = change;
		const { change: overChange } = overTagged;
		const rebasedMoves: typeof moves = [];

		const overDstToSrc = new RegisterMap<RegisterId>();
		const overSrcToDst = new RegisterMap<RegisterId>();
		for (const [src, dst] of overChange.moves) {
			const srcTagged = withIntention(src);
			const dstTagged = withIntention(dst);
			overSrcToDst.set(srcTagged, dstTagged);
			overDstToSrc.set(dstTagged, srcTagged);
		}

		let reservedDetachId: RegisterId | undefined = change.reservedDetachId;
		const changeDstToSrc = new RegisterMap<RegisterId>();
		const changeSrcToDst = new RegisterMap<RegisterId>();
		for (const [src, dst] of moves) {
			changeSrcToDst.set(src, dst);
			changeDstToSrc.set(dst, src);
		}

		for (const [src, dst, target] of moves) {
			if (target === "cellTargeting") {
				assert(src === "self", "Cell targeting moves must have self as a source");
				// TODO: Should we drop cell targeting / node targeting and just special-case 'self'? Might be simpler to understand.
				// Holding off on making a call until AB#6298 is addressed (possibly support for rebasing transactions makes the
				// answer to this more obvious).
				if (
					overSrcToDst.get(src) !== undefined &&
					overDstToSrc.get(src) === undefined &&
					reservedDetachId === undefined
				) {
					// Over removed the content occupying this cell and didn't fill it with other content.
					// This change includes field changes,
					reservedDetachId = dst;
				} else {
					// Cell-targeting.
					rebasedMoves.push([src, dst, target]);
				}
			} else {
				// Figure out where content in src ended up in `overTagged`
				const rebasedSrc = overSrcToDst.get(src) ?? src;
				// Note: we cannot drop changes which map a node to itself, as this loses the intention of the original edit
				// (since the target kind is node targeting, it may not still map to a noop after further rebases)
				rebasedMoves.push([rebasedSrc, dst, target]);
			}
		}

		// We rebased a fill from an empty state over another edit which also sets this field.
		// We need to make sure that we also empty the field.
		const overFillsEmptyField = !overSrcToDst.has("self") && overDstToSrc.has("self");
		if (overFillsEmptyField && reservedDetachId !== undefined) {
			rebasedMoves.push(["self", reservedDetachId, "cellTargeting"]);
			reservedDetachId = undefined;
		}

		const overChildChangesBySrc = new RegisterMap<NodeChangeset>();
		for (const [id, childChange] of overChange.childChanges ?? []) {
			overChildChangesBySrc.set(withIntention(id) ?? id, childChange);
		}

		const rebasedChildChanges: typeof childChanges = [];
		for (const [id, childChange] of childChanges) {
			const overChildChange = overChildChangesBySrc.get(id);

			const rebasedId = overSrcToDst.get(id) ?? id;
			const rebasedChildChange = rebaseChild(
				childChange,
				overChildChange,
				rebasedId === "self" ? NodeExistenceState.Alive : NodeExistenceState.Dead,
			);
			if (rebasedChildChange !== undefined) {
				rebasedChildChanges.push([rebasedId, rebasedChildChange]);
			}
		}

		const rebased: OptionalChangeset = {
			moves: rebasedMoves,
			childChanges: rebasedChildChanges,
		};
		if (reservedDetachId !== undefined) {
			rebased.reservedDetachId = reservedDetachId;
		}
		return rebased;
	},

	prune: (change: OptionalChangeset, pruneChild: NodeChangePruner): OptionalChangeset => {
		const childChanges: OptionalChangeset["childChanges"] = [];
		const prunedChange: OptionalChangeset = {
			moves: change.moves,
			childChanges,
		};
		if (change.reservedDetachId !== undefined) {
			prunedChange.reservedDetachId = change.reservedDetachId;
		}

		for (const [id, childChange] of change.childChanges) {
			const prunedChildChange = pruneChild(childChange);
			if (prunedChildChange !== undefined) {
				prunedChange.childChanges.push([id, prunedChildChange]);
			}
		}

		return prunedChange;
	},
};

export interface OptionalFieldEditor extends FieldEditor<OptionalChangeset> {
	/**
	 * Creates a change which replaces the field with `newContent`
	 * @param newContent - the new content for the field
	 * @param wasEmpty - whether the field is empty when creating this change
	 * @param changeId - the ID associated with the replacement of the current content.
	 * @param buildId - the ID associated with the creation of the `newContent`.
	 */
	set(
		wasEmpty: boolean,
		ids: {
			fill: ChangesetLocalId;
			detach: ChangesetLocalId;
		},
	): OptionalChangeset;

	/**
	 * Creates a change which clears the field's contents (if any).
	 * @param wasEmpty - whether the field is empty when creating this change
	 * @param changeId - the ID associated with the detach.
	 */
	clear(wasEmpty: boolean, id: ChangesetLocalId): OptionalChangeset;
}

export const optionalFieldEditor: OptionalFieldEditor = {
	set: (
		wasEmpty: boolean,
		ids: {
			fill: ChangesetLocalId;
			// Should be interpreted as a set of an empty field if undefined.
			detach: ChangesetLocalId;
		},
	): OptionalChangeset => {
		const result: OptionalChangeset = {
			moves: [[{ localId: ids.fill }, "self", "nodeTargeting"]],
			childChanges: [],
		};
		if (wasEmpty) {
			result.reservedDetachId = { localId: ids.detach };
		} else {
			result.moves.push(["self", { localId: ids.detach }, "cellTargeting"]);
		}
		return result;
	},

	clear: (wasEmpty: boolean, detachId: ChangesetLocalId): OptionalChangeset =>
		wasEmpty
			? { moves: [], childChanges: [], reservedDetachId: { localId: detachId } }
			: {
					moves: [["self", { localId: detachId }, "cellTargeting"]],
					childChanges: [],
			  },

	buildChildChange: (index: number, childChange: NodeChangeset): OptionalChangeset => {
		assert(index === 0, 0x404 /* Optional fields only support a single child node */);
		return {
			moves: [],
			childChanges: [["self", childChange]],
		};
	},
};

export function optionalFieldIntoDelta(
	{ change, revision }: TaggedChange<OptionalChangeset>,
	deltaFromChild: ToDelta,
): DeltaFieldChanges {
	const delta: Mutable<DeltaFieldChanges> = {};

	let markIsANoop = true;
	const mark: Mutable<DeltaMark> = { count: 1 };

	if (change.moves.length > 0) {
		const renames: DeltaDetachedNodeRename[] = [];
		for (const [src, dst] of change.moves) {
			if (src === "self" && dst !== "self") {
				mark.detach = { major: dst.revision ?? revision, minor: dst.localId };
				markIsANoop = false;
			} else if (dst === "self" && src !== "self") {
				mark.attach = { major: src.revision ?? revision, minor: src.localId };
				markIsANoop = false;
			} else if (src !== "self" && dst !== "self") {
				renames.push({
					count: 1,
					oldId: { major: src.revision ?? revision, minor: src.localId },
					newId: { major: dst.revision ?? revision, minor: dst.localId },
				});
			}
		}

		if (renames.length > 0) {
			delta.rename = renames;
		}
	}

	if (change.childChanges.length > 0) {
		const globals: DeltaDetachedNodeChanges[] = [];
		for (const [id, childChange] of change.childChanges) {
			const childDelta = deltaFromChild(childChange);
			if (id !== "self") {
				const fields = childDelta;
				globals.push({
					id: { major: id.revision ?? revision, minor: id.localId },
					fields,
				});
			} else {
				mark.fields = childDelta;
				markIsANoop = false;
			}
		}

		if (globals.length > 0) {
			delta.global = globals;
		}
	}

	if (!markIsANoop) {
		delta.local = [mark];
	}

	return delta;
}

export const optionalChangeHandler: FieldChangeHandler<OptionalChangeset, OptionalFieldEditor> = {
	rebaser: optionalChangeRebaser,
	codecsFactory: makeOptionalFieldCodecFamily,
	editor: optionalFieldEditor,

	intoDelta: optionalFieldIntoDelta,
	relevantRemovedRoots,

	isEmpty: (change: OptionalChangeset) =>
		change.childChanges.length === 0 && change.moves.length === 0,
};

function areEqualRegisterIds(a: RegisterId, b: RegisterId): boolean {
	if (typeof a === "string" || typeof b === "string") {
		return a === b;
	}

	return areEqualChangeAtomIds(a, b);
}

function* relevantRemovedRoots(
	{ change, revision }: TaggedChange<OptionalChangeset>,
	relevantRemovedRootsFromChild: RelevantRemovedRootsFromChild,
): Iterable<DeltaDetachedNodeId> {
	const alreadyYielded = new RegisterMap<boolean>();

	for (const [src] of change.moves) {
		if (src !== "self" && !alreadyYielded.has(src)) {
			alreadyYielded.set(src, true);
<<<<<<< HEAD
			yield nodeIdFromChangeAtom(src);
=======
			yield nodeIdFromChangeAtom(src, revision);
>>>>>>> e9ff89c6
		}
	}

	for (const [id, childChange] of change.childChanges) {
		// Child changes make the tree they apply to relevant unless that tree existed in the starting context of
		// of this change.
		if (id !== "self" && !alreadyYielded.has(id)) {
			alreadyYielded.set(id, true);
			yield nodeIdFromChangeAtom(id);
		}
		yield* relevantRemovedRootsFromChild(childChange);
	}
}<|MERGE_RESOLUTION|>--- conflicted
+++ resolved
@@ -600,11 +600,7 @@
 	for (const [src] of change.moves) {
 		if (src !== "self" && !alreadyYielded.has(src)) {
 			alreadyYielded.set(src, true);
-<<<<<<< HEAD
-			yield nodeIdFromChangeAtom(src);
-=======
 			yield nodeIdFromChangeAtom(src, revision);
->>>>>>> e9ff89c6
 		}
 	}
 
