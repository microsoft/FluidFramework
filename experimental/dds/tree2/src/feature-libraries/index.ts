--- conflicted
+++ resolved
@@ -30,9 +30,7 @@
 	on,
 	contextSymbol,
 	NewFieldContent,
-<<<<<<< HEAD
 	localNodeKeySymbol,
-=======
 	createDataBinderBuffering,
 	createDataBinderDirect,
 	createDataBinderInvalidating,
@@ -68,7 +66,6 @@
 	toDownPath,
 	comparePipeline,
 	compileSyntaxTree,
->>>>>>> 98f05fb1
 } from "./editable-tree";
 
 export {
