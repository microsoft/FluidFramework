--- conflicted
+++ resolved
@@ -145,10 +145,7 @@
 	LazyTreeSchema,
 	InternalTypedSchemaTypes,
 	ViewSchema,
-<<<<<<< HEAD
-=======
 	SchemaLintConfiguration,
->>>>>>> f21aab85
 } from "./typed-schema";
 
 export { mapFieldMarks, mapMark, mapMarkList, populateChildModifications } from "./deltaUtils";
