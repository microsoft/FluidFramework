/*!
 * Copyright (c) Microsoft Corporation and contributors. All rights reserved.
 * Licensed under the MIT License.
 */

export {
	EditableField,
	EditableTree,
	EditableTreeContext,
	EditableTreeOrPrimitive,
	getEditableTreeContext,
	isEditableField,
	isPrimitive,
	isEditableTree,
	proxyTargetSymbol,
	UnwrappedEditableField,
	UnwrappedEditableTree,
	localNodeKeySymbol,
	createDataBinderBuffering,
	createDataBinderDirect,
	createDataBinderInvalidating,
	createBinderOptions,
	createFlushableBinderOptions,
	DataBinder,
	BinderOptions,
	Flushable,
	FlushableBinderOptions,
	FlushableDataBinder,
	MatchPolicy,
	SubtreePolicy,
	BindSyntaxTree,
	indexSymbol,
	BindPolicy,
	BindTree,
	BindTreeDefault,
	DownPath,
	BindPath,
	PathStep,
	BindingType,
	BindingContextType,
	BindingContext,
	VisitorBindingContext,
	DeleteBindingContext,
	InsertBindingContext,
	BatchBindingContext,
	InvalidationBindingContext,
	OperationBinderEvents,
	InvalidationBinderEvents,
	CompareFunction,
	BinderEventsCompare,
	AnchorsCompare,
	toDownPath,
	comparePipeline,
	compileSyntaxTree,
	setField,
} from "./editable-tree";

export {
	typeNameSymbol,
	valueSymbol,
	isPrimitiveValue,
	getPrimaryField,
	PrimitiveValue,
	ContextuallyTypedNodeDataObject,
	ContextuallyTypedNodeData,
	MarkedArrayLike,
	isContextuallyTypedNodeDataObject,
	getFieldKind,
	getFieldSchema,
	ArrayLikeMut,
	cursorFromContextualData,
	cursorsFromContextualData,
	ContextuallyTypedFieldData,
	cursorForTypedData,
	cursorForTypedTreeData,
	cursorsForTypedFieldData,
	FieldGenerator,
	TreeDataContext,
	normalizeNewFieldContent,
	NewFieldContent,
	assertAllowedValue,
} from "./contextuallyTyped";

export { ForestSummarizer } from "./forestSummarizer";
export { singleMapTreeCursor, mapTreeFromCursor } from "./mapTreeCursor";
export { MemoizedIdRangeAllocator, IdRange } from "./memoizedIdRangeAllocator";
export { buildForest } from "./object-forest";
export { SchemaSummarizer, SchemaEditor } from "./schemaSummarizer";
// This is exported because its useful for doing comparisons of schema in tests.
export { makeSchemaCodec } from "./schemaIndexFormat";
export {
	singleStackTreeCursor,
	CursorAdapter,
	prefixPath,
	prefixFieldPath,
	CursorWithNode,
} from "./treeCursorUtils";
export { singleTextCursor, jsonableTreeFromCursor } from "./treeTextCursor";

// Split this up into separate import and export for compatibility with API-Extractor.
import * as SequenceField from "./sequence-field";
export { SequenceField };

export {
	isNeverField,
	ModularEditBuilder,
	EditDescription,
	FieldChangeHandler,
	FieldChangeRebaser,
	FieldEditor,
	NodeChangeset,
	FieldChangeMap,
	FieldChange,
	FieldChangeset,
	ToDelta,
	ModularChangeset,
	NodeChangeComposer,
	NodeChangeInverter,
	NodeChangeRebaser,
	CrossFieldManager,
	CrossFieldTarget,
	FieldKind,
	Multiplicity,
	FullSchemaPolicy,
	allowsRepoSuperset,
	GenericChangeset,
	genericFieldKind,
	RevisionIndexer,
	RevisionMetadataSource,
	RevisionInfo,
	HasFieldChanges,
	revisionMetadataSourceFromInfo,
	NodeExistsConstraint,
	NodeExistenceState,
	FieldKindWithEditor,
} from "./modular-schema";

export {
	TreeSchema,
	AllowedTypes,
	FieldSchema,
	DocumentSchema,
	Any,
	SchemaLibraryData,
	LazyTreeSchema,
	InternalTypedSchemaTypes,
	ViewSchema,
	SchemaLintConfiguration,
	FieldNodeSchema,
	LeafSchema,
	MapSchema,
	StructSchema,
	schemaIsFieldNode,
	schemaIsLeaf,
	schemaIsMap,
	schemaIsStruct,
	bannedFieldNames,
	fieldApiPrefixes,
	validateStructFieldName,
	Unenforced,
	AllowedTypeSet,
<<<<<<< HEAD
	markEager,
=======
	MapFieldSchema,
>>>>>>> 4b4325f1
} from "./typed-schema";

export {
	SchemaBuilderBase,
	SchemaLibrary,
	ImplicitFieldSchema,
	NormalizeField,
	ImplicitAllowedTypes,
	NormalizeAllowedTypes,
	SchemaBuilderOptions,
	normalizeAllowedTypes,
	normalizeField,
} from "./schemaBuilderBase";
export { SchemaBuilderInternal } from "./schemaBuilder";

export { mapFieldMarks, mapMark, mapMarkList, populateChildModifications } from "./deltaUtils";

export {
	TreeChunk,
	chunkTree,
	buildChunkedForest,
	defaultChunkPolicy,
	makeTreeChunker,
} from "./chunked-forest";

export {
	compareLocalNodeKeys,
	LocalNodeKey,
	createNodeKeyManager,
	createMockNodeKeyManager,
	StableNodeKey,
	NodeKeyIndex,
	NodeKeyManager,
	nodeKeyFieldKey,
	nodeKeyTreeIdentifier,
} from "./node-key";

export {
	FieldKinds,
	Required,
	Optional,
	Sequence as SequenceFieldKind,
	NodeKeyFieldKind,
	Forbidden,
	DefaultChangeset,
	DefaultChangeFamily,
	DefaultEditBuilder,
	IDefaultEditBuilder,
	ValueFieldEditBuilder,
	OptionalFieldEditBuilder,
	SequenceFieldEditBuilder,
	defaultSchemaPolicy,
} from "./default-field-kinds";

export {
	UntypedField,
	UntypedTree,
	UntypedTreeContext,
	UntypedTreeCore,
	UnwrappedUntypedField,
	UnwrappedUntypedTree,
	UntypedTreeOrPrimitive,
	typeSymbol,
	getField,
	parentField,
	EditableTreeEvents,
	on,
	contextSymbol,
	treeStatus,
} from "./untypedTree";

export {
	AssignableFieldKinds,
	FieldNode,
	FlexibleFieldContent,
	FlexibleNodeContent,
	InternalEditableTreeTypes,
	Leaf,
	MapNode,
	OptionalField,
	RequiredField,
	Sequence,
	Skip,
	Struct,
	StructTyped,
	TreeContext,
	TypedField,
	TypedNode,
	TypedNodeUnion,
	Tree,
	TreeField,
	TreeNode,
	getTreeContext,
	boxedIterator,
	CheckTypesOverlap,
	TreeStatus,
	getProxyForField,
	ObjectFields,
	ProxyField,
	ProxyFieldInner,
	ProxyNode,
	ProxyNodeUnion,
	SharedTreeList,
	SharedTreeMap,
	SharedTreeObject,
	is,
	ProxyRoot,
	Typed,
} from "./editable-tree-2";

// Split into separate import and export for compatibility with API-Extractor.
import * as SchemaAware from "./schema-aware";
export { SchemaAware };

export { DetachedFieldIndexSummarizer } from "./detachedFieldIndexSummarizer";<|MERGE_RESOLUTION|>--- conflicted
+++ resolved
@@ -159,11 +159,8 @@
 	validateStructFieldName,
 	Unenforced,
 	AllowedTypeSet,
-<<<<<<< HEAD
 	markEager,
-=======
 	MapFieldSchema,
->>>>>>> 4b4325f1
 } from "./typed-schema";
 
 export {
