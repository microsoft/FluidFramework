--- conflicted
+++ resolved
@@ -156,13 +156,8 @@
 export { ForestRepairDataStore, ForestRepairDataStoreProvider } from "./forestRepairDataStore";
 export { dummyRepairDataStore } from "./fakeRepairDataStore";
 
-<<<<<<< HEAD
 export { TreeIndex } from "./treeIndex";
 
-export { mapFromNamed, namedTreeSchema } from "./viewSchemaUtil";
-
-=======
->>>>>>> 6986d1cc
 export { TreeChunk, chunkTree, buildChunkedForest, defaultChunkPolicy } from "./chunked-forest";
 
 export {
