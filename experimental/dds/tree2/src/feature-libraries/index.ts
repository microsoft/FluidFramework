/*!
 * Copyright (c) Microsoft Corporation and contributors. All rights reserved.
 * Licensed under the MIT License.
 */
export {
	DefaultChangeset,
	DefaultChangeFamily,
	defaultChangeFamily,
	DefaultEditBuilder,
	IDefaultEditBuilder,
	ValueFieldEditBuilder,
	OptionalFieldEditBuilder,
	SequenceFieldEditBuilder,
} from "./defaultChangeFamily";
export {
	EditableField,
	EditableTree,
	EditableTreeContext,
	EditableTreeOrPrimitive,
	getEditableTreeContext,
	typeSymbol,
	isEditableField,
	isPrimitive,
	isEditableTree,
	proxyTargetSymbol,
	UnwrappedEditableField,
	UnwrappedEditableTree,
	getField,
	parentField,
	EditableTreeEvents,
	on,
	contextSymbol,
<<<<<<< HEAD
	createDataBinderBuffering,
	createDataBinderDirect,
	createDataBinderInvalidating,
	createBinderOptions,
	createFlushableBinderOptions,
	DataBinder,
	BinderOptions,
	FlushableBinderOptions,
	FlushableDataBinder,
	MatchPolicy,
	BindSyntaxTree,
	indexSymbol,
	BindTree,
	DownPath,
	BindPath,
	PathStep,
	BindingType,
	BindingContextType,
	BindingContext,
	BindingContextQueue,
	DeleteBindingContext,
	InsertBindingContext,
	SetValueBindingContext,
	BatchBindingContext,
	InvalidStateBindingContext,
	BinderEvents,
	OperationBinderEvents,
	InvalidationBinderEvents,
	CompareFunction,
	BinderEventsCompare,
	AnchorsCompare,
	toDownPath,
	compareBinderEventsDeleteFirst,
	compareAnchorsDepthFirst,
	comparePipeline,
	compileSyntaxTree,
=======
	NewFieldContent,
>>>>>>> 539bf2e9
} from "./editable-tree";

export {
	typeNameSymbol,
	valueSymbol,
	isPrimitiveValue,
	getPrimaryField,
	PrimitiveValue,
	ContextuallyTypedNodeDataObject,
	ContextuallyTypedNodeData,
	MarkedArrayLike,
	isContextuallyTypedNodeDataObject,
	getFieldKind,
	getFieldSchema,
	ArrayLikeMut,
	cursorFromContextualData,
	cursorsFromContextualData,
	ContextuallyTypedFieldData,
	cursorForTypedData,
	cursorForTypedTreeData,
	cursorsForTypedFieldData,
} from "./contextuallyTyped";

export { ForestSummarizer } from "./forestSummarizer";
export { singleMapTreeCursor, mapTreeFromCursor } from "./mapTreeCursor";
export { buildForest } from "./object-forest";
export { SchemaSummarizer, SchemaEditor } from "./schemaSummarizer";
// This is exported because its useful for doing comparisons of schema in tests.
export { getSchemaString } from "./schemaIndexFormat";
export {
	singleStackTreeCursor,
	CursorAdapter,
	prefixPath,
	prefixFieldPath,
	CursorWithNode,
} from "./treeCursorUtils";
export { singleTextCursor, jsonableTreeFromCursor } from "./treeTextCursor";

// Split this up into separate import and export for compatibility with API-Extractor.
import * as SequenceField from "./sequence-field";
export { SequenceField };

export { defaultSchemaPolicy, emptyField, neverField, neverTree } from "./defaultSchema";

export {
	ChangesetLocalId,
	idAllocatorFromMaxId,
	isNeverField,
	ModularChangeFamily,
	ModularEditBuilder,
	EditDescription,
	FieldChangeHandler,
	FieldChangeRebaser,
	FieldEditor,
	NodeChangeset,
	ValueChange,
	FieldChangeMap,
	FieldChange,
	FieldChangeset,
	ToDelta,
	ModularChangeset,
	IdAllocator,
	NodeChangeComposer,
	NodeChangeInverter,
	NodeChangeRebaser,
	CrossFieldManager,
	CrossFieldTarget,
	FieldKind,
	Multiplicity,
	FullSchemaPolicy,
	allowsRepoSuperset,
	GenericChangeset,
	genericFieldKind,
	NodeReviver,
	RevisionIndexer,
	RevisionMetadataSource,
	RevisionInfo,
	HasFieldChanges,
	ValueConstraint,
	InternalTypedSchemaTypes,
	revisionMetadataSourceFromInfo,
	ViewSchema,
	SchemaCollection,
	IFieldSchema,
	ITreeSchema,
	SchemaBuilder,
	TreeSchema,
	AllowedTypes,
	FieldSchema,
	TypedSchemaCollection,
	Any,
	GlobalFieldSchema,
	SchemaLibrary,
	SchemaLibraryData,
	Sourced,
	NodeExistsConstraint,
	NodeExistenceStateChange,
} from "./modular-schema";

export { mapFieldMarks, mapMark, mapMarkList, populateChildModifications } from "./deltaUtils";

export {
	ForestRepairDataStore,
	ForestRepairDataStoreProvider,
	repairDataStoreFromForest,
} from "./forestRepairDataStore";
export { dummyRepairDataStore } from "./fakeRepairDataStore";

export { mapFromNamed, namedTreeSchema } from "./viewSchemaUtil";

export { TreeChunk, chunkTree, buildChunkedForest, defaultChunkPolicy } from "./chunked-forest";

export { NodeIdentifierIndex } from "./nodeIdentifierIndex";

export { buildNodeIdentifierSchema, NodeIdentifier } from "./nodeIdentifier";

export {
	FieldKinds,
	BrandedFieldKind,
	ValueFieldKind,
	Optional,
	Sequence,
	NodeIdentifierFieldKind,
	Forbidden,
	FieldKindTypes,
} from "./defaultFieldKinds";

export {
	UntypedField,
	UntypedTree,
	UntypedTreeContext,
	UntypedTreeCore,
	UnwrappedUntypedField,
	UnwrappedUntypedTree,
	UntypedTreeOrPrimitive,
} from "./untypedTree";

// Split into separate import and export for compatibility with API-Extractor.
import * as SchemaAware from "./schema-aware";
export { SchemaAware };<|MERGE_RESOLUTION|>--- conflicted
+++ resolved
@@ -30,7 +30,7 @@
 	EditableTreeEvents,
 	on,
 	contextSymbol,
-<<<<<<< HEAD
+	NewFieldContent,
 	createDataBinderBuffering,
 	createDataBinderDirect,
 	createDataBinderInvalidating,
@@ -67,9 +67,6 @@
 	compareAnchorsDepthFirst,
 	comparePipeline,
 	compileSyntaxTree,
-=======
-	NewFieldContent,
->>>>>>> 539bf2e9
 } from "./editable-tree";
 
 export {
