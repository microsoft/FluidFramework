/*!
 * Copyright (c) Microsoft Corporation and contributors. All rights reserved.
 * Licensed under the MIT License.
 */

export {
	EditableField,
	EditableTree,
	EditableTreeContext,
	EditableTreeOrPrimitive,
	getEditableTreeContext,
	isEditableField,
	isPrimitive,
	isEditableTree,
	proxyTargetSymbol,
	UnwrappedEditableField,
	UnwrappedEditableTree,
	localNodeKeySymbol,
	createDataBinderBuffering,
	createDataBinderDirect,
	createDataBinderInvalidating,
	createBinderOptions,
	createFlushableBinderOptions,
	DataBinder,
	BinderOptions,
	Flushable,
	FlushableBinderOptions,
	FlushableDataBinder,
	MatchPolicy,
	SubtreePolicy,
	BindSyntaxTree,
	indexSymbol,
	BindPolicy,
	BindTree,
	BindTreeDefault,
	DownPath,
	BindPath,
	PathStep,
	BindingType,
	BindingContextType,
	BindingContext,
	VisitorBindingContext,
	DeleteBindingContext,
	InsertBindingContext,
	BatchBindingContext,
	InvalidationBindingContext,
	OperationBinderEvents,
	InvalidationBinderEvents,
	CompareFunction,
	BinderEventsCompare,
	AnchorsCompare,
	toDownPath,
	comparePipeline,
	compileSyntaxTree,
	setField,
} from "./editable-tree";

export {
	typeNameSymbol,
	valueSymbol,
	isPrimitiveValue,
	getPrimaryField,
	PrimitiveValue,
	ContextuallyTypedNodeDataObject,
	ContextuallyTypedNodeData,
	MarkedArrayLike,
	isContextuallyTypedNodeDataObject,
	getFieldKind,
	getFieldSchema,
	ArrayLikeMut,
	cursorFromContextualData,
	cursorsFromContextualData,
	ContextuallyTypedFieldData,
	cursorForTypedData,
	cursorForTypedTreeData,
	cursorsForTypedFieldData,
	FieldGenerator,
	TreeDataContext,
	normalizeNewFieldContent,
	NewFieldContent,
	assertAllowedValue,
} from "./contextuallyTyped";

export { ForestSummarizer } from "./forestSummarizer";
export { singleMapTreeCursor, mapTreeFromCursor } from "./mapTreeCursor";
export { MemoizedIdRangeAllocator, IdRange } from "./memoizedIdRangeAllocator";
export { buildForest } from "./object-forest";
export { SchemaSummarizer, SchemaEditor, encodeTreeSchema } from "./schemaSummarizer";
// This is exported because its useful for doing comparisons of schema in tests.
export { makeSchemaCodec } from "./schemaIndexFormat";
export {
	singleStackTreeCursor,
	CursorAdapter,
	prefixPath,
	prefixFieldPath,
	CursorWithNode,
} from "./treeCursorUtils";
export {
	singleTextCursor,
	jsonableTreeFromCursor,
	jsonableTreeFromFieldCursor,
	jsonableTreeFromForest,
} from "./treeTextCursor";

// Split this up into separate import and export for compatibility with API-Extractor.
import * as SequenceField from "./sequence-field";
export { SequenceField };

export {
	isNeverField,
	ModularEditBuilder,
	EditDescription,
	FieldChangeHandler,
	FieldChangeRebaser,
	FieldEditor,
	NodeChangeset,
	FieldChangeMap,
	FieldChange,
	FieldChangeset,
	ToDelta,
	ModularChangeset,
	NodeChangeComposer,
	NodeChangeInverter,
	NodeChangeRebaser,
	CrossFieldManager,
	CrossFieldTarget,
	FieldKind,
	Multiplicity,
	FullSchemaPolicy,
	allowsRepoSuperset,
	GenericChangeset,
	genericFieldKind,
	RevisionIndexer,
	RevisionMetadataSource,
	RevisionInfo,
	HasFieldChanges,
	revisionMetadataSourceFromInfo,
	NodeExistsConstraint,
	NodeExistenceState,
	FieldKindWithEditor,
} from "./modular-schema";

export {
	TreeNodeSchema,
	AllowedTypes,
	TreeFieldSchema,
	TreeSchema,
	Any,
	SchemaLibraryData,
	LazyTreeNodeSchema,
	InternalTypedSchemaTypes,
	ViewSchema,
	SchemaLintConfiguration,
	FieldNodeSchema,
	LeafSchema,
	MapSchema,
	ObjectNodeSchema,
	schemaIsFieldNode,
	schemaIsLeaf,
	schemaIsMap,
	schemaIsObjectNode,
	bannedFieldNames,
	fieldApiPrefixes,
	validateObjectNodeFieldName,
	Unenforced,
	AllowedTypeSet,
	markEager,
	MapFieldSchema,
	SchemaCollection,
} from "./typed-schema";

export {
	SchemaBuilderBase,
	SchemaLibrary,
	ImplicitFieldSchema,
	NormalizeField,
	ImplicitAllowedTypes,
	NormalizeAllowedTypes,
	SchemaBuilderOptions,
	normalizeAllowedTypes,
	normalizeField,
} from "./schemaBuilderBase";
export { SchemaBuilderInternal } from "./schemaBuilder";

export { mapFieldChanges, mapFieldsChanges, mapMark, mapMarkList } from "./deltaUtils";

export {
	TreeChunk,
	chunkTree,
	buildChunkedForest,
	defaultChunkPolicy,
	makeTreeChunker,
	decode,
	uncompressedEncode,
	schemaCompressedEncode,
	EncodedChunk,
} from "./chunked-forest";

export {
	compareLocalNodeKeys,
	LocalNodeKey,
	createNodeKeyManager,
	createMockNodeKeyManager,
	StableNodeKey,
	NodeKeyIndex,
	NodeKeyManager,
	nodeKeyFieldKey,
	nodeKeyTreeIdentifier,
} from "./node-key";

export {
	FieldKinds,
	Required,
	Optional,
	Sequence as SequenceFieldKind,
	NodeKeyFieldKind,
	Forbidden,
	DefaultChangeset,
	DefaultChangeFamily,
	DefaultEditBuilder,
	IDefaultEditBuilder,
	ValueFieldEditBuilder,
	OptionalFieldEditBuilder,
	SequenceFieldEditBuilder,
	defaultSchemaPolicy,
} from "./default-field-kinds";

export {
	TreeEvent,
	UntypedField,
	UntypedTree,
	UntypedTreeContext,
	UntypedTreeCore,
	UnwrappedUntypedField,
	UnwrappedUntypedTree,
	UntypedTreeOrPrimitive,
	typeSymbol,
	getField,
	parentField,
	EditableTreeEvents,
	on,
	contextSymbol,
	treeStatus,
} from "./untypedTree";

export {
	AssignableFieldKinds,
	FieldNode,
	FlexibleFieldContent,
	FlexibleNodeContent,
	InternalEditableTreeTypes,
	Leaf,
	MapNode,
	OptionalField,
	RequiredField,
	Sequence,
	Skip,
	ObjectNode,
	ObjectNodeTyped,
	TreeContext,
	TypedField,
	TypedNode,
	TypedNodeUnion,
	Tree,
	TreeField,
	TreeNode,
	getTreeContext,
	boxedIterator,
	CheckTypesOverlap,
	TreeStatus,
	getProxyForField,
	ObjectFields,
	ProxyField,
	ProxyFieldInner,
	ProxyNode,
	ProxyNodeUnion,
	SharedTreeList,
	SharedTreeMap,
	SharedTreeObject,
	ProxyRoot,
	node,
	NodeApi,
	SharedTreeNode,
	Typed,
	SharedTreeObjectFactory,
	FactoryTreeSchema,
	addFactory,
} from "./editable-tree-2";

<<<<<<< HEAD
export { TreeCompressionStrategy } from "./treeCompressionUtils";
=======
export { treeSchemaFromStoredSchema } from "./storedToViewSchema";
>>>>>>> 12ea2d65

// Split into separate import and export for compatibility with API-Extractor.
import * as SchemaAware from "./schema-aware";
export { SchemaAware };

export { DetachedFieldIndexSummarizer } from "./detachedFieldIndexSummarizer";<|MERGE_RESOLUTION|>--- conflicted
+++ resolved
@@ -287,11 +287,9 @@
 	addFactory,
 } from "./editable-tree-2";
 
-<<<<<<< HEAD
+export { treeSchemaFromStoredSchema } from "./storedToViewSchema";
+
 export { TreeCompressionStrategy } from "./treeCompressionUtils";
-=======
-export { treeSchemaFromStoredSchema } from "./storedToViewSchema";
->>>>>>> 12ea2d65
 
 // Split into separate import and export for compatibility with API-Extractor.
 import * as SchemaAware from "./schema-aware";
