/*!
 * Copyright (c) Microsoft Corporation and contributors. All rights reserved.
 * Licensed under the MIT License.
 */

export {
	createDataBinderBuffering,
	createDataBinderDirect,
	createDataBinderInvalidating,
	createBinderOptions,
	createFlushableBinderOptions,
	DataBinder,
	BinderOptions,
	Flushable,
	FlushableBinderOptions,
	FlushableDataBinder,
	MatchPolicy,
	SubtreePolicy,
	BindSyntaxTree,
	indexSymbol,
	BindPolicy,
	BindTree,
	BindTreeDefault,
	DownPath,
	BindPath,
	PathStep,
	BindingType,
	BindingContextType,
	BindingContext,
	VisitorBindingContext,
	DeleteBindingContext,
	InsertBindingContext,
	BatchBindingContext,
	InvalidationBindingContext,
	OperationBinderEvents,
	InvalidationBinderEvents,
	CompareFunction,
	BinderEventsCompare,
	AnchorsCompare,
	toDownPath,
	comparePipeline,
	compileSyntaxTree,
} from "./editableTreeBinder";
export {
	typeNameSymbol,
	valueSymbol,
	isTreeValue,
	ContextuallyTypedNodeDataObject,
	ContextuallyTypedNodeData,
	MarkedArrayLike,
	isContextuallyTypedNodeDataObject,
	getFieldKind,
	ArrayLikeMut,
	cursorFromContextualData,
	cursorsFromContextualData,
	ContextuallyTypedFieldData,
	cursorForTypedData,
	cursorForTypedTreeData,
	cursorsForTypedFieldData,
	normalizeNewFieldContent,
	NewFieldContent,
	getPossibleTypes,
	getAllowedTypes,
} from "./contextuallyTyped";

export { allowsValue, assertAllowedValue, isFluidHandle } from "./valueUtilities";

export { FieldGenerator, TreeDataContext } from "./fieldGenerator";

export { ForestSummarizer } from "./forest-summary";
export { cursorForMapTreeField, cursorForMapTreeNode, mapTreeFromCursor } from "./mapTreeCursor";
export { MemoizedIdRangeAllocator, IdRange } from "./memoizedIdRangeAllocator";
export { buildForest } from "./object-forest";
<<<<<<< HEAD
export { SchemaSummarizer, encodeTreeSchema } from "./schemaSummarizer";
// This is exported because its useful for doing comparisons of schema in tests.
export { makeSchemaCodec } from "./schemaIndexFormat";
=======
export { SchemaSummarizer, SchemaEditor, encodeTreeSchema, makeSchemaCodec } from "./schema-index/";
>>>>>>> 92e1d5f6
export {
	stackTreeNodeCursor,
	CursorAdapter,
	prefixPath,
	prefixFieldPath,
	CursorWithNode,
	stackTreeFieldCursor,
} from "./treeCursorUtils";
export {
	cursorForJsonableTreeNode,
	cursorForJsonableTreeField,
	jsonableTreeFromCursor,
	jsonableTreeFromFieldCursor,
	jsonableTreeFromForest,
} from "./treeTextCursor";

// Split this up into separate import and export for compatibility with API-Extractor.
import * as SequenceField from "./sequence-field";
export { SequenceField };

export {
	isNeverField,
	ModularEditBuilder,
	FieldEditDescription as EditDescription,
	FieldChangeHandler,
	FieldChangeRebaser,
	FieldEditor,
	NodeChangeset,
	FieldChangeMap,
	FieldChange,
	FieldChangeset,
	ToDelta,
	ModularChangeset,
	NodeChangeComposer,
	NodeChangeInverter,
	NodeChangeRebaser,
	CrossFieldManager,
	CrossFieldTarget,
	FieldKind,
	FullSchemaPolicy,
	allowsRepoSuperset,
	GenericChangeset,
	genericFieldKind,
	HasFieldChanges,
	NodeExistsConstraint,
	NodeExistenceState,
	FieldKindWithEditor,
	ModularChangeFamily,
	makeV0Codec,
	RelevantRemovedRootsFromChild,
	EncodedModularChangeset,
} from "./modular-schema";

export { Multiplicity } from "./multiplicity";

export {
	TreeNodeSchema,
	AllowedTypes,
	TreeFieldSchema,
	FlexTreeSchema,
	Any,
	SchemaLibraryData,
	LazyTreeNodeSchema,
	InternalTypedSchemaTypes,
	ViewSchema,
	SchemaLintConfiguration,
	FieldNodeSchema,
	LeafNodeSchema,
	MapNodeSchema,
	ObjectNodeSchema,
	schemaIsFieldNode,
	schemaIsLeaf,
	schemaIsMap,
	schemaIsObjectNode,
	bannedFieldNames,
	fieldApiPrefixes,
	validateObjectNodeFieldName,
	Unenforced,
	AllowedTypeSet,
	markEager,
	MapFieldSchema,
	SchemaCollection,
	TreeNodeSchemaBase,
	FlexListToUnion,
	LazyItem,
	isLazy,
	NormalizeObjectNodeFields,
	NormalizeField as NormalizeFieldSchema,
	Fields,
	intoStoredSchema,
	intoStoredSchemaCollection,
} from "./typed-schema";

export {
	SchemaBuilderBase,
	SchemaLibrary,
	ImplicitFieldSchema,
	NormalizeField,
	ImplicitAllowedTypes,
	NormalizeAllowedTypes,
	SchemaBuilderOptions,
	normalizeAllowedTypes,
	normalizeField,
} from "./schemaBuilderBase";
export { SchemaBuilderInternal } from "./schemaBuilder";

export {
	mapRootChanges,
	mapFieldChanges,
	mapFieldsChanges,
	mapMark,
	mapMarkList,
} from "./deltaUtils";

export {
	TreeChunk,
	chunkTree,
	buildChunkedForest,
	defaultChunkPolicy,
	makeTreeChunker,
	makeFieldBatchCodec,
} from "./chunked-forest";

export {
	compareLocalNodeKeys,
	LocalNodeKey,
	createNodeKeyManager,
	createMockNodeKeyManager,
	StableNodeKey,
	NodeKeyIndex,
	NodeKeyManager,
	nodeKeyFieldKey,
	nodeKeyTreeIdentifier,
} from "./node-key";

export {
	FieldKinds,
	Required,
	Optional,
	Sequence,
	NodeKeyFieldKind,
	Forbidden,
	DefaultChangeset,
	DefaultChangeFamily,
	DefaultEditBuilder,
	IDefaultEditBuilder,
	ValueFieldEditBuilder,
	OptionalFieldEditBuilder,
	SequenceFieldEditBuilder,
	defaultSchemaPolicy,
	fieldKinds,
	intoDelta,
	relevantRemovedRoots,
} from "./default-schema";

export {
	AssignableFieldKinds,
	FlexTreeFieldNode,
	FlexibleFieldContent,
	FlexibleNodeContent,
	FlexTreeLeafNode,
	FlexTreeMapNode,
	FlexTreeOptionalField,
	FlexTreeRequiredField,
	FlexTreeSequenceField,
	Skip,
	FlexTreeObjectNode,
	FlexTreeObjectNodeTyped,
	FlexTreeContext,
	FlexTreeTypedField,
	FlexTreeTypedNode,
	FlexTreeTypedNodeUnion,
	FlexTreeEntity,
	FlexTreeField,
	FlexTreeNode,
	getTreeContext,
	boxedIterator,
	CheckTypesOverlap,
	TreeStatus,
	Context,
	TreeEvent,
	EditableTreeEvents,
	FlexTreeUnknownUnboxed,
	onNextChange,
	isFlexTreeNode,

	// Internal
	FlexTreeTypedFieldInner,
	FlexTreeUnboxFieldInner,
	FlexTreeObjectNodeFields,
	FlexTreeUnboxField,
	FlexTreeUnboxNode,
	FlexTreeUnboxNodeUnion,
	FlexTreeNodeKeyField,
	IsArrayOfOne,
	FlexibleNodeSubSequence,
	flexTreeMarker,
	FlexTreeEntityKind,
	NodeKeys,
} from "./flex-tree";

export { treeSchemaFromStoredSchema } from "./storedToViewSchema";

export { TreeCompressionStrategy } from "./treeCompressionUtils";

export {
	InsertableFlexNode,
	InsertableFlexField,
	AllowedTypesToFlexInsertableTree,
	ApplyMultiplicity,

	// Internal
	CollectOptions,
	TypedFields,
	UnbrandedName,
	EmptyObject,
} from "./schema-aware";

export { DetachedFieldIndexSummarizer } from "./detachedFieldIndexSummarizer";

export { SchemaChange, makeSchemaChangeCodec, EncodedSchemaChange } from "./schema-edits";

export { makeMitigatedChangeFamily } from "./mitigatedChangeFamily";<|MERGE_RESOLUTION|>--- conflicted
+++ resolved
@@ -71,13 +71,7 @@
 export { cursorForMapTreeField, cursorForMapTreeNode, mapTreeFromCursor } from "./mapTreeCursor";
 export { MemoizedIdRangeAllocator, IdRange } from "./memoizedIdRangeAllocator";
 export { buildForest } from "./object-forest";
-<<<<<<< HEAD
-export { SchemaSummarizer, encodeTreeSchema } from "./schemaSummarizer";
-// This is exported because its useful for doing comparisons of schema in tests.
-export { makeSchemaCodec } from "./schemaIndexFormat";
-=======
 export { SchemaSummarizer, SchemaEditor, encodeTreeSchema, makeSchemaCodec } from "./schema-index/";
->>>>>>> 92e1d5f6
 export {
 	stackTreeNodeCursor,
 	CursorAdapter,
