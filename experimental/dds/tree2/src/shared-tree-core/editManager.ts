/*!
 * Copyright (c) Microsoft Corporation and contributors. All rights reserved.
 * Licensed under the MIT License.
 */

import BTree from "sorted-btree";
import { SessionSpaceCompressedId, StableId } from "@fluidframework/runtime-definitions";
import { assert } from "@fluidframework/core-utils";
import { brand, fail, getOrCreate, mapIterable, Mutable, RecursiveReadonly } from "../util";
import {
	assertIsRevisionTag,
	ChangeFamily,
	ChangeFamilyEditor,
	findAncestor,
	findCommonAncestor,
	GraphCommit,
	mintCommit,
	rebaseChange,
	RevisionTag,
	SessionId,
	SimpleDependee,
	UndoRedoManager,
} from "../core";
import { createEmitter, ISubscribable } from "../events";
import { getChangeReplaceType, onForkTransitive, SharedTreeBranch } from "./branch";
import {
	Commit,
	SeqNumber,
	SequenceId,
	sequenceIdComparator,
	equalSequenceIds,
	minSequenceId,
	SequencedCommit,
	SummarySessionBranch,
} from "./editManagerFormat";

export const minimumPossibleSequenceNumber: SeqNumber = brand(Number.MIN_SAFE_INTEGER);
const minimumPossibleSequenceId: SequenceId = {
	sequenceNumber: minimumPossibleSequenceNumber,
};

export interface EditManagerEvents<TChangeset> {
	/**
	 * Fired every time that a new commit is added to the trunk
	 * @param newHead - the new head of the trunk
	 */
	newTrunkHead(newHead: GraphCommit<TChangeset>): void;
}

/**
 * Represents a local branch of a document and interprets the effect on the document of adding sequenced changes,
 * which were based on a given session's branch, to the document history
 */
// TODO: Try to reduce this to a single type parameter
export class EditManager<
		TEditor extends ChangeFamilyEditor,
		TChangeset,
		TChangeFamily extends ChangeFamily<TEditor, TChangeset>,
	>
	extends SimpleDependee
	implements ISubscribable<EditManagerEvents<TChangeset>>
{
	/** The "trunk" branch. The trunk represents the list of received sequenced changes. */
	private readonly trunk: SharedTreeBranch<TEditor, TChangeset>;

	/**
	 * Records extra data associated with commits in the {@link trunk}.
	 * This does not include an entry for the {@link trunkBase}.
	 */
	private readonly trunkMetadata = new Map<
		RevisionTag,
		{ sequenceId: SequenceId; sessionId: SessionId }
	>();
	/**
	 * A map from a sequence id to the commit in the {@link trunk} which has that sequence id.
	 * This also includes an entry for the {@link trunkBase} which always has the lowest key in the map.
	 */
	private readonly sequenceMap = new BTree<SequenceId, GraphCommit<TChangeset>>(
		undefined,
		sequenceIdComparator,
	);

	/** The {@link UndoRedoManager} associated with the trunk */
	private readonly trunkUndoRedoManager: UndoRedoManager<TChangeset, TEditor>;

	/**
	 * Branches are maintained to represent the local change list that the issuing client had
	 * at the time of submitting the latest known edit on the branch.
	 * This means the head commit of each branch is always in its original (non-rebased) form.
	 */
	// TODO:#4593: Add test to ensure that peer branches are never initialized with a repairDataStoreProvider
	private readonly peerLocalBranches: Map<SessionId, SharedTreeBranch<TEditor, TChangeset>> =
		new Map();

	/**
	 * This branch holds the changes made by this client which have not yet been confirmed as sequenced changes.
	 */
	public readonly localBranch: SharedTreeBranch<TEditor, TChangeset>;

	/** The {@link UndoRedoManager} associated with the local branch. */
	private readonly localBranchUndoRedoManager: UndoRedoManager<TChangeset, TEditor>;

	/**
	 * Tracks where on the trunk all registered branches are based. Each key is the sequence id of a commit on
	 * the trunk, and the value is the set of all branches who have that commit as their common ancestor with the trunk.
	 */
	private readonly trunkBranches = new BTree<
		SequenceId,
		Set<SharedTreeBranch<TEditor, TChangeset>>
	>(undefined, sequenceIdComparator);

	/**
	 * The sequence number of the newest commit on the trunk that has been received by all peers.
	 * Defaults to {@link minimumPossibleSequenceNumber} if no commits have been received.
	 *
	 * @remarks If there are more than one commit with the same sequence number we assume this refers to the last commit in the batch.
	 */
	private minimumSequenceNumber = minimumPossibleSequenceNumber;

	/**
	 * A special commit that is a "base" (tail) of the trunk, though not part of the trunk itself.
	 * This makes it possible to model the trunk in the same way as any other branch (it branches off of a base commit)
	 * which allows it to use branching APIs to interact with the other branches.
	 * Each time trunk eviction occurs, the most recent evicted commit becomes the new `trunkBase`.
	 */
	private trunkBase: GraphCommit<TChangeset>;

	private readonly events = createEmitter<EditManagerEvents<TChangeset>>();

	public on<K extends keyof EditManagerEvents<TChangeset>>(
		eventName: K,
		listener: EditManagerEvents<TChangeset>[K],
	): () => void {
		return this.events.on(eventName, listener);
	}

	/**
	 * @param changeFamily - the change family of changes on the trunk and local branch
	 * @param localSessionId - the id of the local session that will be used for local commits
	 */
	public constructor(
		public readonly changeFamily: TChangeFamily,
		// TODO: Change this type to be the Session ID type provided by the IdCompressor when available.
		public readonly localSessionId: SessionId,
<<<<<<< HEAD
		repairDataStoreProvider: IRepairDataStoreProvider<TChangeset>,
		private readonly idGenerator: (() => StableId) | (() => SessionSpaceCompressedId),
=======
>>>>>>> 1a0100e4
	) {
		super("EditManager");
		this.trunkBase = {
			revision: assertIsRevisionTag("00000000-0000-4000-8000-000000000000"),
			change: changeFamily.rebaser.compose([]),
		};
		this.sequenceMap.set(minimumPossibleSequenceId, this.trunkBase);
		this.localBranchUndoRedoManager = UndoRedoManager.create(changeFamily);
		this.trunkUndoRedoManager = this.localBranchUndoRedoManager.clone();
<<<<<<< HEAD
		this.trunk = new SharedTreeBranch(
			this.trunkBase,
			changeFamily,
			this.idGenerator,
			repairDataStoreProvider.clone(),
			this.trunkUndoRedoManager,
		);
		this.localBranch = new SharedTreeBranch(
			this.trunk.getHead(),
			changeFamily,
			this.idGenerator,
			repairDataStoreProvider,
=======
		this.trunk = new SharedTreeBranch(this.trunkBase, changeFamily, this.trunkUndoRedoManager);
		this.localBranch = new SharedTreeBranch(
			this.trunk.getHead(),
			changeFamily,
>>>>>>> 1a0100e4
			this.localBranchUndoRedoManager,
		);

		// Track all forks of the local branch for purposes of trunk eviction. Unlike the local branch, they have
		// an unknown lifetime and rebase frequency, so we can not make any assumptions about which trunk commits
		// they require and therefore we monitor them explicitly.
		onForkTransitive(this.localBranch, (fork) => this.registerBranch(fork));
	}

	/**
	 * Make the given branch known to the `EditManager`. The `EditManager` will ensure that all registered
	 * branches remain usable even as the minimum sequence number advances.
	 */
	private registerBranch(branch: SharedTreeBranch<TEditor, TChangeset>): void {
		const trackBranch = (b: SharedTreeBranch<TEditor, TChangeset>): SequenceId => {
			const trunkCommit =
				findCommonAncestor(this.trunk.getHead(), b.getHead()) ??
				fail("Expected branch to be related to trunk");
			const sequenceId =
				this.trunkMetadata.get(trunkCommit.revision)?.sequenceId ??
				minimumPossibleSequenceId;
			const branches = getOrCreate(this.trunkBranches, sequenceId, () => new Set());

			assert(!branches.has(b), 0x670 /* Branch was registered more than once */);
			branches.add(b);
			return sequenceId;
		};

		const untrackBranch = (
			b: SharedTreeBranch<TEditor, TChangeset>,
			sequenceId: SequenceId,
		): void => {
			const branches =
				this.trunkBranches.get(sequenceId) ?? fail("Expected branch to be tracked");

			assert(branches.delete(b), 0x671 /* Expected branch to be tracked */);
			if (branches.size === 0) {
				this.trunkBranches.delete(sequenceId);
			}
		};

		// Record the sequence id of the branch's base commit on the trunk
		const trunkBase = { sequenceId: trackBranch(branch) };
		// Whenever the branch is rebased, update our record of its base trunk commit
		const offRebase = branch.on("change", (args) => {
			if (args.type === "replace" && getChangeReplaceType(args) === "rebase") {
				untrackBranch(branch, trunkBase.sequenceId);
				trunkBase.sequenceId = trackBranch(branch);
				this.trimTrunk();
			}
		});
		// When the branch is disposed, update our branch set and trim the trunk
		const offDispose = branch.on("dispose", () => {
			untrackBranch(branch, trunkBase.sequenceId);
			this.trimTrunk();
			offRebase();
			offDispose();
		});
	}

	/**
	 * Advances the minimum sequence number, and removes all commits from the trunk which lie outside the collaboration window.
	 * @param minimumSequenceNumber - the sequence number of the newest commit that all peers (including this one) have received and applied to their trunks.
	 *
	 * @remarks If there are more than one commit with the same sequence number we assume this refers to the last commit in the batch.
	 */
	public advanceMinimumSequenceNumber(minimumSequenceNumber: SeqNumber): void {
		if (minimumSequenceNumber === this.minimumSequenceNumber) {
			return;
		}

		assert(
			minimumSequenceNumber > this.minimumSequenceNumber,
			0x476 /* number must be larger or equal to current minimumSequenceNumber. */,
		);

		this.minimumSequenceNumber = minimumSequenceNumber;
		this.trimTrunk();
	}

	/**
	 * Examines the latest known minimum sequence number and the trunk bases of any registered branches to determine
	 * if any commits on the trunk are unreferenced and unneeded for future computation; those found are evicted from the trunk.
	 * @returns the number of commits that were removed from the trunk
	 */
	private trimTrunk(): void {
		/** The sequence id of the oldest commit on the trunk that will be retained */
		let trunkTailSequenceId: SequenceId = {
			sequenceNumber: this.minimumSequenceNumber,
			indexInBatch: Number.POSITIVE_INFINITY,
		};
		// If there are any outstanding registered branches, get the one that is the oldest (has the "most behind" trunk base)
		const minimumBranchBaseSequenceId = this.trunkBranches.minKey();
		if (minimumBranchBaseSequenceId !== undefined) {
			// If that branch is behind the minimum sequence id, we only want to evict commits older than it,
			// even if those commits are behind the minimum sequence id
			trunkTailSequenceId = minSequenceId(trunkTailSequenceId, minimumBranchBaseSequenceId);
		}

		const [sequenceId, latestEvicted] = this.getClosestTrunkCommit(trunkTailSequenceId);
		// Don't do any work if the commit found by the search is already the tail of the trunk
		if (latestEvicted !== this.trunkBase) {
			// The minimum sequence number informs us that all peer branches are at least caught up to the tail commit,
			// so rebase them accordingly. This is necessary to prevent peer branches from referencing any evicted commits.
			for (const [, branch] of this.peerLocalBranches) {
				branch.rebaseOnto(this.trunk, latestEvicted);
			}

			// This mutation is a performance hack. If commits are truly immutable, then changing the trunk's tail requires
			// regenerating the entire commit graph. Instead, we can simply chop off the tail like this if we're certain
			// that there are no outstanding references to any of the commits being removed (other than the references via
			// the trunk). The peer branches have been rebased to the head of the trunk, the local branch is already rebased
			// to the head of the trunk, and all other branches are tracked by `trunkBranches` and known to be ahead of or at
			// `newTrunkBase`. Therefore, no branches should have unique references to any of the commits being evicted here.
			// We mutate the most recent of the evicted commits to become the new trunk base. That way, any other commits that
			// have parent pointers to the latest evicted commit will stay linked, even though that it is no longer part of the trunk.
			const newTrunkBase = latestEvicted as Mutable<typeof latestEvicted>;
			// The metadata for new trunk base revision needs to be deleted before modifying it.
			this.trunkMetadata.delete(newTrunkBase.revision);
			// Copying the revision of the old trunk base into the new trunk base means we don't need to write out the original
			// revision to summaries. All clients agree that the trunk base always has the same hardcoded revision.
			newTrunkBase.revision = this.trunkBase.revision;
			// Overwriting the change is not strictly necessary, but done here for consistency (so all trunk bases are deeply equal).
			newTrunkBase.change = this.trunkBase.change;
			// Dropping the parent field removes (transitively) all references to the evicted commits so they can be garbage collected.
			delete newTrunkBase.parent;
			this.trunkBase = newTrunkBase;

			// Update any state that is derived from trunk commits
			this.sequenceMap.editRange(
				minimumPossibleSequenceId,
				sequenceId,
				true,
				(s, { revision }) => {
					// Cleanup look-aside data for each evicted commit
					this.trunkMetadata.delete(revision);
					this.localBranchUndoRedoManager.untrackCommitType(revision);
					// Delete all evicted commits from `sequenceMap` except for the latest one, which is the new `trunkBase`
					if (equalSequenceIds(s, sequenceId)) {
						assert(
							revision === newTrunkBase.revision,
							0x729 /* Expected last evicted commit to be new trunk base */,
						);
					} else {
						return { delete: true };
					}
				},
			);

			const trunkSize = getPathFromBase(this.trunk.getHead(), this.trunkBase).length;
			assert(
				this.sequenceMap.size === trunkSize + 1,
				0x744 /* The size of the sequenceMap must have one element more than the trunk */,
			);
			assert(
				this.trunkMetadata.size === trunkSize,
				0x745 /* The size of the trunkMetadata must be the same as the trunk */,
			);
		}
	}

	public isEmpty(): boolean {
		return (
			this.trunk.getHead() === this.trunkBase &&
			this.peerLocalBranches.size === 0 &&
			this.localBranch.getHead() === this.trunk.getHead() &&
			this.minimumSequenceNumber === minimumPossibleSequenceNumber
		);
	}

	public getSummaryData(): SummaryData<TChangeset> {
		// The assert below is acceptable at present because summarization only ever occurs on a client with no
		// local/in-flight changes.
		// In the future we may wish to relax this constraint. For that to work, the current implementation of
		// `EditManager` would have to be amended in one of two ways:
		// A) Changes made by the local session should be represented by a branch in `EditManager.branches`.
		// B) The contents of such a branch should be computed on demand based on the trunk.
		// Note that option (A) would be a simple change to `addSequencedChange` whereas (B) would likely require
		// rebasing trunk changes over the inverse of trunk changes.
		assert(
			this.localBranch.getHead() === this.trunk.getHead(),
			0x428 /* Clients with local changes cannot be used to generate summaries */,
		);

		const trunk = getPathFromBase(this.trunk.getHead(), this.trunkBase).map((c) => {
			const metadata =
				this.trunkMetadata.get(c.revision) ?? fail("Expected metadata for trunk commit");
			const commit: SequencedCommit<TChangeset> = {
				change: c.change,
				revision: c.revision,
				sequenceNumber: metadata.sequenceId.sequenceNumber,
				sessionId: metadata.sessionId,
			};
			if (metadata.sequenceId.indexInBatch !== undefined) {
				commit.indexInBatch = metadata.sequenceId.indexInBatch;
			}
			return commit;
		});

		const branches = new Map<SessionId, SummarySessionBranch<TChangeset>>(
			mapIterable(this.peerLocalBranches.entries(), ([sessionId, branch]) => {
				const branchPath: GraphCommit<TChangeset>[] = [];
				const ancestor =
					findCommonAncestor([branch.getHead(), branchPath], this.trunk.getHead()) ??
					fail("Expected branch to be based on trunk");

				return [
					sessionId,
					{
						base: ancestor.revision,
						commits: branchPath.map((c) => {
							const commit: Commit<TChangeset> = {
								change: c.change,
								revision: c.revision,
								sessionId,
							};
							return commit;
						}),
					},
				];
			}),
		);

		return { trunk, branches };
	}

	public loadSummaryData(data: SummaryData<TChangeset>): void {
		assert(
			this.isEmpty(),
			0x68a /* Attempted to load from summary after edit manager was already mutated */,
		);
		// Record the tags of each trunk commit as we generate the trunk so they can be looked up quickly
		// when hydrating the peer branches below
		const trunkRevisionCache = new Map<RevisionTag, GraphCommit<TChangeset>>();
		trunkRevisionCache.set(this.trunkBase.revision, this.trunkBase);
		this.trunk.setHead(
			data.trunk.reduce((base, c) => {
				const sequenceId: SequenceId =
					c.indexInBatch === undefined
						? {
								sequenceNumber: c.sequenceNumber,
						  }
						: {
								sequenceNumber: c.sequenceNumber,
								indexInBatch: c.indexInBatch,
						  };
				const commit = mintCommit(base, c);
				this.sequenceMap.set(sequenceId, commit);
				this.trunkMetadata.set(c.revision, {
					sequenceId,
					sessionId: c.sessionId,
				});
				trunkRevisionCache.set(c.revision, commit);
				return commit;
			}, this.trunkBase),
		);

		this.localBranch.setHead(this.trunk.getHead());

		for (const [sessionId, branch] of data.branches) {
			const commit =
				trunkRevisionCache.get(branch.base) ??
				fail("Expected summary branch to be based off of a revision in the trunk");

			this.peerLocalBranches.set(
				sessionId,
				new SharedTreeBranch(
					branch.commits.reduce(mintCommit, commit),
					this.changeFamily,
					this.idGenerator,
				),
			);
		}
	}

	public getTrunkChanges(): readonly RecursiveReadonly<TChangeset>[] {
		return getPathFromBase(this.trunk.getHead(), this.trunkBase).map((c) => c.change);
	}

	public getTrunkHead(): GraphCommit<TChangeset> {
		return this.trunk.getHead();
	}

	public getLocalChanges(): readonly RecursiveReadonly<TChangeset>[] {
		return getPathFromBase(this.localBranch.getHead(), this.trunk.getHead()).map(
			(c) => c.change,
		);
	}

	/**
	 * @returns The length of the longest branch maintained by this EditManager.
	 * This may be the length of a peer branch or the local branch.
	 * The length is counted from the lowest common ancestor with the trunk such that a fully sequenced branch would
	 * have length zero.
	 */
	public getLongestBranchLength(): number {
		let max = 0;
		const trunkHead = this.trunk.getHead();
		for (const branch of this.peerLocalBranches.values()) {
			const branchPath = getPathFromBase(branch.getHead(), trunkHead);
			if (branchPath.length > max) {
				max = branchPath.length;
			}
		}
		const localPath = getPathFromBase(this.localBranch.getHead(), trunkHead);
		return Math.max(max, localPath.length);
	}

	public addSequencedChange(
		newCommit: Commit<TChangeset>,
		sequenceNumber: SeqNumber,
		referenceSequenceNumber: SeqNumber,
	): void {
		assert(
			sequenceNumber > this.minimumSequenceNumber,
			0x713 /* Expected change sequence number to exceed the last known minimum sequence number */,
		);

		const commitsSequenceNumber = this.getBatch(sequenceNumber);
		const sequenceId: SequenceId =
			commitsSequenceNumber.length === 0
				? {
						sequenceNumber,
				  }
				: {
						sequenceNumber,
						indexInBatch: commitsSequenceNumber.length,
				  };

		if (newCommit.sessionId === this.localSessionId) {
			const [firstLocalCommit] = getPathFromBase(
				this.localBranch.getHead(),
				this.trunk.getHead(),
			);
			assert(
				firstLocalCommit !== undefined,
				0x6b5 /* Received a sequenced change from the local session despite having no local changes */,
			);

			// The first local branch commit is already rebased over the trunk, so we can push it directly to the trunk.
			this.pushToTrunk(
				sequenceId,
				{ ...firstLocalCommit, sessionId: this.localSessionId },
				true,
			);
			this.localBranch.rebaseOnto(this.trunk);
			return;
		}

		// Get the revision that the remote change is based on
		const [, baseRevisionInTrunk] = this.getClosestTrunkCommit(referenceSequenceNumber);
		// Rebase that branch over the part of the trunk up to the base revision
		// This will be a no-op if the sending client has not advanced since the last time we received an edit from it
		const peerLocalBranch = getOrCreate(
			this.peerLocalBranches,
			newCommit.sessionId,
			() => new SharedTreeBranch(baseRevisionInTrunk, this.changeFamily, this.idGenerator),
		);
		peerLocalBranch.rebaseOnto(this.trunk, baseRevisionInTrunk);

		if (peerLocalBranch.getHead() === this.trunk.getHead()) {
			// If the branch is fully caught up and empty after being rebased, then push to the trunk directly
			this.pushToTrunk(sequenceId, newCommit);
			peerLocalBranch.setHead(this.trunk.getHead());
		} else {
			// Otherwise, rebase the change over the trunk and append it, and append the original change to the peer branch.
			const newChangeFullyRebased = rebaseChange(
				this.changeFamily.rebaser,
				newCommit.change,
				peerLocalBranch.getHead(),
				this.trunk.getHead(),
				this.idGenerator,
			);

			peerLocalBranch.apply(newCommit.change, newCommit.revision);
			this.pushToTrunk(sequenceId, {
				...newCommit,
				change: newChangeFullyRebased,
			});
		}

		this.localBranch.rebaseOnto(this.trunk);
	}

	public findLocalCommit(
		revision: RevisionTag,
	): [commit: GraphCommit<TChangeset>, commitsAfter: GraphCommit<TChangeset>[]] {
		const commits: GraphCommit<TChangeset>[] = [];
		const commit = findAncestor(
			[this.localBranch.getHead(), commits],
			(c) => c.revision === revision,
		);
		assert(commit !== undefined, 0x599 /* Expected local branch to contain revision */);
		return [commit, commits];
	}

	private pushToTrunk(sequenceId: SequenceId, commit: Commit<TChangeset>, local = false): void {
		this.trunk.setHead(mintCommit(this.trunk.getHead(), commit));
		const trunkHead = this.trunk.getHead();
		if (local) {
			const type =
				this.localBranchUndoRedoManager.getCommitType(trunkHead.revision) ??
				fail("Local commit types must be tracked until they are sequenced.");

			this.trunkUndoRedoManager.trackCommit(trunkHead, type);
		}
		this.sequenceMap.set(sequenceId, trunkHead);
		this.trunkMetadata.set(trunkHead.revision, { sequenceId, sessionId: commit.sessionId });
		this.events.emit("newTrunkHead", trunkHead);
	}

	/**
	 * Finds the most recent trunk commit that was sequenced at or before the given point.
	 * @param searchBy - the sequence number or the sequence id to search for
	 * @remarks Fails if there is no eligible commit.
	 * @returns the closest commit and its sequence id
	 */
	private getClosestTrunkCommit(searchBy: SeqNumber): [SequenceId, GraphCommit<TChangeset>];
	private getClosestTrunkCommit(searchBy: SequenceId): [SequenceId, GraphCommit<TChangeset>];
	private getClosestTrunkCommit(
		searchBy: SeqNumber | SequenceId,
	): [SequenceId, GraphCommit<TChangeset>] {
		const sequenceId: SequenceId =
			typeof searchBy === "number"
				? {
						// This is to make sure that the correct commit is selected in this 2 scenarios:
						// 1) The commit is unique for that sequence number
						// 2) There are more than one commit for the same sequence number, in this case we need to select the last one.
						sequenceNumber: searchBy,
						indexInBatch: Number.POSITIVE_INFINITY,
				  }
				: searchBy;

		const commit = this.sequenceMap.getPairOrNextLower(sequenceId);
		assert(commit !== undefined, 0x746 /* sequence id has been evicted */);
		return commit;
	}

	private getBatch(sequenceNumber: SeqNumber): [SequenceId, GraphCommit<TChangeset>][] {
		const startSequenceId: SequenceId = {
			sequenceNumber,
		};
		const endSequenceId: SequenceId = {
			sequenceNumber: brand((sequenceNumber as number) + 1),
		};

		return this.sequenceMap.getRange(startSequenceId, endSequenceId, false);
	}
}

/**
 * The in-memory data that summaries contain
 */
export interface SummaryData<TChangeset> {
	readonly trunk: readonly SequencedCommit<TChangeset>[];
	readonly branches: ReadonlyMap<SessionId, SummarySessionBranch<TChangeset>>;
}

/**
 * @returns the path from the base of a branch to its head
 */
function getPathFromBase<TCommit extends { parent?: TCommit }>(
	branchHead: TCommit,
	baseBranchHead: TCommit,
): TCommit[] {
	const path: TCommit[] = [];
	assert(
		findCommonAncestor([branchHead, path], baseBranchHead) !== undefined,
		0x573 /* Expected branches to be related */,
	);
	return path;
}<|MERGE_RESOLUTION|>--- conflicted
+++ resolved
@@ -142,11 +142,7 @@
 		public readonly changeFamily: TChangeFamily,
 		// TODO: Change this type to be the Session ID type provided by the IdCompressor when available.
 		public readonly localSessionId: SessionId,
-<<<<<<< HEAD
-		repairDataStoreProvider: IRepairDataStoreProvider<TChangeset>,
 		private readonly idGenerator: (() => StableId) | (() => SessionSpaceCompressedId),
-=======
->>>>>>> 1a0100e4
 	) {
 		super("EditManager");
 		this.trunkBase = {
@@ -156,25 +152,16 @@
 		this.sequenceMap.set(minimumPossibleSequenceId, this.trunkBase);
 		this.localBranchUndoRedoManager = UndoRedoManager.create(changeFamily);
 		this.trunkUndoRedoManager = this.localBranchUndoRedoManager.clone();
-<<<<<<< HEAD
 		this.trunk = new SharedTreeBranch(
 			this.trunkBase,
 			changeFamily,
 			this.idGenerator,
-			repairDataStoreProvider.clone(),
 			this.trunkUndoRedoManager,
 		);
 		this.localBranch = new SharedTreeBranch(
 			this.trunk.getHead(),
 			changeFamily,
 			this.idGenerator,
-			repairDataStoreProvider,
-=======
-		this.trunk = new SharedTreeBranch(this.trunkBase, changeFamily, this.trunkUndoRedoManager);
-		this.localBranch = new SharedTreeBranch(
-			this.trunk.getHead(),
-			changeFamily,
->>>>>>> 1a0100e4
 			this.localBranchUndoRedoManager,
 		);
 
