/*!
 * Copyright (c) Microsoft Corporation and contributors. All rights reserved.
 * Licensed under the MIT License.
 */

import BTree from "sorted-btree";
import { assert } from "@fluidframework/common-utils";
import {
	brand,
	Brand,
	fail,
	getOrCreate,
	mapIterable,
	Mutable,
	RecursiveReadonly,
	zipIterables,
} from "../util";
import {
	AnchorSet,
	assertIsRevisionTag,
	ChangeFamily,
	ChangeFamilyEditor,
	Delta,
	emptyDelta,
	findAncestor,
	findCommonAncestor,
	GraphCommit,
	mintCommit,
	mintRevisionTag,
	ReadonlyRepairDataStore,
	rebaseBranch,
	rebaseChange,
	RepairDataStore,
	RevisionTag,
	SessionId,
	SimpleDependee,
	tagChange,
	TaggedChange,
	UndoRedoManager,
	UndoRedoManagerCommitType,
} from "../core";
import { SharedTreeBranch } from ".";

export type SeqNumber = Brand<number, "edit-manager.SeqNumber">;
/**
 * Contains a single change to the `SharedTree` and associated metadata
 */
export interface Commit<TChangeset> extends Omit<GraphCommit<TChangeset>, "parent"> {}
/**
 * A commit with a sequence number but no parentage; used for serializing the `EditManager` into a summary
 */
export interface SequencedCommit<TChangeset> extends Commit<TChangeset> {
	sequenceNumber: SeqNumber;
}
/**
 * A commit in the commit graph that has been sequenced with a sequence number; these make up the trunk
 */
interface TrunkCommit<TChangeset> extends SequencedCommit<TChangeset> {
	parent?: TrunkCommit<TChangeset>;
}

export const minimumPossibleSequenceNumber: SeqNumber = brand(Number.MIN_SAFE_INTEGER);
const nullRevisionTag = assertIsRevisionTag("00000000-0000-4000-8000-000000000000");

/**
 * Represents a local branch of a document and interprets the effect on the document of adding sequenced changes,
 * which were based on a given session's branch, to the document history
 */
// TODO: Try to reduce this to a single type parameter
export class EditManager<
	TChangeset,
	TChangeFamily extends ChangeFamily<any, TChangeset>,
> extends SimpleDependee {
	/**
	 * The head commit of the "trunk" branch. The trunk represents the list of received sequenced changes.
	 */
	private trunk: TrunkCommit<TChangeset>;

	/**
	 * Branches are maintained to represent the local change list that the issuing client had
	 * at the time of submitting the latest known edit on the branch.
	 * This means the head commit of each branch is always in its original (non-rebased) form.
	 */
	private readonly peerLocalBranches: Map<SessionId, GraphCommit<TChangeset>> = new Map();

	/**
	 * This branch holds the changes made by this client which have not yet been confirmed as sequenced changes.
	 */
	private localBranch: GraphCommit<TChangeset>;

	/**
	 * Tracks where on the trunk all registered branches are based. Each key is the sequence number of a commit on
	 * the trunk, and the value is the set of all branches who have that commit as their common ancestor with the trunk.
	 */
	private readonly trunkBranches = new BTree<
		SeqNumber,
		Set<SharedTreeBranch<ChangeFamilyEditor, TChangeset>>
	>();

	/**
	 * The sequence number of the newest commit on the trunk that has been received by all peers
	 */
	private minimumSequenceNumber: SeqNumber = brand(-1);

	/**
	 * A map from a sequence number to the commit in the trunk which has that sequence number
	 */
	private readonly sequenceMap = new BTree<SeqNumber, TrunkCommit<TChangeset>>();

	/**
	 * An immutable "origin" commit singleton on which the trunk is based.
	 * This makes it possible to model the trunk in the same way as any other branch
	 * (it branches off of a base commit) which simplifies some logic.
	 */
	private readonly trunkBase: TrunkCommit<TChangeset>;

	/**
	 * @param localBranchUndoRedoManager - the {@link UndoRedoManager} associated with the local branch.
	 * localBranchUndoRedoManager.getHead can not be called within this constructor.
	 * @param trunkUndoRedoManager - the {@link UndoRedoManager} associated with the trunk.
	 * trunkUndoRedoManager.getHead can not be called within this constructor.
	 */
	public constructor(
		public readonly changeFamily: TChangeFamily,
		// TODO: Change this type to be the Session ID type provided by the IdCompressor when available.
		public readonly localSessionId: SessionId,
		public readonly localBranchUndoRedoManager: UndoRedoManager<TChangeset, any>,
		private readonly trunkUndoRedoManager: UndoRedoManager<TChangeset, any>,
		public readonly anchors?: AnchorSet,
	) {
		super("EditManager");
		this.trunkBase = {
			revision: nullRevisionTag,
			sessionId: "",
			change: changeFamily.rebaser.compose([]),
			sequenceNumber: minimumPossibleSequenceNumber,
		};
		this.trunk = this.trunkBase;
		this.localBranch = this.trunk;
	}

	/**
	 * Make the given branch known to the `EditManager`. The `EditManager` will ensure that all registered
	 * branches remain usable even as the minimum sequence number advances.
	 * @param branch - the branch to register. All branches that fork from this branch, directly or transitively,
	 * will also be registered.
	 */
	public registerBranch(branch: SharedTreeBranch<ChangeFamilyEditor, TChangeset>): void {
		const trackBranch = (b: SharedTreeBranch<ChangeFamilyEditor, TChangeset>): SeqNumber => {
			const trunkCommit = findCommonAncestor(this.trunk, b.getHead());
			assert(isTrunkCommit(trunkCommit), "Expected commit to be on the trunk branch");
			const branches = getOrCreate(
				this.trunkBranches,
				trunkCommit.sequenceNumber,
				() => new Set(),
			);

			assert(!branches.has(b), "Branch was registered more than once");
			branches.add(b);
			return trunkCommit.sequenceNumber;
		};

		const untrackBranch = (
			b: SharedTreeBranch<ChangeFamilyEditor, TChangeset>,
			sequenceNumber: SeqNumber,
		): void => {
			const branches =
				this.trunkBranches.get(sequenceNumber) ?? fail("Expected branch to be tracked");

			assert(branches.delete(b), "Expected branch to be tracked");
			if (branches.size === 0) {
				this.trunkBranches.delete(sequenceNumber);
			}
		};

		// Record the sequence number of the branch's base commit on the trunk
		const trunkBase = { sequenceNumber: trackBranch(branch) };
		// Whenever the branch forks, register the new fork
		const offFork = branch.on("fork", (f) => this.registerBranch(f));
		// Whenever the branch is rebased, update our record of its base trunk commit
		const offRebase = branch.on("change", ({ type }) => {
			if (type === "rebase") {
				untrackBranch(branch, trunkBase.sequenceNumber);
				trunkBase.sequenceNumber = trackBranch(branch);
			}
		});
		// When the branch is disposed, update our branch set and trim the trunk
		const offDispose = branch.on("dispose", () => {
			untrackBranch(branch, trunkBase.sequenceNumber);
			this.trimTrunk();
			offFork();
			offRebase();
			offDispose();
		});
	}

	/**
	 * Advances the minimum sequence number, and removes all commits from the trunk which lie outside the collaboration window.
	 * @param minimumSequenceNumber - the sequence number of the newest commit that all peers (including this one) have received and applied to their trunks
	 */
	public advanceMinimumSequenceNumber(minimumSequenceNumber: SeqNumber): void {
		if (minimumSequenceNumber === this.minimumSequenceNumber) {
			return;
		}

		assert(
			minimumSequenceNumber > this.minimumSequenceNumber,
			0x476 /* number must be larger or equal to current minimumSequenceNumber. */,
		);

		this.minimumSequenceNumber = minimumSequenceNumber;
		this.trimTrunk();
	}

	/**
	 * Examines the latest known minimum sequence number and the trunk bases of any registered branches to determine
	 * if any commits on the trunk are unreferenced and unneeded for future computation; those found are evicted from the trunk.
	 * @returns the number of commits that were removed from the trunk
	 */
	private trimTrunk(): number {
		let deleted = 0;
		/** The sequence number of the oldest commit on the trunk that will be retained */
		let trunkTailSearchKey = this.minimumSequenceNumber;
		// If there are any outstanding registered branches, get the one that is the oldest (has the "most behind" trunk base)
		const minimumBranchBaseSequenceNumber = this.trunkBranches.minKey();
		if (minimumBranchBaseSequenceNumber !== undefined) {
			// If that branch is behind the minimum sequence number, we only want to evict commits older than it,
			// even if those commits are behind the minimum sequence number
			trunkTailSearchKey = brand(
				Math.min(trunkTailSearchKey, minimumBranchBaseSequenceNumber),
			);
		}

		// The new tail of the trunk is the commit at or just past the new minimum trunk sequence number
		const searchResult = this.sequenceMap.getPairOrNextHigher(trunkTailSearchKey);
		if (searchResult !== undefined) {
			const [_, newTrunkTail] = searchResult;
			// Don't do any work if the commit found by the search is already the tail of the trunk
			if (newTrunkTail.parent !== this.trunkBase) {
				// This is dangerous. Commits ought to be immutable, but if they are then changing the trunk tail requires
				// regenerating the entire commit graph. It is, in general, safe to chop off the tail like this if we know
				// that there are no outstanding references to any of the commits being removed. For example, there must be
				// no existing branches that are based off of any of the commits being removed.
				(newTrunkTail as Mutable<TrunkCommit<TChangeset>>).parent = this.trunkBase;

				deleted = this.sequenceMap.deleteRange(
					minimumPossibleSequenceNumber,
					newTrunkTail.sequenceNumber,
					false,
				);

				for (const [sessionId, branch] of this.peerLocalBranches) {
					// If a session branch falls behind the min sequence number, then we know that its session has been abandoned by Fluid
					// (because otherwise, it would have already been updated) and we expect not to receive any more updates for it.
					if (findCommonAncestor(branch, newTrunkTail) === undefined) {
						this.peerLocalBranches.delete(sessionId);
					}
				}
			}
		} else {
			// If no trunk commit is found, it means that all trunk commits are below the search key, so evict them all
			assert(
				this.trunkBranches.isEmpty,
				"Expected no registered branches when clearing trunk",
			);
			this.trunk = this.trunkBase;
			this.sequenceMap.clear();
			this.peerLocalBranches.clear();
		}

		return deleted;
	}

	public isEmpty(): boolean {
		return (
			this.trunk === this.trunkBase &&
			this.peerLocalBranches.size === 0 &&
			this.localBranch === this.trunk &&
			this.minimumSequenceNumber === -1
		);
	}

	public getSummaryData(): SummaryData<TChangeset> {
		// The assert below is acceptable at present because summarization only ever occurs on a client with no
		// local/in-flight changes.
		// In the future we may wish to relax this constraint. For that to work, the current implementation of
		// `EditManager` would have to be amended in one of two ways:
		// A) Changes made by the local session should be represented by a branch in `EditManager.branches`.
		// B) The contents of such a branch should be computed on demand based on the trunk.
		// Note that option (A) would be a simple change to `addSequencedChange` whereas (B) would likely require
		// rebasing trunk changes over the inverse of trunk changes.
		assert(
			this.localBranch === this.trunk,
			0x428 /* Clients with local changes cannot be used to generate summaries */,
		);

		const trunkPath = getPathFromBase(this.trunk, this.trunkBase);
		assert(
			this.sequenceMap.size === trunkPath.length,
			0x572 /* Expected sequence map to be the same size as the trunk */,
		);
		const trunk = Array.from(
			mapIterable(
				zipIterables(this.sequenceMap.keys(), trunkPath),
				([sequenceNumber, commit]) => ({ ...commit, sequenceNumber }),
			),
		);

		const branches = new Map<SessionId, SummarySessionBranch<TChangeset>>(
			mapIterable(this.peerLocalBranches.entries(), ([sessionId, branch]) => {
				const branchPath: GraphCommit<TChangeset>[] = [];
				const ancestor =
					findCommonAncestor([branch, branchPath], this.trunk) ??
					fail("Expected branch to be based on trunk");

				return [
					sessionId,
					{
						base: ancestor.revision,
						commits: branchPath,
					},
				];
			}),
		);

		return { trunk, branches };
	}

	public loadSummaryData(data: SummaryData<TChangeset>): void {
		this.sequenceMap.clear();
		this.trunk = data.trunk.reduce((base, c) => {
			const commit = mintTrunkCommit(base, c);
			this.trunkUndoRedoManager.repairDataStoreProvider.applyDelta(
				this.changeFamily.intoDelta(commit.change),
			);
			this.sequenceMap.set(c.sequenceNumber, commit);
			return commit;
		}, this.trunkBase);

		this.localBranch = this.trunk;
		this.peerLocalBranches.clear();

		for (const [sessionId, branch] of data.branches) {
			const commit =
				findAncestor(this.trunk, (r) => r.revision === branch.base) ??
				fail("Expected summary branch to be based off of a revision in the trunk");

			this.peerLocalBranches.set(sessionId, branch.commits.reduce(mintCommit, commit));
		}
	}

	public getTrunk(): readonly RecursiveReadonly<Commit<TChangeset>>[] {
		return getPathFromBase(this.trunk, this.trunkBase);
	}

	public getLastSequencedChange(): TChangeset {
		return (this.getTrunkHead() ?? fail("No sequenced changes")).change;
	}

	public getTrunkHead(): GraphCommit<TChangeset> {
		return this.trunk;
	}

	/**
	 * @returns the head commit of the local branch
	 */
	public getLocalBranchHead(): GraphCommit<TChangeset> {
		return this.localBranch;
	}

	public getLocalChanges(): readonly RecursiveReadonly<TChangeset>[] {
		return getPathFromBase(this.localBranch, this.trunk).map((c) => c.change);
	}

	public addSequencedChange(
		newCommit: Commit<TChangeset>,
		sequenceNumber: SeqNumber,
		referenceSequenceNumber: SeqNumber,
		repairData?: Map<RevisionTag, RepairDataStore>,
	): Delta.Root {
		if (newCommit.sessionId === this.localSessionId) {
			// `newCommit` should correspond to the oldest change in `localChanges`, so we move it into trunk.
			// `localChanges` are already rebased to the trunk, so we can use the stored change instead of rebasing the
			// change in the incoming commit.
			const localPath = getPathFromBase(this.localBranch, this.trunk);
			// Get the first revision in the local branch, and then remove it
			const { change } =
				localPath.shift() ??
				fail(
					"Received a sequenced change from the local session despite having no local changes",
				);
			this.pushToTrunk(sequenceNumber, { ...newCommit, change }, true);
			// TODO: Can this be optimized by simply mutating the localPath parent pointers? Is it safe to do that?
			this.localBranch = localPath.reduce(mintCommit, this.trunk);
			return emptyDelta;
		}

		// Get the revision that the remote change is based on
		const baseRevisionInTrunk =
			this.sequenceMap.getPairOrNextLower(referenceSequenceNumber)?.[1] ?? this.trunkBase;

		// Rebase that branch over the part of the trunk up to the base revision
		// This will be a no-op if the sending client has not advanced since the last time we received an edit from it
		const [rebasedBranch] = rebaseBranch(
			this.changeFamily.rebaser,
			getOrCreate(this.peerLocalBranches, newCommit.sessionId, () => baseRevisionInTrunk),
			baseRevisionInTrunk,
			this.trunk,
		);

		if (rebasedBranch === this.trunk) {
			// If the branch is fully caught up and empty after being rebased, then push to the trunk directly
			this.pushToTrunk(sequenceNumber, newCommit);
			this.peerLocalBranches.set(newCommit.sessionId, this.trunk);
		} else {
			const newChangeFullyRebased = rebaseChange(
				this.changeFamily.rebaser,
				newCommit.change,
				rebasedBranch,
				this.trunk,
				repairData,
			);

			this.peerLocalBranches.set(newCommit.sessionId, mintCommit(rebasedBranch, newCommit));

			this.pushToTrunk(sequenceNumber, {
				...newCommit,
				change: newChangeFullyRebased,
			});
		}

<<<<<<< HEAD
		return this.changeFamily.intoDelta(this.rebaseLocalBranchOverTrunk(repairData));
=======
		const delta = this.rebaseLocalBranchOverTrunk();
		if (delta === undefined) {
			return emptyDelta;
		}

		return this.changeFamily.intoDelta(delta);
>>>>>>> cb0e1c9a
	}

	public addLocalChange(
		revision: RevisionTag,
		change: TChangeset,
		rebaseAnchors = true,
	): Delta.Root {
		this.pushToLocalBranch(revision, change);

		if (rebaseAnchors && this.anchors !== undefined) {
			this.changeFamily.rebaser.rebaseAnchors(this.anchors, change);
		}

		return this.changeFamily.intoDelta(change);
	}

	/**
	 * Given a revision on the local branch, replace all commits after it with a single commit containing
	 * an equivalent composition of changes.
	 * @returns the new commit (which is now the head of the local branch)
	 */
	public squashLocalChanges(startRevision: RevisionTag): Commit<TChangeset> {
		const [squashStart, commits] = this.findLocalCommit(startRevision);
		// Anonymize the commits from this transaction by stripping their revision tags.
		// Otherwise, the change rebaser will record their tags and those tags no longer exist.
		const anonymousCommits = commits.map(({ change }) => ({ change, revision: undefined }));

		{
			const change = this.changeFamily.rebaser.compose(anonymousCommits);
			this.localBranch = mintCommit(squashStart, {
				revision: mintRevisionTag(),
				sessionId: this.localSessionId,
				change,
			});
			return this.localBranch;
		}
	}

	/**
	 * Given a revision on the local branch, remove all commits after it, and updates anchors accordingly.
	 * @param startRevision - the revision on the local branch that will become the new head
	 * @param repairStore - an optional repair data store to assist with generating inverses of the removed commits
	 * @returns a delta that describes the change from rolling back all of the removed commits.
	 */
	public rollbackLocalChanges(
		startRevision: RevisionTag,
		repairStore?: ReadonlyRepairDataStore,
	): Delta.Root {
		const [rollbackTo, commits] = this.findLocalCommit(startRevision);
		this.localBranch = rollbackTo;

		const inverses: TaggedChange<TChangeset>[] = [];
		for (let i = commits.length - 1; i >= 0; i--) {
			const { change, revision } = commits[i];
			const inverse = this.changeFamily.rebaser.invert(
				tagChange(change, revision),
				false,
				repairStore,
			);
			// We assign a revision tag to the inverse changesets so that the compose code can lookup the relative order
			// of individual changesets. These revisions don't actually make it to the document history.
			inverses.push(tagChange(inverse, mintRevisionTag()));
		}
		const composedInverse = this.changeFamily.rebaser.compose(inverses);
		if (this.anchors !== undefined) {
			this.changeFamily.rebaser.rebaseAnchors(this.anchors, composedInverse);
		}
		return this.changeFamily.intoDelta(composedInverse);
	}

	public findLocalCommit(
		revision: RevisionTag,
	): [commit: GraphCommit<TChangeset>, commitsAfter: GraphCommit<TChangeset>[]] {
		const commits: GraphCommit<TChangeset>[] = [];
		const commit = findAncestor([this.localBranch, commits], (c) => c.revision === revision);
		assert(commit !== undefined, 0x599 /* Expected local branch to contain revision */);
		return [commit, commits];
	}

	private pushToTrunk(
		sequenceNumber: SeqNumber,
		commit: Commit<TChangeset>,
		local = false,
	): void {
		this.trunk = mintTrunkCommit(this.trunk, commit, sequenceNumber);
		if (local) {
			this.trunkUndoRedoManager.trackCommit(this.trunk, UndoRedoManagerCommitType.Undoable);
		}
		this.trunkUndoRedoManager.repairDataStoreProvider.applyDelta(
			this.changeFamily.intoDelta(commit.change),
		);
		this.sequenceMap.set(sequenceNumber, this.trunk);
	}

	private pushToLocalBranch(revision: RevisionTag, change: TChangeset): void {
		this.localBranch = mintCommit(this.localBranch, {
			revision,
			sessionId: this.localSessionId,
			change,
		});
	}

<<<<<<< HEAD
	private rebaseLocalBranchOverTrunk(
		repairData?: Map<RevisionTag, ReadonlyRepairDataStore>,
	): TChangeset {
=======
	private rebaseLocalBranchOverTrunk(): TChangeset | undefined {
>>>>>>> cb0e1c9a
		const [newLocalChanges, netChange] = rebaseBranch(
			this.changeFamily.rebaser,
			this.localBranch,
			this.trunk,
			this.trunk,
			repairData,
		);

		this.localBranchUndoRedoManager.updateAfterRebase(
			newLocalChanges,
			this.trunkUndoRedoManager,
		);

		this.localBranch = newLocalChanges;

		if (this.anchors !== undefined && netChange !== undefined) {
			this.changeFamily.rebaser.rebaseAnchors(this.anchors, netChange);
		}

		return netChange;
	}
}

/**
 * A branch off of the trunk for use in summaries
 */
export interface SummarySessionBranch<TChangeset> {
	readonly base: RevisionTag;
	readonly commits: Commit<TChangeset>[];
}

/**
 * The in-memory data that summaries contain
 */
export interface SummaryData<TChangeset> {
	readonly trunk: readonly SequencedCommit<TChangeset>[];
	readonly branches: ReadonlyMap<SessionId, SummarySessionBranch<TChangeset>>;
}

/**
 * @returns the path from the base of a branch to its head
 */
function getPathFromBase<TChange>(
	branchHead: GraphCommit<TChange>,
	baseBranchHead: GraphCommit<TChange>,
): GraphCommit<TChange>[] {
	const path: GraphCommit<TChange>[] = [];
	assert(
		findCommonAncestor([branchHead, path], baseBranchHead) !== undefined,
		0x573 /* Expected branches to be related */,
	);
	return path;
}

function isTrunkCommit<TChange>(commit?: GraphCommit<TChange>): commit is TrunkCommit<TChange> {
	return commit !== undefined && (commit as TrunkCommit<TChange>).sequenceNumber !== undefined;
}

function mintTrunkCommit<TChange>(
	parent: TrunkCommit<TChange>,
	commit: Commit<TChange>,
	sequenceNumber: SeqNumber,
): TrunkCommit<TChange>;
function mintTrunkCommit<TChange>(
	parent: TrunkCommit<TChange>,
	commit: SequencedCommit<TChange>,
): TrunkCommit<TChange>;
function mintTrunkCommit<TChange>(
	parent: TrunkCommit<TChange>,
	commit: Commit<TChange>,
	explicitSequenceNumber?: SeqNumber,
): TrunkCommit<TChange> {
	const sequenceNumber =
		explicitSequenceNumber ?? (commit as SequencedCommit<TChange>).sequenceNumber;

	return {
		revision: commit.revision,
		sessionId: commit.sessionId,
		change: commit.change,
		sequenceNumber,
		parent,
	};
}<|MERGE_RESOLUTION|>--- conflicted
+++ resolved
@@ -429,16 +429,12 @@
 			});
 		}
 
-<<<<<<< HEAD
-		return this.changeFamily.intoDelta(this.rebaseLocalBranchOverTrunk(repairData));
-=======
-		const delta = this.rebaseLocalBranchOverTrunk();
+		const delta = this.rebaseLocalBranchOverTrunk(repairData);
 		if (delta === undefined) {
 			return emptyDelta;
 		}
 
 		return this.changeFamily.intoDelta(delta);
->>>>>>> cb0e1c9a
 	}
 
 	public addLocalChange(
@@ -541,13 +537,9 @@
 		});
 	}
 
-<<<<<<< HEAD
 	private rebaseLocalBranchOverTrunk(
 		repairData?: Map<RevisionTag, ReadonlyRepairDataStore>,
-	): TChangeset {
-=======
-	private rebaseLocalBranchOverTrunk(): TChangeset | undefined {
->>>>>>> cb0e1c9a
+	): TChangeset | undefined {
 		const [newLocalChanges, netChange] = rebaseBranch(
 			this.changeFamily.rebaser,
 			this.localBranch,
