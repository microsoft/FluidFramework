--- conflicted
+++ resolved
@@ -404,12 +404,8 @@
 		newCommit: Commit<TChangeset>,
 		sequenceNumber: SeqNumber,
 		referenceSequenceNumber: SeqNumber,
-<<<<<<< HEAD
 		repairData?: Map<RevisionTag, RepairDataStore>,
-	): Delta.Root {
-=======
 	): void {
->>>>>>> afe4310b
 		if (newCommit.sessionId === this.localSessionId) {
 			// `newCommit` should correspond to the oldest change in `localChanges`, so we move it into trunk.
 			// `localChanges` are already rebased to the trunk, so we can use the stored change instead of rebasing the
@@ -454,12 +450,8 @@
 				this.changeFamily.rebaser,
 				newCommit.change,
 				rebasedBranch,
-<<<<<<< HEAD
-				this.trunk,
+				this.trunk.getHead(),
 				repairData,
-=======
-				this.trunk.getHead(),
->>>>>>> afe4310b
 			);
 
 			this.peerLocalBranches.set(newCommit.sessionId, mintCommit(rebasedBranch, newCommit));
@@ -470,92 +462,7 @@
 			});
 		}
 
-<<<<<<< HEAD
-		const delta = this.rebaseLocalBranchOverTrunk(repairData);
-		if (delta === undefined) {
-			return emptyDelta;
-		}
-
-		return this.changeFamily.intoDelta(delta);
-	}
-
-	public addLocalChange(
-		revision: RevisionTag,
-		change: TChangeset,
-		rebaseAnchors = true,
-		undoRedoType = UndoRedoManagerCommitType.Undoable,
-	): Delta.Root {
-		this.pushToLocalBranch(revision, change);
-		this.localCommitTypes.set(revision, undoRedoType);
-
-		if (rebaseAnchors && this.anchors !== undefined) {
-			this.changeFamily.rebaser.rebaseAnchors(this.anchors, change);
-		}
-
-		return this.changeFamily.intoDelta(change);
-	}
-
-	/**
-	 * Given a revision on the local branch, replace all commits after it with a single commit containing
-	 * an equivalent composition of changes.
-	 * @returns the new commit (which is now the head of the local branch)
-	 */
-	public squashLocalChanges(startRevision: RevisionTag): Commit<TChangeset> {
-		const [squashStart, commits] = this.findLocalCommit(startRevision);
-		// Anonymize the commits from this transaction by stripping their revision tags.
-		// Otherwise, the change rebaser will record their tags and those tags no longer exist.
-		const anonymousCommits = commits.map(({ change, revision }) => {
-			this.localCommitTypes.delete(revision);
-			return { change, revision: undefined };
-		});
-
-		{
-			const change = this.changeFamily.rebaser.compose(anonymousCommits);
-			const revision = mintRevisionTag();
-			this.localBranch = mintCommit(squashStart, {
-				revision,
-				sessionId: this.localSessionId,
-				change,
-			});
-			// A completed transaction is always undoable.
-			this.localCommitTypes.set(revision, UndoRedoManagerCommitType.Undoable);
-			return this.localBranch;
-		}
-	}
-
-	/**
-	 * Given a revision on the local branch, remove all commits after it, and updates anchors accordingly.
-	 * @param startRevision - the revision on the local branch that will become the new head
-	 * @param repairStore - an optional repair data store to assist with generating inverses of the removed commits
-	 * @returns a delta that describes the change from rolling back all of the removed commits.
-	 */
-	public rollbackLocalChanges(
-		startRevision: RevisionTag,
-		repairStore?: ReadonlyRepairDataStore,
-	): Delta.Root {
-		const [rollbackTo, commits] = this.findLocalCommit(startRevision);
-		this.localBranch = rollbackTo;
-
-		const inverses: TaggedChange<TChangeset>[] = [];
-		for (let i = commits.length - 1; i >= 0; i--) {
-			const { change, revision } = commits[i];
-			const inverse = this.changeFamily.rebaser.invert(
-				tagChange(change, revision),
-				false,
-				repairStore,
-			);
-			// We assign a revision tag to the inverse changesets so that the compose code can lookup the relative order
-			// of individual changesets. These revisions don't actually make it to the document history.
-			inverses.push(tagChange(inverse, mintRevisionTag()));
-		}
-		const composedInverse = this.changeFamily.rebaser.compose(inverses);
-		if (this.anchors !== undefined) {
-			this.changeFamily.rebaser.rebaseAnchors(this.anchors, composedInverse);
-		}
-		return this.changeFamily.intoDelta(composedInverse);
-=======
 		this.localBranch.rebaseOnto(this.trunk);
->>>>>>> afe4310b
 	}
 
 	public findLocalCommit(
@@ -587,46 +494,9 @@
 		this.trunkUndoRedoManager.repairDataStoreProvider.applyDelta(
 			this.changeFamily.intoDelta(commit.change),
 		);
-<<<<<<< HEAD
-		this.sequenceMap.set(sequenceNumber, this.trunk);
-	}
-
-	private pushToLocalBranch(revision: RevisionTag, change: TChangeset): void {
-		this.localBranch = mintCommit(this.localBranch, {
-			revision,
-			sessionId: this.localSessionId,
-			change,
-		});
-	}
-
-	private rebaseLocalBranchOverTrunk(
-		repairData?: Map<RevisionTag, ReadonlyRepairDataStore>,
-	): TChangeset | undefined {
-		const [newLocalChanges, netChange] = rebaseBranch(
-			this.changeFamily.rebaser,
-			this.localBranch,
-			this.trunk,
-			this.trunk,
-			repairData,
-		);
-
-		this.localBranchUndoRedoManager.updateAfterRebase(
-			newLocalChanges,
-			this.trunkUndoRedoManager,
-		);
-
-		this.localBranch = newLocalChanges;
-
-		if (this.anchors !== undefined && netChange !== undefined) {
-			this.changeFamily.rebaser.rebaseAnchors(this.anchors, netChange);
-		}
-
-		return netChange;
-=======
 		this.sequenceMap.set(sequenceNumber, trunkHead);
 		this.trunkMetadata.set(trunkHead.revision, { sequenceNumber, sessionId: commit.sessionId });
 		this.events.emit("newTrunkHead", trunkHead);
->>>>>>> afe4310b
 	}
 }
 
