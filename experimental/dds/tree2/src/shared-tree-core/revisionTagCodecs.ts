/*!
 * Copyright (c) Microsoft Corporation and contributors. All rights reserved.
 * Licensed under the MIT License.
 */

import { IIdCompressor } from "@fluidframework/runtime-definitions";
import { IJsonCodec } from "../codec";
import { EncodedRevisionTag, RevisionTag } from "../core";

<<<<<<< HEAD
export class RevisionTagCodec implements IJsonCodec<RevisionTag, RevisionTag> {
	public constructor(private readonly idCompressor?: IIdCompressor) {}

=======
export class RevisionTagCodec implements IJsonCodec<RevisionTag, EncodedRevisionTag> {
>>>>>>> c8d980c5
	public encode(tag: RevisionTag) {
		return tag as unknown as EncodedRevisionTag;
	}
	public decode(tag: EncodedRevisionTag) {
		return tag as unknown as RevisionTag;
	}
}<|MERGE_RESOLUTION|>--- conflicted
+++ resolved
@@ -7,13 +7,9 @@
 import { IJsonCodec } from "../codec";
 import { EncodedRevisionTag, RevisionTag } from "../core";
 
-<<<<<<< HEAD
-export class RevisionTagCodec implements IJsonCodec<RevisionTag, RevisionTag> {
+export class RevisionTagCodec implements IJsonCodec<RevisionTag, EncodedRevisionTag> {
 	public constructor(private readonly idCompressor?: IIdCompressor) {}
 
-=======
-export class RevisionTagCodec implements IJsonCodec<RevisionTag, EncodedRevisionTag> {
->>>>>>> c8d980c5
 	public encode(tag: RevisionTag) {
 		return tag as unknown as EncodedRevisionTag;
 	}
