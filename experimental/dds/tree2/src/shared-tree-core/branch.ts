/*!
 * Copyright (c) Microsoft Corporation and contributors. All rights reserved.
 * Licensed under the MIT License.
 */

import { assert } from "@fluidframework/common-utils";
import {
	AnchorSet,
	ChangeFamily,
	ChangeFamilyEditor,
	findAncestor,
	GraphCommit,
	IRepairDataStoreProvider,
	mintCommit,
	mintRevisionTag,
	RepairDataStore,
	UndoRedoManager,
	tagChange,
	TaggedChange,
	UndoRedoManagerCommitType,
	rebaseBranch,
	RevisionTag,
} from "../core";
import { EventEmitter } from "../events";
import { TransactionStack } from "./transactionStack";

/**
 * Describes a change to a `SharedTreeBranch`. Various operations can mutate the head of the branch;
 * this change format describes each in terms of the "removed commits" (all commits which were present
 * on the branch before the operation but are no longer present after) and the "new commits" (all
 * commits which are present on the branch after the operation that were not present before). Each of
 * the following event types also provides a `change` which contains the net change to the branch
 * (or is undefined if there was no net change):
 * * Append - when one or more commits are appended to the head of the branch, for example via
 * a change applied by the branch's editor, or as a result of merging another branch into this one
 * * Remove - when one or more commits are removed from the head of the branch. This occurs
 * when a transaction is aborted and all commits pending in that transaction are removed.
 * * Replace - when an operation simultaneously removes and appends commits. For example, when this
 * branch is rebased and some commits are removed and replaced with rebased versions, or when a
 * transaction completes and all pending commits are replaced with a single squash commit.
 */
export type SharedTreeBranchChange<TChange> =
	| { type: "append"; change: TChange; newCommits: GraphCommit<TChange>[] }
	| {
			type: "remove";
			change: TChange | undefined;
			removedCommits: GraphCommit<TChange>[];
	  }
	| {
			type: "replace";
			change: TChange | undefined;
			removedCommits: GraphCommit<TChange>[];
			newCommits: GraphCommit<TChange>[];
	  };

/**
<<<<<<< HEAD
 * Returns the operation that caused the the given {@link SharedTreeBranchChange}.
=======
 * Returns the operation that caused the given {@link SharedTreeBranchChange}.
>>>>>>> 3f8df37c
 */
export function getChangeReplaceType(
	change: SharedTreeBranchChange<unknown> & { type: "replace" },
): "transactionCommit" | "rebase" {
	// The "replace" variant of the change event is emitted by two operations: committing a transaction and doing a rebase.
	// Committing a transaction will always remove one or more commits (the commits that were squashed),
	// and will add exactly one new commit (the squash commit).
	if (change.removedCommits.length === 0 || change.newCommits.length !== 1) {
		return "rebase";
	}

	// There is only one case in which a rebase both removes commits and adds exactly one new commit.
	// This occurs when there is exactly one divergent, but equivalent, commit on each branch:
	//
	// A ─ B (branch X)	  -- rebase Y onto X -->   A ─ B (branch X)
	// └─ B' (branch Y)                                └─ (branch Y)
	//
	// B' is removed and replaced by B because both have the same revision.
	if (
		change.removedCommits.length === 1 &&
		change.removedCommits[0].revision === change.newCommits[0].revision
	) {
		return "rebase";
	}

	return "transactionCommit";
}

/**
 * The events emitted by a `SharedTreeBranch`
 */
export interface SharedTreeBranchEvents<TEditor extends ChangeFamilyEditor, TChange> {
	/**
	 * Fired anytime the head of this branch changes.
	 * @param change - the change to this branch's state and commits
	 */
	change(change: SharedTreeBranchChange<TChange>): void;

	/**
	 * Fired when this branch forks
	 * @param fork - the new branch that forked off of this branch
	 */
	fork(fork: SharedTreeBranch<TEditor, TChange>): void;

	/**
	 * Fired after this branch is disposed
	 */
	dispose(): void;
}

/**
 * A branch of changes that can be applied to a SharedTree.
 */
export class SharedTreeBranch<TEditor extends ChangeFamilyEditor, TChange> extends EventEmitter<
	SharedTreeBranchEvents<TEditor, TChange>
> {
	public readonly editor: TEditor;
	private readonly transactions = new TransactionStack();
	private disposed = false;
	/**
	 * Construct a new branch.
	 * @param head - the head of the branch
	 * @param rebaser - the rebaser used for rebasing and merging commits across branches
	 * @param changeFamily - determines the set of changes that this branch can commit
	 * @param undoRedoManager - an optional {@link UndoRedoManager} to manage the undo/redo operations of this
	 * branch. This must be provided in order to use the `undo` and `redo` methods of this branch.
	 * @param anchors - an optional set of anchors that this branch will rebase whenever the branch head changes
	 */
	public constructor(
		private head: GraphCommit<TChange>,
		public readonly changeFamily: ChangeFamily<TEditor, TChange>,
		public repairDataStoreProvider: IRepairDataStoreProvider,
		private readonly undoRedoManager?: UndoRedoManager<TChange, TEditor>,
		private readonly anchors?: AnchorSet,
	) {
		super();
		this.editor = this.changeFamily.buildEditor(
			(change) => this.apply(change, mintRevisionTag()),
			new AnchorSet(), // This branch class handles the anchor rebasing, so we don't want the editor to do any rebasing; so pass it a dummy anchor set.
		);
	}

	/**
	 * Sets the head of this branch. Emits no change events.
	 */
	public setHead(head: GraphCommit<TChange>): void {
		this.assertNotDisposed();
		assert(!this.isTransacting(), 0x685 /* Cannot set head during a transaction */);
		this.head = head;
	}

	/**
	 * Apply a change to this branch.
	 * @param change - the change to apply
	 * @param revision - the revision of the new head commit of the branch that contains `change`
	 * @returns the change that was applied and the new head commit of the branch
	 */
	public apply(
		change: TChange,
		revision: RevisionTag,
	): [change: TChange, newCommit: GraphCommit<TChange>] {
		return this.applyChange(change, revision, UndoRedoManagerCommitType.Undoable);
	}

	private applyChange(
		change: TChange,
		revision: RevisionTag,
		undoRedoType: UndoRedoManagerCommitType | undefined,
	): [change: TChange, newCommit: GraphCommit<TChange>] {
		this.assertNotDisposed();

		// If this is not part of a transaction, capture the repair data
		let repairData: RepairDataStore | undefined;
		const delta = this.changeFamily.intoDelta(change);
		if (!this.isTransacting()) {
			repairData = this.repairDataStoreProvider.createRepairData();
			repairData.capture(delta, revision);
		}

		this.head = mintCommit(this.head, {
			revision,
			change,
			repairData,
		});

		this.transactions.repairStore?.capture(delta, this.head.revision);

		// If this is not part of a transaction, add it to the undo commit tree
		if (undoRedoType !== undefined && !this.isTransacting()) {
			this.undoRedoManager?.trackCommit(this.head, undoRedoType);
		}

		this.emitAndRebaseAnchors({ type: "append", change, newCommits: [this.head] });
		return [change, this.head];
	}

	/**
	 * @returns the commit at the head of this branch.
	 */
	public getHead(): GraphCommit<TChange> {
		return this.head;
	}

	/**
	 * Begin a transaction on this branch. If the transaction is committed via {@link commitTransaction},
	 * all commits made since this call will be squashed into a single head commit.
	 * @param repairStore - the repair store associated with this transaction
	 */
	public startTransaction(repairStore?: RepairDataStore): void {
		this.assertNotDisposed();
		if (!this.isTransacting()) {
			// If this is the start of a transaction stack, freeze the
			// repair data store provider so that repair data can be captured based on the
			// state of the branch at the start of the transaction.
			this.repairDataStoreProvider.freeze();
		}
		this.transactions.push(this.head.revision, repairStore);
		this.editor.enterTransaction();
	}

	/**
	 * Commit the current transaction. There must be a transaction in progress that was begun via {@link startTransaction}.
	 * If there are commits in the current transaction, they will be squashed into a new single head commit.
	 * @returns the commits that were squashed and the new squash commit if a squash occurred, otherwise `undefined`.
	 * @remarks If the transaction had no changes applied during its lifetime, then no squash occurs (i.e. this method is a no-op).
	 * Even if the transaction contained only one change, it will still be replaced with an (equivalent) squash change.
	 */
	public commitTransaction():
		| [squashedCommits: GraphCommit<TChange>[], newCommit: GraphCommit<TChange>]
		| undefined {
		this.assertNotDisposed();
		const [startCommit, commits] = this.popTransaction();
		this.editor.exitTransaction();

		if (commits.length === 0) {
			return undefined;
		}

		// Anonymize the commits from this transaction by stripping their revision tags.
		// Otherwise, the change rebaser will record their tags and those tags no longer exist.
		const anonymousCommits = commits.map(({ change }) => ({ change, revision: undefined }));
		// Squash the changes and make the squash commit the new head of this branch
<<<<<<< HEAD
		const squashedChange = this.changeFamily.rebaser.compose(anonymousCommits);
		const delta = this.changeFamily.intoDelta(squashedChange);
		const revision = mintRevisionTag();
		let repairData: RepairDataStore | undefined;
		this.head = mintCommit(startCommit, {
			revision,
			change: squashedChange,
			repairData,
		});

		// If this transaction is not nested, add it to the undo commit tree and capture its repair data
		if (!this.isTransacting()) {
			repairData = this.repairDataStoreProvider.createRepairData();
			repairData.capture(delta, revision);

			if (this.undoRedoManager !== undefined) {
				this.undoRedoManager.trackCommit(this.head, UndoRedoManagerCommitType.Undoable);
=======
		this.head = mintCommit(startCommit, {
			revision: mintRevisionTag(),
			change: this.changeFamily.rebaser.compose(anonymousCommits),
		});

		// If this transaction is not nested, add it to the undo commit tree
		if (!this.isTransacting()) {
			if (this.undoRedoManager !== undefined) {
				const repairData = this.undoRedoManager.trackCommit(
					this.head,
					UndoRedoManagerCommitType.Undoable,
				);
				this.repairStore.set(this.head.revision, repairData);
>>>>>>> 3f8df37c
			}
		}

		// If there is still an ongoing transaction (because this transaction was nested inside of an outer transaction)
		// then update the repair data store for that transaction
<<<<<<< HEAD
		this.transactions.repairStore?.capture(delta, revision);
=======
		this.transactions.repairStore?.capture(
			this.changeFamily.intoDelta(this.head.change),
			this.head.revision,
		);
>>>>>>> 3f8df37c

		this.emitAndRebaseAnchors({
			type: "replace",
			change: undefined,
			removedCommits: commits,
			newCommits: [this.head],
		});
		return [commits, this.head];
	}

	/**
	 * Cancel the current transaction. There must be a transaction in progress that was begun via
	 * {@link startTransaction}. All commits made during the transaction will be removed.
	 * @returns the change to this branch resulting in the removal of the commits, and a list of the
	 * commits that were removed.
	 */
	public abortTransaction(): [
		change: TChange | undefined,
		abortedCommits: GraphCommit<TChange>[],
	] {
		this.assertNotDisposed();
		const [startCommit, commits, repairStore] = this.popTransaction();
		this.editor.exitTransaction();
		this.head = startCommit;
		if (commits.length === 0) {
			return [undefined, []];
		}

		const inverses: TaggedChange<TChange>[] = [];
		for (let i = commits.length - 1; i >= 0; i--) {
			const inverse = this.changeFamily.rebaser.invert(commits[i], false, repairStore);
			inverses.push(tagChange(inverse, mintRevisionTag()));
		}
		const change =
			inverses.length > 0 ? this.changeFamily.rebaser.compose(inverses) : undefined;

		this.emitAndRebaseAnchors({
			type: "remove",
			change,
			removedCommits: commits,
		});
		return [change, commits];
	}

	/**
	 * True iff this branch is in the middle of a transaction that was begin via {@link startTransaction}
	 */
	public isTransacting(): boolean {
		return this.transactions.size !== 0;
	}

	private popTransaction(): [
		GraphCommit<TChange>,
		GraphCommit<TChange>[],
		RepairDataStore | undefined,
	] {
		const { startRevision, repairStore } = this.transactions.pop();
		const commits: GraphCommit<TChange>[] = [];
		const startCommit = findAncestor([this.head, commits], (c) => c.revision === startRevision);
		assert(
			startCommit !== undefined,
			0x593 /* Expected branch to be ahead of transaction start revision */,
		);
		return [startCommit, commits, repairStore];
	}

	/**
	 * Undoes the last change made by the client. If there is no change to undo then this method has no effect.
	 * This method will error if no {@link UndoRedoManager} was provided when this branch was constructed.
	 * It is invalid to call this method while a transaction is open (this will be supported in the future).
	 * @returns the change to this branch and the new head commit, or undefined if there was nothing to undo
	 */
	public undo(): [change: TChange, newCommit: GraphCommit<TChange>] | undefined {
		assert(
			this.undoRedoManager !== undefined,
			0x686 /* Must construct branch with an `UndoRedoManager` in order to undo. */,
		);
		// TODO: allow this once it becomes possible to compose the changesets created by edits made
		// within transactions and edits that represent completed transactions.
		assert(!this.isTransacting(), 0x66a /* Undo is not yet supported during transactions */);

		const undoChange = this.undoRedoManager?.undo(this.getHead());
		if (undoChange !== undefined) {
			return this.applyChange(undoChange, mintRevisionTag(), UndoRedoManagerCommitType.Undo);
		}

		return undefined;
	}

	/**
	 * Redoes the last change made by the client. If there is no change to redo then this method has no effect.
	 * This method will error if no {@link UndoRedoManager} was provided when this branch was constructed.
	 * It is invalid to call this method while a transaction is open (this will be supported in the future).
	 * @returns the change to this branch and the new head commit, or undefined if there was nothing to redo
	 */
	public redo(): [change: TChange, newCommit: GraphCommit<TChange>] | undefined {
		assert(
			this.undoRedoManager !== undefined,
			0x687 /* Must construct branch with an `UndoRedoManager` in order to redo. */,
		);
		// TODO: allow this once it becomes possible to compose the changesets created by edits made
		// within transactions and edits that represent completed transactions.
		assert(!this.isTransacting(), 0x67e /* Redo is not yet supported during transactions */);

		const redoChange = this.undoRedoManager?.redo(this.getHead());
		if (redoChange !== undefined) {
			return this.applyChange(redoChange, mintRevisionTag(), UndoRedoManagerCommitType.Redo);
		}

		return undefined;
	}

	/**
	 * Spawn a new branch that is based off of the current state of this branch.
	 * Changes made to the new branch will not be applied to this branch until the new branch is merged back in.
	 * @param repairDataStoreProvider - a RepairDataStoreProvider that reflects the state of the new branch
	 * @param anchors - an optional set of anchors that the new branch is responsible for rebasing
	 */
	public fork(
		repairDataStoreProvider: IRepairDataStoreProvider,
		anchors?: AnchorSet,
	): SharedTreeBranch<TEditor, TChange> {
		this.assertNotDisposed();
		const fork = new SharedTreeBranch(
			this.head,
			this.changeFamily,
			repairDataStoreProvider,
			this.undoRedoManager?.clone(),
			anchors,
		);
		this.emit("fork", fork);
		return fork;
	}

	/**
	 * Rebase the changes that have been applied to this branch over all the divergent changes in the given branch.
	 * After this operation completes, this branch will be based off of `branch`.
	 * @param branch - the branch to rebase onto
	 * @returns the net change to this branch and the commits that were removed and added to this branch by the rebase,
	 * or undefined if nothing changed
	 */
	public rebaseOnto(
		branch: SharedTreeBranch<TEditor, TChange>,
	):
		| [
				change: TChange | undefined,
				removedCommits: GraphCommit<TChange>[],
				newCommits: GraphCommit<TChange>[],
		  ]
		| undefined {
		this.assertNotDisposed();
		// Rebase this branch onto the given branch
		const rebaseResult = this.rebaseBranch(
			this.head,
			branch.getHead(),
			this.repairDataStoreProvider,
		);
		if (rebaseResult === undefined) {
			return undefined;
		}

		// The net change to this branch is provided by the `rebaseBranch` API
		const [newHead, change, { deletedSourceCommits, targetCommits, sourceCommits }] =
			rebaseResult;

		if (this.undoRedoManager !== undefined) {
			// TODO: We probably can rebase a revertible branch onto a non-revertible branch.
			assert(
				branch.undoRedoManager !== undefined,
				0x688 /* Cannot rebase a revertible branch onto a non-revertible branch */,
			);
			this.undoRedoManager.updateAfterRebase(sourceCommits, branch.undoRedoManager);
		}
		this.head = newHead;
		const newCommits = targetCommits.concat(sourceCommits);
		this.emitAndRebaseAnchors({
			type: "replace",
			change,
			removedCommits: deletedSourceCommits,
			newCommits,
		});
		return [change, deletedSourceCommits, newCommits];
	}

	/**
	 * Apply all the divergent changes on the given branch to this branch.
	 * @returns the net change to this branch and the commits that were added to this branch by the merge,
	 * or undefined if nothing changed
	 */
	public merge(
		branch: SharedTreeBranch<TEditor, TChange>,
	): [change: TChange, newCommits: GraphCommit<TChange>[]] | undefined {
		this.assertNotDisposed();
		assert(
			!branch.isTransacting(),
			0x597 /* Branch may not be merged while transaction is in progress */,
		);

		// Rebase the given branch onto this branch
		const rebaseResult = this.rebaseBranch(
			branch.head,
			this.head,
			branch.repairDataStoreProvider,
		);
		if (rebaseResult === undefined) {
			return undefined;
		}

		// Compute the net change to this branch
		const [newHead, _, { sourceCommits }] = rebaseResult;

		if (this.undoRedoManager !== undefined) {
			// TODO: We probably can merge a non-revertible branch into a revertible branch.
			assert(
				branch.undoRedoManager !== undefined,
				0x689 /* Cannot merge a non-revertible branch into a revertible branch */,
			);
			this.undoRedoManager.updateAfterMerge(sourceCommits, branch.undoRedoManager);
		}
		this.head = newHead;
		const change = this.changeFamily.rebaser.compose(sourceCommits);
		this.emitAndRebaseAnchors({
			type: "append",
			change,
			newCommits: sourceCommits,
		});
		return [change, sourceCommits];
	}

	/** Rebase `branchHead` onto `onto`, but return undefined if nothing changed */
	private rebaseBranch(
		branchHead: GraphCommit<TChange>,
		onto: GraphCommit<TChange>,
		repairDataStoreProvider: IRepairDataStoreProvider,
	) {
		if (branchHead === onto) {
			return undefined;
		}

		const rebaseResult = rebaseBranch(
			this.changeFamily.rebaser,
			(change: TChange) => this.changeFamily.intoDelta(change),
			repairDataStoreProvider,
			branchHead,
			onto,
			onto,
		);
		const [rebasedHead] = rebaseResult;
		if (this.head === rebasedHead) {
			return undefined;
		}

		return rebaseResult;
	}

	/**
	 * Dispose this branch, freezing its state.
	 * Attempts to further mutate or dispose the branch will error.
	 */
	public dispose(): void {
		this.assertNotDisposed();
		this.disposed = true;
		this.emit("dispose");
	}

	private emitAndRebaseAnchors(change: SharedTreeBranchChange<TChange>): void {
		if (this.anchors !== undefined && change.change !== undefined) {
			this.changeFamily.rebaser.rebaseAnchors(this.anchors, change.change);
		}

		this.emit("change", change);
	}

	private assertNotDisposed(): void {
		assert(!this.disposed, 0x66e /* Branch is disposed */);
	}
}<|MERGE_RESOLUTION|>--- conflicted
+++ resolved
@@ -54,11 +54,7 @@
 	  };
 
 /**
-<<<<<<< HEAD
- * Returns the operation that caused the the given {@link SharedTreeBranchChange}.
-=======
  * Returns the operation that caused the given {@link SharedTreeBranchChange}.
->>>>>>> 3f8df37c
  */
 export function getChangeReplaceType(
 	change: SharedTreeBranchChange<unknown> & { type: "replace" },
@@ -241,52 +237,31 @@
 		// Otherwise, the change rebaser will record their tags and those tags no longer exist.
 		const anonymousCommits = commits.map(({ change }) => ({ change, revision: undefined }));
 		// Squash the changes and make the squash commit the new head of this branch
-<<<<<<< HEAD
-		const squashedChange = this.changeFamily.rebaser.compose(anonymousCommits);
-		const delta = this.changeFamily.intoDelta(squashedChange);
-		const revision = mintRevisionTag();
 		let repairData: RepairDataStore | undefined;
 		this.head = mintCommit(startCommit, {
-			revision,
-			change: squashedChange,
+			revision: mintRevisionTag(),
+			change: this.changeFamily.rebaser.compose(anonymousCommits),
 			repairData,
 		});
 
-		// If this transaction is not nested, add it to the undo commit tree and capture its repair data
+		const delta = this.changeFamily.intoDelta(this.head.change);
+		const revision = mintRevisionTag();
+		// If this transaction is not nested, add it to the undo commit tree
 		if (!this.isTransacting()) {
 			repairData = this.repairDataStoreProvider.createRepairData();
 			repairData.capture(delta, revision);
 
 			if (this.undoRedoManager !== undefined) {
-				this.undoRedoManager.trackCommit(this.head, UndoRedoManagerCommitType.Undoable);
-=======
-		this.head = mintCommit(startCommit, {
-			revision: mintRevisionTag(),
-			change: this.changeFamily.rebaser.compose(anonymousCommits),
-		});
-
-		// If this transaction is not nested, add it to the undo commit tree
-		if (!this.isTransacting()) {
-			if (this.undoRedoManager !== undefined) {
-				const repairData = this.undoRedoManager.trackCommit(
+				this.undoRedoManager.trackCommit(
 					this.head,
 					UndoRedoManagerCommitType.Undoable,
 				);
-				this.repairStore.set(this.head.revision, repairData);
->>>>>>> 3f8df37c
 			}
 		}
 
 		// If there is still an ongoing transaction (because this transaction was nested inside of an outer transaction)
 		// then update the repair data store for that transaction
-<<<<<<< HEAD
 		this.transactions.repairStore?.capture(delta, revision);
-=======
-		this.transactions.repairStore?.capture(
-			this.changeFamily.intoDelta(this.head.change),
-			this.head.revision,
-		);
->>>>>>> 3f8df37c
 
 		this.emitAndRebaseAnchors({
 			type: "replace",
