/*!
 * Copyright (c) Microsoft Corporation and contributors. All rights reserved.
 * Licensed under the MIT License.
 */

import { SessionSpaceCompressedId, StableId } from "@fluidframework/runtime-definitions";
import { assert } from "@fluidframework/core-utils";
import {
	ChangeFamily,
	ChangeFamilyEditor,
	findAncestor,
	GraphCommit,
	mintCommit,
<<<<<<< HEAD
	RepairDataStore,
=======
	mintRevisionTag,
>>>>>>> 1a0100e4
	UndoRedoManager,
	tagChange,
	TaggedChange,
	LocalCommitSource,
	rebaseBranch,
	RevisionTag,
	makeAnonChange,
} from "../core";
import { EventEmitter, ISubscribable } from "../events";
import { TransactionStack } from "./transactionStack";

/**
 * Describes a change to a `SharedTreeBranch`. Various operations can mutate the head of the branch;
 * this change format describes each in terms of the "removed commits" (all commits which were present
 * on the branch before the operation but are no longer present after) and the "new commits" (all
 * commits which are present on the branch after the operation that were not present before). Each of
 * the following event types also provides a `change` which contains the net change to the branch
 * (or is undefined if there was no net change):
 * * Append - when one or more commits are appended to the head of the branch, for example via
 * a change applied by the branch's editor, or as a result of merging another branch into this one
 * * Remove - when one or more commits are removed from the head of the branch. This occurs
 * when a transaction is aborted and all commits pending in that transaction are removed.
 * * Replace - when an operation simultaneously removes and appends commits. For example, when this
 * branch is rebased and some commits are removed and replaced with rebased versions, or when a
 * transaction completes and all pending commits are replaced with a single squash commit.
 */
export type SharedTreeBranchChange<TChange> =
	| { type: "append"; change: TaggedChange<TChange>; newCommits: GraphCommit<TChange>[] }
	| {
			type: "remove";
			change: TaggedChange<TChange> | undefined;
			removedCommits: GraphCommit<TChange>[];
	  }
	| {
			type: "replace";
			change: TaggedChange<TChange> | undefined;
			removedCommits: GraphCommit<TChange>[];
			newCommits: GraphCommit<TChange>[];
	  };

/**
 * Returns the operation that caused the given {@link SharedTreeBranchChange}.
 */
export function getChangeReplaceType(
	change: SharedTreeBranchChange<unknown> & { type: "replace" },
): "transactionCommit" | "rebase" {
	// The "replace" variant of the change event is emitted by two operations: committing a transaction and doing a rebase.
	// Committing a transaction will always remove one or more commits (the commits that were squashed),
	// and will add exactly one new commit (the squash commit).
	if (change.removedCommits.length === 0 || change.newCommits.length !== 1) {
		return "rebase";
	}

	// There is only one case in which a rebase both removes commits and adds exactly one new commit.
	// This occurs when there is exactly one divergent, but equivalent, commit on each branch:
	//
	// A ─ B (branch X)	  -- rebase Y onto X -->   A ─ B (branch X)
	// └─ B' (branch Y)                                └─ (branch Y)
	//
	// B' is removed and replaced by B because both have the same revision.
	if (
		change.removedCommits.length === 1 &&
		change.removedCommits[0].revision === change.newCommits[0].revision
	) {
		return "rebase";
	}

	return "transactionCommit";
}

/**
 * The events emitted by a `SharedTreeBranch`
 */
export interface SharedTreeBranchEvents<TEditor extends ChangeFamilyEditor, TChange> {
	/**
	 * Fired anytime the head of this branch changes.
	 * @param change - the change to this branch's state and commits
	 */
	change(change: SharedTreeBranchChange<TChange>): void;

	/**
	 * Fired when a revertible change is made to this branch.
	 */
	revertible(type: LocalCommitSource): void;

	/**
	 * Fired when this branch forks
	 * @param fork - the new branch that forked off of this branch
	 */
	fork(fork: SharedTreeBranch<TEditor, TChange>): void;

	/**
	 * Fired after this branch is disposed
	 */
	dispose(): void;
}

/**
 * A branch of changes that can be applied to a SharedTree.
 */
export class SharedTreeBranch<TEditor extends ChangeFamilyEditor, TChange> extends EventEmitter<
	SharedTreeBranchEvents<TEditor, TChange>
> {
	public readonly editor: TEditor;
	private readonly transactions = new TransactionStack();
	private disposed = false;
	/**
	 * Construct a new branch.
	 * @param head - the head of the branch
	 * @param rebaser - the rebaser used for rebasing and merging commits across branches
	 * @param changeFamily - determines the set of changes that this branch can commit
	 * @param repairDataStoreProvider - an optional provider of {@link RepairDataStore}s to use when generating
	 * repair data. This must be provided in order to use features that require repair data such as undo/redo or constraints.
	 * @param undoRedoManager - an optional {@link UndoRedoManager} to manage the undo/redo operations of this
	 * branch. This must be provided in order to use the `undo` and `redo` methods of this branch.
	 */
	public constructor(
		private head: GraphCommit<TChange>,
		public readonly changeFamily: ChangeFamily<TEditor, TChange>,
<<<<<<< HEAD
		private readonly idGenerator: (() => StableId) | (() => SessionSpaceCompressedId),
		public repairDataStoreProvider?: IRepairDataStoreProvider<TChange>,
=======
>>>>>>> 1a0100e4
		private readonly undoRedoManager?: UndoRedoManager<TChange, TEditor>,
	) {
		super();
		this.editor = this.changeFamily.buildEditor((change) => this.apply(change, idGenerator()));
	}

	/**
	 * Sets the head of this branch. Emits no change events.
	 */
	public setHead(head: GraphCommit<TChange>): void {
		this.assertNotDisposed();
		assert(!this.isTransacting(), 0x685 /* Cannot set head during a transaction */);
		this.head = head;
	}

	/**
	 * Apply a change to this branch.
	 * @param change - the change to apply
	 * @param revision - the revision of the new head commit of the branch that contains `change`
	 * @returns the change that was applied and the new head commit of the branch
	 */
	public apply(
		change: TChange,
		revision: RevisionTag,
	): [change: TChange, newCommit: GraphCommit<TChange>] {
		return this.applyChange(change, revision, LocalCommitSource.Default);
	}

	private applyChange(
		change: TChange,
		revision: RevisionTag,
		undoRedoType: LocalCommitSource | undefined,
	): [change: TChange, newCommit: GraphCommit<TChange>] {
		this.assertNotDisposed();

		this.head = mintCommit(this.head, {
			revision,
			change,
		});

		// If this is not part of a transaction, add it to the undo commit tree
		if (undoRedoType !== undefined && !this.isTransacting()) {
			this.undoRedoManager?.trackCommit(this.head, undoRedoType);
			this.emit("revertible", undoRedoType);
		}

		this.emit("change", {
			type: "append",
			change: tagChange(change, revision),
			newCommits: [this.head],
		});
		return [change, this.head];
	}

	/**
	 * @returns the commit at the head of this branch.
	 */
	public getHead(): GraphCommit<TChange> {
		return this.head;
	}

	/**
	 * Begin a transaction on this branch. If the transaction is committed via {@link commitTransaction},
	 * all commits made since this call will be squashed into a single head commit.
	 * @param repairStore - the repair store associated with this transaction
	 */
	public startTransaction(): void {
		this.assertNotDisposed();
		const forks = new Set<SharedTreeBranch<TEditor, TChange>>();
		const onDisposeUnSubscribes: (() => void)[] = [];
		const onForkUnSubscribe = onForkTransitive(this, (fork) => {
			forks.add(fork);
			onDisposeUnSubscribes.push(fork.on("dispose", () => forks.delete(fork)));
		});
		this.transactions.push(this.head.revision, () => {
			forks.forEach((fork) => fork.dispose());
			onDisposeUnSubscribes.forEach((unsubscribe) => unsubscribe());
			onForkUnSubscribe();
		});
		this.editor.enterTransaction();
	}

	/**
	 * Commit the current transaction. There must be a transaction in progress that was begun via {@link startTransaction}.
	 * If there are commits in the current transaction, they will be squashed into a new single head commit.
	 * @returns the commits that were squashed and the new squash commit if a squash occurred, otherwise `undefined`.
	 * @remarks If the transaction had no changes applied during its lifetime, then no squash occurs (i.e. this method is a no-op).
	 * Even if the transaction contained only one change, it will still be replaced with an (equivalent) squash change.
	 */
	public commitTransaction():
		| [squashedCommits: GraphCommit<TChange>[], newCommit: GraphCommit<TChange>]
		| undefined {
		this.assertNotDisposed();
		const [startCommit, commits] = this.popTransaction();
		this.editor.exitTransaction();

		if (commits.length === 0) {
			return undefined;
		}

		// Anonymize the commits from this transaction by stripping their revision tags.
		// Otherwise, the change rebaser will record their tags and those tags no longer exist.
		const anonymousCommits = commits.map(({ change }) => ({ change, revision: undefined }));
		// Squash the changes and make the squash commit the new head of this branch
		const squashedChange = this.changeFamily.rebaser.compose(anonymousCommits);
		const revision = this.idGenerator();

		this.head = mintCommit(startCommit, {
			revision,
			change: squashedChange,
		});

		// If this transaction is not nested, add it to the undo commit tree and capture its repair data
		if (!this.isTransacting()) {
			if (this.undoRedoManager !== undefined) {
				this.undoRedoManager.trackCommit(this.head, LocalCommitSource.Default);
				this.emit("revertible", LocalCommitSource.Default);
			}
		}

		this.emit("change", {
			type: "replace",
			change: undefined,
			removedCommits: commits,
			newCommits: [this.head],
		});
		return [commits, this.head];
	}

	/**
	 * Cancel the current transaction. There must be a transaction in progress that was begun via
	 * {@link startTransaction}. All commits made during the transaction will be removed.
	 * @returns the change to this branch resulting in the removal of the commits, and a list of the
	 * commits that were removed.
	 */
	public abortTransaction(): [
		change: TChange | undefined,
		abortedCommits: GraphCommit<TChange>[],
	] {
		this.assertNotDisposed();
		const [startCommit, commits] = this.popTransaction();
		this.editor.exitTransaction();
		this.head = startCommit;

		if (commits.length === 0) {
			return [undefined, []];
		}

		const inverses: TaggedChange<TChange>[] = [];
		for (let i = commits.length - 1; i >= 0; i--) {
<<<<<<< HEAD
			const inverse = this.changeFamily.rebaser.invert(commits[i], false, repairStore);
			inverses.push(tagChange(inverse, this.idGenerator()));
=======
			const inverse = this.changeFamily.rebaser.invert(commits[i], false);
			inverses.push(tagChange(inverse, mintRevisionTag()));
>>>>>>> 1a0100e4
		}
		const change =
			inverses.length > 0 ? this.changeFamily.rebaser.compose(inverses) : undefined;

		this.emit("change", {
			type: "remove",
			change: change === undefined ? undefined : makeAnonChange(change),
			removedCommits: commits,
		});
		return [change, commits];
	}

	/**
	 * True iff this branch is in the middle of a transaction that was begin via {@link startTransaction}
	 */
	public isTransacting(): boolean {
		return this.transactions.size !== 0;
	}

	private popTransaction(): [GraphCommit<TChange>, GraphCommit<TChange>[]] {
		const { startRevision } = this.transactions.pop();
		const commits: GraphCommit<TChange>[] = [];
		const startCommit = findAncestor([this.head, commits], (c) => c.revision === startRevision);
		assert(
			startCommit !== undefined,
			0x593 /* Expected branch to be ahead of transaction start revision */,
		);
		return [startCommit, commits];
	}

	/**
	 * Undoes the last change made by the client. If there is no change to undo then this method has no effect.
	 * This method will error if no {@link UndoRedoManager} was provided when this branch was constructed.
	 * It is invalid to call this method while a transaction is open (this will be supported in the future).
	 * @returns the change to this branch and the new head commit, or undefined if there was nothing to undo
	 */
	public undo(): [change: TChange, newCommit: GraphCommit<TChange>] | undefined {
		assert(
			this.undoRedoManager !== undefined,
			0x686 /* Must construct branch with an `UndoRedoManager` in order to undo. */,
		);
		// TODO: allow this once it becomes possible to compose the changesets created by edits made
		// within transactions and edits that represent completed transactions.
		assert(!this.isTransacting(), 0x66a /* Undo is not yet supported during transactions */);

		const undoChange = this.undoRedoManager?.undo(this.getHead());
		if (undoChange !== undefined) {
			return this.applyChange(undoChange, this.idGenerator(), LocalCommitSource.Undo);
		}

		return undefined;
	}

	/**
	 * Redoes the last change made by the client. If there is no change to redo then this method has no effect.
	 * This method will error if no {@link UndoRedoManager} was provided when this branch was constructed.
	 * It is invalid to call this method while a transaction is open (this will be supported in the future).
	 * @returns the change to this branch and the new head commit, or undefined if there was nothing to redo
	 */
	public redo(): [change: TChange, newCommit: GraphCommit<TChange>] | undefined {
		assert(
			this.undoRedoManager !== undefined,
			0x687 /* Must construct branch with an `UndoRedoManager` in order to redo. */,
		);
		// TODO: allow this once it becomes possible to compose the changesets created by edits made
		// within transactions and edits that represent completed transactions.
		assert(!this.isTransacting(), 0x67e /* Redo is not yet supported during transactions */);

		const redoChange = this.undoRedoManager?.redo(this.getHead());
		if (redoChange !== undefined) {
			return this.applyChange(redoChange, this.idGenerator(), LocalCommitSource.Redo);
		}

		return undefined;
	}

	/**
	 * Spawn a new branch that is based off of the current state of this branch.
	 * Changes made to the new branch will not be applied to this branch until the new branch is merged back in.
	 *
	 * @remarks Forks created during a transaction will be disposed when the transaction ends.
	 */
	public fork(): SharedTreeBranch<TEditor, TChange> {
		this.assertNotDisposed();
		const fork = new SharedTreeBranch(
			this.head,
			this.changeFamily,
<<<<<<< HEAD
			this.idGenerator,
			repairDataStoreProvider ?? this.repairDataStoreProvider?.clone(),
=======
>>>>>>> 1a0100e4
			this.undoRedoManager?.clone(),
		);
		this.emit("fork", fork);
		return fork;
	}

	/**
	 * Rebase the changes that have been applied to this branch over divergent changes in the given branch.
	 * After this operation completes, this branch will be based off of `branch`.
	 *
	 * @remarks
	 * This operation can change the relative ordering between revertible commits therefore, the revertible event
	 * is not emitted during this operation.
	 *
	 * @param branch - the branch to rebase onto
	 * @param upTo - the furthest commit on `branch` over which to rebase (inclusive). Defaults to the head commit of `branch`.
	 * @returns the net change to this branch and the commits that were removed and added to this branch by the rebase,
	 * or undefined if nothing changed
	 */
	public rebaseOnto(
		branch: SharedTreeBranch<TEditor, TChange>,
		upTo = branch.getHead(),
	):
		| [
				change: TChange | undefined,
				removedCommits: GraphCommit<TChange>[],
				newCommits: GraphCommit<TChange>[],
		  ]
		| undefined {
		this.assertNotDisposed();
		// Rebase this branch onto the given branch
		const rebaseResult = this.rebaseBranch(this, branch, upTo);
		if (rebaseResult === undefined) {
			return undefined;
		}

		// The net change to this branch is provided by the `rebaseBranch` API
		const [newHead, change, { deletedSourceCommits, targetCommits, sourceCommits }] =
			rebaseResult;

		if (this.undoRedoManager !== undefined) {
			// TODO: We probably can rebase a revertible branch onto a non-revertible branch.
			assert(
				branch.undoRedoManager !== undefined,
				0x688 /* Cannot rebase a revertible branch onto a non-revertible branch */,
			);
			this.undoRedoManager.updateAfterRebase(sourceCommits, branch.undoRedoManager);
		}
		this.head = newHead;
		const newCommits = targetCommits.concat(sourceCommits);
		this.emit("change", {
			type: "replace",
			change: change === undefined ? undefined : makeAnonChange(change),
			removedCommits: deletedSourceCommits,
			newCommits,
		});
		return [change, deletedSourceCommits, newCommits];
	}

	/**
	 * Apply all the divergent changes on the given branch to this branch.
	 *
	 * @remarks
	 * Revertible events are emitted for new local commits merged into this branch.
	 *
	 * @param branch - the branch to merge into this branch
	 * @returns the net change to this branch and the commits that were added to this branch by the merge,
	 * or undefined if nothing changed
	 */
	public merge(
		branch: SharedTreeBranch<TEditor, TChange>,
	): [change: TChange, newCommits: GraphCommit<TChange>[]] | undefined {
		this.assertNotDisposed();
		branch.assertNotDisposed();
		assert(
			!branch.isTransacting(),
			0x597 /* Branch may not be merged while transaction is in progress */,
		);

		// Rebase the given branch onto this branch
		const rebaseResult = this.rebaseBranch(branch, this);
		if (rebaseResult === undefined) {
			return undefined;
		}

		// Compute the net change to this branch
		const [newHead, _, { sourceCommits }] = rebaseResult;

		if (this.undoRedoManager !== undefined) {
			// TODO: We probably can merge a non-revertible branch into a revertible branch.
			assert(
				branch.undoRedoManager !== undefined,
				0x689 /* Cannot merge a non-revertible branch into a revertible branch */,
			);
			this.undoRedoManager.updateAfterMerge(sourceCommits, branch.undoRedoManager);

			for (const commit of sourceCommits) {
				const type = this.undoRedoManager.getCommitType(commit.revision);
				if (type !== undefined) {
					this.emit("revertible", type);
				}
			}
		}
		this.head = newHead;
		const change = this.changeFamily.rebaser.compose(sourceCommits);
		this.emit("change", {
			type: "append",
			change: makeAnonChange(change),
			newCommits: sourceCommits,
		});
		return [change, sourceCommits];
	}

	/** Rebase `branchHead` onto `onto`, but return undefined if nothing changed */
	private rebaseBranch(
		branch: SharedTreeBranch<TEditor, TChange>,
		onto: SharedTreeBranch<TEditor, TChange>,
		upTo = onto.getHead(),
	) {
		const { head } = branch;
		if (head === upTo) {
			return undefined;
		}

<<<<<<< HEAD
		const rebaseResult = rebaseBranch(
			this.changeFamily.rebaser,
			repairDataStoreProvider,
			this.idGenerator,
			head,
			upTo,
			onto.getHead(),
		);
=======
		const rebaseResult = rebaseBranch(this.changeFamily.rebaser, head, upTo, onto.getHead());
>>>>>>> 1a0100e4
		const [rebasedHead] = rebaseResult;
		if (this.head === rebasedHead) {
			return undefined;
		}

		return rebaseResult;
	}

	/**
	 * Dispose this branch, freezing its state.
	 *
	 * @remarks
	 * Attempts to further mutate the branch will error.
	 * Any transactions in progress will be aborted.
	 * Calling dispose more than once has no effect.
	 */
	public dispose(): void {
		if (this.disposed) {
			return;
		}

		while (this.isTransacting()) {
			this.abortTransaction();
		}
		this.disposed = true;
		this.emit("dispose");
	}

	private assertNotDisposed(): void {
		assert(!this.disposed, 0x66e /* Branch is disposed */);
	}
}

/**
 * Registers an event listener that fires when the given forkable object forks.
 * The listener will also fire when any of those forks fork, and when those forks of forks fork, and so on.
 * @param forkable - an object that emits an event when it is forked
 * @param onFork - the fork event listener
 * @returns a function which when called will deregister all registrations (including transitive) created by this function.
 * The deregister function has undefined behavior if called more than once.
 */
export function onForkTransitive<T extends ISubscribable<{ fork: (t: T) => void }>>(
	forkable: T,
	onFork: (fork: T) => void,
): () => void {
	const offs: (() => void)[] = [];
	offs.push(
		forkable.on("fork", (fork) => {
			offs.push(onForkTransitive(fork, onFork));
			onFork(fork);
		}),
	);
	return () => offs.forEach((off) => off());
}<|MERGE_RESOLUTION|>--- conflicted
+++ resolved
@@ -11,11 +11,6 @@
 	findAncestor,
 	GraphCommit,
 	mintCommit,
-<<<<<<< HEAD
-	RepairDataStore,
-=======
-	mintRevisionTag,
->>>>>>> 1a0100e4
 	UndoRedoManager,
 	tagChange,
 	TaggedChange,
@@ -135,11 +130,7 @@
 	public constructor(
 		private head: GraphCommit<TChange>,
 		public readonly changeFamily: ChangeFamily<TEditor, TChange>,
-<<<<<<< HEAD
 		private readonly idGenerator: (() => StableId) | (() => SessionSpaceCompressedId),
-		public repairDataStoreProvider?: IRepairDataStoreProvider<TChange>,
-=======
->>>>>>> 1a0100e4
 		private readonly undoRedoManager?: UndoRedoManager<TChange, TEditor>,
 	) {
 		super();
@@ -290,13 +281,8 @@
 
 		const inverses: TaggedChange<TChange>[] = [];
 		for (let i = commits.length - 1; i >= 0; i--) {
-<<<<<<< HEAD
-			const inverse = this.changeFamily.rebaser.invert(commits[i], false, repairStore);
+			const inverse = this.changeFamily.rebaser.invert(commits[i], false);
 			inverses.push(tagChange(inverse, this.idGenerator()));
-=======
-			const inverse = this.changeFamily.rebaser.invert(commits[i], false);
-			inverses.push(tagChange(inverse, mintRevisionTag()));
->>>>>>> 1a0100e4
 		}
 		const change =
 			inverses.length > 0 ? this.changeFamily.rebaser.compose(inverses) : undefined;
@@ -384,11 +370,7 @@
 		const fork = new SharedTreeBranch(
 			this.head,
 			this.changeFamily,
-<<<<<<< HEAD
 			this.idGenerator,
-			repairDataStoreProvider ?? this.repairDataStoreProvider?.clone(),
-=======
->>>>>>> 1a0100e4
 			this.undoRedoManager?.clone(),
 		);
 		this.emit("fork", fork);
@@ -513,18 +495,13 @@
 			return undefined;
 		}
 
-<<<<<<< HEAD
 		const rebaseResult = rebaseBranch(
+			this.idGenerator,
 			this.changeFamily.rebaser,
-			repairDataStoreProvider,
-			this.idGenerator,
 			head,
 			upTo,
 			onto.getHead(),
 		);
-=======
-		const rebaseResult = rebaseBranch(this.changeFamily.rebaser, head, upTo, onto.getHead());
->>>>>>> 1a0100e4
 		const [rebasedHead] = rebaseResult;
 		if (this.head === rebasedHead) {
 			return undefined;
