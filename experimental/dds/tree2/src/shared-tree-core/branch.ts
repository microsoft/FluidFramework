/*!
 * Copyright (c) Microsoft Corporation and contributors. All rights reserved.
 * Licensed under the MIT License.
 */

import { SessionSpaceCompressedId, StableId } from "@fluidframework/runtime-definitions";
import { assert } from "@fluidframework/core-utils";
import {
	ChangeFamily,
	ChangeFamilyEditor,
	findAncestor,
	GraphCommit,
	mintCommit,
	tagChange,
	TaggedChange,
	rebaseBranch,
	RevisionTag,
	findCommonAncestor,
	makeAnonChange,
	Revertible,
	RevertibleKind,
	RevertResult,
	DiscardResult,
	BranchRebaseResult,
} from "../core";
import { EventEmitter, ISubscribable } from "../events";
import { fail } from "../util";
import { TransactionStack } from "./transactionStack";

/**
 * Describes a change to a `SharedTreeBranch`. Various operations can mutate the head of the branch;
 * this change format describes each in terms of the "removed commits" (all commits which were present
 * on the branch before the operation but are no longer present after) and the "new commits" (all
 * commits which are present on the branch after the operation that were not present before). Each of
 * the following event types also provides a `change` which contains the net change to the branch
 * (or is undefined if there was no net change):
 * * Append - when one or more commits are appended to the head of the branch, for example via
 * a change applied by the branch's editor, or as a result of merging another branch into this one
 * * Remove - when one or more commits are removed from the head of the branch. This occurs
 * when a transaction is aborted and all commits pending in that transaction are removed.
 * * Replace - when an operation simultaneously removes and appends commits. For example, when this
 * branch is rebased and some commits are removed and replaced with rebased versions, or when a
 * transaction completes and all pending commits are replaced with a single squash commit.
 */
export type SharedTreeBranchChange<TChange> =
	| {
			type: "append";
			change: TaggedChange<TChange>;
			newCommits: readonly GraphCommit<TChange>[];
	  }
	| {
			type: "remove";
			change: TaggedChange<TChange> | undefined;
			removedCommits: readonly GraphCommit<TChange>[];
	  }
	| {
			type: "replace";
			change: TaggedChange<TChange> | undefined;
			removedCommits: readonly GraphCommit<TChange>[];
			newCommits: readonly GraphCommit<TChange>[];
	  };

/**
 * Returns the operation that caused the given {@link SharedTreeBranchChange}.
 */
export function getChangeReplaceType(
	change: SharedTreeBranchChange<unknown> & { type: "replace" },
): "transactionCommit" | "rebase" {
	// The "replace" variant of the change event is emitted by two operations: committing a transaction and doing a rebase.
	// Committing a transaction will always remove one or more commits (the commits that were squashed),
	// and will add exactly one new commit (the squash commit).
	if (change.removedCommits.length === 0 || change.newCommits.length !== 1) {
		return "rebase";
	}

	// There is only one case in which a rebase both removes commits and adds exactly one new commit.
	// This occurs when there is exactly one divergent, but equivalent, commit on each branch:
	//
	// A ─ B (branch X)	  -- rebase Y onto X -->   A ─ B (branch X)
	// └─ B' (branch Y)                                └─ (branch Y)
	//
	// B' is removed and replaced by B because both have the same revision.
	if (
		change.removedCommits.length === 1 &&
		change.removedCommits[0].revision === change.newCommits[0].revision
	) {
		return "rebase";
	}

	return "transactionCommit";
}

/**
 * The events emitted by a `SharedTreeBranch`
 */
export interface SharedTreeBranchEvents<TEditor extends ChangeFamilyEditor, TChange> {
	/**
	 * Fired just before the head of this branch changes.
	 * @param change - the change to this branch's state and commits
	 */
	beforeChange(change: SharedTreeBranchChange<TChange>): void;

	/**
	 * Fired just after the head of this branch changes.
	 * @param change - the change to this branch's state and commits
	 */
	afterChange(change: SharedTreeBranchChange<TChange>): void;

	/**
	 * Fired when a revertible change is made to this branch.
	 */
	revertible(type: Revertible): void;

	/**
	 * Fired when a revertible made on this branch is disposed.
	 */
	revertibleDispose(revision: RevisionTag): void;

	/**
	 * Fired when this branch forks
	 * @param fork - the new branch that forked off of this branch
	 */
	fork(fork: SharedTreeBranch<TEditor, TChange>): void;

	/**
	 * Fired after this branch is disposed
	 */
	dispose(): void;
}

/**
 * A branch of changes that can be applied to a SharedTree.
 */
export class SharedTreeBranch<TEditor extends ChangeFamilyEditor, TChange> extends EventEmitter<
	SharedTreeBranchEvents<TEditor, TChange>
> {
	public readonly editor: TEditor;
	// set of revertibles maintained for automatic disposal
	private readonly revertibles = new Set<Revertible>();
	private readonly _revertibleCommits = new Map<RevisionTag, GraphCommit<TChange>>();
	private readonly transactions = new TransactionStack();
	private disposed = false;
	/**
	 * Construct a new branch.
	 * @param head - the head of the branch
	 * @param changeFamily - determines the set of changes that this branch can commit
	 */
	public constructor(
		private head: GraphCommit<TChange>,
		public readonly changeFamily: ChangeFamily<TEditor, TChange>,
		private readonly idGenerator: (() => StableId) | (() => SessionSpaceCompressedId),
	) {
		super();
		this.editor = this.changeFamily.buildEditor((change) => this.apply(change, idGenerator()));
	}

	/**
	 * Sets the head of this branch. Emits no change events.
	 */
	public setHead(head: GraphCommit<TChange>): void {
		this.assertNotDisposed();
		assert(!this.isTransacting(), 0x685 /* Cannot set head during a transaction */);
		this.head = head;
	}

	/**
	 * Apply a change to this branch.
	 * @param change - the change to apply
	 * @param revision - the revision of the new head commit of the branch that contains `change`
	 * @returns the change that was applied and the new head commit of the branch
	 */
	public apply(
		change: TChange,
		revision: RevisionTag,
	): [change: TChange, newCommit: GraphCommit<TChange>] {
		return this.applyChange(change, revision, RevertibleKind.Default);
	}

	private applyChange(
		change: TChange,
		revision: RevisionTag,
		revertibleKind: RevertibleKind,
	): [change: TChange, newCommit: GraphCommit<TChange>] {
		this.assertNotDisposed();

		const newHead = mintCommit(this.head, {
			revision,
			change,
		});

		const changeEvent = {
			type: "append",
			change: tagChange(change, revision),
			newCommits: [newHead],
		} as const;

		this.emit("beforeChange", changeEvent);
		this.head = newHead;

		// If this is not part of a transaction, emit a revertible event
		if (!this.isTransacting()) {
			this.emit("revertible", this.makeSharedTreeRevertible(newHead, revertibleKind));
		}

		this.emit("afterChange", changeEvent);
		return [change, newHead];
	}

	/**
	 * @returns the commit at the head of this branch.
	 */
	public getHead(): GraphCommit<TChange> {
		return this.head;
	}

	/**
	 * Begin a transaction on this branch. If the transaction is committed via {@link commitTransaction},
	 * all commits made since this call will be squashed into a single head commit.
	 * @param repairStore - the repair store associated with this transaction
	 */
	public startTransaction(): void {
		this.assertNotDisposed();
		const forks = new Set<SharedTreeBranch<TEditor, TChange>>();
		const onDisposeUnSubscribes: (() => void)[] = [];
		const onForkUnSubscribe = onForkTransitive(this, (fork) => {
			forks.add(fork);
			onDisposeUnSubscribes.push(fork.on("dispose", () => forks.delete(fork)));
		});
		this.transactions.push(this.head.revision, () => {
			forks.forEach((fork) => fork.dispose());
			onDisposeUnSubscribes.forEach((unsubscribe) => unsubscribe());
			onForkUnSubscribe();
		});
		this.editor.enterTransaction();
	}

	/**
	 * Commit the current transaction. There must be a transaction in progress that was begun via {@link startTransaction}.
	 * If there are commits in the current transaction, they will be squashed into a new single head commit.
	 * @returns the commits that were squashed and the new squash commit if a squash occurred, otherwise `undefined`.
	 * @remarks If the transaction had no changes applied during its lifetime, then no squash occurs (i.e. this method is a no-op).
	 * Even if the transaction contained only one change, it will still be replaced with an (equivalent) squash change.
	 */
	public commitTransaction():
		| [squashedCommits: GraphCommit<TChange>[], newCommit: GraphCommit<TChange>]
		| undefined {
		this.assertNotDisposed();
		const [startCommit, commits] = this.popTransaction();
		this.editor.exitTransaction();

		if (commits.length === 0) {
			return undefined;
		}

		// Anonymize the commits from this transaction by stripping their revision tags.
		// Otherwise, the change rebaser will record their tags and those tags no longer exist.
		const anonymousCommits = commits.map(({ change }) => ({ change, revision: undefined }));
		// Squash the changes and make the squash commit the new head of this branch
		const squashedChange = this.changeFamily.rebaser.compose(anonymousCommits);
		const revision = this.idGenerator();

		const newHead = mintCommit(startCommit, {
			revision,
			change: squashedChange,
		});

		const changeEvent = {
			type: "replace",
			change: undefined,
			removedCommits: commits,
			newCommits: [newHead],
		} as const;

		this.emit("beforeChange", changeEvent);
		this.head = newHead;

		// If this transaction is not nested, emit a revertible event
		if (!this.isTransacting()) {
			this.emit("revertible", this.makeSharedTreeRevertible(newHead, RevertibleKind.Default));
		}

		this.emit("afterChange", changeEvent);
		return [commits, newHead];
	}

	/**
	 * Cancel the current transaction. There must be a transaction in progress that was begun via
	 * {@link startTransaction}. All commits made during the transaction will be removed.
	 * @returns the change to this branch resulting in the removal of the commits, and a list of the
	 * commits that were removed.
	 */
	public abortTransaction(): [
		change: TChange | undefined,
		abortedCommits: GraphCommit<TChange>[],
	] {
		this.assertNotDisposed();
		const [startCommit, commits] = this.popTransaction();
		this.editor.exitTransaction();

		if (commits.length === 0) {
			return [undefined, []];
		}

		const inverses: TaggedChange<TChange>[] = [];
		for (let i = commits.length - 1; i >= 0; i--) {
			const inverse = this.changeFamily.rebaser.invert(commits[i], false);
			inverses.push(tagChange(inverse, this.idGenerator()));
		}
		const change =
			inverses.length > 0 ? this.changeFamily.rebaser.compose(inverses) : undefined;

		const changeEvent = {
			type: "remove",
			change: change === undefined ? undefined : makeAnonChange(change),
			removedCommits: commits,
		} as const;

		this.emit("beforeChange", changeEvent);
		this.head = startCommit;
		this.emit("afterChange", changeEvent);
		return [change, commits];
	}

	/**
	 * True iff this branch is in the middle of a transaction that was begin via {@link startTransaction}
	 */
	public isTransacting(): boolean {
		return this.transactions.size !== 0;
	}

	private popTransaction(): [GraphCommit<TChange>, GraphCommit<TChange>[]] {
		const { startRevision } = this.transactions.pop();
		const commits: GraphCommit<TChange>[] = [];
		const startCommit = findAncestor([this.head, commits], (c) => c.revision === startRevision);
		assert(
			startCommit !== undefined,
			0x593 /* Expected branch to be ahead of transaction start revision */,
		);
		return [startCommit, commits];
	}

	public revertibleCommits(): IterableIterator<RevisionTag> {
		return this._revertibleCommits.keys();
	}

	/**
	 * Associate a revertible with a new commit of the same revision.
	 * This is applicable when a commit is replaced by a rebase or a local commit is sequenced.
	 */
	public updateRevertibleCommit(commit: GraphCommit<TChange>) {
		if (this._revertibleCommits.get(commit.revision) !== undefined) {
			this._revertibleCommits.set(commit.revision, commit);
		}
	}

	private makeSharedTreeRevertible(
		commit: GraphCommit<TChange>,
		kind: RevertibleKind,
	): Revertible {
		this._revertibleCommits.set(commit.revision, commit);
		let discarded = false;
		const revertible = {
			kind,
			origin: {
				// This is currently always the case, but we may want to support reverting remote ops
				isLocal: true,
			},
			revert: () => {
				if (discarded) {
					fail("revertible has already been discarded");
				}
				const revertCommit = this.revert(commit.revision, kind);
				if (revertCommit !== undefined) {
					revertible.discard();
					return RevertResult.Success;
				}
				return RevertResult.Failure;
			},
			discard: () => {
				if (discarded) {
					fail("revertible has already been discarded");
				}
				// TODO: delete the repair data from the forest
				this._revertibleCommits.delete(commit.revision);
				this.revertibles.delete(revertible);
				discarded = true;
				this.emit("revertibleDispose", commit.revision);
				return DiscardResult.Success;
			},
		};
		this.revertibles.add(revertible);
		return revertible;
	}

	private revert(
		revision: RevisionTag,
		revertibleKind: RevertibleKind,
	): [change: TChange, newCommit: GraphCommit<TChange>] | undefined {
		assert(!this.isTransacting(), 0x7cb /* Undo is not yet supported during transactions */);

		const commit = this._revertibleCommits.get(revision);
		assert(commit !== undefined, 0x7cc /* expected to find a revertible commit */);

		let change = this.changeFamily.rebaser.invert(tagChange(commit.change, revision), false);

		const headCommit = this.getHead();
		// Rebase the inverted change onto any commits that occurred after the undoable commits.
		if (revision !== headCommit.revision) {
			const pathAfterUndoable: GraphCommit<TChange>[] = [];
			const ancestor = findCommonAncestor([commit], [headCommit, pathAfterUndoable]);
			assert(
				ancestor === commit,
				0x677 /* The head commit should be based off the undoable commit. */,
			);
			change = pathAfterUndoable.reduce(
				(a, b) => this.changeFamily.rebaser.rebase(a, b),
				change,
			);
		}

		return this.applyChange(
			change,
			this.idGenerator(),
			revertibleKind === RevertibleKind.Default || revertibleKind === RevertibleKind.Redo
				? RevertibleKind.Undo
				: RevertibleKind.Redo,
		);
	}

	/**
	 * Spawn a new branch that is based off of the current state of this branch.
	 * Changes made to the new branch will not be applied to this branch until the new branch is merged back in.
	 *
	 * @remarks Forks created during a transaction will be disposed when the transaction ends.
	 */
	public fork(): SharedTreeBranch<TEditor, TChange> {
		this.assertNotDisposed();
		const fork = new SharedTreeBranch(this.head, this.changeFamily, this.idGenerator);
		this.emit("fork", fork);
		return fork;
	}

	/**
	 * Rebase the changes that have been applied to this branch over divergent changes in the given branch.
	 * After this operation completes, this branch will be based off of `branch`.
	 *
	 * @remarks
	 * This operation can change the relative ordering between revertible commits therefore, the revertible event
	 * is not emitted during this operation.
	 *
	 * @param branch - the branch to rebase onto
	 * @param upTo - the furthest commit on `branch` over which to rebase (inclusive). Defaults to the head commit of `branch`.
	 * @returns the result of the rebase or undefined if nothing changed
	 */
	public rebaseOnto(
		branch: SharedTreeBranch<TEditor, TChange>,
		upTo = branch.getHead(),
	): BranchRebaseResult<TChange> | undefined {
		this.assertNotDisposed();

		// Rebase this branch onto the given branch
		const rebaseResult = this.rebaseBranch(this, branch, upTo);
		if (rebaseResult === undefined) {
			return undefined;
		}

		// The net change to this branch is provided by the `rebaseBranch` API
		const { newSourceHead, commits } = rebaseResult;
		const { deletedSourceCommits, targetCommits, sourceCommits } = commits;

		const newCommits = targetCommits.concat(sourceCommits);
		const changeEvent = {
			type: "replace",
			get change() {
				const change = rebaseResult.sourceChange;
				return change === undefined ? undefined : makeAnonChange(change);
			},
			removedCommits: deletedSourceCommits,
			newCommits,
		} as const;
		this.emit("beforeChange", changeEvent);
		this.head = newSourceHead;

		// update revertible commits that have been rebased
		sourceCommits.forEach((commit) => {
			this.updateRevertibleCommit(commit);
		});

		this.emit("afterChange", changeEvent);
		return rebaseResult;
	}

	/**
	 * Apply all the divergent changes on the given branch to this branch.
	 *
	 * @remarks
	 * Revertible events are emitted for new local commits merged into this branch.
	 *
	 * @param branch - the branch to merge into this branch
	 * @returns the net change to this branch and the commits that were added to this branch by the merge,
	 * or undefined if nothing changed
	 */
	public merge(
		branch: SharedTreeBranch<TEditor, TChange>,
	): [change: TChange, newCommits: GraphCommit<TChange>[]] | undefined {
		this.assertNotDisposed();
		branch.assertNotDisposed();
		assert(
			!branch.isTransacting(),
			0x597 /* Branch may not be merged while transaction is in progress */,
		);

		// Rebase the given branch onto this branch
		const rebaseResult = this.rebaseBranch(branch, this);
		if (rebaseResult === undefined) {
			return undefined;
		}

		// Compute the net change to this branch
		const sourceCommits = rebaseResult.commits.sourceCommits;
		const change = this.changeFamily.rebaser.compose(sourceCommits);
		const taggedChange = makeAnonChange(change);
		const changeEvent = {
			type: "append",
			get change(): TaggedChange<TChange> {
				return taggedChange;
			},
			newCommits: sourceCommits,
		} as const;

		this.emit("beforeChange", changeEvent);
		this.head = rebaseResult.newSourceHead;
		this.emit("afterChange", changeEvent);
		return [change, sourceCommits];
	}

	/** Rebase `branchHead` onto `onto`, but return undefined if nothing changed */
	private rebaseBranch(
		branch: SharedTreeBranch<TEditor, TChange>,
		onto: SharedTreeBranch<TEditor, TChange>,
		upTo = onto.getHead(),
	) {
		const { head } = branch;
		if (head === upTo) {
			return undefined;
		}

<<<<<<< HEAD
		const rebaseResult = rebaseBranch(
			this.idGenerator,
			this.changeFamily.rebaser,
			head,
			upTo,
			onto.getHead(),
		);
		const [rebasedHead] = rebaseResult;
		if (this.head === rebasedHead) {
=======
		const rebaseResult = rebaseBranch(this.changeFamily.rebaser, head, upTo, onto.getHead());
		if (this.head === rebaseResult.newSourceHead) {
>>>>>>> 119f5e85
			return undefined;
		}

		return rebaseResult;
	}

	/**
	 * Dispose this branch, freezing its state.
	 *
	 * @remarks
	 * Attempts to further mutate the branch will error.
	 * Any transactions in progress will be aborted.
	 * Calling dispose more than once has no effect.
	 */
	public dispose(): void {
		if (this.disposed) {
			return;
		}

		while (this.isTransacting()) {
			this.abortTransaction();
		}

		this.revertibles.forEach((revertible) => revertible.discard());

		this.disposed = true;
		this.emit("dispose");
	}

	private assertNotDisposed(): void {
		assert(!this.disposed, 0x66e /* Branch is disposed */);
	}
}

/**
 * Registers an event listener that fires when the given forkable object forks.
 * The listener will also fire when any of those forks fork, and when those forks of forks fork, and so on.
 * @param forkable - an object that emits an event when it is forked
 * @param onFork - the fork event listener
 * @returns a function which when called will deregister all registrations (including transitive) created by this function.
 * The deregister function has undefined behavior if called more than once.
 */
export function onForkTransitive<T extends ISubscribable<{ fork: (t: T) => void }>>(
	forkable: T,
	onFork: (fork: T) => void,
): () => void {
	const offs: (() => void)[] = [];
	offs.push(
		forkable.on("fork", (fork) => {
			offs.push(onForkTransitive(fork, onFork));
			onFork(fork);
		}),
	);
	return () => offs.forEach((off) => off());
}<|MERGE_RESOLUTION|>--- conflicted
+++ resolved
@@ -545,7 +545,6 @@
 			return undefined;
 		}
 
-<<<<<<< HEAD
 		const rebaseResult = rebaseBranch(
 			this.idGenerator,
 			this.changeFamily.rebaser,
@@ -553,12 +552,7 @@
 			upTo,
 			onto.getHead(),
 		);
-		const [rebasedHead] = rebaseResult;
-		if (this.head === rebasedHead) {
-=======
-		const rebaseResult = rebaseBranch(this.changeFamily.rebaser, head, upTo, onto.getHead());
 		if (this.head === rebaseResult.newSourceHead) {
->>>>>>> 119f5e85
 			return undefined;
 		}
 
