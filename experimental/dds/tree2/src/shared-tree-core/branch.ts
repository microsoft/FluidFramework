--- conflicted
+++ resolved
@@ -364,18 +364,14 @@
 		const [newHead, change, { deletedSourceCommits, targetCommits, sourceCommits }] =
 			rebaseResult;
 
-<<<<<<< HEAD
-		this.undoRedoManager.updateAfterRebase(sourceCommits, change, undoRedoManager);
-=======
 		if (this.undoRedoManager !== undefined) {
 			// TODO: We probably can rebase a revertible branch onto a non-revertible branch.
 			assert(
 				branch.undoRedoManager !== undefined,
 				"Cannot rebase a revertible branch onto a non-revertible branch",
 			);
-			this.undoRedoManager.updateAfterRebase(sourceCommits, branch.undoRedoManager);
-		}
->>>>>>> 2f886677
+			this.undoRedoManager.updateAfterRebase(sourceCommits, change, branch.undoRedoManager);
+		}
 		this.head = newHead;
 		const newCommits = targetCommits.concat(sourceCommits);
 		this.emitAndRebaseAnchors({
@@ -408,11 +404,7 @@
 		}
 
 		// Compute the net change to this branch
-<<<<<<< HEAD
 		const [newHead, netChange, { sourceCommits }] = rebaseResult;
-		this.undoRedoManager.updateAfterMerge(sourceCommits, netChange, branch.undoRedoManager);
-=======
-		const [newHead, _, { sourceCommits }] = rebaseResult;
 
 		if (this.undoRedoManager !== undefined) {
 			// TODO: We probably can merge a non-revertible branch into a revertible branch.
@@ -420,9 +412,8 @@
 				branch.undoRedoManager !== undefined,
 				"Cannot merge a non-revertible branch into a revertible branch",
 			);
-			this.undoRedoManager.updateAfterMerge(sourceCommits, branch.undoRedoManager);
-		}
->>>>>>> 2f886677
+			this.undoRedoManager.updateAfterMerge(sourceCommits, netChange, branch.undoRedoManager);
+		}
 		this.head = newHead;
 		const change = this.changeFamily.rebaser.compose(sourceCommits);
 		this.emitAndRebaseAnchors({
