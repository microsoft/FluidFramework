--- conflicted
+++ resolved
@@ -507,17 +507,12 @@
 			0x674 /* Unexpected transaction is open while applying stashed ops */,
 		);
 		const { revision, change } = parseCommit(content, this.changeCodec);
-<<<<<<< HEAD
-		const [commit, delta] = this.addLocalChange(change, revision);
-		const repairData = this.editManager.localBranchUndoRedoManager.trackCommit(
-=======
 		const [commit, delta] = this.addLocalChange(
 			change,
 			revision,
 			UndoRedoManagerCommitType.Undoable,
 		);
-		this.editManager.localBranchUndoRedoManager.trackCommit(
->>>>>>> 060abccf
+		const repairData = this.editManager.localBranchUndoRedoManager.trackCommit(
 			commit,
 			UndoRedoManagerCommitType.Undoable,
 		);
