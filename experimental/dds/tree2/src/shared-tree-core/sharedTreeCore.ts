--- conflicted
+++ resolved
@@ -178,8 +178,7 @@
 			}
 		});
 
-<<<<<<< HEAD
-		this.messageCodec = makeMessageCodec(changeFamily.codecs.resolve(formatVersion).json);
+		this.messageCodec = makeMessageCodec(changeFamily.codecs.resolve(formatVersion).json, options);
 		const editManagerSummarizable = new EditManagerSummarizer(this.editManager, options);
 		this.getSummarizables = () => {
 			const summarizablesCurrent = [editManagerSummarizable, ...summarizables.get()];
@@ -190,21 +189,6 @@
 			);
 			return summarizablesCurrent;
 		};
-=======
-		this.summarizables = [
-			new EditManagerSummarizer(this.editManager, options),
-			...summarizables,
-		];
-		assert(
-			new Set(this.summarizables.map((e) => e.key)).size === this.summarizables.length,
-			0x350 /* Index summary element keys must be unique */,
-		);
-
-		this.messageCodec = makeMessageCodec(
-			changeFamily.codecs.resolve(formatVersion).json,
-			options,
-		);
->>>>>>> 9c41c5d7
 	}
 
 	// TODO: SharedObject's merging of the two summary methods into summarizeCore is not what we want here:
