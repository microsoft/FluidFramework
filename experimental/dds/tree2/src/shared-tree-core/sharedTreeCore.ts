--- conflicted
+++ resolved
@@ -23,18 +23,7 @@
 	SharedObject,
 } from "@fluidframework/shared-object-base";
 import { ICodecOptions, IJsonCodec } from "../codec";
-<<<<<<< HEAD
-import {
-	ChangeFamily,
-	Delta,
-	ChangeFamilyEditor,
-	IRepairDataStoreProvider,
-	GraphCommit,
-	mintRevisionTag,
-} from "../core";
-=======
-import { ChangeFamily, Delta, ChangeFamilyEditor, GraphCommit } from "../core";
->>>>>>> 1a0100e4
+import { ChangeFamily, Delta, ChangeFamilyEditor, GraphCommit, mintRevisionTag } from "../core";
 import { brand, JsonCompatibleReadOnly, generateStableId } from "../util";
 import { createEmitter, TransformEvents } from "../events";
 import { SharedTreeBranch, getChangeReplaceType } from "./branch";
@@ -158,7 +147,6 @@
 		 * This is used rather than the Fluid client ID because the Fluid client ID is not stable across reconnections.
 		 */
 		// TODO: Change this type to be the Session ID type provided by the IdCompressor when available.
-<<<<<<< HEAD
 		this.idCompressor = runtime.idCompressor;
 		const localSessionId = this.idCompressor?.localSessionId ?? generateStableId();
 		const genId =
@@ -168,16 +156,7 @@
 						return this.idCompressor.generateCompressedId();
 				  }
 				: mintRevisionTag;
-		this.editManager = new EditManager(
-			changeFamily,
-			localSessionId,
-			repairDataStoreProvider,
-			genId,
-		);
-=======
-		const localSessionId = generateStableId();
-		this.editManager = new EditManager(changeFamily, localSessionId);
->>>>>>> 1a0100e4
+		this.editManager = new EditManager(changeFamily, localSessionId, genId);
 		this.editManager.on("newTrunkHead", (head) => {
 			this.changeEvents.emit("newSequencedChange", head.change);
 		});
