/*!
 * Copyright (c) Microsoft Corporation and contributors. All rights reserved.
 * Licensed under the MIT License.
 */

import { assert } from "@fluidframework/common-utils";
import { isStableId } from "@fluidframework/container-runtime";
import {
	IChannelAttributes,
	IChannelStorageService,
	IFluidDataStoreRuntime,
} from "@fluidframework/datastore-definitions";
import { ISequencedDocumentMessage } from "@fluidframework/protocol-definitions";
import {
	ITelemetryContext,
	ISummaryTreeWithStats,
	IGarbageCollectionData,
} from "@fluidframework/runtime-definitions";
import { SummaryTreeBuilder } from "@fluidframework/runtime-utils";
import {
	IFluidSerializer,
	ISharedObjectEvents,
	SharedObject,
} from "@fluidframework/shared-object-base";
import { v4 as uuid } from "uuid";
import { IMultiFormatCodec } from "../codec";
import {
	ChangeFamily,
	AnchorSet,
	Delta,
	RevisionTag,
	GraphCommit,
	RepairDataStore,
	ChangeFamilyEditor,
	UndoRedoManager,
	IRepairDataStoreProvider,
	UndoRedoManagerCommitType,
} from "../core";
import { brand, isJsonObject, JsonCompatibleReadOnly, TransactionResult } from "../util";
import { createEmitter, TransformEvents } from "../events";
import { SharedTreeBranch } from "./branch";
import { EditManagerSummarizer } from "./editManagerSummarizer";
import { Commit, EditManager, SeqNumber, minimumPossibleSequenceNumber } from "./editManager";

/**
 * The events emitted by a {@link SharedTreeCore}
 *
 * TODO: Add/remove events
 */
export interface ISharedTreeCoreEvents {
	updated: () => void;
}

// TODO: How should the format version be determined?
const formatVersion = 0;
// TODO: Organize this to be adjacent to persisted types.
const summarizablesTreeKey = "indexes";

/**
 * Events which result from the state of the tree changing.
 * These are for internal use by the tree.
 */
export interface ChangeEvents<TChangeset> {
	/**
	 * @param change - change that was just sequenced.
	 * @param derivedFromLocal - iff provided, change was a local change (from this session)
	 * which is now sequenced (and thus no longer local).
	 */
	newSequencedChange: (change: TChangeset, derivedFromLocal?: TChangeset) => void;

	/**
	 * @param change - change that was just applied locally.
	 */
	newLocalChange: (change: TChangeset) => void;

	/**
	 * @param changeDelta - composed changeset from previous local state
	 * (state after all sequenced then local changes are accounted for) to current local state.
	 * May involve effects of a new sequenced change (including rebasing of local changes onto it),
	 * or a new local change. Called after either sequencedChange or newLocalChange.
	 */
	newLocalState: (changeDelta: Delta.Root) => void;
}

/**
 * Generic shared tree, which needs to be configured with indexes, field kinds and a history policy to be used.
 *
 * TODO: actually implement
 * TODO: is history policy a detail of what indexes are used, or is there something else to it?
 */
export class SharedTreeCore<TEditor extends ChangeFamilyEditor, TChange> extends SharedObject<
	TransformEvents<ISharedTreeCoreEvents, ISharedObjectEvents>
> {
	private readonly editManager: EditManager<TEditor, TChange, ChangeFamily<TEditor, TChange>>;
	private readonly summarizables: readonly Summarizable[];

	/**
	 * The sequence number that this instance is at.
	 * This is number is artificial in that it is made up by this instance as opposed to being provided by the runtime.
	 * Is `undefined` after (and only after) this instance is attached.
	 */
	private detachedRevision: SeqNumber | undefined = minimumPossibleSequenceNumber;

	/**
	 * Provides internal events that result from changes to the tree
	 */
	protected readonly changeEvents = createEmitter<ChangeEvents<TChange>>();

	/**
	 * Used to edit the state of the tree. Edits will be immediately applied locally to the tree.
	 * If there is no transaction currently ongoing, then the edits will be submitted to Fluid immediately as well.
	 */
	public get editor(): TEditor {
		return this.editManager.localBranch.editor;
	}

	/**
	 * Used to encode and decode changes.
	 *
	 * @remarks - Since there is currently only one format, this can just be cached on the class.
	 * With more write formats active, it may make sense to keep around the "usual" format codec
	 * (the one for the current persisted configuration) and resolve codecs for different versions
	 * as necessary (e.g. an upgrade op came in, or the configuration changed within the collab window
	 * and an op needs to be interpreted which isn't written with the current configuration).
	 */
	private readonly changeCodec: IMultiFormatCodec<TChange>;

	/**
	 * True iff the next commit appended to the local branch is a stashed op.
	 * This is checked when applying commits to determine if an op should be submitted or not.
	 */
	private applyingStashedCommit = false;

	/**
	 * @param summarizables - Summarizers for all indexes used by this tree
	 * @param changeFamily - The change family
	 * @param editManager - The edit manager
	 * @param anchors - The anchor set
	 * @param id - The id of the shared object
	 * @param runtime - The IFluidDataStoreRuntime which contains the shared object
	 * @param attributes - Attributes of the shared object
	 * @param telemetryContextPrefix - the context for any telemetry logs/errors emitted
	 */
	public constructor(
		summarizables: readonly Summarizable[],
		private readonly changeFamily: ChangeFamily<TEditor, TChange>,
		anchors: AnchorSet,
		repairDataStoreProvider: IRepairDataStoreProvider,
		// Base class arguments
		id: string,
		runtime: IFluidDataStoreRuntime,
		attributes: IChannelAttributes,
		telemetryContextPrefix: string,
	) {
		super(id, runtime, attributes, telemetryContextPrefix);

		/**
		 * A random ID that uniquely identifies this client in the collab session.
		 * This is sent alongside every op to identify which client the op originated from.
		 * This is used rather than the Fluid client ID because the Fluid client ID is not stable across reconnections.
		 */
		// TODO: Change this type to be the Session ID type provided by the IdCompressor when available.
		const localSessionId = uuid();
		const undoRedoManager = new UndoRedoManager(repairDataStoreProvider, changeFamily, () =>
			this.editManager.localBranch.getHead(),
		);
		this.editManager = new EditManager(
			changeFamily,
			localSessionId,
			undoRedoManager,
			undoRedoManager.clone(() => this.editManager.getTrunkHead()),
			anchors,
		);
		this.editManager.on("newTrunkHead", (head) => {
			this.changeEvents.emit("newSequencedChange", head.change);
		});
		// When the local branch changes, notify our listeners of the new change and our new state.
		// Submit the commits that were appended to the local branch to Fluid for sequencing.
		this.editManager.localBranch.on("change", (event) => {
			if (event.type === "append") {
				this.changeEvents.emit("newLocalChange", event.change);
				if (!this.applyingStashedCommit && !this.isTransacting()) {
					for (const c of event.newCommits) {
						this.submitCommit(c);
					}
				}
			}

			if (event.change !== undefined) {
				this.changeEvents.emit("newLocalState", this.changeFamily.intoDelta(event.change));
			}
		});
		this.summarizables = [
			new EditManagerSummarizer(runtime, this.editManager),
			...summarizables,
		];
		assert(
			new Set(this.summarizables.map((e) => e.key)).size === this.summarizables.length,
			0x350 /* Index summary element keys must be unique */,
		);

		this.changeCodec = changeFamily.codecs.resolve(formatVersion);
	}

	// TODO: SharedObject's merging of the two summary methods into summarizeCore is not what we want here:
	// We might want to not subclass it, or override/reimplement most of its functionality.
	protected summarizeCore(
		serializer: IFluidSerializer,
		telemetryContext?: ITelemetryContext,
	): ISummaryTreeWithStats {
		const builder = new SummaryTreeBuilder();
		const summarizableBuilder = new SummaryTreeBuilder();
		// Merge the summaries of all summarizables together under a single ISummaryTree
		for (const s of this.summarizables) {
			summarizableBuilder.addWithStats(
				s.key,
				s.getAttachSummary(
					(contents) => serializer.stringify(contents, this.handle),
					undefined,
					undefined,
					telemetryContext,
				),
			);
		}

		builder.addWithStats(summarizablesTreeKey, summarizableBuilder.getSummaryTree());
		return builder.getSummaryTree();
	}

	protected async loadCore(services: IChannelStorageService): Promise<void> {
		const loadSummaries = this.summarizables.map(async (summaryElement) =>
			summaryElement.load(
				scopeStorageService(services, summarizablesTreeKey, summaryElement.key),
				(contents) => this.serializer.parse(contents),
			),
		);

		await Promise.all(loadSummaries);
	}

	/**
	 * Submits an op to the Fluid runtime containing the given commit
	 * @param commit - the commit to submit
	 */
	private submitCommit(commit: Commit<TChange>): void {
		// Edits should not be submitted until all transactions finish
		assert(!this.isTransacting(), "Unexpected edit submitted during transaction");
		// Edits submitted before the first attach are treated as sequenced because they will be included
		// in the attach summary that is uploaded to the service.
		// Until this attach workflow happens, this instance essentially behaves as a centralized data structure.
		if (this.detachedRevision !== undefined) {
			const newRevision: SeqNumber = brand((this.detachedRevision as number) + 1);
			this.detachedRevision = newRevision;
			this.editManager.addSequencedChange(commit, newRevision, this.detachedRevision);
		}
		const message: Message = {
			revision: commit.revision,
			originatorId: this.editManager.localSessionId,
			changeset: this.changeCodec.json.encode(commit.change),
		};
		this.submitLocalMessage(message);
	}

<<<<<<< HEAD
=======
	/**
	 * Update the state of the tree (including all indexes) according to the given change by creating a new commit and
	 * appending it the root local branch. If there is not currently a transaction open, the change will be submitted to Fluid.
	 * @param change - The change to apply.
	 * @param revision - The revision to associate with the change.
	 * @param undoRedoType - if provided, the new commit will be tracked for undo/redo
	 * @returns the new commit that was appended to the root local branch
	 */
	private applyChange(
		change: TChange,
		revision: RevisionTag,
		undoRedoType: UndoRedoManagerCommitType | undefined,
	): GraphCommit<TChange> {
		const [commit, delta] = this.addLocalChange(change, revision, undoRedoType);

		// submitCommit should not be called for stashed ops so this is kept separate from
		// addLocalChange
		if (!this.isTransacting()) {
			this.submitCommit(commit, undoRedoType);
		}

		this.changeFamily.rebaser.rebaseAnchors(this.anchors, change);
		this.emitLocalChange(change, delta);
		return commit;
	}

	/**
	 * Creates a new commit with the given change and appends it the root local branch.
	 * @param change - The change to apply
	 * @param revision - The revision to associate with the change.
	 * @returns the commit and the delta resulting from applying `change`
	 */
	private addLocalChange(
		change: TChange,
		revision: RevisionTag,
		undoRedoType: UndoRedoManagerCommitType | undefined,
	): [Commit<TChange>, Delta.Root] {
		const commit: Commit<TChange> = {
			change,
			revision,
			sessionId: this.editManager.localSessionId,
		};
		const delta = this.editManager.addLocalChange(revision, change, false, undoRedoType);
		this.transactions.repairStore?.capture(this.changeFamily.intoDelta(change), revision);
		return [commit, delta];
	}

	private emitLocalChange(change: TChange, delta: Delta.Root) {
		this.changeEvents.emit("newLocalChange", change);
		this.changeEvents.emit("newLocalState", delta);
	}

>>>>>>> 8c79fedd
	protected processCore(
		message: ISequencedDocumentMessage,
		local: boolean,
		localOpMetadata: unknown,
	) {
		const commit = parseCommit(message.contents, this.changeCodec);

		this.editManager.addSequencedChange(
			commit,
			brand(message.sequenceNumber),
			brand(message.referenceSequenceNumber),
		);

		this.editManager.advanceMinimumSequenceNumber(brand(message.minimumSequenceNumber));
	}

	protected startTransaction(repairStore?: RepairDataStore): void {
		this.editManager.localBranch.startTransaction(repairStore);
	}

	protected commitTransaction(): TransactionResult.Commit {
		this.editManager.localBranch.commitTransaction();
		if (!this.isTransacting()) {
			this.submitCommit(this.editManager.localBranch.getHead());
		}
		return TransactionResult.Commit;
	}

	protected abortTransaction(): TransactionResult.Abort {
		return this.editManager.localBranch.abortTransaction();
	}

	protected isTransacting(): boolean {
		return this.editManager.localBranch.isTransacting();
	}

	protected get localBranchUndoRedoManager(): UndoRedoManager<TChange, TEditor> {
		return this.editManager.localBranch.undoRedoManager;
	}

	/**
	 * Undoes the last completed transaction made by the client.
	 * It is invalid to call it while a transaction is open (this will be supported in the future).
	 */
	public undo(): void {
		this.editManager.localBranch.undo();
	}

	/**
	 * Redoes the last completed undo made by the client.
	 * It is invalid to call it while a transaction is open (this will be supported in the future).
	 */
	public redo(): void {
		// TODO: allow this once it becomes possible to compose the changesets created by edits made
		// within transactions and edits that represent completed transactions.
		assert(!this.isTransacting(), "Redo is not yet supported during transactions");

		const redoChange = this.editManager.localBranchUndoRedoManager.redo();
		if (redoChange !== undefined) {
			this.applyChange(redoChange, mintRevisionTag(), UndoRedoManagerCommitType.Redo);
		}
	}

	/**
	 * Spawns a `SharedTreeBranch` that is based on the current state of the tree.
	 * This can be used to support asynchronous checkouts of the tree.
	 * @remarks
	 * Branches are valid until they are disposed. Branches should be disposed when
	 * they are no longer needed because it allows `SharedTreeCore` to free memory.
	 * Branches are no longer guaranteed to be based off of the trunk once disposed.
	 */
	protected createBranch(
		repairDataStoreProvider: IRepairDataStoreProvider,
		anchors?: AnchorSet,
	): SharedTreeBranch<TEditor, TChange> {
		return this.editManager.localBranch.fork(repairDataStoreProvider, anchors);
	}

	/**
	 * Merges the commits of the given branch into the root local branch.
	 * This behaves as if all divergent commits on the branch were applied to the root local branch one at a time.
	 * @param branch - the branch to merge
	 */
	protected mergeBranch(branch: SharedTreeBranch<TEditor, TChange>): void {
<<<<<<< HEAD
		this.editManager.localBranch.merge(branch);
=======
		assert(
			!branch.isTransacting(),
			0x5cb /* Branch may not be merged while transaction is in progress */,
		);

		const commits: GraphCommit<TChange>[] = [];
		const localBranchHead = this.editManager.getLocalBranchHead();
		const ancestor = findAncestor([branch.getHead(), commits], (c) => c === localBranchHead);
		if (ancestor === localBranchHead) {
			const markedCommits = markCommits(
				commits,
				branch.undoRedoManager.headUndoable,
				branch.undoRedoManager.headRedoable,
			);
			for (const {
				commit: { change, revision },
				undoRedoManagerCommitType,
			} of markedCommits) {
				// Only track commits that are undoable.
				this.applyChange(change, revision, undoRedoManagerCommitType);
			}
		} else {
			const [newHead] = rebaseBranch(
				this.changeFamily.rebaser,
				branch.getHead(),
				this.getLocalBranchHead(),
			);
			const changes: GraphCommit<TChange>[] = [];
			findAncestor([newHead, changes], (c) => c === localBranchHead);

			this.editManager.localBranchUndoRedoManager.updateAfterMerge(
				newHead,
				branch.undoRedoManager,
			);

			// Apply the changes without tracking them in the undo redo manager because
			// `updateAfterRebase` takes care of tracking any applicable commits in the rebased branch.
			changes.forEach(({ change, revision }) => {
				this.applyChange(change, revision, undefined);
			});
		}
>>>>>>> 8c79fedd
	}

	/**
	 * @returns the head commit of the root local branch
	 */
	protected getLocalBranchHead(): GraphCommit<TChange> {
		return this.editManager.localBranch.getHead();
	}

	protected onDisconnect() {}

	protected override didAttach(): void {
		if (this.detachedRevision !== undefined) {
			this.detachedRevision = undefined;
		}
	}

	protected override reSubmitCore(content: JsonCompatibleReadOnly, localOpMetadata: unknown) {
		const { revision } = parseCommit(content, this.changeCodec);
		const [commit] = this.editManager.findLocalCommit(revision);
		this.submitCommit(commit);
	}

	protected applyStashedOp(content: JsonCompatibleReadOnly): undefined {
		assert(
			!this.isTransacting(),
			0x674 /* Unexpected transaction is open while applying stashed ops */,
		);
		const { revision, change } = parseCommit(content, this.changeCodec);
<<<<<<< HEAD
		this.changeEvents.emit("newLocalChange", change);
		this.applyingStashedCommit = true;
		this.editManager.localBranch.apply(change, revision);
		this.applyingStashedCommit = false;
=======
		const [commit, delta] = this.addLocalChange(
			change,
			revision,
			UndoRedoManagerCommitType.Undoable,
		);
		this.editManager.localBranchUndoRedoManager.trackCommit(
			commit,
			UndoRedoManagerCommitType.Undoable,
		);
		this.emitLocalChange(change, delta);
>>>>>>> 8c79fedd
		return;
	}

	public override getGCData(fullGC?: boolean): IGarbageCollectionData {
		const gcNodes: IGarbageCollectionData["gcNodes"] = {};
		for (const s of this.summarizables) {
			for (const [id, routes] of Object.entries(s.getGCData(fullGC).gcNodes)) {
				gcNodes[id] ??= [];
				for (const route of routes) {
					gcNodes[id].push(route);
				}
			}
		}

		return {
			gcNodes,
		};
	}
}

/**
 * The format of messages that SharedTree sends and receives.
 */
interface Message {
	/**
	 * The revision tag for the change in this message
	 */
	readonly revision: RevisionTag;
	/**
	 * The stable ID that identifies the originator of the message.
	 */
	readonly originatorId: string;
	/**
	 * The changeset to be applied.
	 */
	readonly changeset: JsonCompatibleReadOnly;
}

/**
 * Specifies the behavior of a component that puts data in a summary.
 */
export interface Summarizable {
	/**
	 * Field name in summary json under which this element stores its data.
	 */
	readonly key: string;

	/**
	 * {@inheritDoc @fluidframework/datastore-definitions#(IChannel:interface).getAttachSummary}
	 * @param stringify - Serializes the contents of the component (including {@link IFluidHandle}s) for storage.
	 */
	getAttachSummary(
		stringify: SummaryElementStringifier,
		fullTree?: boolean,
		trackState?: boolean,
		telemetryContext?: ITelemetryContext,
	): ISummaryTreeWithStats;

	/**
	 * {@inheritDoc @fluidframework/datastore-definitions#(IChannel:interface).summarize}
	 * @param stringify - Serializes the contents of the component (including {@link IFluidHandle}s) for storage.
	 */
	summarize(
		stringify: SummaryElementStringifier,
		fullTree?: boolean,
		trackState?: boolean,
		telemetryContext?: ITelemetryContext,
	): Promise<ISummaryTreeWithStats>;

	/**
	 * {@inheritDoc (ISharedObject:interface).getGCData}
	 */
	// TODO: Change this interface (and the one in ISharedObject, if necessary) to support "handles within handles".
	// Consider the case of a document with history; the return value here currently grows unboundedly.
	getGCData(fullGC?: boolean): IGarbageCollectionData;

	/**
	 * Allows the component to perform custom loading. The storage service is scoped to this component and therefore
	 * paths in this component will not collide with those in other components, even if they are the same string.
	 * @param service - Storage used by the component
	 * @param parse - Parses serialized data from storage into runtime objects for the component
	 */
	load(service: IChannelStorageService, parse: SummaryElementParser): Promise<void>;
}

/**
 * Serializes the given contents into a string acceptable for storing in summaries, i.e. all
 * Fluid handles have been replaced appropriately by an IFluidSerializer
 */
export type SummaryElementStringifier = (contents: unknown) => string;

/**
 * Parses a serialized/summarized string into an object, rehydrating any Fluid handles as necessary
 */
export type SummaryElementParser = (contents: string) => unknown;

/**
 * Compose an {@link IChannelStorageService} which prefixes all paths before forwarding them to the original service
 */
function scopeStorageService(
	service: IChannelStorageService,
	...pathElements: string[]
): IChannelStorageService {
	const scope = `${pathElements.join("/")}/`;

	return {
		async readBlob(path: string): Promise<ArrayBufferLike> {
			return service.readBlob(`${scope}${path}`);
		},
		async contains(path) {
			return service.contains(`${scope}${path}`);
		},
		async list(path) {
			return service.list(`${scope}${path}`);
		},
	};
}

/**
 * validates that the message contents is an object which contains valid revisionId, sessionId, and changeset and returns a Commit
 * @param content - message contents
 * @returns a Commit object
 */
function parseCommit<TChange>(
	content: JsonCompatibleReadOnly,
	codec: IMultiFormatCodec<TChange>,
): Commit<TChange> {
	assert(isJsonObject(content), 0x5e4 /* expected content to be an object */);
	assert(
		typeof content.revision === "string" && isStableId(content.revision),
		0x5e5 /* expected revision id to be valid stable id */,
	);
	assert(content.changeset !== undefined, 0x5e7 /* expected changeset to be defined */);
	assert(typeof content.originatorId === "string", 0x5e8 /* expected changeset to be defined */);
	const change = codec.json.decode(content.changeset);
	return { revision: content.revision, sessionId: content.originatorId, change };
}<|MERGE_RESOLUTION|>--- conflicted
+++ resolved
@@ -261,61 +261,6 @@
 		this.submitLocalMessage(message);
 	}
 
-<<<<<<< HEAD
-=======
-	/**
-	 * Update the state of the tree (including all indexes) according to the given change by creating a new commit and
-	 * appending it the root local branch. If there is not currently a transaction open, the change will be submitted to Fluid.
-	 * @param change - The change to apply.
-	 * @param revision - The revision to associate with the change.
-	 * @param undoRedoType - if provided, the new commit will be tracked for undo/redo
-	 * @returns the new commit that was appended to the root local branch
-	 */
-	private applyChange(
-		change: TChange,
-		revision: RevisionTag,
-		undoRedoType: UndoRedoManagerCommitType | undefined,
-	): GraphCommit<TChange> {
-		const [commit, delta] = this.addLocalChange(change, revision, undoRedoType);
-
-		// submitCommit should not be called for stashed ops so this is kept separate from
-		// addLocalChange
-		if (!this.isTransacting()) {
-			this.submitCommit(commit, undoRedoType);
-		}
-
-		this.changeFamily.rebaser.rebaseAnchors(this.anchors, change);
-		this.emitLocalChange(change, delta);
-		return commit;
-	}
-
-	/**
-	 * Creates a new commit with the given change and appends it the root local branch.
-	 * @param change - The change to apply
-	 * @param revision - The revision to associate with the change.
-	 * @returns the commit and the delta resulting from applying `change`
-	 */
-	private addLocalChange(
-		change: TChange,
-		revision: RevisionTag,
-		undoRedoType: UndoRedoManagerCommitType | undefined,
-	): [Commit<TChange>, Delta.Root] {
-		const commit: Commit<TChange> = {
-			change,
-			revision,
-			sessionId: this.editManager.localSessionId,
-		};
-		const delta = this.editManager.addLocalChange(revision, change, false, undoRedoType);
-		this.transactions.repairStore?.capture(this.changeFamily.intoDelta(change), revision);
-		return [commit, delta];
-	}
-
-	private emitLocalChange(change: TChange, delta: Delta.Root) {
-		this.changeEvents.emit("newLocalChange", change);
-		this.changeEvents.emit("newLocalState", delta);
-	}
-
->>>>>>> 8c79fedd
 	protected processCore(
 		message: ISequencedDocumentMessage,
 		local: boolean,
@@ -400,51 +345,7 @@
 	 * @param branch - the branch to merge
 	 */
 	protected mergeBranch(branch: SharedTreeBranch<TEditor, TChange>): void {
-<<<<<<< HEAD
 		this.editManager.localBranch.merge(branch);
-=======
-		assert(
-			!branch.isTransacting(),
-			0x5cb /* Branch may not be merged while transaction is in progress */,
-		);
-
-		const commits: GraphCommit<TChange>[] = [];
-		const localBranchHead = this.editManager.getLocalBranchHead();
-		const ancestor = findAncestor([branch.getHead(), commits], (c) => c === localBranchHead);
-		if (ancestor === localBranchHead) {
-			const markedCommits = markCommits(
-				commits,
-				branch.undoRedoManager.headUndoable,
-				branch.undoRedoManager.headRedoable,
-			);
-			for (const {
-				commit: { change, revision },
-				undoRedoManagerCommitType,
-			} of markedCommits) {
-				// Only track commits that are undoable.
-				this.applyChange(change, revision, undoRedoManagerCommitType);
-			}
-		} else {
-			const [newHead] = rebaseBranch(
-				this.changeFamily.rebaser,
-				branch.getHead(),
-				this.getLocalBranchHead(),
-			);
-			const changes: GraphCommit<TChange>[] = [];
-			findAncestor([newHead, changes], (c) => c === localBranchHead);
-
-			this.editManager.localBranchUndoRedoManager.updateAfterMerge(
-				newHead,
-				branch.undoRedoManager,
-			);
-
-			// Apply the changes without tracking them in the undo redo manager because
-			// `updateAfterRebase` takes care of tracking any applicable commits in the rebased branch.
-			changes.forEach(({ change, revision }) => {
-				this.applyChange(change, revision, undefined);
-			});
-		}
->>>>>>> 8c79fedd
 	}
 
 	/**
@@ -474,23 +375,10 @@
 			0x674 /* Unexpected transaction is open while applying stashed ops */,
 		);
 		const { revision, change } = parseCommit(content, this.changeCodec);
-<<<<<<< HEAD
 		this.changeEvents.emit("newLocalChange", change);
 		this.applyingStashedCommit = true;
 		this.editManager.localBranch.apply(change, revision);
 		this.applyingStashedCommit = false;
-=======
-		const [commit, delta] = this.addLocalChange(
-			change,
-			revision,
-			UndoRedoManagerCommitType.Undoable,
-		);
-		this.editManager.localBranchUndoRedoManager.trackCommit(
-			commit,
-			UndoRedoManagerCommitType.Undoable,
-		);
-		this.emitLocalChange(change, delta);
->>>>>>> 8c79fedd
 		return;
 	}
 
