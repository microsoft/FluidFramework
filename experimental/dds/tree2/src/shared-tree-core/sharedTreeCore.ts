--- conflicted
+++ resolved
@@ -266,7 +266,6 @@
 				this.detachedRevision,
 			);
 		}
-<<<<<<< HEAD
 		const message = this.messageCodec.encode(
 			{
 				commit,
@@ -274,14 +273,7 @@
 			},
 			this.idCompressor,
 		);
-		this.submitLocalMessage(message);
-=======
-		const message = this.messageCodec.encode({
-			commit,
-			sessionId: this.editManager.localSessionId,
-		});
 		this.submitLocalMessage(this.serializer.encode(message, this.handle));
->>>>>>> db2f7288
 	}
 
 	protected processCore(
@@ -289,12 +281,8 @@
 		local: boolean,
 		localOpMetadata: unknown,
 	) {
-<<<<<<< HEAD
-		const { commit, sessionId } = this.messageCodec.decode(message.contents, this.idCompressor);
-=======
 		const contents: unknown = this.serializer.decode(message.contents);
-		const { commit, sessionId } = this.messageCodec.decode(contents);
->>>>>>> db2f7288
+		const { commit, sessionId } = this.messageCodec.decode(contents, this.idCompressor);
 
 		this.editManager.addSequencedChange(
 			{ ...commit, sessionId },
