--- conflicted
+++ resolved
@@ -34,14 +34,9 @@
 	ChangeFamilyEditor,
 	UndoRedoManager,
 	IRepairDataStoreProvider,
-	UndoRedoManagerCommitType,
-<<<<<<< HEAD
 	mintRevisionTag,
-=======
-	rebaseBranch,
->>>>>>> 5c6c4958
 } from "../core";
-import { brand, fail, isJsonObject, JsonCompatibleReadOnly, TransactionResult } from "../util";
+import { brand, isJsonObject, JsonCompatibleReadOnly, TransactionResult } from "../util";
 import { createEmitter, TransformEvents } from "../events";
 import { SharedTreeBranch } from "./branch";
 import { EditManagerSummarizer } from "./editManagerSummarizer";
@@ -127,12 +122,6 @@
 	 * and an op needs to be interpreted which isn't written with the current configuration).
 	 */
 	private readonly changeCodec: IMultiFormatCodec<TChange>;
-
-	/**
-	 * A map of local commit revisions to their undo redo manager commit types. This is stored so that
-	 * the trunk undo redo manager can properly track commits when they become sequenced.
-	 */
-	private readonly pendingLocalCommitTypes = new Map<RevisionTag, UndoRedoManagerCommitType>();
 
 	/**
 	 * @param summarizables - Summarizers for all indexes used by this tree
@@ -164,13 +153,7 @@
 		 */
 		// TODO: Change this type to be the Session ID type provided by the IdCompressor when available.
 		const localSessionId = uuid();
-<<<<<<< HEAD
-		const undoRedoManager = new UndoRedoManager(repairDataStoreProvider, changeFamily, () =>
-			this.editManager.localBranch.getHead(),
-		);
-=======
 		const undoRedoManager = new UndoRedoManager(repairDataStoreProvider, changeFamily);
->>>>>>> 5c6c4958
 		this.editManager = new EditManager(
 			changeFamily,
 			localSessionId,
@@ -187,7 +170,7 @@
 				mintRevisionTag(),
 			);
 			if (!this.isTransacting()) {
-				this.submitCommit(newCommit, UndoRedoManagerCommitType.Undoable);
+				this.submitCommit(newCommit);
 			}
 			this.changeEvents.emit("newLocalChange", branchChange);
 		}, new AnchorSet());
@@ -251,16 +234,9 @@
 	 * Submits an op to the Fluid runtime containing the given commit
 	 * @param commit - the commit to submit
 	 */
-	private submitCommit(
-		commit: Commit<TChange>,
-		undoRedoType: UndoRedoManagerCommitType | undefined,
-	): void {
+	private submitCommit(commit: Commit<TChange>): void {
 		// Edits should not be submitted until all transactions finish
 		assert(!this.isTransacting(), "Unexpected edit submitted during transaction");
-
-		if (undoRedoType !== undefined) {
-			this.pendingLocalCommitTypes.set(commit.revision, undoRedoType);
-		}
 
 		// Edits submitted before the first attach are treated as sequenced because they will be included
 		// in the attach summary that is uploaded to the service.
@@ -268,12 +244,7 @@
 		if (this.detachedRevision !== undefined) {
 			const newRevision: SeqNumber = brand((this.detachedRevision as number) + 1);
 			this.detachedRevision = newRevision;
-			this.editManager.addSequencedChange(
-				commit,
-				newRevision,
-				this.detachedRevision,
-				this.consumePendingLocalCommitType(commit),
-			);
+			this.editManager.addSequencedChange(commit, newRevision, this.detachedRevision);
 		}
 		const message: Message = {
 			revision: commit.revision,
@@ -283,57 +254,6 @@
 		this.submitLocalMessage(message);
 	}
 
-<<<<<<< HEAD
-=======
-	/**
-	 * Update the state of the tree (including all indexes) according to the given change by creating a new commit and
-	 * appending it the root local branch. If there is not currently a transaction open, the change will be submitted to Fluid.
-	 * @param change - The change to apply.
-	 * @param revision - The revision to associate with the change.
-	 * @param undoRedoType - if provided, the new commit will be tracked for undo/redo
-	 * @returns the new commit that was appended to the root local branch
-	 */
-	private applyChange(
-		change: TChange,
-		revision: RevisionTag,
-		undoRedoType: UndoRedoManagerCommitType | undefined,
-	): GraphCommit<TChange> {
-		const [commit, delta] = this.addLocalChange(change, revision);
-
-		// submitCommit should not be called for stashed ops so this is kept separate from
-		// addLocalChange
-		if (!this.isTransacting()) {
-			this.submitCommit(commit, undoRedoType);
-		}
-
-		this.changeFamily.rebaser.rebaseAnchors(this.anchors, change);
-		this.emitLocalChange(change, delta);
-		return commit;
-	}
-
-	/**
-	 * Creates a new commit with the given change and appends it the root local branch.
-	 * @param change - The change to apply
-	 * @param revision - The revision to associate with the change.
-	 * @returns the commit and the delta resulting from applying `change`
-	 */
-	private addLocalChange(change: TChange, revision: RevisionTag): [Commit<TChange>, Delta.Root] {
-		const commit: Commit<TChange> = {
-			change,
-			revision,
-			sessionId: this.editManager.localSessionId,
-		};
-		const delta = this.editManager.addLocalChange(revision, change, false);
-		this.transactions.repairStore?.capture(this.changeFamily.intoDelta(change), revision);
-		return [commit, delta];
-	}
-
-	private emitLocalChange(change: TChange, delta: Delta.Root) {
-		this.changeEvents.emit("newLocalChange", change);
-		this.changeEvents.emit("newLocalState", delta);
-	}
-
->>>>>>> 5c6c4958
 	protected processCore(
 		message: ISequencedDocumentMessage,
 		local: boolean,
@@ -345,7 +265,6 @@
 			commit,
 			brand(message.sequenceNumber),
 			brand(message.referenceSequenceNumber),
-			local ? this.consumePendingLocalCommitType(commit) : undefined,
 		);
 
 		this.editManager.advanceMinimumSequenceNumber(brand(message.minimumSequenceNumber));
@@ -357,23 +276,17 @@
 	}
 
 	protected commitTransaction(): TransactionResult.Commit {
-		const [squashedCommits, newCommit] = this.editManager.localBranch.commitTransaction();
+		const [_, newCommit] = this.editManager.localBranch.commitTransaction();
 		this.editor.exitTransaction();
-		for (const { revision } of squashedCommits) {
-			this.pendingLocalCommitTypes.delete(revision);
-		}
 		if (!this.isTransacting()) {
-			this.submitCommit(newCommit, UndoRedoManagerCommitType.Undoable);
+			this.submitCommit(newCommit);
 		}
 		return TransactionResult.Commit;
 	}
 
 	protected abortTransaction(): TransactionResult.Abort {
-		const [_, abortedCommits] = this.editManager.localBranch.abortTransaction();
+		this.editManager.localBranch.abortTransaction();
 		this.editor.exitTransaction();
-		for (const { revision } of abortedCommits) {
-			this.pendingLocalCommitTypes.delete(revision);
-		}
 		return TransactionResult.Abort;
 	}
 
@@ -386,23 +299,11 @@
 	 * It is invalid to call it while a transaction is open (this will be supported in the future).
 	 */
 	public undo(): void {
-<<<<<<< HEAD
 		const result = this.editManager.localBranch.undo();
 		if (result !== undefined) {
 			const [change, newCommit] = result;
-			this.submitCommit(newCommit, UndoRedoManagerCommitType.Undo);
+			this.submitCommit(newCommit);
 			this.changeEvents.emit("newLocalChange", change);
-=======
-		// TODO: allow this once it becomes possible to compose the changesets created by edits made
-		// within transactions and edits that represent completed transactions.
-		assert(!this.isTransacting(), 0x66b /* Undo is not yet supported during transactions */);
-
-		const undoChange = this.editManager.localBranchUndoRedoManager.undo(
-			this.getLocalBranchHead(),
-		);
-		if (undoChange !== undefined) {
-			this.applyChange(undoChange, mintRevisionTag(), UndoRedoManagerCommitType.Undo);
->>>>>>> 5c6c4958
 		}
 	}
 
@@ -411,23 +312,11 @@
 	 * It is invalid to call it while a transaction is open (this will be supported in the future).
 	 */
 	public redo(): void {
-<<<<<<< HEAD
 		const result = this.editManager.localBranch.redo();
 		if (result !== undefined) {
 			const [change, newCommit] = result;
-			this.submitCommit(newCommit, UndoRedoManagerCommitType.Redo);
+			this.submitCommit(newCommit);
 			this.changeEvents.emit("newLocalChange", change);
-=======
-		// TODO: allow this once it becomes possible to compose the changesets created by edits made
-		// within transactions and edits that represent completed transactions.
-		assert(!this.isTransacting(), 0x67f /* Redo is not yet supported during transactions */);
-
-		const redoChange = this.editManager.localBranchUndoRedoManager.redo(
-			this.getLocalBranchHead(),
-		);
-		if (redoChange !== undefined) {
-			this.applyChange(redoChange, mintRevisionTag(), UndoRedoManagerCommitType.Redo);
->>>>>>> 5c6c4958
 		}
 	}
 
@@ -447,19 +336,7 @@
 		repairDataStoreProvider: IRepairDataStoreProvider,
 		anchors?: AnchorSet,
 	): SharedTreeBranch<TEditor, TChange> {
-<<<<<<< HEAD
 		return this.editManager.localBranch.fork(repairDataStoreProvider, anchors);
-=======
-		const branch: SharedTreeBranch<TEditor, TChange> = new SharedTreeBranch(
-			this.editManager.getLocalBranchHead(),
-			this.editManager.localSessionId,
-			this.changeFamily,
-			this.editManager.localBranchUndoRedoManager.clone(repairDataStoreProvider),
-			anchors,
-		);
-		this.editManager.registerBranch(branch);
-		return branch;
->>>>>>> 5c6c4958
 	}
 
 	/**
@@ -468,53 +345,15 @@
 	 * @param branch - the branch to merge
 	 */
 	protected mergeBranch(branch: SharedTreeBranch<TEditor, TChange>): void {
-<<<<<<< HEAD
 		const result = this.editManager.localBranch.merge(branch);
 		if (result !== undefined) {
 			const [change, newCommits] = result;
 			if (!this.isTransacting()) {
 				for (const c of newCommits) {
-					this.submitCommit(c, UndoRedoManagerCommitType.Undoable);
+					this.submitCommit(c);
 				}
 			}
 			this.changeEvents.emit("newLocalChange", change);
-=======
-		assert(
-			!branch.isTransacting(),
-			0x5cb /* Branch may not be merged while transaction is in progress */,
-		);
-
-		const commits: GraphCommit<TChange>[] = [];
-		const localBranchHead = this.editManager.getLocalBranchHead();
-		const ancestor = findAncestor([branch.getHead(), commits], (c) => c === localBranchHead);
-		if (ancestor === localBranchHead) {
-			for (const { change, revision } of commits) {
-				const type = branch.undoRedoManager.getCommitType(revision);
-				// Only track commits that are undoable.
-				if (type !== undefined) {
-					this.applyChange(change, revision, type);
-				}
-			}
-		} else {
-			const [newHead, _, { rebasedSourceCommits }] = rebaseBranch(
-				this.changeFamily.rebaser,
-				branch.getHead(),
-				this.getLocalBranchHead(),
-			);
-			const changes: GraphCommit<TChange>[] = [];
-			findAncestor([newHead, changes], (c) => c === localBranchHead);
-
-			this.editManager.localBranchUndoRedoManager.updateAfterMerge(
-				rebasedSourceCommits,
-				branch.undoRedoManager,
-			);
-
-			// Apply the changes without tracking them in the undo redo manager because
-			// `updateAfterRebase` takes care of tracking any applicable commits in the rebased branch.
-			changes.forEach(({ change, revision }) => {
-				this.applyChange(change, revision, undefined);
-			});
->>>>>>> 5c6c4958
 		}
 	}
 
@@ -536,7 +375,7 @@
 	protected override reSubmitCore(content: JsonCompatibleReadOnly, localOpMetadata: unknown) {
 		const { revision } = parseCommit(content, this.changeCodec);
 		const [commit] = this.editManager.findLocalCommit(revision);
-		this.submitCommit(commit, undefined);
+		this.submitCommit(commit);
 	}
 
 	protected applyStashedOp(content: JsonCompatibleReadOnly): undefined {
@@ -545,17 +384,8 @@
 			0x674 /* Unexpected transaction is open while applying stashed ops */,
 		);
 		const { revision, change } = parseCommit(content, this.changeCodec);
-<<<<<<< HEAD
 		const [branchChange] = this.editManager.localBranch.apply(change, revision);
 		this.changeEvents.emit("newLocalChange", branchChange);
-=======
-		const [commit, delta] = this.addLocalChange(change, revision);
-		this.editManager.localBranchUndoRedoManager.trackCommit(
-			commit,
-			UndoRedoManagerCommitType.Undoable,
-		);
-		this.emitLocalChange(change, delta);
->>>>>>> 5c6c4958
 		return;
 	}
 
@@ -573,17 +403,6 @@
 		return {
 			gcNodes,
 		};
-	}
-
-	private consumePendingLocalCommitType({
-		revision,
-	}: Commit<TChange>): UndoRedoManagerCommitType {
-		const type =
-			this.pendingLocalCommitTypes.get(revision) ??
-			fail("Local commit types must be tracked until they are sequenced.");
-
-		this.pendingLocalCommitTypes.delete(revision);
-		return type;
 	}
 }
 
