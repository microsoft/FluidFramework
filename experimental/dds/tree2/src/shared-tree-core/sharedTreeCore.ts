/*!
 * Copyright (c) Microsoft Corporation and contributors. All rights reserved.
 * Licensed under the MIT License.
 */

import { assert } from "@fluidframework/core-utils";
import {
	IChannelAttributes,
	IChannelStorageService,
	IFluidDataStoreRuntime,
} from "@fluidframework/datastore-definitions";
import { ISequencedDocumentMessage } from "@fluidframework/protocol-definitions";
import {
	ITelemetryContext,
	ISummaryTreeWithStats,
	IGarbageCollectionData,
} from "@fluidframework/runtime-definitions";
import { SummaryTreeBuilder } from "@fluidframework/runtime-utils";
import { IFluidSerializer, SharedObject } from "@fluidframework/shared-object-base";
import { ICodecOptions, IJsonCodec } from "../codec";
<<<<<<< HEAD
import { ChangeFamily, Delta, ChangeFamilyEditor, GraphCommit, ICachedValue } from "../core";
=======
import { ChangeFamily, ChangeFamilyEditor, GraphCommit } from "../core";
>>>>>>> 51652a67
import { brand, JsonCompatibleReadOnly, generateStableId } from "../util";
import { SharedTreeBranch, getChangeReplaceType } from "./branch";
import { EditManagerSummarizer } from "./editManagerSummarizer";
import { EditManager, minimumPossibleSequenceNumber } from "./editManager";
import { SeqNumber } from "./editManagerFormat";
import { DecodedMessage } from "./messageTypes";
import { makeMessageCodec } from "./messageCodecs";

// TODO: How should the format version be determined?
const formatVersion = 0;
// TODO: Organize this to be adjacent to persisted types.
const summarizablesTreeKey = "indexes";

/**
 * Generic shared tree, which needs to be configured with indexes, field kinds and a history policy to be used.
 *
 * TODO: actually implement
 * TODO: is history policy a detail of what indexes are used, or is there something else to it?
 */
export class SharedTreeCore<TEditor extends ChangeFamilyEditor, TChange> extends SharedObject {
	private readonly editManager: EditManager<TEditor, TChange, ChangeFamily<TEditor, TChange>>;
	private readonly getSummarizables: () => readonly Summarizable[];

	/** Iff false, calls to `submitOp` will have no effect */
	private submitOps = true;

	/**
	 * The sequence number that this instance is at.
	 * This is number is artificial in that it is made up by this instance as opposed to being provided by the runtime.
	 * Is `undefined` after (and only after) this instance is attached.
	 */
	private detachedRevision: SeqNumber | undefined = minimumPossibleSequenceNumber;

	/**
	 * Used to edit the state of the tree. Edits will be immediately applied locally to the tree.
	 * If there is no transaction currently ongoing, then the edits will be submitted to Fluid immediately as well.
	 */
	public get editor(): TEditor {
		return this.getLocalBranch().editor;
	}

	/**
	 * Used to encode/decode messages sent to/received from the Fluid runtime.
	 *
	 * @remarks Since there is currently only one format, this can just be cached on the class.
	 * With more write formats active, it may make sense to keep around the "usual" format codec
	 * (the one for the current persisted configuration) and resolve codecs for different versions
	 * as necessary (e.g. an upgrade op came in, or the configuration changed within the collab window
	 * and an op needs to be interpreted which isn't written with the current configuration).
	 */
	private readonly messageCodec: IJsonCodec<DecodedMessage<TChange>, unknown>;

	/**
	 * @param summarizables - Summarizers for all indexes used by this tree
	 * @param changeFamily - The change family
	 * @param editManager - The edit manager
	 * @param id - The id of the shared object
	 * @param runtime - The IFluidDataStoreRuntime which contains the shared object
	 * @param attributes - Attributes of the shared object
	 * @param telemetryContextPrefix - the context for any telemetry logs/errors emitted
	 */
	public constructor(
<<<<<<< HEAD
		summarizables: ICachedValue<readonly Summarizable[]>,
		private readonly changeFamily: ChangeFamily<TEditor, TChange>,
=======
		summarizables: readonly Summarizable[],
		changeFamily: ChangeFamily<TEditor, TChange>,
>>>>>>> 51652a67
		options: ICodecOptions,
		// Base class arguments
		id: string,
		runtime: IFluidDataStoreRuntime,
		attributes: IChannelAttributes,
		telemetryContextPrefix: string,
	) {
		super(id, runtime, attributes, telemetryContextPrefix);

		/**
		 * A random ID that uniquely identifies this client in the collab session.
		 * This is sent alongside every op to identify which client the op originated from.
		 * This is used rather than the Fluid client ID because the Fluid client ID is not stable across reconnections.
		 */
		// TODO: Change this type to be the Session ID type provided by the IdCompressor when available.
		const localSessionId = generateStableId();
		this.editManager = new EditManager(changeFamily, localSessionId);
		this.editManager.localBranch.on("change", (args) => {
			const { type } = args;
			switch (type) {
				case "append":
					for (const c of args.newCommits) {
						if (!this.getLocalBranch().isTransacting()) {
							this.submitCommit(c);
						}
					}
					break;
				case "replace":
					if (getChangeReplaceType(args) === "transactionCommit") {
						if (!this.getLocalBranch().isTransacting()) {
							this.submitCommit(args.newCommits[0]);
						}
					}
					break;
				default:
					break;
			}
		});

		this.messageCodec = makeMessageCodec(
			changeFamily.codecs.resolve(formatVersion).json,
			options,
		);
		const editManagerSummarizable = new EditManagerSummarizer(this.editManager, options);
		this.getSummarizables = () => {
			const summarizablesCurrent = [editManagerSummarizable, ...summarizables.get()];
			assert(
				new Set(summarizablesCurrent.map((e) => e.key)).size ===
					summarizablesCurrent.length,
				0x350 /* Index summary element keys must be unique */,
			);
			return summarizablesCurrent;
		};
	}

	// TODO: SharedObject's merging of the two summary methods into summarizeCore is not what we want here:
	// We might want to not subclass it, or override/reimplement most of its functionality.
	protected summarizeCore(
		serializer: IFluidSerializer,
		telemetryContext?: ITelemetryContext,
	): ISummaryTreeWithStats {
		const summarizables = this.getSummarizables();

		const builder = new SummaryTreeBuilder();
		const summarizableBuilder = new SummaryTreeBuilder();
		// Merge the summaries of all summarizables together under a single ISummaryTree
		for (const s of summarizables) {
			summarizableBuilder.addWithStats(
				s.key,
				s.getAttachSummary(
					(contents) => serializer.stringify(contents, this.handle),
					undefined,
					undefined,
					telemetryContext,
				),
			);
		}

		builder.addWithStats(summarizablesTreeKey, summarizableBuilder.getSummaryTree());
		return builder.getSummaryTree();
	}

	protected async loadCore(services: IChannelStorageService): Promise<void> {
		const summarizables = this.getSummarizables();
		const loadSummaries = summarizables.map(async (summaryElement) =>
			summaryElement.load(
				scopeStorageService(services, summarizablesTreeKey, summaryElement.key),
				(contents) => this.serializer.parse(contents),
			),
		);

		await Promise.all(loadSummaries);
	}

	/**
	 * Submits an op to the Fluid runtime containing the given commit
	 * @param commit - the commit to submit
	 */
	private submitCommit(commit: GraphCommit<TChange>): void {
		if (!this.submitOps) {
			return;
		}

		// Edits should not be submitted until all transactions finish
		assert(
			!this.getLocalBranch().isTransacting(),
			0x68b /* Unexpected edit submitted during transaction */,
		);

		// Edits submitted before the first attach are treated as sequenced because they will be included
		// in the attach summary that is uploaded to the service.
		// Until this attach workflow happens, this instance essentially behaves as a centralized data structure.
		if (this.detachedRevision !== undefined) {
			const newRevision: SeqNumber = brand((this.detachedRevision as number) + 1);
			this.detachedRevision = newRevision;
			this.editManager.addSequencedChange(
				{ ...commit, sessionId: this.editManager.localSessionId },
				newRevision,
				this.detachedRevision,
			);
		}
		const message = this.messageCodec.encode({
			commit,
			sessionId: this.editManager.localSessionId,
		});
		this.submitLocalMessage(this.serializer.encode(message, this.handle));
	}

	protected processCore(
		message: ISequencedDocumentMessage,
		local: boolean,
		localOpMetadata: unknown,
	) {
		const contents: unknown = this.serializer.decode(message.contents);
		const { commit, sessionId } = this.messageCodec.decode(contents);

		this.editManager.addSequencedChange(
			{ ...commit, sessionId },
			brand(message.sequenceNumber),
			brand(message.referenceSequenceNumber),
		);

		this.editManager.advanceMinimumSequenceNumber(brand(message.minimumSequenceNumber));
	}

	/**
	 * @returns the head commit of the root local branch
	 */
	protected getLocalBranch(): SharedTreeBranch<TEditor, TChange> {
		return this.editManager.localBranch;
	}

	protected onDisconnect() {}

	protected override didAttach(): void {
		if (this.detachedRevision !== undefined) {
			this.detachedRevision = undefined;
		}
	}

	protected override reSubmitCore(content: JsonCompatibleReadOnly, localOpMetadata: unknown) {
		const {
			commit: { revision },
		} = this.messageCodec.decode(content);
		const [commit] = this.editManager.findLocalCommit(revision);
		this.submitCommit(commit);
	}

	protected applyStashedOp(content: JsonCompatibleReadOnly): undefined {
		assert(
			!this.getLocalBranch().isTransacting(),
			0x674 /* Unexpected transaction is open while applying stashed ops */,
		);
		const {
			commit: { revision, change },
		} = this.messageCodec.decode(content);
		this.submitOps = false;
		this.editManager.localBranch.apply(change, revision);
		this.submitOps = true;
		return;
	}

	public override getGCData(fullGC?: boolean): IGarbageCollectionData {
		const gcNodes: IGarbageCollectionData["gcNodes"] = super.getGCData(fullGC).gcNodes;
		const summarizables = this.getSummarizables();
		for (const s of summarizables) {
			for (const [id, routes] of Object.entries(s.getGCData(fullGC).gcNodes)) {
				gcNodes[id] ??= [];
				for (const route of routes) {
					gcNodes[id].push(route);
				}
			}
		}

		return {
			gcNodes,
		};
	}
}

/**
 * Specifies the behavior of a component that puts data in a summary.
 */
export interface Summarizable {
	/**
	 * Field name in summary json under which this element stores its data.
	 */
	readonly key: string;

	/**
	 * {@inheritDoc @fluidframework/datastore-definitions#(IChannel:interface).getAttachSummary}
	 * @param stringify - Serializes the contents of the component (including {@link IFluidHandle}s) for storage.
	 */
	getAttachSummary(
		stringify: SummaryElementStringifier,
		fullTree?: boolean,
		trackState?: boolean,
		telemetryContext?: ITelemetryContext,
	): ISummaryTreeWithStats;

	/**
	 * {@inheritDoc @fluidframework/datastore-definitions#(IChannel:interface).summarize}
	 * @param stringify - Serializes the contents of the component (including {@link IFluidHandle}s) for storage.
	 */
	summarize(
		stringify: SummaryElementStringifier,
		fullTree?: boolean,
		trackState?: boolean,
		telemetryContext?: ITelemetryContext,
	): Promise<ISummaryTreeWithStats>;

	/**
	 * {@inheritDoc (ISharedObject:interface).getGCData}
	 */
	// TODO: Change this interface (and the one in ISharedObject, if necessary) to support "handles within handles".
	// Consider the case of a document with history; the return value here currently grows unboundedly.
	getGCData(fullGC?: boolean): IGarbageCollectionData;

	/**
	 * Allows the component to perform custom loading. The storage service is scoped to this component and therefore
	 * paths in this component will not collide with those in other components, even if they are the same string.
	 * @param service - Storage used by the component
	 * @param parse - Parses serialized data from storage into runtime objects for the component
	 */
	load(service: IChannelStorageService, parse: SummaryElementParser): Promise<void>;
}

/**
 * Serializes the given contents into a string acceptable for storing in summaries, i.e. all
 * Fluid handles have been replaced appropriately by an IFluidSerializer
 */
export type SummaryElementStringifier = (contents: unknown) => string;

/**
 * Parses a serialized/summarized string into an object, rehydrating any Fluid handles as necessary
 */
export type SummaryElementParser = (contents: string) => unknown;

/**
 * Compose an {@link IChannelStorageService} which prefixes all paths before forwarding them to the original service
 */
function scopeStorageService(
	service: IChannelStorageService,
	...pathElements: string[]
): IChannelStorageService {
	const scope = `${pathElements.join("/")}/`;

	return {
		async readBlob(path: string): Promise<ArrayBufferLike> {
			return service.readBlob(`${scope}${path}`);
		},
		async contains(path) {
			return service.contains(`${scope}${path}`);
		},
		async list(path) {
			return service.list(`${scope}${path}`);
		},
	};
}<|MERGE_RESOLUTION|>--- conflicted
+++ resolved
@@ -18,11 +18,7 @@
 import { SummaryTreeBuilder } from "@fluidframework/runtime-utils";
 import { IFluidSerializer, SharedObject } from "@fluidframework/shared-object-base";
 import { ICodecOptions, IJsonCodec } from "../codec";
-<<<<<<< HEAD
-import { ChangeFamily, Delta, ChangeFamilyEditor, GraphCommit, ICachedValue } from "../core";
-=======
-import { ChangeFamily, ChangeFamilyEditor, GraphCommit } from "../core";
->>>>>>> 51652a67
+import { ChangeFamily, ChangeFamilyEditor, GraphCommit, ICachedValue } from "../core";
 import { brand, JsonCompatibleReadOnly, generateStableId } from "../util";
 import { SharedTreeBranch, getChangeReplaceType } from "./branch";
 import { EditManagerSummarizer } from "./editManagerSummarizer";
@@ -85,13 +81,8 @@
 	 * @param telemetryContextPrefix - the context for any telemetry logs/errors emitted
 	 */
 	public constructor(
-<<<<<<< HEAD
 		summarizables: ICachedValue<readonly Summarizable[]>,
-		private readonly changeFamily: ChangeFamily<TEditor, TChange>,
-=======
-		summarizables: readonly Summarizable[],
 		changeFamily: ChangeFamily<TEditor, TChange>,
->>>>>>> 51652a67
 		options: ICodecOptions,
 		// Base class arguments
 		id: string,
