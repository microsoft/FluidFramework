/*!
 * Copyright (c) Microsoft Corporation and contributors. All rights reserved.
 * Licensed under the MIT License.
 */

import { assert } from "@fluidframework/common-utils";
import { isStableId } from "@fluidframework/container-runtime";
import {
	IChannelAttributes,
	IChannelStorageService,
	IFluidDataStoreRuntime,
} from "@fluidframework/datastore-definitions";
import { ISequencedDocumentMessage } from "@fluidframework/protocol-definitions";
import {
	ITelemetryContext,
	ISummaryTreeWithStats,
	IGarbageCollectionData,
} from "@fluidframework/runtime-definitions";
import { SummaryTreeBuilder } from "@fluidframework/runtime-utils";
import {
	IFluidSerializer,
	ISharedObjectEvents,
	SharedObject,
} from "@fluidframework/shared-object-base";
import { v4 as uuid } from "uuid";
import { IMultiFormatCodec } from "../codec";
import {
	ChangeFamily,
	AnchorSet,
	Delta,
	RevisionTag,
	RepairDataStore,
	ChangeFamilyEditor,
	IRepairDataStoreProvider,
	mintRevisionTag,
	GraphCommit,
} from "../core";
import { brand, isJsonObject, JsonCompatibleReadOnly, TransactionResult } from "../util";
import { createEmitter, TransformEvents } from "../events";
import { SharedTreeBranch } from "./branch";
import { EditManagerSummarizer } from "./editManagerSummarizer";
import { Commit, EditManager, SeqNumber, minimumPossibleSequenceNumber } from "./editManager";

/**
 * The events emitted by a {@link SharedTreeCore}
 *
 * TODO: Add/remove events
 */
export interface ISharedTreeCoreEvents {
	updated: () => void;
}

// TODO: How should the format version be determined?
const formatVersion = 0;
// TODO: Organize this to be adjacent to persisted types.
const summarizablesTreeKey = "indexes";

/**
 * Events which result from the state of the tree changing.
 * These are for internal use by the tree.
 */
export interface ChangeEvents<TChangeset> {
	/**
	 * @param change - change that was just sequenced.
	 * @param derivedFromLocal - iff provided, change was a local change (from this session)
	 * which is now sequenced (and thus no longer local).
	 */
	newSequencedChange: (change: TChangeset, derivedFromLocal?: TChangeset) => void;

	/**
	 * @param change - change that was just applied locally.
	 */
	newLocalChange: (change: TChangeset) => void;

	/**
	 * @param changeDelta - composed changeset from previous local state
	 * (state after all sequenced then local changes are accounted for) to current local state.
	 * May involve effects of a new sequenced change (including rebasing of local changes onto it),
	 * or a new local change. Called after either sequencedChange or newLocalChange.
	 */
	newLocalState: (changeDelta: Delta.Root) => void;
}

/**
 * Generic shared tree, which needs to be configured with indexes, field kinds and a history policy to be used.
 *
 * TODO: actually implement
 * TODO: is history policy a detail of what indexes are used, or is there something else to it?
 */
export class SharedTreeCore<TEditor extends ChangeFamilyEditor, TChange> extends SharedObject<
	TransformEvents<ISharedTreeCoreEvents, ISharedObjectEvents>
> {
	private readonly editManager: EditManager<TEditor, TChange, ChangeFamily<TEditor, TChange>>;
	private readonly summarizables: readonly Summarizable[];

	/**
	 * The sequence number that this instance is at.
	 * This is number is artificial in that it is made up by this instance as opposed to being provided by the runtime.
	 * Is `undefined` after (and only after) this instance is attached.
	 */
	private detachedRevision: SeqNumber | undefined = minimumPossibleSequenceNumber;

	/**
	 * Provides internal events that result from changes to the tree
	 */
	protected readonly changeEvents = createEmitter<ChangeEvents<TChange>>();

	/**
	 * Used to edit the state of the tree. Edits will be immediately applied locally to the tree.
	 * If there is no transaction currently ongoing, then the edits will be submitted to Fluid immediately as well.
	 */
	public readonly editor: TEditor;

	/**
	 * Used to encode and decode changes.
	 *
	 * @remarks - Since there is currently only one format, this can just be cached on the class.
	 * With more write formats active, it may make sense to keep around the "usual" format codec
	 * (the one for the current persisted configuration) and resolve codecs for different versions
	 * as necessary (e.g. an upgrade op came in, or the configuration changed within the collab window
	 * and an op needs to be interpreted which isn't written with the current configuration).
	 */
	private readonly changeCodec: IMultiFormatCodec<TChange>;

	private readonly repairData: Map<RevisionTag, RepairDataStore>;

	/**
	 * @param summarizables - Summarizers for all indexes used by this tree
	 * @param changeFamily - The change family
	 * @param editManager - The edit manager
	 * @param anchors - The anchor set
	 * @param id - The id of the shared object
	 * @param runtime - The IFluidDataStoreRuntime which contains the shared object
	 * @param attributes - Attributes of the shared object
	 * @param telemetryContextPrefix - the context for any telemetry logs/errors emitted
	 */
	public constructor(
		summarizables: readonly Summarizable[],
		private readonly changeFamily: ChangeFamily<TEditor, TChange>,
		anchors: AnchorSet,
		repairDataStoreProvider: IRepairDataStoreProvider,
		// Base class arguments
		id: string,
		runtime: IFluidDataStoreRuntime,
		attributes: IChannelAttributes,
		telemetryContextPrefix: string,
	) {
		super(id, runtime, attributes, telemetryContextPrefix);

		/**
		 * A random ID that uniquely identifies this client in the collab session.
		 * This is sent alongside every op to identify which client the op originated from.
		 * This is used rather than the Fluid client ID because the Fluid client ID is not stable across reconnections.
		 */
		// TODO: Change this type to be the Session ID type provided by the IdCompressor when available.
		const localSessionId = uuid();
		this.editManager = new EditManager(
			changeFamily,
			localSessionId,
			repairDataStoreProvider,
			anchors,
		);
		this.editManager.on("newTrunkHead", (head) => {
			this.changeEvents.emit("newSequencedChange", head.change);
		});
		this.editor = changeFamily.buildEditor((change) => {
			const [branchChange, newCommit] = this.editManager.localBranch.apply(
				change,
				mintRevisionTag(),
			);
			if (!this.isTransacting()) {
				this.submitCommit(newCommit);
			}
			this.changeEvents.emit("newLocalChange", branchChange);
		}, new AnchorSet());

		// When the local branch changes, notify our listeners of the new state.
		this.editManager.localBranch.on("change", ({ change }) => {
			if (change !== undefined) {
				this.changeEvents.emit("newLocalState", this.changeFamily.intoDelta(change));
			}
		});

		this.summarizables = [
			new EditManagerSummarizer(runtime, this.editManager),
			...summarizables,
		];
		assert(
			new Set(this.summarizables.map((e) => e.key)).size === this.summarizables.length,
			0x350 /* Index summary element keys must be unique */,
		);

		this.changeCodec = changeFamily.codecs.resolve(formatVersion);
<<<<<<< HEAD
		this.editor = this.changeFamily.buildEditor(
			(change) =>
				this.applyChange(change, mintRevisionTag(), UndoRedoManagerCommitType.Undoable),
			new AnchorSet(), // This class handles the anchor rebasing, so we don't want the editor to do any rebasing; so pass it a dummy anchor set.,
		);

		this.repairData = new Map();
=======
>>>>>>> afe4310b
	}

	// TODO: SharedObject's merging of the two summary methods into summarizeCore is not what we want here:
	// We might want to not subclass it, or override/reimplement most of its functionality.
	protected summarizeCore(
		serializer: IFluidSerializer,
		telemetryContext?: ITelemetryContext,
	): ISummaryTreeWithStats {
		const builder = new SummaryTreeBuilder();
		const summarizableBuilder = new SummaryTreeBuilder();
		// Merge the summaries of all summarizables together under a single ISummaryTree
		for (const s of this.summarizables) {
			summarizableBuilder.addWithStats(
				s.key,
				s.getAttachSummary(
					(contents) => serializer.stringify(contents, this.handle),
					undefined,
					undefined,
					telemetryContext,
				),
			);
		}

		builder.addWithStats(summarizablesTreeKey, summarizableBuilder.getSummaryTree());
		return builder.getSummaryTree();
	}

	protected async loadCore(services: IChannelStorageService): Promise<void> {
		const loadSummaries = this.summarizables.map(async (summaryElement) =>
			summaryElement.load(
				scopeStorageService(services, summarizablesTreeKey, summaryElement.key),
				(contents) => this.serializer.parse(contents),
			),
		);

		await Promise.all(loadSummaries);
	}

	/**
	 * Submits an op to the Fluid runtime containing the given commit
	 * @param commit - the commit to submit
	 */
<<<<<<< HEAD
	private submitCommit(
		commit: Commit<TChange>,
		undoRedoType: UndoRedoManagerCommitType | undefined,
		delta: Delta.Root,
	): void {
		// Edits should not be submitted until all transactions finish
		assert(!this.isTransacting(), 0x673 /* Unexpected edit submitted during transaction */);
		// Nested transactions are tracked as part of the outermost transaction
		if (undoRedoType !== undefined) {
			const repairData = this.editManager.localBranchUndoRedoManager.trackCommit(
				commit,
				undoRedoType,
			);
			this.repairData.set(commit.revision, repairData);
		}
=======
	private submitCommit(commit: GraphCommit<TChange>): void {
		// Edits should not be submitted until all transactions finish
		assert(!this.isTransacting(), "Unexpected edit submitted during transaction");
>>>>>>> afe4310b

		// Edits submitted before the first attach are treated as sequenced because they will be included
		// in the attach summary that is uploaded to the service.
		// Until this attach workflow happens, this instance essentially behaves as a centralized data structure.
		if (this.detachedRevision !== undefined) {
			const newRevision: SeqNumber = brand((this.detachedRevision as number) + 1);
			this.detachedRevision = newRevision;
			this.editManager.addSequencedChange(
				{ ...commit, sessionId: this.editManager.localSessionId },
				newRevision,
				this.detachedRevision,
			);
		}
		const message: Message = {
			revision: commit.revision,
			originatorId: this.editManager.localSessionId,
			changeset: this.changeCodec.json.encode(commit.change),
		};
		this.submitLocalMessage(message);
	}

<<<<<<< HEAD
	/**
	 * Update the state of the tree (including all indexes) according to the given change by creating a new commit and
	 * appending it the root local branch. If there is not currently a transaction open, the change will be submitted to Fluid.
	 * @param change - The change to apply.
	 * @param revision - The revision to associate with the change.
	 * @param undoRedoType - if provided, the new commit will be tracked for undo/redo
	 * @returns the new commit that was appended to the root local branch
	 */
	private applyChange(
		change: TChange,
		revision: RevisionTag,
		undoRedoType: UndoRedoManagerCommitType | undefined,
	): GraphCommit<TChange> {
		const [commit, delta] = this.addLocalChange(change, revision, undoRedoType);

		// submitCommit should not be called for stashed ops so this is kept separate from
		// addLocalChange
		if (!this.isTransacting()) {
			this.submitCommit(commit, undoRedoType, delta);
		}

		this.changeFamily.rebaser.rebaseAnchors(this.anchors, change);
		this.emitLocalChange(change, delta);
		return commit;
	}

	/**
	 * Creates a new commit with the given change and appends it the root local branch.
	 * @param change - The change to apply
	 * @param revision - The revision to associate with the change.
	 * @returns the commit and the delta resulting from applying `change`
	 */
	private addLocalChange(
		change: TChange,
		revision: RevisionTag,
		undoRedoType: UndoRedoManagerCommitType | undefined,
	): [Commit<TChange>, Delta.Root] {
		const commit: Commit<TChange> = {
			change,
			revision,
			sessionId: this.editManager.localSessionId,
		};
		const delta = this.editManager.addLocalChange(revision, change, false, undoRedoType);
		this.transactions.repairStore?.capture(this.changeFamily.intoDelta(change), revision);
		return [commit, delta];
	}

	private emitLocalChange(change: TChange, delta: Delta.Root) {
		this.changeEvents.emit("newLocalChange", change);
		this.changeEvents.emit("newLocalState", delta);
	}

=======
>>>>>>> afe4310b
	protected processCore(
		message: ISequencedDocumentMessage,
		local: boolean,
		localOpMetadata: unknown,
	) {
		const commit = parseCommit(message.contents, this.changeCodec);

		this.editManager.addSequencedChange(
			commit,
			brand(message.sequenceNumber),
			brand(message.referenceSequenceNumber),
			this.repairData,
		);

<<<<<<< HEAD
		if (local) {
			this.repairData.delete(commit.revision);
		}

		const sequencedChange = this.editManager.getLastSequencedChange();
		this.changeEvents.emit("newSequencedChange", sequencedChange);
		this.changeEvents.emit("newLocalState", delta);
=======
>>>>>>> afe4310b
		this.editManager.advanceMinimumSequenceNumber(brand(message.minimumSequenceNumber));
	}

	protected startTransaction(repairStore?: RepairDataStore): void {
		this.editManager.localBranch.startTransaction(repairStore);
		this.editor.enterTransaction();
	}

	protected commitTransaction(): TransactionResult.Commit {
		const [_, newCommit] = this.editManager.localBranch.commitTransaction();
		this.editor.exitTransaction();
		if (!this.isTransacting()) {
<<<<<<< HEAD
			this.submitCommit(
				squashCommit,
				UndoRedoManagerCommitType.Undoable,
				this.changeFamily.intoDelta(squashCommit.change),
			);
=======
			this.submitCommit(newCommit);
>>>>>>> afe4310b
		}
		return TransactionResult.Commit;
	}

	protected abortTransaction(): TransactionResult.Abort {
		this.editManager.localBranch.abortTransaction();
		this.editor.exitTransaction();
		return TransactionResult.Abort;
	}

	protected isTransacting(): boolean {
		return this.editManager.localBranch.isTransacting();
	}

	/**
	 * Undoes the last completed transaction made by the client.
	 * It is invalid to call it while a transaction is open (this will be supported in the future).
	 */
	public undo(): void {
		const result = this.editManager.localBranch.undo();
		if (result !== undefined) {
			const [change, newCommit] = result;
			this.submitCommit(newCommit);
			this.changeEvents.emit("newLocalChange", change);
		}
	}

	/**
	 * Redoes the last completed undo made by the client.
	 * It is invalid to call it while a transaction is open (this will be supported in the future).
	 */
	public redo(): void {
		const result = this.editManager.localBranch.redo();
		if (result !== undefined) {
			const [change, newCommit] = result;
			this.submitCommit(newCommit);
			this.changeEvents.emit("newLocalChange", change);
		}
	}

	/**
	 * Spawns a `SharedTreeBranch` that is based on the current state of the tree.
	 * This can be used to support asynchronous checkouts of the tree.
	 * @remarks
	 * Branches are valid until they are disposed. Branches should be disposed when
	 * they are no longer needed because it allows `SharedTreeCore` to free memory.
	 * Branches are no longer guaranteed to be based off of the trunk once disposed.
	 */
	protected forkBranch(
		repairDataStoreProvider: IRepairDataStoreProvider,
		anchors?: AnchorSet,
	): SharedTreeBranch<TEditor, TChange> {
		return this.editManager.localBranch.fork(repairDataStoreProvider, anchors);
	}

	/**
	 * Merges the commits of the given branch into the root local branch.
	 * This behaves as if all divergent commits on the branch were applied to the root local branch one at a time.
	 * @param branch - the branch to merge
	 */
	protected mergeBranch(branch: SharedTreeBranch<TEditor, TChange>): void {
		const result = this.editManager.localBranch.merge(branch);
		if (result !== undefined) {
			const [change, newCommits] = result;
			if (!this.isTransacting()) {
				for (const c of newCommits) {
					this.submitCommit(c);
				}
			}
			this.changeEvents.emit("newLocalChange", change);
		}
	}

	/**
	 * @returns the head commit of the root local branch
	 */
	protected getLocalBranch(): SharedTreeBranch<TEditor, TChange> {
		return this.editManager.localBranch;
	}

	protected onDisconnect() {}

	protected override didAttach(): void {
		if (this.detachedRevision !== undefined) {
			this.detachedRevision = undefined;
		}
	}

	protected override reSubmitCore(content: JsonCompatibleReadOnly, localOpMetadata: unknown) {
		const { revision } = parseCommit(content, this.changeCodec);
		const [commit] = this.editManager.findLocalCommit(revision);
<<<<<<< HEAD
		// Skip tracking commits as undoable during resubmit.
		this.submitCommit(commit, undefined, this.changeFamily.intoDelta(commit.change));
=======
		this.submitCommit(commit);
>>>>>>> afe4310b
	}

	protected applyStashedOp(content: JsonCompatibleReadOnly): undefined {
		assert(
			!this.isTransacting(),
			0x674 /* Unexpected transaction is open while applying stashed ops */,
		);
		const { revision, change } = parseCommit(content, this.changeCodec);
<<<<<<< HEAD
		const [commit, delta] = this.addLocalChange(
			change,
			revision,
			UndoRedoManagerCommitType.Undoable,
		);
		const repairData = this.editManager.localBranchUndoRedoManager.trackCommit(
			commit,
			UndoRedoManagerCommitType.Undoable,
		);
		this.repairData.set(revision, repairData);
		this.emitLocalChange(change, delta);
=======
		const [branchChange] = this.editManager.localBranch.apply(change, revision);
		this.changeEvents.emit("newLocalChange", branchChange);
>>>>>>> afe4310b
		return;
	}

	public override getGCData(fullGC?: boolean): IGarbageCollectionData {
		const gcNodes: IGarbageCollectionData["gcNodes"] = {};
		for (const s of this.summarizables) {
			for (const [id, routes] of Object.entries(s.getGCData(fullGC).gcNodes)) {
				gcNodes[id] ??= [];
				for (const route of routes) {
					gcNodes[id].push(route);
				}
			}
		}

		return {
			gcNodes,
		};
	}
}

/**
 * The format of messages that SharedTree sends and receives.
 */
interface Message {
	/**
	 * The revision tag for the change in this message
	 */
	readonly revision: RevisionTag;
	/**
	 * The stable ID that identifies the originator of the message.
	 */
	readonly originatorId: string;
	/**
	 * The changeset to be applied.
	 */
	readonly changeset: JsonCompatibleReadOnly;
}

/**
 * Specifies the behavior of a component that puts data in a summary.
 */
export interface Summarizable {
	/**
	 * Field name in summary json under which this element stores its data.
	 */
	readonly key: string;

	/**
	 * {@inheritDoc @fluidframework/datastore-definitions#(IChannel:interface).getAttachSummary}
	 * @param stringify - Serializes the contents of the component (including {@link IFluidHandle}s) for storage.
	 */
	getAttachSummary(
		stringify: SummaryElementStringifier,
		fullTree?: boolean,
		trackState?: boolean,
		telemetryContext?: ITelemetryContext,
	): ISummaryTreeWithStats;

	/**
	 * {@inheritDoc @fluidframework/datastore-definitions#(IChannel:interface).summarize}
	 * @param stringify - Serializes the contents of the component (including {@link IFluidHandle}s) for storage.
	 */
	summarize(
		stringify: SummaryElementStringifier,
		fullTree?: boolean,
		trackState?: boolean,
		telemetryContext?: ITelemetryContext,
	): Promise<ISummaryTreeWithStats>;

	/**
	 * {@inheritDoc (ISharedObject:interface).getGCData}
	 */
	// TODO: Change this interface (and the one in ISharedObject, if necessary) to support "handles within handles".
	// Consider the case of a document with history; the return value here currently grows unboundedly.
	getGCData(fullGC?: boolean): IGarbageCollectionData;

	/**
	 * Allows the component to perform custom loading. The storage service is scoped to this component and therefore
	 * paths in this component will not collide with those in other components, even if they are the same string.
	 * @param service - Storage used by the component
	 * @param parse - Parses serialized data from storage into runtime objects for the component
	 */
	load(service: IChannelStorageService, parse: SummaryElementParser): Promise<void>;
}

/**
 * Serializes the given contents into a string acceptable for storing in summaries, i.e. all
 * Fluid handles have been replaced appropriately by an IFluidSerializer
 */
export type SummaryElementStringifier = (contents: unknown) => string;

/**
 * Parses a serialized/summarized string into an object, rehydrating any Fluid handles as necessary
 */
export type SummaryElementParser = (contents: string) => unknown;

/**
 * Compose an {@link IChannelStorageService} which prefixes all paths before forwarding them to the original service
 */
function scopeStorageService(
	service: IChannelStorageService,
	...pathElements: string[]
): IChannelStorageService {
	const scope = `${pathElements.join("/")}/`;

	return {
		async readBlob(path: string): Promise<ArrayBufferLike> {
			return service.readBlob(`${scope}${path}`);
		},
		async contains(path) {
			return service.contains(`${scope}${path}`);
		},
		async list(path) {
			return service.list(`${scope}${path}`);
		},
	};
}

/**
 * validates that the message contents is an object which contains valid revisionId, sessionId, and changeset and returns a Commit
 * @param content - message contents
 * @returns a Commit object
 */
function parseCommit<TChange>(
	content: JsonCompatibleReadOnly,
	codec: IMultiFormatCodec<TChange>,
): Commit<TChange> {
	assert(isJsonObject(content), 0x5e4 /* expected content to be an object */);
	assert(
		typeof content.revision === "string" && isStableId(content.revision),
		0x5e5 /* expected revision id to be valid stable id */,
	);
	assert(content.changeset !== undefined, 0x5e7 /* expected changeset to be defined */);
	assert(typeof content.originatorId === "string", 0x5e8 /* expected changeset to be defined */);
	const change = codec.json.decode(content.changeset);
	return { revision: content.revision, sessionId: content.originatorId, change };
}<|MERGE_RESOLUTION|>--- conflicted
+++ resolved
@@ -122,8 +122,6 @@
 	 */
 	private readonly changeCodec: IMultiFormatCodec<TChange>;
 
-	private readonly repairData: Map<RevisionTag, RepairDataStore>;
-
 	/**
 	 * @param summarizables - Summarizers for all indexes used by this tree
 	 * @param changeFamily - The change family
@@ -191,16 +189,6 @@
 		);
 
 		this.changeCodec = changeFamily.codecs.resolve(formatVersion);
-<<<<<<< HEAD
-		this.editor = this.changeFamily.buildEditor(
-			(change) =>
-				this.applyChange(change, mintRevisionTag(), UndoRedoManagerCommitType.Undoable),
-			new AnchorSet(), // This class handles the anchor rebasing, so we don't want the editor to do any rebasing; so pass it a dummy anchor set.,
-		);
-
-		this.repairData = new Map();
-=======
->>>>>>> afe4310b
 	}
 
 	// TODO: SharedObject's merging of the two summary methods into summarizeCore is not what we want here:
@@ -243,27 +231,9 @@
 	 * Submits an op to the Fluid runtime containing the given commit
 	 * @param commit - the commit to submit
 	 */
-<<<<<<< HEAD
-	private submitCommit(
-		commit: Commit<TChange>,
-		undoRedoType: UndoRedoManagerCommitType | undefined,
-		delta: Delta.Root,
-	): void {
-		// Edits should not be submitted until all transactions finish
-		assert(!this.isTransacting(), 0x673 /* Unexpected edit submitted during transaction */);
-		// Nested transactions are tracked as part of the outermost transaction
-		if (undoRedoType !== undefined) {
-			const repairData = this.editManager.localBranchUndoRedoManager.trackCommit(
-				commit,
-				undoRedoType,
-			);
-			this.repairData.set(commit.revision, repairData);
-		}
-=======
 	private submitCommit(commit: GraphCommit<TChange>): void {
 		// Edits should not be submitted until all transactions finish
 		assert(!this.isTransacting(), "Unexpected edit submitted during transaction");
->>>>>>> afe4310b
 
 		// Edits submitted before the first attach are treated as sequenced because they will be included
 		// in the attach summary that is uploaded to the service.
@@ -285,61 +255,6 @@
 		this.submitLocalMessage(message);
 	}
 
-<<<<<<< HEAD
-	/**
-	 * Update the state of the tree (including all indexes) according to the given change by creating a new commit and
-	 * appending it the root local branch. If there is not currently a transaction open, the change will be submitted to Fluid.
-	 * @param change - The change to apply.
-	 * @param revision - The revision to associate with the change.
-	 * @param undoRedoType - if provided, the new commit will be tracked for undo/redo
-	 * @returns the new commit that was appended to the root local branch
-	 */
-	private applyChange(
-		change: TChange,
-		revision: RevisionTag,
-		undoRedoType: UndoRedoManagerCommitType | undefined,
-	): GraphCommit<TChange> {
-		const [commit, delta] = this.addLocalChange(change, revision, undoRedoType);
-
-		// submitCommit should not be called for stashed ops so this is kept separate from
-		// addLocalChange
-		if (!this.isTransacting()) {
-			this.submitCommit(commit, undoRedoType, delta);
-		}
-
-		this.changeFamily.rebaser.rebaseAnchors(this.anchors, change);
-		this.emitLocalChange(change, delta);
-		return commit;
-	}
-
-	/**
-	 * Creates a new commit with the given change and appends it the root local branch.
-	 * @param change - The change to apply
-	 * @param revision - The revision to associate with the change.
-	 * @returns the commit and the delta resulting from applying `change`
-	 */
-	private addLocalChange(
-		change: TChange,
-		revision: RevisionTag,
-		undoRedoType: UndoRedoManagerCommitType | undefined,
-	): [Commit<TChange>, Delta.Root] {
-		const commit: Commit<TChange> = {
-			change,
-			revision,
-			sessionId: this.editManager.localSessionId,
-		};
-		const delta = this.editManager.addLocalChange(revision, change, false, undoRedoType);
-		this.transactions.repairStore?.capture(this.changeFamily.intoDelta(change), revision);
-		return [commit, delta];
-	}
-
-	private emitLocalChange(change: TChange, delta: Delta.Root) {
-		this.changeEvents.emit("newLocalChange", change);
-		this.changeEvents.emit("newLocalState", delta);
-	}
-
-=======
->>>>>>> afe4310b
 	protected processCore(
 		message: ISequencedDocumentMessage,
 		local: boolean,
@@ -351,19 +266,8 @@
 			commit,
 			brand(message.sequenceNumber),
 			brand(message.referenceSequenceNumber),
-			this.repairData,
 		);
 
-<<<<<<< HEAD
-		if (local) {
-			this.repairData.delete(commit.revision);
-		}
-
-		const sequencedChange = this.editManager.getLastSequencedChange();
-		this.changeEvents.emit("newSequencedChange", sequencedChange);
-		this.changeEvents.emit("newLocalState", delta);
-=======
->>>>>>> afe4310b
 		this.editManager.advanceMinimumSequenceNumber(brand(message.minimumSequenceNumber));
 	}
 
@@ -376,15 +280,7 @@
 		const [_, newCommit] = this.editManager.localBranch.commitTransaction();
 		this.editor.exitTransaction();
 		if (!this.isTransacting()) {
-<<<<<<< HEAD
-			this.submitCommit(
-				squashCommit,
-				UndoRedoManagerCommitType.Undoable,
-				this.changeFamily.intoDelta(squashCommit.change),
-			);
-=======
 			this.submitCommit(newCommit);
->>>>>>> afe4310b
 		}
 		return TransactionResult.Commit;
 	}
@@ -476,12 +372,7 @@
 	protected override reSubmitCore(content: JsonCompatibleReadOnly, localOpMetadata: unknown) {
 		const { revision } = parseCommit(content, this.changeCodec);
 		const [commit] = this.editManager.findLocalCommit(revision);
-<<<<<<< HEAD
-		// Skip tracking commits as undoable during resubmit.
-		this.submitCommit(commit, undefined, this.changeFamily.intoDelta(commit.change));
-=======
 		this.submitCommit(commit);
->>>>>>> afe4310b
 	}
 
 	protected applyStashedOp(content: JsonCompatibleReadOnly): undefined {
@@ -490,22 +381,8 @@
 			0x674 /* Unexpected transaction is open while applying stashed ops */,
 		);
 		const { revision, change } = parseCommit(content, this.changeCodec);
-<<<<<<< HEAD
-		const [commit, delta] = this.addLocalChange(
-			change,
-			revision,
-			UndoRedoManagerCommitType.Undoable,
-		);
-		const repairData = this.editManager.localBranchUndoRedoManager.trackCommit(
-			commit,
-			UndoRedoManagerCommitType.Undoable,
-		);
-		this.repairData.set(revision, repairData);
-		this.emitLocalChange(change, delta);
-=======
 		const [branchChange] = this.editManager.localBranch.apply(change, revision);
 		this.changeEvents.emit("newLocalChange", branchChange);
->>>>>>> afe4310b
 		return;
 	}
 
