--- conflicted
+++ resolved
@@ -19,11 +19,7 @@
 import { SummaryTreeBuilder } from "@fluidframework/runtime-utils";
 import { IFluidSerializer, SharedObject } from "@fluidframework/shared-object-base";
 import { ICodecOptions, IJsonCodec } from "../codec";
-<<<<<<< HEAD
-import { ChangeFamily, Delta, ChangeFamilyEditor, GraphCommit, mintRevisionTag } from "../core";
-=======
-import { ChangeFamily, ChangeFamilyEditor, GraphCommit } from "../core";
->>>>>>> 589ec39d
+import { ChangeFamily, ChangeFamilyEditor, GraphCommit, mintRevisionTag } from "../core";
 import { brand, JsonCompatibleReadOnly, generateStableId } from "../util";
 import { SharedTreeBranch, getChangeReplaceType } from "./branch";
 import { EditManagerSummarizer } from "./editManagerSummarizer";
@@ -104,7 +100,6 @@
 		 * This is used rather than the Fluid client ID because the Fluid client ID is not stable across reconnections.
 		 */
 		// TODO: Change this type to be the Session ID type provided by the IdCompressor when available.
-<<<<<<< HEAD
 		this.idCompressor = runtime.idCompressor;
 		const localSessionId = this.idCompressor?.localSessionId ?? generateStableId();
 		const genId =
@@ -115,18 +110,8 @@
 				  }
 				: mintRevisionTag;
 		this.editManager = new EditManager(changeFamily, localSessionId, genId);
-		this.editManager.on("newTrunkHead", (head) => {
-			this.changeEvents.emit("newSequencedChange", head.change);
-		});
-
-		this.editManager.localBranch.on("change", (args) => {
-			const { type, change } = args;
-=======
-		const localSessionId = generateStableId();
-		this.editManager = new EditManager(changeFamily, localSessionId);
 		this.editManager.localBranch.on("afterChange", (args) => {
 			const { type } = args;
->>>>>>> 589ec39d
 			switch (type) {
 				case "append":
 					for (const c of args.newCommits) {
