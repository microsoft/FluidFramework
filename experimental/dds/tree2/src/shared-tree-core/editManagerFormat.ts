--- conflicted
+++ resolved
@@ -4,20 +4,9 @@
  */
 
 import { TSchema, Type, ObjectOptions } from "@sinclair/typebox";
-<<<<<<< HEAD
 import { SessionId } from "@fluidframework/id-compressor";
-import { Brand, brandedNumberType } from "../util";
+import { Brand, brand, brandedNumberType } from "../util";
 import { SessionIdSchema, RevisionTag, RevisionTagSchema, EncodedRevisionTag } from "../core";
-=======
-import { Brand, brand, brandedNumberType } from "../util";
-import {
-	SessionId,
-	SessionIdSchema,
-	RevisionTag,
-	RevisionTagSchema,
-	EncodedRevisionTag,
-} from "../core";
->>>>>>> 4acb0381
 
 /**
  * Contains a single change to the `SharedTree` and associated metadata.
