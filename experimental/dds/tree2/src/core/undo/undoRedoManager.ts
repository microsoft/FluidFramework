/*!
 * Copyright (c) Microsoft Corporation and contributors. All rights reserved.
 * Licensed under the MIT License.
 */

import { assert, unreachableCase } from "@fluidframework/common-utils";
import { ChangeFamily, ChangeFamilyEditor } from "../change-family";
<<<<<<< HEAD
import { GraphCommit, findCommonAncestor, tagChange } from "../rebase";
import { ReadonlyRepairDataStore, RepairDataStore } from "../repair";
=======
import { GraphCommit, RevisionTag, findCommonAncestor, tagChange } from "../rebase";
import { ReadonlyRepairDataStore } from "../repair";
>>>>>>> afe4310b
import { IRepairDataStoreProvider } from "./repairDataStoreProvider";

/**
 * Manages a branch of the undoable/redoable commit trees and repair data associated with the undoable and redoable commits.
 */
export class UndoRedoManager<TChange, TEditor extends ChangeFamilyEditor> {
	/**
	 * @param repairDataStoryFactory - Factory for creating {@link RepairDataStore}s to create and store repair
	 * data for {@link ReversibleCommit}s.
	 * @param changeFamily - {@link ChangeFamily} used for inverting changes.
	 * @param headUndoableCommit - Optional commit to set as the initial undoable commit.
	 * @param headRedoableCommit - Optional commit to set as the initial redoable commit.
	 */
	public static create<TChange, TEditor extends ChangeFamilyEditor>(
		repairDataStoreProvider: IRepairDataStoreProvider,
		changeFamily: ChangeFamily<TEditor, TChange>,
		headUndoableCommit?: ReversibleCommit<TChange>,
		headRedoableCommit?: ReversibleCommit<TChange>,
	): UndoRedoManager<TChange, TEditor> {
		return new UndoRedoManager(
			repairDataStoreProvider,
			changeFamily,
			headUndoableCommit,
			headRedoableCommit,
		);
	}

	private constructor(
		public readonly repairDataStoreProvider: IRepairDataStoreProvider,
		private readonly changeFamily: ChangeFamily<TEditor, TChange>,
		private headUndoableCommit?: ReversibleCommit<TChange>,
		private headRedoableCommit?: ReversibleCommit<TChange>,
		private readonly commitTypes = new Map<RevisionTag, UndoRedoManagerCommitType>(),
	) {}

	public get headUndoable(): ReversibleCommit<TChange> | undefined {
		return this.headUndoableCommit;
	}

	public get headRedoable(): ReversibleCommit<TChange> | undefined {
		return this.headRedoableCommit;
	}

	/**
	 * Adds the provided commit to the undo or redo commit tree, depending on the type of commit it is.
	 * Should be called for all commits on the relevant branch, including undo and redo commits.
	 */
<<<<<<< HEAD
	public trackCommit(
		commit: GraphCommit<TChange>,
		type: UndoRedoManagerCommitType,
	): RepairDataStore {
=======
	public trackCommit(commit: GraphCommit<TChange>, type: UndoRedoManagerCommitType): void {
		this.commitTypes.set(commit.revision, type);
>>>>>>> afe4310b
		const repairData = this.repairDataStoreProvider.createRepairData();
		repairData.capture(this.changeFamily.intoDelta(commit.change), commit.revision);

		const parent =
			type === UndoRedoManagerCommitType.Undo || type === UndoRedoManagerCommitType.Redoable
				? this.headRedoableCommit
				: this.headUndoableCommit;
		const undoableOrRedoable = {
			commit,
			parent,
			repairData,
		};

		switch (type) {
			// Both undo commits and redoable commits result in a new head redoable commit
			// being pushed to the redoable commit stack but only undo commits need to pop from the
			// undoable commit stack.
			case UndoRedoManagerCommitType.Undo:
				this.headUndoableCommit = this.headUndoableCommit?.parent;
			case UndoRedoManagerCommitType.Redoable:
				this.headRedoableCommit = undoableOrRedoable;
				break;
			// Both redo commits and undoable commits result in a new head undoable commit
			// being pushed to the undoable commit stack but only redo commits need to pop from the
			// redoable commit stack.
			case UndoRedoManagerCommitType.Redo:
				this.headRedoableCommit = this.headRedoableCommit?.parent;
			case UndoRedoManagerCommitType.Undoable:
				this.headUndoableCommit = undoableOrRedoable;
				break;
			default:
				unreachableCase(type);
		}

		return repairData;
	}

	/**
	 * Returns the {@link UndoRedoManagerCommitType} associated with the provided revision.
	 */
	public getCommitType(revision: RevisionTag): UndoRedoManagerCommitType | undefined {
		return this.commitTypes.get(revision);
	}

	/**
	 * Removes the {@link UndoRedoManagerCommitType} associated with the provided revision.
	 */
	public untrackCommitType(revision: RevisionTag): void {
		this.commitTypes.delete(revision);
	}

	/**
	 * Inverts the head undoable commit and returns the inverted change.
	 * This change can then be applied and tracked.
	 * @param headCommit - The head commit of the branch to undo from.
	 */
	public undo(headCommit: GraphCommit<TChange>): TChange | undefined {
		const undoableCommit = this.headUndoableCommit;

		if (undoableCommit === undefined) {
			// No undoable commits, exit early
			return undefined;
		}

		return this.createInvertedChange(undoableCommit, headCommit);
	}

	/**
	 * Inverts the head redoable commit and returns the inverted change.
	 * This change can then be applied and tracked.
	 * @param headCommit - The head commit of the branch to redo from.
	 */
	public redo(headCommit: GraphCommit<TChange>): TChange | undefined {
		const redoableCommit = this.headRedoableCommit;

		if (redoableCommit === undefined) {
			// No undoable commits, exit early
			return undefined;
		}

		return this.createInvertedChange(redoableCommit, headCommit);
	}

	private createInvertedChange(
		undoableOrRedoable: ReversibleCommit<TChange>,
		headCommit: GraphCommit<TChange>,
	): TChange {
		const { commit, repairData } = undoableOrRedoable;

		let change = this.changeFamily.rebaser.invert(
			tagChange(commit.change, commit.revision),
			false,
			repairData,
		);

		// Rebase the inverted change onto any commits that occurred after the undoable commits.
		if (commit.revision !== headCommit.revision) {
			const pathAfterUndoable: GraphCommit<TChange>[] = [];
			const ancestor = findCommonAncestor([commit], [headCommit, pathAfterUndoable]);
			assert(
				ancestor === commit,
				0x677 /* The head commit should be based off the undoable commit. */,
			);
			change = pathAfterUndoable.reduce(
				(a, b) => this.changeFamily.rebaser.rebase(a, b),
				change,
			);
		}

		return change;
	}

	/**
	 * Creates a copy of this `UndoRedoManager`.
	 * @param getHead - Optional function to use for retrieving the head commit for the branch associated with the
	 * the new {@link UndoRedoManager}. If one is not provided, the one from this {@link UndoRedoManager} will be used.
	 * @param repairDataStoreProvider - Optional {@link IRepairDataStoreProvider} to use for the new {@link UndoRedoManager}.
	 * If one is not provided, the `repairDataStoreProvider` of this {@link UndoRedoManager} will be cloned.
	 * @param headUndoableCommit - Optional head undoable commit, if one is not provided the head undoable commit
	 * of this {@link UndoRedoManager} will be used.
	 */
	public clone(
		repairDataStoreProvider?: IRepairDataStoreProvider,
		headUndoableCommit?: ReversibleCommit<TChange>,
		headRedoableCommit?: ReversibleCommit<TChange>,
	): UndoRedoManager<TChange, TEditor> {
		return new UndoRedoManager(
			repairDataStoreProvider ?? this.repairDataStoreProvider.clone(),
			this.changeFamily,
			headUndoableCommit ?? this.headUndoableCommit,
			headRedoableCommit ?? this.headRedoableCommit,
			this.commitTypes,
		);
	}

	/**
	 * Updates the state of this {@link UndoRedoManager} to correctly reference commits that have been rebased after merging.
	 * @param newCommits - all commits which were appended to the source branch.
	 * @param mergedUndoRedoManager - the {@link UndoRedoManager} of the branch that was merged.
	 */
	public updateAfterMerge(
		newCommits: GraphCommit<TChange>[],
		mergedUndoRedoManager: UndoRedoManager<TChange, TEditor>,
	): void {
		this.updateBasedOnNewCommits(newCommits, this, mergedUndoRedoManager);
	}

	/**
	 * Updates the state of this {@link UndoRedoManager} to correctly reference commits that have been rebased.
	 * @param newCommits - all commits from the original branch that have rebased versions present on the new branch.
	 * @param baseUndoRedoManager - the {@link UndoRedoManager} of the branch that was rebased onto
	 */
	public updateAfterRebase(
		newCommits: GraphCommit<TChange>[],
		baseUndoRedoManager: UndoRedoManager<TChange, TEditor>,
	): void {
		this.updateBasedOnNewCommits(newCommits, baseUndoRedoManager, this);
	}

	private updateBasedOnNewCommits(
		newCommits: GraphCommit<TChange>[],
		baseUndoRedoManager: UndoRedoManager<TChange, TEditor>,
		originalUndoRedoManager: UndoRedoManager<TChange, TEditor>,
	): void {
		if (
			originalUndoRedoManager.headUndoable === undefined &&
			originalUndoRedoManager.headRedoable === undefined
		) {
			// The branch that was rebased had no undoable or redoable edits so the new undo redo manager
			// should be a copy of the undo redo manager from the base branch.
			this.headUndoableCommit = baseUndoRedoManager.headUndoable;
			this.headRedoableCommit = baseUndoRedoManager.headRedoable;
			return;
		}

		if (newCommits.length === 0) {
			this.headUndoableCommit = baseUndoRedoManager.headUndoable;
			this.headRedoableCommit = baseUndoRedoManager.headRedoable;
			return;
		}

		// Create a complete clone of the base undo redo manager for tracking the rebased path
		const undoRedoManager = baseUndoRedoManager.clone();

		for (const commit of newCommits) {
			const type = originalUndoRedoManager.commitTypes.get(commit.revision);
			if (type !== undefined) {
				undoRedoManager.trackCommit(commit, type);
			}
			undoRedoManager.repairDataStoreProvider.applyDelta(
				this.changeFamily.intoDelta(commit.change),
			);
		}

		this.headUndoableCommit = undoRedoManager.headUndoable;
		this.headRedoableCommit = undoRedoManager.headRedoable;
	}
}

/**
 * Represents a commit that can be undone.
 */
export interface ReversibleCommit<TChange> {
	/* The commit to undo */
	readonly commit: GraphCommit<TChange>;
	/* The repair data associated with the commit */
	readonly repairData: ReadonlyRepairDataStore;
	/* The next undoable commit. */
	readonly parent?: ReversibleCommit<TChange>;
}

/**
 * The type of a commit in the context of undo/redo manager.
 */
export enum UndoRedoManagerCommitType {
	Undoable,
	Redoable,
	Undo,
	Redo,
}<|MERGE_RESOLUTION|>--- conflicted
+++ resolved
@@ -5,13 +5,8 @@
 
 import { assert, unreachableCase } from "@fluidframework/common-utils";
 import { ChangeFamily, ChangeFamilyEditor } from "../change-family";
-<<<<<<< HEAD
-import { GraphCommit, findCommonAncestor, tagChange } from "../rebase";
+import { GraphCommit, RevisionTag, findCommonAncestor, tagChange } from "../rebase";
 import { ReadonlyRepairDataStore, RepairDataStore } from "../repair";
-=======
-import { GraphCommit, RevisionTag, findCommonAncestor, tagChange } from "../rebase";
-import { ReadonlyRepairDataStore } from "../repair";
->>>>>>> afe4310b
 import { IRepairDataStoreProvider } from "./repairDataStoreProvider";
 
 /**
@@ -59,15 +54,11 @@
 	 * Adds the provided commit to the undo or redo commit tree, depending on the type of commit it is.
 	 * Should be called for all commits on the relevant branch, including undo and redo commits.
 	 */
-<<<<<<< HEAD
 	public trackCommit(
 		commit: GraphCommit<TChange>,
 		type: UndoRedoManagerCommitType,
 	): RepairDataStore {
-=======
-	public trackCommit(commit: GraphCommit<TChange>, type: UndoRedoManagerCommitType): void {
 		this.commitTypes.set(commit.revision, type);
->>>>>>> afe4310b
 		const repairData = this.repairDataStoreProvider.createRepairData();
 		repairData.capture(this.changeFamily.intoDelta(commit.change), commit.revision);
 
