/*!
 * Copyright (c) Microsoft Corporation and contributors. All rights reserved.
 * Licensed under the MIT License.
 */

import { assert, unreachableCase } from "@fluidframework/common-utils";
import { ChangeFamily, ChangeFamilyEditor } from "../change-family";
import { GraphCommit, findCommonAncestor, tagChange } from "../rebase";
import { ReadonlyRepairDataStore, RepairDataStore } from "../repair";
import { IRepairDataStoreProvider } from "./repairDataStoreProvider";

/**
 * Manages a branch of the undoable/redoable commit trees and repair data associated with the undoable and redoable commits.
 */
export class UndoRedoManager<TChange, TEditor extends ChangeFamilyEditor> {
	/**
	 * @param repairDataStoryFactory - Factory for creating {@link RepairDataStore}s to create and store repair
	 * data for {@link ReversibleCommit}s.
	 * @param changeFamily - {@link ChangeFamily} used for inverting changes.
	 * @param getHead - Function for retrieving the head commit of the branch associated with this undo redo manager.
	 * @param headUndoableCommit - Optional commit to set as the initial undoable commit.
	 * @param headRedoableCommit - Optional commit to set as the initial redoable commit.
	 */
	public constructor(
		public readonly repairDataStoreProvider: IRepairDataStoreProvider,
		private readonly changeFamily: ChangeFamily<TEditor, TChange>,
		private readonly getHead?: () => GraphCommit<TChange>,
<<<<<<< HEAD
		public headUndoableCommit?: UndoableCommit<TChange>,
=======
		private headUndoableCommit?: ReversibleCommit<TChange>,
		private headRedoableCommit?: ReversibleCommit<TChange>,
>>>>>>> 060abccf
	) {}

	public get headUndoable(): ReversibleCommit<TChange> | undefined {
		return this.headUndoableCommit;
	}

	public get headRedoable(): ReversibleCommit<TChange> | undefined {
		return this.headRedoableCommit;
	}

	/**
	 * Adds the provided commit to the undo or redo commit tree, depending on the type of commit it is.
	 * Should be called for all commits on the relevant branch, including undo and redo commits.
	 */
<<<<<<< HEAD
	public trackCommit(
		commit: GraphCommit<TChange>,
		type: UndoRedoManagerCommitType,
	): RepairDataStore {
		const repairData = this.repairDataStoreProvider.createRepairData();
		repairData.capture(this.changeFamily.intoDelta(commit.change), commit.revision);

=======
	public trackCommit(commit: GraphCommit<TChange>, type: UndoRedoManagerCommitType): void {
		const repairData = this.repairDataStoreProvider.createRepairData();
		repairData.capture(this.changeFamily.intoDelta(commit.change), commit.revision);

		const parent =
			type === UndoRedoManagerCommitType.Undo || type === UndoRedoManagerCommitType.Redoable
				? this.headRedoableCommit
				: this.headUndoableCommit;
		const undoableOrRedoable = {
			commit,
			parent,
			repairData,
		};

>>>>>>> 060abccf
		switch (type) {
			// Both undo commits and redoable commits result in a new head redoable commit
			// being pushed to the redoable commit stack but only undo commits need to pop from the
			// undoable commit stack.
			case UndoRedoManagerCommitType.Undo:
				this.headUndoableCommit = this.headUndoableCommit?.parent;
<<<<<<< HEAD
				break;
			default: {
				const parent = this.headUndoableCommit;
				this.headUndoableCommit = {
					commit,
					parent,
					repairData,
				};
			}
=======
			case UndoRedoManagerCommitType.Redoable:
				this.headRedoableCommit = undoableOrRedoable;
				break;
			// Both redo commits and undoable commits result in a new head undoable commit
			// being pushed to the undoable commit stack but only redo commits need to pop from the
			// redoable commit stack.
			case UndoRedoManagerCommitType.Redo:
				this.headRedoableCommit = this.headRedoableCommit?.parent;
			case UndoRedoManagerCommitType.Undoable:
				this.headUndoableCommit = undoableOrRedoable;
				break;
			default:
				unreachableCase(type);
>>>>>>> 060abccf
		}

		return repairData;
	}

	/**
	 * Inverts the head undoable commit and returns the inverted change.
	 * This change can then be applied and tracked.
	 */
	public undo(): TChange | undefined {
		const undoableCommit = this.headUndoableCommit;

		if (undoableCommit === undefined) {
			// No undoable commits, exit early
			return undefined;
		}

		return this.createInvertedChange(undoableCommit);
	}

	/**
	 * Inverts the head redoable commit and returns the inverted change.
	 * This change can then be applied and tracked.
	 */
	public redo(): TChange | undefined {
		const redoableCommit = this.headRedoableCommit;

		if (redoableCommit === undefined) {
			// No undoable commits, exit early
			return undefined;
		}

		return this.createInvertedChange(redoableCommit);
	}

	private createInvertedChange(undoableOrRedoable: ReversibleCommit<TChange>): TChange {
		const { commit, repairData } = undoableOrRedoable;

		let change = this.changeFamily.rebaser.invert(
			tagChange(commit.change, commit.revision),
			false,
			repairData,
		);

		if (this.getHead !== undefined) {
			// Rebase the inverted change onto any commits that occurred after the undoable commits.
			const head = this.getHead();
			if (commit.revision !== head.revision) {
				const pathAfterUndoable: GraphCommit<TChange>[] = [];
				const ancestor = findCommonAncestor([commit], [head, pathAfterUndoable]);
				assert(
					ancestor === commit,
					0x677 /* The head commit should be based off the undoable commit. */,
				);
				change = pathAfterUndoable.reduce(
					(a, b) => this.changeFamily.rebaser.rebase(a, b),
					change,
				);
			}
		}

		return change;
	}

	/**
	 * Creates a copy of this `UndoRedoManager`.
	 * @param getHead - Optional function to use for retrieving the head commit for the branch associated with the
	 * the new {@link UndoRedoManager}. If one is not provided, the one from this {@link UndoRedoManager} will be used.
	 * @param repairDataStoreProvider - Optional {@link IRepairDataStoreProvider} to use for the new {@link UndoRedoManager}.
	 * If one is not provided, the `repairDataStoreProvider` of this {@link UndoRedoManager} will be cloned.
	 * @param headUndoableCommit - Optional head undoable commit, if one is not provided the head undoable commit
	 * of this {@link UndoRedoManager} will be used.
	 */
	public clone(
		getHead?: () => GraphCommit<TChange>,
		repairDataStoreProvider?: IRepairDataStoreProvider,
		headUndoableCommit?: ReversibleCommit<TChange>,
		headRedoableCommit?: ReversibleCommit<TChange>,
	): UndoRedoManager<TChange, TEditor> {
		return new UndoRedoManager(
			repairDataStoreProvider ?? this.repairDataStoreProvider.clone(),
			this.changeFamily,
			getHead ?? this.getHead,
			headUndoableCommit ?? this.headUndoableCommit,
			headRedoableCommit ?? this.headRedoableCommit,
		);
	}

	/**
	 * Updates the state of this {@link UndoRedoManager} to correctly reference commits that have been rebased after merging.
	 * @param newHead - the head commit of the newly rebased branch.
	 * @param mergedUndoRedoManager - the {@link UndoRedoManager} of the branch that was merged.
	 */
	public updateAfterMerge(
		newHead: GraphCommit<TChange>,
		mergedUndoRedoManager: UndoRedoManager<TChange, TEditor>,
	): void {
		if (this.getHead !== undefined) {
			this.updateBasedOnNewCommits(this.getHead(), newHead, this, mergedUndoRedoManager);
		}
	}

	/**
	 * Updates the state of this {@link UndoRedoManager} to correctly reference commits that have been rebased.
	 * @param newHead - the head commit of the newly rebased branch.
	 * @param baseUndoRedoManager - the {@link UndoRedoManager} of the branch that was rebased onto
	 */
	public updateAfterRebase(
		newHead: GraphCommit<TChange>,
		baseUndoRedoManager: UndoRedoManager<TChange, TEditor>,
	): void {
		if (baseUndoRedoManager.getHead !== undefined) {
			const baseHead = baseUndoRedoManager.getHead();
			this.updateBasedOnNewCommits(baseHead, newHead, baseUndoRedoManager, this);
		}
	}

	private updateBasedOnNewCommits(
		baseHead: GraphCommit<TChange>,
		rebasedHead: GraphCommit<TChange>,
		baseUndoRedoManager: UndoRedoManager<TChange, TEditor>,
		originalUndoRedoManager: UndoRedoManager<TChange, TEditor>,
	): void {
		if (
			originalUndoRedoManager.headUndoable === undefined &&
			originalUndoRedoManager.headRedoable === undefined
		) {
			// The branch that was rebased had no undoable or redoable edits so the new undo redo manager
			// should be a copy of the undo redo manager from the base branch.
			this.headUndoableCommit = baseUndoRedoManager.headUndoable;
			this.headRedoableCommit = baseUndoRedoManager.headRedoable;
			return;
		}

		const rebasedPath: GraphCommit<TChange>[] = [];
		const ancestor = findCommonAncestor([baseHead], [rebasedHead, rebasedPath]);
		assert(
			ancestor === baseHead,
			0x678 /* The rebased head should be based off of the base branch. */,
		);

		if (rebasedPath.length === 0) {
			this.headUndoableCommit = baseUndoRedoManager.headUndoable;
			this.headRedoableCommit = baseUndoRedoManager.headRedoable;
			return;
		}

		const markedCommits = markCommits(
			rebasedPath,
			originalUndoRedoManager.headUndoable,
			originalUndoRedoManager.headRedoable,
		);
		// Create a complete clone of the base undo redo manager for tracking the rebased path
		const undoRedoManager = baseUndoRedoManager.clone();

		for (const { commit, undoRedoManagerCommitType } of markedCommits) {
			if (undoRedoManagerCommitType !== undefined) {
				undoRedoManager.trackCommit(commit, undoRedoManagerCommitType);
			}
			undoRedoManager.repairDataStoreProvider.applyDelta(
				this.changeFamily.intoDelta(commit.change),
			);
		}

		this.headUndoableCommit = undoRedoManager.headUndoable;
		this.headRedoableCommit = undoRedoManager.headRedoable;
	}
}

/**
 * Represents a commit that can be undone.
 */
export interface ReversibleCommit<TChange> {
	/* The commit to undo */
	readonly commit: GraphCommit<TChange>;
	/* The repair data associated with the commit */
	readonly repairData: ReadonlyRepairDataStore;
	/* The next undoable commit. */
	readonly parent?: ReversibleCommit<TChange>;
}

/**
 * The type of a commit in the context of undo/redo manager.
 */
export enum UndoRedoManagerCommitType {
	Undoable,
	Redoable,
	Undo,
	Redo,
}

/**
 * Marks the commits in the provided path as undoable or redoable.
 * @param path - the path of commits that may or may not be undoable or redoable.
 * @param headUndoableCommit - the head undoable commit of the undo commit tree that may contain the commits in the path.
 * @param headRedoableCommit - the head redoable commit of the redo commit tree that may contain the commits in the path.
 */
export function markCommits<TChange>(
	path: GraphCommit<TChange>[],
	headUndoableCommit?: ReversibleCommit<TChange>,
	headRedoableCommit?: ReversibleCommit<TChange>,
): { commit: GraphCommit<TChange>; undoRedoManagerCommitType?: UndoRedoManagerCommitType }[] {
	let currentUndoable: ReversibleCommit<TChange> | undefined = headUndoableCommit;
	let currentRedoable: ReversibleCommit<TChange> | undefined = headRedoableCommit;

	if (currentUndoable === undefined && currentRedoable === undefined) {
		// If there are no undoable or redoable commits, none are marked
		return path.map((commit) => ({ commit }));
	}

	// Walk up the commit tree to figure out which commits are undoable or redoable
	return path
		.reverse()
		.map((commit) => {
			const markedCommit: {
				commit: GraphCommit<TChange>;
				undoRedoManagerCommitType?: UndoRedoManagerCommitType;
			} = { commit };
			if (commit.revision === currentUndoable?.commit.revision) {
				markedCommit.undoRedoManagerCommitType = UndoRedoManagerCommitType.Undoable;
				currentUndoable = currentUndoable?.parent;
			} else if (commit.revision === currentRedoable?.commit.revision) {
				markedCommit.undoRedoManagerCommitType = UndoRedoManagerCommitType.Redoable;
				currentRedoable = currentRedoable?.parent;
			}
			return markedCommit;
		})
		.reverse();
}<|MERGE_RESOLUTION|>--- conflicted
+++ resolved
@@ -25,12 +25,8 @@
 		public readonly repairDataStoreProvider: IRepairDataStoreProvider,
 		private readonly changeFamily: ChangeFamily<TEditor, TChange>,
 		private readonly getHead?: () => GraphCommit<TChange>,
-<<<<<<< HEAD
-		public headUndoableCommit?: UndoableCommit<TChange>,
-=======
 		private headUndoableCommit?: ReversibleCommit<TChange>,
 		private headRedoableCommit?: ReversibleCommit<TChange>,
->>>>>>> 060abccf
 	) {}
 
 	public get headUndoable(): ReversibleCommit<TChange> | undefined {
@@ -45,16 +41,10 @@
 	 * Adds the provided commit to the undo or redo commit tree, depending on the type of commit it is.
 	 * Should be called for all commits on the relevant branch, including undo and redo commits.
 	 */
-<<<<<<< HEAD
 	public trackCommit(
 		commit: GraphCommit<TChange>,
 		type: UndoRedoManagerCommitType,
 	): RepairDataStore {
-		const repairData = this.repairDataStoreProvider.createRepairData();
-		repairData.capture(this.changeFamily.intoDelta(commit.change), commit.revision);
-
-=======
-	public trackCommit(commit: GraphCommit<TChange>, type: UndoRedoManagerCommitType): void {
 		const repairData = this.repairDataStoreProvider.createRepairData();
 		repairData.capture(this.changeFamily.intoDelta(commit.change), commit.revision);
 
@@ -68,24 +58,12 @@
 			repairData,
 		};
 
->>>>>>> 060abccf
 		switch (type) {
 			// Both undo commits and redoable commits result in a new head redoable commit
 			// being pushed to the redoable commit stack but only undo commits need to pop from the
 			// undoable commit stack.
 			case UndoRedoManagerCommitType.Undo:
 				this.headUndoableCommit = this.headUndoableCommit?.parent;
-<<<<<<< HEAD
-				break;
-			default: {
-				const parent = this.headUndoableCommit;
-				this.headUndoableCommit = {
-					commit,
-					parent,
-					repairData,
-				};
-			}
-=======
 			case UndoRedoManagerCommitType.Redoable:
 				this.headRedoableCommit = undoableOrRedoable;
 				break;
@@ -99,7 +77,6 @@
 				break;
 			default:
 				unreachableCase(type);
->>>>>>> 060abccf
 		}
 
 		return repairData;
