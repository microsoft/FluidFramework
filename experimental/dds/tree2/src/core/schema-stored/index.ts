/*!
 * Copyright (c) Microsoft Corporation and contributors. All rights reserved.
 * Licensed under the MIT License.
 */

export {
	FieldStoredSchema,
	ValueSchema,
	GlobalFieldKey,
<<<<<<< HEAD
	TreeStoredSchema,
=======
	GlobalFieldKeySchema,
	TreeSchema,
>>>>>>> 09ef8173
	TreeSchemaIdentifier,
	TreeSchemaIdentifierSchema,
	LocalFieldKey,
	LocalFieldKeySchema,
	NamedTreeSchema,
	Named,
	TreeTypeSet,
	SchemaPolicy,
	FieldKindIdentifier,
	FieldKindIdentifierSchema,
	FieldKindSpecifier,
	SchemaData,
	NamedFieldSchema,
} from "./schema";
export {
	StoredSchemaRepository,
	lookupGlobalFieldSchema,
	lookupTreeSchema,
	InMemoryStoredSchemaRepository,
	schemaDataIsEmpty,
	SchemaDataAndPolicy,
	SchemaEvents,
} from "./storedSchemaRepository";
export { treeSchema, fieldSchema, emptyMap, emptySet, TreeSchemaBuilder } from "./builders";<|MERGE_RESOLUTION|>--- conflicted
+++ resolved
@@ -7,12 +7,8 @@
 	FieldStoredSchema,
 	ValueSchema,
 	GlobalFieldKey,
-<<<<<<< HEAD
 	TreeStoredSchema,
-=======
 	GlobalFieldKeySchema,
-	TreeSchema,
->>>>>>> 09ef8173
 	TreeSchemaIdentifier,
 	TreeSchemaIdentifierSchema,
 	LocalFieldKey,
