/*!
 * Copyright (c) Microsoft Corporation and contributors. All rights reserved.
 * Licensed under the MIT License.
 */

import BTree from "sorted-btree";
import { createEmitter, ISubscribable } from "../../events";
import { compareStrings } from "../../util";
import {
	StoredSchemaCollection,
	TreeFieldStoredSchema,
	TreeNodeStoredSchema,
	TreeStoredSchema,
	storedEmptyFieldSchema,
} from "./schema";
import { TreeNodeSchemaIdentifier } from "./format";

/**
 * Events for {@link TreeStoredSchemaSubscription}.
 *
 * TODO: consider having before and after events per subtree instead while applying anchor (and this just shows what happens at the root).
 * @alpha
 */
export interface SchemaEvents {
	/**
	 * Schema change is about to be applied.
	 */
	beforeSchemaChange(newSchema: TreeStoredSchema): void;

	/**
	 * Schema change was just applied.
	 */
	afterSchemaChange(newSchema: TreeStoredSchema): void;
}

/**
 * A collection of stored schema that fires events in response to changes.
 * @alpha
 */
export interface TreeStoredSchemaSubscription
	extends ISubscribable<SchemaEvents>,
		TreeStoredSchema {}

/**
 * Mutable collection of stored schema.
 * @alpha
 */
export interface MutableTreeStoredSchema extends TreeStoredSchemaSubscription {
	/**
	 * Mutates the stored schema.
	 * Replaces all schema with the provided schema.
	 * Can over-write preexisting schema, and removes unmentioned schema.
	 */
	apply(newSchema: TreeStoredSchema): void;
}

/**
 * Mutable TreeStoredSchema repository.
 */
export class TreeStoredSchemaRepository implements MutableTreeStoredSchema {
	protected nodeSchemaData: BTree<TreeNodeSchemaIdentifier, TreeNodeStoredSchema>;
	protected rootFieldSchemaData: TreeFieldStoredSchema;
	protected readonly events = createEmitter<SchemaEvents>();

	/**
	 * Copies in the provided schema. If `data` is an TreeStoredSchemaRepository, it will be cheap-cloned.
	 * Otherwise, it will be deep-cloned.
	 *
	 * We might not want to store schema in maps long term, as we might want a way to reserve a
	 * large space of schema IDs within a schema.
	 * The way mapFields has been structured mitigates the need for this, but it still might be useful.
	 *
	 * (ex: someone using data as field identifiers might want to
	 * reserve all fields identifiers starting with "foo." to have a specific schema).
	 * Combined with support for such namespaces in the allowed sets in the schema objects,
	 * that might provide a decent alternative to mapFields (which is a bit odd).
	 */
	public constructor(data?: TreeStoredSchema) {
		if (data === undefined) {
			this.rootFieldSchemaData = storedEmptyFieldSchema;
			this.nodeSchemaData = new BTree<TreeNodeSchemaIdentifier, TreeNodeStoredSchema>(
				[],
				compareStrings,
			);
		} else {
			if (data instanceof TreeStoredSchemaRepository) {
				this.rootFieldSchemaData = data.rootFieldSchema;
				this.nodeSchemaData = data.nodeSchemaData.clone();
			} else {
				this.rootFieldSchemaData = cloneFieldSchemaData(data.rootFieldSchema);
				this.nodeSchemaData = cloneNodeSchemaData(data.nodeSchema);
			}
		}
	}

	public on<K extends keyof SchemaEvents>(eventName: K, listener: SchemaEvents[K]): () => void {
		return this.events.on(eventName, listener);
	}

	public get nodeSchema(): ReadonlyMap<TreeNodeSchemaIdentifier, TreeNodeStoredSchema> {
		// Btree implements iterator, but not in a type-safe way
		return this.nodeSchemaData as unknown as ReadonlyMap<
			TreeNodeSchemaIdentifier,
			TreeNodeStoredSchema
		>;
	}

	public get rootFieldSchema(): TreeFieldStoredSchema {
		return this.rootFieldSchemaData;
	}

	public apply(newSchema: TreeStoredSchema): void {
		this.events.emit("beforeSchemaChange", newSchema);
		const clone = new TreeStoredSchemaRepository(newSchema);
		// In the future, we could use btree's delta functionality to do a more efficient update
		this.rootFieldSchemaData = clone.rootFieldSchemaData;
		this.nodeSchemaData = clone.nodeSchemaData;
		this.events.emit("afterSchemaChange", newSchema);
	}

<<<<<<< HEAD
	private cloneData(data: TreeStoredSchema): void {
		if (data instanceof InMemoryStoredSchemaRepository) {
			this.rootFieldSchemaData = data.rootFieldSchema;
			this.nodeSchemaData = data.nodeSchemaData.clone();
		} else {
			this.rootFieldSchemaData = data.rootFieldSchema;
			this.nodeSchemaData = cloneNodeSchemaData(data.nodeSchema);
		}
=======
	public clone(): TreeStoredSchemaRepository {
		return new TreeStoredSchemaRepository(this);
>>>>>>> 049dfccb
	}
}

export function schemaDataIsEmpty(data: TreeStoredSchema): boolean {
	return data.nodeSchema.size === 0;
}

function cloneNodeSchemaData(
	nodeSchema: StoredSchemaCollection["nodeSchema"],
): BTree<TreeNodeSchemaIdentifier, TreeNodeStoredSchema> {
	// Schema objects are immutable (unlike stored schema repositories), so this shallow copy is fine.
	const entries: [TreeNodeSchemaIdentifier, TreeNodeStoredSchema][] = [...nodeSchema.entries()];
	return new BTree<TreeNodeSchemaIdentifier, TreeNodeStoredSchema>(entries, compareStrings);
}<|MERGE_RESOLUTION|>--- conflicted
+++ resolved
@@ -118,19 +118,8 @@
 		this.events.emit("afterSchemaChange", newSchema);
 	}
 
-<<<<<<< HEAD
-	private cloneData(data: TreeStoredSchema): void {
-		if (data instanceof InMemoryStoredSchemaRepository) {
-			this.rootFieldSchemaData = data.rootFieldSchema;
-			this.nodeSchemaData = data.nodeSchemaData.clone();
-		} else {
-			this.rootFieldSchemaData = data.rootFieldSchema;
-			this.nodeSchemaData = cloneNodeSchemaData(data.nodeSchema);
-		}
-=======
 	public clone(): TreeStoredSchemaRepository {
 		return new TreeStoredSchemaRepository(this);
->>>>>>> 049dfccb
 	}
 }
 
