/*!
 * Copyright (c) Microsoft Corporation and contributors. All rights reserved.
 * Licensed under the MIT License.
 */

import { assert } from "@fluidframework/core-utils";
import { createEmitter, ISubscribable } from "../../events";
import {
	brand,
	Brand,
	fail,
	Opaque,
	ReferenceCountedBase,
	BrandedKey,
	BrandedMapSubset,
	brandedSlot,
} from "../../util";
import { FieldKey } from "../schema-stored";
import {
	DetachedPlaceUpPath,
	DetachedRangeUpPath,
	PlaceIndex,
	UpPath,
	Range,
	PlaceUpPath,
	RangeUpPath,
} from "./pathTree";
import { Value, EmptyKey } from "./types";
<<<<<<< HEAD
import { PathVisitor, ReplaceKind } from "./visitPath";
=======
import { PathVisitor } from "./visitPath";
>>>>>>> 935bae84
import { DeltaVisitor } from "./visitDelta";
import * as Delta from "./delta";
import { AnnouncedVisitor } from "./visitorUtils";

/**
 * A way to refer to a particular tree location within an {@link AnchorSet}.
 * Associated with a ref count on the underlying {@link AnchorNode}.
 * @alpha
 */
export type Anchor = Brand<number, "rebaser.Anchor">;

/**
 * A singleton which represents a permanently invalid location (i.e. there is never a node there)
 */
const NeverAnchor: Anchor = brand(0);

/**
 * Maps anchors (which must be ones this locator knows about) to paths.
 * @alpha
 */
export interface AnchorLocator {
	/**
	 * Get the current location of an Anchor.
	 * The returned value should not be used after an edit has occurred.
	 *
	 * TODO: support extra/custom return types for specific/custom anchor types:
	 * for now caller must rely on data in anchor + returned node location
	 * (not ideal for anchors for places or ranges instead of nodes).
	 */
	locate(anchor: Anchor): AnchorNode | undefined;
}

/**
 * Stores arbitrary, user-defined data on an {@link Anchor}.
 * This data is preserved over the course of that anchor's lifetime.
 * @see {@link anchorSlot} for creation and an example use case.
 * @alpha
 */
export type AnchorSlot<TContent> = BrandedKey<Opaque<Brand<number, "AnchorSlot">>, TContent>;

/**
 * Events for {@link AnchorNode}.
 * These events are triggered while the internal data structures are being updated.
 * Thus these events must not trigger reading of the anchorSet or forest.
 *
 * TODO:
 * - Include sub-deltas in events.
 * - Add more events.
 *
 * @alpha
 */
export interface AnchorEvents {
	/**
	 * When the anchor node will never get reused by its AnchorSet.
	 * This means that the content it corresponds to has been permanently destroyed.
	 *
	 * @remarks
	 * When this happens depends entirely on how the anchorSet is used.
	 * It's possible nodes removed from the tree will be kept indefinitely, and thus never trigger this event, or they may be discarded immediately.
	 */
	afterDestroy(anchor: AnchorNode): void;

	/**
	 * What children the node has is changing.
	 *
	 * @remarks
	 * Does not include edits of child subtrees: instead only includes changes to which nodes are in this node's fields.
	 */
	childrenChanging(anchor: AnchorNode): void;

	/**
	 * Something in this tree is changing.
	 * The event can optionally return a {@link PathVisitor} to traverse the subtree.
	 * Called on every parent (transitively) when a change is occurring.
	 * Includes changes to this node itself.
	 */
	subtreeChanging(anchor: AnchorNode): PathVisitor | void;

	/**
	 * Value on this node is changing.
	 */
	valueChanging(anchor: AnchorNode, value: Value): void;
}

/**
 * Events for {@link AnchorSet}.
 * These events are triggered while the internal data structures are being updated.
 * Thus these events must not trigger reading of the anchorSet or forest.
 *
 * TODO:
 * - Design how events should be ordered.
 * - Include sub-deltas in events.
 * - Add more events.
 *
 * @alpha
 */
export interface AnchorSetRootEvents {
	/**
	 * What children are at the root is changing.
	 */
	childrenChanging(anchors: AnchorSet): void;

	/**
	 * Something in the tree is changing.
	 */
	treeChanging(anchors: AnchorSet): void;
}

/**
 * Node in a tree of anchors.
 * @alpha
 */
export interface AnchorNode extends UpPath<AnchorNode>, ISubscribable<AnchorEvents> {
	/**
	 * Allows access to data stored on the Anchor in "slots".
	 * Use {@link anchorSlot} to create slots.
	 */
	readonly slots: BrandedMapSubset<AnchorSlot<any>>;

	/**
	 * Gets a child of this node.
	 *
	 * @remarks
	 * This does not return an AnchorNode since there might not be one, and lazily creating one here would have messy lifetime management (See {@link AnchorNode#getOrCreateChildRef})
	 * If an AnchorNode is required, use the AnchorSet to track then locate the returned path.
	 * TODO:
	 * Revisit this API.
	 * Perhaps if we use weak down pointers and remove ref counting, we can make this return a AnchorNode.
	 *
	 */
	child(key: FieldKey, index: number): UpPath<AnchorNode>;

	/**
	 * Gets a child AnchorNode (creating it if needed), and an Anchor owning a ref to it.
	 * Caller is responsible for freeing the returned Anchor, and must not use the AnchorNode after that.
	 */
	getOrCreateChildRef(key: FieldKey, index: number): [Anchor, AnchorNode];
}

/**
 * Define a strongly typed slot on anchors in which data can be stored.
 *
 * @remarks
 * This is mainly useful for caching data associated with a location in the tree.
 *
 * Example usage:
 * ```typescript
 * const counterSlot = anchorSlot<number>();
 *
 * function useSlot(anchor: AnchorNode): void {
 * 	anchor.slots.set(counterSlot, 1 + anchor.slots.get(counterSlot) ?? 0);
 * }
 * ```
 * @alpha
 */
export function anchorSlot<TContent>(): AnchorSlot<TContent> {
	return brandedSlot<AnchorSlot<TContent>>();
}

/**
 * Collection of Anchors at a specific revision.
 *
 * See `Rebaser` for how to update across revisions.
 *
 * TODO: this should not be package exported.
 * If it's needed outside the package an Interface should be used instead which can reduce its
 * API surface to a small subset.
 *
 * @sealed
 * @alpha
 */
export class AnchorSet implements ISubscribable<AnchorSetRootEvents>, AnchorLocator {
	private readonly events = createEmitter<AnchorSetRootEvents>();
	/**
	 * Incrementing counter to give each anchor in this set a unique index for its identifier.
	 * "0" is reserved for the `NeverAnchor`.
	 */
	private anchorCounter = 1;

	/**
	 * Incrementing number that is bumped each time that the {@link AnchorSet} is changed.
	 * This allows consumers to cache state associated with a particular generation number and later determine if that state may have been invalidated using a comparison with the current generation number.
	 * For example, anchor slots can be used to cache the removal status of a node to memoize repeated walks up the tree.
	 */
	public generationNumber = 0;

	/**
	 * Special root node under which all anchors in this anchor set are transitively parented.
	 * This does not appear in the UpPaths (instead they use undefined for the root).
	 * Immediate children of this root are in detached fields (which have their identifiers used as the field keys).
	 *
	 * This is allocated with refCount one, which is never freed so it is never cleaned up
	 * (as long as this AnchorSet is not garbage collected).
	 *
	 * There should never be any children other than the special root detached field under this between transactions:
	 * TODO: check for and enforce this.
	 */
	private readonly root = new PathNode(this, EmptyKey, 0, undefined);

	// TODO: anchor system could be optimized a bit to avoid the maps (Anchor is ref to Path, path has ref count).
	// For now use this more encapsulated approach with maps.
	private readonly anchorToPath: Map<Anchor, PathNode> = new Map();

	private activeVisitor?: DeltaVisitor;

	public constructor() {
		this.on("treeChanging", () => {
			this.generationNumber += 1;
		});
	}

	public on<K extends keyof AnchorSetRootEvents>(
		eventName: K,
		listener: AnchorSetRootEvents[K],
	): () => void {
		return this.events.on(eventName, listener);
	}

	/**
	 * Check if there are currently no anchors tracked.
	 * Mainly for testing anchor cleanup.
	 */
	public isEmpty(): boolean {
		return this.root.children.size === 0;
	}

	public locate(anchor: Anchor): AnchorNode | undefined {
		if (anchor === NeverAnchor) {
			return undefined;
		}

		const path = this.anchorToPath.get(anchor);
		assert(path !== undefined, 0x3a6 /* Cannot locate anchor which is not in this AnchorSet */);
		return path.status === Status.Alive ? path : undefined;
	}

	public forget(anchor: Anchor): void {
		if (anchor !== NeverAnchor) {
			const path = this.anchorToPath.get(anchor);
			assert(path !== undefined, 0x351 /* cannot forget unknown Anchor */);
			path.removeRef();
			this.anchorToPath.delete(anchor);
		}
	}

	/**
	 * TODO: Add APIs need to allow callers of this function to reduce copying here.
	 * Ex: maybe return something extending UpPath here.
	 * @param path - the path to the node to be tracked. If null, returns an anchor
	 * which is permanently invalid.
	 */
	// eslint-disable-next-line @rushstack/no-new-null
	public track(path: UpPath | null): Anchor {
		if (path === null) {
			return NeverAnchor;
		}

		const foundPath = this.trackInner(path);
		const anchor: Anchor = brand(this.anchorCounter++);
		this.anchorToPath.set(anchor, foundPath);
		return anchor;
	}

	/**
	 * Finds a path node, creating if needed, and adds a ref count to it.
	 */
	private trackInner(path: UpPath): PathNode {
		if (path instanceof PathNode && path.anchorSet === this) {
			path.addRef();
			return path;
		}
		const parent = path.parent ?? this.root;
		const parentPath = this.trackInner(parent);

		const child = parentPath.getOrCreateChild(path.parentField, path.parentIndex);

		// Now that child is added (if needed), remove the extra ref that we added in the recursive call.
		parentPath.removeRef();

		return child;
	}

	/**
	 * Finds a path node if it already exists.
	 */
	private find(path: UpPath): PathNode | undefined {
		if (path instanceof PathNode) {
			if (path.anchorSet === this) {
				return path;
			}
		}
		const parent = path.parent ?? this.root;
		const parentPath = this.find(parent);
		return parentPath?.tryGetChild(path.parentField, path.parentIndex);
	}

	/**
	 * Returns an equivalent path making as much of it with PathNodes as possible.
	 * This allows future operations (like find, track, locate) on this path (and derived ones) to be faster.
	 * Note that the returned path may use AnchorNodes from this AnchorSet,
	 * but does not have a tracked reference to them, so this should not be held onto across anything that might free an AnchorNode.
	 *
	 * @remarks
	 * Also ensures that any PathNode in the path is from this AnchorSet.
	 */
	public internalizePath(originalPath: UpPath): UpPath {
		let path: UpPath | undefined = originalPath;
		const stack: UpPath[] = [];
		while (path !== undefined) {
			if (path instanceof PathNode && path.anchorSet === this) {
				break;
			}
			stack.push(path);
			path = path.parent;
		}

		// Now `path` contains an internalized path.
		// It just needs the paths from stackOut to wrap it.

		let wrapWith: UpPath | undefined;
		while ((wrapWith = stack.pop()) !== undefined) {
			if (path === undefined || path instanceof PathNode) {
				// If path already has an anchor, get an anchor for it's child if there is one:
				const child = (path ?? this.root).tryGetChild(
					wrapWith.parentField,
					wrapWith.parentIndex,
				);
				if (child !== undefined) {
					path = child;
					continue;
				}
			}
			// Replacing this if with a ternary makes the documentation harder to include and hurts readability.
			// eslint-disable-next-line unicorn/prefer-ternary
			if (path === wrapWith.parent && !(wrapWith instanceof PathNode)) {
				// path is safe to reuse from input path, so use it to avoid allocating another object.
				path = wrapWith;
			} else {
				path = {
					parent: path,
					parentField: wrapWith.parentField,
					parentIndex: wrapWith.parentIndex,
				};
			}
		}

		return path ?? fail("internalize path must be a path");
	}

	/**
	 * Recursively marks the given `nodes` and their descendants as disposed and pointing to a deleted node.
	 * Note that this does NOT detach the nodes.
	 */
	private deepDelete(nodes: readonly PathNode[]): void {
		const stack = [...nodes];
		while (stack.length > 0) {
			// eslint-disable-next-line @typescript-eslint/no-non-null-assertion
			const node = stack.pop()!;
			assert(node.status === Status.Alive, 0x408 /* PathNode must be alive */);
			node.status = Status.Dangling;
			node.events.emit("afterDestroy", node);
			for (const children of node.children.values()) {
				stack.push(...children);
			}
		}
	}

	/**
	 * Decouple nodes from their parent.
	 * This removes the reference from the parent to the decoupled children, and updates the indexes of the remaining children accordingly.
	 * This does NOT update the decoupled children: both their index and parent are left at their existing values.
	 * To decouple and fixup the children, see `removeChildren` and `moveChildren`.
	 * @param startPath - The path to the first node that is being decoupled.
	 * @param count - number of siblings that are decoupled from the original tree.
	 *
	 * TODO: tests
	 */
	private decoupleNodes(startPath: UpPath, count: number): PathNode[] {
		assert(count > 0, 0x681 /* count must be positive */);

		const sourceParent = this.find(startPath.parent ?? this.root);
		const sourceChildren = sourceParent?.children?.get(startPath.parentField);
		let nodes: PathNode[] = [];

		if (sourceChildren !== undefined) {
			let numberBeforeDecouple = 0;
			let numberToDecouple = 0;
			let index = 0;
			while (
				index < sourceChildren.length &&
				sourceChildren[index].parentIndex < startPath.parentIndex
			) {
				numberBeforeDecouple++;
				index++;
			}
			while (
				index < sourceChildren.length &&
				sourceChildren[index].parentIndex < startPath.parentIndex + count
			) {
				numberToDecouple++;
				index++;
			}
			while (index < sourceChildren.length) {
				// Fix indexes in source after moved items (subtract count).
				sourceChildren[index].parentIndex -= count;
				index++;
			}
			// Sever the parent -> child connections
			nodes = sourceChildren.splice(numberBeforeDecouple, numberToDecouple);
			if (sourceChildren.length === 0) {
				// eslint-disable-next-line @typescript-eslint/no-non-null-assertion
				sourceParent!.afterEmptyField(startPath.parentField);
			}
		}

		return nodes;
	}

	/**
	 * Couple nodes to a parent.
	 * @param destination - where the siblings are coupled to.
	 * @param count - number of siblings that are coupled in the original tree.
	 * @param coupleInfo - this object contains the nodes to couple and the parent index of the first node that is coupled in the original tree.
	 *
	 * TODO: tests
	 */
	private coupleNodes(
		destination: UpPath,
		count: number,
		coupleInfo: { startParentIndex: number; nodes: PathNode[] },
	): void {
		assert(coupleInfo.nodes.length > 0, 0x682 /* coupleInfo must have nodes to couple */);

		// The destination needs to be created if it does not exist yet.
		const destinationPath = this.trackInner(destination.parent ?? this.root);

		// Update nodes for new parent.
		for (const node of coupleInfo.nodes) {
			node.parentIndex += destination.parentIndex - coupleInfo.startParentIndex;
			node.parentPath = destinationPath;
			node.parentField = destination.parentField;
		}

		// Update new parent to add children
		const field = destinationPath.children.get(destination.parentField);
		if (field === undefined) {
			destinationPath.children.set(destination.parentField, coupleInfo.nodes);
		} else {
			// Update existing field contents
			const numberBeforeCouple = this.increaseParentIndexes(
				field,
				destination.parentIndex,
				count,
			);

			// TODO: this will fail for very large numbers of anchors due to argument limits.
			field.splice(numberBeforeCouple, 0, ...coupleInfo.nodes);
		}

		destinationPath.removeRef();
	}

	/**
	 * Updates the parent indexes within `field` to account for `count` children being inserted at `fromParentIndex`. Note that
	 * `fromParentIndex` is the logical position within the field, not the index with the sparse PathNode array.
	 *
	 * @param field - the field to update.
	 * @param fromParentIndex - the logical index within the field to start updating from.
	 * @param count - the number to increase parent indexes.
	 * @returns the number of items in the field that are not increased.
	 *
	 * TODO: tests
	 */
	private increaseParentIndexes(
		field: PathNode[],
		fromParentIndex: number,
		count: number,
	): number {
		let index = 0;
		while (index < field.length && field[index].parentIndex < fromParentIndex) {
			index++;
		}
		const numberBeforeIncrease = index;
		while (index < field.length) {
			field[index].parentIndex += count;
			index++;
		}

		return numberBeforeIncrease;
	}

	/**
	 * Updates paths for a range move (including re-parenting path items and updating indexes).
	 * @param sourceStart - where the siblings are removed from.
	 * @param destination - where the siblings are moved to.
	 * @param count - number of siblings to move.
	 *
	 * TODO:
	 * How should anchors that become invalid, then valid again (ex: into content that was deleted, then undone) work?
	 * Add an API to resurrect them? Store them in special detached fields? Store them in special non-detached fields?
	 *
	 * TODO:
	 * How should custom anchors work (ex: ones not just tied to a specific Node)?
	 * This design assumes they can be expressed in terms of a Node anchor + some extra stuff,
	 * but we don't have an API for the extra stuff yet.
	 *
	 * TODO: tests
	 */
	private moveChildren(sourceStart: UpPath, destination: UpPath, count: number): void {
		const nodes = this.decoupleNodes(sourceStart, count);
		if (nodes.length > 0) {
			this.coupleNodes(destination, count, {
				startParentIndex: sourceStart.parentIndex,
				nodes,
			});
		} else {
			// If there are no nodes to move, we still need to update the parent indexes of the nodes
			// affected in the move in.
			this.offsetChildren(destination, count);
		}
	}

	private removeChildren(path: UpPath, count: number) {
		const nodes = this.decoupleNodes(path, count);
		this.deepDelete(nodes);
	}

	/**
	 * Updates the parent indexes of all the nodes located at right side of the given path by the given offset.
	 * @param firstSiblingToOffset - the path to offset children of.
	 * @param offset - the offset to apply to the children.
	 *
	 */
	private offsetChildren(firstSiblingToOffset: UpPath, offset: number) {
		const nodePath = this.find(firstSiblingToOffset.parent ?? this.root);
		const field = nodePath?.children.get(firstSiblingToOffset.parentField);
		if (field !== undefined) {
			this.increaseParentIndexes(field, firstSiblingToOffset.parentIndex, offset);
		}
	}

	/**
	 * Updates the anchors according to the changes described in the given delta
	 */
<<<<<<< HEAD
	public acquireVisitor(): AnnouncedVisitor {
=======
	public acquireVisitor(): AnnouncedVisitor & DeltaVisitor {
>>>>>>> 935bae84
		assert(
			this.activeVisitor === undefined,
			0x767 /* Must release existing visitor before acquiring another */,
		);

		const visitor = {
			anchorSet: this,
			// Run `withNode` on anchorNode for parent if there is such an anchorNode.
			// If at root, run `withRoot` instead.
			maybeWithNode(withNode: (anchorNode: PathNode) => void, withRoot?: () => void) {
				if (this.parent === undefined && withRoot !== undefined) {
					withRoot();
				} else {
					assert(this.parent !== undefined, 0x5b0 /* parent must exist */);
					// TODO:Perf:
					// When traversing to a depth D when there are not anchors in that subtree, this goes O(D^2).
					// Delta traversal should early out in this case because no work is needed (and all move outs are known to not contain anchors).
					this.parent = this.anchorSet.internalizePath(this.parent);
					if (this.parent instanceof PathNode) {
						withNode(this.parent);
					}
				}
			},
			// Lookup table for path visitors collected from {@link AnchorEvents.visitSubtreeChanging} emitted events.
			// The key is the path of the node that the visitor is registered on. The code ensures that the path visitor visits only the appropriate subtrees
			// by maintaining the mapping only during time between the {@link DeltaVisitor.enterNode} and {@link DeltaVisitor.exitNode} calls for a given anchorNode.
			pathVisitors: new Map<PathNode, Set<PathVisitor>>(),
			parentField: undefined as FieldKey | undefined,
			parent: undefined as UpPath | undefined,
			free() {
				assert(
					this.anchorSet.activeVisitor !== undefined,
					"Multiple free calls for same visitor",
				);
				this.anchorSet.activeVisitor = undefined;
			},
			notifyChildrenChanging(): void {
				this.maybeWithNode(
					(p) => p.events.emit("childrenChanging", p),
					() => this.anchorSet.events.emit("childrenChanging", this.anchorSet),
				);
			},
<<<<<<< HEAD
			beforeAttach(source: DetachedRangeUpPath, destination: PlaceIndex): void {
				assert(this.parentField !== undefined, "Must be in a field in order to attach");
				const destinationPath: PlaceUpPath = {
					parent: this.parent,
					field: this.parentField,
					index: destination,
				};
				for (const visitors of this.pathVisitors.values()) {
					for (const pathVisitor of visitors) {
						pathVisitor.beforeAttach(source, destinationPath);
					}
				}
			},
			afterAttach(source: DetachedPlaceUpPath, destination: Range): void {
				assert(this.parentField !== undefined, "Must be in a field in order to attach");
				const destinationPath: RangeUpPath = {
					parent: this.parent,
					field: this.parentField,
					...destination,
				};
				for (const visitors of this.pathVisitors.values()) {
					for (const pathVisitor of visitors) {
						pathVisitor.afterAttach(source, destinationPath);
					}
				}
			},
			attach(source: DetachedRangeUpPath, destination: PlaceIndex): void {
				this.notifyChildrenChanging();
				this.attachEdit(source, destination);
			},
			attachEdit(source: DetachedRangeUpPath, destination: PlaceIndex): void {
				assert(this.parentField !== undefined, "Must be in a field in order to attach");
				const sourcePath = {
					parent: this.anchorSet.root,
					parentField: source.field,
					parentIndex: source.start,
				};
				const destinationPath = {
					parent: this.parent,
					parentField: this.parentField,
					parentIndex: destination,
				};
				this.anchorSet.moveChildren(sourcePath, destinationPath, source.end - source.start);
			},
			beforeDetach(source: Range, destination: DetachedPlaceUpPath): void {
				assert(this.parentField !== undefined, "Must be in a field in order to attach");
				const sourcePath: RangeUpPath = {
					parent: this.parent,
					field: this.parentField,
					...source,
=======
			beforeAttach(source: FieldKey, count: number, destination: PlaceIndex): void {
				assert(this.parentField !== undefined, "Must be in a field in order to attach");
				const destinationPath: PlaceUpPath = {
					parent: this.parent,
					field: this.parentField,
					index: destination,
>>>>>>> 935bae84
				};
				const sourcePath: DetachedRangeUpPath = brand({
					field: source,
					start: 0,
					end: count,
				});
				for (const visitors of this.pathVisitors.values()) {
					for (const pathVisitor of visitors) {
<<<<<<< HEAD
						pathVisitor.beforeDetach(sourcePath, destination);
					}
				}
			},
			afterDetach(source: PlaceIndex, destination: DetachedRangeUpPath): void {
				assert(this.parentField !== undefined, "Must be in a field in order to attach");
				const sourcePath: PlaceUpPath = {
					parent: this.parent,
					field: this.parentField,
					index: source,
				};
				for (const visitors of this.pathVisitors.values()) {
					for (const pathVisitor of visitors) {
						pathVisitor.afterDetach(sourcePath, destination);
					}
				}
			},
			detach(source: Range, destination: DetachedPlaceUpPath): void {
				this.notifyChildrenChanging();
				this.detachEdit(source, destination);
			},
			detachEdit(source: Range, destination: DetachedPlaceUpPath): void {
				assert(this.parentField !== undefined, "Must be in a field in order to detach");
				const sourcePath = {
					parent: this.parent,
					parentField: this.parentField,
					parentIndex: source.start,
				};
				const destinationPath = {
					parent: this.anchorSet.root,
					parentField: destination.field,
					parentIndex: destination.index,
				};
				this.anchorSet.moveChildren(sourcePath, destinationPath, source.end - source.start);
			},
			beforeReplace(
				newContent: DetachedRangeUpPath,
				oldContent: Range,
				oldContentDestination: DetachedPlaceUpPath,
				kind: ReplaceKind,
			): void {
				assert(this.parentField !== undefined, "Must be in a field in order to replace");
				const oldContentPath: RangeUpPath = {
					parent: this.parent,
					field: this.parentField,
					...oldContent,
				};
				for (const visitors of this.pathVisitors.values()) {
					for (const pathVisitor of visitors) {
						pathVisitor.beforeReplace(
							newContent,
							oldContentPath,
							oldContentDestination,
							kind,
						);
					}
				}
			},
			afterReplace(
				newContentSource: DetachedPlaceUpPath,
				newContent: Range,
				oldContent: DetachedRangeUpPath,
				kind: ReplaceKind,
			): void {
				assert(this.parentField !== undefined, "Must be in a field in order to replace");
				const newContentPath: RangeUpPath = {
					parent: this.parent,
					field: this.parentField,
					...newContent,
				};
				for (const visitors of this.pathVisitors.values()) {
					for (const pathVisitor of visitors) {
						pathVisitor.afterReplace(
							newContentSource,
							newContentPath,
							oldContent,
							kind,
						);
					}
				}
			},
			replace(
				newContentSource: DetachedRangeUpPath,
				oldContentRange: Range,
				oldContentDestination: DetachedPlaceUpPath,
			): void {
				this.notifyChildrenChanging();
				this.detachEdit(oldContentRange, oldContentDestination);
				this.attachEdit(newContentSource, oldContentRange.start);
			},
			destroy(range: DetachedRangeUpPath): void {
				assert(this.parentField !== undefined, "Must be in a field to destroy");
				const count = range.end - range.start;
				this.anchorSet.removeChildren(
					{
						parent: this.parent,
						parentField: this.parentField,
						parentIndex: range.start,
					},
					count,
				);
			},
			beforeDestroy(range: DetachedRangeUpPath): void {
				assert(this.parentField !== undefined, "Must be in a field to destroy");
				for (const visitors of this.pathVisitors.values()) {
					for (const pathVisitor of visitors) {
						pathVisitor.beforeDestroy(range);
					}
				}
			},
			create(start: PlaceIndex, content: Delta.ProtoNodes): void {
				assert(this.parentField !== undefined, "Must be in a field to create");
				this.anchorSet.offsetChildren(
					{
						parent: this.parent,
						parentField: this.parentField,
						parentIndex: start,
					},
					content.length,
				);
			},
			afterCreate(range: Range, content: Delta.ProtoNodes): void {
				assert(this.parentField !== undefined, "Must be in a field to create");
				for (const visitors of this.pathVisitors.values()) {
					for (const pathVisitor of visitors) {
						const rangePath: DetachedRangeUpPath = brand({
							field: this.parentField,
							...range,
						});
						pathVisitor.afterCreate(rangePath);
					}
				}
=======
						pathVisitor.beforeAttach(sourcePath, destinationPath);
					}
				}
			},
			afterAttach(source: FieldKey, destination: Range): void {
				assert(this.parentField !== undefined, "Must be in a field in order to attach");
				const sourcePath: DetachedPlaceUpPath = brand({
					field: source,
					index: 0,
				});
				const destinationPath: RangeUpPath = {
					parent: this.parent,
					field: this.parentField,
					...destination,
				};
				for (const visitors of this.pathVisitors.values()) {
					for (const pathVisitor of visitors) {
						pathVisitor.afterAttach(sourcePath, destinationPath);
					}
				}
			},
			attach(source: FieldKey, count: number, destination: PlaceIndex): void {
				this.notifyChildrenChanging();
				this.attachEdit(source, count, destination);
			},
			attachEdit(source: FieldKey, count: number, destination: PlaceIndex): void {
				assert(this.parentField !== undefined, "Must be in a field in order to attach");
				const sourcePath = {
					parent: this.anchorSet.root,
					parentField: source,
					parentIndex: 0,
				};
				const destinationPath = {
					parent: this.parent,
					parentField: this.parentField,
					parentIndex: destination,
				};
				this.anchorSet.moveChildren(sourcePath, destinationPath, count);
			},
			beforeDetach(source: Range, destination: FieldKey): void {
				assert(this.parentField !== undefined, "Must be in a field in order to attach");
				const sourcePath: RangeUpPath = {
					parent: this.parent,
					field: this.parentField,
					...source,
				};
				const destinationPath: DetachedPlaceUpPath = brand({
					field: destination,
					index: 0,
				});
				for (const visitors of this.pathVisitors.values()) {
					for (const pathVisitor of visitors) {
						pathVisitor.beforeDetach(sourcePath, destinationPath);
					}
				}
			},
			afterDetach(source: PlaceIndex, count: number, destination: FieldKey): void {
				assert(this.parentField !== undefined, "Must be in a field in order to attach");
				const sourcePath: PlaceUpPath = {
					parent: this.parent,
					field: this.parentField,
					index: source,
				};
				const destinationPath: DetachedRangeUpPath = brand({
					field: destination,
					start: 0,
					end: count,
				});
				for (const visitors of this.pathVisitors.values()) {
					for (const pathVisitor of visitors) {
						pathVisitor.afterDetach(sourcePath, destinationPath);
					}
				}
			},
			detach(source: Range, destination: FieldKey): void {
				this.notifyChildrenChanging();
				this.detachEdit(source, destination);
			},
			detachEdit(source: Range, destination: FieldKey): void {
				assert(this.parentField !== undefined, "Must be in a field in order to detach");
				const sourcePath = {
					parent: this.parent,
					parentField: this.parentField,
					parentIndex: source.start,
				};
				const destinationPath = {
					parent: this.anchorSet.root,
					parentField: destination,
					parentIndex: 0,
				};
				this.anchorSet.moveChildren(sourcePath, destinationPath, source.end - source.start);
			},
			beforeReplace(newContent: FieldKey, oldContent: Range, destination: FieldKey): void {
				assert(this.parentField !== undefined, "Must be in a field in order to replace");
				const oldContentPath: RangeUpPath = {
					parent: this.parent,
					field: this.parentField,
					...oldContent,
				};
				const newNodesSourcePath: DetachedRangeUpPath = brand({
					field: newContent,
					start: 0,
					end: oldContent.end - oldContent.start,
				});
				const oldNodesDestinationPath: DetachedPlaceUpPath = brand({
					field: destination,
					index: 0,
				});
				for (const visitors of this.pathVisitors.values()) {
					for (const pathVisitor of visitors) {
						pathVisitor.beforeReplace(
							newNodesSourcePath,
							oldContentPath,
							oldNodesDestinationPath,
						);
					}
				}
			},
			afterReplace(
				newContentSource: FieldKey,
				newContent: Range,
				oldContent: FieldKey,
			): void {
				assert(this.parentField !== undefined, "Must be in a field in order to replace");
				const newContentPath: RangeUpPath = {
					parent: this.parent,
					field: this.parentField,
					...newContent,
				};
				const newNodesSourcePath: DetachedPlaceUpPath = brand({
					field: newContentSource,
					index: 0,
				});
				const oldNodesDestinationPath: DetachedRangeUpPath = brand({
					field: oldContent,
					start: 0,
					end: newContent.end - newContent.start,
				});
				for (const visitors of this.pathVisitors.values()) {
					for (const pathVisitor of visitors) {
						pathVisitor.afterReplace(
							newNodesSourcePath,
							newContentPath,
							oldNodesDestinationPath,
						);
					}
				}
			},
			replace(
				newContentSource: FieldKey,
				range: Range,
				oldContentDestination: FieldKey,
			): void {
				this.notifyChildrenChanging();
				this.detachEdit(range, oldContentDestination);
				this.attachEdit(newContentSource, range.end - range.start, range.start);
			},
			destroy(detachedField: FieldKey, count: number): void {
				this.anchorSet.removeChildren(
					{
						parent: undefined,
						parentField: detachedField,
						parentIndex: 0,
					},
					count,
				);
>>>>>>> 935bae84
			},
			beforeDestroy(detachedField: FieldKey, count: number): void {
				const range: DetachedRangeUpPath = brand({
					field: detachedField,
					start: 0,
					end: count,
				});
				for (const visitors of this.pathVisitors.values()) {
					for (const pathVisitor of visitors) {
						pathVisitor.beforeDestroy(range);
					}
				}
			},
			create(content: Delta.ProtoNodes, destination: FieldKey): void {
				// Nothing to do since content can only be created in a new detached field,
				// which cannot contain any anchors.
			},
			afterCreate(content: Delta.ProtoNodes, destination: FieldKey): void {
				for (const visitors of this.pathVisitors.values()) {
					for (const pathVisitor of visitors) {
						const rangePath: DetachedRangeUpPath = brand({
							field: destination,
							start: 0,
							end: content.length,
						});
						pathVisitor.afterCreate(rangePath);
					}
				}
			},
			enterNode(index: number): void {
				assert(
					this.parentField !== undefined,
					0x3ab /* Must be in a field to enter node */,
				);

				this.parent = {
					parent: this.parent,
					parentField: this.parentField,
					parentIndex: index,
				};
				this.parentField = undefined;
				this.maybeWithNode((p) => {
					// avoid multiple pass side-effects
					if (!this.pathVisitors.has(p)) {
						const visitors: (PathVisitor | void)[] = p.events.emitAndCollect(
							"subtreeChanging",
							p,
						);
						if (visitors.length > 0) {
							this.pathVisitors.set(
								p,
								new Set(visitors.filter((v): v is PathVisitor => v !== undefined)),
							);
						}
					}
				});
			},
			exitNode(index: number): void {
				assert(this.parent !== undefined, 0x3ac /* Must have parent node */);
				this.maybeWithNode((p) => {
					// Remove subtree path visitors added at this node if there are any
					this.pathVisitors.delete(p);
				});
				const parent = this.parent;
				assert(parent !== undefined, 0x769 /* Unable to exit root node */);
				this.parentField = parent.parentField;
				this.parent = parent.parent;
			},
			enterField(key: FieldKey): void {
				this.parentField = key;
			},
			exitField(key: FieldKey): void {
				this.parentField = undefined;
			},
		};
		this.events.emit("treeChanging", this);
		this.activeVisitor = visitor;
		return visitor;
	}
}

/**
 * Indicates the status of a `NodePath`.
 */
enum Status {
	/**
	 * Indicates the `NodePath` is being maintained and corresponds to a valid
	 * (i.e., not deleted) node in the document.
	 */
	Alive,
	/**
	 * Indicates the `NodePath` is not being maintained by the `AnchorSet`.
	 * The `NodePath` may or may not correspond to a valid node in the document.
	 *
	 * Accessing such a node is invalid.
	 * Nodes in this state are retained to detect use-after-free bugs.
	 */
	Disposed,
	/**
	 * Indicates the `NodePath` corresponds to a deleted node in the document.
	 * Such `NodePath`s are not maintained by the `AnchorSet` (other than updating
	 * their status to `Disposed` when appropriate).
	 *
	 * Accessing such a node is invalid.
	 * Nodes in this state are retained to detect use-after-free bugs.
	 */
	Dangling,
}

/**
 * Tree of anchors.
 *
 * Contains both child and parent pointers, which are kept in sync.
 *
 * Each anchor is equivalent to a path through the tree.
 * This tree structure stores a collection of these paths, but deduplicating the common prefixes of the tree
 * prefix-tree style.
 *
 * These anchors are used instead of just holding onto the node objects in forests for several reasons:
 *
 * - Update policy might be more complex than just tracking a node object in the forest.
 *
 * - Not all forests will have node objects: some may use compressed binary formats with no objects to reference.
 *
 * - Anchors are needed even when not using forests, and for nodes that are outside the currently loaded part of the
 * forest.
 *
 * - Forest in general do not need to support up pointers, but they are needed for anchors.
 *
 * Thus this can be thought of as a sparse copy of the subset of trees which are used as anchors,
 * plus the parent paths for them.
 *
 * ReferenceCountedBase tracks the number of references to this from external sources (`Anchors` via `AnchorSet`.).
 * Kept alive as if any of the follow are true:
 * 1. there are children.
 * 2. refcount is non-zero.
 * 3. events are registered.
 */
class PathNode extends ReferenceCountedBase implements UpPath<PathNode>, AnchorNode {
	public status: Status = Status.Alive;
	/**
	 * Event emitter for this anchor.
	 */
	public readonly events = createEmitter<AnchorEvents>(() => this.considerDispose());

	/**
	 * PathNode arrays are kept sorted the PathNode's parentIndex for efficient search.
	 * Users of this field must take care to maintain invariants (correct parent pointers, not empty child arrays etc.)
	 *
	 * Performance Note:
	 * Large child lists could be updated more efficiently here using a data-structure optimized
	 * for efficient prefix sum updates, such as a Fenwick tree or Finger tree.
	 * This would be complicated by the need for parent pointers (including indexes),
	 * but is possible to do.
	 */
	public readonly children: Map<FieldKey, PathNode[]> = new Map();

	public readonly slots: BrandedMapSubset<AnchorSlot<any>> = new Map();

	/**
	 * Construct a PathNode with refcount 1.
	 * @param anchorSet - used to determine if this PathNode is already part of a specific anchorSet
	 * to early out UpPath walking.
	 */
	public constructor(
		public readonly anchorSet: AnchorSet,
		public parentField: FieldKey,
		public parentIndex: number,
		/**
		 * The parent of this `PathNode` (an up pointer in the `PathNode` tree).
		 * If the status of this node is `Alive`, then there must be a corresponding down pointer from the
		 * `parentPath` node to this node.
		 * When undefined, this node is the {@link AnchorSet.root} for `this.anchorSet` and thus has no parent.
		 *
		 * When updating the tree, `AnchorSet` may transiently leave the up and down pointers inconsistent
		 * (updating down pointers first), but must ensure they are consistent before the editing operation returns
		 * to non-`AnchorSet` code.
		 * This consistency guarantee only applies to nodes that are `Alive`.
		 */
		public parentPath: PathNode | undefined,
	) {
		super(1);
	}

	public on<K extends keyof AnchorEvents>(eventName: K, listener: AnchorEvents[K]): () => void {
		return this.events.on(eventName, listener);
	}

	public child(key: FieldKey, index: number): UpPath<AnchorNode> {
		// Fast path: if child exists, return it.
		return (
			this.tryGetChild(key, index) ?? { parent: this, parentField: key, parentIndex: index }
		);
	}

	public getOrCreateChildRef(key: FieldKey, index: number): [Anchor, AnchorNode] {
		const anchor = this.anchorSet.track(this.child(key, index));
		const node =
			this.anchorSet.locate(anchor) ?? fail("cannot reference child that does not exist");
		return [anchor, node];
	}

	/**
	 * @returns true iff this PathNode is the special root node that sits above all the detached fields.
	 * In this case, the fields are detached sequences.
	 * Note that the special root node should never appear in an UpPath
	 * since UpPaths represent this root as `undefined`.
	 */
	private isRoot(): boolean {
		return this.parentPath === undefined;
	}

	public get parent(): PathNode | undefined {
		assert(this.status !== Status.Disposed, 0x409 /* PathNode must not be disposed */);
		assert(
			this.parentPath !== undefined,
			0x355 /* PathNode.parent is an UpPath API and thus should never be called on the root PathNode. */,
		);
		// Root PathNode corresponds to the undefined root for UpPath API.
		if (this.parentPath.isRoot()) {
			return undefined;
		}
		return this.parentPath;
	}

	public addRef(count = 1): void {
		assert(this.status === Status.Alive, 0x40a /* PathNode must be alive */);
		this.referenceAdded(count);
	}

	public removeRef(count = 1): void {
		assert(this.status !== Status.Disposed, 0x40b /* PathNode must not be disposed */);
		this.referenceRemoved(count);
	}

	// Called when refcount is set to 0.
	// Node may be kept alive by children or events after this point.
	protected dispose(): void {
		this.considerDispose();
	}

	/**
	 * Gets a child, adding a ref to it.
	 * Creates child (with 1 ref) if needed.
	 */
	public getOrCreateChild(key: FieldKey, index: number): PathNode {
		assert(this.status === Status.Alive, 0x40c /* PathNode must be alive */);
		let field = this.children.get(key);
		if (field === undefined) {
			field = [];
			this.children.set(key, field);
		}
		// TODO: should do more optimized search (ex: binary search).
		let child = field.find((c) => c.parentIndex === index);
		if (child === undefined) {
			child = new PathNode(this.anchorSet, key, index, this);
			field.push(child);
			// Keep list sorted by index.
			field.sort((a, b) => a.parentIndex - b.parentIndex);
		} else {
			child.addRef();
		}
		return child;
	}

	/**
	 * Gets a child if it exists.
	 * Does NOT add a ref.
	 */
	public tryGetChild(key: FieldKey, index: number): PathNode | undefined {
		assert(this.status === Status.Alive, 0x40d /* PathNode must be alive */);
		const field = this.children.get(key);

		// TODO: should do more optimized search (ex: binary search or better) using index.
		return field?.find((c) => c.parentIndex === index);
	}

	/**
	 * Removes reference from this to `child`.
	 * Since PathNodes are doubly linked,
	 * the caller must ensure that the reference from child to parent is also removed (or the child is no longer used).
	 */
	public removeChild(child: PathNode): void {
		assert(this.status === Status.Alive, 0x40e /* PathNode must be alive */);
		const key = child.parentField;
		const field = this.children.get(key);
		// TODO: should do more optimized search (ex: binary search or better) using child.parentIndex()
		// Note that this is the index in the list of child paths, not the index within the field
		const childIndex = field?.indexOf(child) ?? -1;
		assert(childIndex !== -1, 0x35c /* child must be parented to be removed */);
		field?.splice(childIndex, 1);
		if (field?.length === 0) {
			this.afterEmptyField(key);
		}
	}

	/**
	 * Call this after directly editing the child array for a field to be empty.
	 * Handles cleaning up unneeded data
	 * (like the field in the map, and possibly this entire PathNode and its parents if they are no longer needed.)
	 */
	public afterEmptyField(key: FieldKey): void {
		assert(this.status === Status.Alive, 0x40f /* PathNode must be alive */);
		this.children.delete(key);
		this.considerDispose();
	}

	/**
	 * If node is no longer needed (has no references, no children and no events):
	 * removes this from parent if alive, and sets this to disposed.
	 * Must only be called when .
	 *
	 * Allowed when dangling (but not when disposed).
	 */
	private considerDispose(): void {
		assert(this.status !== Status.Disposed, 0x41d /* PathNode must not be disposed */);
		if (this.isUnreferenced() && this.children.size === 0 && !this.events.hasListeners()) {
			if (this.status === Status.Alive) {
				this.parentPath?.removeChild(this);
			}
			this.status = Status.Disposed;
		}
	}
}<|MERGE_RESOLUTION|>--- conflicted
+++ resolved
@@ -26,11 +26,7 @@
 	RangeUpPath,
 } from "./pathTree";
 import { Value, EmptyKey } from "./types";
-<<<<<<< HEAD
-import { PathVisitor, ReplaceKind } from "./visitPath";
-=======
 import { PathVisitor } from "./visitPath";
->>>>>>> 935bae84
 import { DeltaVisitor } from "./visitDelta";
 import * as Delta from "./delta";
 import { AnnouncedVisitor } from "./visitorUtils";
@@ -575,11 +571,7 @@
 	/**
 	 * Updates the anchors according to the changes described in the given delta
 	 */
-<<<<<<< HEAD
-	public acquireVisitor(): AnnouncedVisitor {
-=======
 	public acquireVisitor(): AnnouncedVisitor & DeltaVisitor {
->>>>>>> 935bae84
 		assert(
 			this.activeVisitor === undefined,
 			0x767 /* Must release existing visitor before acquiring another */,
@@ -622,65 +614,12 @@
 					() => this.anchorSet.events.emit("childrenChanging", this.anchorSet),
 				);
 			},
-<<<<<<< HEAD
-			beforeAttach(source: DetachedRangeUpPath, destination: PlaceIndex): void {
-				assert(this.parentField !== undefined, "Must be in a field in order to attach");
-				const destinationPath: PlaceUpPath = {
-					parent: this.parent,
-					field: this.parentField,
-					index: destination,
-				};
-				for (const visitors of this.pathVisitors.values()) {
-					for (const pathVisitor of visitors) {
-						pathVisitor.beforeAttach(source, destinationPath);
-					}
-				}
-			},
-			afterAttach(source: DetachedPlaceUpPath, destination: Range): void {
-				assert(this.parentField !== undefined, "Must be in a field in order to attach");
-				const destinationPath: RangeUpPath = {
-					parent: this.parent,
-					field: this.parentField,
-					...destination,
-				};
-				for (const visitors of this.pathVisitors.values()) {
-					for (const pathVisitor of visitors) {
-						pathVisitor.afterAttach(source, destinationPath);
-					}
-				}
-			},
-			attach(source: DetachedRangeUpPath, destination: PlaceIndex): void {
-				this.notifyChildrenChanging();
-				this.attachEdit(source, destination);
-			},
-			attachEdit(source: DetachedRangeUpPath, destination: PlaceIndex): void {
-				assert(this.parentField !== undefined, "Must be in a field in order to attach");
-				const sourcePath = {
-					parent: this.anchorSet.root,
-					parentField: source.field,
-					parentIndex: source.start,
-				};
-				const destinationPath = {
-					parent: this.parent,
-					parentField: this.parentField,
-					parentIndex: destination,
-				};
-				this.anchorSet.moveChildren(sourcePath, destinationPath, source.end - source.start);
-			},
-			beforeDetach(source: Range, destination: DetachedPlaceUpPath): void {
-				assert(this.parentField !== undefined, "Must be in a field in order to attach");
-				const sourcePath: RangeUpPath = {
-					parent: this.parent,
-					field: this.parentField,
-					...source,
-=======
 			beforeAttach(source: FieldKey, count: number, destination: PlaceIndex): void {
 				assert(this.parentField !== undefined, "Must be in a field in order to attach");
 				const destinationPath: PlaceUpPath = {
 					parent: this.parent,
 					field: this.parentField,
 					index: destination,
->>>>>>> 935bae84
 				};
 				const sourcePath: DetachedRangeUpPath = brand({
 					field: source,
@@ -689,140 +628,6 @@
 				});
 				for (const visitors of this.pathVisitors.values()) {
 					for (const pathVisitor of visitors) {
-<<<<<<< HEAD
-						pathVisitor.beforeDetach(sourcePath, destination);
-					}
-				}
-			},
-			afterDetach(source: PlaceIndex, destination: DetachedRangeUpPath): void {
-				assert(this.parentField !== undefined, "Must be in a field in order to attach");
-				const sourcePath: PlaceUpPath = {
-					parent: this.parent,
-					field: this.parentField,
-					index: source,
-				};
-				for (const visitors of this.pathVisitors.values()) {
-					for (const pathVisitor of visitors) {
-						pathVisitor.afterDetach(sourcePath, destination);
-					}
-				}
-			},
-			detach(source: Range, destination: DetachedPlaceUpPath): void {
-				this.notifyChildrenChanging();
-				this.detachEdit(source, destination);
-			},
-			detachEdit(source: Range, destination: DetachedPlaceUpPath): void {
-				assert(this.parentField !== undefined, "Must be in a field in order to detach");
-				const sourcePath = {
-					parent: this.parent,
-					parentField: this.parentField,
-					parentIndex: source.start,
-				};
-				const destinationPath = {
-					parent: this.anchorSet.root,
-					parentField: destination.field,
-					parentIndex: destination.index,
-				};
-				this.anchorSet.moveChildren(sourcePath, destinationPath, source.end - source.start);
-			},
-			beforeReplace(
-				newContent: DetachedRangeUpPath,
-				oldContent: Range,
-				oldContentDestination: DetachedPlaceUpPath,
-				kind: ReplaceKind,
-			): void {
-				assert(this.parentField !== undefined, "Must be in a field in order to replace");
-				const oldContentPath: RangeUpPath = {
-					parent: this.parent,
-					field: this.parentField,
-					...oldContent,
-				};
-				for (const visitors of this.pathVisitors.values()) {
-					for (const pathVisitor of visitors) {
-						pathVisitor.beforeReplace(
-							newContent,
-							oldContentPath,
-							oldContentDestination,
-							kind,
-						);
-					}
-				}
-			},
-			afterReplace(
-				newContentSource: DetachedPlaceUpPath,
-				newContent: Range,
-				oldContent: DetachedRangeUpPath,
-				kind: ReplaceKind,
-			): void {
-				assert(this.parentField !== undefined, "Must be in a field in order to replace");
-				const newContentPath: RangeUpPath = {
-					parent: this.parent,
-					field: this.parentField,
-					...newContent,
-				};
-				for (const visitors of this.pathVisitors.values()) {
-					for (const pathVisitor of visitors) {
-						pathVisitor.afterReplace(
-							newContentSource,
-							newContentPath,
-							oldContent,
-							kind,
-						);
-					}
-				}
-			},
-			replace(
-				newContentSource: DetachedRangeUpPath,
-				oldContentRange: Range,
-				oldContentDestination: DetachedPlaceUpPath,
-			): void {
-				this.notifyChildrenChanging();
-				this.detachEdit(oldContentRange, oldContentDestination);
-				this.attachEdit(newContentSource, oldContentRange.start);
-			},
-			destroy(range: DetachedRangeUpPath): void {
-				assert(this.parentField !== undefined, "Must be in a field to destroy");
-				const count = range.end - range.start;
-				this.anchorSet.removeChildren(
-					{
-						parent: this.parent,
-						parentField: this.parentField,
-						parentIndex: range.start,
-					},
-					count,
-				);
-			},
-			beforeDestroy(range: DetachedRangeUpPath): void {
-				assert(this.parentField !== undefined, "Must be in a field to destroy");
-				for (const visitors of this.pathVisitors.values()) {
-					for (const pathVisitor of visitors) {
-						pathVisitor.beforeDestroy(range);
-					}
-				}
-			},
-			create(start: PlaceIndex, content: Delta.ProtoNodes): void {
-				assert(this.parentField !== undefined, "Must be in a field to create");
-				this.anchorSet.offsetChildren(
-					{
-						parent: this.parent,
-						parentField: this.parentField,
-						parentIndex: start,
-					},
-					content.length,
-				);
-			},
-			afterCreate(range: Range, content: Delta.ProtoNodes): void {
-				assert(this.parentField !== undefined, "Must be in a field to create");
-				for (const visitors of this.pathVisitors.values()) {
-					for (const pathVisitor of visitors) {
-						const rangePath: DetachedRangeUpPath = brand({
-							field: this.parentField,
-							...range,
-						});
-						pathVisitor.afterCreate(rangePath);
-					}
-				}
-=======
 						pathVisitor.beforeAttach(sourcePath, destinationPath);
 					}
 				}
@@ -989,7 +794,6 @@
 					},
 					count,
 				);
->>>>>>> 935bae84
 			},
 			beforeDestroy(detachedField: FieldKey, count: number): void {
 				const range: DetachedRangeUpPath = brand({
