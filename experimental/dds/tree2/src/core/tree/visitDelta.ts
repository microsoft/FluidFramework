/*!
 * Copyright (c) Microsoft Corporation and contributors. All rights reserved.
 * Licensed under the MIT License.
 */

import { assert, unreachableCase } from "@fluidframework/core-utils";
<<<<<<< HEAD
import { RangeMap, brand, extractFromOpaque, getFromRangeMap, setInRangeMap } from "../../util";
=======
import { Mutable, brand, extractFromOpaque, makeArray } from "../../util";
>>>>>>> a8ea26c9
import { FieldKey } from "../schema-stored";
import * as Delta from "./delta";
import { NodeIndex, PlaceIndex, Range } from "./pathTree";
import { ForestRootId, DetachedFieldIndex } from "./detachedFieldIndex";

/**
 * Implementation notes:
 *
 * The visit is organized in two passes: a detach pass and an attach pass.
 * The core idea is that before content can be attached, it must first exist and be in a detached field.
 * The detach pass is therefore responsible for making sure that all roots that needs to be attached during the
 * attach pass are ready to be attached.
 * In practice, this means the detach pass must:
 * - Create all subtrees that need to be created
 * - Detach all moved nodes
 *
 * In addition to that, the detach pass also detaches nodes that need removing, with the exception of nodes that get
 * replaced. The reason for this exception is that we need to be able to communicate replaces as atomic operations.
 * In order to do that, we need to wait until we are sure that the content to attach is available as a detached root.
 * Replaces are therefore handled during the attach pass.
 * Note that this could theoretically lead to a situation where, in the attach pass, one replace wants to attach
 * a node that has yet to be detached by another replace. This does not occur in practice because we do not support
 * editing operations that would lead to this situation.
 */

/**
 * Crawls the given `delta`, calling `visitor`'s callback for each change encountered.
 * Each successive call to the visitor callbacks assumes that the change described by earlier calls have been applied
 * to the document tree. For example, for a change that removes the first and third node of a field, the visitor calls
 * will first call detach with a range from indices 0 to 1 then call detach with a range from indices 1 to 2.
 *
 * @param delta - The delta to be crawled.
 * @param visitor - The object to notify of the changes encountered.
 */
export function visitDelta(
	delta: Delta.Root,
	visitor: DeltaVisitor,
	detachedFieldIndex: DetachedFieldIndex,
): void {
	const modsToMovedTrees: Map<Delta.MoveId, Delta.FieldMarks> = new Map();
	const insertToRootId: Map<Delta.Insert, ForestRootId> = new Map();
	const creations: Set<Delta.Insert> = new Set();
	const rootChanges: Map<ForestRootId, Delta.FieldMarks> = new Map();
	const rootTransfers: RootTransfers = new Map();
	const detachConfig: PassConfig = {
		name: "detach",
		func: detachPass,
		modsToMovedTrees,
		detachedFieldIndex,
		insertToRootId,
		creations,
		rootChanges,
		rootToRootTransfers: rootTransfers,
	};
	visitFieldMarks(delta, visitor, detachConfig);
	while (creations.size > 0 || rootChanges.size > 0 || rootTransfers.size > 0) {
		for (const insert of creations) {
			creations.delete(insert);
			const firstRoot = insertToRootId.get(insert);
			assert(firstRoot !== undefined, "Expected to find a root ID for the creation");
			for (let i = 0; i < insert.content.length; i += 1) {
				const root: ForestRootId = brand(firstRoot + i);
				const field = detachedFieldIndex.toFieldKey(root);
				visitor.create([insert.content[i]], field);
			}
		}
		for (const [root, modifications] of rootChanges) {
			rootChanges.delete(root);
			const field = detachedFieldIndex.toFieldKey(root);
			visitor.enterField(field);
			visitNode(0, modifications, visitor, detachConfig);
			visitor.exitField(field);
		}
		transferRoots(rootTransfers, detachedFieldIndex, visitor);
	}
	const attachConfig: PassConfig = {
		name: "attach",
		func: attachPass,
		modsToMovedTrees,
		detachedFieldIndex,
		insertToRootId,
		creations,
		rootChanges,
		rootToRootTransfers: rootTransfers,
	};
	visitFieldMarks(delta, visitor, attachConfig);
	while (rootTransfers.size > 0 || rootChanges.size > 0) {
		transferRoots(rootTransfers, detachedFieldIndex, visitor);
		for (const [root, modifications] of rootChanges) {
			rootChanges.delete(root);
			const field = detachedFieldIndex.toFieldKey(root);
			visitor.enterField(field);
			visitNode(0, modifications, visitor, attachConfig);
			visitor.exitField(field);
		}
	}
}

type RootTransfers = Map<
	ForestRootId,
	{
		/**
		 * The node ID that characterizes the detached field of origin.
		 * Used to delete the entry from the tree index once the root is transferred.
		 * If undefined, the root was created due to an insert.
		 */
		nodeId?: Delta.DetachedNodeId;
		destination: ForestRootId;
	}
>;

function transferRoots(
	rootTransfers: RootTransfers,
	detachedFieldIndex: DetachedFieldIndex,
	visitor: DeltaVisitor,
) {
	for (const [source, { nodeId, destination }] of rootTransfers) {
		rootTransfers.delete(source);
		const sourceField = detachedFieldIndex.toFieldKey(source);
		const destinationField = detachedFieldIndex.toFieldKey(destination);
		visitor.enterField(sourceField);
		visitor.detach({ start: 0, end: 1 }, destinationField);
		visitor.exitField(sourceField);
		if (nodeId !== undefined) {
			detachedFieldIndex.deleteEntry(nodeId);
		}
	}
}

/**
 * Visitor for changes in a delta.
 * Must be freed after use.
 * @alpha
 */
export interface DeltaVisitor {
	free(): void;
	/**
	 * Creates nodes for the given content in a new detached field.
	 * @param content - The content to create.
	 * @param destination - The key for a new detached field.
	 * A field with this key must not already exist.
	 */
	create(content: Delta.ProtoNodes, destination: FieldKey): void;
	/**
	 * Recursively destroys the given detached field and all of the nodes within it.
	 * @param detachedField - The key for the detached field to destroy.
	 * @param count - The number of nodes being destroyed.
	 * Expected to match the number of nodes in the detached field being destroyed.
	 */
	destroy(detachedField: FieldKey, count: number): void;
	/**
	 * Transfers all the nodes from a detached field to the current field.
	 * @param source - The detached field to transfer the nodes from.
	 * @param count - The number of nodes being attached.
	 * Expected to match the number of nodes in the source detached field.
	 * @param destination - The index at which to attach the nodes.
	 */
	attach(source: FieldKey, count: number, destination: PlaceIndex): void;
	/**
	 * Transfers a range of nodes from the current field to a new detached field.
	 * @param source - The bounds of the range of nodes to detach.
	 * @param destination - The key for a new detached field.
	 * A field with this key must not already exist.
	 */
	detach(source: Range, destination: FieldKey): void;
	/**
	 * Replaces a range of nodes in the current field by transferring them out to a new detached field
	 * and transferring in all the nodes from an existing detached field in their place.
	 * The number of nodes being detached must match the number of nodes being attached.
	 * @param newContentSource - The detached field to transfer the new nodes from.
	 * @param range - The bounds of the range of nodes to replace.
	 * @param oldContentDestination - The key for a new detached field to transfer the old nodes to.
	 */
	replace(newContentSource: FieldKey, range: Range, oldContentDestination: FieldKey): void;

	enterNode(index: NodeIndex): void;
	exitNode(index: NodeIndex): void;
	enterField(key: FieldKey): void;
	exitField(key: FieldKey): void;
}

interface PassConfig {
	readonly name: "detach" | "attach";
	readonly func: Pass;
	readonly detachedFieldIndex: DetachedFieldIndex;

	/**
	 * The new trees that need to be created.
	 * Only used in the detach pass.
	 */
	readonly creations: Set<Delta.Insert>;
	/**
	 * Nested changes that need to be applied to detached roots.
	 * In the detach pass, this is used for:
	 * - Changes under newly created trees (since they are created in a detached field)
	 * - Changes under existing trees that start out as being removed (no matter what happens to them during this visit)
	 * In the attach pass, this is used for:
	 * - Changes under trees end up as removed as part of this visit (no matter what happened to them during this visit)
	 */
	readonly rootChanges: Map<ForestRootId, Delta.FieldMarks>;
	/**
	 * Represents transfers of roots from one detached field to another.
	 * In the detach pass, this is used for:
	 * - Transferring a removed node (that is being moved) to the detached field that corresponds to the move ID
	 * In the attach pass, this is used for:
	 * - Transferring a created node (that is transient) to the detached field that corresponds to its detach ID
	 * - Transferring a restored node (that is transient) to the detached field that corresponds to its detach ID
	 * - Transferring a moved node (that is removed) to the detached field that corresponds to its detach ID
	 * TODO#5481: update the DetachedFieldIndex instead of moving the nodes around.
	 */
	readonly rootToRootTransfers: RootTransfers;
	/**
	 * Stores the nested changes for all moved trees.
	 */
	readonly modsToMovedTrees: Map<Delta.MoveId, Delta.FieldMarks>;
	/**
	 * All creations are made in a detached field and eventually transferred to their final destination.
	 * This map keeps track of the root ID where creations occur.
	 */
	readonly insertToRootId: Map<Delta.Insert, ForestRootId>;
}

function ensureCreation(mark: Delta.Insert, config: PassConfig): ForestRootId {
	const existing = config.insertToRootId.get(mark);
	if (existing !== undefined) {
		return existing;
	}
	const { root } = config.detachedFieldIndex.createEntry(undefined, mark.content.length);
	config.insertToRootId.set(mark, root);
	config.creations.add(mark);
	return root;
}

type Pass = (delta: Delta.MarkList, visitor: DeltaVisitor, config: PassConfig) => void;

function visitFieldMarks(
	fields: Delta.FieldMarks,
	visitor: DeltaVisitor,
	config: PassConfig,
): void {
	for (const [key, field] of fields) {
		visitor.enterField(key);
		config.func(field, visitor, config);
		visitor.exitField(key);
	}
}

function visitNode(
	index: number,
	fields: Delta.FieldMarks | undefined,
	visitor: DeltaVisitor,
	config: PassConfig,
): void {
	if (fields !== undefined) {
		visitor.enterNode(index);
		visitFieldMarks(fields, visitor, config);
		visitor.exitNode(index);
	}
}

interface Replace {
	/**
	 * When set, indicates that some pre-existing content is being detached.
	 */
	readonly oldContent?: {
		/**
		 * The ID to assign to the node being replaced.
		 */
		readonly destination: ForestRootId;
		/**
		 * Modifications to the replaced content.
		 */
		readonly fields?: Delta.FieldMarks;
	};

	/**
	 * When set, indicates that some new content is being attached.
	 */
	readonly newContent?: {
		/**
		 * The ID of the node being attached.
		 */
		readonly source: ForestRootId;
		/**
		 * The node ID entry associated with the content.
		 * Undefined for created content.
		 */
		readonly nodeId?: Delta.DetachedNodeId;
		/**
		 * Modifications to the new content.
		 */
		readonly fields?: Delta.FieldMarks;
	};
}

function offsetDetachId(detachId: Delta.DetachedNodeId, offset: number): Delta.DetachedNodeId;
function offsetDetachId(
	detachId: Delta.DetachedNodeId | undefined,
	offset: number,
): Delta.DetachedNodeId | undefined;
function offsetDetachId(
	detachId: Delta.DetachedNodeId | undefined,
	offset: number,
): Delta.DetachedNodeId | undefined {
	if (detachId === undefined) {
		return undefined;
	}
	return {
		...detachId,
		minor: detachId.minor + offset,
	};
}

/**
 * Normalizes the mark into a list of replaces that should apply to the current pass and in the current field.
 * The "in the current pass" restriction means that...
 * - In the detach pass, operations that represent attaches are ignored (replaces are also ignored).
 * - In the attach pass, operations that represent detaches are ignored (replaces are not ignored).
 * The "in the current field" restriction means that...
 * - In the detach pass, operations that target nodes which start out as detached are ignored.
 * - In the attach pass, operations that target nodes that will end up as detached are ignored.
 *
 * Does not mutate `config` members aside from idempotent tree index queries that may lead to the creation of new entries.
 */
function asReplaces(
	mark: Exclude<Delta.Mark, number | Delta.Modify<any>>,
	config: PassConfig,
): Replace[] {
	// Inline into `switch(mark.type)` once we upgrade to TS 4.7
	const type = mark.type;
	switch (type) {
		case Delta.MarkType.Remove: {
			if (config.name === "detach") {
				return makeArray(mark.count, (i) => {
					const { root } = config.detachedFieldIndex.getOrCreateEntry(
						offsetDetachId(mark.detachId, i),
					);
					return {
						oldContent: { fields: mark.fields, destination: root },
					};
				});
			}
			break;
		}
		case Delta.MarkType.MoveOut: {
			if (config.name === "detach" && mark.detachedNodeId === undefined) {
				const minor = extractFromOpaque(mark.moveId);
				return makeArray(mark.count, (i) => {
					const detachId = {
						major: "move",
						minor: minor + i,
					};
					const { root } = config.detachedFieldIndex.getOrCreateEntry(detachId);
					return {
						oldContent: { fields: mark.fields, destination: root },
					};
				});
			}
			break;
		}
		case Delta.MarkType.MoveIn: {
			if (config.name === "attach" && mark.detachId === undefined) {
				const minor = extractFromOpaque(mark.moveId);
				const fields = config.modsToMovedTrees.get(mark.moveId);
				return makeArray(mark.count, (i) => {
					const nodeId = {
						major: "move",
						minor: minor + i,
					};
					const { root } = config.detachedFieldIndex.getOrCreateEntry(nodeId);
					return { newContent: { source: root, nodeId, fields } };
				});
			}
			break;
		}
		case Delta.MarkType.Insert: {
			if (mark.content.length === 0) {
				break;
			}
			if (mark.detachId === undefined || mark.oldContent !== undefined) {
				if (config.name === "detach" && mark.detachId === undefined) {
					// Wait for the attach pass to handle true replacement
					break;
				}
				const newContentSource = ensureCreation(mark, config);
				return makeArray(mark.content.length, (i) => {
					const replace: Mutable<Replace> = {};
					if (mark.detachId === undefined) {
						replace.newContent = {
							source: brand(newContentSource + i),
							fields: mark.fields,
						};
					}
					if (mark.oldContent !== undefined) {
						// Content is being replaced
						const { root: oldContentDestination } =
							config.detachedFieldIndex.getOrCreateEntry(
								offsetDetachId(mark.oldContent.detachId, i),
							);
						replace.oldContent = {
							fields: mark.oldContent.fields,
							destination: oldContentDestination,
						};
					}
					return replace;
				});
			}
			break;
		}
		case Delta.MarkType.Restore: {
			if (mark.newContent.detachId === undefined || mark.oldContent !== undefined) {
				if (config.name === "detach" && mark.newContent.detachId === undefined) {
					// Wait for the attach pass to handle true replacement
					break;
				}
				return makeArray(mark.count, (i) => {
					const replace: Mutable<Replace> = {};
					if (mark.newContent.detachId === undefined) {
						const nodeId = offsetDetachId(mark.newContent.restoreId, i);
						const { root: restoredRoot } = config.detachedFieldIndex.getEntry(nodeId);
						const newContent = { source: restoredRoot, nodeId, fields: mark.fields };
						replace.newContent = newContent;
					}
					if (mark.oldContent !== undefined) {
						const { root } = config.detachedFieldIndex.getOrCreateEntry(
							offsetDetachId(mark.oldContent.detachId, i),
						);
						replace.oldContent = { destination: root, fields: mark.oldContent.fields };
					}
					return replace;
				});
			}
			break;
		}
		default:
			unreachableCase(type);
	}
	return [];
}

/**
 * Populates the `config` members with operations that need to be performed on detached roots as part of the detach pass.
 */
function catalogDetachPassRootChanges(mark: Exclude<Delta.Mark, number>, config: PassConfig): void {
	let nodeId: Delta.DetachedNodeId | undefined;
	let fields: Delta.FieldMarks | undefined;
	switch (mark.type) {
		case Delta.MarkType.Insert: {
			if (mark.content.length > 0) {
				const root = ensureCreation(mark, config);
				if (mark.fields !== undefined) {
					config.rootChanges.set(root, mark.fields);
				}
			}
			break;
		}
		case Delta.MarkType.Modify:
			nodeId = mark.detachedNodeId;
			fields = mark.fields;
			break;
		case Delta.MarkType.MoveOut:
			nodeId = mark.detachedNodeId;
			fields = mark.fields;
			if (nodeId !== undefined) {
				const minor = extractFromOpaque(mark.moveId);
				const destinationNodeId = { major: "move", minor };
				const { root: rootSource } = config.detachedFieldIndex.getEntry(nodeId);
				const { root: rootDestination } =
					config.detachedFieldIndex.getOrCreateEntry(destinationNodeId);
				addRootReplaces(mark.count, config, rootDestination, rootSource, nodeId);
			}
			break;
		case Delta.MarkType.Restore: {
			nodeId = mark.newContent.restoreId;
			fields = mark.fields;
			break;
		}
		default:
			break;
	}
	if (nodeId !== undefined && fields !== undefined) {
		const { root } = config.detachedFieldIndex.getOrCreateEntry(nodeId);
		config.rootChanges.set(root, fields);
	}
}

/**
 * Populates the `config` members with operations that need to be performed on detached roots as part of the attach pass.
 */
function catalogAttachPassRootChanges(mark: Exclude<Delta.Mark, number>, config: PassConfig): void {
	let nodeId: Delta.DetachedNodeId | undefined;
	let fields: Delta.FieldMarks | undefined;
	switch (mark.type) {
		case Delta.MarkType.Insert: {
			if (mark.content.length > 0) {
				const rootSource = config.insertToRootId.get(mark);
				assert(
					rootSource !== undefined,
					"content should've been created in the detach pass",
				);
				nodeId = mark.detachId;
				fields = mark.fields;
				if (mark.detachId !== undefined) {
					const count = mark.content.length;
					const { root: rootDestination } = config.detachedFieldIndex.getOrCreateEntry(
						mark.detachId,
						count,
					);
					addRootReplaces(count, config, rootDestination, rootSource);
				}
			}
			break;
		}
		case Delta.MarkType.Modify:
			nodeId = mark.detachedNodeId;
			fields = mark.fields;
			break;
		case Delta.MarkType.MoveIn: {
			nodeId = mark.detachId;
			fields = config.modsToMovedTrees.get(mark.moveId);
			// Handles moves whose content is being removed after the move
			if (mark.detachId !== undefined) {
				const minor = extractFromOpaque(mark.moveId);
				const sourceNodeId = { major: "move", minor };
				const { root: rootSource } =
					config.detachedFieldIndex.getOrCreateEntry(sourceNodeId);
				const { root: rootDestination } = config.detachedFieldIndex.getOrCreateEntry(
					mark.detachId,
				);
				addRootReplaces(mark.count, config, rootDestination, rootSource, sourceNodeId);
			}
			break;
		}
		case Delta.MarkType.Restore: {
			if (mark.newContent.detachId !== undefined) {
				nodeId = mark.newContent.detachId;
				fields = mark.fields;
				const { root: rootSource } = config.detachedFieldIndex.getOrCreateEntry(
					mark.newContent.restoreId,
				);
				const { root: rootDestination } = config.detachedFieldIndex.getOrCreateEntry(
					mark.newContent.detachId,
				);
				addRootReplaces(
					mark.count,
					config,
					rootDestination,
					rootSource,
					mark.newContent.restoreId,
				);
			}
			break;
		}
		case Delta.MarkType.Remove: {
			nodeId = mark.detachId;
			fields = mark.fields;
			break;
		}
		default:
			break;
	}
	if (nodeId !== undefined && fields !== undefined) {
		const { root } = config.detachedFieldIndex.getOrCreateEntry(nodeId);
		config.rootChanges.set(root, fields);
	}
}

function addRootReplaces(
	count: number,
	config: PassConfig,
	destination: ForestRootId,
	source: ForestRootId,
	sourceNodeId?: Delta.DetachedNodeId,
) {
	// It's possible for a detached node to be revived transiently such that it ends up back in the same detached field.
	// Making such a transfer wouldn't just be inefficient, it would lead us to mistakenly think we have moved all content
	// out of the source detached field, and would lead us to delete the tree index entry for that source detached field.
	// This would effectively result in the tree index missing an entry for the detached field.
	// This if statement prevents that from happening.
	if (source !== destination) {
		for (let i = 0; i < count; i += 1) {
			config.rootToRootTransfers.set(brand(source + i), {
				destination: brand(destination + i),
				nodeId: offsetDetachId(sourceNodeId, i),
			});
		}
	}
}

/**
 * Preforms the following:
 * - Collects all root creations
 * - Collects all roots that need a detach pass
 * - Executes detaches (bottom-up) provided they are not part of a replace
 * (because we want to wait until we are sure content to attach is available as a root)
 */
function detachPass(delta: Delta.MarkList, visitor: DeltaVisitor, config: PassConfig): void {
	let index = 0;
	for (const mark of delta) {
		if (typeof mark === "number") {
			// Untouched nodes
			index += mark;
		} else {
			catalogDetachPassRootChanges(mark, config);
			if (mark.type === Delta.MarkType.Modify) {
				if (mark.detachedNodeId === undefined) {
					visitNode(index, mark.fields, visitor, config);
					index += 1;
				}
			} else {
				if (mark.type === Delta.MarkType.MoveOut && mark.fields !== undefined) {
					config.modsToMovedTrees.set(mark.moveId, mark.fields);
				}
				const replaces = asReplaces(mark, config);
				for (const { oldContent, newContent } of replaces) {
					if (oldContent !== undefined) {
						visitNode(index, oldContent.fields, visitor, config);
						if (newContent === undefined) {
							// This a simple detach
							const oldRoot = oldContent.destination;
							const field = config.detachedFieldIndex.toFieldKey(brand(oldRoot));
							visitor.detach({ start: index, end: index + 1 }, field);
						} else {
							// This really is a replace.
							// Delay the detach until we can do it during the attach pass.
							index += 1;
						}
					}
				}
			}
		}
	}
}

/**
 * Preforms the following:
 * - Collects all roots that need an attach pass
 * - Executes attaches (top-down)
 * - Executes replaces (top-down)
 */
function attachPass(delta: Delta.MarkList, visitor: DeltaVisitor, config: PassConfig): void {
	let index = 0;
	for (const mark of delta) {
		if (typeof mark === "number") {
			// Untouched nodes
			index += mark;
		} else {
			catalogAttachPassRootChanges(mark, config);
			if (mark.type === Delta.MarkType.Modify) {
				if (mark.detachedNodeId === undefined) {
					visitNode(index, mark.fields, visitor, config);
					index += 1;
<<<<<<< HEAD
					break;
				case Delta.MarkType.Insert:
					visitModify(index, mark, visitor, config);
					if (mark.isTransient ?? false) {
						visitor.onDelete(index, mark.content.length);
					} else {
						index += mark.content.length;
					}
					break;
				case Delta.MarkType.MoveIn: {
					const startId = extractFromOpaque(mark.moveId);
					let entry = getFromRangeMap(
						config.movedOutRanges,
						extractFromOpaque(startId),
						mark.count,
					);
					assert(
						entry.value !== undefined,
						0x6d7 /* Expected a move out for this move in */,
					);
					visitor.onMoveIn(index, entry.length, entry.value);
					let endIndex = index + entry.length;

					const lengthBeforeMark = extractFromOpaque(mark.moveId) - startId;
					if (lengthBeforeMark > 0) {
						visitor.onMoveOut(index, lengthBeforeMark, entry.value);
						endIndex -= lengthBeforeMark;
						setInRangeMap(
							config.movedOutRanges,
							startId,
							lengthBeforeMark,
							entry.value,
						);
					}

					const lastMarkId = (extractFromOpaque(mark.moveId) as number) + mark.count - 1;
					let lastEntryId = startId + entry.length - 1;
					let lengthAfterEntry = lastMarkId - lastEntryId;
					while (lengthAfterEntry > 0) {
						const nextId = lastEntryId + 1;
						entry = getFromRangeMap(config.movedOutRanges, nextId, mark.count);

						assert(
							entry.value !== undefined,
							0x6d8 /* Expected a move out for the remaining portion of this move in */,
						);

						lastEntryId = nextId + entry.length - 1;
						lengthAfterEntry = lastMarkId - lastEntryId;

						visitor.onMoveIn(endIndex, entry.length, brand(nextId));
						endIndex += entry.length;
					}

					const lengthAfterMark = -lengthAfterEntry;
					if (lengthAfterMark > 0) {
						const nextMoveId: Delta.MoveId = brand(lastMarkId + 1);
						visitor.onMoveOut(endIndex - lengthAfterMark, lengthAfterMark, nextMoveId);
						endIndex -= lengthAfterMark;
						setInRangeMap(
							config.movedOutRanges,
							extractFromOpaque(nextMoveId),
							lengthAfterMark,
							nextMoveId,
						);
					}

					if (mark.count === 1) {
						const modify = config.modsToMovedTrees.get(mark.moveId);
						if (modify !== undefined) {
							visitModify(index, modify, visitor, config);
=======
				}
			} else {
				const replaces = asReplaces(mark, config);
				for (const { oldContent, newContent } of replaces) {
					if (newContent !== undefined) {
						const newRoot = newContent.source;
						const newContentField = config.detachedFieldIndex.toFieldKey(newRoot);
						if (oldContent !== undefined) {
							// This is a true replace.
							const oldRoot = oldContent.destination;
							const oldContentField = config.detachedFieldIndex.toFieldKey(oldRoot);
							visitor.replace(
								newContentField,
								{ start: index, end: index + 1 },
								oldContentField,
							);
						} else {
							// This a simple attach
							visitor.attach(brand(newContentField), 1, index);
>>>>>>> a8ea26c9
						}
						if (newContent.nodeId !== undefined) {
							config.detachedFieldIndex.deleteEntry(newContent.nodeId);
						}
						visitNode(index, newContent.fields, visitor, config);
						index += 1;
					}
				}
			}
		}
	}
}<|MERGE_RESOLUTION|>--- conflicted
+++ resolved
@@ -4,11 +4,7 @@
  */
 
 import { assert, unreachableCase } from "@fluidframework/core-utils";
-<<<<<<< HEAD
-import { RangeMap, brand, extractFromOpaque, getFromRangeMap, setInRangeMap } from "../../util";
-=======
 import { Mutable, brand, extractFromOpaque, makeArray } from "../../util";
->>>>>>> a8ea26c9
 import { FieldKey } from "../schema-stored";
 import * as Delta from "./delta";
 import { NodeIndex, PlaceIndex, Range } from "./pathTree";
@@ -661,79 +657,6 @@
 				if (mark.detachedNodeId === undefined) {
 					visitNode(index, mark.fields, visitor, config);
 					index += 1;
-<<<<<<< HEAD
-					break;
-				case Delta.MarkType.Insert:
-					visitModify(index, mark, visitor, config);
-					if (mark.isTransient ?? false) {
-						visitor.onDelete(index, mark.content.length);
-					} else {
-						index += mark.content.length;
-					}
-					break;
-				case Delta.MarkType.MoveIn: {
-					const startId = extractFromOpaque(mark.moveId);
-					let entry = getFromRangeMap(
-						config.movedOutRanges,
-						extractFromOpaque(startId),
-						mark.count,
-					);
-					assert(
-						entry.value !== undefined,
-						0x6d7 /* Expected a move out for this move in */,
-					);
-					visitor.onMoveIn(index, entry.length, entry.value);
-					let endIndex = index + entry.length;
-
-					const lengthBeforeMark = extractFromOpaque(mark.moveId) - startId;
-					if (lengthBeforeMark > 0) {
-						visitor.onMoveOut(index, lengthBeforeMark, entry.value);
-						endIndex -= lengthBeforeMark;
-						setInRangeMap(
-							config.movedOutRanges,
-							startId,
-							lengthBeforeMark,
-							entry.value,
-						);
-					}
-
-					const lastMarkId = (extractFromOpaque(mark.moveId) as number) + mark.count - 1;
-					let lastEntryId = startId + entry.length - 1;
-					let lengthAfterEntry = lastMarkId - lastEntryId;
-					while (lengthAfterEntry > 0) {
-						const nextId = lastEntryId + 1;
-						entry = getFromRangeMap(config.movedOutRanges, nextId, mark.count);
-
-						assert(
-							entry.value !== undefined,
-							0x6d8 /* Expected a move out for the remaining portion of this move in */,
-						);
-
-						lastEntryId = nextId + entry.length - 1;
-						lengthAfterEntry = lastMarkId - lastEntryId;
-
-						visitor.onMoveIn(endIndex, entry.length, brand(nextId));
-						endIndex += entry.length;
-					}
-
-					const lengthAfterMark = -lengthAfterEntry;
-					if (lengthAfterMark > 0) {
-						const nextMoveId: Delta.MoveId = brand(lastMarkId + 1);
-						visitor.onMoveOut(endIndex - lengthAfterMark, lengthAfterMark, nextMoveId);
-						endIndex -= lengthAfterMark;
-						setInRangeMap(
-							config.movedOutRanges,
-							extractFromOpaque(nextMoveId),
-							lengthAfterMark,
-							nextMoveId,
-						);
-					}
-
-					if (mark.count === 1) {
-						const modify = config.modsToMovedTrees.get(mark.moveId);
-						if (modify !== undefined) {
-							visitModify(index, modify, visitor, config);
-=======
 				}
 			} else {
 				const replaces = asReplaces(mark, config);
@@ -753,7 +676,6 @@
 						} else {
 							// This a simple attach
 							visitor.attach(brand(newContentField), 1, index);
->>>>>>> a8ea26c9
 						}
 						if (newContent.nodeId !== undefined) {
 							config.detachedFieldIndex.deleteEntry(newContent.nodeId);
