--- conflicted
+++ resolved
@@ -3,22 +3,12 @@
  * Licensed under the MIT License.
  */
 
-<<<<<<< HEAD
-import { unreachableCase } from "@fluidframework/core-utils";
-import { Mutable, brand, extractFromOpaque, makeArray } from "../../util";
-import { FieldKey } from "../schema-stored";
-import * as Delta from "./delta";
-import { DetachedPlaceUpPath, DetachedRangeUpPath, NodeIndex, PlaceIndex, Range } from "./pathTree";
-import { ForestRootId, TreeIndex } from "./treeIndex";
-import { ReplaceKind } from "./visitPath";
-=======
 import { assert, unreachableCase } from "@fluidframework/core-utils";
 import { Mutable, brand, extractFromOpaque, makeArray } from "../../util";
 import { FieldKey } from "../schema-stored";
 import * as Delta from "./delta";
 import { NodeIndex, PlaceIndex, Range } from "./pathTree";
 import { ForestRootId, DetachedFieldIndex } from "./detachedFieldIndex";
->>>>>>> 935bae84
 
 /**
  * Implementation notes:
@@ -49,12 +39,6 @@
  * @param delta - The delta to be crawled.
  * @param visitor - The object to notify of the changes encountered.
  */
-<<<<<<< HEAD
-export function visitDelta(delta: Delta.Root, visitor: DeltaVisitor, treeIndex: TreeIndex): void {
-	const modsToMovedTrees: Map<Delta.MoveId, Delta.FieldMarks> = new Map();
-	const insertToRootId: Map<Delta.Insert, ForestRootId> = new Map();
-	const creations: Map<Delta.Insert, ForestRootId> = new Map();
-=======
 export function visitDelta(
 	delta: Delta.Root,
 	visitor: DeltaVisitor,
@@ -63,47 +47,11 @@
 	const modsToMovedTrees: Map<Delta.MoveId, Delta.FieldMarks> = new Map();
 	const insertToRootId: Map<Delta.Insert, ForestRootId> = new Map();
 	const creations: Set<Delta.Insert> = new Set();
->>>>>>> 935bae84
 	const rootChanges: Map<ForestRootId, Delta.FieldMarks> = new Map();
 	const rootTransfers: RootTransfers = new Map();
 	const detachConfig: PassConfig = {
 		name: "detach",
 		func: detachPass,
-<<<<<<< HEAD
-		modsToMovedTrees,
-		treeIndex,
-		insertToRootId,
-		creations,
-		rootChanges,
-		rootToRootTransfers: rootTransfers,
-	};
-	visitFieldMarks(delta, visitor, detachConfig);
-	while (creations.size > 0 || rootChanges.size > 0 || rootTransfers.size > 0) {
-		for (const [insert, firstRoot] of creations) {
-			creations.delete(insert);
-			for (let i = 0; i < insert.content.length; i += 1) {
-				const root: ForestRootId = brand(firstRoot + i);
-				const field = treeIndex.toFieldKey(root);
-				visitor.enterField(field);
-				visitor.create(0, insert.content.slice(i, i + 1));
-				visitor.exitField(field);
-			}
-		}
-		for (const [root, modifications] of rootChanges) {
-			rootChanges.delete(root);
-			const field = treeIndex.toFieldKey(root);
-			visitor.enterField(field);
-			visitModify(0, modifications, visitor, detachConfig);
-			visitor.exitField(field);
-		}
-		transferRoots(rootTransfers, treeIndex, visitor);
-	}
-	const attachConfig: PassConfig = {
-		name: "attach",
-		func: attachPass,
-		modsToMovedTrees,
-		treeIndex,
-=======
 		modsToMovedTrees,
 		detachedFieldIndex,
 		insertToRootId,
@@ -137,7 +85,6 @@
 		func: attachPass,
 		modsToMovedTrees,
 		detachedFieldIndex,
->>>>>>> 935bae84
 		insertToRootId,
 		creations,
 		rootChanges,
@@ -145,21 +92,12 @@
 	};
 	visitFieldMarks(delta, visitor, attachConfig);
 	while (rootTransfers.size > 0 || rootChanges.size > 0) {
-<<<<<<< HEAD
-		transferRoots(rootTransfers, treeIndex, visitor);
-		for (const [root, modifications] of rootChanges) {
-			rootChanges.delete(root);
-			const field = treeIndex.toFieldKey(root);
-			visitor.enterField(field);
-			visitModify(0, modifications, visitor, attachConfig);
-=======
 		transferRoots(rootTransfers, detachedFieldIndex, visitor);
 		for (const [root, modifications] of rootChanges) {
 			rootChanges.delete(root);
 			const field = detachedFieldIndex.toFieldKey(root);
 			visitor.enterField(field);
 			visitNode(0, modifications, visitor, attachConfig);
->>>>>>> 935bae84
 			visitor.exitField(field);
 		}
 	}
@@ -171,28 +109,13 @@
 		/**
 		 * The node ID that characterizes the detached field of origin.
 		 * Used to delete the entry from the tree index once the root is transferred.
-<<<<<<< HEAD
-=======
 		 * If undefined, the root was created due to an insert.
->>>>>>> 935bae84
 		 */
 		nodeId?: Delta.DetachedNodeId;
 		destination: ForestRootId;
 	}
 >;
 
-<<<<<<< HEAD
-function transferRoots(rootTransfers: RootTransfers, treeIndex: TreeIndex, visitor: DeltaVisitor) {
-	for (const [source, { nodeId, destination }] of rootTransfers) {
-		rootTransfers.delete(source);
-		const sourceField = treeIndex.toFieldKey(source);
-		const destinationField = treeIndex.toFieldKey(destination);
-		visitor.enterField(sourceField);
-		visitor.detach({ start: 0, end: 1 }, brand({ field: destinationField, index: 0 }));
-		visitor.exitField(sourceField);
-		if (nodeId !== undefined) {
-			treeIndex.deleteEntry(nodeId);
-=======
 function transferRoots(
 	rootTransfers: RootTransfers,
 	detachedFieldIndex: DetachedFieldIndex,
@@ -207,7 +130,6 @@
 		visitor.exitField(sourceField);
 		if (nodeId !== undefined) {
 			detachedFieldIndex.deleteEntry(nodeId);
->>>>>>> 935bae84
 		}
 	}
 }
@@ -219,20 +141,6 @@
  */
 export interface DeltaVisitor {
 	free(): void;
-<<<<<<< HEAD
-	create(index: PlaceIndex, content: Delta.ProtoNodes): void;
-	destroy(range: Range): void;
-
-	attach(source: DetachedRangeUpPath, destination: PlaceIndex): void;
-	detach(source: Range, destination: DetachedPlaceUpPath): void;
-
-	replace(
-		newContentSource: DetachedRangeUpPath,
-		oldContent: Range,
-		oldContentDestination: DetachedPlaceUpPath,
-		kind: ReplaceKind,
-	): void;
-=======
 	/**
 	 * Creates nodes for the given content in a new detached field.
 	 * @param content - The content to create.
@@ -271,7 +179,6 @@
 	 * @param oldContentDestination - The key for a new detached field to transfer the old nodes to.
 	 */
 	replace(newContentSource: FieldKey, range: Range, oldContentDestination: FieldKey): void;
->>>>>>> 935bae84
 
 	enterNode(index: NodeIndex): void;
 	exitNode(index: NodeIndex): void;
@@ -282,57 +189,6 @@
 interface PassConfig {
 	readonly name: "detach" | "attach";
 	readonly func: Pass;
-<<<<<<< HEAD
-	readonly treeIndex: TreeIndex;
-
-	/**
-	 * The new trees that need to be created.
-	 * Only used in the detach pass.
-	 */
-	readonly creations: Map<Delta.Insert, ForestRootId>;
-	/**
-	 * Nested changes that need to be applied to detached roots.
-	 * In the detach pass, this is used for:
-	 * - Changes under newly created trees (since they are created in a detached field)
-	 * - Changes under existing trees that start out as being removed (no matter what happens to them during this visit)
-	 * In the attach pass, this is used for:
-	 * - Changes under trees end up as removed as part of this visit (no matter what happened to them during this visit)
-	 */
-	readonly rootChanges: Map<ForestRootId, Delta.FieldMarks>;
-	/**
-	 * Represents transfers of roots from one detached field to another.
-	 * In the detach pass, this is used for:
-	 * - Transferring a removed node (that is being moved) to the detached field that corresponds to the move ID
-	 * In the attach pass, this is used for:
-	 * - Transferring a created node (that is transient) to the detached field that corresponds to its detach ID
-	 * - Transferring a restored node (that is transient) to the detached field that corresponds to its detach ID
-	 * - Transferring a moved node (that is removed) to the detached field that corresponds to its detach ID
-	 * TODO#5481: update the TreeIndex instead of moving the nodes around.
-	 */
-	readonly rootToRootTransfers: RootTransfers;
-	/**
-	 * Stores the nested changes for all moved trees.
-	 */
-	readonly modsToMovedTrees: Map<Delta.MoveId, Delta.FieldMarks>;
-	/**
-	 * All creations are made in a detached field and eventually transferred to their final destination.
-	 * This map keeps track of the root ID where creations occur.
-	 */
-	readonly insertToRootId: Map<Delta.Insert, ForestRootId>;
-}
-
-function ensureCreation(mark: Delta.Insert, config: PassConfig): ForestRootId {
-	const existing = config.insertToRootId.get(mark);
-	if (existing !== undefined) {
-		return existing;
-	}
-	const { root } = config.treeIndex.createEntry(undefined, mark.content.length);
-	config.insertToRootId.set(mark, root);
-	config.creations.set(mark, root);
-	return root;
-}
-
-=======
 	readonly detachedFieldIndex: DetachedFieldIndex;
 
 	/**
@@ -382,7 +238,6 @@
 	return root;
 }
 
->>>>>>> 935bae84
 type Pass = (delta: Delta.MarkList, visitor: DeltaVisitor, config: PassConfig) => void;
 
 function visitFieldMarks(
@@ -484,11 +339,7 @@
 		case Delta.MarkType.Remove: {
 			if (config.name === "detach") {
 				return makeArray(mark.count, (i) => {
-<<<<<<< HEAD
-					const { root } = config.treeIndex.getOrCreateEntry(
-=======
 					const { root } = config.detachedFieldIndex.getOrCreateEntry(
->>>>>>> 935bae84
 						offsetDetachId(mark.detachId, i),
 					);
 					return {
@@ -506,11 +357,7 @@
 						major: "move",
 						minor: minor + i,
 					};
-<<<<<<< HEAD
-					const { root } = config.treeIndex.getOrCreateEntry(detachId);
-=======
 					const { root } = config.detachedFieldIndex.getOrCreateEntry(detachId);
->>>>>>> 935bae84
 					return {
 						oldContent: { fields: mark.fields, destination: root },
 					};
@@ -527,11 +374,7 @@
 						major: "move",
 						minor: minor + i,
 					};
-<<<<<<< HEAD
-					const { root } = config.treeIndex.getOrCreateEntry(nodeId);
-=======
 					const { root } = config.detachedFieldIndex.getOrCreateEntry(nodeId);
->>>>>>> 935bae84
 					return { newContent: { source: root, nodeId, fields } };
 				});
 			}
@@ -557,16 +400,10 @@
 					}
 					if (mark.oldContent !== undefined) {
 						// Content is being replaced
-<<<<<<< HEAD
-						const { root: oldContentDestination } = config.treeIndex.getOrCreateEntry(
-							offsetDetachId(mark.oldContent.detachId, i),
-						);
-=======
 						const { root: oldContentDestination } =
 							config.detachedFieldIndex.getOrCreateEntry(
 								offsetDetachId(mark.oldContent.detachId, i),
 							);
->>>>>>> 935bae84
 						replace.oldContent = {
 							fields: mark.oldContent.fields,
 							destination: oldContentDestination,
@@ -587,20 +424,12 @@
 					const replace: Mutable<Replace> = {};
 					if (mark.newContent.detachId === undefined) {
 						const nodeId = offsetDetachId(mark.newContent.restoreId, i);
-<<<<<<< HEAD
-						const { root: restoredRoot } = config.treeIndex.getOrCreateEntry(nodeId);
-=======
 						const { root: restoredRoot } = config.detachedFieldIndex.getEntry(nodeId);
->>>>>>> 935bae84
 						const newContent = { source: restoredRoot, nodeId, fields: mark.fields };
 						replace.newContent = newContent;
 					}
 					if (mark.oldContent !== undefined) {
-<<<<<<< HEAD
-						const { root } = config.treeIndex.getOrCreateEntry(
-=======
 						const { root } = config.detachedFieldIndex.getOrCreateEntry(
->>>>>>> 935bae84
 							offsetDetachId(mark.oldContent.detachId, i),
 						);
 						replace.oldContent = { destination: root, fields: mark.oldContent.fields };
@@ -642,15 +471,9 @@
 			if (nodeId !== undefined) {
 				const minor = extractFromOpaque(mark.moveId);
 				const destinationNodeId = { major: "move", minor };
-<<<<<<< HEAD
-				const { root: rootSource } = config.treeIndex.getEntry(nodeId);
-				const { root: rootDestination } =
-					config.treeIndex.getOrCreateEntry(destinationNodeId);
-=======
 				const { root: rootSource } = config.detachedFieldIndex.getEntry(nodeId);
 				const { root: rootDestination } =
 					config.detachedFieldIndex.getOrCreateEntry(destinationNodeId);
->>>>>>> 935bae84
 				addRootReplaces(mark.count, config, rootDestination, rootSource, nodeId);
 			}
 			break;
@@ -663,11 +486,7 @@
 			break;
 	}
 	if (nodeId !== undefined && fields !== undefined) {
-<<<<<<< HEAD
-		const { root } = config.treeIndex.getOrCreateEntry(nodeId);
-=======
 		const { root } = config.detachedFieldIndex.getOrCreateEntry(nodeId);
->>>>>>> 935bae84
 		config.rootChanges.set(root, fields);
 	}
 }
@@ -681,24 +500,16 @@
 	switch (mark.type) {
 		case Delta.MarkType.Insert: {
 			if (mark.content.length > 0) {
-<<<<<<< HEAD
-				const rootSource = ensureCreation(mark, config);
-=======
 				const rootSource = config.insertToRootId.get(mark);
 				assert(
 					rootSource !== undefined,
 					"content should've been created in the detach pass",
 				);
->>>>>>> 935bae84
 				nodeId = mark.detachId;
 				fields = mark.fields;
 				if (mark.detachId !== undefined) {
 					const count = mark.content.length;
-<<<<<<< HEAD
-					const { root: rootDestination } = config.treeIndex.getOrCreateEntry(
-=======
 					const { root: rootDestination } = config.detachedFieldIndex.getOrCreateEntry(
->>>>>>> 935bae84
 						mark.detachId,
 						count,
 					);
@@ -718,16 +529,11 @@
 			if (mark.detachId !== undefined) {
 				const minor = extractFromOpaque(mark.moveId);
 				const sourceNodeId = { major: "move", minor };
-<<<<<<< HEAD
-				const { root: rootSource } = config.treeIndex.getOrCreateEntry(sourceNodeId);
-				const { root: rootDestination } = config.treeIndex.getOrCreateEntry(mark.detachId);
-=======
 				const { root: rootSource } =
 					config.detachedFieldIndex.getOrCreateEntry(sourceNodeId);
 				const { root: rootDestination } = config.detachedFieldIndex.getOrCreateEntry(
 					mark.detachId,
 				);
->>>>>>> 935bae84
 				addRootReplaces(mark.count, config, rootDestination, rootSource, sourceNodeId);
 			}
 			break;
@@ -736,17 +542,10 @@
 			if (mark.newContent.detachId !== undefined) {
 				nodeId = mark.newContent.detachId;
 				fields = mark.fields;
-<<<<<<< HEAD
-				const { root: rootSource } = config.treeIndex.getOrCreateEntry(
-					mark.newContent.restoreId,
-				);
-				const { root: rootDestination } = config.treeIndex.getOrCreateEntry(
-=======
 				const { root: rootSource } = config.detachedFieldIndex.getOrCreateEntry(
 					mark.newContent.restoreId,
 				);
 				const { root: rootDestination } = config.detachedFieldIndex.getOrCreateEntry(
->>>>>>> 935bae84
 					mark.newContent.detachId,
 				);
 				addRootReplaces(
@@ -768,11 +567,7 @@
 			break;
 	}
 	if (nodeId !== undefined && fields !== undefined) {
-<<<<<<< HEAD
-		const { root } = config.treeIndex.getOrCreateEntry(nodeId);
-=======
 		const { root } = config.detachedFieldIndex.getOrCreateEntry(nodeId);
->>>>>>> 935bae84
 		config.rootChanges.set(root, fields);
 	}
 }
@@ -816,11 +611,7 @@
 			catalogDetachPassRootChanges(mark, config);
 			if (mark.type === Delta.MarkType.Modify) {
 				if (mark.detachedNodeId === undefined) {
-<<<<<<< HEAD
-					visitModify(index, mark.fields, visitor, config);
-=======
 					visitNode(index, mark.fields, visitor, config);
->>>>>>> 935bae84
 					index += 1;
 				}
 			} else {
@@ -830,24 +621,12 @@
 				const replaces = asReplaces(mark, config);
 				for (const { oldContent, newContent } of replaces) {
 					if (oldContent !== undefined) {
-<<<<<<< HEAD
-						visitModify(index, oldContent.fields, visitor, config);
-						if (newContent === undefined) {
-							// This a simple detach
-							const oldRoot = oldContent.destination;
-							const field = config.treeIndex.toFieldKey(brand(oldRoot));
-							visitor.detach(
-								{ start: index, end: index + 1 },
-								brand({ field, index: 0 }),
-							);
-=======
 						visitNode(index, oldContent.fields, visitor, config);
 						if (newContent === undefined) {
 							// This a simple detach
 							const oldRoot = oldContent.destination;
 							const field = config.detachedFieldIndex.toFieldKey(brand(oldRoot));
 							visitor.detach({ start: index, end: index + 1 }, field);
->>>>>>> 935bae84
 						} else {
 							// This really is a replace.
 							// Delay the detach until we can do it during the attach pass.
@@ -876,11 +655,7 @@
 			catalogAttachPassRootChanges(mark, config);
 			if (mark.type === Delta.MarkType.Modify) {
 				if (mark.detachedNodeId === undefined) {
-<<<<<<< HEAD
-					visitModify(index, mark.fields, visitor, config);
-=======
 					visitNode(index, mark.fields, visitor, config);
->>>>>>> 935bae84
 					index += 1;
 				}
 			} else {
@@ -888,30 +663,6 @@
 				for (const { oldContent, newContent } of replaces) {
 					if (newContent !== undefined) {
 						const newRoot = newContent.source;
-<<<<<<< HEAD
-						const newContentField = config.treeIndex.toFieldKey(newRoot);
-						if (oldContent !== undefined) {
-							// This is a true replace.
-							const oldRoot = oldContent.destination;
-							const oldContentField = config.treeIndex.toFieldKey(oldRoot);
-							visitor.replace(
-								brand({ field: newContentField, start: 0, end: 1 }),
-								{ start: index, end: index + 1 },
-								brand({ field: oldContentField, index: 0 }),
-								ReplaceKind.CellPerfect,
-							);
-						} else {
-							// This a simple attach
-							visitor.attach(
-								brand({ field: newContentField, start: 0, end: 1 }),
-								index,
-							);
-						}
-						if (newContent.nodeId !== undefined) {
-							config.treeIndex.deleteEntry(newContent.nodeId);
-						}
-						visitModify(index, newContent.fields, visitor, config);
-=======
 						const newContentField = config.detachedFieldIndex.toFieldKey(newRoot);
 						if (oldContent !== undefined) {
 							// This is a true replace.
@@ -930,7 +681,6 @@
 							config.detachedFieldIndex.deleteEntry(newContent.nodeId);
 						}
 						visitNode(index, newContent.fields, visitor, config);
->>>>>>> 935bae84
 						index += 1;
 					}
 				}
