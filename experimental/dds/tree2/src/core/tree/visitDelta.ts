--- conflicted
+++ resolved
@@ -111,7 +111,7 @@
 				// We'll try this transfer again on the next pass.
 			} else {
 				rootTransfers.delete(source);
-				const { root: destination } = detachedFieldIndex.createEntry(destinationId);
+				const destination = detachedFieldIndex.createEntry(destinationId);
 				const fields = rootChanges.get(source);
 				if (fields !== undefined) {
 					rootChanges.delete(source);
@@ -212,22 +212,7 @@
 	readonly rootTransfers: RootTransfers;
 }
 
-<<<<<<< HEAD
 type Pass = (delta: Delta.FieldChanges, visitor: DeltaVisitor, config: PassConfig) => void;
-=======
-function ensureCreation(mark: Delta.Insert, config: PassConfig): ForestRootId {
-	const existing = config.insertToRootId.get(mark);
-	if (existing !== undefined) {
-		return existing;
-	}
-	const root = config.detachedFieldIndex.createEntry(mark.buildId, mark.content.length);
-	config.insertToRootId.set(mark, root);
-	config.creations.add(mark);
-	return root;
-}
-
-type Pass = (delta: Delta.MarkList, visitor: DeltaVisitor, config: PassConfig) => void;
->>>>>>> 55f2e58a
 
 function visitFieldMarks(
 	fields: Delta.FieldsChanges,
@@ -280,135 +265,24 @@
  * - Executes detaches (bottom-up) provided they are not part of a replace
  * (because we want to wait until we are sure content to attach is available as a root)
  */
-<<<<<<< HEAD
 function detachPass(delta: Delta.FieldChanges, visitor: DeltaVisitor, config: PassConfig): void {
 	if (delta.build !== undefined) {
 		for (const { id, trees } of delta.build) {
 			for (let i = 0; i < trees.length; i += 1) {
-				const { field } = config.detachedFieldIndex.createEntry(
+				const root = config.detachedFieldIndex.createEntry(
 					offsetDetachId(id, i),
 					trees.length,
 				);
+				const field = config.detachedFieldIndex.toFieldKey(root);
 				visitor.create([trees[i]], field);
-=======
-function asReplaces(
-	mark: Exclude<Delta.Mark, number | Delta.Modify<any>>,
-	config: PassConfig,
-): Replace[] {
-	// Inline into `switch(mark.type)` once we upgrade to TS 4.7
-	const type = mark.type;
-	switch (type) {
-		case Delta.MarkType.Remove: {
-			if (config.name === "detach") {
-				return makeArray(mark.count, (i) => {
-					const root = config.detachedFieldIndex.getOrCreateEntry(
-						offsetDetachId(mark.detachId, i),
-					);
-					return {
-						oldContent: { fields: mark.fields, destination: root },
-					};
-				});
-			}
-			break;
-		}
-		case Delta.MarkType.MoveOut: {
-			if (config.name === "detach" && mark.detachedNodeId === undefined) {
-				const minor = extractFromOpaque(mark.moveId);
-				return makeArray(mark.count, (i) => {
-					const detachId = {
-						major: "move",
-						minor: minor + i,
-					};
-					const root = config.detachedFieldIndex.getOrCreateEntry(detachId);
-					return {
-						oldContent: { fields: mark.fields, destination: root },
-					};
-				});
-			}
-			break;
-		}
-		case Delta.MarkType.MoveIn: {
-			if (config.name === "attach" && mark.detachId === undefined) {
-				const minor = extractFromOpaque(mark.moveId);
-				const fields = config.modsToMovedTrees.get(mark.moveId);
-				return makeArray(mark.count, (i) => {
-					const nodeId = {
-						major: "move",
-						minor: minor + i,
-					};
-					const root = config.detachedFieldIndex.getOrCreateEntry(nodeId);
-					return { newContent: { source: root, nodeId, fields } };
-				});
-			}
-			break;
-		}
-		case Delta.MarkType.Insert: {
-			if (mark.content.length === 0) {
-				break;
-			}
-			if (mark.detachId === undefined || mark.oldContent !== undefined) {
-				if (config.name === "detach" && mark.detachId === undefined) {
-					// Wait for the attach pass to handle true replacement
-					break;
-				}
-				const newContentSource = ensureCreation(mark, config);
-				return makeArray(mark.content.length, (i) => {
-					const replace: Mutable<Replace> = {};
-					if (mark.detachId === undefined) {
-						replace.newContent = {
-							nodeId: offsetDetachId(mark.buildId, i),
-							source: brand(newContentSource + i),
-							fields: mark.fields,
-						};
-					}
-					if (mark.oldContent !== undefined) {
-						// Content is being replaced
-						const oldContentDestination = config.detachedFieldIndex.getOrCreateEntry(
-							offsetDetachId(mark.oldContent.detachId, i),
-						);
-						replace.oldContent = {
-							fields: mark.oldContent.fields,
-							destination: oldContentDestination,
-						};
-					}
-					return replace;
-				});
->>>>>>> 55f2e58a
-			}
-		}
-<<<<<<< HEAD
+			}
+		}
 	}
 	if (delta.detached !== undefined) {
 		for (const { id, fields } of delta.detached) {
-			const { root } = config.detachedFieldIndex.getOrCreateEntry(id);
+			const root = config.detachedFieldIndex.getOrCreateEntry(id);
 			config.detachPassRoots.set(root, fields);
 			config.attachPassRoots.set(root, fields);
-=======
-		case Delta.MarkType.Restore: {
-			if (mark.newContent.detachId === undefined || mark.oldContent !== undefined) {
-				if (config.name === "detach" && mark.newContent.detachId === undefined) {
-					// Wait for the attach pass to handle true replacement
-					break;
-				}
-				return makeArray(mark.count, (i) => {
-					const replace: Mutable<Replace> = {};
-					if (mark.newContent.detachId === undefined) {
-						const nodeId = offsetDetachId(mark.newContent.restoreId, i);
-						const restoredRoot = config.detachedFieldIndex.getEntry(nodeId);
-						const newContent = { source: restoredRoot, nodeId, fields: mark.fields };
-						replace.newContent = newContent;
-					}
-					if (mark.oldContent !== undefined) {
-						const root = config.detachedFieldIndex.getOrCreateEntry(
-							offsetDetachId(mark.oldContent.detachId, i),
-						);
-						replace.oldContent = { destination: root, fields: mark.oldContent.fields };
-					}
-					return replace;
-				});
-			}
-			break;
->>>>>>> 55f2e58a
 		}
 	}
 	if (delta.relocate !== undefined) {
@@ -422,47 +296,14 @@
 				for (let i = 0; i < count; i += 1) {
 					const originId = offsetDetachId(id, i);
 					const destinationId = offsetDetachId(destination, i);
-					const { root: sourceRoot } =
-						config.detachedFieldIndex.getOrCreateEntry(originId);
+					const sourceRoot = config.detachedFieldIndex.getOrCreateEntry(originId);
 					config.rootTransfers.set(sourceRoot, {
 						originId,
 						destinationId,
 					});
 				}
 			}
-<<<<<<< HEAD
-		}
-=======
-			break;
-		}
-		case Delta.MarkType.Modify:
-			nodeId = mark.detachedNodeId;
-			fields = mark.fields;
-			break;
-		case Delta.MarkType.MoveOut:
-			nodeId = mark.detachedNodeId;
-			fields = mark.fields;
-			if (nodeId !== undefined) {
-				const minor = extractFromOpaque(mark.moveId);
-				const destinationNodeId = { major: "move", minor };
-				const rootSource = config.detachedFieldIndex.getEntry(nodeId);
-				const rootDestination =
-					config.detachedFieldIndex.getOrCreateEntry(destinationNodeId);
-				addRootReplaces(mark.count, config, rootDestination, rootSource, nodeId);
-			}
-			break;
-		case Delta.MarkType.Restore: {
-			nodeId = mark.newContent.restoreId;
-			fields = mark.fields;
-			break;
-		}
-		default:
-			break;
-	}
-	if (nodeId !== undefined && fields !== undefined) {
-		const root = config.detachedFieldIndex.getOrCreateEntry(nodeId);
-		config.rootChanges.set(root, fields);
->>>>>>> 55f2e58a
+		}
 	}
 	if (delta.attached !== undefined) {
 		let index = 0;
@@ -472,144 +313,18 @@
 					mark.attach === undefined || mark.detach !== undefined,
 					"Invalid nested changes on an additive mark",
 				);
-<<<<<<< HEAD
 				visitNode(index, mark.fields, visitor, config);
 			}
 			if (mark.detach !== undefined) {
 				if (mark.attach === undefined) {
 					// This a simple detach
 					for (let i = 0; i < mark.count; i += 1) {
-						const { root } = config.detachedFieldIndex.getOrCreateEntry(
+						const root = config.detachedFieldIndex.getOrCreateEntry(
 							offsetDetachId(mark.detach, i),
 						);
 						// We may need to do a second pass on the nodes, so keep track of the changes
 						if (mark.fields !== undefined) {
 							config.attachPassRoots.set(root, mark.fields);
-=======
-				nodeId = mark.detachId;
-				fields = mark.fields;
-				if (mark.detachId !== undefined) {
-					const count = mark.content.length;
-					const rootDestination = config.detachedFieldIndex.getOrCreateEntry(
-						mark.detachId,
-						count,
-					);
-					addRootReplaces(count, config, rootDestination, rootSource);
-				}
-			}
-			break;
-		}
-		case Delta.MarkType.Modify:
-			nodeId = mark.detachedNodeId;
-			fields = mark.fields;
-			break;
-		case Delta.MarkType.MoveIn: {
-			nodeId = mark.detachId;
-			fields = config.modsToMovedTrees.get(mark.moveId);
-			// Handles moves whose content is being removed after the move
-			if (mark.detachId !== undefined) {
-				const minor = extractFromOpaque(mark.moveId);
-				const sourceNodeId = { major: "move", minor };
-				const rootSource = config.detachedFieldIndex.getOrCreateEntry(sourceNodeId);
-				const rootDestination = config.detachedFieldIndex.getOrCreateEntry(mark.detachId);
-				addRootReplaces(mark.count, config, rootDestination, rootSource, sourceNodeId);
-			}
-			break;
-		}
-		case Delta.MarkType.Restore: {
-			if (mark.newContent.detachId !== undefined) {
-				nodeId = mark.newContent.detachId;
-				fields = mark.fields;
-				const rootSource = config.detachedFieldIndex.getOrCreateEntry(
-					mark.newContent.restoreId,
-				);
-				const rootDestination = config.detachedFieldIndex.getOrCreateEntry(
-					mark.newContent.detachId,
-				);
-				addRootReplaces(
-					mark.count,
-					config,
-					rootDestination,
-					rootSource,
-					mark.newContent.restoreId,
-				);
-			}
-			break;
-		}
-		case Delta.MarkType.Remove: {
-			nodeId = mark.detachId;
-			fields = mark.fields;
-			break;
-		}
-		default:
-			break;
-	}
-	if (nodeId !== undefined && fields !== undefined) {
-		const root = config.detachedFieldIndex.getOrCreateEntry(nodeId);
-		config.rootChanges.set(root, fields);
-	}
-}
-
-function addRootReplaces(
-	count: number,
-	config: PassConfig,
-	destination: ForestRootId,
-	source: ForestRootId,
-	sourceNodeId?: Delta.DetachedNodeId,
-) {
-	// It's possible for a detached node to be revived transiently such that it ends up back in the same detached field.
-	// Making such a transfer wouldn't just be inefficient, it would lead us to mistakenly think we have moved all content
-	// out of the source detached field, and would lead us to delete the tree index entry for that source detached field.
-	// This would effectively result in the tree index missing an entry for the detached field.
-	// This if statement prevents that from happening.
-	if (source !== destination) {
-		for (let i = 0; i < count; i += 1) {
-			config.rootToRootTransfers.set(brand(source + i), {
-				destination: brand(destination + i),
-				nodeId: offsetDetachId(sourceNodeId, i),
-			});
-		}
-	}
-}
-
-/**
- * Preforms the following:
- * - Collects all root creations
- * - Collects all roots that need a detach pass
- * - Executes detaches (bottom-up) provided they are not part of a replace
- * (because we want to wait until we are sure content to attach is available as a root)
- */
-function detachPass(delta: Delta.MarkList, visitor: DeltaVisitor, config: PassConfig): void {
-	let index = 0;
-	for (const mark of delta) {
-		if (typeof mark === "number") {
-			// Untouched nodes
-			index += mark;
-		} else {
-			catalogDetachPassRootChanges(mark, config);
-			if (mark.type === Delta.MarkType.Modify) {
-				if (mark.detachedNodeId === undefined) {
-					visitNode(index, mark.fields, visitor, config);
-					index += 1;
-				}
-			} else {
-				if (mark.type === Delta.MarkType.MoveOut && mark.fields !== undefined) {
-					config.modsToMovedTrees.set(mark.moveId, mark.fields);
-				}
-				const replaces = asReplaces(mark, config);
-				for (const { oldContent, newContent } of replaces) {
-					if (oldContent !== undefined) {
-						visitNode(index, oldContent.fields, visitor, config);
-						if (newContent === undefined) {
-							// This a simple detach
-							const oldRoot = oldContent.destination;
-							const field = config.detachedFieldIndex.toFieldKey(brand(oldRoot));
-							visitor.detach({ start: index, end: index + 1 }, field);
-						} else {
-							// This really is a replace.
-							// Delay the detach until we can do it during the attach pass.
-							index += 1;
->>>>>>> 55f2e58a
 						}
 						const field = config.detachedFieldIndex.toFieldKey(root);
 						visitor.detach({ start: index, end: index + 1 }, field);
@@ -640,14 +355,16 @@
 				if (mark.attach !== undefined) {
 					for (let i = 0; i < mark.count; i += 1) {
 						const offsetAttachId = offsetDetachId(mark.attach, i);
-						const { field: sourceField, root: sourceRoot } =
+						const sourceRoot =
 							config.detachedFieldIndex.getOrCreateEntry(offsetAttachId);
+						const sourceField = config.detachedFieldIndex.toFieldKey(sourceRoot);
 						if (mark.detach !== undefined) {
 							// This is a true replace.
-							const { field: destinationField, root: rootDestination } =
-								config.detachedFieldIndex.getOrCreateEntry(
-									offsetDetachId(mark.detach, i),
-								);
+							const rootDestination = config.detachedFieldIndex.getOrCreateEntry(
+								offsetDetachId(mark.detach, i),
+							);
+							const destinationField =
+								config.detachedFieldIndex.toFieldKey(rootDestination);
 							visitor.replace(
 								sourceField,
 								{ start: index, end: index + 1 },
