/*!
 * Copyright (c) Microsoft Corporation and contributors. All rights reserved.
 * Licensed under the MIT License.
 */

import { assert, unreachableCase } from "@fluidframework/core-utils";
import {
	Mutable,
	RangeMap,
	brand,
	extractFromOpaque,
	getFirstFromRangeMap,
	setInRangeMap,
} from "../../util";
import { FieldKey } from "../schema-stored";
import * as Delta from "./delta";
import { DetachedPlaceUpPath, DetachedRangeUpPath, NodeIndex, PlaceIndex } from "./pathTree";
import { ForestRootId, TreeIndex } from "./treeIndex";

/**
 * Implementation notes:
 *
 * Because visitors are based on describing changes at some location in the tree (with the exception of "build"),
 * we want to ensure that visitors visit changes in an order that guarantees all changes are describable in terms
 * of some position in the tree. This means that we need to detach content bottom-up and attach content top-down.
 * Note that while the attach positions are expressed top-down, there is still a bottom-up spirit to building trees
 * that are being inserted.
 *
 * The second challenge, is that of the inability of the visitor to move-in content that has yet to be moved-out.
 * This leads to a two-pass algorithm, but there are two degrees for freedom to consider:
 *
 * 1. Whether inserts should be performed in the first pass whenever possible (some are not: inserts below a move-ins
 * for which we have not yet seen the matching move-out).
 * Pros: The path above the insertion point is walked once instead of twice
 * Cons: The paths within the inserted content risk being walked twice instead of once (once for building the content,
 * once for traversing the tree to reach move-in marks in the second phase).
 *
 * 2. Whether move-ins for which we have the move-out content should be performed in the first pass.
 * Pros: The path above the move-in point is walked once instead of twice
 * Cons: We now have to record which of the move-ins we did not perform in the first pass. We could build a trie of
 * those to reduce the amount of sifting we have to do on the second pass.
 *
 * The presence of a move table, which lists the src and dst paths for each move, could be leveraged to make some of
 * these option more efficient:
 *
 * - If inserts are allowed in the first pass and move-ins are not allowed in the first pass, then the move table
 * describes exactly which parts of the delta need applying in the second pass.
 *
 * - If inserts and move-ins are allowed in the first pass then having a boolean flag for each entry in the move table
 * that describes whether the move has been attached, or having a set for that describes which entries remain, would
 * describe which parts of the delta  need applying in the second pass.
 *
 * Current implementation:
 *
 * - First pass: performs inserts top-down and move-outs bottom-up (it also performs value updates)
 *
 * - Second pass: performs move-ins top-down and deletes bottom-up
 *
 * - Skips the second pass if no moves or deletes were encountered in the first pass
 *
 * Future work:
 *
 * - Allow the visitor to ignore changes to regions of the tree that are not of interest to it (for partial views).
 *
 * - Avoid moving the visitor through parts of the document that do not need changing in the current pass.
 * This could be done by assigning IDs to nodes of interest and asking the visitor to jump to these nodes in order to edit them.
 *
 * - Leverage the move table if one ever gets added to Delta
 */

/**
 * Crawls the given `delta`, calling `visitor`'s callback for each change encountered.
 * Each successive call to the visitor callbacks assumes that the change described by earlier calls have been applied
 * to the document tree. For example, for a change that deletes the first and third node of a field, the visitor calls
 * will pass indices 0 and 1 respectively.
 *
 * Note a node may be moved more than once while visiting a delta.
 * This is because the delta may move-out a single block of adjacent nodes which are not all moved to the same destination.
 * To avoid the need for the visitor to support moving-in a subrange of a moved-out block, this function will instead
 * move-in the entire block and then move-out the unused portions with new move IDs.
 * @param delta - The delta to be crawled.
 * @param visitor - The object to notify of the changes encountered.
 */
export function visitDelta(delta: Delta.Root, visitor: DeltaVisitor, treeIndex: TreeIndex): void {
	const modsToMovedTrees: Map<Delta.MoveId, Delta.FieldMarks> = new Map();
	const insertToRootId: Map<Delta.Insert, ForestRootId> = new Map();
	const creations: Map<Delta.Insert, ForestRootId> = new Map();
	const rootTreesDetachPass: Map<ForestRootId, Delta.FieldMarks> = new Map();
	const rootTransfers: Map<ForestRootId, ForestRootId> = new Map();
	const detachConfig: PassConfig = {
		func: detachPass,
		modsToMovedTrees,
		treeIndex,
		insertToRootId,
		creations,
		rootTrees: rootTreesDetachPass,
		rootTransfers,
	};
	visitFieldMarks(delta, visitor, detachConfig);
	// Fixed point iteration until we have no more detached roots to execute the detach pass on.
	while (creations.size > 0 || rootTreesDetachPass.size > 0) {
		for (const [insert, firstRoot] of creations) {
			creations.delete(insert);
			for (let i = 0; i < insert.content.length; i += 1) {
				const root: ForestRootId = brand(firstRoot + i);
				const field = treeIndex.toFieldKey(root);
				visitor.create(brand({ field, index: 0 }), insert.content.slice(i, i + 1));
			}
		}
		for (const [root, modifications] of rootTreesDetachPass) {
			rootTreesDetachPass.delete(root);
			const field = treeIndex.toFieldKey(root);
			visitor.enterField(field);
			visitModify(0, modifications, visitor, detachConfig);
			visitor.exitField(field);
		}
	}
	const rootTreesAttachPass: Map<ForestRootId, Delta.FieldMarks> = new Map();
	const attachConfig: PassConfig = {
		func: attachPass,
		modsToMovedTrees,
		treeIndex,
		insertToRootId,
		creations,
		rootTrees: rootTreesAttachPass,
		rootTransfers,
	};
	visitFieldMarks(delta, visitor, attachConfig);
	while (rootTransfers.size > 0 || rootTreesAttachPass.size > 0) {
		for (const [source, destination] of rootTransfers) {
			const field = treeIndex.toFieldKey(destination);
			visitor.enterField(field);
			const newContentField = treeIndex.toFieldKey(brand(source));
			visitor.replace(brand({ field: newContentField, start: 0, end: 1 }), 0, 0, undefined);
			visitor.exitField(field);
		}
		for (const [root, modifications] of rootTreesAttachPass) {
			rootTreesAttachPass.delete(root);
			const field = treeIndex.toFieldKey(root);
			visitor.enterField(field);
			visitModify(0, modifications, visitor, attachConfig);
			visitor.exitField(field);
		}
	}
}

export function applyDelta(
	delta: Delta.Root,
	deltaProcessor: { acquireVisitor: () => DeltaVisitor },
): void {
	const visitor = deltaProcessor.acquireVisitor();
	visitDelta(delta, visitor);
	visitor.free();
}

export function combineVisitors(visitors: readonly DeltaVisitor[]): DeltaVisitor {
	return {
		free: () => visitors.forEach((v) => v.free()),
		onDelete: (...args) => visitors.forEach((v) => v.onDelete(...args)),
		onInsert: (...args) => visitors.forEach((v) => v.onInsert(...args)),
		onMoveOut: (...args) => visitors.forEach((v) => v.onMoveOut(...args)),
		onMoveIn: (...args) => visitors.forEach((v) => v.onMoveIn(...args)),
		enterNode: (...args) => visitors.forEach((v) => v.enterNode(...args)),
		exitNode: (...args) => visitors.forEach((v) => v.exitNode(...args)),
		enterField: (...args) => visitors.forEach((v) => v.enterField(...args)),
		exitField: (...args) => visitors.forEach((v) => v.exitField(...args)),
	};
}

/**
 * Visitor for changes in a delta.
 * Must be freed after use.
 * @alpha
 */
export interface DeltaVisitor {
<<<<<<< HEAD
	create(index: DetachedPlaceUpPath, content: Delta.ProtoNodes): void;
	destroy(index: DetachedRangeUpPath): void;

	/**
	 *
	 * @param oldContentIndex
	 * @param oldContentCount
	 * @param oldContentDestination - Undefined when there is no prior content.
	 * @param newContentSource - Undefined when there is no new content.
	 */
	replace(
		newContentSource: DetachedRangeUpPath | undefined,
		oldContentIndex: PlaceIndex,
		oldContentCount: number,
		oldContentDestination: DetachedPlaceUpPath | undefined,
	): void;

	enterNode(index: NodeIndex): void;
	exitNode(index: NodeIndex): void;
=======
	free(): void;
	onDelete(index: number, count: number): void;
	onInsert(index: number, content: Delta.ProtoNodes): void;
	onMoveOut(index: number, count: number, id: Delta.MoveId): void;
	onMoveIn(index: number, count: number, id: Delta.MoveId): void;
	enterNode(index: number): void;
	exitNode(index: number): void;
>>>>>>> 3a3ea3d8
	enterField(key: FieldKey): void;
	exitField(key: FieldKey): void;
}

interface PassConfig {
	readonly func: Pass;

	readonly insertToRootId: Map<Delta.Insert, ForestRootId>;
	readonly creations: Map<Delta.Insert, ForestRootId>;
	readonly rootTrees: Map<ForestRootId, Delta.FieldMarks>;
	readonly rootTransfers: Map<ForestRootId, ForestRootId>;
	readonly treeIndex: TreeIndex;
	/**
	 * Stores the nested changes for all moved trees.
	 * Only used for the attach pass in cases where the moved-in tree is transient.
	 * In cases where the moved-in tree is not transient, the nested changes are obtained from the replace.
	 */
	readonly modsToMovedTrees: Map<Delta.MoveId, Delta.FieldMarks>;
}

function ensureCreation(mark: Delta.Insert, config: PassConfig): ForestRootId {
	const existing = config.insertToRootId.get(mark);
	if (existing !== undefined) {
		return existing;
	}
	const { root } = config.treeIndex.createEntry(undefined, mark.content.length);
	config.insertToRootId.set(mark, root);
	config.creations.set(mark, root);
	return root;
}

type Pass = (delta: Delta.MarkList, visitor: DeltaVisitor, config: PassConfig) => void;

function visitFieldMarks(
	fields: Delta.FieldMarks,
	visitor: DeltaVisitor,
	config: PassConfig,
): void {
	for (const [key, field] of fields) {
		visitor.enterField(key);
		config.func(field, visitor, config);
		visitor.exitField(key);
	}
}

function visitModify(
	index: number,
	fields: Delta.FieldMarks | undefined,
	visitor: DeltaVisitor,
	config: PassConfig,
): void {
	if (fields !== undefined) {
		visitor.enterNode(index);
		visitFieldMarks(fields, visitor, config);
		visitor.exitNode(index);
	}
}

interface Replace {
	readonly count: number;
	/**
	 * When set, indicates that some pre-existing content is being detached.
	 */
	readonly oldContent?: {
		/**
		 * The ID to assign the first node being replaced.
		 * Subsequent replaced nodes should be assigned incrementing IDs.
		 */
		readonly destination: ForestRootId;
		/**
		 * Modifications to the old content.
		 */
		readonly fields?: Delta.FieldMarks;
	};

	/**
	 * When set, indicates that some new content is being attached.
	 */
	readonly newContent?: {
		readonly source: ForestRootId;
		/**
		 * Modifications to the new content.
		 */
		readonly fields?: Delta.FieldMarks;
	};
}

function asReplace(
	mark: Exclude<Delta.Mark, number | Delta.Modify<any>>,
	config: PassConfig,
): Replace {
	// Inline into `switch(mark.type)` once we upgrade to TS 4.7
	const type = mark.type;
	switch (type) {
		case Delta.MarkType.Remove: {
			const { root } = config.treeIndex.getOrCreateEntry(mark.id);
			return {
				count: mark.count,
				oldContent: { fields: mark.fields, destination: root },
			};
		}
		case Delta.MarkType.MoveOut: {
			const replace: Mutable<Replace> = { count: mark.count };
			if (mark.detachedNodeId === undefined) {
				const minor = extractFromOpaque(mark.moveId);
				const { root } = config.treeIndex.getOrCreateEntry({ minor });
				// TODO: avoid atomizing moves
				for (let i = 1; i < mark.count; i += 1) {
					config.treeIndex.getOrCreateEntry({ major: "move", minor: minor + 1 });
				}
				replace.oldContent = { fields: mark.fields, destination: root };
			}
			return replace;
		}
		case Delta.MarkType.Insert: {
			const replace: Mutable<Replace> = { count: mark.content.length };
			if (mark.detachId === undefined) {
				const newContentSource = ensureCreation(mark, config);
				replace.newContent = { fields: mark.fields, source: newContentSource };
			}
			if (mark.oldContent !== undefined) {
				// Content is being replaced
				const { root: oldContentDestination } = config.treeIndex.getOrCreateEntry(
					mark.oldContent.detachId,
				);
				replace.oldContent = {
					fields: mark.oldContent.fields,
					destination: oldContentDestination,
				};
			}
			return replace;
		}
		case Delta.MarkType.MoveIn: {
			const minor = extractFromOpaque(mark.moveId);
			const { root } = config.treeIndex.getOrCreateEntry({ major: "move", minor });
			return { count: mark.count, newContent: { source: root } };
		}
		case Delta.MarkType.Restore: {
			const replace: Mutable<Replace> = { count: mark.count };
			if (mark.newContent.detachId === undefined) {
				const { root: restoredRoot } = config.treeIndex.getOrCreateEntry(
					mark.newContent.restoreId,
				);
				const newContent = { source: restoredRoot, fields: mark.fields };
				replace.newContent = newContent;
			}
			if (mark.oldContent !== undefined) {
				const { root } = config.treeIndex.getOrCreateEntry(mark.oldContent.detachId);
				replace.oldContent = { destination: root, fields: mark.oldContent.fields };
			}
			return replace;
		}
		default:
			unreachableCase(type);
	}
}

function catalogDetachPassRootChanges(mark: Exclude<Delta.Mark, number>, config: PassConfig): void {
	let nodeId: Delta.DetachedNodeId | undefined;
	let fields: Delta.FieldMarks | undefined;
	switch (mark.type) {
		case Delta.MarkType.Insert: {
			const root = ensureCreation(mark, config);
			if (mark.fields !== undefined) {
				config.rootTrees.set(root, mark.fields);
			}
			break;
		}
		case Delta.MarkType.Modify:
		case Delta.MarkType.MoveOut:
			nodeId = mark.detachedNodeId;
			fields = mark.fields;
			break;
		case Delta.MarkType.Restore: {
			nodeId = mark.newContent.restoreId;
			fields = mark.fields;
			break;
		}
		default:
			break;
	}
	if (nodeId !== undefined && fields !== undefined) {
		const { root } = config.treeIndex.getOrCreateEntry(nodeId);
		config.rootTrees.set(root, fields);
	}
}

function catalogAttachPassRootChanges(mark: Exclude<Delta.Mark, number>, config: PassConfig): void {
	let nodeId: Delta.DetachedNodeId | undefined;
	let fields: Delta.FieldMarks | undefined;
	switch (mark.type) {
		case Delta.MarkType.Insert: {
			const rootSource = ensureCreation(mark, config);
			nodeId = mark.detachId;
			fields = mark.fields;
			if (mark.detachId !== undefined) {
				const count = mark.content.length;
				const { root: rootDestination } = config.treeIndex.getOrCreateEntry(
					mark.detachId,
					count,
				);
				setRootReplaces(count, config, rootDestination, rootSource);
			}
			break;
		}
		case Delta.MarkType.Modify:
			nodeId = mark.detachedNodeId;
			fields = mark.fields;
			break;
		case Delta.MarkType.MoveIn: {
			nodeId = mark.detachId;
			fields = config.modsToMovedTrees.get(mark.moveId);
			if (mark.detachId !== undefined) {
				const minor = extractFromOpaque(mark.moveId);
				const sourceNodeId = { major: "move", minor };
				const { root: rootSource } = config.treeIndex.getOrCreateEntry(sourceNodeId);
				const { root: rootDestination } = config.treeIndex.getOrCreateEntry(mark.detachId);
				setRootReplaces(mark.count, config, rootDestination, rootSource);
			}
			break;
		}
		case Delta.MarkType.Restore: {
			nodeId = mark.newContent.restoreId;
			fields = mark.fields;
			if (mark.newContent.detachId !== undefined) {
				const { root: rootSource } = config.treeIndex.getOrCreateEntry(
					mark.newContent.restoreId,
				);
				const { root: rootDestination } = config.treeIndex.getOrCreateEntry(
					mark.newContent.detachId,
				);
				setRootReplaces(mark.count, config, rootDestination, rootSource);
			}
			break;
		}
		default:
			break;
	}
	if (nodeId !== undefined && fields !== undefined) {
		const { root } = config.treeIndex.getOrCreateEntry(nodeId);
		config.rootTrees.set(root, fields);
	}
}

function setRootReplaces(
	count: number,
	config: PassConfig,
	destination: ForestRootId,
	source: ForestRootId,
) {
	for (let i = 0; i < count; i += 1) {
		config.rootTransfers.set(brand(source + i), brand(destination + i));
	}
}

/**
 * Preforms the following:
 * - Collects all root creations
 * - Collects all roots that need a first pass
 * - Executes detaches (bottom-up) provided they are not part of a replace
 *   (because we want to wait until we are sure content to attach is available as a root)
 */
function detachPass(delta: Delta.MarkList, visitor: DeltaVisitor, config: PassConfig): void {
	let index = 0;
	for (const mark of delta) {
		if (typeof mark === "number") {
			// Untouched nodes
			index += mark;
		} else {
			catalogDetachPassRootChanges(mark, config);
			if (mark.type === Delta.MarkType.Modify) {
				if (mark.detachedNodeId === undefined) {
					visitModify(index, mark.fields, visitor, config);
					index += 1;
				}
			} else {
				if (mark.type === Delta.MarkType.MoveOut && mark.fields !== undefined) {
					config.modsToMovedTrees.set(mark.moveId, mark.fields);
				}
				const { oldContent, newContent, count } = asReplace(mark, config);
				if (oldContent !== undefined) {
					visitModify(index, oldContent.fields, visitor, config);
					if (newContent !== undefined) {
						// This a simple detach
						const oldRoot = oldContent.destination;
						for (let i = 0; i < count; i += 1) {
							const field = config.treeIndex.toFieldKey(brand(oldRoot + i));
							visitor.replace(undefined, index, 1, brand({ field, index: 0 }));
						}
					} else {
						// Don't detach if this really is a replace so we can do it in one operation during the attach pass
						index += count;
					}
				}
			}
		}
	}
}

function attachPass(delta: Delta.MarkList, visitor: DeltaVisitor, config: PassConfig): void {
	let index = 0;
	for (const mark of delta) {
		if (typeof mark === "number") {
			// Untouched nodes
			index += mark;
		} else {
			catalogAttachPassRootChanges(mark, config);
			if (mark.type === Delta.MarkType.Modify) {
				if (mark.detachedNodeId === undefined) {
					visitModify(index, mark.fields, visitor, config);
					index += 1;
				}
			} else {
				const { oldContent, newContent, count } = asReplace(mark, config);
				if (newContent !== undefined) {
					if (oldContent !== undefined) {
						// This is a true replace.
						const newRoot = newContent.source;
						const oldRoot = oldContent.destination;
						for (let i = 0; i < count; i += 1) {
							const newContentField = config.treeIndex.toFieldKey(brand(newRoot + i));
							const oldContentField = config.treeIndex.toFieldKey(brand(oldRoot + i));
							visitor.replace(
								brand({ field: newContentField, start: 0, end: 1 }),
								index + i,
								1,
								brand({ field: oldContentField, index: 0 }),
							);
						}
					} else {
						// This a simple attach
						const newRoot = newContent.source;
						for (let i = 0; i < count; i += 1) {
							const newContentField = config.treeIndex.toFieldKey(brand(newRoot + i));
							visitor.replace(
								brand({ field: newContentField, start: 0, end: 1 }),
								index + i,
								1,
								undefined,
							);
						}
					}
					visitModify(index, newContent.fields, visitor, config);
					index += count;
				}
			}
		}
	}
}<|MERGE_RESOLUTION|>--- conflicted
+++ resolved
@@ -173,7 +173,7 @@
  * @alpha
  */
 export interface DeltaVisitor {
-<<<<<<< HEAD
+	free(): void;
 	create(index: DetachedPlaceUpPath, content: Delta.ProtoNodes): void;
 	destroy(index: DetachedRangeUpPath): void;
 
@@ -193,15 +193,6 @@
 
 	enterNode(index: NodeIndex): void;
 	exitNode(index: NodeIndex): void;
-=======
-	free(): void;
-	onDelete(index: number, count: number): void;
-	onInsert(index: number, content: Delta.ProtoNodes): void;
-	onMoveOut(index: number, count: number, id: Delta.MoveId): void;
-	onMoveIn(index: number, count: number, id: Delta.MoveId): void;
-	enterNode(index: number): void;
-	exitNode(index: number): void;
->>>>>>> 3a3ea3d8
 	enterField(key: FieldKey): void;
 	exitField(key: FieldKey): void;
 }
