--- conflicted
+++ resolved
@@ -8,7 +8,7 @@
 import { _InlineTrick, brand, Brand, extractFromOpaque, Opaque } from "../../util";
 
 /**
- * @public
+ * @alpha
  */
 export type TreeType = TreeSchemaIdentifier;
 
@@ -23,7 +23,7 @@
  * This has to be a FieldKey since different nodes will have different FieldStoredSchema for it.
  * This makes it prone to collisions and suggests
  * that this intention may be better conveyed by metadata on the ITreeSchema.
- * @public
+ * @alpha
  */
 export const EmptyKey: FieldKey = brand("");
 
@@ -31,19 +31,19 @@
  * FieldKey to use for the root of documents in places that need to refer to detached sequences or the root.
  * TODO: if we do want to standardize on a single value for this,
  * it likely should be namespaced or a UUID to avoid risk of collisions.
- * @public
+ * @alpha
  */
 export const rootFieldKey: FieldKey = brand("rootFieldKey");
 
 /**
- * @public
+ * @alpha
  */
 export const rootField = keyAsDetachedField(rootFieldKey);
 
 /**
  * Location of a tree relative to is parent container (which can be a tree or forest).
  *
- * @public
+ * @alpha
  */
 export interface ChildLocation {
 	readonly container: ChildCollection;
@@ -52,7 +52,7 @@
 
 /**
  * Wrapper around DetachedField that can be detected at runtime.
- * @public
+ * @alpha
  */
 export interface RootField {
 	readonly key: DetachedField;
@@ -60,7 +60,7 @@
 
 /**
  * Identifier for a child collection, either on a node/tree or at the root of a forest.
- * @public
+ * @alpha
  */
 export type ChildCollection = FieldKey | RootField;
 
@@ -79,7 +79,7 @@
  *
  * In some APIs DetachedFields are used as FieldKeys on a special implicit root node
  * to simplify the APIs and implementation.
- * @public
+ * @alpha
  */
 export interface DetachedField extends Opaque<Brand<string, "tree.DetachedField">> {}
 
@@ -88,7 +88,7 @@
  * This maps detached field to field keys for thus use.
  *
  * @returns `field` as a {@link FieldKey} usable on a special root node serving as a parent of detached fields.
- * @public
+ * @alpha
  */
 export function detachedFieldAsKey(field: DetachedField): FieldKey {
 	return brand(extractFromOpaque(field));
@@ -98,7 +98,7 @@
  * The inverse of {@link detachedFieldAsKey}.
  * Thus must only be used on {@link FieldKey}s which were produced via {@link detachedFieldAsKey},
  * and with the same scope (ex: forest) as the detachedFieldAsKey was originally from.
- * @public
+ * @alpha
  */
 export function keyAsDetachedField(key: FieldKey): DetachedField {
 	return brand(key);
@@ -108,7 +108,7 @@
  * TODO: integrate this into Schema. Decide how to persist them (need stable Id?). Maybe allow updating field kinds?.
  * TODO: make families of changes per field kind. Build editing APIs from that.
  * TODO: factor ChangeRebaser implementations to support adding new field kinds.
- * @public
+ * @alpha
  */
 export interface FieldKind {
 	readonly name: string;
@@ -118,20 +118,8 @@
 }
 
 /**
-<<<<<<< HEAD
- * Value that may be stored on a node.
- *
- * TODO: `Serializable` is not really the right type to use here,
- * since many types (including functions) are "Serializable" (according to the type) despite not being serializable.
- *
- * Use this type instead of directly using Serializable for both clarity and so the above TODO can be addressed.
- *
- * This is a named interface instead of a Type alias so tooling (ex: refactors) will not replace it with `any`.
- * @public
-=======
  * Value that may be stored on a leaf node.
  * @alpha
->>>>>>> a225d352
  */
 export type TreeValue<TSchema extends ValueSchema = ValueSchema> = [
 	{
@@ -144,7 +132,7 @@
 
 /**
  * Value stored on a node.
- * @public
+ * @alpha
  */
 export type Value = undefined | TreeValue;
 
@@ -155,7 +143,7 @@
  * Changes to this type might necessitate changes to `EncodedNodeData` or codecs.
  * See persistedTreeTextFormat's module documentation for more details.
  *
- * @public
+ * @alpha
  */
 export interface NodeData {
 	/**
