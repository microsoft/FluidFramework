--- conflicted
+++ resolved
@@ -55,61 +55,7 @@
  * - maintain a pointer within each such linear structure and advance them in lock-step (like in a k-way merge-sort but
  * more fiddly because of the offsets).
  *
-<<<<<<< HEAD
  * 2. Nested changes are not inlined within `ProtoNode`s.
-=======
- * The drawback of this design choice is that it relies heavily on polymorphism:
- * for each mark encountered a reader has to check which kind of mark it is.
- * This is a source of code and time complexity in the reader code and adds a memory overhead to the format since each
- * mark has to carry a tag field to announce what kind of mark it is.
- *
- * 2. `MoveIn` marks in inserted portions of the document are inlined in their corresponding `ProtoField`.
- *
- * If the MoveIn marks were represented in a separate sub-structure (like they are under moved-in portions of the tree)
- * then the representation would be forced to describe the path to them (in the form of field keys and field offsets)
- * from the root of the inserted portion of the tree.
- * This would have two adverse effects:
- * - It would make the format less terse since this same path information would be redundant (it is already included in
- * the ProtoTree).
- * - It would lead the consumer of the format to first build the inserted subtree, then traverse it again from its root
- * to apply the relevant `MoveIn` marks.
- *
- *
- * 3. Modifications of deleted and moved-out nodes are represented using modify marks within `Delete` and `MoveOut`
- * marks.
- * This is in opposition to a structure where the fact that a modified node is being deleted or moved-out would
- * be represented by a `Modify` mark like so:
- * ```typescript
- * interface ModifyAndDelete {
- *   type: typeof MarkType.ModifyAndDelete;
- *   fields: FieldMap<PositionedMarks<ModifyDeleted | MoveOut>>;
- * }
- * interface ModifyAndMoveOut {
- *   type: typeof MarkType.ModifyAndMoveOut;
- *   moveId: MoveId;
- *   fields: FieldMap<PositionedMarks<ModifyMovedOut | MoveOut>>;
- * }
- * export interface Delete {
- *   type: typeof MarkType.Delete;
- *   count: number;
- * }
- * export interface MoveOut {
- *   type: typeof MarkType.MoveOut;
- *   count: number;
- *   moveId: MoveId;
- * }
- * ```
- * Note the absence of modify information in `Delete` and `MoveOut` above.
- *
- * The benefit of the chosen representation over the alternative are two-fold:
- * - It leads to less splitting of moved and deleted ranges of nodes.
- * - It makes the format more uniform since modifications to moved-in subtrees must be represented with modifications
- * marks within a `MoveIn` mark.
- *
- * 4. `MoveIn` marks are represented in the location where the content being moved resides in the input context that
- * the delta is applied to, and `MoveOut` marks are represented in the location where the content being moved should
- * reside after the delta is applied.
->>>>>>> f0bb3ed2
  *
  * Inlining them would force the consuming code to detect such changes within the `ProtoNode` and handle them
  * within the context of the content creation.
