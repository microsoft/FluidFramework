/*!
 * Copyright (c) Microsoft Corporation and contributors. All rights reserved.
 * Licensed under the MIT License.
 */

import { Type } from "@sinclair/typebox";
import { assert } from "@fluidframework/core-utils";
import { isStableId } from "@fluidframework/container-runtime";
<<<<<<< HEAD
import {
	OpSpaceCompressedId,
	SessionSpaceCompressedId,
	StableId,
} from "@fluidframework/runtime-definitions";
import { Brand, brandedNumberType, brandedStringType, generateStableId } from "../../util";
import { ReadonlyRepairDataStore } from "../repair";
=======
import { StableId } from "@fluidframework/runtime-definitions";
import { Brand, brandedStringType, generateStableId } from "../../util";
>>>>>>> 1a0100e4

/**
 * The identifier for a particular session/user/client that can generate `GraphCommit`s
 */
export type SessionId = string;
export const SessionIdSchema = brandedStringType<SessionId>();

/**
 * A unique identifier for a commit. Commits that have been rebased, but are semantically
 * the same, will share the same revision tag.
 * @alpha
 */
// TODO: These can be compressed by an `IdCompressor` in the future
export type RevisionTag = StableId | SessionSpaceCompressedId | OpSpaceCompressedId;
export const RevisionTagSchema = Type.Union([
	brandedStringType<StableId>(),
	brandedNumberType<OpSpaceCompressedId>(),
	brandedNumberType<SessionSpaceCompressedId>(),
]);

/**
 * An ID which is unique within a revision of a `ModularChangeset`.
 * A `ModularChangeset` which is a composition of multiple revisions may contain duplicate `ChangesetLocalId`s,
 * but they are unique when qualified by the revision of the change they are used in.
 * @alpha
 */
export type ChangesetLocalId = Brand<number, "ChangesetLocalId">;

/**
 * A globally unique ID for an atom of change, or a node associated with the atom of change.
 * @alpha
 *
 * @privateRemarks
 * TODO: Rename this to be more general.
 */
export interface ChangeAtomId {
	/**
	 * Uniquely identifies the changeset within which the change was made.
	 * Only undefined when referring to an anonymous changesets.
	 */
	readonly revision?: RevisionTag;
	/**
	 * Uniquely identifies, in the scope of the changeset, the change made to the field.
	 */
	readonly localId: ChangesetLocalId;
}

/**
 * @returns a `RevisionTag` from the given string, or fails if the string is not a valid `RevisionTag`
 */
export function assertIsRevisionTag(revision: string): RevisionTag {
	assert(isRevisionTag(revision), 0x577 /* Expected revision to be valid RevisionTag */);
	return revision;
}

/**
 * @returns true iff the given string is a valid `RevisionTag`
 */
export function isRevisionTag(revision: string): revision is StableId {
	return isStableId(revision);
}

/**
 * @returns a random, universally unique `RevisionTag`
 */
export function mintRevisionTag(): StableId {
	return generateStableId();
}

/**
 * A node in a graph of commits. A commit's parent is the commit on which it was based.
 */
export interface GraphCommit<TChange> {
	/** The tag for this commit. If this commit is rebased, the corresponding rebased commit will retain this tag. */
	readonly revision: RevisionTag;
	/** The change that will result from applying this commit */
	readonly change: TChange;
	/** The parent of this commit, on whose change this commit's change is based */
	readonly parent?: GraphCommit<TChange>;
	/** The inverse of this commit */
	inverse?: TChange;
}

/**
 * Creates a new graph commit object. This is useful for creating copies of commits with different parentage.
 * @param parent - the parent of the new commit
 * @param commit - the contents of the new commit object
 * @returns the new commit object
 */
// Note that this function is synchronous, and therefore it is not a Promise.
// However, it is still a strong commit-mint.
export function mintCommit<TChange>(
	parent: GraphCommit<TChange>,
	commit: Omit<GraphCommit<TChange>, "parent">,
): GraphCommit<TChange> {
	const { revision, change } = commit;
	return {
		revision,
		change,
		parent,
	};
}<|MERGE_RESOLUTION|>--- conflicted
+++ resolved
@@ -6,18 +6,12 @@
 import { Type } from "@sinclair/typebox";
 import { assert } from "@fluidframework/core-utils";
 import { isStableId } from "@fluidframework/container-runtime";
-<<<<<<< HEAD
 import {
 	OpSpaceCompressedId,
 	SessionSpaceCompressedId,
 	StableId,
 } from "@fluidframework/runtime-definitions";
 import { Brand, brandedNumberType, brandedStringType, generateStableId } from "../../util";
-import { ReadonlyRepairDataStore } from "../repair";
-=======
-import { StableId } from "@fluidframework/runtime-definitions";
-import { Brand, brandedStringType, generateStableId } from "../../util";
->>>>>>> 1a0100e4
 
 /**
  * The identifier for a particular session/user/client that can generate `GraphCommit`s
