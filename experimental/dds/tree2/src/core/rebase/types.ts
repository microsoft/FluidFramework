/*!
 * Copyright (c) Microsoft Corporation and contributors. All rights reserved.
 * Licensed under the MIT License.
 */

<<<<<<< HEAD
import { Type } from "@sinclair/typebox";
import { assert } from "@fluidframework/common-utils";
=======
import { assert } from "@fluidframework/core-utils";
>>>>>>> 0bde6999
import { isStableId } from "@fluidframework/container-runtime";
import {
	OpSpaceCompressedId,
	SessionSpaceCompressedId,
	StableId,
} from "@fluidframework/runtime-definitions";
import { Brand, brandedNumberType, brandedStringType, generateStableId } from "../../util";
import { ReadonlyRepairDataStore } from "../repair";

/**
 * The identifier for a particular session/user/client that can generate `GraphCommit`s
 */
export type SessionId = string;
export const SessionIdSchema = brandedStringType<SessionId>();

/**
 * A unique identifier for a commit. Commits that have been rebased, but are semantically
 * the same, will share the same revision tag.
 * @alpha
 */
// TODO: These can be compressed by an `IdCompressor` in the future
export type RevisionTag = StableId | SessionSpaceCompressedId | OpSpaceCompressedId;
export const RevisionTagSchema = Type.Union([
	brandedStringType<StableId>(),
	brandedNumberType<OpSpaceCompressedId>(),
	brandedNumberType<SessionSpaceCompressedId>(),
]);

/**
 * An ID which is unique within a revision of a `ModularChangeset`.
 * A `ModularChangeset` which is a composition of multiple revisions may contain duplicate `ChangesetLocalId`s,
 * but they are unique when qualified by the revision of the change they are used in.
 * @alpha
 */
export type ChangesetLocalId = Brand<number, "ChangesetLocalId">;

/**
 * A globally unique ID for an atom of change, or a node associated with the atom of change.
 * @alpha
 *
 * @privateRemarks
 * TODO: Rename this to be more general.
 */
export interface ChangeAtomId {
	/**
	 * Uniquely identifies the changeset within which the change was made.
	 * Only undefined when referring to an anonymous changesets.
	 */
	readonly revision?: RevisionTag;
	/**
	 * Uniquely identifies, in the scope of the changeset, the change made to the field.
	 */
	readonly localId: ChangesetLocalId;
}

/**
 * @returns a `RevisionTag` from the given string, or fails if the string is not a valid `RevisionTag`
 */
export function assertIsRevisionTag(revision: string): RevisionTag {
	assert(isRevisionTag(revision), 0x577 /* Expected revision to be valid RevisionTag */);
	return revision;
}

/**
 * @returns true iff the given string is a valid `RevisionTag`
 */
export function isRevisionTag(revision: string): revision is StableId {
	return isStableId(revision);
}

/**
 * @returns a random, universally unique `RevisionTag`
 */
export function mintRevisionTag(): StableId {
	return generateStableId();
}

/**
 * A node in a graph of commits. A commit's parent is the commit on which it was based.
 */
export interface GraphCommit<TChange> {
	/** The tag for this commit. If this commit is rebased, the corresponding rebased commit will retain this tag. */
	readonly revision: RevisionTag;
	/** The change that will result from applying this commit */
	readonly change: TChange;
	/* The repair data associated with the commit */
	readonly repairData?: ReadonlyRepairDataStore;
	/** The parent of this commit, on whose change this commit's change is based */
	readonly parent?: GraphCommit<TChange>;
	/** The inverse of this commit */
	inverse?: TChange;
}

/**
 * Creates a new graph commit object. This is useful for creating copies of commits with different parentage.
 * @param parent - the parent of the new commit
 * @param commit - the contents of the new commit object
 * @returns the new commit object
 */
// Note that this function is synchronous, and therefore it is not a Promise.
// However, it is still a strong commit-mint.
export function mintCommit<TChange>(
	parent: GraphCommit<TChange>,
	commit: Omit<GraphCommit<TChange>, "parent">,
): GraphCommit<TChange> {
	const { revision, change, repairData } = commit;
	return {
		revision,
		change,
		parent,
		repairData,
	};
}<|MERGE_RESOLUTION|>--- conflicted
+++ resolved
@@ -3,12 +3,8 @@
  * Licensed under the MIT License.
  */
 
-<<<<<<< HEAD
 import { Type } from "@sinclair/typebox";
-import { assert } from "@fluidframework/common-utils";
-=======
 import { assert } from "@fluidframework/core-utils";
->>>>>>> 0bde6999
 import { isStableId } from "@fluidframework/container-runtime";
 import {
 	OpSpaceCompressedId,
