--- conflicted
+++ resolved
@@ -6,17 +6,19 @@
 import { Type } from "@sinclair/typebox";
 import { assert } from "@fluidframework/core-utils";
 import { isStableId } from "@fluidframework/container-runtime";
-<<<<<<< HEAD
 import {
 	OpSpaceCompressedId,
 	SessionSpaceCompressedId,
 	StableId,
 } from "@fluidframework/runtime-definitions";
-import { Brand, brandedNumberType, brandedStringType, generateStableId } from "../../util";
-=======
-import { StableId } from "@fluidframework/runtime-definitions";
-import { Brand, NestedMap, RangeMap, brandedStringType, generateStableId } from "../../util";
->>>>>>> 589ec39d
+import {
+	Brand,
+	NestedMap,
+	RangeMap,
+	brandedNumberType,
+	brandedStringType,
+	generateStableId,
+} from "../../util";
 
 /**
  * The identifier for a particular session/user/client that can generate `GraphCommit`s
