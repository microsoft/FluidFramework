--- conflicted
+++ resolved
@@ -105,17 +105,7 @@
 	sourceHead: GraphCommit<TChange>,
 	targetCommit: GraphCommit<TChange>,
 	targetHead: GraphCommit<TChange>,
-<<<<<<< HEAD
 	repairData?: Map<RevisionTag, ReadonlyRepairDataStore>,
-): [newSourceHead: GraphCommit<TChange>, sourceChange: TChange];
-export function rebaseBranch<TChange>(
-	changeRebaser: ChangeRebaser<TChange>,
-	sourceHead: GraphCommit<TChange>,
-	newBase: GraphCommit<TChange>,
-	targetHead = newBase,
-	repairData?: Map<RevisionTag, ReadonlyRepairDataStore>,
-): [newSourceHead: GraphCommit<TChange>, sourceChange: TChange] {
-=======
 ): [
 	newSourceHead: GraphCommit<TChange>,
 	sourceChange: TChange | undefined,
@@ -126,12 +116,12 @@
 	sourceHead: GraphCommit<TChange>,
 	targetCommit: GraphCommit<TChange>,
 	targetHead = targetCommit,
+	repairData?: Map<RevisionTag, ReadonlyRepairDataStore>,
 ): [
 	newSourceHead: GraphCommit<TChange>,
 	sourceChange: TChange | undefined,
 	commits: RebasedCommits<TChange>,
 ] {
->>>>>>> cb0e1c9a
 	// Get both source and target as path arrays
 	const sourcePath: GraphCommit<TChange>[] = [];
 	const targetPath: GraphCommit<TChange>[] = [];
