--- conflicted
+++ resolved
@@ -3,12 +3,8 @@
  * Licensed under the MIT License.
  */
 
-<<<<<<< HEAD
-import { assert } from "@fluidframework/common-utils";
 import { SessionSpaceCompressedId, StableId } from "@fluidframework/runtime-definitions";
-=======
 import { assert } from "@fluidframework/core-utils";
->>>>>>> 0bde6999
 import { ReadonlyRepairDataStore, IRepairDataStoreProvider } from "../repair";
 import { fail } from "../../util";
 import { ChangeRebaser, TaggedChange, tagRollbackInverse } from "./changeRebaser";
