/*!
 * Copyright (c) Microsoft Corporation and contributors. All rights reserved.
 * Licensed under the MIT License.
 */

import { assert } from "@fluidframework/core-utils";
<<<<<<< HEAD
import {
	ChangeRebaser,
	TaggedChange,
	makeAnonChange,
	tagChange,
	tagRollbackInverse,
} from "./changeRebaser";
import { GraphCommit, mintRevisionTag, mintCommit } from "./types";
=======
import { Mutable } from "../../util";
import {
	ChangeRebaser,
	RevisionInfo,
	RevisionMetadataSource,
	TaggedChange,
	tagRollbackInverse,
} from "./changeRebaser";
import { GraphCommit, mintRevisionTag, mintCommit, RevisionTag } from "./types";
>>>>>>> e32dea4b

/**
 * Contains information about how the commit graph changed as the result of rebasing a source branch onto another target branch.
 * @remarks
 * ```text
 * Consider the commit graph below containing two branches, X and Y, with head commits C and E, respectively.
 * Branch Y branches off of Branch X at their common ancestor commit A, i.e. "Y is based off of X at commit A".
 *
 *   A ─ B ─ C ← Branch X
 *   └─ D ─ E ← Branch Y
 *
 * Branch Y is then rebased onto Branch X. This results in the following commit graph:
 *
 *   A ─ B ─ C ← Branch X
 *           └─ D'─ E'← Branch Y
 *
 * Commits D' and E' are the rebased versions of commits D and E, respectively. This results in:
 * deletedSourceCommits: [D, E],
 * targetCommits: [B, C],
 * sourceCommits: [D', E']
 * ```
 */
export interface RebasedCommits<TChange> {
	/**
	 * The commits on the original source branch that were rebased. These are no longer referenced by the source branch and have
	 * been replaced with new versions on the new source branch, see {@link sourceCommits}. In the case that the source
	 * branch was already ahead of the target branch before the rebase, this list will be empty.
	 */
	deletedSourceCommits: GraphCommit<TChange>[];
	/**
	 * All commits on the target branch that the source branch's commits were rebased over. These are now the direct
	 * ancestors of {@link sourceCommits}. In the case that the source branch was already ahead of the target branch
	 * before the rebase, this list will be empty.
	 */
	targetCommits: GraphCommit<TChange>[];
	/**
	 * All commits on the source branch that are not also on the target branch after the rebase operation. In the case that the
	 * source branch was already ahead of the target branch before the rebase, these are the same commits that were already on
	 * the source branch before the rebase, otherwise these are the new, rebased versions of {@link deletedSourceCommits}.
	 */
	sourceCommits: GraphCommit<TChange>[];
}

export interface BranchRebaseResult<TChange> {
	/**
	 * The head of a rebased source branch.
	 */
	readonly newSourceHead: GraphCommit<TChange>;
	/**
	 * A thunk that computes the cumulative change to the source branch (undefined if no change occurred)
	 */
	readonly sourceChange: TChange | undefined;
	/**
	 * Details about how the commits on the source branch changed
	 */
	readonly commits: RebasedCommits<TChange>;
}

/**
 * Rebases a source branch onto another commit in a target branch.
 *
 * A "branch" is defined as a "head" commit and all ancestors of that commit, i.e. one linked list in a graph of commits.
 *
 * The source and target branch must share an ancestor.
 * @param changeRebaser - the change rebaser responsible for rebasing the changes in the commits of each branch
 * @param sourceHead - the head of the source branch, which will be rebased onto `targetHead`
 * @param targetHead - the commit to rebase the source branch onto
 * @returns a {@link BranchRebaseResult}
 * @remarks While a single branch must not have multiple commits with the same revision tag (that will result in undefined
 * behavior), there may be a commit on the source branch with the same revision tag as a commit on the target branch. If such
 * a pair is encountered while rebasing, it will be "cancelled out" in the new branch. For example:
 * ```
 * // (A)-(B)-(C) <- Branch X
 * //   \
 * //   (B')-(D) <- Branch Y
 * //
 * // As Branch Y is rebased onto Branch X, commits B and B' cancel out so there is no version of B on the new rebased source branch
 * //
 * // (A)-(B)-(C) <- Branch X
 * //           \
 * //           (D') <- Branch Y'
 * //
 * ```
 */
export function rebaseBranch<TChange>(
	changeRebaser: ChangeRebaser<TChange>,
	sourceHead: GraphCommit<TChange>,
	targetHead: GraphCommit<TChange>,
): BranchRebaseResult<TChange>;

/**
 * Rebases a source branch onto another commit in a target branch.
 *
 * A "branch" is defined as a "head" commit and all ancestors of that commit, i.e. one linked list in a graph of commits.
 *
 * The source and target branch must share an ancestor.
 * @param changeRebaser - the change rebaser responsible for rebasing the changes in the commits of each branch
 * @param sourceHead - the head of the source branch, which will be rebased onto `newBase`
 * @param targetCommit - the commit on the target branch to rebase the source branch onto.
 * @param targetHead - the head of the branch that `newBase` belongs to. Must be `newBase` or a descendent of `newBase`.
 * @returns a {@link BranchRebaseResult}
 * @remarks While a single branch must not have multiple commits with the same revision tag (that will result in undefined
 * behavior), there may be a commit on the source branch with the same revision tag as a commit on the target branch. If such
 * a pair is encountered while rebasing, it will be "cancelled out" in the new branch. Additionally, this function will rebase
 * the source branch _farther_ than `newBase` if the source branch's next commits after `newBase` match those on the target branch.
 * For example:
 * ```
 * // (A)-(B)-(C)-(D)-(E) <- Branch X
 * //   \
 * //   (B')-(D')-(F) <- Branch Y
 * //
 * // If Branch Y is rebased onto commit C of Branch X, the branches must at least look like this afterwards (B was cancelled out):
 * //
 * // (A)-(B)-(C)-(D)-(E) <- Branch X
 * //           \
 * //           (D'')-(F') <- Branch Y'
 * //
 * // But this function will recognize that B is equivalent to B' and D is equivalent to D', and instead produce:
 * //
 * // (A)-(B)-(C)-(D)-(E) <- Branch X
 * //               \
 * //               (F') <- Branch Y'
 * ```
 */
export function rebaseBranch<TChange>(
	changeRebaser: ChangeRebaser<TChange>,
	sourceHead: GraphCommit<TChange>,
	targetCommit: GraphCommit<TChange>,
	targetHead: GraphCommit<TChange>,
): BranchRebaseResult<TChange>;
export function rebaseBranch<TChange>(
	changeRebaser: ChangeRebaser<TChange>,
	sourceHead: GraphCommit<TChange>,
	targetCommit: GraphCommit<TChange>,
	targetHead = targetCommit,
): BranchRebaseResult<TChange> {
	// Get both source and target as path arrays
	const sourcePath: GraphCommit<TChange>[] = [];
	const targetPath: GraphCommit<TChange>[] = [];
	const ancestor = findCommonAncestor([sourceHead, sourcePath], [targetHead, targetPath]);
	assert(ancestor !== undefined, 0x675 /* branches must be related */);

	// Find where `targetCommit` is in the target branch
	const targetCommitIndex = targetPath.findIndex((r) => r === targetCommit);
	if (targetCommitIndex === -1) {
		// If the targetCommit is not in the target path, then it is either disjoint from `target` or it is behind/at
		// the commit where source and target diverge (ancestor), in which case there is nothing more to rebase
		// TODO: Ideally, this would be an "assertExpensive"
		assert(
			findCommonAncestor(targetCommit, targetHead) !== undefined,
			0x676 /* target commit is not in target branch */,
		);
		return {
			newSourceHead: sourceHead,
			sourceChange: undefined,
			commits: { deletedSourceCommits: [], targetCommits: [], sourceCommits: sourcePath },
		};
	}

	// Iterate through the target path and look for commits that are also present on the source branch (i.e. they
	// have matching tags). Each commit found in the target branch can be skipped when processing the source branch
	// because it has already been rebased onto the target. In the case that one or more of these commits are present
	// directly after `targetCommit`, then the new base can be advanced further without having to do any work.
	const sourceSet = new Set(sourcePath.map((r) => r.revision));
	let newBaseIndex = targetCommitIndex;

	for (let i = 0; i < targetPath.length; i += 1) {
		const { revision } = targetPath[i];
		if (sourceSet.has(revision)) {
			sourceSet.delete(revision);
			newBaseIndex = Math.max(newBaseIndex, i);
		} else if (i > targetCommitIndex) {
			break;
		}
	}

	/** The commit on the target branch that the new source branch branches off of (i.e. the new common ancestor) */
	const newBase = targetPath[newBaseIndex];
	// Figure out how much of the trunk to start rebasing over.
	const targetCommits = targetPath.slice(0, newBaseIndex + 1);
	const deletedSourceCommits = [...sourcePath];

	// If the source and target rebase path begin with a range that has all the same revisions, remove it; it is
	// equivalent on both branches and doesn't need to be rebased.
	const targetRebasePath = [...targetCommits];
	const minLength = Math.min(sourcePath.length, targetRebasePath.length);
	for (let i = 0; i < minLength; i++) {
		if (sourcePath[0].revision === targetRebasePath[0].revision) {
			sourcePath.shift();
			targetRebasePath.shift();
		}
	}

	const sourceCommits: GraphCommit<TChange>[] = [];

	// If all commits that are about to be rebased over on the target branch already comprise the start of the source branch,
	// are in the same order, and have no other commits interleaving them, then no rebasing needs to occur. Those commits can
	// simply be removed from the source branch, and the remaining commits on the source branch are reparented off of the new
	// base commit.
	if (targetRebasePath.length === 0) {
		for (const c of sourcePath) {
			sourceCommits.push(mintCommit(sourceCommits[sourceCommits.length - 1] ?? newBase, c));
		}
		return {
			newSourceHead: sourceCommits[sourceCommits.length - 1] ?? newBase,
			sourceChange: undefined,
			commits: {
				deletedSourceCommits,
				targetCommits,
				sourceCommits,
			},
		};
	}

	// For each source commit, rebase backwards over the inverses of any commits already rebased, and then
	// rebase forwards over the rest of the commits up to the new base before advancing the new base.
	let newHead = newBase;
	let currentComposedEdit = makeAnonChange(changeRebaser.compose(targetRebasePath));
	for (const c of sourcePath) {
		const editsToCompose: TaggedChange<TChange>[] = [
			tagRollbackInverse(changeRebaser.invert(c, true), mintRevisionTag(), c.revision),
			currentComposedEdit,
		];
		if (sourceSet.has(c.revision)) {
			const change = changeRebaser.rebase(c.change, currentComposedEdit);
			newHead = {
				revision: c.revision,
				change,
				parent: newHead,
			};
			sourceCommits.push(newHead);
			editsToCompose.push(tagChange(change, c.revision));
		}
		currentComposedEdit = makeAnonChange(changeRebaser.compose(editsToCompose));
	}

	return {
		newSourceHead: newHead,
		sourceChange: currentComposedEdit.change,
		commits: {
			deletedSourceCommits,
			targetCommits,
			sourceCommits,
		},
	};
}

/**
 * "Sandwich/Horseshoe Rebase" a change over the given source and target branches
 * @param changeRebaser - the change rebaser responsible for rebasing the change over the commits in each branch
 * @param change - the change to rebase
 * @param sourceHead - the head of the branch that `change` is based on
 * @param targetHead - the branch to rebase `change` onto
 * @returns the rebased change
 *
 * @remarks inverses will be cached.
 */
export function rebaseChange<TChange>(
	changeRebaser: ChangeRebaser<TChange>,
	change: TChange,
	sourceHead: GraphCommit<TChange>,
	targetHead: GraphCommit<TChange>,
): TChange {
	const sourcePath: GraphCommit<TChange>[] = [];
	const targetPath: GraphCommit<TChange>[] = [];
	assert(
		findCommonAncestor([sourceHead, sourcePath], [targetHead, targetPath]) !== undefined,
		0x576 /* branch A and branch B must be related */,
	);

	const inverses = sourcePath.map((commit) => inverseFromCommit(changeRebaser, commit, true));
	inverses.reverse();
	return rebaseChangeOverChanges(changeRebaser, change, [...inverses, ...targetPath]);
}

/**
 * @alpha
 */
export function revisionMetadataSourceFromInfo(
	revInfos: readonly RevisionInfo[],
): RevisionMetadataSource {
	const getIndex = (revision: RevisionTag): number | undefined => {
		const index = revInfos.findIndex((revInfo) => revInfo.revision === revision);
		return index >= 0 ? index : undefined;
	};
	const tryGetInfo = (revision: RevisionTag | undefined): RevisionInfo | undefined => {
		if (revision === undefined) {
			return undefined;
		}
		const index = getIndex(revision);
		return index === undefined ? undefined : revInfos[index];
	};

	const hasRollback = (revision: RevisionTag): boolean => {
		return revInfos.find((info) => info.rollbackOf === revision) !== undefined;
	};

	return { getIndex, tryGetInfo, hasRollback };
}

<<<<<<< HEAD
=======
export function rebaseChangeOverChanges<TChange>(
	changeRebaser: ChangeRebaser<TChange>,
	changeToRebase: TChange,
	changesToRebaseOver: TaggedChange<TChange>[],
) {
	const revisionMetadata = revisionMetadataSourceFromInfo(
		getRevInfoFromTaggedChanges(changesToRebaseOver),
	);

	return changesToRebaseOver.reduce(
		(a, b) => changeRebaser.rebase(a, b, revisionMetadata),
		changeToRebase,
	);
}

// TODO: Deduplicate
function getRevInfoFromTaggedChanges(changes: TaggedChange<unknown>[]): RevisionInfo[] {
	const revInfos: RevisionInfo[] = [];
	for (const taggedChange of changes) {
		revInfos.push(...revisionInfoFromTaggedChange(taggedChange));
	}

	return revInfos;
}

// TODO: Deduplicate
function revisionInfoFromTaggedChange(taggedChange: TaggedChange<unknown>): RevisionInfo[] {
	const revInfos: RevisionInfo[] = [];
	if (taggedChange.revision !== undefined) {
		const info: Mutable<RevisionInfo> = { revision: taggedChange.revision };
		if (taggedChange.rollbackOf !== undefined) {
			info.rollbackOf = taggedChange.rollbackOf;
		}
		revInfos.push(info);
	}
	return revInfos;
}

>>>>>>> e32dea4b
function inverseFromCommit<TChange>(
	changeRebaser: ChangeRebaser<TChange>,
	commit: GraphCommit<TChange>,
	cache?: boolean,
): TaggedChange<TChange> {
	const inverse = commit.inverse ?? changeRebaser.invert(commit, true);
	if (cache === true && commit.inverse === undefined) {
		commit.inverse = inverse;
	}

	return tagRollbackInverse(inverse, mintRevisionTag(), commit.revision);
}

/**
 * Find the furthest ancestor of some descendant.
 * @param descendant - a descendant. If an empty `path` array is included, it will be populated
 * with the chain of ancestry for `descendant` from most distant to closest (not including the furthest ancestor,
 * but otherwise including `descendant`).
 * @returns the furthest ancestor of `descendant`, or `descendant` itself if `descendant` has no ancestors.
 */
export function findAncestor<T extends { parent?: T }>(
	descendant: T | [descendant: T, path?: T[]],
): T;
/**
 * Find the furthest ancestor of some descendant.
 * @param descendant - a descendant. If an empty `path` array is included, it will be populated
 * with the chain of ancestry for `descendant` from most distant to closest (not including the furthest ancestor,
 * but otherwise including `descendant`).
 * @returns the furthest ancestor of `descendant`, or `descendant` itself if `descendant` has no ancestors. Returns
 * `undefined` if `descendant` is undefined.
 */
export function findAncestor<T extends { parent?: T }>(
	descendant: T | [descendant: T | undefined, path?: T[]] | undefined,
): T | undefined;
/**
 * Find an ancestor of some descendant.
 * @param descendant - a descendant. If an empty `path` array is included, it will be populated
 * with the chain of ancestry for `descendant` from most distant to closest (not including the ancestor found by `predicate`,
 * but otherwise including `descendant`).
 * @param predicate - a function which will be evaluated on every ancestor of `descendant` until it returns true.
 * @returns the closest ancestor of `descendant` that satisfies `predicate`, or `undefined` if no such ancestor exists.
 *
 * @example
 *
 * ```typescript
 * interface Parented {
 *   id: string;
 *   parent?: Parented;
 * }
 * const g = { id: "g" }; // Grandparent
 * const p = { parent: g, id: "p" }; // Parent
 * const c = { parent: p, id: "c" }; // Child
 * const path: Parented[] = [];
 * const ancestor = findAncestor<Parented>([c, path], (n) => n.id === "g");
 * // ancestor === g
 * // path === [p, c]
 * ```
 */
export function findAncestor<T extends { parent?: T }>(
	descendant: T | [descendant: T | undefined, path?: T[]] | undefined,
	predicate: (t: T) => boolean,
): T | undefined;
export function findAncestor<T extends { parent?: T }>(
	descendant: T | [descendant: T | undefined, path?: T[]] | undefined,
	predicate: (t: T) => boolean = (t) => t.parent === undefined,
): T | undefined {
	let d: T | undefined;
	let path: T[] | undefined;
	if (Array.isArray(descendant)) {
		[d, path] = descendant;
	} else {
		d = descendant;
	}
	for (let cur = d; cur !== undefined; cur = cur.parent) {
		if (predicate(cur)) {
			path?.reverse();
			return cur;
		}
		path?.push(cur);
	}

	if (path !== undefined) {
		path.length = 0;
	}
	return undefined;
}

/**
 * Find a common ancestor between two descendants that are linked by parent pointers.
 * @param descendantA - a descendant. If an empty `path` array is included, it will be populated
 * with the chain of commits from the ancestor to `descendantA` (not including the ancestor).
 * @param descendantB - another descendant. If an empty `path` array is included, it will be populated
 * with the chain of commits from the ancestor to `descendantB` (not including the ancestor).
 * @returns the common ancestor of `descendantA` and `descendantB`, or `undefined` if no such ancestor exists.
 *
 * @example
 *
 * ```typescript
 * interface Parented {
 *   parent?: Parented;
 * }
 * const shared = {};
 * const a = { parent: shared };
 * const b1 = { parent: shared };
 * const b2 = { parent: b1 };
 * const pathB: Parented[] = []
 * const ancestor = findCommonAncestor<Parented>(a, [b2, pathB]);
 * // ancestor === shared
 * // pathB === [b1, b2]
 * ```
 */
export function findCommonAncestor<T extends { parent?: T }>(
	descendantA: T | [descendantA: T, path?: T[]] | undefined,
	descendantB: T | [descendantB: T, path?: T[]] | undefined,
): T | undefined {
	let a: T | undefined;
	let b: T | undefined;
	let pathA: T[] | undefined;
	let pathB: T[] | undefined;
	if (Array.isArray(descendantA)) {
		[a, pathA] = descendantA;
		assert(pathA === undefined || pathA.length === 0, 0x578 /* Path A must be empty */);
	} else {
		a = descendantA;
	}
	if (Array.isArray(descendantB)) {
		[b, pathB] = descendantB;
		assert(pathB === undefined || pathB.length === 0, 0x579 /* Path B must be empty */);
	} else {
		b = descendantB;
	}

	if (a === b) {
		return a;
	}

	const reversePaths = () => {
		pathA?.reverse();
		pathB?.reverse();
	};

	const visited = new Set();
	while (a !== undefined || b !== undefined) {
		if (a !== undefined) {
			if (visited.has(a)) {
				if (pathB !== undefined) {
					pathB.length = pathB.findIndex((r) => Object.is(r, a));
				}
				reversePaths();
				return a;
			}
			visited.add(a);
			pathA?.push(a);
			a = a.parent;
		}

		if (b !== undefined) {
			if (visited.has(b)) {
				if (pathA !== undefined) {
					pathA.length = pathA.findIndex((r) => Object.is(r, b));
				}
				reversePaths();
				return b;
			}
			visited.add(b);
			pathB?.push(b);
			b = b.parent;
		}
	}

	if (pathA !== undefined) {
		pathA.length = 0;
	}
	if (pathB !== undefined) {
		pathB.length = 0;
	}
	return undefined;
}<|MERGE_RESOLUTION|>--- conflicted
+++ resolved
@@ -4,26 +4,17 @@
  */
 
 import { assert } from "@fluidframework/core-utils";
-<<<<<<< HEAD
-import {
-	ChangeRebaser,
-	TaggedChange,
-	makeAnonChange,
-	tagChange,
-	tagRollbackInverse,
-} from "./changeRebaser";
-import { GraphCommit, mintRevisionTag, mintCommit } from "./types";
-=======
 import { Mutable } from "../../util";
 import {
 	ChangeRebaser,
 	RevisionInfo,
 	RevisionMetadataSource,
 	TaggedChange,
+	makeAnonChange,
+	tagChange,
 	tagRollbackInverse,
 } from "./changeRebaser";
 import { GraphCommit, mintRevisionTag, mintCommit, RevisionTag } from "./types";
->>>>>>> e32dea4b
 
 /**
  * Contains information about how the commit graph changed as the result of rebasing a source branch onto another target branch.
@@ -241,6 +232,9 @@
 	// For each source commit, rebase backwards over the inverses of any commits already rebased, and then
 	// rebase forwards over the rest of the commits up to the new base before advancing the new base.
 	let newHead = newBase;
+	const revInfos = getRevInfoFromTaggedChanges(targetRebasePath);
+	// Note that the `revisionMetadata` gets updated as `revInfos` gets updated.
+	const revisionMetadata = revisionMetadataSourceFromInfo(revInfos);
 	let currentComposedEdit = makeAnonChange(changeRebaser.compose(targetRebasePath));
 	for (const c of sourcePath) {
 		const editsToCompose: TaggedChange<TChange>[] = [
@@ -248,7 +242,7 @@
 			currentComposedEdit,
 		];
 		if (sourceSet.has(c.revision)) {
-			const change = changeRebaser.rebase(c.change, currentComposedEdit);
+			const change = changeRebaser.rebase(c.change, currentComposedEdit, revisionMetadata);
 			newHead = {
 				revision: c.revision,
 				change,
@@ -324,8 +318,6 @@
 	return { getIndex, tryGetInfo, hasRollback };
 }
 
-<<<<<<< HEAD
-=======
 export function rebaseChangeOverChanges<TChange>(
 	changeRebaser: ChangeRebaser<TChange>,
 	changeToRebase: TChange,
@@ -364,7 +356,6 @@
 	return revInfos;
 }
 
->>>>>>> e32dea4b
 function inverseFromCommit<TChange>(
 	changeRebaser: ChangeRebaser<TChange>,
 	commit: GraphCommit<TChange>,
