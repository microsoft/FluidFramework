--- conflicted
+++ resolved
@@ -104,7 +104,6 @@
 	};
 }
 
-<<<<<<< HEAD
 /**
  * Creates a tree whose root node contains a single (value) leaf field.
  * Also initializes a cursor and moves that cursor to the tree's root field.
@@ -118,7 +117,7 @@
 		| readonly ITreeCursorSynchronous[]
 		| ITreeCursorSynchronous,
 ): {
-	treeSchema: FieldSchema<ValueFieldKind, [TreeSchema<"leaf">]>;
+	fieldSchema: FieldSchema<ValueFieldKind, [TreeSchema<"leaf">]>;
 	context: Context;
 	cursor: ITreeSubscriptionCursor;
 } {
@@ -130,14 +129,12 @@
 	const { context, cursor } = initializeTreeWithContent(schema, initialTree);
 
 	return {
-		treeSchema: rootSchema,
+		fieldSchema: rootSchema,
 		context,
 		cursor,
 	};
 }
 
-=======
->>>>>>> 88a00c16
 describe("unboxed unit tests", () => {
 	describe("unboxedField", () => {
 		describe("Optional field", () => {
@@ -450,11 +447,11 @@
 	});
 	describe("unboxedUnion", () => {
 		it("Single-type value", () => {
-			const { treeSchema, context, cursor } = createOptionalLeafTree(
+			const { fieldSchema, context, cursor } = createOptionalLeafTree(
 				ValueSchema.String,
 				"Hello world",
 			);
-			assert.equal(unboxedUnion(context, treeSchema, cursor), "Hello world");
+			assert.equal(unboxedUnion(context, fieldSchema, cursor), "Hello world");
 		});
 
 		it("Multi-type value", () => {
@@ -462,11 +459,11 @@
 		});
 
 		it("Single type optional", () => {
-			const { treeSchema, context, cursor } = createOptionalLeafTree(
+			const { fieldSchema, context, cursor } = createOptionalLeafTree(
 				ValueSchema.Boolean,
 				true,
 			);
-			assert.equal(unboxedUnion(context, treeSchema, cursor), true);
+			assert.equal(unboxedUnion(context, fieldSchema, cursor), true);
 		});
 
 		it("Multi-type optional", () => {
