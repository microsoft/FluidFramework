--- conflicted
+++ resolved
@@ -21,14 +21,11 @@
 	TypedNode,
 	TreeField,
 	RequiredField,
-<<<<<<< HEAD
-	MapNode,
-	TypedField,
-=======
 	TreeNode,
 	TypedNodeUnion,
 	UnboxNodeUnion,
->>>>>>> 7c4eea18
+	MapNode,
+	TypedField,
 	// eslint-disable-next-line import/no-internal-modules
 } from "../../../feature-libraries/editable-tree-2/editableTreeTypes";
 import { jsonSequenceRootSchema } from "../../utils";
