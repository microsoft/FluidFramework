/*!
 * Copyright (c) Microsoft Corporation and contributors. All rights reserved.
 * Licensed under the MIT License.
 */

import { strict as assert } from "assert";
import {
	FieldSchema,
<<<<<<< HEAD
	ProxyRoot,
	SchemaBuilder,
=======
	ProxyField,
>>>>>>> 06f1fd84
	TypedSchemaCollection,
	is,
	typeNameSymbol,
} from "../../../feature-libraries";
import { leaf, SchemaBuilder } from "../../../domains";

import { ISharedTreeView } from "../../../shared-tree";
import { createTreeView } from "./utils";

describe("SharedTree proxies", () => {
	const sb = new SchemaBuilder({
		scope: "test",
		libraries: [leaf.library],
	});

	const childSchema = sb.struct("struct", {
		content: leaf.number,
	});

	const parentSchema = sb.struct("parent", {
		struct: childSchema,
		list: sb.fieldNode("list", sb.sequence(leaf.number)),
	});

	const schema = sb.toDocumentSchema(parentSchema);

	const initialTree = {
		struct: { content: 42 },
		list: [42, 42, 42],
	};

	itWithRoot("cache and reuse structs", schema, initialTree, (root) => {
		const structProxy = root.struct;
		const structProxyAgain = root.struct;
		assert.equal(structProxyAgain, structProxy);
	});

	itWithRoot("cache and reuse lists", schema, initialTree, (root) => {
		const listProxy = root.list;
		const listProxyAgain = root.list;
		assert.equal(listProxyAgain, listProxy);
	});

	// TODO: Test map proxy re-use when maps are implemented
});

describe("SharedTreeObject", () => {
	const sb = new SchemaBuilder({
		scope: "test",
		libraries: [leaf.library],
	});

	const numberChild = sb.struct("numberChild", {
		content: leaf.number,
	});

	const stringChild = sb.struct("stringChild", {
		content: leaf.string,
	});

	const parentSchema = sb.struct("parent", {
		content: leaf.number,
		child: numberChild,
		polyValue: [leaf.number, leaf.string],
		polyChild: [numberChild, stringChild],
		polyValueChild: [leaf.number, numberChild],
		// map: sb.map("map", sb.optional(leaf.string)), // TODO Test Maps
		list: sb.fieldNode("list", sb.sequence(numberChild)),
	});

	const schema = sb.toDocumentSchema(parentSchema);

	const initialTree = {
		content: 42,
		child: { content: 42 },
		polyValue: "42",
		polyChild: { content: "42", [typeNameSymbol]: stringChild.name },
		polyValueChild: { content: 42 },
		list: [{ content: 42 }, { content: 42 }],
	};

<<<<<<< HEAD
	function itWithRoot(title: string, fn: (root: ProxyRoot<typeof schema>) => void): void {
		it(title, () => {
			const view = createTypedTreeView(schema, initialTree);
			const root = view.root2(schema);
			fn(root);
		});
	}

	itWithRoot("can read required fields", (root) => {
=======
	itWithRoot("can read required fields", schema, initialTree, (root) => {
>>>>>>> 06f1fd84
		assert.equal(root.content, 42);
		assert.equal(root.child.content, 42);
	});

	itWithRoot("can read lists", schema, initialTree, (root) => {
		assert.equal(root.list.length, 2);
		for (const x of root.list) {
			assert.equal(x.content, 42);
		}
	});

	itWithRoot("can read fields common to all polymorphic types", schema, initialTree, (root) => {
		assert.equal(root.polyChild.content, "42");
	});

	itWithRoot("can narrow polymorphic value fields", schema, initialTree, (root) => {
		if (typeof root.polyValue === "number") {
			assert.equal(root.polyChild.content, 42);
		} else {
			assert.equal(root.polyChild.content, "42");
		}
	});

	itWithRoot("can narrow polymorphic struct fields", schema, initialTree, (root) => {
		if (is(root.polyChild, numberChild)) {
			assert.equal(root.polyChild.content, 42);
		} else {
			assert.equal(root.polyChild.content, "42");
		}
	});

	itWithRoot(
		"can narrow polymorphic combinations of value and struct fields",
		schema,
		initialTree,
		(root) => {
			if (is(root.polyValueChild, numberChild)) {
				assert.equal(root.polyValueChild.content, 42);
			} else {
				assert.equal(root.polyValueChild, 42);
			}

			if (typeof root.polyValueChild === "number") {
				assert.equal(root.polyValueChild, 42);
			} else {
				assert.equal(root.polyValueChild.content, 42);
			}
		},
	);
});

function itWithRoot<TRoot extends FieldSchema>(
	title: string,
	schema: TypedSchemaCollection<TRoot>,
	initialTree: any,
	fn: (root: ProxyField<(typeof schema)["rootFieldSchema"]>) => void,
): void {
	it(title, () => {
		const view = createTypedTreeView(schema, initialTree);
		const root = view.root2(schema);
		fn(root);
	});
}

function createTypedTreeView<
	TRoot extends FieldSchema,
	TSchema extends TypedSchemaCollection<TRoot>,
>(
	schema: TSchema,
	initialTree: ProxyRoot<TSchema, "javaScript">,
): ISharedTreeView & {
	root2: (viewSchema: TypedSchemaCollection<TRoot>) => ProxyRoot<TSchema>;
} {
	return createTreeView(schema, initialTree);
}<|MERGE_RESOLUTION|>--- conflicted
+++ resolved
@@ -5,13 +5,8 @@
 
 import { strict as assert } from "assert";
 import {
-	FieldSchema,
-<<<<<<< HEAD
 	ProxyRoot,
-	SchemaBuilder,
-=======
 	ProxyField,
->>>>>>> 06f1fd84
 	TypedSchemaCollection,
 	is,
 	typeNameSymbol,
@@ -93,19 +88,7 @@
 		list: [{ content: 42 }, { content: 42 }],
 	};
 
-<<<<<<< HEAD
-	function itWithRoot(title: string, fn: (root: ProxyRoot<typeof schema>) => void): void {
-		it(title, () => {
-			const view = createTypedTreeView(schema, initialTree);
-			const root = view.root2(schema);
-			fn(root);
-		});
-	}
-
-	itWithRoot("can read required fields", (root) => {
-=======
 	itWithRoot("can read required fields", schema, initialTree, (root) => {
->>>>>>> 06f1fd84
 		assert.equal(root.content, 42);
 		assert.equal(root.child.content, 42);
 	});
@@ -157,10 +140,10 @@
 	);
 });
 
-function itWithRoot<TRoot extends FieldSchema>(
+function itWithRoot<TSchema extends TypedSchemaCollection<any>>(
 	title: string,
-	schema: TypedSchemaCollection<TRoot>,
-	initialTree: any,
+	schema: TSchema,
+	initialTree: ProxyRoot<TSchema, "javaScript">,
 	fn: (root: ProxyField<(typeof schema)["rootFieldSchema"]>) => void,
 ): void {
 	it(title, () => {
@@ -170,14 +153,9 @@
 	});
 }
 
-function createTypedTreeView<
-	TRoot extends FieldSchema,
-	TSchema extends TypedSchemaCollection<TRoot>,
->(
+function createTypedTreeView<TSchema extends TypedSchemaCollection<any>>(
 	schema: TSchema,
-	initialTree: ProxyRoot<TSchema, "javaScript">,
-): ISharedTreeView & {
-	root2: (viewSchema: TypedSchemaCollection<TRoot>) => ProxyRoot<TSchema>;
-} {
+	initialTree: any,
+): ISharedTreeView & { root2: (viewSchema: TSchema) => ProxyRoot<TSchema> } {
 	return createTreeView(schema, initialTree);
 }