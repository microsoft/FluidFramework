--- conflicted
+++ resolved
@@ -72,13 +72,8 @@
 		polyValue: [sb.number, sb.string],
 		polyChild: [numberChild, stringChild],
 		polyValueChild: [sb.number, numberChild],
-<<<<<<< HEAD
 		map: sb.map("map", sb.optional(sb.string)),
-		list: sb.fieldNode("list", sb.sequence(numberChild)),
-=======
-		// map: sb.map("map", sb.optional(leaf.string)), // TODO Test Maps
 		list: sb.list(numberChild),
->>>>>>> 105c8182
 	});
 
 	const schema = sb.intoSchema(parentSchema);
