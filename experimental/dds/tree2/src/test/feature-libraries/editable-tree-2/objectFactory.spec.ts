--- conflicted
+++ resolved
@@ -21,15 +21,11 @@
 		content: sb.number,
 	});
 
-<<<<<<< HEAD
-	const childOptional = sb.struct("childOptional", {
+	const childOptional = sb.object("childOptional", {
 		content: sb.optional(sb.number),
 	});
 
-	const parent = sb.struct("parent", {
-=======
 	const parent = sb.object("parent", {
->>>>>>> be82dd94
 		child: [childA],
 		poly: [childA, childB],
 		list: sb.fieldNode("list", sb.sequence(sb.number)),
