--- conflicted
+++ resolved
@@ -166,50 +166,13 @@
 		assert.deepEqual(bannedFieldNames, new Set(existingPropertiesExtended));
 	});
 
-<<<<<<< HEAD
-	describe("struct", () => {
-		const structBuilder = new SchemaBuilder({ scope: "boxing", libraries: [jsonSchema] });
-		const emptyStruct = structBuilder.struct("empty", {});
-		const testStruct = structBuilder.struct("mono", {
-			willUnbox: SchemaBuilder.fieldOptional(emptyStruct),
-			notUnboxed: SchemaBuilder.fieldSequence(emptyStruct),
-		});
-		const schema = structBuilder.toDocumentSchema(SchemaBuilder.fieldOptional(Any));
-
-		it("boxing", () => {
-			const context = contextWithContentReadonly({
-				schema,
-				initialTree: {
-					[typeNameSymbol]: testStruct.name,
-					willUnbox: {},
-					notUnboxed: [],
-				},
-			});
-			const cursor = context.forest.allocateCursor();
-			assert.equal(
-				context.forest.tryMoveCursorToField(
-					{ fieldKey: rootFieldKey, parent: undefined },
-					cursor,
-				),
-				TreeNavigationResult.Ok,
-			);
-			cursor.enterNode(0);
-			const anchor = context.forest.anchors.track(cursor.getPath() ?? fail());
-			const struct = buildLazyStruct(
-				context,
-				testStruct,
-				cursor,
-				context.forest.anchors.locate(anchor) ?? fail(),
-				anchor,
-			);
-
-			assert.equal(struct.willUnbox, struct.boxedWillUnbox.content);
-			assert(struct.notUnboxed.isSameAs(struct.boxedNotUnboxed));
-=======
 	it("is", () => {
 		// #region Create schemas
 
-		const schemaBuilder = new SchemaBuilder("testShared", {}, leafDomain.library);
+		const schemaBuilder = new SchemaBuilder({
+			scope: "testShared",
+			libraries: [leafDomain.library],
+		});
 
 		const fieldNodeOptionalAnySchema = schemaBuilder.fieldNode(
 			"optionalAny",
@@ -280,7 +243,6 @@
 			initialTree: {
 				[EmptyKey]: "Hello world",
 			},
->>>>>>> 2f132745
 		});
 		cursor.enterNode(0);
 
