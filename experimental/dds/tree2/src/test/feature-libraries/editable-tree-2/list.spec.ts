<<<<<<< HEAD
// /*!
//  * Copyright (c) Microsoft Corporation and contributors. All rights reserved.
//  * Licensed under the MIT License.
//  */

// import { strict as assert } from "assert";
// import { leaf, SchemaBuilder } from "../../../domains";
// import { createTreeView, pretty } from "./utils";

// const builder = new SchemaBuilder({ scope: "test" });

// export const stringList = builder.fieldNode("List<string>", builder.sequence(leaf.string));

// export const numberList = builder.fieldNode("List<number>", builder.sequence(leaf.number));

// // TODO: Using separate arrays for 'numbers' and 'strings' is a workaround for
// //       UnboxNodeUnion not unboxing unions.
// const root = builder.object("root", {
// 	strings: stringList,
// 	numbers: numberList,
// });

// const schema = builder.intoSchema(root);

// describe("List", () => {
// 	/** Formats 'args' array, inserting commas and eliding trailing undefines.  */
// 	function prettyArgs(...args: any[]) {
// 		return args.reduce((prev: string, arg, index) => {
// 			// If all remaining arguments are 'undefined' elide them.
// 			if (args.slice(index).findIndex((value) => value !== undefined) === -1) {
// 				return prev;
// 			}

// 			// If not the first argument add a comma separator.
// 			let next = index > 0 ? `${prev}, ` : prev;

// 			next += pretty(arg);

// 			return next;
// 		}, "");
// 	}

// 	/** Creates test case titles that resemble function calls: `<array>.[name](..args..) -> <expected>` */
// 	function prettyCall(
// 		name: string,
// 		array: readonly unknown[],
// 		args: readonly unknown[],
// 		expected: unknown,
// 	) {
// 		return `${pretty(array)}.${name}(${prettyArgs(...args)}) -> ${pretty(expected)}`;
// 	}

// 	/** Helper that creates an array of the given length, populating it with ["A", "B", ..etc..] */
// 	function createArray(length: number): string[] {
// 		return Array.from({ length }, (_, i) => String.fromCodePoint(0x41 + i));
// 	}

// 	/** Helper that creates a new SharedTree with the test schema and returns the root proxy. */
// 	function createTree() {
// 		// Consider 'initializeTreeWithContent' for readonly tests?
// 		const view = createTreeView(schema, { numbers: [], strings: [] });
// 		return view.root2(schema);
// 	}

// 	// TODO: Combine createList helpers once we unbox unions.
// 	/** Helper that creates a new List<number> proxy */
// 	function createNumberList(items: readonly number[]) {
// 		const list = createTree().numbers;
// 		list.insertAtStart(items);
// 		assert.deepEqual(list, items);
// 		return list;
// 	}

// 	// TODO: Combine createList helpers once we unbox unions.
// 	/** Helper that creates a new List<string> proxy */
// 	function createStringList(items: readonly string[]) {
// 		const list = createTree().strings;
// 		list.insertAtStart(items);
// 		assert.deepEqual(list, items);
// 		return list;
// 	}

// 	describe("implements 'readonly T[]'", () => {
// 		describe("is Array", () => {
// 			// Ensure that invoking 'fn' on an array-like subject returns the same result
// 			// as invoking 'fn' on a true JS array.
// 			//
// 			// The optional 'init' parameter provides an initial state, otherwise both are empty.
// 			function test0<U>(
// 				name: string,
// 				fn: (subject: readonly string[]) => U,
// 				init?: readonly string[],
// 			) {
// 				const array = init ?? [];
// 				const expected = fn(array);
// 				const subject = createStringList(array);

// 				it(`${name}(${pretty(array)}) -> ${pretty(expected)}`, () => {
// 					const actual = fn(subject);
// 					assert.deepEqual(actual, expected);
// 				});
// 			}

// 			// Array.isArray is the modern way to detect arrays.
// 			test0("Array.isArray", (target: unknown) => Array.isArray(target));

// 			// The ECMAScript Standard recommends using Object.prototype.toString to detect
// 			// the class of an object.  Prior to ES5's introduction of Array.isArray, this
// 			// was the preferred way to detect Arrays.
// 			//
// 			// Note that Object.prototype.toString is different than Array.prototype.toString.
// 			// The former returns '[object Array]' while the later returns a comma separated
// 			// list of the array's elements.
// 			test0("Object.prototype.toString", (target: unknown) =>
// 				Object.prototype.toString.call(target),
// 			);

// 			// 'deepEquals' requires that objects have the same prototype to be considered equal.
// 			test0(
// 				"Object.getPrototypeOf",
// 				(target: unknown) => Object.getPrototypeOf(target) as unknown,
// 			);

// 			// 'deepEquals' enumerates and compares the own properties of objects.
// 			describe("Object.getOwnPropertyDescriptors", () => {
// 				for (let n = 0; n < 3; n++) {
// 					test0(
// 						"Object.getOwnPropertyDescriptors",
// 						(target) => {
// 							return Object.getOwnPropertyDescriptors(target);
// 						},
// 						createArray(n),
// 					);
// 				}
// 			});
// 		});

// 		// Ensure that invoking 'fn' on an array-like subject returns the same result
// 		// as invoking 'fn' on a true JS array.
// 		//
// 		// The optional 'init' parameter provides an initial state, otherwise both are empty.
// 		function test1<U>(fn: (subject: readonly string[]) => U, init?: readonly string[]) {
// 			const array = init ?? [];
// 			const expected = fn(array);
// 			const subject = createStringList(array);

// 			it(`${pretty(array)} -> ${pretty(expected)}`, () => {
// 				const actual = fn(subject);
// 				assert.deepEqual(actual, expected);
// 			});
// 		}

// 		describe("Array.length", () => {
// 			for (let n = 0; n < 3; n++) {
// 				test1((subject) => subject.length, createArray(n));
// 			}
// 		});

// 		describe("Object.keys", () => {
// 			for (let n = 0; n < 3; n++) {
// 				test1((subject) => Object.keys(subject), createArray(n));
// 			}
// 		});

// 		describe("Object.values", () => {
// 			for (let n = 0; n < 3; n++) {
// 				test1((subject) => Object.values(subject), createArray(n));
// 			}
// 		});

// 		describe("Object.entries", () => {
// 			for (let n = 0; n < 3; n++) {
// 				test1((subject) => Object.entries(subject), createArray(n));
// 			}
// 		});

// 		// Enumerates values
// 		describe("for...of", () => {
// 			for (let n = 0; n < 3; n++) {
// 				test1((subject) => {
// 					const result: string[] = [];
// 					for (const item of subject) {
// 						result.push(item);
// 					}
// 					return result;
// 				}, createArray(n));
// 			}
// 		});

// 		// Enumerates keys configured as 'enumerable: true' (both own and inherited.)
// 		describe("for...in", () => {
// 			for (let n = 0; n < 3; n++) {
// 				test1((subject) => {
// 					const result: string[] = [];
// 					// eslint-disable-next-line @typescript-eslint/no-for-in-array, no-restricted-syntax, guard-for-in -- compatibility test
// 					for (const key in subject) {
// 						// For compatibility, we intentionally do not guard against inherited properties.
// 						result.push(key);
// 					}
// 					return result;
// 				}, createArray(n));
// 			}
// 		});

// 		describe("[index: number]", () => {
// 			const check = (length: number, index: number) => {
// 				test1((subject) => subject[index], createArray(length));
// 			};

// 			check(/* length: */ 0, /* index: */ 0);
// 			check(/* length: */ 0, /* index: */ -1);
// 			check(/* length: */ 1, /* index: */ 0);
// 			check(/* length: */ 1, /* index: */ -1);
// 			check(/* length: */ 2, /* index: */ 0);
// 			check(/* length: */ 2, /* index: */ 1);
// 			check(/* length: */ 2, /* index: */ -2);
// 			check(/* length: */ 2, /* index: */ Infinity);
// 			check(/* length: */ 2, /* index: */ -Infinity);
// 		});

// 		describe("[Symbol.isConcatSpreadable] matches array defaults", () => {
// 			test1((subject) => {
// 				// Capture the value of [Symbol.isConcatSpreadable].  The returned object will be compared
// 				// via 'deepEquals' by 'test1()'.
// 				return {
// 					hasConcatSpreadable: Reflect.has(subject, Symbol.isConcatSpreadable),
// 					isConcatSpreadable: Reflect.get(subject, Symbol.isConcatSpreadable),
// 				};
// 			});
// 		});

// 		describe("Array.prototype functions", () => {
// 			const noInit = (target: readonly string[]) => target;

// 			// Ensure that invoking 'fnName' on an array-like subject returns the same result
// 			// as invoking the same function on a true JS array.
// 			//
// 			// 'fnName' is the name of the Array.prototype function to invoke (e.g., 'concat').
// 			// The function is invoked in two ways:
// 			//
// 			// 1. As a method on the subject (e.g., 'subject.concat(...args)').
// 			// 2. As a method on Array.prototype (e.g., 'Array.prototype.concat.call(subject, ...args)').
// 			//
// 			// The results of both are compared to the result of invoking the same function on a true JS array.
// 			//
// 			// The optional 'init' parameter provides an initial state, otherwise both are empty.
// 			function test2(
// 				fnName: string,
// 				array: readonly string[],
// 				init = noInit,
// 				...args: unknown[]
// 			) {
// 				const expectedFn = Reflect.get(array, fnName) as (...args: unknown[]) => unknown;
// 				const expected = expectedFn.call(init(array.slice()), ...args);

// 				function innerTest(subject: readonly string[], fnSource: readonly string[]) {
// 					const fn = Reflect.get(fnSource, fnName) as (...args: unknown[]) => unknown;
// 					const actual = fn.call(subject, ...args);
// 					assert.deepEqual(actual, expected);
// 				}

// 				it(`${pretty(array)}.${fnName}(${prettyArgs(...args)}) -> ${pretty(
// 					expected,
// 				)}`, () => {
// 					const subject = init(createStringList(array));
// 					innerTest(subject, subject);
// 				});

// 				it(`Array.prototype.${fnName}.call(${prettyArgs(array, ...args)}) -> ${pretty(
// 					expected,
// 				)}`, () => {
// 					const subject = createStringList(array);
// 					innerTest(subject, Array.prototype);
// 				});
// 			}

// 			// TODO: The List proxy implement does not currently allow [Symbol.isConcatSpreadable] to be set.
// 			//       This will need to be fixed before we can pass the suite of 'concat' tests.
// 			//       (Otherwise, concat() works as expected with the default isConcatSpreadable behavior.)
// 			describe.skip("concat()", () => {
// 				const setSpreadable = (
// 					target: readonly string[],
// 					value: boolean,
// 				): readonly string[] => {
// 					(target as any)[Symbol.isConcatSpreadable] = value;

// 					assert.equal(
// 						(target as any)[Symbol.isConcatSpreadable],
// 						value,
// 						"[Symbol.isConcatSpreadable] must be settable",
// 					);

// 					assert.deepEqual(
// 						Object.getOwnPropertyDescriptor(target, Symbol.isConcatSpreadable),
// 						{
// 							value,
// 							writable: true,
// 							enumerable: true,
// 							configurable: true,
// 						},
// 						"[Symbol.isConcatSpreadable] property descriptor must match array.",
// 					);

// 					return target;
// 				};

// 				const checkLhs = (
// 					left: readonly string[],
// 					others: readonly string[][],
// 					spreadable: boolean,
// 				) => {
// 					test2("concat", left, (array) => setSpreadable(array, spreadable), others);
// 				};

// 				const checkRhs = (left: string[], others: string[][], spreadable: boolean) => {
// 					const clones = others.map((other) => setSpreadable(other.slice(), spreadable));
// 					const expected = left.concat(...clones);
// 					it(`${prettyCall("concat", left, others, expected)}`, () => {
// 						const proxies = others.map((other) =>
// 							setSpreadable(createStringList(other), spreadable),
// 						);
// 						const actual = left.concat(...proxies);
// 						assert.deepEqual(actual, expected);
// 					});
// 				};

// 				const tests = [
// 					{ left: [], others: [] },
// 					{ left: ["a"], others: [] },
// 					{ left: ["a"], others: [["b"]] },
// 					{ left: ["a", "b"], others: [[], ["c"]] },
// 					{ left: ["a", "b"], others: [["c", "d"], ["e"]] },
// 				];

// 				describe("spreadable subject on left", () => {
// 					for (const { left, others } of tests) {
// 						checkLhs(left, others, /* spreadable: */ true);
// 					}
// 				});

// 				describe("spreadable subject on right", () => {
// 					for (const { left, others } of tests) {
// 						checkRhs(left, others, /* spreadable: */ true);
// 					}
// 				});

// 				describe("nonspreadable subject on left", () => {
// 					for (const { left, others } of tests) {
// 						checkLhs(left, others, /* spreadable: */ false);
// 					}
// 				});

// 				describe("nonspreadable subject on right", () => {
// 					for (const { left, others } of tests) {
// 						checkRhs(left, others, /* spreadable: */ false);
// 					}
// 				});
// 			});

// 			describe("slice()", () => {
// 				const check = (array: readonly string[], start?: number, end?: number) => {
// 					test2("slice", array, noInit, start, end);
// 				};

// 				check([]);
// 				check(["a"]);
// 				check(["a", "b"]);
// 				check(["a", "b"], -Infinity);
// 				check(["a", "b"], 0, Infinity);

// 				for (let i = 0; i < 4; i++) {
// 					check(["a", "b"], i);
// 					check(["a", "b"], -i);
// 					check(["a", "b"], 0, i);
// 					check(["a", "b"], 0, -i);
// 				}
// 			});

// 			// Iterative functions are those that accept a callback with (value, index, array) parameters,
// 			// such as 'map' and 'forEach'.
// 			describe("iterative function", () => {
// 				// eslint-disable-next-line @typescript-eslint/no-non-null-assertion
// 				const lowerA = "a".codePointAt(0)!;
// 				const predicate = (value: unknown, index: number) =>
// 					value === String.fromCharCode(lowerA + index);

// 				const tests = [[], ["a"], ["a", "b"], ["c", "b"], ["a", "c"]];

// 				type IterativeFn = (
// 					callback: (...args: any[]) => unknown,
// 					...args: unknown[]
// 				) => unknown;

// 				// Ensure that invoking 'fnName' on an array-like subject returns the same result
// 				// as invoking the same function on a true JS array.  This test helper also logs
// 				// and checks the (this, value, index, array) arguments provided to the callback.
// 				//
// 				// 'fnName' is the name of the Array.prototype function to invoke (e.g., 'concat').
// 				// The function is invoked in two ways:
// 				//
// 				// 1. As a method on the subject (e.g., 'subject.concat(...args)').
// 				// 2. As a method on Array.prototype (e.g., 'Array.prototype.concat.call(subject, ...args)').
// 				//
// 				// The results of both are compared to the result of invoking the same function on a true JS array.
// 				//
// 				// The optional 'init' parameter provides an initial state, otherwise both are empty.
// 				function test3(fnName: string, callback: (...args: any[]) => unknown = predicate) {
// 					// Wraps the callback function to log the values of 'this', 'value', and 'index',
// 					// which are expected to be identical between a true JS array and our array-like subject.
// 					const logCalls = (expectedArrayParam: readonly string[], log: unknown[][]) => {
// 						return function (...args: unknown[]) {
// 							const result = callback(...args);

// 							// Other than the 'array' parameter, the arguments should be identical.  To make
// 							// comparison with 'deepEquals' easy, we check and remove the 'array' parameter
// 							// as we go.
// 							const actualArrayParam = args.pop();
// 							assert.equal(
// 								actualArrayParam,
// 								expectedArrayParam,
// 								"The last argument of an iterative function callback must be the array instance.",
// 							);

// 							log.push(args);
// 							return result;
// 						};
// 					};

// 					return (array: readonly string[], ...otherArgs: unknown[]) => {
// 						// Compute the expected result and log the expected arguments to the callback.
// 						const expected = array.slice();
// 						const expectedFn = Reflect.get(expected, fnName) as IterativeFn;
// 						const expectedArgs: unknown[][] = [];
// 						const expectedResult = expectedFn.apply(expected, [
// 							logCalls(expected, expectedArgs),
// 							...otherArgs,
// 						]);

// 						// Check the actual result and compare the actual arguments to the callback.
// 						function innerTest(
// 							subject: readonly string[],
// 							fnSource: readonly string[],
// 						) {
// 							const actualFn = Reflect.get(fnSource, fnName) as (
// 								callback: (...args: any[]) => unknown,
// 								...args: unknown[]
// 							) => unknown;
// 							const actualArgs: unknown[][] = [];
// 							const actualResult = actualFn.apply(subject, [
// 								logCalls(subject, actualArgs),
// 								...otherArgs,
// 							]);

// 							const actual = subject.slice();
// 							assert.deepEqual(actual, expected);
// 							assert.deepEqual(actualResult, expectedResult);
// 							assert.deepEqual(actualArgs, expectedArgs);
// 						}

// 						it(`${pretty(array)}.${fnName}(callback, ${prettyArgs(
// 							otherArgs,
// 						)}) -> ${pretty(expectedResult)}:${pretty(expectedArgs)}`, () => {
// 							const subject = createStringList(array);
// 							innerTest(subject, subject);
// 						});

// 						it(`Array.prototype.${fnName}.call(${prettyArgs(
// 							array,
// 							...otherArgs,
// 						)}) -> ${pretty(expected)}`, () => {
// 							innerTest(createStringList(array), Array.prototype);
// 						});
// 					};
// 				}

// 				describe("every()", () => {
// 					const check = test3("every");

// 					tests.forEach(check);
// 				});

// 				describe("filter()", () => {
// 					const check = test3("filter");

// 					tests.forEach(check);
// 				});

// 				describe("find()", () => {
// 					const check = test3("find");

// 					tests.forEach(check);
// 				});

// 				describe("findIndex()", () => {
// 					const check = test3("findIndex");

// 					tests.forEach(check);
// 				});

// 				describe("forEach()", () => {
// 					const check = test3("forEach");

// 					tests.forEach(check);
// 				});

// 				describe("map()", () => {
// 					const check = test3("map");

// 					tests.forEach(check);
// 				});

// 				describe("reduce()", () => {
// 					const check = test3("reduce", (previous: unknown[], value, index) => {
// 						return previous.concat(value, index);
// 					});

// 					[[], ["a"], ["a", "b"]].forEach((init) => check(init, []));
// 				});

// 				describe("reduceRight()", () => {
// 					const check = test3("reduceRight", (previous: unknown[], value, index) => {
// 						return previous.concat(value, index);
// 					});

// 					[[], ["a"], ["a", "b"]].forEach((init) => check(init, []));
// 				});
// 			});

// 			describe("includes()", () => {
// 				const check = (array: readonly string[], item: unknown, start?: number) => {
// 					test2("includes", array, noInit, item, start);
// 				};

// 				check([], "a");
// 				check(["a", "b"], "a");
// 				check(["a", "b"], "b");
// 				check(["a", "b"], "a", /* start: */ 1);
// 				check(["a", "b"], "a", /* start: */ -1);
// 				check(["a", "b"], "b", /* start: */ -1);
// 				check(["a", "b"], "a", /* start: */ -2);
// 				check(["a", "b"], "a", /* start: */ Infinity);
// 				check(["a", "b"], "a", /* start: */ -Infinity);
// 			});

// 			describe("indexOf()", () => {
// 				const check = (array: readonly string[], item: unknown, start?: number) => {
// 					test2("indexOf", array, noInit, item, start);
// 				};

// 				check([], "a");
// 				check(["a", "a"], "a");
// 				check(["a", "b"], "a");
// 				check(["a", "b"], "b");
// 				check(["a", "b"], "a", /* start: */ 1);
// 				check(["a", "b"], "a", /* start: */ -1);
// 				check(["a", "b"], "b", /* start: */ -1);
// 				check(["a", "b"], "a", /* start: */ -2);
// 				check(["a", "b"], "a", /* start: */ Infinity);
// 				check(["a", "b"], "a", /* start: */ -Infinity);
// 			});

// 			describe("join()", () => {
// 				const check = (array: readonly string[], separator?: string) => {
// 					test2("join", array, noInit, separator);
// 				};

// 				check([]);
// 				check(["a"]);
// 				check(["a", "b"]);
// 				check(["a", "b", "c"], ":");
// 			});

// 			describe("keys()", () => {
// 				const check = (array: readonly string[]) => {
// 					test2("keys", array, noInit);
// 				};

// 				check([]);
// 				check(["a"]);
// 				check(["a", "b"]);
// 			});

// 			describe("lastIndexOf()", () => {
// 				const check = (array: readonly string[], item: unknown, start?: number) => {
// 					test2("lastIndexOf", array, noInit, item, start);
// 				};

// 				check([], "a");
// 				check(["a", "a"], "a");
// 				check(["a", "b"], "a");
// 				check(["a", "b"], "b");
// 				check(["a", "b"], "a", /* start: */ 1);
// 				check(["a", "b"], "a", /* start: */ -1);
// 				check(["a", "b"], "b", /* start: */ -1);
// 				check(["a", "b"], "a", /* start: */ -2);
// 				check(["a", "b"], "a", /* start: */ Infinity);
// 				check(["a", "b"], "a", /* start: */ -Infinity);
// 			});

// 			describe("some()", () => {
// 				const check = (array: readonly string[]) => {
// 					const predicate = (value: unknown, index: number) => value === index;
// 					test2("some", array, noInit, predicate);
// 				};

// 				[[], ["a"], ["b"], ["b", "c"], ["b", "c", "c"]].forEach(check);
// 			});

// 			describe("values()", () => {
// 				const check = (array: readonly string[]) => {
// 					test2("values", array, noInit);
// 				};

// 				check([]);
// 				check(["a"]);
// 				check(["a", "b"]);
// 			});

// 			describe("toLocaleString()", () => {
// 				// TODO: Use 'test2' once we unbox unions.
// 				const check = (array: readonly number[]) => {
// 					const expected = array.toLocaleString();
// 					it(prettyCall("toLocaleString", array, [], expected), () => {
// 						const subject = createNumberList(array);
// 						const actual = subject.toLocaleString();
// 						assert.deepEqual(actual, expected);
// 					});
// 				};

// 				// TODO: Pass explicit locale when permitted by TS lib.
// 				// For now, the results should at least be consistent on the same machine.
// 				// In 'en' locale, we're expecting to see a comma thousands separator.
// 				[[1000, 2000, 3000]].forEach(check);
// 			});

// 			describe("toString()", () => {
// 				// TODO: Use 'test2' once we unbox unions.
// 				const check = (array: readonly number[]) => {
// 					const expected = array.toString();
// 					it(prettyCall("toString", array, [], expected), () => {
// 						const subject = createNumberList(array);
// 						const actual = subject.toString();
// 						assert.deepEqual(actual, expected);
// 					});
// 				};

// 				// We do not expect to see a thousands separator.
// 				[[1000, 2000, 3000]].forEach(check);
// 			});
// 		});
// 	});

// 	// TODO: Post-MVP

// 	describe("implements T[]", () => {
// 		describe("Setting [index: number] is disallowed (for MVP)", () => {
// 			const subject = createStringList([]);

// 			assert.throws(() => {
// 				(subject as any)[0] = "a";
// 			});

// 			subject.insertAtStart(["a", "b", "c"]);

// 			assert.throws(() => {
// 				(subject as any)[0] = "a";
// 			});
// 		});

// 		describe("Setting .length is disallowed (for MVP)", () => {
// 			const subject = createStringList([]);

// 			assert.throws(() => {
// 				(subject as any).length = 0;
// 			});

// 			subject.insertAtStart(["a", "b", "c"]);

// 			assert.throws(() => {
// 				(subject as any).length = 0;
// 			});
// 		});

// 		// 	describe("push()", () => {
// 		// 		const check = (array: readonly number[], ...items: readonly number[]) => {
// 		// 			const expected = array.slice();
// 		// 			const expectedLength = expected.push(...items);
// 		// 			it(prettyCall("push", array, items, expected), () => {
// 		// 				const subject = createNumberList(array);
// 		// 				const actualLength = subject.push(...items);
// 		// 				const actual = subject.slice();
// 		// 				assert.deepEqual(actual, expected);
// 		// 				assert.deepEqual(actualLength, expectedLength);
// 		// 			});
// 		// 		};
// 		// 		check([]);
// 		// 		check([], 1);
// 		// 		check([], 1, 2);
// 		// 		check([0], 1, 2);
// 		// 		check([0, 1], 2);
// 		// 	});
// 		// 	describe("splice()", () => {
// 		// 		const check = (
// 		// 			array: unknown[],
// 		// 			start: number,
// 		// 			deleteCount: number,
// 		// 			...toInsert: unknown[]
// 		// 		) => {
// 		// 			const expected = array.slice().splice(start, deleteCount, ...toInsert);
// 		// 			it(prettyCall("some", array, [start, deleteCount, ...toInsert], expected), () => {
// 		// 				const subject = createSubject(array);
// 		// 				const actual = subject.splice(start, deleteCount, ...toInsert);
// 		// 				assert.deepEqual(actual, expected);
// 		// 			});
// 		// 		};
// 		// 		check([], /* start: */ 0, /* deleteCount: */ 0);
// 		// 		check([], /* start: */ 0, /* deleteCount: */ 0, "a");
// 		// 		check([], /* start: */ 0, /* deleteCount: */ 0, "a", "b");
// 		// 		check(["a"], /* start: */ 0, /* deleteCount: */ 0);
// 		// 		check(["a"], /* start: */ 0, /* deleteCount: */ 1);
// 		// 		check(["a"], /* start: */ 0, /* deleteCount: */ 1, "b");
// 		// 	});
// 		// });

// 		// describe("unshift()", () => {
// 		// 	const check = (array: unknown[], ...items: unknown[]) => {
// 		// 		const expected = array.slice();
// 		// 		const expectedLength = expected.unshift(...items);
// 		// 		it(prettyCall("unshift", array, items, expected), () => {
// 		// 			const subject = createSubject(array);
// 		// 			const actualLength = subject.unshift(...items);
// 		// 			const actual = subject.slice();

// 		// 			assert.deepEqual(actual, expected);
// 		// 			assert.deepEqual(actualLength, expectedLength);
// 		// 		});
// 		// 	};

// 		// 	check([]);
// 		// 	check([], 1);
// 		// 	check([], 1, 2);
// 		// 	check([0], 1, 2);
// 		// 	check([0, 1], 2);
// 	});
// });
=======
/*!
 * Copyright (c) Microsoft Corporation and contributors. All rights reserved.
 * Licensed under the MIT License.
 */

import { strict as assert } from "assert";
import { leaf, SchemaBuilder } from "../../../domains";
import { viewWithContent } from "../../utils";
import { pretty } from "./utils";

const builder = new SchemaBuilder({ scope: "test" });

export const stringList = builder.fieldNode("List<string>", builder.sequence(leaf.string));

export const numberList = builder.fieldNode("List<number>", builder.sequence(leaf.number));

// TODO: Using separate arrays for 'numbers' and 'strings' is a workaround for
//       UnboxNodeUnion not unboxing unions.
const root = builder.object("root", {
	strings: stringList,
	numbers: numberList,
});

const schema = builder.intoSchema(root);

describe("List", () => {
	/** Formats 'args' array, inserting commas and eliding trailing undefines.  */
	function prettyArgs(...args: any[]) {
		return args.reduce((prev: string, arg, index) => {
			// If all remaining arguments are 'undefined' elide them.
			if (args.slice(index).findIndex((value) => value !== undefined) === -1) {
				return prev;
			}

			// If not the first argument add a comma separator.
			let next = index > 0 ? `${prev}, ` : prev;

			next += pretty(arg);

			return next;
		}, "");
	}

	/** Creates test case titles that resemble function calls: `<array>.[name](..args..) -> <expected>` */
	function prettyCall(
		name: string,
		array: readonly unknown[],
		args: readonly unknown[],
		expected: unknown,
	) {
		return `${pretty(array)}.${name}(${prettyArgs(...args)}) -> ${pretty(expected)}`;
	}

	/** Helper that creates an array of the given length, populating it with ["A", "B", ..etc..] */
	function createArray(length: number): string[] {
		return Array.from({ length }, (_, i) => String.fromCodePoint(0x41 + i));
	}

	/** Helper that creates a new SharedTree with the test schema and returns the root proxy. */
	function createTree() {
		// Consider 'readonlyTreeWithContent' for readonly tests?
		const view = viewWithContent({
			schema,
			initialTree: { numbers: { "": [] }, strings: { "": [] } },
		});
		return view.root;
	}

	// TODO: Combine createList helpers once we unbox unions.
	/** Helper that creates a new List<number> proxy */
	function createNumberList(items: readonly number[]) {
		const list = createTree().numbers;
		list.insertAtStart(items);
		assert.deepEqual(list, items);
		return list;
	}

	// TODO: Combine createList helpers once we unbox unions.
	/** Helper that creates a new List<string> proxy */
	function createStringList(items: readonly string[]) {
		const list = createTree().strings;
		list.insertAtStart(items);
		assert.deepEqual(list, items);
		return list;
	}

	describe("implements 'readonly T[]'", () => {
		describe("is Array", () => {
			// Ensure that invoking 'fn' on an array-like subject returns the same result
			// as invoking 'fn' on a true JS array.
			//
			// The optional 'init' parameter provides an initial state, otherwise both are empty.
			function test0<U>(
				name: string,
				fn: (subject: readonly string[]) => U,
				init?: readonly string[],
			) {
				const array = init ?? [];
				const expected = fn(array);

				it(`${name}(${pretty(array)}) -> ${pretty(expected)}`, () => {
					const actual = fn(createStringList(array));
					assert.deepEqual(actual, expected);
				});
			}

			// Array.isArray is the modern way to detect arrays.
			test0("Array.isArray", (target: unknown) => Array.isArray(target));

			// The ECMAScript Standard recommends using Object.prototype.toString to detect
			// the class of an object.  Prior to ES5's introduction of Array.isArray, this
			// was the preferred way to detect Arrays.
			//
			// Note that Object.prototype.toString is different than Array.prototype.toString.
			// The former returns '[object Array]' while the later returns a comma separated
			// list of the array's elements.
			test0("Object.prototype.toString", (target: unknown) =>
				Object.prototype.toString.call(target),
			);

			// 'deepEquals' requires that objects have the same prototype to be considered equal.
			test0(
				"Object.getPrototypeOf",
				(target: unknown) => Object.getPrototypeOf(target) as unknown,
			);

			// 'deepEquals' enumerates and compares the own properties of objects.
			describe("Object.getOwnPropertyDescriptors", () => {
				for (let n = 0; n < 3; n++) {
					test0(
						"Object.getOwnPropertyDescriptors",
						(target) => {
							return Object.getOwnPropertyDescriptors(target);
						},
						createArray(n),
					);
				}
			});
		});

		// Ensure that invoking 'fn' on an array-like subject returns the same result
		// as invoking 'fn' on a true JS array.
		//
		// The optional 'init' parameter provides an initial state, otherwise both are empty.
		function test1<U>(fn: (subject: readonly string[]) => U, init?: readonly string[]) {
			const array = init ?? [];
			const expected = fn(array);
			it(`${pretty(array)} -> ${pretty(expected)}`, () => {
				const actual = fn(createStringList(array));
				assert.deepEqual(actual, expected);
			});
		}

		describe("Array.length", () => {
			for (let n = 0; n < 3; n++) {
				test1((subject) => subject.length, createArray(n));
			}
		});

		describe("Object.keys", () => {
			for (let n = 0; n < 3; n++) {
				test1((subject) => Object.keys(subject), createArray(n));
			}
		});

		describe("Object.values", () => {
			for (let n = 0; n < 3; n++) {
				test1((subject) => Object.values(subject), createArray(n));
			}
		});

		describe("Object.entries", () => {
			for (let n = 0; n < 3; n++) {
				test1((subject) => Object.entries(subject), createArray(n));
			}
		});

		// Enumerates values
		describe("for...of", () => {
			for (let n = 0; n < 3; n++) {
				test1((subject) => {
					const result: string[] = [];
					for (const item of subject) {
						result.push(item);
					}
					return result;
				}, createArray(n));
			}
		});

		// Enumerates keys configured as 'enumerable: true' (both own and inherited.)
		describe("for...in", () => {
			for (let n = 0; n < 3; n++) {
				test1((subject) => {
					const result: string[] = [];
					// eslint-disable-next-line @typescript-eslint/no-for-in-array, no-restricted-syntax, guard-for-in -- compatibility test
					for (const key in subject) {
						// For compatibility, we intentionally do not guard against inherited properties.
						result.push(key);
					}
					return result;
				}, createArray(n));
			}
		});

		describe("[index: number]", () => {
			const check = (length: number, index: number) => {
				test1((subject) => subject[index], createArray(length));
			};

			check(/* length: */ 0, /* index: */ 0);
			check(/* length: */ 0, /* index: */ -1);
			check(/* length: */ 1, /* index: */ 0);
			check(/* length: */ 1, /* index: */ -1);
			check(/* length: */ 2, /* index: */ 0);
			check(/* length: */ 2, /* index: */ 1);
			check(/* length: */ 2, /* index: */ -2);
			check(/* length: */ 2, /* index: */ Infinity);
			check(/* length: */ 2, /* index: */ -Infinity);
		});

		describe("[Symbol.isConcatSpreadable] matches array defaults", () => {
			test1((subject) => {
				// Capture the value of [Symbol.isConcatSpreadable].  The returned object will be compared
				// via 'deepEquals' by 'test1()'.
				return {
					hasConcatSpreadable: Reflect.has(subject, Symbol.isConcatSpreadable),
					isConcatSpreadable: Reflect.get(subject, Symbol.isConcatSpreadable),
				};
			});
		});

		describe("Array.prototype functions", () => {
			const noInit = (target: readonly string[]) => target;

			// Ensure that invoking 'fnName' on an array-like subject returns the same result
			// as invoking the same function on a true JS array.
			//
			// 'fnName' is the name of the Array.prototype function to invoke (e.g., 'concat').
			// The function is invoked in two ways:
			//
			// 1. As a method on the subject (e.g., 'subject.concat(...args)').
			// 2. As a method on Array.prototype (e.g., 'Array.prototype.concat.call(subject, ...args)').
			//
			// The results of both are compared to the result of invoking the same function on a true JS array.
			//
			// The optional 'init' parameter provides an initial state, otherwise both are empty.
			function test2(
				fnName: string,
				array: readonly string[],
				init = noInit,
				...args: unknown[]
			) {
				const expectedFn = Reflect.get(array, fnName) as (...args: unknown[]) => unknown;
				const expected = expectedFn.call(init(array.slice()), ...args);

				function innerTest(subject: readonly string[], fnSource: readonly string[]) {
					const fn = Reflect.get(fnSource, fnName) as (...args: unknown[]) => unknown;
					const actual = fn.call(subject, ...args);
					assert.deepEqual(actual, expected);
				}

				it(`${pretty(array)}.${fnName}(${prettyArgs(...args)}) -> ${pretty(
					expected,
				)}`, () => {
					const subject = init(createStringList(array));
					innerTest(subject, subject);
				});

				it(`Array.prototype.${fnName}.call(${prettyArgs(array, ...args)}) -> ${pretty(
					expected,
				)}`, () => {
					const subject = createStringList(array);
					innerTest(subject, Array.prototype);
				});
			}

			// TODO: The List proxy implement does not currently allow [Symbol.isConcatSpreadable] to be set.
			//       This will need to be fixed before we can pass the suite of 'concat' tests.
			//       (Otherwise, concat() works as expected with the default isConcatSpreadable behavior.)
			describe.skip("concat()", () => {
				const setSpreadable = (
					target: readonly string[],
					value: boolean,
				): readonly string[] => {
					(target as any)[Symbol.isConcatSpreadable] = value;

					assert.equal(
						(target as any)[Symbol.isConcatSpreadable],
						value,
						"[Symbol.isConcatSpreadable] must be settable",
					);

					assert.deepEqual(
						Object.getOwnPropertyDescriptor(target, Symbol.isConcatSpreadable),
						{
							value,
							writable: true,
							enumerable: true,
							configurable: true,
						},
						"[Symbol.isConcatSpreadable] property descriptor must match array.",
					);

					return target;
				};

				const checkLhs = (
					left: readonly string[],
					others: readonly string[][],
					spreadable: boolean,
				) => {
					test2("concat", left, (array) => setSpreadable(array, spreadable), others);
				};

				const checkRhs = (left: string[], others: string[][], spreadable: boolean) => {
					const clones = others.map((other) => setSpreadable(other.slice(), spreadable));
					const expected = left.concat(...clones);
					it(`${prettyCall("concat", left, others, expected)}`, () => {
						const proxies = others.map((other) =>
							setSpreadable(createStringList(other), spreadable),
						);
						const actual = left.concat(...proxies);
						assert.deepEqual(actual, expected);
					});
				};

				const tests = [
					{ left: [], others: [] },
					{ left: ["a"], others: [] },
					{ left: ["a"], others: [["b"]] },
					{ left: ["a", "b"], others: [[], ["c"]] },
					{ left: ["a", "b"], others: [["c", "d"], ["e"]] },
				];

				describe("spreadable subject on left", () => {
					for (const { left, others } of tests) {
						checkLhs(left, others, /* spreadable: */ true);
					}
				});

				describe("spreadable subject on right", () => {
					for (const { left, others } of tests) {
						checkRhs(left, others, /* spreadable: */ true);
					}
				});

				describe("nonspreadable subject on left", () => {
					for (const { left, others } of tests) {
						checkLhs(left, others, /* spreadable: */ false);
					}
				});

				describe("nonspreadable subject on right", () => {
					for (const { left, others } of tests) {
						checkRhs(left, others, /* spreadable: */ false);
					}
				});
			});

			describe("slice()", () => {
				const check = (array: readonly string[], start?: number, end?: number) => {
					test2("slice", array, noInit, start, end);
				};

				check([]);
				check(["a"]);
				check(["a", "b"]);
				check(["a", "b"], -Infinity);
				check(["a", "b"], 0, Infinity);

				for (let i = 0; i < 4; i++) {
					check(["a", "b"], i);
					check(["a", "b"], -i);
					check(["a", "b"], 0, i);
					check(["a", "b"], 0, -i);
				}
			});

			// Iterative functions are those that accept a callback with (value, index, array) parameters,
			// such as 'map' and 'forEach'.
			describe("iterative function", () => {
				// eslint-disable-next-line @typescript-eslint/no-non-null-assertion
				const lowerA = "a".codePointAt(0)!;
				const predicate = (value: unknown, index: number) =>
					value === String.fromCharCode(lowerA + index);

				const tests = [[], ["a"], ["a", "b"], ["c", "b"], ["a", "c"]];

				type IterativeFn = (
					callback: (...args: any[]) => unknown,
					...args: unknown[]
				) => unknown;

				// Ensure that invoking 'fnName' on an array-like subject returns the same result
				// as invoking the same function on a true JS array.  This test helper also logs
				// and checks the (this, value, index, array) arguments provided to the callback.
				//
				// 'fnName' is the name of the Array.prototype function to invoke (e.g., 'concat').
				// The function is invoked in two ways:
				//
				// 1. As a method on the subject (e.g., 'subject.concat(...args)').
				// 2. As a method on Array.prototype (e.g., 'Array.prototype.concat.call(subject, ...args)').
				//
				// The results of both are compared to the result of invoking the same function on a true JS array.
				//
				// The optional 'init' parameter provides an initial state, otherwise both are empty.
				function test3(fnName: string, callback: (...args: any[]) => unknown = predicate) {
					// Wraps the callback function to log the values of 'this', 'value', and 'index',
					// which are expected to be identical between a true JS array and our array-like subject.
					const logCalls = (expectedArrayParam: readonly string[], log: unknown[][]) => {
						return function (...args: unknown[]) {
							const result = callback(...args);

							// Other than the 'array' parameter, the arguments should be identical.  To make
							// comparison with 'deepEquals' easy, we check and remove the 'array' parameter
							// as we go.
							const actualArrayParam = args.pop();
							assert.equal(
								actualArrayParam,
								expectedArrayParam,
								"The last argument of an iterative function callback must be the array instance.",
							);

							log.push(args);
							return result;
						};
					};

					return (array: readonly string[], ...otherArgs: unknown[]) => {
						// Compute the expected result and log the expected arguments to the callback.
						const expected = array.slice();
						const expectedFn = Reflect.get(expected, fnName) as IterativeFn;
						const expectedArgs: unknown[][] = [];
						const expectedResult = expectedFn.apply(expected, [
							logCalls(expected, expectedArgs),
							...otherArgs,
						]);

						// Check the actual result and compare the actual arguments to the callback.
						function innerTest(
							subject: readonly string[],
							fnSource: readonly string[],
						) {
							const actualFn = Reflect.get(fnSource, fnName) as (
								callback: (...args: any[]) => unknown,
								...args: unknown[]
							) => unknown;
							const actualArgs: unknown[][] = [];
							const actualResult = actualFn.apply(subject, [
								logCalls(subject, actualArgs),
								...otherArgs,
							]);

							const actual = subject.slice();
							assert.deepEqual(actual, expected);
							assert.deepEqual(actualResult, expectedResult);
							assert.deepEqual(actualArgs, expectedArgs);
						}

						it(`${pretty(array)}.${fnName}(callback, ${prettyArgs(
							otherArgs,
						)}) -> ${pretty(expectedResult)}:${pretty(expectedArgs)}`, () => {
							const subject = createStringList(array);
							innerTest(subject, subject);
						});

						it(`Array.prototype.${fnName}.call(${prettyArgs(
							array,
							...otherArgs,
						)}) -> ${pretty(expected)}`, () => {
							innerTest(createStringList(array), Array.prototype);
						});
					};
				}

				describe("every()", () => {
					const check = test3("every");

					tests.forEach(check);
				});

				describe("filter()", () => {
					const check = test3("filter");

					tests.forEach(check);
				});

				describe("find()", () => {
					const check = test3("find");

					tests.forEach(check);
				});

				describe("findIndex()", () => {
					const check = test3("findIndex");

					tests.forEach(check);
				});

				describe("forEach()", () => {
					const check = test3("forEach");

					tests.forEach(check);
				});

				describe("map()", () => {
					const check = test3("map");

					tests.forEach(check);
				});

				describe("reduce()", () => {
					const check = test3("reduce", (previous: unknown[], value, index) => {
						return previous.concat(value, index);
					});

					[[], ["a"], ["a", "b"]].forEach((init) => check(init, []));
				});

				describe("reduceRight()", () => {
					const check = test3("reduceRight", (previous: unknown[], value, index) => {
						return previous.concat(value, index);
					});

					[[], ["a"], ["a", "b"]].forEach((init) => check(init, []));
				});
			});

			describe("includes()", () => {
				const check = (array: readonly string[], item: unknown, start?: number) => {
					test2("includes", array, noInit, item, start);
				};

				check([], "a");
				check(["a", "b"], "a");
				check(["a", "b"], "b");
				check(["a", "b"], "a", /* start: */ 1);
				check(["a", "b"], "a", /* start: */ -1);
				check(["a", "b"], "b", /* start: */ -1);
				check(["a", "b"], "a", /* start: */ -2);
				check(["a", "b"], "a", /* start: */ Infinity);
				check(["a", "b"], "a", /* start: */ -Infinity);
			});

			describe("indexOf()", () => {
				const check = (array: readonly string[], item: unknown, start?: number) => {
					test2("indexOf", array, noInit, item, start);
				};

				check([], "a");
				check(["a", "a"], "a");
				check(["a", "b"], "a");
				check(["a", "b"], "b");
				check(["a", "b"], "a", /* start: */ 1);
				check(["a", "b"], "a", /* start: */ -1);
				check(["a", "b"], "b", /* start: */ -1);
				check(["a", "b"], "a", /* start: */ -2);
				check(["a", "b"], "a", /* start: */ Infinity);
				check(["a", "b"], "a", /* start: */ -Infinity);
			});

			describe("at()", () => {
				const check = (array: readonly string[], index: unknown) => {
					test2("at", array, noInit, index);
				};

				// "Normal" indices
				check([], 0);
				check([], -0);
				check([], -1);
				check(["a", "b"], 0);
				check(["a", "b"], 1);
				check(["a", "b"], 2);
				check(["a", "b"], -1);
				check(["a", "b"], -2);
				check(["a", "b"], -3);
				// Non-integer indices
				check(["a", "b"], 0.5);
				check(["a", "b"], 1.5);
				check(["a", "b"], -0.5); // Truncated to 0 - first element
				check(["a", "b"], -1.5); // Truncated to -1 - second element
				check(["a", "b"], -2.5); // Truncated to -2 - first element
				// Non-integer indices at and close to the valid "edges"
				check(["a", "b"], 1.999999); // Truncated to -1 - second element
				check(["a", "b"], 2.0); // Truncated to -2 - first element
				check(["a", "b"], 2.000001); // Truncated to -2 - first element
				check(["a", "b"], -2.999999); // Truncated to -2 - first element
				check(["a", "b"], -3.0); // Truncated to -3 - out of bounds
				check(["a", "b"], -3.000001); // Truncated to -3 - out of bounds
				check(["a", "b"], -3.5); // Truncated to -3 - out of bounds
				// Extreme values
				check(["a", "b"], Infinity);
				check(["a", "b"], -Infinity);
				check(["a", "b"], Number.MAX_SAFE_INTEGER);
				check(["a", "b"], Number.MIN_SAFE_INTEGER);
				check(["a", "b"], Number.MAX_VALUE);
				check(["a", "b"], Number.MIN_VALUE);
				check(["a", "b"], Number.EPSILON);
				// Indices that are not numbers
				check(["a", "b"], "0");
				check(["a", "b"], "1");
				check(["a", "b"], "1.999999");
				check(["a", "b"], "2.0");
				check(["a", "b"], "-0");
				check(["a", "b"], "-1");
				check(["a", "b"], "-2.999999");
				check(["a", "b"], "-3.0");
				check(["a", "b"], "not-a-number");
				check(["a", "b"], NaN);
				check(["a", "b"], true);
				check(["a", "b"], false);
				check(["a", "b"], undefined);
				check(["a", "b"], null);
				check(["a", "b"], {});
				check(["a", "b"], { a: 1, b: 2 });
				// TODO: validate these throw; need to update the test harness to support checking that both versions throw
				// check(["a", "b"], Symbol("MySymbol"));
				// check(["a", "b"], BigInt(1));
			});

			describe("join()", () => {
				const check = (array: readonly string[], separator?: string) => {
					test2("join", array, noInit, separator);
				};

				check([]);
				check(["a"]);
				check(["a", "b"]);
				check(["a", "b", "c"], ":");
			});

			describe("keys()", () => {
				const check = (array: readonly string[]) => {
					test2("keys", array, noInit);
				};

				check([]);
				check(["a"]);
				check(["a", "b"]);
			});

			describe("lastIndexOf()", () => {
				const check = (array: readonly string[], item: unknown, start?: number) => {
					test2("lastIndexOf", array, noInit, item, start);
				};

				check([], "a");
				check(["a", "a"], "a");
				check(["a", "b"], "a");
				check(["a", "b"], "b");
				check(["a", "b"], "a", /* start: */ 1);
				check(["a", "b"], "a", /* start: */ -1);
				check(["a", "b"], "b", /* start: */ -1);
				check(["a", "b"], "a", /* start: */ -2);
				check(["a", "b"], "a", /* start: */ Infinity);
				check(["a", "b"], "a", /* start: */ -Infinity);
			});

			describe("some()", () => {
				const check = (array: readonly string[]) => {
					const predicate = (value: unknown, index: number) => value === index;
					test2("some", array, noInit, predicate);
				};

				[[], ["a"], ["b"], ["b", "c"], ["b", "c", "c"]].forEach(check);
			});

			describe("values()", () => {
				const check = (array: readonly string[]) => {
					test2("values", array, noInit);
				};

				check([]);
				check(["a"]);
				check(["a", "b"]);
			});

			describe("toLocaleString()", () => {
				// TODO: Use 'test2' once we unbox unions.
				const check = (array: readonly number[]) => {
					const expected = array.toLocaleString();
					it(prettyCall("toLocaleString", array, [], expected), () => {
						const subject = createNumberList(array);
						const actual = subject.toLocaleString();
						assert.deepEqual(actual, expected);
					});
				};

				// TODO: Pass explicit locale when permitted by TS lib.
				// For now, the results should at least be consistent on the same machine.
				// In 'en' locale, we're expecting to see a comma thousands separator.
				[[1000, 2000, 3000]].forEach(check);
			});

			describe("toString()", () => {
				// TODO: Use 'test2' once we unbox unions.
				const check = (array: readonly number[]) => {
					const expected = array.toString();
					it(prettyCall("toString", array, [], expected), () => {
						const subject = createNumberList(array);
						const actual = subject.toString();
						assert.deepEqual(actual, expected);
					});
				};

				// We do not expect to see a thousands separator.
				[[1000, 2000, 3000]].forEach(check);
			});
		});
	});

	// TODO: Post-MVP

	describe("implements T[]", () => {
		it("Setting [index: number] is disallowed (for MVP)", () => {
			const subject = createStringList([]);

			assert.throws(() => {
				(subject as any)[0] = "a";
			});

			subject.insertAtStart(["a", "b", "c"]);

			assert.throws(() => {
				(subject as any)[0] = "a";
			});
		});

		it("Setting .length is disallowed (for MVP)", () => {
			const subject = createStringList([]);

			assert.throws(() => {
				(subject as any).length = 0;
			});

			subject.insertAtStart(["a", "b", "c"]);

			assert.throws(() => {
				(subject as any).length = 0;
			});
		});

		// 	describe("push()", () => {
		// 		const check = (array: readonly number[], ...items: readonly number[]) => {
		// 			const expected = array.slice();
		// 			const expectedLength = expected.push(...items);
		// 			it(prettyCall("push", array, items, expected), () => {
		// 				const subject = createNumberList(array);
		// 				const actualLength = subject.push(...items);
		// 				const actual = subject.slice();
		// 				assert.deepEqual(actual, expected);
		// 				assert.deepEqual(actualLength, expectedLength);
		// 			});
		// 		};
		// 		check([]);
		// 		check([], 1);
		// 		check([], 1, 2);
		// 		check([0], 1, 2);
		// 		check([0, 1], 2);
		// 	});
		// 	describe("splice()", () => {
		// 		const check = (
		// 			array: unknown[],
		// 			start: number,
		// 			deleteCount: number,
		// 			...toInsert: unknown[]
		// 		) => {
		// 			const expected = array.slice().splice(start, deleteCount, ...toInsert);
		// 			it(prettyCall("some", array, [start, deleteCount, ...toInsert], expected), () => {
		// 				const subject = createSubject(array);
		// 				const actual = subject.splice(start, deleteCount, ...toInsert);
		// 				assert.deepEqual(actual, expected);
		// 			});
		// 		};
		// 		check([], /* start: */ 0, /* deleteCount: */ 0);
		// 		check([], /* start: */ 0, /* deleteCount: */ 0, "a");
		// 		check([], /* start: */ 0, /* deleteCount: */ 0, "a", "b");
		// 		check(["a"], /* start: */ 0, /* deleteCount: */ 0);
		// 		check(["a"], /* start: */ 0, /* deleteCount: */ 1);
		// 		check(["a"], /* start: */ 0, /* deleteCount: */ 1, "b");
		// 	});
		// });

		// describe("unshift()", () => {
		// 	const check = (array: unknown[], ...items: unknown[]) => {
		// 		const expected = array.slice();
		// 		const expectedLength = expected.unshift(...items);
		// 		it(prettyCall("unshift", array, items, expected), () => {
		// 			const subject = createSubject(array);
		// 			const actualLength = subject.unshift(...items);
		// 			const actual = subject.slice();

		// 			assert.deepEqual(actual, expected);
		// 			assert.deepEqual(actualLength, expectedLength);
		// 		});
		// 	};

		// 	check([]);
		// 	check([], 1);
		// 	check([], 1, 2);
		// 	check([0], 1, 2);
		// 	check([0, 1], 2);
	});
});
>>>>>>> 5f9afff0
<|MERGE_RESOLUTION|>--- conflicted
+++ resolved
@@ -1,750 +1,3 @@
-<<<<<<< HEAD
-// /*!
-//  * Copyright (c) Microsoft Corporation and contributors. All rights reserved.
-//  * Licensed under the MIT License.
-//  */
-
-// import { strict as assert } from "assert";
-// import { leaf, SchemaBuilder } from "../../../domains";
-// import { createTreeView, pretty } from "./utils";
-
-// const builder = new SchemaBuilder({ scope: "test" });
-
-// export const stringList = builder.fieldNode("List<string>", builder.sequence(leaf.string));
-
-// export const numberList = builder.fieldNode("List<number>", builder.sequence(leaf.number));
-
-// // TODO: Using separate arrays for 'numbers' and 'strings' is a workaround for
-// //       UnboxNodeUnion not unboxing unions.
-// const root = builder.object("root", {
-// 	strings: stringList,
-// 	numbers: numberList,
-// });
-
-// const schema = builder.intoSchema(root);
-
-// describe("List", () => {
-// 	/** Formats 'args' array, inserting commas and eliding trailing undefines.  */
-// 	function prettyArgs(...args: any[]) {
-// 		return args.reduce((prev: string, arg, index) => {
-// 			// If all remaining arguments are 'undefined' elide them.
-// 			if (args.slice(index).findIndex((value) => value !== undefined) === -1) {
-// 				return prev;
-// 			}
-
-// 			// If not the first argument add a comma separator.
-// 			let next = index > 0 ? `${prev}, ` : prev;
-
-// 			next += pretty(arg);
-
-// 			return next;
-// 		}, "");
-// 	}
-
-// 	/** Creates test case titles that resemble function calls: `<array>.[name](..args..) -> <expected>` */
-// 	function prettyCall(
-// 		name: string,
-// 		array: readonly unknown[],
-// 		args: readonly unknown[],
-// 		expected: unknown,
-// 	) {
-// 		return `${pretty(array)}.${name}(${prettyArgs(...args)}) -> ${pretty(expected)}`;
-// 	}
-
-// 	/** Helper that creates an array of the given length, populating it with ["A", "B", ..etc..] */
-// 	function createArray(length: number): string[] {
-// 		return Array.from({ length }, (_, i) => String.fromCodePoint(0x41 + i));
-// 	}
-
-// 	/** Helper that creates a new SharedTree with the test schema and returns the root proxy. */
-// 	function createTree() {
-// 		// Consider 'initializeTreeWithContent' for readonly tests?
-// 		const view = createTreeView(schema, { numbers: [], strings: [] });
-// 		return view.root2(schema);
-// 	}
-
-// 	// TODO: Combine createList helpers once we unbox unions.
-// 	/** Helper that creates a new List<number> proxy */
-// 	function createNumberList(items: readonly number[]) {
-// 		const list = createTree().numbers;
-// 		list.insertAtStart(items);
-// 		assert.deepEqual(list, items);
-// 		return list;
-// 	}
-
-// 	// TODO: Combine createList helpers once we unbox unions.
-// 	/** Helper that creates a new List<string> proxy */
-// 	function createStringList(items: readonly string[]) {
-// 		const list = createTree().strings;
-// 		list.insertAtStart(items);
-// 		assert.deepEqual(list, items);
-// 		return list;
-// 	}
-
-// 	describe("implements 'readonly T[]'", () => {
-// 		describe("is Array", () => {
-// 			// Ensure that invoking 'fn' on an array-like subject returns the same result
-// 			// as invoking 'fn' on a true JS array.
-// 			//
-// 			// The optional 'init' parameter provides an initial state, otherwise both are empty.
-// 			function test0<U>(
-// 				name: string,
-// 				fn: (subject: readonly string[]) => U,
-// 				init?: readonly string[],
-// 			) {
-// 				const array = init ?? [];
-// 				const expected = fn(array);
-// 				const subject = createStringList(array);
-
-// 				it(`${name}(${pretty(array)}) -> ${pretty(expected)}`, () => {
-// 					const actual = fn(subject);
-// 					assert.deepEqual(actual, expected);
-// 				});
-// 			}
-
-// 			// Array.isArray is the modern way to detect arrays.
-// 			test0("Array.isArray", (target: unknown) => Array.isArray(target));
-
-// 			// The ECMAScript Standard recommends using Object.prototype.toString to detect
-// 			// the class of an object.  Prior to ES5's introduction of Array.isArray, this
-// 			// was the preferred way to detect Arrays.
-// 			//
-// 			// Note that Object.prototype.toString is different than Array.prototype.toString.
-// 			// The former returns '[object Array]' while the later returns a comma separated
-// 			// list of the array's elements.
-// 			test0("Object.prototype.toString", (target: unknown) =>
-// 				Object.prototype.toString.call(target),
-// 			);
-
-// 			// 'deepEquals' requires that objects have the same prototype to be considered equal.
-// 			test0(
-// 				"Object.getPrototypeOf",
-// 				(target: unknown) => Object.getPrototypeOf(target) as unknown,
-// 			);
-
-// 			// 'deepEquals' enumerates and compares the own properties of objects.
-// 			describe("Object.getOwnPropertyDescriptors", () => {
-// 				for (let n = 0; n < 3; n++) {
-// 					test0(
-// 						"Object.getOwnPropertyDescriptors",
-// 						(target) => {
-// 							return Object.getOwnPropertyDescriptors(target);
-// 						},
-// 						createArray(n),
-// 					);
-// 				}
-// 			});
-// 		});
-
-// 		// Ensure that invoking 'fn' on an array-like subject returns the same result
-// 		// as invoking 'fn' on a true JS array.
-// 		//
-// 		// The optional 'init' parameter provides an initial state, otherwise both are empty.
-// 		function test1<U>(fn: (subject: readonly string[]) => U, init?: readonly string[]) {
-// 			const array = init ?? [];
-// 			const expected = fn(array);
-// 			const subject = createStringList(array);
-
-// 			it(`${pretty(array)} -> ${pretty(expected)}`, () => {
-// 				const actual = fn(subject);
-// 				assert.deepEqual(actual, expected);
-// 			});
-// 		}
-
-// 		describe("Array.length", () => {
-// 			for (let n = 0; n < 3; n++) {
-// 				test1((subject) => subject.length, createArray(n));
-// 			}
-// 		});
-
-// 		describe("Object.keys", () => {
-// 			for (let n = 0; n < 3; n++) {
-// 				test1((subject) => Object.keys(subject), createArray(n));
-// 			}
-// 		});
-
-// 		describe("Object.values", () => {
-// 			for (let n = 0; n < 3; n++) {
-// 				test1((subject) => Object.values(subject), createArray(n));
-// 			}
-// 		});
-
-// 		describe("Object.entries", () => {
-// 			for (let n = 0; n < 3; n++) {
-// 				test1((subject) => Object.entries(subject), createArray(n));
-// 			}
-// 		});
-
-// 		// Enumerates values
-// 		describe("for...of", () => {
-// 			for (let n = 0; n < 3; n++) {
-// 				test1((subject) => {
-// 					const result: string[] = [];
-// 					for (const item of subject) {
-// 						result.push(item);
-// 					}
-// 					return result;
-// 				}, createArray(n));
-// 			}
-// 		});
-
-// 		// Enumerates keys configured as 'enumerable: true' (both own and inherited.)
-// 		describe("for...in", () => {
-// 			for (let n = 0; n < 3; n++) {
-// 				test1((subject) => {
-// 					const result: string[] = [];
-// 					// eslint-disable-next-line @typescript-eslint/no-for-in-array, no-restricted-syntax, guard-for-in -- compatibility test
-// 					for (const key in subject) {
-// 						// For compatibility, we intentionally do not guard against inherited properties.
-// 						result.push(key);
-// 					}
-// 					return result;
-// 				}, createArray(n));
-// 			}
-// 		});
-
-// 		describe("[index: number]", () => {
-// 			const check = (length: number, index: number) => {
-// 				test1((subject) => subject[index], createArray(length));
-// 			};
-
-// 			check(/* length: */ 0, /* index: */ 0);
-// 			check(/* length: */ 0, /* index: */ -1);
-// 			check(/* length: */ 1, /* index: */ 0);
-// 			check(/* length: */ 1, /* index: */ -1);
-// 			check(/* length: */ 2, /* index: */ 0);
-// 			check(/* length: */ 2, /* index: */ 1);
-// 			check(/* length: */ 2, /* index: */ -2);
-// 			check(/* length: */ 2, /* index: */ Infinity);
-// 			check(/* length: */ 2, /* index: */ -Infinity);
-// 		});
-
-// 		describe("[Symbol.isConcatSpreadable] matches array defaults", () => {
-// 			test1((subject) => {
-// 				// Capture the value of [Symbol.isConcatSpreadable].  The returned object will be compared
-// 				// via 'deepEquals' by 'test1()'.
-// 				return {
-// 					hasConcatSpreadable: Reflect.has(subject, Symbol.isConcatSpreadable),
-// 					isConcatSpreadable: Reflect.get(subject, Symbol.isConcatSpreadable),
-// 				};
-// 			});
-// 		});
-
-// 		describe("Array.prototype functions", () => {
-// 			const noInit = (target: readonly string[]) => target;
-
-// 			// Ensure that invoking 'fnName' on an array-like subject returns the same result
-// 			// as invoking the same function on a true JS array.
-// 			//
-// 			// 'fnName' is the name of the Array.prototype function to invoke (e.g., 'concat').
-// 			// The function is invoked in two ways:
-// 			//
-// 			// 1. As a method on the subject (e.g., 'subject.concat(...args)').
-// 			// 2. As a method on Array.prototype (e.g., 'Array.prototype.concat.call(subject, ...args)').
-// 			//
-// 			// The results of both are compared to the result of invoking the same function on a true JS array.
-// 			//
-// 			// The optional 'init' parameter provides an initial state, otherwise both are empty.
-// 			function test2(
-// 				fnName: string,
-// 				array: readonly string[],
-// 				init = noInit,
-// 				...args: unknown[]
-// 			) {
-// 				const expectedFn = Reflect.get(array, fnName) as (...args: unknown[]) => unknown;
-// 				const expected = expectedFn.call(init(array.slice()), ...args);
-
-// 				function innerTest(subject: readonly string[], fnSource: readonly string[]) {
-// 					const fn = Reflect.get(fnSource, fnName) as (...args: unknown[]) => unknown;
-// 					const actual = fn.call(subject, ...args);
-// 					assert.deepEqual(actual, expected);
-// 				}
-
-// 				it(`${pretty(array)}.${fnName}(${prettyArgs(...args)}) -> ${pretty(
-// 					expected,
-// 				)}`, () => {
-// 					const subject = init(createStringList(array));
-// 					innerTest(subject, subject);
-// 				});
-
-// 				it(`Array.prototype.${fnName}.call(${prettyArgs(array, ...args)}) -> ${pretty(
-// 					expected,
-// 				)}`, () => {
-// 					const subject = createStringList(array);
-// 					innerTest(subject, Array.prototype);
-// 				});
-// 			}
-
-// 			// TODO: The List proxy implement does not currently allow [Symbol.isConcatSpreadable] to be set.
-// 			//       This will need to be fixed before we can pass the suite of 'concat' tests.
-// 			//       (Otherwise, concat() works as expected with the default isConcatSpreadable behavior.)
-// 			describe.skip("concat()", () => {
-// 				const setSpreadable = (
-// 					target: readonly string[],
-// 					value: boolean,
-// 				): readonly string[] => {
-// 					(target as any)[Symbol.isConcatSpreadable] = value;
-
-// 					assert.equal(
-// 						(target as any)[Symbol.isConcatSpreadable],
-// 						value,
-// 						"[Symbol.isConcatSpreadable] must be settable",
-// 					);
-
-// 					assert.deepEqual(
-// 						Object.getOwnPropertyDescriptor(target, Symbol.isConcatSpreadable),
-// 						{
-// 							value,
-// 							writable: true,
-// 							enumerable: true,
-// 							configurable: true,
-// 						},
-// 						"[Symbol.isConcatSpreadable] property descriptor must match array.",
-// 					);
-
-// 					return target;
-// 				};
-
-// 				const checkLhs = (
-// 					left: readonly string[],
-// 					others: readonly string[][],
-// 					spreadable: boolean,
-// 				) => {
-// 					test2("concat", left, (array) => setSpreadable(array, spreadable), others);
-// 				};
-
-// 				const checkRhs = (left: string[], others: string[][], spreadable: boolean) => {
-// 					const clones = others.map((other) => setSpreadable(other.slice(), spreadable));
-// 					const expected = left.concat(...clones);
-// 					it(`${prettyCall("concat", left, others, expected)}`, () => {
-// 						const proxies = others.map((other) =>
-// 							setSpreadable(createStringList(other), spreadable),
-// 						);
-// 						const actual = left.concat(...proxies);
-// 						assert.deepEqual(actual, expected);
-// 					});
-// 				};
-
-// 				const tests = [
-// 					{ left: [], others: [] },
-// 					{ left: ["a"], others: [] },
-// 					{ left: ["a"], others: [["b"]] },
-// 					{ left: ["a", "b"], others: [[], ["c"]] },
-// 					{ left: ["a", "b"], others: [["c", "d"], ["e"]] },
-// 				];
-
-// 				describe("spreadable subject on left", () => {
-// 					for (const { left, others } of tests) {
-// 						checkLhs(left, others, /* spreadable: */ true);
-// 					}
-// 				});
-
-// 				describe("spreadable subject on right", () => {
-// 					for (const { left, others } of tests) {
-// 						checkRhs(left, others, /* spreadable: */ true);
-// 					}
-// 				});
-
-// 				describe("nonspreadable subject on left", () => {
-// 					for (const { left, others } of tests) {
-// 						checkLhs(left, others, /* spreadable: */ false);
-// 					}
-// 				});
-
-// 				describe("nonspreadable subject on right", () => {
-// 					for (const { left, others } of tests) {
-// 						checkRhs(left, others, /* spreadable: */ false);
-// 					}
-// 				});
-// 			});
-
-// 			describe("slice()", () => {
-// 				const check = (array: readonly string[], start?: number, end?: number) => {
-// 					test2("slice", array, noInit, start, end);
-// 				};
-
-// 				check([]);
-// 				check(["a"]);
-// 				check(["a", "b"]);
-// 				check(["a", "b"], -Infinity);
-// 				check(["a", "b"], 0, Infinity);
-
-// 				for (let i = 0; i < 4; i++) {
-// 					check(["a", "b"], i);
-// 					check(["a", "b"], -i);
-// 					check(["a", "b"], 0, i);
-// 					check(["a", "b"], 0, -i);
-// 				}
-// 			});
-
-// 			// Iterative functions are those that accept a callback with (value, index, array) parameters,
-// 			// such as 'map' and 'forEach'.
-// 			describe("iterative function", () => {
-// 				// eslint-disable-next-line @typescript-eslint/no-non-null-assertion
-// 				const lowerA = "a".codePointAt(0)!;
-// 				const predicate = (value: unknown, index: number) =>
-// 					value === String.fromCharCode(lowerA + index);
-
-// 				const tests = [[], ["a"], ["a", "b"], ["c", "b"], ["a", "c"]];
-
-// 				type IterativeFn = (
-// 					callback: (...args: any[]) => unknown,
-// 					...args: unknown[]
-// 				) => unknown;
-
-// 				// Ensure that invoking 'fnName' on an array-like subject returns the same result
-// 				// as invoking the same function on a true JS array.  This test helper also logs
-// 				// and checks the (this, value, index, array) arguments provided to the callback.
-// 				//
-// 				// 'fnName' is the name of the Array.prototype function to invoke (e.g., 'concat').
-// 				// The function is invoked in two ways:
-// 				//
-// 				// 1. As a method on the subject (e.g., 'subject.concat(...args)').
-// 				// 2. As a method on Array.prototype (e.g., 'Array.prototype.concat.call(subject, ...args)').
-// 				//
-// 				// The results of both are compared to the result of invoking the same function on a true JS array.
-// 				//
-// 				// The optional 'init' parameter provides an initial state, otherwise both are empty.
-// 				function test3(fnName: string, callback: (...args: any[]) => unknown = predicate) {
-// 					// Wraps the callback function to log the values of 'this', 'value', and 'index',
-// 					// which are expected to be identical between a true JS array and our array-like subject.
-// 					const logCalls = (expectedArrayParam: readonly string[], log: unknown[][]) => {
-// 						return function (...args: unknown[]) {
-// 							const result = callback(...args);
-
-// 							// Other than the 'array' parameter, the arguments should be identical.  To make
-// 							// comparison with 'deepEquals' easy, we check and remove the 'array' parameter
-// 							// as we go.
-// 							const actualArrayParam = args.pop();
-// 							assert.equal(
-// 								actualArrayParam,
-// 								expectedArrayParam,
-// 								"The last argument of an iterative function callback must be the array instance.",
-// 							);
-
-// 							log.push(args);
-// 							return result;
-// 						};
-// 					};
-
-// 					return (array: readonly string[], ...otherArgs: unknown[]) => {
-// 						// Compute the expected result and log the expected arguments to the callback.
-// 						const expected = array.slice();
-// 						const expectedFn = Reflect.get(expected, fnName) as IterativeFn;
-// 						const expectedArgs: unknown[][] = [];
-// 						const expectedResult = expectedFn.apply(expected, [
-// 							logCalls(expected, expectedArgs),
-// 							...otherArgs,
-// 						]);
-
-// 						// Check the actual result and compare the actual arguments to the callback.
-// 						function innerTest(
-// 							subject: readonly string[],
-// 							fnSource: readonly string[],
-// 						) {
-// 							const actualFn = Reflect.get(fnSource, fnName) as (
-// 								callback: (...args: any[]) => unknown,
-// 								...args: unknown[]
-// 							) => unknown;
-// 							const actualArgs: unknown[][] = [];
-// 							const actualResult = actualFn.apply(subject, [
-// 								logCalls(subject, actualArgs),
-// 								...otherArgs,
-// 							]);
-
-// 							const actual = subject.slice();
-// 							assert.deepEqual(actual, expected);
-// 							assert.deepEqual(actualResult, expectedResult);
-// 							assert.deepEqual(actualArgs, expectedArgs);
-// 						}
-
-// 						it(`${pretty(array)}.${fnName}(callback, ${prettyArgs(
-// 							otherArgs,
-// 						)}) -> ${pretty(expectedResult)}:${pretty(expectedArgs)}`, () => {
-// 							const subject = createStringList(array);
-// 							innerTest(subject, subject);
-// 						});
-
-// 						it(`Array.prototype.${fnName}.call(${prettyArgs(
-// 							array,
-// 							...otherArgs,
-// 						)}) -> ${pretty(expected)}`, () => {
-// 							innerTest(createStringList(array), Array.prototype);
-// 						});
-// 					};
-// 				}
-
-// 				describe("every()", () => {
-// 					const check = test3("every");
-
-// 					tests.forEach(check);
-// 				});
-
-// 				describe("filter()", () => {
-// 					const check = test3("filter");
-
-// 					tests.forEach(check);
-// 				});
-
-// 				describe("find()", () => {
-// 					const check = test3("find");
-
-// 					tests.forEach(check);
-// 				});
-
-// 				describe("findIndex()", () => {
-// 					const check = test3("findIndex");
-
-// 					tests.forEach(check);
-// 				});
-
-// 				describe("forEach()", () => {
-// 					const check = test3("forEach");
-
-// 					tests.forEach(check);
-// 				});
-
-// 				describe("map()", () => {
-// 					const check = test3("map");
-
-// 					tests.forEach(check);
-// 				});
-
-// 				describe("reduce()", () => {
-// 					const check = test3("reduce", (previous: unknown[], value, index) => {
-// 						return previous.concat(value, index);
-// 					});
-
-// 					[[], ["a"], ["a", "b"]].forEach((init) => check(init, []));
-// 				});
-
-// 				describe("reduceRight()", () => {
-// 					const check = test3("reduceRight", (previous: unknown[], value, index) => {
-// 						return previous.concat(value, index);
-// 					});
-
-// 					[[], ["a"], ["a", "b"]].forEach((init) => check(init, []));
-// 				});
-// 			});
-
-// 			describe("includes()", () => {
-// 				const check = (array: readonly string[], item: unknown, start?: number) => {
-// 					test2("includes", array, noInit, item, start);
-// 				};
-
-// 				check([], "a");
-// 				check(["a", "b"], "a");
-// 				check(["a", "b"], "b");
-// 				check(["a", "b"], "a", /* start: */ 1);
-// 				check(["a", "b"], "a", /* start: */ -1);
-// 				check(["a", "b"], "b", /* start: */ -1);
-// 				check(["a", "b"], "a", /* start: */ -2);
-// 				check(["a", "b"], "a", /* start: */ Infinity);
-// 				check(["a", "b"], "a", /* start: */ -Infinity);
-// 			});
-
-// 			describe("indexOf()", () => {
-// 				const check = (array: readonly string[], item: unknown, start?: number) => {
-// 					test2("indexOf", array, noInit, item, start);
-// 				};
-
-// 				check([], "a");
-// 				check(["a", "a"], "a");
-// 				check(["a", "b"], "a");
-// 				check(["a", "b"], "b");
-// 				check(["a", "b"], "a", /* start: */ 1);
-// 				check(["a", "b"], "a", /* start: */ -1);
-// 				check(["a", "b"], "b", /* start: */ -1);
-// 				check(["a", "b"], "a", /* start: */ -2);
-// 				check(["a", "b"], "a", /* start: */ Infinity);
-// 				check(["a", "b"], "a", /* start: */ -Infinity);
-// 			});
-
-// 			describe("join()", () => {
-// 				const check = (array: readonly string[], separator?: string) => {
-// 					test2("join", array, noInit, separator);
-// 				};
-
-// 				check([]);
-// 				check(["a"]);
-// 				check(["a", "b"]);
-// 				check(["a", "b", "c"], ":");
-// 			});
-
-// 			describe("keys()", () => {
-// 				const check = (array: readonly string[]) => {
-// 					test2("keys", array, noInit);
-// 				};
-
-// 				check([]);
-// 				check(["a"]);
-// 				check(["a", "b"]);
-// 			});
-
-// 			describe("lastIndexOf()", () => {
-// 				const check = (array: readonly string[], item: unknown, start?: number) => {
-// 					test2("lastIndexOf", array, noInit, item, start);
-// 				};
-
-// 				check([], "a");
-// 				check(["a", "a"], "a");
-// 				check(["a", "b"], "a");
-// 				check(["a", "b"], "b");
-// 				check(["a", "b"], "a", /* start: */ 1);
-// 				check(["a", "b"], "a", /* start: */ -1);
-// 				check(["a", "b"], "b", /* start: */ -1);
-// 				check(["a", "b"], "a", /* start: */ -2);
-// 				check(["a", "b"], "a", /* start: */ Infinity);
-// 				check(["a", "b"], "a", /* start: */ -Infinity);
-// 			});
-
-// 			describe("some()", () => {
-// 				const check = (array: readonly string[]) => {
-// 					const predicate = (value: unknown, index: number) => value === index;
-// 					test2("some", array, noInit, predicate);
-// 				};
-
-// 				[[], ["a"], ["b"], ["b", "c"], ["b", "c", "c"]].forEach(check);
-// 			});
-
-// 			describe("values()", () => {
-// 				const check = (array: readonly string[]) => {
-// 					test2("values", array, noInit);
-// 				};
-
-// 				check([]);
-// 				check(["a"]);
-// 				check(["a", "b"]);
-// 			});
-
-// 			describe("toLocaleString()", () => {
-// 				// TODO: Use 'test2' once we unbox unions.
-// 				const check = (array: readonly number[]) => {
-// 					const expected = array.toLocaleString();
-// 					it(prettyCall("toLocaleString", array, [], expected), () => {
-// 						const subject = createNumberList(array);
-// 						const actual = subject.toLocaleString();
-// 						assert.deepEqual(actual, expected);
-// 					});
-// 				};
-
-// 				// TODO: Pass explicit locale when permitted by TS lib.
-// 				// For now, the results should at least be consistent on the same machine.
-// 				// In 'en' locale, we're expecting to see a comma thousands separator.
-// 				[[1000, 2000, 3000]].forEach(check);
-// 			});
-
-// 			describe("toString()", () => {
-// 				// TODO: Use 'test2' once we unbox unions.
-// 				const check = (array: readonly number[]) => {
-// 					const expected = array.toString();
-// 					it(prettyCall("toString", array, [], expected), () => {
-// 						const subject = createNumberList(array);
-// 						const actual = subject.toString();
-// 						assert.deepEqual(actual, expected);
-// 					});
-// 				};
-
-// 				// We do not expect to see a thousands separator.
-// 				[[1000, 2000, 3000]].forEach(check);
-// 			});
-// 		});
-// 	});
-
-// 	// TODO: Post-MVP
-
-// 	describe("implements T[]", () => {
-// 		describe("Setting [index: number] is disallowed (for MVP)", () => {
-// 			const subject = createStringList([]);
-
-// 			assert.throws(() => {
-// 				(subject as any)[0] = "a";
-// 			});
-
-// 			subject.insertAtStart(["a", "b", "c"]);
-
-// 			assert.throws(() => {
-// 				(subject as any)[0] = "a";
-// 			});
-// 		});
-
-// 		describe("Setting .length is disallowed (for MVP)", () => {
-// 			const subject = createStringList([]);
-
-// 			assert.throws(() => {
-// 				(subject as any).length = 0;
-// 			});
-
-// 			subject.insertAtStart(["a", "b", "c"]);
-
-// 			assert.throws(() => {
-// 				(subject as any).length = 0;
-// 			});
-// 		});
-
-// 		// 	describe("push()", () => {
-// 		// 		const check = (array: readonly number[], ...items: readonly number[]) => {
-// 		// 			const expected = array.slice();
-// 		// 			const expectedLength = expected.push(...items);
-// 		// 			it(prettyCall("push", array, items, expected), () => {
-// 		// 				const subject = createNumberList(array);
-// 		// 				const actualLength = subject.push(...items);
-// 		// 				const actual = subject.slice();
-// 		// 				assert.deepEqual(actual, expected);
-// 		// 				assert.deepEqual(actualLength, expectedLength);
-// 		// 			});
-// 		// 		};
-// 		// 		check([]);
-// 		// 		check([], 1);
-// 		// 		check([], 1, 2);
-// 		// 		check([0], 1, 2);
-// 		// 		check([0, 1], 2);
-// 		// 	});
-// 		// 	describe("splice()", () => {
-// 		// 		const check = (
-// 		// 			array: unknown[],
-// 		// 			start: number,
-// 		// 			deleteCount: number,
-// 		// 			...toInsert: unknown[]
-// 		// 		) => {
-// 		// 			const expected = array.slice().splice(start, deleteCount, ...toInsert);
-// 		// 			it(prettyCall("some", array, [start, deleteCount, ...toInsert], expected), () => {
-// 		// 				const subject = createSubject(array);
-// 		// 				const actual = subject.splice(start, deleteCount, ...toInsert);
-// 		// 				assert.deepEqual(actual, expected);
-// 		// 			});
-// 		// 		};
-// 		// 		check([], /* start: */ 0, /* deleteCount: */ 0);
-// 		// 		check([], /* start: */ 0, /* deleteCount: */ 0, "a");
-// 		// 		check([], /* start: */ 0, /* deleteCount: */ 0, "a", "b");
-// 		// 		check(["a"], /* start: */ 0, /* deleteCount: */ 0);
-// 		// 		check(["a"], /* start: */ 0, /* deleteCount: */ 1);
-// 		// 		check(["a"], /* start: */ 0, /* deleteCount: */ 1, "b");
-// 		// 	});
-// 		// });
-
-// 		// describe("unshift()", () => {
-// 		// 	const check = (array: unknown[], ...items: unknown[]) => {
-// 		// 		const expected = array.slice();
-// 		// 		const expectedLength = expected.unshift(...items);
-// 		// 		it(prettyCall("unshift", array, items, expected), () => {
-// 		// 			const subject = createSubject(array);
-// 		// 			const actualLength = subject.unshift(...items);
-// 		// 			const actual = subject.slice();
-
-// 		// 			assert.deepEqual(actual, expected);
-// 		// 			assert.deepEqual(actualLength, expectedLength);
-// 		// 		});
-// 		// 	};
-
-// 		// 	check([]);
-// 		// 	check([], 1);
-// 		// 	check([], 1, 2);
-// 		// 	check([0], 1, 2);
-// 		// 	check([0, 1], 2);
-// 	});
-// });
-=======
 /*!
  * Copyright (c) Microsoft Corporation and contributors. All rights reserved.
  * Licensed under the MIT License.
@@ -1549,5 +802,4 @@
 		// 	check([0], 1, 2);
 		// 	check([0, 1], 2);
 	});
-});
->>>>>>> 5f9afff0
+});