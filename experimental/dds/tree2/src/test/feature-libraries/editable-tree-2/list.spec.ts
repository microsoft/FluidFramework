--- conflicted
+++ resolved
@@ -4,14 +4,8 @@
  */
 
 import { strict as assert } from "assert";
-<<<<<<< HEAD
 import { leaf, SchemaBuilder } from "../../../domains";
-// eslint-disable-next-line import/no-internal-modules
-import { TypedNode, List } from "../../../feature-libraries/editable-tree-2";
-=======
-import { ProxyField, SchemaBuilder, SharedTreeList } from "../../../feature-libraries";
-import { leaf } from "../../../domains";
->>>>>>> 70c4fb2f
+import { ProxyField, SharedTreeList } from "../../../feature-libraries";
 import { createTreeView } from "./utils";
 
 const builder = new SchemaBuilder({ scope: "test" });
