/*!
 * Copyright (c) Microsoft Corporation and contributors. All rights reserved.
 * Licensed under the MIT License.
 */

/* eslint-disable import/no-internal-modules */

import { strict as assert } from "assert";

<<<<<<< HEAD
// import { IFluidHandle } from "@fluidframework/core-interfaces";
// import { MockHandle } from "@fluidframework/test-runtime-utils";

import {
	type AllowedTypes,
	Any,
	type FieldKind,
	FieldKinds,
	FieldSchema,
	SchemaAware,
	SchemaBuilder,
	TreeSchema,
	type TypedSchemaCollection,
} from "../../../feature-libraries";
import {
	FieldAnchor,
	FieldKey,
	type ITreeCursorSynchronous,
	type ITreeSubscriptionCursor,
	rootFieldKey,
	TreeNavigationResult,
	ValueSchema,
} from "../../../core";
=======
import { validateAssertionError } from "@fluidframework/test-runtime-utils";
import { Any, SchemaBuilder } from "../../../feature-libraries";
import { FieldKey, TreeNavigationResult } from "../../../core";
>>>>>>> 441964ed
import { forestWithContent } from "../../utils";
import { brand } from "../../../util";
import { type Context } from "../../../feature-libraries/editable-tree-2/context";
import {
	LazyOptionalField,
	LazySequence,
	LazyValueField,
} from "../../../feature-libraries/editable-tree-2/lazyField";
import { contextWithContentReadonly, getReadonlyContext } from "./utils";

const detachedField: FieldKey = brand("detached");
const detachedFieldAnchor: FieldAnchor = { parent: undefined, fieldKey: detachedField };
const rootFieldAnchor: FieldAnchor = { parent: undefined, fieldKey: rootFieldKey };

// Mocks the ID representing a Fluid handle for test-purposes.
// const mockFluidHandle = new MockHandle(5) as IFluidHandle;

/**
 * Creates a cursor from the provided `context` and moves it to the provided `anchor`.
 */
function initializeCursor(context: Context, anchor: FieldAnchor): ITreeSubscriptionCursor {
	const cursor = context.forest.allocateCursor();

	assert.equal(context.forest.tryMoveCursorToField(anchor, cursor), TreeNavigationResult.Ok);
	return cursor;
}

describe("LazyField", () => {
	it("LazyField implementations do not allow edits to detached trees", () => {
		const builder = new SchemaBuilder("lazyTree");
		builder.struct("empty", {});
		const schema = builder.intoDocumentSchema(SchemaBuilder.fieldOptional(Any));
		const forest = forestWithContent({ schema, initialTree: {} });
		const context = getReadonlyContext(forest, schema);
		const cursor = initializeCursor(context, detachedFieldAnchor);

		const sequenceField = new LazySequence(
			context,
			SchemaBuilder.fieldSequence(Any),
			cursor,
			detachedFieldAnchor,
		);
		const optionalField = new LazyOptionalField(
			context,
			SchemaBuilder.fieldOptional(Any),
			cursor,
			detachedFieldAnchor,
		);
		const valueField = new LazyValueField(
			context,
			SchemaBuilder.fieldValue(Any),
			cursor,
			detachedFieldAnchor,
		);
		cursor.free();
		assert.throws(
			() => sequenceField.replaceRange(0, 1, []),
			(e: Error) =>
				validateAssertionError(
					e,
					/only allowed on fields with TreeStatus.InDocument status/,
				),
		);
		assert.throws(
			() => optionalField.setContent(undefined),
			(e: Error) =>
				validateAssertionError(
					e,
					/only allowed on fields with TreeStatus.InDocument status/,
				),
		);
		assert.throws(
			() => valueField.setContent({}),
			(e: Error) =>
				validateAssertionError(
					e,
					/only allowed on fields with TreeStatus.InDocument status/,
				),
		);
	});
});

/**
 * Initializes the tree, context, and cursor, and moves the cursor to the tree root.
 *
 * @returns The initialized context and cursor.
 */
function initializeTreeWithContent<Kind extends FieldKind, Types extends AllowedTypes>(
	schema: TypedSchemaCollection,
	initialTree?:
		| SchemaAware.TypedField<FieldSchema, SchemaAware.ApiMode.Flexible>
		| readonly ITreeCursorSynchronous[]
		| ITreeCursorSynchronous,
): {
	context: Context;
	cursor: ITreeSubscriptionCursor;
} {
	const context = contextWithContentReadonly({ schema, initialTree });
	const cursor = initializeCursor(context, rootFieldAnchor);

	return {
		context,
		cursor,
	};
}

describe.only("LazyOptionalField", () => {
	describe("as", () => {
		it("Any", () => {
			const builder = new SchemaBuilder("test");
			const booleanLeafSchema = builder.leaf("bool", ValueSchema.Boolean);
			const recursiveStructSchema = builder.structRecursive("recursiveStruct", {
				flag: SchemaBuilder.fieldValue(booleanLeafSchema),
				child: SchemaBuilder.fieldRecursive(
					FieldKinds.optional,
					() => recursiveStructSchema,
				),
			});
			const rootSchema = SchemaBuilder.fieldOptional(builder.struct("struct", {}));
			const schema = builder.intoDocumentSchema(rootSchema);

			const { context, cursor } = initializeTreeWithContent(schema, {});

			const field = new LazyOptionalField(
				context,
				SchemaBuilder.fieldOptional(Any),
				cursor,
				detachedFieldAnchor,
			);

			// Positive cases
			assert(field.is(SchemaBuilder.fieldOptional(Any)));

			// Negative cases
			assert(!field.is(SchemaBuilder.fieldOptional()));
			assert(!field.is(SchemaBuilder.fieldOptional(booleanLeafSchema)));
			assert(!field.is(SchemaBuilder.fieldValue(Any)));
			assert(!field.is(SchemaBuilder.fieldSequence(Any)));
			assert(
				!field.is(SchemaBuilder.fieldRecursive(FieldKinds.value, recursiveStructSchema)),
			);
		});

		it("Boolean", () => {
			const builder = new SchemaBuilder("test");
			const booleanLeafSchema = builder.leaf("bool", ValueSchema.Boolean);
			const numberLeafSchema = builder.leaf("number", ValueSchema.Number);
			const recursiveStructSchema = builder.structRecursive("recursiveStruct", {
				flag: SchemaBuilder.fieldValue(booleanLeafSchema),
				child: SchemaBuilder.fieldRecursive(
					FieldKinds.optional,
					() => recursiveStructSchema,
				),
			});
			const rootSchema = SchemaBuilder.fieldOptional(builder.struct("struct", {}));
			const schema = builder.intoDocumentSchema(rootSchema);

			const { context, cursor } = initializeTreeWithContent(schema, {});

			assert.equal(
				context.forest.tryMoveCursorToField(detachedFieldAnchor, cursor),
				TreeNavigationResult.Ok,
			);

			const field = new LazyOptionalField(
				context,
				SchemaBuilder.fieldOptional(booleanLeafSchema),
				cursor,
				detachedFieldAnchor,
			);

			// Positive cases
			assert(field.is(SchemaBuilder.fieldOptional(booleanLeafSchema)));

			// Negative cases
			assert.equal(field.is(SchemaBuilder.fieldValue(Any)), false);
			assert.equal(field.is(SchemaBuilder.fieldValue(booleanLeafSchema)), false);
			assert.equal(field.is(SchemaBuilder.fieldValue(numberLeafSchema)), false);
			assert.equal(field.is(SchemaBuilder.fieldSequence(Any)), false);
			assert.equal(field.is(SchemaBuilder.fieldSequence(booleanLeafSchema)), false);
			assert.equal(field.is(SchemaBuilder.fieldSequence(numberLeafSchema)), false);
			assert(
				!field.is(SchemaBuilder.fieldRecursive(FieldKinds.value, recursiveStructSchema)),
			);
		});
	});

	describe("length", () => {
		it("No value", () => {
			const builder = new SchemaBuilder("test");
			const numberLeafSchema = builder.leaf("number", ValueSchema.Number);
			const rootSchema = SchemaBuilder.fieldOptional(numberLeafSchema);
			const schema = builder.intoDocumentSchema(rootSchema);

			const { context, cursor } = initializeTreeWithContent(schema, undefined);

			const field = new LazyOptionalField(
				context,
				SchemaBuilder.fieldOptional(Any),
				cursor,
				rootFieldAnchor,
			);

			assert.equal(field.length, 0);
		});

		it("With value", () => {
			const builder = new SchemaBuilder("test");
			const numberLeafSchema = builder.leaf("number", ValueSchema.Number);
			const rootSchema = SchemaBuilder.fieldOptional(numberLeafSchema);
			const schema = builder.intoDocumentSchema(rootSchema);

			const { context, cursor } = initializeTreeWithContent(schema, 42);

			const field = new LazyOptionalField(
				context,
				SchemaBuilder.fieldOptional(numberLeafSchema),
				cursor,
				rootFieldAnchor,
			);

			assert.equal(field.length, 1);
		});
	});

	/**
	 * Creates a single-node, primitive tree, and returns a field associated with that node.
	 */
	function createLeafField(
		kind: ValueSchema,
		initialTree?:
			| SchemaAware.TypedField<FieldSchema, SchemaAware.ApiMode.Flexible>
			| readonly ITreeCursorSynchronous[]
			| ITreeCursorSynchronous,
	): LazyOptionalField<[TreeSchema<"leaf">]> {
		const builder = new SchemaBuilder("test");
		const leafSchema = builder.leaf("leaf", kind);
		const rootSchema = SchemaBuilder.fieldOptional(leafSchema);
		const schema = builder.intoDocumentSchema(rootSchema);

		const { context, cursor } = initializeTreeWithContent(schema, initialTree);

		return new LazyOptionalField(
			context,
			SchemaBuilder.fieldOptional(leafSchema),
			cursor,
			rootFieldAnchor,
		);
	}

	/**
	 * Creates a single-node, struct tree, and returns a field associated with that node.
	 */
	function createStructField(
		initialTree?:
			| SchemaAware.TypedField<FieldSchema, SchemaAware.ApiMode.Flexible>
			| readonly ITreeCursorSynchronous[]
			| ITreeCursorSynchronous,
	): LazyOptionalField<[TreeSchema<"struct">]> {
		const builder = new SchemaBuilder("test");
		const booleanLeafSchema = builder.leaf("bool", ValueSchema.Boolean);
		const numberLeafSchema = builder.leaf("number", ValueSchema.Number);
		const leafSchema = builder.struct("struct", {
			foo: SchemaBuilder.fieldValue(booleanLeafSchema),
			bar: SchemaBuilder.fieldOptional(numberLeafSchema),
		});
		const rootSchema = SchemaBuilder.fieldOptional(leafSchema);
		const schema = builder.intoDocumentSchema(rootSchema);

		const { context, cursor } = initializeTreeWithContent(schema, initialTree);

		return new LazyOptionalField(
			context,
			SchemaBuilder.fieldOptional(leafSchema),
			cursor,
			rootFieldAnchor,
		);
	}

	describe("map", () => {
		it("boolean", () => {
			const field = createLeafField(ValueSchema.Boolean, false);

			assert.deepEqual(
				field.map((value) => value),
				[false],
			);
		});

		it("number", () => {
			const field = createLeafField(ValueSchema.Number, 42);

			assert.deepEqual(
				field.map((value) => value),
				[42],
			);
		});

		it("string", () => {
			const field = createLeafField(ValueSchema.String, "Hello world");

			assert.deepEqual(
				field.map((value) => value),
				["Hello world"],
			);
		});

		// TODO: current types don't allow fluid handle
		// it("Fluid Handle", () => {
		// 	const field = createPrimitiveField(ValueSchema.FluidHandle, mockFluidHandle);

		// 	assert.deepEqual(
		// 		field.map((value) => value),
		// 		[mockFluidHandle],
		// 	);
		// });

		it("No value", () => {
			const field = createLeafField(ValueSchema.Number, undefined);

			assert.deepEqual(
				field.map((value) => value),
				[],
			);
		});

		it("Struct", () => {
			const input = {
				foo: true,
				bar: 42,
			};
			const field = createStructField(input);

			const mapResult = field.map((value) => value);

			assert.equal(mapResult.length, 1);
			assert.notEqual(mapResult[0], undefined);
			assert.equal((mapResult[0] as any).foo, true);
			assert.equal((mapResult[0] as any).bar, 42);
		});
	});

	describe("mapBoxed", () => {
		it("number", () => {
			const field = createLeafField(ValueSchema.Number, 42);

			const mapResult = field.mapBoxed((value) => value);
			assert.equal(mapResult.length, 1);
			assert.equal(mapResult[0].value, 42);
		});

		it("boolean", () => {
			const field = createLeafField(ValueSchema.Boolean, true);

			const mapResult = field.mapBoxed((value) => value);
			assert.equal(mapResult.length, 1);
			assert.equal(mapResult[0].value, true);
		});

		it("string", () => {
			const field = createLeafField(ValueSchema.String, "Hello world");

			const mapResult = field.mapBoxed((value) => value);
			assert.equal(mapResult.length, 1);
			assert.equal(mapResult[0].value, "Hello world");
		});

		// TODO: current types don't allow fluid handle
		// it("Fluid Handle", () => {
		// 	const field = createPrimitiveField(ValueSchema.FluidHandle, mockFluidHandle);

		// 	const mapResult = field.mapBoxed((value) => value);
		// 	assert.equal(mapResult.length, 1);
		// 	assert.equal(mapResult[0].value, mockFluidHandle);
		// });

		it("No value", () => {
			const field = createLeafField(ValueSchema.String, undefined);

			const mapResult = field.mapBoxed((value) => value);
			assert.deepEqual(mapResult, []);
		});

		it("Struct", () => {
			const input = {
				foo: true,
				bar: 42,
			};
			const field = createStructField(input);

			const mapResult = field.mapBoxed((value) => value);

			assert.equal(mapResult.length, 1);
			assert.notEqual(mapResult[0], undefined);
			assert.equal((mapResult[0] as any).foo, input.foo);
			assert.equal((mapResult[0] as any).bar, input.bar);
		});
	});
});<|MERGE_RESOLUTION|>--- conflicted
+++ resolved
@@ -7,9 +7,11 @@
 
 import { strict as assert } from "assert";
 
-<<<<<<< HEAD
 // import { IFluidHandle } from "@fluidframework/core-interfaces";
-// import { MockHandle } from "@fluidframework/test-runtime-utils";
+import {
+	// MockHandle,
+	validateAssertionError,
+} from "@fluidframework/test-runtime-utils";
 
 import {
 	type AllowedTypes,
@@ -31,11 +33,6 @@
 	TreeNavigationResult,
 	ValueSchema,
 } from "../../../core";
-=======
-import { validateAssertionError } from "@fluidframework/test-runtime-utils";
-import { Any, SchemaBuilder } from "../../../feature-libraries";
-import { FieldKey, TreeNavigationResult } from "../../../core";
->>>>>>> 441964ed
 import { forestWithContent } from "../../utils";
 import { brand } from "../../../util";
 import { type Context } from "../../../feature-libraries/editable-tree-2/context";
