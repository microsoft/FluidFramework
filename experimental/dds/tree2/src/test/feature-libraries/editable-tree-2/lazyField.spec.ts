/*!
 * Copyright (c) Microsoft Corporation and contributors. All rights reserved.
 * Licensed under the MIT License.
 */

/* eslint-disable import/no-internal-modules */

import { strict as assert } from "assert";

import { validateAssertionError } from "@fluidframework/test-runtime-utils";

import { TreeContent } from "../../../shared-tree";
import {
	type AllowedTypes,
	Any,
	type FieldKind,
	FieldKinds,
	SchemaBuilder,
} from "../../../feature-libraries";
import {
	FieldAnchor,
	FieldKey,
	type ITreeSubscriptionCursor,
	rootFieldKey,
	TreeNavigationResult,
	UpPath,
} from "../../../core";
import { forestWithContent } from "../../utils";
import { leaf as leafDomain } from "../../../domains";
import { brand } from "../../../util";
import { type Context } from "../../../feature-libraries/editable-tree-2/context";
import {
	LazyField,
	LazyOptionalField,
	LazySequence,
	LazyValueField,
} from "../../../feature-libraries/editable-tree-2/lazyField";
import { contextWithContentReadonly, getReadonlyContext } from "./utils";

const detachedField: FieldKey = brand("detached");
const detachedFieldAnchor: FieldAnchor = { parent: undefined, fieldKey: detachedField };
const rootFieldAnchor: FieldAnchor = { parent: undefined, fieldKey: rootFieldKey };

/**
 * Creates a cursor from the provided `context` and moves it to the provided `anchor`.
 */
function initializeCursor(context: Context, anchor: FieldAnchor): ITreeSubscriptionCursor {
	const cursor = context.forest.allocateCursor();

	assert.equal(context.forest.tryMoveCursorToField(anchor, cursor), TreeNavigationResult.Ok);
	return cursor;
}

/**
 * Initializes a test tree, context, and cursor, and moves the cursor to the tree's root.
 *
 * @returns The initialized context and cursor.
 */
function initializeTreeWithContent<Kind extends FieldKind, Types extends AllowedTypes>(
	treeContent: TreeContent,
): {
	context: Context;
	cursor: ITreeSubscriptionCursor;
} {
	const context = contextWithContentReadonly(treeContent);
	const cursor = initializeCursor(context, rootFieldAnchor);

	return {
		context,
		cursor,
	};
}

/**
 * Test {@link LazyField} implementation.
 */
class TestLazyField<TTypes extends AllowedTypes> extends LazyField<
	typeof FieldKinds.optional,
	TTypes
> {}

describe("LazyField", () => {
	it("LazyField implementations do not allow edits to detached trees", () => {
		const builder = new SchemaBuilder({ scope: "lazyTree" });
		builder.struct("empty", {});
		const schema = builder.toDocumentSchema(SchemaBuilder.fieldOptional(Any));
		const forest = forestWithContent({ schema, initialTree: {} });
		const context = getReadonlyContext(forest, schema);
		const cursor = initializeCursor(context, detachedFieldAnchor);

		const sequenceField = new LazySequence(
			context,
			SchemaBuilder.fieldSequence(Any),
			cursor,
			detachedFieldAnchor,
		);
		const optionalField = new LazyOptionalField(
			context,
			SchemaBuilder.fieldOptional(Any),
			cursor,
			detachedFieldAnchor,
		);
		const valueField = new LazyValueField(
			context,
			SchemaBuilder.fieldRequired(Any),
			cursor,
			detachedFieldAnchor,
		);
		cursor.free();
		assert.throws(
			() => sequenceField.insertAt(0, [1]),
			(e: Error) =>
				validateAssertionError(
					e,
					/only allowed on fields with TreeStatus.InDocument status/,
				),
		);
		assert.throws(
			() => (optionalField.content = undefined),
			(e: Error) =>
				validateAssertionError(
					e,
					/only allowed on fields with TreeStatus.InDocument status/,
				),
		);
		assert.throws(
			() => (valueField.content = {}),
			(e: Error) =>
				validateAssertionError(
					e,
					/only allowed on fields with TreeStatus.InDocument status/,
				),
		);
	});

	it("is", () => {
		// #region Tree and schema initialization

		const builder = new SchemaBuilder("test", undefined, leafDomain.library);
		const rootSchema = SchemaBuilder.fieldOptional(builder.struct("struct", {}));
		const schema = builder.intoDocumentSchema(rootSchema);

<<<<<<< HEAD
describe("LazyOptionalField", () => {
	describe("is", () => {
		it("Any", () => {
			// #region Tree and schema initialization

			const builder = new SchemaBuilder({ scope: "test" });
			const booleanLeafSchema = builder.leaf("bool", ValueSchema.Boolean);
			const recursiveStructSchema = builder.structRecursive("recursiveStruct", {
				flag: SchemaBuilder.fieldRequired(booleanLeafSchema),
				child: SchemaBuilder.fieldRecursive(
					FieldKinds.optional,
					() => recursiveStructSchema,
				),
			});
			const rootSchema = SchemaBuilder.fieldOptional(builder.struct("struct", {}));
			const schema = builder.toDocumentSchema(rootSchema);
=======
		// Note: this tree initialization is strictly to enable construction of the lazy field.
		// The test cases below are strictly in terms of the schema of the created fields.
		const { context, cursor } = initializeTreeWithContent({ schema, initialTree: {} });
>>>>>>> 22aadd50

		// #endregion

		// #region OptionalField<Any>

		const anyOptionalField = new TestLazyField(
			context,
			SchemaBuilder.fieldOptional(Any),
			cursor,
			detachedFieldAnchor,
		);

		assert(anyOptionalField.is(SchemaBuilder.fieldOptional(Any)));

		assert(!anyOptionalField.is(SchemaBuilder.fieldOptional()));
		assert(!anyOptionalField.is(SchemaBuilder.fieldOptional(leafDomain.boolean)));
		assert(!anyOptionalField.is(SchemaBuilder.fieldRequired()));
		assert(!anyOptionalField.is(SchemaBuilder.fieldRequired(Any)));
		assert(!anyOptionalField.is(SchemaBuilder.fieldRequired(leafDomain.boolean)));
		assert(!anyOptionalField.is(SchemaBuilder.fieldSequence()));
		assert(!anyOptionalField.is(SchemaBuilder.fieldSequence(Any)));
		assert(!anyOptionalField.is(SchemaBuilder.fieldSequence(leafDomain.boolean)));

<<<<<<< HEAD
		it("Primitive", () => {
			// #region Tree and schema initialization

			const builder = new SchemaBuilder({ scope: "test" });
			const booleanLeafSchema = builder.leaf("bool", ValueSchema.Boolean);
			const numberLeafSchema = builder.leaf("number", ValueSchema.Number);
			const recursiveStructSchema = builder.structRecursive("recursiveStruct", {
				flag: SchemaBuilder.fieldRequired(booleanLeafSchema),
				child: SchemaBuilder.fieldRecursive(
					FieldKinds.optional,
					() => recursiveStructSchema,
				),
			});
			const rootSchema = SchemaBuilder.fieldOptional(builder.struct("struct", {}));
			const schema = builder.toDocumentSchema(rootSchema);
=======
		// #endregion
>>>>>>> 22aadd50

		// #region OptionalField<Primitive>

		const booleanOptionalField = new LazyOptionalField(
			context,
			SchemaBuilder.fieldOptional(leafDomain.boolean),
			cursor,
			detachedFieldAnchor,
		);

		assert(booleanOptionalField.is(SchemaBuilder.fieldOptional(leafDomain.boolean)));

		assert(!booleanOptionalField.is(SchemaBuilder.fieldOptional(Any)));
		assert(!booleanOptionalField.is(SchemaBuilder.fieldOptional(leafDomain.number)));
		assert(!booleanOptionalField.is(SchemaBuilder.fieldRequired()));
		assert(!booleanOptionalField.is(SchemaBuilder.fieldRequired(Any)));
		assert(!booleanOptionalField.is(SchemaBuilder.fieldRequired(leafDomain.boolean)));
		assert(!booleanOptionalField.is(SchemaBuilder.fieldRequired(leafDomain.number)));
		assert(!booleanOptionalField.is(SchemaBuilder.fieldSequence()));
		assert(!booleanOptionalField.is(SchemaBuilder.fieldSequence(Any)));
		assert(!booleanOptionalField.is(SchemaBuilder.fieldSequence(leafDomain.boolean)));
		assert(!booleanOptionalField.is(SchemaBuilder.fieldSequence(leafDomain.number)));
		assert(!booleanOptionalField.is(SchemaBuilder.fieldOptional()));

		// #endregion
	});

	it("parent", () => {
		const builder = new SchemaBuilder("test", undefined, leafDomain.library);
		const struct = builder.struct("struct", {
			foo: SchemaBuilder.fieldOptional(...leafDomain.primitives),
		});
		const rootSchema = SchemaBuilder.fieldOptional(struct);
		const schema = builder.intoDocumentSchema(rootSchema);

<<<<<<< HEAD
		it("Struct", () => {
			// #region Tree and schema initialization

			const builder = new SchemaBuilder({ scope: "test" });
			const booleanLeafSchema = builder.leaf("bool", ValueSchema.Boolean);
			const numberLeafSchema = builder.leaf("number", ValueSchema.Number);
			const structLeafSchema = builder.struct("struct", {
				foo: SchemaBuilder.fieldRequired(booleanLeafSchema),
				bar: SchemaBuilder.fieldOptional(numberLeafSchema),
			});
			const recursiveStructSchema = builder.structRecursive("recursiveStruct", {
				flag: SchemaBuilder.fieldRequired(booleanLeafSchema),
				child: SchemaBuilder.fieldRecursive(
					FieldKinds.optional,
					() => recursiveStructSchema,
				),
			});
			const rootSchema = SchemaBuilder.fieldOptional(structLeafSchema);
			const schema = builder.toDocumentSchema(rootSchema);

			const { context, cursor } = initializeTreeWithContent({ schema, initialTree: {} });
=======
		const { context, cursor } = initializeTreeWithContent({
			schema,
			initialTree: {
				foo: "Hello world",
			},
		});
>>>>>>> 22aadd50

		const rootField = new TestLazyField(context, rootSchema, cursor, rootFieldAnchor);
		assert.equal(rootField.parent, undefined);

		const parentPath: UpPath = {
			parent: undefined,
			parentField: rootFieldKey,
			parentIndex: 0,
		};
		const parentAnchor = context.forest.anchors.track(parentPath);

		// Move cursor down to leaf field
		cursor.enterNode(0);
		cursor.enterField(brand("foo"));

		const leafField = new TestLazyField(
			context,
			SchemaBuilder.fieldOptional(...leafDomain.primitives),
			cursor,
			{
				parent: parentAnchor,
				fieldKey: brand("foo"),
			},
		);
		assert.equal(leafField.parent, rootField.boxedAt(0));
	});
});

<<<<<<< HEAD
	describe("length", () => {
		it("No value", () => {
			const builder = new SchemaBuilder({ scope: "test" });
			const numberLeafSchema = builder.leaf("number", ValueSchema.Number);
			const rootSchema = SchemaBuilder.fieldOptional(numberLeafSchema);
			const schema = builder.toDocumentSchema(rootSchema);

			const { context, cursor } = initializeTreeWithContent({
				schema,
				initialTree: undefined,
			});

			const field = new LazyOptionalField(
				context,
				SchemaBuilder.fieldOptional(Any),
				cursor,
				rootFieldAnchor,
			);
=======
describe("LazyOptionalField", () => {
	const builder = new SchemaBuilder("test", undefined, leafDomain.library);
	const rootSchema = SchemaBuilder.fieldOptional(leafDomain.number);
	const schema = builder.intoDocumentSchema(rootSchema);
>>>>>>> 22aadd50

	describe("Field with value", () => {
		const { context, cursor } = initializeTreeWithContent({ schema, initialTree: 42 });
		const field = new LazyOptionalField(context, rootSchema, cursor, rootFieldAnchor);

		it("at", () => {
			assert.equal(field.at(0), 42);
		});

<<<<<<< HEAD
		it("With value", () => {
			const builder = new SchemaBuilder({ scope: "test" });
			const numberLeafSchema = builder.leaf("number", ValueSchema.Number);
			const rootSchema = SchemaBuilder.fieldOptional(numberLeafSchema);
			const schema = builder.toDocumentSchema(rootSchema);
=======
		it("boxedAt", () => {
			const boxedResult = field.boxedAt(0);
			assert.equal(boxedResult.type, leafDomain.number.name);
			assert.equal(boxedResult.value, 42);
		});
>>>>>>> 22aadd50

		it("length", () => {
			assert.equal(field.length, 1);
		});

		it("map", () => {
			assert.deepEqual(
				field.map((value) => value),
				[42],
			);
		});

		it("mapBoxed", () => {
			const mapResult = field.mapBoxed((value) => value);
			assert.equal(mapResult.length, 1);
			assert.equal(mapResult[0].value, 42);
		});
	});

<<<<<<< HEAD
	/**
	 * Creates a tree whose root has a single leaf field, and returns that field.
	 */
	function createLeafField(
		kind: ValueSchema,
		initialTree?:
			| SchemaAware.TypedField<FieldSchema, SchemaAware.ApiMode.Flexible>
			| readonly ITreeCursorSynchronous[]
			| ITreeCursorSynchronous,
	): LazyOptionalField<[TreeSchema<"test.leaf">]> {
		const builder = new SchemaBuilder({ scope: "test" });
		const leafSchema = builder.leaf("leaf", kind);
		const rootSchema = SchemaBuilder.fieldOptional(leafSchema);
		const schema = builder.toDocumentSchema(rootSchema);

		const { context, cursor } = initializeTreeWithContent({ schema, initialTree });

		return new LazyOptionalField(
			context,
			SchemaBuilder.fieldOptional(leafSchema),
			cursor,
			rootFieldAnchor,
		);
	}

	/**
	 * Creates a tree whose root has a single struct field, and returns that field.
	 */
	function createStructField(
		initialTree?:
			| SchemaAware.TypedField<FieldSchema, SchemaAware.ApiMode.Flexible>
			| readonly ITreeCursorSynchronous[]
			| ITreeCursorSynchronous,
	): LazyOptionalField<[TreeSchema<"test.struct">]> {
		const builder = new SchemaBuilder({ scope: "test" });
		const booleanLeafSchema = builder.leaf("bool", ValueSchema.Boolean);
		const numberLeafSchema = builder.leaf("number", ValueSchema.Number);
		const leafSchema = builder.struct("struct", {
			foo: SchemaBuilder.fieldRequired(booleanLeafSchema),
			bar: SchemaBuilder.fieldOptional(numberLeafSchema),
		});
		const rootSchema = SchemaBuilder.fieldOptional(leafSchema);
		const schema = builder.toDocumentSchema(rootSchema);
=======
	describe("Field without value", () => {
		const { context, cursor } = initializeTreeWithContent({
			schema,
			initialTree: undefined,
		});
		const field = new LazyOptionalField(context, rootSchema, cursor, rootFieldAnchor);
>>>>>>> 22aadd50

		it("at", () => {
			// Invalid to request the value if there isn't one.
			assert.throws(() => field.at(0));
		});

		it("boxedAt", () => {
			// Invalid to request the value if there isn't one.
			assert.throws(() => field.boxedAt(0));
		});

		it("length", () => {
			assert.equal(field.length, 0);
		});

		it("map", () => {
			assert.deepEqual(
				field.map((value) => value),
				[],
			);
		});

		it("mapBoxed", () => {
			assert.deepEqual(
				field.mapBoxed((value) => value),
				[],
			);
		});
	});
});

describe("LazyValueField", () => {
	const builder = new SchemaBuilder("test", undefined, leafDomain.library);
	const rootSchema = SchemaBuilder.fieldRequired(leafDomain.string);
	const schema = builder.intoDocumentSchema(rootSchema);

	const initialTree = "Hello world";

	const { context, cursor } = initializeTreeWithContent({ schema, initialTree });

	const field = new LazyValueField(context, rootSchema, cursor, rootFieldAnchor);

	it("at", () => {
		assert.equal(field.at(0), initialTree);
	});

	it("boxedAt", () => {
		const boxedResult = field.boxedAt(0);
		assert.equal(boxedResult.type, leafDomain.string.name);
		assert.equal(boxedResult.value, initialTree);
	});

	it("length", () => {
		assert.equal(field.length, 1);
	});

	it("map", () => {
		assert.deepEqual(
			field.map((value) => value),
			[initialTree],
		);
	});

	it("mapBoxed", () => {
		const mapResult = field.mapBoxed((value) => value);
		assert.equal(mapResult.length, 1);
		assert.equal(mapResult[0].value, initialTree);
	});
});

describe("LazySequence", () => {
	const builder = new SchemaBuilder("test", undefined, leafDomain.library);
	const rootSchema = SchemaBuilder.fieldSequence(leafDomain.number);
	const schema = builder.intoDocumentSchema(rootSchema);

	const { context, cursor } = initializeTreeWithContent({
		schema,
		initialTree: [37, 42],
	});

	const sequence = new LazySequence(context, rootSchema, cursor, rootFieldAnchor);

	it("at", () => {
		assert.equal(sequence.length, 2);
		assert.equal(sequence.at(0), 37);
		assert.equal(sequence.at(1), 42);
		assert.throws(() => sequence.at(2));
	});

	it("boxedAt", () => {
		const boxedResult0 = sequence.boxedAt(0);
		assert.equal(boxedResult0.type, leafDomain.number.name);
		assert.equal(boxedResult0.value, 37);

		const boxedResult1 = sequence.boxedAt(1);
		assert.equal(boxedResult1.type, leafDomain.number.name);
		assert.equal(boxedResult1.value, 42);

		assert.throws(() => sequence.boxedAt(2));
	});

	it("length", () => {
		assert.equal(sequence.length, 2);
	});

	it("map", () => {
		const mapResult = sequence.map((value) => value);
		assert.equal(mapResult.length, 2);
		assert.equal(mapResult[0], 37);
		assert.equal(mapResult[1], 42);
	});

	it("mapBoxed", () => {
		const mapResult = sequence.mapBoxed((value) => value);
		assert.equal(mapResult.length, 2);
		assert.equal(mapResult[0].type, leafDomain.number.name);
		assert.equal(mapResult[0].value, 37);
		assert.equal(mapResult[1].type, leafDomain.number.name);
		assert.equal(mapResult[1].value, 42);
	});

	it("asArray", () => {
		const array = sequence.asArray;
		assert.equal(array.length, 2);
		assert.equal(array[0], 37);
		assert.equal(array[1], 42);
	});
});<|MERGE_RESOLUTION|>--- conflicted
+++ resolved
@@ -136,32 +136,13 @@
 	it("is", () => {
 		// #region Tree and schema initialization
 
-		const builder = new SchemaBuilder("test", undefined, leafDomain.library);
+		const builder = new SchemaBuilder({ scope: "test", libraries: [leafDomain.library] });
 		const rootSchema = SchemaBuilder.fieldOptional(builder.struct("struct", {}));
-		const schema = builder.intoDocumentSchema(rootSchema);
-
-<<<<<<< HEAD
-describe("LazyOptionalField", () => {
-	describe("is", () => {
-		it("Any", () => {
-			// #region Tree and schema initialization
-
-			const builder = new SchemaBuilder({ scope: "test" });
-			const booleanLeafSchema = builder.leaf("bool", ValueSchema.Boolean);
-			const recursiveStructSchema = builder.structRecursive("recursiveStruct", {
-				flag: SchemaBuilder.fieldRequired(booleanLeafSchema),
-				child: SchemaBuilder.fieldRecursive(
-					FieldKinds.optional,
-					() => recursiveStructSchema,
-				),
-			});
-			const rootSchema = SchemaBuilder.fieldOptional(builder.struct("struct", {}));
-			const schema = builder.toDocumentSchema(rootSchema);
-=======
+		const schema = builder.toDocumentSchema(rootSchema);
+
 		// Note: this tree initialization is strictly to enable construction of the lazy field.
 		// The test cases below are strictly in terms of the schema of the created fields.
 		const { context, cursor } = initializeTreeWithContent({ schema, initialTree: {} });
->>>>>>> 22aadd50
 
 		// #endregion
 
@@ -185,25 +166,7 @@
 		assert(!anyOptionalField.is(SchemaBuilder.fieldSequence(Any)));
 		assert(!anyOptionalField.is(SchemaBuilder.fieldSequence(leafDomain.boolean)));
 
-<<<<<<< HEAD
-		it("Primitive", () => {
-			// #region Tree and schema initialization
-
-			const builder = new SchemaBuilder({ scope: "test" });
-			const booleanLeafSchema = builder.leaf("bool", ValueSchema.Boolean);
-			const numberLeafSchema = builder.leaf("number", ValueSchema.Number);
-			const recursiveStructSchema = builder.structRecursive("recursiveStruct", {
-				flag: SchemaBuilder.fieldRequired(booleanLeafSchema),
-				child: SchemaBuilder.fieldRecursive(
-					FieldKinds.optional,
-					() => recursiveStructSchema,
-				),
-			});
-			const rootSchema = SchemaBuilder.fieldOptional(builder.struct("struct", {}));
-			const schema = builder.toDocumentSchema(rootSchema);
-=======
 		// #endregion
->>>>>>> 22aadd50
 
 		// #region OptionalField<Primitive>
 
@@ -232,43 +195,19 @@
 	});
 
 	it("parent", () => {
-		const builder = new SchemaBuilder("test", undefined, leafDomain.library);
+		const builder = new SchemaBuilder({ scope: "test", libraries: [leafDomain.library] });
 		const struct = builder.struct("struct", {
 			foo: SchemaBuilder.fieldOptional(...leafDomain.primitives),
 		});
 		const rootSchema = SchemaBuilder.fieldOptional(struct);
-		const schema = builder.intoDocumentSchema(rootSchema);
-
-<<<<<<< HEAD
-		it("Struct", () => {
-			// #region Tree and schema initialization
-
-			const builder = new SchemaBuilder({ scope: "test" });
-			const booleanLeafSchema = builder.leaf("bool", ValueSchema.Boolean);
-			const numberLeafSchema = builder.leaf("number", ValueSchema.Number);
-			const structLeafSchema = builder.struct("struct", {
-				foo: SchemaBuilder.fieldRequired(booleanLeafSchema),
-				bar: SchemaBuilder.fieldOptional(numberLeafSchema),
-			});
-			const recursiveStructSchema = builder.structRecursive("recursiveStruct", {
-				flag: SchemaBuilder.fieldRequired(booleanLeafSchema),
-				child: SchemaBuilder.fieldRecursive(
-					FieldKinds.optional,
-					() => recursiveStructSchema,
-				),
-			});
-			const rootSchema = SchemaBuilder.fieldOptional(structLeafSchema);
-			const schema = builder.toDocumentSchema(rootSchema);
-
-			const { context, cursor } = initializeTreeWithContent({ schema, initialTree: {} });
-=======
+		const schema = builder.toDocumentSchema(rootSchema);
+
 		const { context, cursor } = initializeTreeWithContent({
 			schema,
 			initialTree: {
 				foo: "Hello world",
 			},
 		});
->>>>>>> 22aadd50
 
 		const rootField = new TestLazyField(context, rootSchema, cursor, rootFieldAnchor);
 		assert.equal(rootField.parent, undefined);
@@ -297,31 +236,10 @@
 	});
 });
 
-<<<<<<< HEAD
-	describe("length", () => {
-		it("No value", () => {
-			const builder = new SchemaBuilder({ scope: "test" });
-			const numberLeafSchema = builder.leaf("number", ValueSchema.Number);
-			const rootSchema = SchemaBuilder.fieldOptional(numberLeafSchema);
-			const schema = builder.toDocumentSchema(rootSchema);
-
-			const { context, cursor } = initializeTreeWithContent({
-				schema,
-				initialTree: undefined,
-			});
-
-			const field = new LazyOptionalField(
-				context,
-				SchemaBuilder.fieldOptional(Any),
-				cursor,
-				rootFieldAnchor,
-			);
-=======
 describe("LazyOptionalField", () => {
-	const builder = new SchemaBuilder("test", undefined, leafDomain.library);
+	const builder = new SchemaBuilder({ scope: "test", libraries: [leafDomain.library] });
 	const rootSchema = SchemaBuilder.fieldOptional(leafDomain.number);
-	const schema = builder.intoDocumentSchema(rootSchema);
->>>>>>> 22aadd50
+	const schema = builder.toDocumentSchema(rootSchema);
 
 	describe("Field with value", () => {
 		const { context, cursor } = initializeTreeWithContent({ schema, initialTree: 42 });
@@ -331,19 +249,11 @@
 			assert.equal(field.at(0), 42);
 		});
 
-<<<<<<< HEAD
-		it("With value", () => {
-			const builder = new SchemaBuilder({ scope: "test" });
-			const numberLeafSchema = builder.leaf("number", ValueSchema.Number);
-			const rootSchema = SchemaBuilder.fieldOptional(numberLeafSchema);
-			const schema = builder.toDocumentSchema(rootSchema);
-=======
 		it("boxedAt", () => {
 			const boxedResult = field.boxedAt(0);
 			assert.equal(boxedResult.type, leafDomain.number.name);
 			assert.equal(boxedResult.value, 42);
 		});
->>>>>>> 22aadd50
 
 		it("length", () => {
 			assert.equal(field.length, 1);
@@ -363,58 +273,12 @@
 		});
 	});
 
-<<<<<<< HEAD
-	/**
-	 * Creates a tree whose root has a single leaf field, and returns that field.
-	 */
-	function createLeafField(
-		kind: ValueSchema,
-		initialTree?:
-			| SchemaAware.TypedField<FieldSchema, SchemaAware.ApiMode.Flexible>
-			| readonly ITreeCursorSynchronous[]
-			| ITreeCursorSynchronous,
-	): LazyOptionalField<[TreeSchema<"test.leaf">]> {
-		const builder = new SchemaBuilder({ scope: "test" });
-		const leafSchema = builder.leaf("leaf", kind);
-		const rootSchema = SchemaBuilder.fieldOptional(leafSchema);
-		const schema = builder.toDocumentSchema(rootSchema);
-
-		const { context, cursor } = initializeTreeWithContent({ schema, initialTree });
-
-		return new LazyOptionalField(
-			context,
-			SchemaBuilder.fieldOptional(leafSchema),
-			cursor,
-			rootFieldAnchor,
-		);
-	}
-
-	/**
-	 * Creates a tree whose root has a single struct field, and returns that field.
-	 */
-	function createStructField(
-		initialTree?:
-			| SchemaAware.TypedField<FieldSchema, SchemaAware.ApiMode.Flexible>
-			| readonly ITreeCursorSynchronous[]
-			| ITreeCursorSynchronous,
-	): LazyOptionalField<[TreeSchema<"test.struct">]> {
-		const builder = new SchemaBuilder({ scope: "test" });
-		const booleanLeafSchema = builder.leaf("bool", ValueSchema.Boolean);
-		const numberLeafSchema = builder.leaf("number", ValueSchema.Number);
-		const leafSchema = builder.struct("struct", {
-			foo: SchemaBuilder.fieldRequired(booleanLeafSchema),
-			bar: SchemaBuilder.fieldOptional(numberLeafSchema),
-		});
-		const rootSchema = SchemaBuilder.fieldOptional(leafSchema);
-		const schema = builder.toDocumentSchema(rootSchema);
-=======
 	describe("Field without value", () => {
 		const { context, cursor } = initializeTreeWithContent({
 			schema,
 			initialTree: undefined,
 		});
 		const field = new LazyOptionalField(context, rootSchema, cursor, rootFieldAnchor);
->>>>>>> 22aadd50
 
 		it("at", () => {
 			// Invalid to request the value if there isn't one.
@@ -447,9 +311,9 @@
 });
 
 describe("LazyValueField", () => {
-	const builder = new SchemaBuilder("test", undefined, leafDomain.library);
+	const builder = new SchemaBuilder({ scope: "test", libraries: [leafDomain.library] });
 	const rootSchema = SchemaBuilder.fieldRequired(leafDomain.string);
-	const schema = builder.intoDocumentSchema(rootSchema);
+	const schema = builder.toDocumentSchema(rootSchema);
 
 	const initialTree = "Hello world";
 
@@ -486,9 +350,9 @@
 });
 
 describe("LazySequence", () => {
-	const builder = new SchemaBuilder("test", undefined, leafDomain.library);
+	const builder = new SchemaBuilder({ scope: "test", libraries: [leafDomain.library] });
 	const rootSchema = SchemaBuilder.fieldSequence(leafDomain.number);
-	const schema = builder.intoDocumentSchema(rootSchema);
+	const schema = builder.toDocumentSchema(rootSchema);
 
 	const { context, cursor } = initializeTreeWithContent({
 		schema,
