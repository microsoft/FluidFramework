/*!
 * Copyright (c) Microsoft Corporation and contributors. All rights reserved.
 * Licensed under the MIT License.
 */

import { strict as assert } from "assert";
import { TypedSchemaCollection } from "../../../feature-libraries";
import { leaf, SchemaBuilder } from "../../../domains";

import { createTreeView, pretty } from "./utils";

interface TestCase {
	initialTree: object;
	schema: TypedSchemaCollection;
}

function testObjectLike(testCases: TestCase[]) {
	describe("Object-like", () => {
		describe("satisfies 'deepEquals'", () => {
			for (const testCase of testCases) {
				const view = createTreeView(testCase.schema, testCase.initialTree);
				const real = testCase.initialTree;
				const proxy = view.root2(testCase.schema);

				it(`deepEquals(${pretty(proxy)}, ${pretty(real)})`, () => {
					assert.deepEqual(proxy, real, "Proxy must satisfy 'deepEquals'.");
				});
			}
		});

		function test1(fn: (subject: object) => unknown) {
			for (const { schema, initialTree } of testCases) {
				const view = createTreeView(schema, initialTree);
				const real = structuredClone(initialTree);
				const proxy = view.root2(schema);

				const expected = fn(real);

				it(`${pretty(real)} -> ${pretty(expected)}`, () => {
					const actual = fn(proxy);
					assert.deepEqual(actual, expected);
				});
			}
		}

		describe("Object.keys", () => {
			test1((subject) => Object.keys(subject));
		});

		describe("Object.values", () => {
			// eslint-disable-next-line @typescript-eslint/no-unsafe-return
			test1((subject) => Object.values(subject));
		});

		describe("Object.entries", () => {
			test1((subject) => Object.entries(subject));
		});

		// The ECMAScript standard recommends using Object.prototype.toString to detect
		// the class of an object.
		describe("Object.prototype.toString", () => {
			test1((subject) => Object.prototype.toString.call(subject));
		});

		// 'deepEquals' requires that objects have the same prototype to be considered equal.
		describe("Object.getPrototypeOf", () => {
			test1((subject) => Object.getPrototypeOf(subject) as unknown);
		});

		// 'deepEquals' enumerates and compares the own properties of objects.
		describe("Object.getOwnPropertyDescriptors", () => {
			test1((subject) => {
				return Object.getOwnPropertyDescriptors(subject);
			});
		});

		// Enumerates keys configured as 'enumerable: true' (both own and inherited.)
		describe("for...in", () => {
			test1((subject) => {
				const result: string[] = [];
				// eslint-disable-next-line no-restricted-syntax, guard-for-in -- compatibility test
				for (const key in subject) {
					// For compatibility, we intentionally do not guard against inherited properties.
					result.push(key);
				}
				return result;
			});
		});

		// Enumerates keys configured as 'enumerable: true' (both own and inherited.)
		describe("JSON.stringify()", () => {
			test1((subject) => JSON.stringify(subject));
		});
	});
}

const tcs: TestCase[] = [
	{
		schema: (() => {
			const _ = new SchemaBuilder({ scope: "test" });
			const $ = _.struct("empty", {});
			return _.toDocumentSchema($);
		})(),
		initialTree: {},
	},
	{
		schema: (() => {
			const _ = new SchemaBuilder({ scope: "test" });
			const $ = _.struct("primitives", {
				boolean: leaf.boolean,
				number: leaf.number,
				string: leaf.string,
			});
			return _.toDocumentSchema($);
		})(),
		initialTree: {
			boolean: false,
			number: NaN,
			string: "",
		},
	},
	{
		schema: (() => {
<<<<<<< HEAD
			const _ = new SchemaBuilder({ scope: "test", libraries: [leaf.library] });
			const $ = _.struct("optional (undefined)", {
=======
			const _ = new SchemaBuilder({ scope: "test" });
			const $ = _.struct("optional", {
>>>>>>> 6593cf79
				boolean: _.optional(leaf.boolean),
				number: _.optional(leaf.number),
				string: _.optional(leaf.string),
			});
			return _.toDocumentSchema($);
		})(),
		initialTree: {},
	},
	{
		schema: (() => {
<<<<<<< HEAD
			const _ = new SchemaBuilder({ scope: "test", libraries: [leaf.library] });
			const $ = _.struct("optional (defined)", {
				boolean: _.optional(leaf.boolean),
				number: _.optional(leaf.number),
				string: _.optional(leaf.string),
			});
			return _.toDocumentSchema($);
		})(),
		initialTree: {
			boolean: true,
			number: -0,
			string: "",
		},
	},
	{
		schema: (() => {
			const _ = new SchemaBuilder({ scope: "test", libraries: [leaf.library] });
=======
			const _ = new SchemaBuilder({ scope: "test" });
>>>>>>> 6593cf79

			const inner = _.struct("inner", {});

			const $ = _.struct("outer", {
				nested: inner,
			});

			return _.toDocumentSchema($);
		})(),
		initialTree: { nested: {} },
	},
	{
		schema: (() => {
			const _ = new SchemaBuilder({ scope: "test" });
			const $ = _.fieldNode("List<string> len(0)", _.sequence(leaf.string));
			return _.toDocumentSchema($);
		})(),
		initialTree: [],
	},
	{
		schema: (() => {
			const _ = new SchemaBuilder({ scope: "test" });
			const $ = _.fieldNode("List<string> len(1)", _.sequence(leaf.string));
			return _.toDocumentSchema($);
		})(),
		initialTree: ["A"],
	},
	{
		schema: (() => {
			const _ = new SchemaBuilder({ scope: "test" });
			const $ = _.fieldNode("List<string> len(2)", _.sequence(leaf.string));
			return _.toDocumentSchema($);
		})(),
		initialTree: ["A", "B"],
	},
];

testObjectLike(tcs);<|MERGE_RESOLUTION|>--- conflicted
+++ resolved
@@ -121,13 +121,8 @@
 	},
 	{
 		schema: (() => {
-<<<<<<< HEAD
-			const _ = new SchemaBuilder({ scope: "test", libraries: [leaf.library] });
-			const $ = _.struct("optional (undefined)", {
-=======
 			const _ = new SchemaBuilder({ scope: "test" });
 			const $ = _.struct("optional", {
->>>>>>> 6593cf79
 				boolean: _.optional(leaf.boolean),
 				number: _.optional(leaf.number),
 				string: _.optional(leaf.string),
@@ -138,8 +133,7 @@
 	},
 	{
 		schema: (() => {
-<<<<<<< HEAD
-			const _ = new SchemaBuilder({ scope: "test", libraries: [leaf.library] });
+			const _ = new SchemaBuilder({ scope: "test" });
 			const $ = _.struct("optional (defined)", {
 				boolean: _.optional(leaf.boolean),
 				number: _.optional(leaf.number),
@@ -155,10 +149,7 @@
 	},
 	{
 		schema: (() => {
-			const _ = new SchemaBuilder({ scope: "test", libraries: [leaf.library] });
-=======
 			const _ = new SchemaBuilder({ scope: "test" });
->>>>>>> 6593cf79
 
 			const inner = _.struct("inner", {});
 
