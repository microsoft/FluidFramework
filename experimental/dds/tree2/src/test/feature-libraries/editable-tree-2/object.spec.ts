/*!
 * Copyright (c) Microsoft Corporation and contributors. All rights reserved.
 * Licensed under the MIT License.
 */

import { strict as assert } from "assert";
import { LeafSchema, DocumentSchema } from "../../../feature-libraries";
import { leaf, SchemaBuilder } from "../../../domains";

// eslint-disable-next-line import/no-internal-modules
import { TypedValue } from "../../../feature-libraries/schema-aware/internal";
import { createTreeView, itWithRoot, makeSchema, pretty } from "./utils";

interface TestCase {
	initialTree: object;
	schema: DocumentSchema;
}

export function testObjectPrototype(proxy: object, prototype: object) {
	describe("inherits from Object.prototype", () => {
		it(`${pretty(proxy)} instanceof Object`, () => {
			assert(prototype instanceof Object, "object must be instanceof Object");
		});

		for (const [key, descriptor] of Object.entries(
			Object.getOwnPropertyDescriptors(Object.prototype),
		)) {
			it(`${key} -> ${pretty(descriptor)}}`, () => {
				assert.deepEqual(
					Object.getOwnPropertyDescriptor(prototype, key),
					descriptor,
					`Proxy must expose Object.prototype.${key}`,
				);
			});
		}
	});
}

function testObjectLike(testCases: TestCase[]) {
	describe("Object-like", () => {
		describe("satisfies 'deepEquals'", () => {
			for (const { schema, initialTree } of testCases) {
				const view = createTreeView(schema, initialTree);
				const real = initialTree;
				const proxy = view.root2(schema);

				// We do not use 'itWithRoot()' so we can pretty-print the 'proxy' in the test title.
				it(`deepEquals(${pretty(proxy)}, ${pretty(real)})`, () => {
					assert.deepEqual(proxy, real, "Proxy must satisfy 'deepEquals'.");
				});
			}
		});

		describe("inherits from Object.prototype", () => {
			function findObjectPrototype(o: unknown) {
				return Object.getPrototypeOf(
					// If 'root' is an array, the immediate prototype is Array.prototype.  We need to go
					// one additional level to get Object.prototype.
					Array.isArray(o) ? Object.getPrototypeOf(o) : o,
				) as object;
			}

			for (const { schema, initialTree } of testCases) {
				describe("instanceof Object", () => {
					itWithRoot(`${pretty(initialTree)} -> true`, schema, initialTree, (root) => {
						assert(root instanceof Object, "object must be instanceof Object");
					});
				});

				describe("properties inherited from Object.prototype", () => {
					for (const [key, descriptor] of Object.entries(
						Object.getOwnPropertyDescriptors(Object.prototype),
					)) {
						itWithRoot(
							`Object.getOwnPropertyDescriptor(${pretty(
								initialTree,
							)}, ${key}) -> ${pretty(descriptor)}}`,
							schema,
							initialTree,
							(root) => {
								assert.deepEqual(
									Object.getOwnPropertyDescriptor(findObjectPrototype(root), key),
									descriptor,
									`Proxy must expose Object.prototype.${key}`,
								);
							},
						);
					}
				});

				describe("methods inherited from Object.prototype", () => {
					itWithRoot(
						`${pretty(initialTree)}.isPrototypeOf(Object.create(root)) -> true`,
						schema,
						initialTree,

						(root) => {
							const asObject = root as object;
							// eslint-disable-next-line no-prototype-builtins -- compatibility test
							assert.equal(asObject.isPrototypeOf(Object.create(asObject)), true);
						},
					);

					itWithRoot(
						`${pretty(initialTree)}.isPrototypeOf(root) -> false`,
						schema,
						initialTree,

						(root) => {
							const asObject = root as object;
							// eslint-disable-next-line no-prototype-builtins -- compatibility test
							assert.equal(asObject.isPrototypeOf(asObject), false);
						},
					);
				});

				describe(`${pretty(initialTree)}.propertyIsEnumerable`, () => {
					for (const key of Object.getOwnPropertyNames(initialTree)) {
						const expected = Object.prototype.propertyIsEnumerable.call(
							initialTree,
							key,
						);

						itWithRoot(`${key} -> ${expected}`, schema, initialTree, (root) => {
							const asObject = root as object;
							// eslint-disable-next-line no-prototype-builtins -- compatibility test
							assert.equal(asObject.propertyIsEnumerable(key), expected);
						});
					}
				});
			}
		});

		function test1(fn: (subject: object) => unknown) {
			for (const { schema, initialTree } of testCases) {
				const real = structuredClone(initialTree);
				const expected = fn(real);

				itWithRoot(
					`${pretty(real)} -> ${pretty(expected)}`,
					schema,
					initialTree,
					(proxy) => {
						const actual = fn(proxy as object);
						assert.deepEqual(actual, expected);
					},
				);
			}
		}

		describe("Object.keys", () => {
			test1((subject) => Object.keys(subject));
		});

		describe("Object.values", () => {
			// eslint-disable-next-line @typescript-eslint/no-unsafe-return
			test1((subject) => Object.values(subject));
		});

		describe("Object.entries", () => {
			test1((subject) => Object.entries(subject));
		});

		// The ECMAScript standard recommends using Object.prototype.toString to detect
		// the class of an object.
		describe("Object.prototype.toString", () => {
			test1((subject) => Object.prototype.toString.call(subject));
		});

		describe("Object.prototype.toLocaleString", () => {
			test1((subject) => Object.prototype.toLocaleString.call(subject));
		});

		// 'deepEquals' requires that objects have the same prototype to be considered equal.
		describe("Object.getPrototypeOf", () => {
			test1((subject) => Object.getPrototypeOf(subject) as unknown);
		});

		// 'deepEquals' enumerates and compares the own properties of objects.
		describe("Object.getOwnPropertyDescriptors", () => {
			test1((subject) => {
				return Object.getOwnPropertyDescriptors(subject);
			});
		});

		// Enumerates keys configured as 'enumerable: true' (both own and inherited.)
		describe("for...in", () => {
			test1((subject) => {
				const result: string[] = [];
				// eslint-disable-next-line no-restricted-syntax, guard-for-in -- compatibility test
				for (const key in subject) {
					// For compatibility, we intentionally do not guard against inherited properties.
					result.push(key);
				}
				return result;
			});
		});

<<<<<<< HEAD
		// Ensure that the JSON.stringify() produces the same output for the proxy and the original.
=======
		// Validate that root.toString() === initialTree.toString()
		describe(".toString()", () => {
			// eslint-disable-next-line @typescript-eslint/no-base-to-string
			test1((subject) => subject.toString());
		});

		// Validate that root.toLocaleString() === initialTree.toLocaleString()
		describe(".toLocaleString()", () => {
			test1((subject) => subject.toLocaleString());
		});

		// Validate that JSON.stringify(root) === JSON.stringify(initialTree)
>>>>>>> cd9d7aee
		describe("JSON.stringify()", () => {
			test1((subject) => JSON.stringify(subject));
		});
	});
}

const tcs: TestCase[] = [
	{
		schema: (() => {
			const _ = new SchemaBuilder({ scope: "test" });
			const $ = _.struct("empty", {});
			return _.toDocumentSchema($);
		})(),
		initialTree: {},
	},
	{
		schema: (() => {
			const _ = new SchemaBuilder({ scope: "test" });
			const $ = _.struct("primitives", {
				boolean: leaf.boolean,
				number: leaf.number,
				string: leaf.string,
			});
			return _.toDocumentSchema($);
		})(),
		initialTree: {
			boolean: false,
			number: NaN,
			string: "",
		},
	},
	{
		schema: (() => {
			const _ = new SchemaBuilder({ scope: "test" });
			const $ = _.struct("optional", {
				boolean: _.optional(leaf.boolean),
				number: _.optional(leaf.number),
				string: _.optional(leaf.string),
			});
			return _.toDocumentSchema($);
		})(),
		initialTree: {},
	},
	{
		schema: (() => {
			const _ = new SchemaBuilder({ scope: "test" });
			const $ = _.struct("optional (defined)", {
				boolean: _.optional(leaf.boolean),
				number: _.optional(leaf.number),
				string: _.optional(leaf.string),
			});
			return _.toDocumentSchema($);
		})(),
		initialTree: {
			boolean: true,
			number: -0,
			string: "",
		},
	},
	{
		schema: (() => {
			const _ = new SchemaBuilder({ scope: "test" });

			const inner = _.struct("inner", {});

			const $ = _.struct("outer", {
				nested: inner,
			});

			return _.toDocumentSchema($);
		})(),
		initialTree: { nested: {} },
	},
	{
		schema: (() => {
			const _ = new SchemaBuilder({ scope: "test" });
			const $ = _.fieldNode("List<string> len(0)", _.sequence(leaf.string));
			return _.toDocumentSchema($);
		})(),
		initialTree: [],
	},
	{
		schema: (() => {
			const _ = new SchemaBuilder({ scope: "test" });
			const $ = _.fieldNode("List<string> len(1)", _.sequence(leaf.string));
			return _.toDocumentSchema($);
		})(),
		initialTree: ["A"],
	},
	{
		schema: (() => {
			const _ = new SchemaBuilder({ scope: "test" });
			const $ = _.fieldNode("List<string> len(2)", _.sequence(leaf.string));
			return _.toDocumentSchema($);
		})(),
		initialTree: ["A", "B"],
	},
];

testObjectLike(tcs);

describe("Object-like", () => {
	describe("setting an invalid field", () => {
		itWithRoot(
			"throws TypeError in strict mode",
			makeSchema((_) => _.struct("no fields", {})),
			{},
			(root) => {
				assert.throws(() => {
					// The actual error "'TypeError: 'set' on proxy: trap returned falsish for property 'foo'"
					(root as any).foo = 3;
				}, "attempting to set an invalid field must throw.");
			},
		);
	});

	describe("supports setting", () => {
		describe("primitives", () => {
			function check<const TSchema extends LeafSchema>(
				schema: LeafSchema,
				before: TypedValue<TSchema["leafValue"]>,
				after: TypedValue<TSchema["leafValue"]>,
			) {
				describe(`required ${typeof before} `, () => {
					itWithRoot(
						`(${pretty(before)} -> ${pretty(after)})`,
						makeSchema((_) => _.struct("", { _value: schema })),
						{ _value: before },
						(root) => {
							assert.equal(root._value, before);
							root._value = after;
							assert.equal(root._value, after);
						},
					);
				});

				describe(`optional ${typeof before}`, () => {
					itWithRoot(
						`(undefined -> ${pretty(before)} -> ${pretty(after)})`,
						makeSchema((_) => _.struct("", { _value: _.optional(schema) })),
						{ _value: undefined },
						(root) => {
							assert.equal(root._value, undefined);
							root._value = before;
							assert.equal(root._value, before);
							root._value = after;
							assert.equal(root._value, after);
						},
					);
				});
			}

			check(leaf.boolean, false, true);
			check(leaf.number, 0, 1);
			check(leaf.string, "", "!");
		});

		describe("required object", () => {
			const _ = new SchemaBuilder({ scope: "test" });
			const child = _.struct("child", {
				objId: _.number,
			});
			const parent = _.struct("parent", {
				child,
			});
			const schema = _.toDocumentSchema(parent);

			const before = { objId: 0 };
			const after = { objId: 1 };

			itWithRoot(
				`(${pretty(before)} -> ${pretty(after)})`,
				schema,
				{ child: before },
				(root) => {
					assert.equal(root.child.objId, 0);
					root.child = after;
					assert.equal(root.child.objId, 1);
				},
			);
		});

		describe("optional object", () => {
			const _ = new SchemaBuilder({ scope: "test" });
			const child = _.struct("child", {
				objId: _.number,
			});
			const parent = _.struct("parent", {
				child: _.optional(child),
			});
			const schema = _.toDocumentSchema(parent);

			const before = { objId: 0 };
			const after = { objId: 1 };

			itWithRoot(
				`(undefined -> ${pretty(before)} -> ${pretty(after)})`,
				schema,
				// TODO: Remove explicit undefined once implicit undefined is supported.
				{ child: undefined },
				(root) => {
					assert.equal(root.child, undefined);
					root.child = before;
					assert.equal(root.child.objId, 0);
					root.child = after;
					assert.equal(root.child.objId, 1);
				},
			);
		});

		describe.skip("required list", () => {
			// const _ = new SchemaBuilder({ scope: "test" });
			// const list = _.fieldNode("List<string>", _.sequence(leaf.string));
			// const parent = _.struct("parent", {
			// 	list,
			// });
			// const schema = _.toDocumentSchema(parent);
			// const before: string[] = [];
			// const after = ["A"];
			// itWithRoot(
			// 	`(${pretty(before)} -> ${pretty(after)})`,
			// 	schema,
			// 	{ list: before },
			// 	(root) => {
			// 		assert.deepEqual(root.list, before);
			// 		root.list = after;
			// 		assert.deepEqual(root.list, after);
			// 	},
			// );
		});

		describe.skip("optional list", () => {
			// const _ = new SchemaBuilder({ scope: "test" });
			// const list = _.fieldNode("List<string>", _.sequence(leaf.string));
			// const parent = _.struct("parent", {
			// 	list: _.optional(list),
			// });
			// const schema = _.toDocumentSchema(parent);
			// const before: string[] = [];
			// const after = ["A"];
			// itWithRoot(
			// 	`(undefined -> ${pretty(before)} -> ${pretty(after)})`,
			// 	schema,
			// 	// TODO: Remove explicit undefined once implicit undefined is supported.
			// 	{ list: undefined },
			// 	(root) => {
			// 		assert.equal(root.list, undefined);
			// 		root.list = before;
			// 		assert.deepEqual(root.list, before);
			// 		root.list = after;
			// 		assert.deepEqual(root.list, after);
			// 	},
			// );
		});

		describe("required map", () => {
			// TODO
		});

		describe("optional map", () => {
			// TODO
		});
	});
});<|MERGE_RESOLUTION|>--- conflicted
+++ resolved
@@ -196,9 +196,6 @@
 			});
 		});
 
-<<<<<<< HEAD
-		// Ensure that the JSON.stringify() produces the same output for the proxy and the original.
-=======
 		// Validate that root.toString() === initialTree.toString()
 		describe(".toString()", () => {
 			// eslint-disable-next-line @typescript-eslint/no-base-to-string
@@ -211,7 +208,6 @@
 		});
 
 		// Validate that JSON.stringify(root) === JSON.stringify(initialTree)
->>>>>>> cd9d7aee
 		describe("JSON.stringify()", () => {
 			test1((subject) => JSON.stringify(subject));
 		});
@@ -322,7 +318,7 @@
 			(root) => {
 				assert.throws(() => {
 					// The actual error "'TypeError: 'set' on proxy: trap returned falsish for property 'foo'"
-					(root as any).foo = 3;
+					(root ).foo = 3;
 				}, "attempting to set an invalid field must throw.");
 			},
 		);
