--- conflicted
+++ resolved
@@ -21,11 +21,7 @@
 	// eslint-disable-next-line import/no-internal-modules
 } from "../../../feature-libraries/schema-aware/schemaAware";
 
-<<<<<<< HEAD
-import { AllowedUpdateType, TreeSchemaIdentifier, mintRevisionTag } from "../../../core";
-=======
 import { TreeNodeSchemaIdentifier } from "../../../core";
->>>>>>> cfdf0a9b
 import { areSafelyAssignable, requireAssignableTo, requireTrue } from "../../../util";
 import {
 	valueSymbol,
@@ -469,11 +465,7 @@
 		const schema = builder.intoSchema(
 			TreeFieldSchema.create(FieldKinds.required, [rootNodeSchema]),
 		);
-<<<<<<< HEAD
-		const view = createSharedTreeView(mintRevisionTag).schematize({
-=======
 		const view = viewWithContent({
->>>>>>> cfdf0a9b
 			schema,
 			initialTree: { children: [] },
 		});
