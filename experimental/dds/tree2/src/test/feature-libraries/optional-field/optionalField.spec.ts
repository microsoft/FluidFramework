--- conflicted
+++ resolved
@@ -20,14 +20,6 @@
 	FieldKey,
 } from "../../../core";
 import { brand, fakeIdAllocator } from "../../../util";
-<<<<<<< HEAD
-import {
-	assertFieldChangesEqual,
-	defaultRevInfosFromChanges,
-	defaultRevisionMetadataFromChanges,
-} from "../../utils";
-=======
->>>>>>> e67c2cac
 import {
 	optionalChangeHandler,
 	optionalChangeRebaser,
@@ -36,14 +28,15 @@
 	OptionalChangeset,
 	// eslint-disable-next-line import/no-internal-modules
 } from "../../../feature-libraries/optional-field";
-import { assertFieldChangesEqual, defaultRevisionMetadataFromChanges } from "../../utils";
+import {
+	assertFieldChangesEqual,
+	defaultRevInfosFromChanges,
+	defaultRevisionMetadataFromChanges,
+} from "../../utils";
 import { changesetForChild, fooKey, testTree, testTreeCursor } from "../fieldKindTestUtils";
-<<<<<<< HEAD
 // eslint-disable-next-line import/no-internal-modules
 import { rebaseRevisionMetadataFromInfo } from "../../../feature-libraries/modular-schema/modularChangeFamily";
-=======
 import { assertEqual } from "./optionalFieldUtils";
->>>>>>> e67c2cac
 
 /**
  * A change to a child encoding as a simple placeholder string.
@@ -424,12 +417,9 @@
 					childRebaser,
 					fakeIdAllocator,
 					failCrossFieldManager,
-<<<<<<< HEAD
-					rebaseRevisionMetadataFromInfo(defaultRevInfosFromChanges([]), []),
-					0,
-=======
-					defaultRevisionMetadataFromChanges([taggedBaseChange]),
->>>>>>> e67c2cac
+					rebaseRevisionMetadataFromInfo(defaultRevInfosFromChanges([taggedBaseChange]), [
+						taggedBaseChange.revision,
+					]),
 				);
 				assert.deepEqual(actual, expected);
 			});
