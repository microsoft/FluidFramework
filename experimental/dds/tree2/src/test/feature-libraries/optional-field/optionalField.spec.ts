/*!
 * Copyright (c) Microsoft Corporation and contributors. All rights reserved.
 * Licensed under the MIT License.
 */

import { strict as assert } from "assert";
import {
	CrossFieldManager,
	NodeChangeset,
	RelevantRemovedRootsFromChild,
} from "../../../feature-libraries";
import {
	makeAnonChange,
	TaggedChange,
	mintRevisionTag,
	tagChange,
	tagRollbackInverse,
	makeDetachedNodeId,
	FieldKey,
	DeltaFieldChanges,
	DeltaFieldMap,
} from "../../../core";
import { brand, fakeIdAllocator } from "../../../util";
import {
	optionalChangeHandler,
	optionalChangeRebaser,
	optionalFieldEditor,
	optionalFieldIntoDelta,
	OptionalChangeset,
	// eslint-disable-next-line import/no-internal-modules
} from "../../../feature-libraries/optional-field";
import {
	assertFieldChangesEqual,
	defaultRevInfosFromChanges,
	defaultRevisionMetadataFromChanges,
} from "../../utils";
import { changesetForChild, fooKey, testTreeCursor } from "../fieldKindTestUtils";
// eslint-disable-next-line import/no-internal-modules
import { rebaseRevisionMetadataFromInfo } from "../../../feature-libraries/modular-schema/modularChangeFamily";
import { assertEqual } from "./optionalFieldUtils";

/**
 * A change to a child encoding as a simple placeholder string.
 * This change has no actual meaning, and can be used in tests where the type of child change in not relevant.
 */
const arbitraryChildChange = changesetForChild("arbitraryChildChange");

const nodeChange1 = changesetForChild("nodeChange1");
const nodeChange2 = changesetForChild("nodeChange2");

const failCrossFieldManager: CrossFieldManager = {
	get: () => assert.fail("Should query CrossFieldManager"),
	set: () => assert.fail("Should modify CrossFieldManager"),
};

const deltaFromChild1 = ({ change, revision }: TaggedChange<NodeChangeset>): DeltaFieldMap => {
	assert.deepEqual(change, nodeChange1);
	const buildId = makeDetachedNodeId(revision, 1);
	return new Map<FieldKey, DeltaFieldChanges>([
		[
			fooKey,
			{
				build: [{ id: buildId, trees: [testTreeCursor("nodeChange1")] }],
				local: [
					{
						count: 1,
						detach: makeDetachedNodeId(revision, 0),
						attach: buildId,
					},
				],
			},
		],
	]);
};

const deltaFromChild2 = ({ change, revision }: TaggedChange<NodeChangeset>): DeltaFieldMap => {
	assert.deepEqual(change, nodeChange2);
	const buildId = makeDetachedNodeId(revision, 1);
	return new Map<FieldKey, DeltaFieldChanges>([
		[
			fooKey,
			{
				build: [{ id: buildId, trees: [testTreeCursor("nodeChange2")] }],
				local: [
					{
						count: 1,
						detach: makeDetachedNodeId(revision, 0),
						attach: buildId,
					},
				],
			},
		],
	]);
};

const tag = mintRevisionTag();
const change1: TaggedChange<OptionalChangeset> = tagChange(
	{
		moves: [[{ localId: brand(41) }, "self", "nodeTargeting"]],
		childChanges: [[{ localId: brand(41) }, nodeChange1]],
		reservedDetachId: { localId: brand(1) },
	},
	tag,
);

const change2: TaggedChange<OptionalChangeset> = tagChange(
	optionalFieldEditor.set(false, { fill: brand(42), detach: brand(2) }),
	mintRevisionTag(),
);

const revertChange2: TaggedChange<OptionalChangeset> = tagChange(
	{
		moves: [
			[{ localId: brand(2) }, "self", "nodeTargeting"],
			["self", { localId: brand(42) }, "cellTargeting"],
		],
		childChanges: [],
		build: [],
	},
	mintRevisionTag(),
);

/**
 * Represents what change2 would have been had it been concurrent with change1.
 */
const change2PreChange1: TaggedChange<OptionalChangeset> = tagChange(
	optionalFieldEditor.set(true, { fill: brand(42), detach: brand(2) }),
	change2.revision,
);

const change4: TaggedChange<OptionalChangeset> = tagChange(
	optionalFieldEditor.buildChildChange(0, nodeChange2),
	mintRevisionTag(),
);

// TODO: unit test standalone functions from optionalField.ts
describe("optionalField", () => {
	// TODO: more editor tests
	describe("editor", () => {
		it("can be created", () => {
			const actual: OptionalChangeset = optionalFieldEditor.set(true, {
				fill: brand(42),
				detach: brand(43),
			});
			const expected: OptionalChangeset = {
				moves: [[{ localId: brand(42) }, "self", "nodeTargeting"]],
				childChanges: [],
				reservedDetachId: { localId: brand(43) },
			};
			assert.deepEqual(actual, expected);
		});
	});

	describe("optionalChangeRebaser", () => {
		it("can be composed", () => {
			const simpleChildComposer = (changes: TaggedChange<NodeChangeset>[]) => {
				assert.equal(changes.length, 1);
				return changes[0].change;
			};
			const composed = optionalChangeRebaser.compose(
				[change1, change2],
				simpleChildComposer,
				fakeIdAllocator,
				failCrossFieldManager,
				defaultRevisionMetadataFromChanges([change1, change2]),
			);

			const change1And2: OptionalChangeset = {
				moves: [
					[
						{ localId: brand(41), revision: change1.revision },
						{ localId: brand(2), revision: change2.revision },
						"nodeTargeting",
					],
					[{ localId: brand(42), revision: change2.revision }, "self", "nodeTargeting"],
				],
				childChanges: [[{ localId: brand(41), revision: change1.revision }, nodeChange1]],
				reservedDetachId: { localId: brand(1), revision: change1.revision },
			};

			assertEqual(makeAnonChange(composed), makeAnonChange(change1And2));
		});

		it("can compose child changes", () => {
			const expected: OptionalChangeset = {
				moves: [
					[{ localId: brand(41), revision: change1.revision }, "self", "nodeTargeting"],
				],
				childChanges: [
					[{ localId: brand(41), revision: change1.revision }, arbitraryChildChange],
				],
				reservedDetachId: { localId: brand(1), revision: change1.revision },
			};

			assert.deepEqual(
				optionalChangeRebaser.compose(
					[change1, change4],
					(changes: TaggedChange<NodeChangeset>[]): NodeChangeset => {
						assert.deepEqual(
							changes.map((c) => c.change),
							[nodeChange1, nodeChange2],
						);
						return arbitraryChildChange;
					},
					fakeIdAllocator,
					failCrossFieldManager,
					defaultRevisionMetadataFromChanges([change1, change4]),
				),
				expected,
			);
		});

		it("can be inverted", () => {
			const childInverter = (change: NodeChangeset) => {
				assert.deepEqual(change, nodeChange1);
				return nodeChange2;
			};

			const expected: OptionalChangeset = {
				moves: [
					["self", { localId: brand(41), revision: change1.revision }, "cellTargeting"],
				],
				childChanges: [["self", nodeChange2]],
			};

			assert.deepEqual(
				optionalChangeRebaser.invert(
					change1,
					childInverter,
					fakeIdAllocator,
					failCrossFieldManager,
					defaultRevisionMetadataFromChanges([change1]),
				),
				expected,
			);
		});

		describe("Rebasing", () => {
			it("can be rebased", () => {
				const childRebaser = (
					_change: NodeChangeset | undefined,
					_base: NodeChangeset | undefined,
				) => assert.fail("Should not be called");
				assert.deepEqual(
					optionalChangeRebaser.rebase(
						change2PreChange1.change,
						change1,
						childRebaser,
						fakeIdAllocator,
						failCrossFieldManager,
						rebaseRevisionMetadataFromInfo(defaultRevInfosFromChanges([change1]), [
							change1.revision,
						]),
					),
					change2.change,
				);
			});

			it("can rebase child change", () => {
				const baseChange: OptionalChangeset = {
					moves: [],
					childChanges: [["self", nodeChange1]],
				};
				const changeToRebase: OptionalChangeset = {
					moves: [],
					childChanges: [["self", nodeChange2]],
				};

				const childRebaser = (
					change: NodeChangeset | undefined,
					base: NodeChangeset | undefined,
				): NodeChangeset | undefined => {
					assert.deepEqual(change, nodeChange2);
					assert.deepEqual(base, nodeChange1);
					return arbitraryChildChange;
				};

				const expected: OptionalChangeset = {
					moves: [],
					childChanges: [["self", arbitraryChildChange]],
				};

				assert.deepEqual(
					optionalChangeRebaser.rebase(
						changeToRebase,
						makeAnonChange(baseChange),
						childRebaser,
						fakeIdAllocator,
						failCrossFieldManager,
						rebaseRevisionMetadataFromInfo(defaultRevInfosFromChanges([]), []),
					),
					expected,
				);
			});

			it("can rebase a child change over a delete and revive of target node", () => {
				const tag1 = mintRevisionTag();
				const tag2 = mintRevisionTag();
				const changeToRebase = optionalFieldEditor.buildChildChange(0, nodeChange1);
				const deletion = tagChange(optionalFieldEditor.clear(false, brand(1)), tag1);
				const revive = tagRollbackInverse(
					optionalChangeRebaser.invert(
						deletion,
						() => assert.fail("Should not need to invert children"),
						fakeIdAllocator,
						failCrossFieldManager,
						defaultRevisionMetadataFromChanges([deletion]),
					),
					tag2,
					tag1,
				);

				const childRebaser = (
					nodeChange: NodeChangeset | undefined,
					baseNodeChange: NodeChangeset | undefined,
				) => {
					assert(baseNodeChange === undefined);
					assert(nodeChange === nodeChange1);
					return nodeChange;
				};

				const changeToRebase2 = optionalChangeRebaser.rebase(
					changeToRebase,
					deletion,
					childRebaser,
					fakeIdAllocator,
					failCrossFieldManager,
					rebaseRevisionMetadataFromInfo(defaultRevInfosFromChanges([deletion]), [
						deletion.revision,
					]),
				);

				const changeToRebase3 = optionalChangeRebaser.rebase(
					changeToRebase2,
					revive,
					childRebaser,
					fakeIdAllocator,
					failCrossFieldManager,
					rebaseRevisionMetadataFromInfo(defaultRevInfosFromChanges([revive]), [
						revive.revision,
					]),
				);

				assert.deepEqual(changeToRebase3, changeToRebase);
			});

			it("can rebase child change (field change ↷ field change)", () => {
				const baseChange: OptionalChangeset = {
					moves: [["self", { localId: brand(0) }, "cellTargeting"]],
					childChanges: [["self", nodeChange1]],
				};
				const taggedBaseChange = tagChange(baseChange, mintRevisionTag());

				// Note: this sort of change (has field changes as well as nested child changes)
				// can only be created for production codepaths using transactions.
				const changeToRebase: OptionalChangeset = {
					moves: [
						[{ localId: brand(41) }, "self", "nodeTargeting"],
						["self", { localId: brand(1) }, "cellTargeting"],
					],
					childChanges: [["self", nodeChange2]],
				};

				const childRebaser = (
					change: NodeChangeset | undefined,
					base: NodeChangeset | undefined,
				): NodeChangeset | undefined => {
					assert.deepEqual(change, nodeChange2);
					assert.deepEqual(base, nodeChange1);
					return arbitraryChildChange;
				};

				const expected: OptionalChangeset = {
					moves: [[{ localId: brand(41) }, "self", "nodeTargeting"]],
					childChanges: [
						[
							{ localId: brand(0), revision: taggedBaseChange.revision },
							arbitraryChildChange,
						],
					],
					reservedDetachId: { localId: brand(1) },
				};

				const actual = optionalChangeRebaser.rebase(
					changeToRebase,
					taggedBaseChange,
					childRebaser,
					fakeIdAllocator,
					failCrossFieldManager,
					rebaseRevisionMetadataFromInfo(defaultRevInfosFromChanges([taggedBaseChange]), [
						taggedBaseChange.revision,
					]),
				);
				assert.deepEqual(actual, expected);
			});
		});
	});

	describe("optionalFieldIntoDelta", () => {
		it("can be converted to a delta when field was empty", () => {
			const outerNodeId = makeDetachedNodeId(tag, 41);
			const innerNodeId = makeDetachedNodeId(tag, 1);
			const expected: DeltaFieldChanges = {
				global: [
					{
						id: outerNodeId,
						fields: new Map<FieldKey, DeltaFieldChanges>([
							[
								fooKey,
								{
									build: [
										{
											id: innerNodeId,
											trees: [testTreeCursor("nodeChange1")],
										},
									],
									local: [
										{
											count: 1,
											attach: innerNodeId,
											detach: { major: tag, minor: 0 },
										},
									],
								},
							],
						]),
					},
				],
				local: [{ count: 1, attach: outerNodeId }],
			};

			const actual = optionalFieldIntoDelta(change1, (change) =>
				deltaFromChild1(tagChange(change, tag)),
			);
			assertFieldChangesEqual(actual, expected);
		});

		it("can be converted to a delta when restoring content", () => {
			const expected: DeltaFieldChanges = {
				local: [
					{
						count: 1,
						attach: { major: revertChange2.revision, minor: 2 },
						detach: { major: revertChange2.revision, minor: 42 },
					},
				],
			};

			const actual = optionalFieldIntoDelta(revertChange2, (change) =>
				deltaFromChild1(tagChange(change, revertChange2.revision)),
			);
			assertFieldChangesEqual(actual, expected);
		});

		it("can be converted to a delta with only child changes", () => {
			const expected: DeltaFieldChanges = {
				local: [
					{
						count: 1,
						fields: new Map<FieldKey, DeltaFieldChanges>([
							[
								fooKey,
								{
									build: [
										{
											id: { major: tag, minor: 1 },
											trees: [testTreeCursor("nodeChange2")],
										},
									],
									local: [
										{
											count: 1,
											attach: { major: tag, minor: 1 },
											detach: { major: tag, minor: 0 },
										},
									],
								},
							],
						]),
					},
				],
			};
			assertFieldChangesEqual(
				optionalFieldIntoDelta(change4, (change) =>
					deltaFromChild2(tagChange(change, tag)),
				),
				expected,
			);
		});
	});

	describe("relevantRemovedRoots", () => {
		const fill = tagChange(
			optionalFieldEditor.set(true, { detach: brand(1), fill: brand(2) }),
			mintRevisionTag(),
		);
		const clear = tagChange(optionalFieldEditor.clear(false, brand(1)), mintRevisionTag());
		const hasChildChanges = tagChange(
			optionalFieldEditor.buildChildChange(0, nodeChange1),
			mintRevisionTag(),
		);
		const relevantNestedTree = { minor: 4242 };
		const failingDelegate: RelevantRemovedRootsFromChild = (): never =>
			assert.fail("Should not be called");
		const noTreesDelegate: RelevantRemovedRootsFromChild = () => [];
		const oneTreeDelegate: RelevantRemovedRootsFromChild = (child) => {
			assert.deepEqual(child, nodeChange1);
			return [relevantNestedTree];
		};
		describe("does not include", () => {
			it("a tree being removed", () => {
				const actual = Array.from(
					optionalChangeHandler.relevantRemovedRoots(clear, noTreesDelegate),
				);
				assert.deepEqual(actual, []);
			});
			it("a tree with child changes being removed", () => {
				const changes = [hasChildChanges, clear];
				const changeAndClear = makeAnonChange(
					optionalChangeRebaser.compose(
						changes,
						(): NodeChangeset => nodeChange1,
						fakeIdAllocator,
						failCrossFieldManager,
						defaultRevisionMetadataFromChanges(changes),
					),
				);
				const actual = Array.from(
					optionalChangeHandler.relevantRemovedRoots(changeAndClear, noTreesDelegate),
				);
				assert.deepEqual(actual, []);
			});
			it("a tree that remains untouched", () => {
				const actual = Array.from(
					optionalChangeHandler.relevantRemovedRoots(
<<<<<<< HEAD
						makeAnonChange({ build: [], moves: [], childChanges: [] }),
=======
						makeAnonChange({ moves: [], childChanges: [] }),
>>>>>>> e67ae78c
						noTreesDelegate,
					),
				);
				assert.deepEqual(actual, []);
			});
			it("a tree that remains untouched aside from child changes", () => {
				const actual = Array.from(
					optionalChangeHandler.relevantRemovedRoots(hasChildChanges, noTreesDelegate),
				);
				assert.deepEqual(actual, []);
			});
		});
		describe("does include", () => {
			it("a tree being inserted", () => {
				const actual = Array.from(
					optionalChangeHandler.relevantRemovedRoots(fill, noTreesDelegate),
				);
				assert.deepEqual(actual, [makeDetachedNodeId(fill.revision, 2)]);
			});
			it("a tree being restored", () => {
				const restore = makeAnonChange(
					optionalChangeRebaser.invert(
						clear,
						() => assert.fail("Should not need to invert children"),
						fakeIdAllocator,
						failCrossFieldManager,
						defaultRevisionMetadataFromChanges([clear]),
					),
				);
				const actual = Array.from(
					optionalChangeHandler.relevantRemovedRoots(restore, failingDelegate),
				);
				const expected = [makeDetachedNodeId(clear.revision, 1)];
				assert.deepEqual(actual, expected);
			});
			it("a tree that remains removed but has nested changes", () => {
				const rebasedNestedChange = makeAnonChange(
					optionalChangeRebaser.rebase(
						hasChildChanges.change,
						clear,
						() => nodeChange1,
						fakeIdAllocator,
						failCrossFieldManager,
						rebaseRevisionMetadataFromInfo(
							defaultRevInfosFromChanges([clear, hasChildChanges]),
							[clear.revision],
						),
					),
				);
				const actual = Array.from(
					optionalChangeHandler.relevantRemovedRoots(
						rebasedNestedChange,
						noTreesDelegate,
					),
				);
				const expected = [makeDetachedNodeId(clear.revision, 1)];
				assert.deepEqual(actual, expected);
			});
			it("relevant roots from nested changes under a tree being inserted", () => {
				const changes = [fill, hasChildChanges];
				const fillAndChange = makeAnonChange(
					optionalChangeRebaser.compose(
						changes,
						(): NodeChangeset => nodeChange1,
						fakeIdAllocator,
						failCrossFieldManager,
						defaultRevisionMetadataFromChanges(changes),
					),
				);
				const actual = Array.from(
					optionalChangeHandler.relevantRemovedRoots(fillAndChange, oneTreeDelegate),
				);
				assert.deepEqual(actual, [
					makeDetachedNodeId(fill.revision, 2),
					relevantNestedTree,
				]);
			});
			it("relevant roots from nested changes under a tree being removed", () => {
				const changes = [hasChildChanges, clear];
				const changeAndClear = makeAnonChange(
					optionalChangeRebaser.compose(
						changes,
						(): NodeChangeset => nodeChange1,
						fakeIdAllocator,
						failCrossFieldManager,
						defaultRevisionMetadataFromChanges(changes),
					),
				);
				const actual = Array.from(
					optionalChangeHandler.relevantRemovedRoots(changeAndClear, oneTreeDelegate),
				);
				assert.deepEqual(actual, [relevantNestedTree]);
			});
			it("relevant roots from nested changes under a tree being restored", () => {
				const restore = tagChange(
					optionalChangeRebaser.invert(
						clear,
						() => assert.fail("Should not need to invert children"),
						fakeIdAllocator,
						failCrossFieldManager,
						defaultRevisionMetadataFromChanges([clear]),
					),
					mintRevisionTag(),
				);
				const changes = [restore, hasChildChanges];
				const restoreAndChange = makeAnonChange(
					optionalChangeRebaser.compose(
						changes,
						(): NodeChangeset => nodeChange1,
						fakeIdAllocator,
						failCrossFieldManager,
						defaultRevisionMetadataFromChanges(changes),
					),
				);
				const actual = Array.from(
					optionalChangeHandler.relevantRemovedRoots(restoreAndChange, oneTreeDelegate),
				);
				const expected = [makeDetachedNodeId(clear.revision, 1), relevantNestedTree];
				assert.deepEqual(actual, expected);
			});
			it("relevant roots from nested changes under a tree that remains removed", () => {
				const rebasedNestedChange = makeAnonChange(
					optionalChangeRebaser.rebase(
						hasChildChanges.change,
						clear,
						() => nodeChange1,
						fakeIdAllocator,
						failCrossFieldManager,
						rebaseRevisionMetadataFromInfo(
							defaultRevInfosFromChanges([clear, hasChildChanges]),
							[clear.revision],
						),
					),
				);
				const actual = Array.from(
					optionalChangeHandler.relevantRemovedRoots(
						rebasedNestedChange,
						oneTreeDelegate,
					),
				);
				const expected = [makeDetachedNodeId(clear.revision, 1), relevantNestedTree];
				assert.deepEqual(actual, expected);
			});
			it("relevant roots from nested changes under a tree that remains in-doc", () => {
				const actual = Array.from(
					optionalChangeHandler.relevantRemovedRoots(hasChildChanges, oneTreeDelegate),
				);
				assert.deepEqual(actual, [relevantNestedTree]);
			});
		});
		it("uses passed down revision", () => {
			const restore = tagChange<OptionalChangeset>(
				{
					moves: [[{ localId: brand(42) }, "self", "nodeTargeting"]],
<<<<<<< HEAD
					build: [],
=======
>>>>>>> e67ae78c
					childChanges: [],
				},
				tag,
			);
			const actual = Array.from(
				optionalChangeHandler.relevantRemovedRoots(restore, failingDelegate),
			);
			assert.deepEqual(actual, [{ major: tag, minor: 42 }]);
		});
	});
});<|MERGE_RESOLUTION|>--- conflicted
+++ resolved
@@ -533,11 +533,7 @@
 			it("a tree that remains untouched", () => {
 				const actual = Array.from(
 					optionalChangeHandler.relevantRemovedRoots(
-<<<<<<< HEAD
-						makeAnonChange({ build: [], moves: [], childChanges: [] }),
-=======
 						makeAnonChange({ moves: [], childChanges: [] }),
->>>>>>> e67ae78c
 						noTreesDelegate,
 					),
 				);
@@ -692,10 +688,6 @@
 			const restore = tagChange<OptionalChangeset>(
 				{
 					moves: [[{ localId: brand(42) }, "self", "nodeTargeting"]],
-<<<<<<< HEAD
-					build: [],
-=======
->>>>>>> e67ae78c
 					childChanges: [],
 				},
 				tag,
