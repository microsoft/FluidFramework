/*!
 * Copyright (c) Microsoft Corporation and contributors. All rights reserved.
 * Licensed under the MIT License.
 */

import { strict as assert } from "assert";
import {
	CrossFieldManager,
	NodeChangeset,
	RelevantRemovedRootsFromChild,
} from "../../../feature-libraries";
import {
	makeAnonChange,
	TaggedChange,
	mintRevisionTag,
	tagChange,
	tagRollbackInverse,
	makeDetachedNodeId,
	FieldKey,
	DeltaFieldChanges,
	DeltaFieldMap,
} from "../../../core";
import { brand, fakeIdAllocator } from "../../../util";
import {
	optionalChangeHandler,
	optionalChangeRebaser,
	optionalFieldEditor,
	optionalFieldIntoDelta,
	OptionalChangeset,
	// eslint-disable-next-line import/no-internal-modules
} from "../../../feature-libraries/optional-field";
import {
	assertFieldChangesEqual,
	defaultRevInfosFromChanges,
	defaultRevisionMetadataFromChanges,
} from "../../utils";
import { changesetForChild, fooKey, testTreeCursor } from "../fieldKindTestUtils";
// eslint-disable-next-line import/no-internal-modules
import { rebaseRevisionMetadataFromInfo } from "../../../feature-libraries/modular-schema/modularChangeFamily";
import { assertEqual } from "./optionalFieldUtils";

/**
 * A change to a child encoding as a simple placeholder string.
 * This change has no actual meaning, and can be used in tests where the type of child change in not relevant.
 */
const arbitraryChildChange = changesetForChild("arbitraryChildChange");

const nodeChange1 = changesetForChild("nodeChange1");
const nodeChange2 = changesetForChild("nodeChange2");

const failCrossFieldManager: CrossFieldManager = {
	get: () => assert.fail("Should query CrossFieldManager"),
	set: () => assert.fail("Should modify CrossFieldManager"),
};

const deltaFromChild1 = ({ change, revision }: TaggedChange<NodeChangeset>): DeltaFieldMap => {
	assert.deepEqual(change, nodeChange1);
	const buildId = makeDetachedNodeId(revision, 1);
	return new Map<FieldKey, DeltaFieldChanges>([
		[
			fooKey,
			{
				build: [{ id: buildId, trees: [testTreeCursor("nodeChange1")] }],
				local: [
					{
						count: 1,
						detach: makeDetachedNodeId(revision, 0),
						attach: buildId,
					},
				],
			},
		],
	]);
};

const deltaFromChild2 = ({ change, revision }: TaggedChange<NodeChangeset>): DeltaFieldMap => {
	assert.deepEqual(change, nodeChange2);
	const buildId = makeDetachedNodeId(revision, 1);
	return new Map<FieldKey, DeltaFieldChanges>([
		[
			fooKey,
			{
				build: [{ id: buildId, trees: [testTreeCursor("nodeChange2")] }],
				local: [
					{
						count: 1,
						detach: makeDetachedNodeId(revision, 0),
						attach: buildId,
					},
				],
			},
		],
	]);
};

const tag = mintRevisionTag();
const change1: TaggedChange<OptionalChangeset> = tagChange(
	{
		moves: [[{ localId: brand(41) }, "self", "nodeTargeting"]],
		childChanges: [[{ localId: brand(41) }, nodeChange1]],
		reservedDetachId: { localId: brand(1) },
	},
	tag,
);

const change2: TaggedChange<OptionalChangeset> = tagChange(
	optionalFieldEditor.set(false, { fill: brand(42), detach: brand(2) }),
	mintRevisionTag(),
);

const revertChange2: TaggedChange<OptionalChangeset> = tagChange(
	{
		moves: [
			[{ localId: brand(2) }, "self", "nodeTargeting"],
			["self", { localId: brand(42) }, "cellTargeting"],
		],
		childChanges: [],
		build: [],
	},
	mintRevisionTag(),
);

/**
 * Represents what change2 would have been had it been concurrent with change1.
 */
const change2PreChange1: TaggedChange<OptionalChangeset> = tagChange(
	optionalFieldEditor.set(true, { fill: brand(42), detach: brand(2) }),
	change2.revision,
);

const change4: TaggedChange<OptionalChangeset> = tagChange(
	optionalFieldEditor.buildChildChange(0, nodeChange2),
	mintRevisionTag(),
);

// TODO: unit test standalone functions from optionalField.ts
describe("optionalField", () => {
	// TODO: more editor tests
	describe("editor", () => {
		it("can be created", () => {
			const actual: OptionalChangeset = optionalFieldEditor.set(true, {
				fill: brand(42),
				detach: brand(43),
			});
			const expected: OptionalChangeset = {
				moves: [[{ localId: brand(42) }, "self", "nodeTargeting"]],
				childChanges: [],
				reservedDetachId: { localId: brand(43) },
			};
			assert.deepEqual(actual, expected);
		});
	});

	describe("optionalChangeRebaser", () => {
		it("can be composed", () => {
			const simpleChildComposer = (changes: TaggedChange<NodeChangeset>[]) => {
				assert.equal(changes.length, 1);
				return changes[0].change;
			};
			const composed = optionalChangeRebaser.compose(
				[change1, change2],
				simpleChildComposer,
				fakeIdAllocator,
				failCrossFieldManager,
				defaultRevisionMetadataFromChanges([change1, change2]),
			);

			const change1And2: OptionalChangeset = {
				moves: [
					[
						{ localId: brand(41), revision: change1.revision },
						{ localId: brand(2), revision: change2.revision },
						"nodeTargeting",
					],
					[{ localId: brand(42), revision: change2.revision }, "self", "nodeTargeting"],
				],
				childChanges: [[{ localId: brand(41), revision: change1.revision }, nodeChange1]],
				reservedDetachId: { localId: brand(1), revision: change1.revision },
			};

			assertEqual(makeAnonChange(composed), makeAnonChange(change1And2));
		});

		it("can compose child changes", () => {
			const expected: OptionalChangeset = {
				moves: [
					[{ localId: brand(41), revision: change1.revision }, "self", "nodeTargeting"],
				],
				childChanges: [
					[{ localId: brand(41), revision: change1.revision }, arbitraryChildChange],
				],
				reservedDetachId: { localId: brand(1), revision: change1.revision },
			};

			assert.deepEqual(
				optionalChangeRebaser.compose(
					[change1, change4],
					(changes: TaggedChange<NodeChangeset>[]): NodeChangeset => {
						assert.deepEqual(
							changes.map((c) => c.change),
							[nodeChange1, nodeChange2],
						);
						return arbitraryChildChange;
					},
					fakeIdAllocator,
					failCrossFieldManager,
					defaultRevisionMetadataFromChanges([change1, change4]),
				),
				expected,
			);
		});

		it("can be inverted", () => {
			const childInverter = (change: NodeChangeset) => {
				assert.deepEqual(change, nodeChange1);
				return nodeChange2;
			};

			const expected: OptionalChangeset = {
				moves: [
					["self", { localId: brand(41), revision: change1.revision }, "cellTargeting"],
				],
				childChanges: [["self", nodeChange2]],
			};

			assert.deepEqual(
				optionalChangeRebaser.invert(
					change1,
					childInverter,
					fakeIdAllocator,
					failCrossFieldManager,
					defaultRevisionMetadataFromChanges([change1]),
				),
				expected,
			);
		});

		describe("Rebasing", () => {
			it("can be rebased", () => {
				const childRebaser = (
					_change: NodeChangeset | undefined,
					_base: NodeChangeset | undefined,
				) => assert.fail("Should not be called");
				assert.deepEqual(
					optionalChangeRebaser.rebase(
						change2PreChange1.change,
						change1,
						childRebaser,
						fakeIdAllocator,
						failCrossFieldManager,
						rebaseRevisionMetadataFromInfo(defaultRevInfosFromChanges([change1]), [
							change1.revision,
						]),
					),
					change2.change,
				);
			});

			it("can rebase child change", () => {
				const baseChange: OptionalChangeset = {
					moves: [],
					childChanges: [["self", nodeChange1]],
				};
				const changeToRebase: OptionalChangeset = {
					moves: [],
					childChanges: [["self", nodeChange2]],
				};

				const childRebaser = (
					change: NodeChangeset | undefined,
					base: NodeChangeset | undefined,
				): NodeChangeset | undefined => {
					assert.deepEqual(change, nodeChange2);
					assert.deepEqual(base, nodeChange1);
					return arbitraryChildChange;
				};

				const expected: OptionalChangeset = {
					moves: [],
					childChanges: [["self", arbitraryChildChange]],
				};

				assert.deepEqual(
					optionalChangeRebaser.rebase(
						changeToRebase,
						makeAnonChange(baseChange),
						childRebaser,
						fakeIdAllocator,
						failCrossFieldManager,
						rebaseRevisionMetadataFromInfo(defaultRevInfosFromChanges([]), []),
					),
					expected,
				);
			});

			it("can rebase a child change over a delete and revive of target node", () => {
				const tag1 = mintRevisionTag();
				const tag2 = mintRevisionTag();
				const changeToRebase = optionalFieldEditor.buildChildChange(0, nodeChange1);
				const deletion = tagChange(optionalFieldEditor.clear(false, brand(1)), tag1);
				const revive = tagRollbackInverse(
					optionalChangeRebaser.invert(
						deletion,
						() => assert.fail("Should not need to invert children"),
						fakeIdAllocator,
						failCrossFieldManager,
						defaultRevisionMetadataFromChanges([deletion]),
					),
					tag2,
					tag1,
				);

				const childRebaser = (
					nodeChange: NodeChangeset | undefined,
					baseNodeChange: NodeChangeset | undefined,
				) => {
					assert(baseNodeChange === undefined);
					assert(nodeChange === nodeChange1);
					return nodeChange;
				};

				const changeToRebase2 = optionalChangeRebaser.rebase(
					changeToRebase,
					deletion,
					childRebaser,
					fakeIdAllocator,
					failCrossFieldManager,
					rebaseRevisionMetadataFromInfo(defaultRevInfosFromChanges([deletion]), [
						deletion.revision,
					]),
				);

				const changeToRebase3 = optionalChangeRebaser.rebase(
					changeToRebase2,
					revive,
					childRebaser,
					fakeIdAllocator,
					failCrossFieldManager,
					rebaseRevisionMetadataFromInfo(defaultRevInfosFromChanges([revive]), [
						revive.revision,
					]),
				);

				assert.deepEqual(changeToRebase3, changeToRebase);
			});

			it("can rebase child change (field change ↷ field change)", () => {
				const baseChange: OptionalChangeset = {
					moves: [["self", { localId: brand(0) }, "cellTargeting"]],
					childChanges: [["self", nodeChange1]],
				};
				const taggedBaseChange = tagChange(baseChange, mintRevisionTag());

				// Note: this sort of change (has field changes as well as nested child changes)
				// can only be created for production codepaths using transactions.
				const changeToRebase: OptionalChangeset = {
					moves: [
						[{ localId: brand(41) }, "self", "nodeTargeting"],
						["self", { localId: brand(1) }, "cellTargeting"],
					],
					childChanges: [["self", nodeChange2]],
				};

				const childRebaser = (
					change: NodeChangeset | undefined,
					base: NodeChangeset | undefined,
				): NodeChangeset | undefined => {
					assert.deepEqual(change, nodeChange2);
					assert.deepEqual(base, nodeChange1);
					return arbitraryChildChange;
				};

				const expected: OptionalChangeset = {
					moves: [[{ localId: brand(41) }, "self", "nodeTargeting"]],
					childChanges: [
						[
							{ localId: brand(0), revision: taggedBaseChange.revision },
							arbitraryChildChange,
						],
					],
					reservedDetachId: { localId: brand(1) },
				};

				const actual = optionalChangeRebaser.rebase(
					changeToRebase,
					taggedBaseChange,
					childRebaser,
					fakeIdAllocator,
					failCrossFieldManager,
					rebaseRevisionMetadataFromInfo(defaultRevInfosFromChanges([taggedBaseChange]), [
						taggedBaseChange.revision,
					]),
				);
				assert.deepEqual(actual, expected);
			});
		});
	});

	describe("optionalFieldIntoDelta", () => {
		it("can be converted to a delta when field was empty", () => {
			const outerNodeId = makeDetachedNodeId(tag, 41);
			const innerNodeId = makeDetachedNodeId(tag, 1);
			const expected: DeltaFieldChanges = {
				global: [
					{
						id: outerNodeId,
						fields: new Map<FieldKey, DeltaFieldChanges>([
							[
								fooKey,
								{
									build: [
										{
											id: innerNodeId,
											trees: [testTreeCursor("nodeChange1")],
										},
									],
									local: [
										{
											count: 1,
											attach: innerNodeId,
											detach: { major: tag, minor: 0 },
										},
									],
								},
							],
						]),
					},
				],
				local: [{ count: 1, attach: outerNodeId }],
			};

			const actual = optionalFieldIntoDelta(change1, (change) =>
				deltaFromChild1(tagChange(change, tag)),
			);
			assertFieldChangesEqual(actual, expected);
		});

		it("can be converted to a delta when restoring content", () => {
			const expected: DeltaFieldChanges = {
				local: [
					{
						count: 1,
						attach: { major: revertChange2.revision, minor: 2 },
						detach: { major: revertChange2.revision, minor: 42 },
					},
				],
			};

			const actual = optionalFieldIntoDelta(revertChange2, (change) =>
				deltaFromChild1(tagChange(change, revertChange2.revision)),
			);
			assertFieldChangesEqual(actual, expected);
		});

		it("can be converted to a delta with only child changes", () => {
			const expected: DeltaFieldChanges = {
				local: [
					{
						count: 1,
						fields: new Map<FieldKey, DeltaFieldChanges>([
							[
								fooKey,
								{
									build: [
										{
											id: { major: tag, minor: 1 },
											trees: [testTreeCursor("nodeChange2")],
										},
									],
									local: [
										{
											count: 1,
											attach: { major: tag, minor: 1 },
											detach: { major: tag, minor: 0 },
										},
									],
								},
							],
						]),
					},
				],
			};
			assertFieldChangesEqual(
				optionalFieldIntoDelta(change4, (change) =>
					deltaFromChild2(tagChange(change, tag)),
				),
				expected,
			);
		});
	});

	describe("relevantRemovedRoots", () => {
		const fill = tagChange(
			optionalFieldEditor.set(true, { detach: brand(1), fill: brand(2) }),
			mintRevisionTag(),
		);
		const clear = tagChange(optionalFieldEditor.clear(false, brand(1)), mintRevisionTag());
		const hasChildChanges = tagChange(
			optionalFieldEditor.buildChildChange(0, nodeChange1),
			mintRevisionTag(),
		);
		const relevantNestedTree = { minor: 4242 };
		const failingDelegate: RelevantRemovedRootsFromChild = (): never =>
			assert.fail("Should not be called");
		const noTreesDelegate: RelevantRemovedRootsFromChild = () => [];
		const oneTreeDelegate: RelevantRemovedRootsFromChild = (child) => {
			assert.deepEqual(child, nodeChange1);
			return [relevantNestedTree];
		};
		describe("does not include", () => {
			it("a tree being removed", () => {
				const actual = Array.from(
					optionalChangeHandler.relevantRemovedRoots(clear, noTreesDelegate),
				);
				assert.deepEqual(actual, []);
			});
			it("a tree with child changes being removed", () => {
				const changes = [hasChildChanges, clear];
				const changeAndClear = makeAnonChange(
					optionalChangeRebaser.compose(
						changes,
						(): NodeChangeset => nodeChange1,
						fakeIdAllocator,
						failCrossFieldManager,
						defaultRevisionMetadataFromChanges(changes),
					),
				);
				const actual = Array.from(
					optionalChangeHandler.relevantRemovedRoots(changeAndClear, noTreesDelegate),
				);
				assert.deepEqual(actual, []);
			});
			it("a tree that remains untouched", () => {
				const actual = Array.from(
					optionalChangeHandler.relevantRemovedRoots(
<<<<<<< HEAD
						{ moves: [], childChanges: [] },
=======
						makeAnonChange({ build: [], moves: [], childChanges: [] }),
>>>>>>> e9ff89c6
						noTreesDelegate,
					),
				);
				assert.deepEqual(actual, []);
			});
			it("a tree that remains untouched aside from child changes", () => {
				const actual = Array.from(
					optionalChangeHandler.relevantRemovedRoots(hasChildChanges, noTreesDelegate),
				);
				assert.deepEqual(actual, []);
			});
		});
		describe("does include", () => {
			it("a tree being inserted", () => {
				const actual = Array.from(
					optionalChangeHandler.relevantRemovedRoots(fill, noTreesDelegate),
				);
				assert.deepEqual(actual, [makeDetachedNodeId(fill.revision, 2)]);
			});
			it("a tree being restored", () => {
				const restore = makeAnonChange(
					optionalChangeRebaser.invert(
						clear,
						() => assert.fail("Should not need to invert children"),
						fakeIdAllocator,
						failCrossFieldManager,
						defaultRevisionMetadataFromChanges([clear]),
					),
				);
				const actual = Array.from(
					optionalChangeHandler.relevantRemovedRoots(restore, failingDelegate),
				);
				const expected = [makeDetachedNodeId(clear.revision, 1)];
				assert.deepEqual(actual, expected);
			});
			it("a tree that remains removed but has nested changes", () => {
				const rebasedNestedChange = makeAnonChange(
					optionalChangeRebaser.rebase(
						hasChildChanges.change,
						clear,
						() => nodeChange1,
						fakeIdAllocator,
						failCrossFieldManager,
						rebaseRevisionMetadataFromInfo(
							defaultRevInfosFromChanges([clear, hasChildChanges]),
							[clear.revision],
						),
					),
				);
				const actual = Array.from(
					optionalChangeHandler.relevantRemovedRoots(
						rebasedNestedChange,
						noTreesDelegate,
					),
				);
				const expected = [makeDetachedNodeId(clear.revision, 1)];
				assert.deepEqual(actual, expected);
			});
			it("relevant roots from nested changes under a tree being inserted", () => {
				const changes = [fill, hasChildChanges];
				const fillAndChange = makeAnonChange(
					optionalChangeRebaser.compose(
						changes,
						(): NodeChangeset => nodeChange1,
						fakeIdAllocator,
						failCrossFieldManager,
						defaultRevisionMetadataFromChanges(changes),
					),
				);
				const actual = Array.from(
					optionalChangeHandler.relevantRemovedRoots(fillAndChange, oneTreeDelegate),
				);
				assert.deepEqual(actual, [
					makeDetachedNodeId(fill.revision, 2),
					relevantNestedTree,
				]);
			});
			it("relevant roots from nested changes under a tree being removed", () => {
				const changes = [hasChildChanges, clear];
				const changeAndClear = makeAnonChange(
					optionalChangeRebaser.compose(
						changes,
						(): NodeChangeset => nodeChange1,
						fakeIdAllocator,
						failCrossFieldManager,
						defaultRevisionMetadataFromChanges(changes),
					),
				);
				const actual = Array.from(
					optionalChangeHandler.relevantRemovedRoots(changeAndClear, oneTreeDelegate),
				);
				assert.deepEqual(actual, [relevantNestedTree]);
			});
			it("relevant roots from nested changes under a tree being restored", () => {
				const restore = tagChange(
					optionalChangeRebaser.invert(
						clear,
						() => assert.fail("Should not need to invert children"),
						fakeIdAllocator,
						failCrossFieldManager,
						defaultRevisionMetadataFromChanges([clear]),
					),
					mintRevisionTag(),
				);
				const changes = [restore, hasChildChanges];
				const restoreAndChange = makeAnonChange(
					optionalChangeRebaser.compose(
						changes,
						(): NodeChangeset => nodeChange1,
						fakeIdAllocator,
						failCrossFieldManager,
						defaultRevisionMetadataFromChanges(changes),
					),
				);
				const actual = Array.from(
					optionalChangeHandler.relevantRemovedRoots(restoreAndChange, oneTreeDelegate),
				);
				const expected = [makeDetachedNodeId(clear.revision, 1), relevantNestedTree];
				assert.deepEqual(actual, expected);
			});
			it("relevant roots from nested changes under a tree that remains removed", () => {
				const rebasedNestedChange = makeAnonChange(
					optionalChangeRebaser.rebase(
						hasChildChanges.change,
						clear,
						() => nodeChange1,
						fakeIdAllocator,
						failCrossFieldManager,
						rebaseRevisionMetadataFromInfo(
							defaultRevInfosFromChanges([clear, hasChildChanges]),
							[clear.revision],
						),
					),
				);
				const actual = Array.from(
					optionalChangeHandler.relevantRemovedRoots(
						rebasedNestedChange,
						oneTreeDelegate,
					),
				);
				const expected = [makeDetachedNodeId(clear.revision, 1), relevantNestedTree];
				assert.deepEqual(actual, expected);
			});
			it("relevant roots from nested changes under a tree that remains in-doc", () => {
				const actual = Array.from(
					optionalChangeHandler.relevantRemovedRoots(hasChildChanges, oneTreeDelegate),
				);
				assert.deepEqual(actual, [relevantNestedTree]);
			});
		});
		it("uses passed down revision", () => {
			const restore = tagChange<OptionalChangeset>(
				{
					moves: [[{ localId: brand(42) }, "self", "nodeTargeting"]],
					build: [],
					childChanges: [],
				},
				tag,
			);
			const actual = Array.from(
				optionalChangeHandler.relevantRemovedRoots(restore, failingDelegate),
			);
			assert.deepEqual(actual, [{ major: tag, minor: 42 }]);
		});
	});
});<|MERGE_RESOLUTION|>--- conflicted
+++ resolved
@@ -533,11 +533,7 @@
 			it("a tree that remains untouched", () => {
 				const actual = Array.from(
 					optionalChangeHandler.relevantRemovedRoots(
-<<<<<<< HEAD
-						{ moves: [], childChanges: [] },
-=======
-						makeAnonChange({ build: [], moves: [], childChanges: [] }),
->>>>>>> e9ff89c6
+						makeAnonChange({ moves: [], childChanges: [] }),
 						noTreesDelegate,
 					),
 				);
@@ -692,7 +688,6 @@
 			const restore = tagChange<OptionalChangeset>(
 				{
 					moves: [[{ localId: brand(42) }, "self", "nodeTargeting"]],
-					build: [],
 					childChanges: [],
 				},
 				tag,
