/*!
 * Copyright (c) Microsoft Corporation and contributors. All rights reserved.
 * Licensed under the MIT License.
 */

import { strict as assert } from "assert";
import { validateAssertionError } from "@fluidframework/test-runtime-utils";
import {
	AllowedUpdateType,
	FieldKey,
	GlobalFieldKey,
	JsonableTree,
	LocalFieldKey,
	symbolFromKey,
	TreeSchemaIdentifier,
	ValueSchema,
} from "../../../core";
import { createSharedTreeView, ISharedTree } from "../../../shared-tree";
import { brand, clone } from "../../../util";
import {
	singleTextCursor,
	isEditableTree,
	getField,
	isEditableField,
	FieldKinds,
	valueSymbol,
	typeNameSymbol,
	isWritableArrayLike,
	isContextuallyTypedNodeDataObject,
	EditableField,
	getPrimaryField,
	SchemaBuilder,
	FieldKindTypes,
<<<<<<< HEAD
	typeSymbol,
=======
	TypedSchemaCollection,
	GlobalFieldSchema,
>>>>>>> 4c4ed0f6
} from "../../../feature-libraries";
import { TestTreeProviderLite } from "../../utils";
import {
	fullSchemaData,
	Person,
	stringSchema,
	Int32,
	getPerson,
	globalFieldSymbolSequencePhones,
	SimplePhones,
	complexPhoneSchema,
	ComplexPhone,
	Address,
	float64Schema,
	Phones,
	phonesSchema,
	personJsonableTree,
	personSchemaLibrary,
} from "./mockData";

const globalFieldKey: GlobalFieldKey = brand("foo");
const globalFieldSymbol = symbolFromKey(globalFieldKey);
// same name to cover global vs local field handling
const localFieldKey: LocalFieldKey = brand("foo");
const rootSchemaName: TreeSchemaIdentifier = brand("Test");

function getTestSchema<Kind extends FieldKindTypes>(fieldKind: Kind) {
	const builder = new SchemaBuilder("getTestSchema", personSchemaLibrary);
	const globalField = builder.globalField(
		globalFieldKey,
		SchemaBuilder.field(fieldKind, stringSchema),
	);
	const rootNodeSchema = builder.object("Test", {
		local: {
			[localFieldKey]: SchemaBuilder.field(fieldKind, stringSchema),
		},
		globalFields: [globalFieldKey],
		value: ValueSchema.Serializable,
	});
	return builder.intoDocumentSchema(SchemaBuilder.field(FieldKinds.optional, rootNodeSchema));
}

// TODO: There are two kinds of users of this in this file. Both should be changed:
// Tests which are testing collaboration between multiple trees should be adjusted to not do that, or moved elsewhere (merge/collaboration is not the focus of this file).
// Tests which are using a single tree should just use a MockFluidDataStoreRuntime instead of all the complexity of TestTreeProvider.
function createSharedTrees(
	schemaData: TypedSchemaCollection<GlobalFieldSchema>,
	data?: JsonableTree[],
	numberOfTrees = 1,
): readonly [TestTreeProviderLite, readonly ISharedTree[]] {
	const provider = new TestTreeProviderLite(numberOfTrees);
	for (const tree of provider.trees) {
		assert(tree.isAttached());
	}
	provider.trees[0].schematize({
		allowedSchemaModifications: AllowedUpdateType.None,
		initialTree: data?.map(singleTextCursor),
		schema: schemaData,
	});
	provider.trees[0].storedSchema.update(schemaData);
	if (data !== undefined) {
		provider.trees[0].context.root.content = data.map(singleTextCursor);
	}
	provider.processMessages();
	return [provider, provider.trees];
}

const testCases: (readonly [string, FieldKey])[] = [
	["a global field", globalFieldSymbol],
	["a local field", localFieldKey],
];

describe("editable-tree: editing", () => {
	it("edit using contextually typed API", () => {
		const [, trees] = createSharedTrees(fullSchemaData, [personJsonableTree()]);
		assert.equal((trees[0].root as Person).name, "Adam");
		// delete optional root
		trees[0].root = undefined;
		assert.equal(trees[0].root, undefined);

		// create optional root
		trees[0].root = { name: "Mike" };
		assert.deepEqual(clone(trees[0].root), { name: "Mike" });

		// replace optional root
		trees[0].root = { name: "Peter", adult: true };

		assert(isContextuallyTypedNodeDataObject(trees[0].root));
		const maybePerson = trees[0].root;
		// unambiguously typed field
		maybePerson.age = 150;

		// polymorphic field supports:
		// - Float64 schema (number-based)
		// - Int32 schema (number-based)
		// - String schema
		maybePerson.salary = {
			[valueSymbol]: "100.1",
			[typeNameSymbol]: stringSchema.name,
		};
		// unambiguous type
		maybePerson.salary = "not ok";
		// ambiguous type since there are multiple options which are numbers:
		assert.throws(
			() => (maybePerson.salary = 99.99),
			(e) =>
				validateAssertionError(
					e,
					"data compatible with more than one type allowed by the schema",
				),
		);
		// explicit typing
		maybePerson.salary = {
			[typeNameSymbol]: float64Schema.name,
			[valueSymbol]: 99.99,
		};

		// Map<String>
		maybePerson.friends = { Anna: "Anna" };
		maybePerson.friends.John = "John";

		maybePerson.address = {
			zip: 345,
			phones: [],
		};
		// check that phones is an empty array
		{
			const person = trees[0].root as Person;
			assert(isUnwrappedNode(person.address));
			const primaryNode = person.address[getField](brand("phones")).getNode(0);
			const primary = getPrimaryField(primaryNode[typeSymbol]);
			assert(primary !== undefined);
			const primaryField = primaryNode[getField](primary.key);
			assert.deepEqual(primaryField.fieldSchema, primary.schema);
			assert.equal(primaryField.length, 0);
		}
		// delete field with an empty array child
		assert.doesNotThrow(() => {
			delete maybePerson.address;
		});

		maybePerson.address = {
			zip: 345,
			city: "Bonn",
			// polymorphic field (uses Int32, string, ComplexPhone and SimplePhones schemas)
			phones: [
				"+491234567890",
				{
					[typeNameSymbol]: complexPhoneSchema.name,
					prefix: "+49",
					number: "1234567",
				},
			],
		};
		// make sure the value is not set at the primary field parent node
		{
			const person = trees[0].root as Person;
			assert(isEditableTree(person.address));
			const phones = person.address[getField](brand("phones"));
			assert.equal(phones.getNode(0)[valueSymbol], undefined);
		}
		maybePerson.address.street = "unknown";

		// can use strict types to access the data
		assert.equal((maybePerson.address.phones as Phones)[0], "+491234567890");

		assert(isWritableArrayLike(maybePerson.address.phones));
		assert.equal(maybePerson.address.phones[0], "+491234567890");
		assert.equal(Array.isArray(maybePerson.address.phones), false);
		maybePerson.address.phones[0] = "+1234567890";

		// can still use the EditableTree API at children
		{
			const phones: EditableField = maybePerson.address.phones as EditableField;
			assert.equal(
				phones.fieldSchema.kind.identifier,
				getPrimaryField(phonesSchema)?.schema.kind.identifier,
			);
			assert.deepEqual(phones.fieldSchema.types, getPrimaryField(phonesSchema)?.schema.types);
			// can use the contextually typed API again
			phones[1] = {
				[typeNameSymbol]: complexPhoneSchema.name,
				prefix: "+1",
				number: "2345",
			} as unknown as ComplexPhone;
		}

		const globalPhonesKey: FieldKey = globalFieldSymbolSequencePhones;
		maybePerson.address[globalPhonesKey] = ["111"];
		// TypeScript can't this
		// assert(isWritableArrayLike(maybePerson.address[globalField]));
		// maybePerson.address[globalField][1] = "888";
		const globalPhones = maybePerson.address[globalPhonesKey];
		assert(isWritableArrayLike(globalPhones));
		globalPhones[0] = "222";
		globalPhones[1] = "333";
		// explicitly check and delete the global field as `clone` (used below)
		// does not support symbols as property keys
		assert.deepEqual([...globalPhones], ["222", "333"]);
		// eslint-disable-next-line @typescript-eslint/no-dynamic-delete
		delete maybePerson.address[globalPhonesKey];

		const clonedPerson = clone(maybePerson);
		assert.deepEqual(clonedPerson, {
			name: "Peter",
			age: 150,
			adult: true,
			salary: 99.99,
			friends: {
				Anna: "Anna",
				John: "John",
			},
			address: {
				zip: 345,
				city: "Bonn",
				street: "unknown",
				phones: {
					"0": "+1234567890",
					"1": {
						prefix: "+1",
						number: "2345",
					},
				},
			},
		});
	});

	it("edit using typed data model", () => {
		const [, trees] = createSharedTrees(fullSchemaData);

		trees[0].root = getPerson();
		const person = trees[0].root as Person;

		// check initial data
		{
			// explicitly check the global field as `clone` does not support symbols as field keys
			assert.deepEqual(clone(person.address?.[globalFieldSymbolSequencePhones]), {
				"0": "115",
				"1": "116",
			});
			delete person.address?.[globalFieldSymbolSequencePhones];
			const clonedPerson = clone(person);
			assert.deepEqual(clonedPerson, {
				name: "Adam",
				age: 35,
				adult: true,
				salary: 10420.2,
				friends: {
					Mat: "Mat",
				},
				address: {
					zip: "99999",
					street: "treeStreet",
					phones: {
						"0": "+49123456778",
						"1": 123456879,
						"2": {
							prefix: "0123",
							number: "012345",
							extraPhones: { "0": "91919191" },
						},
						"3": {
							"0": "112",
							"1": "113",
						},
					},
					sequencePhones: { "0": "113", "1": "114" },
				},
			});
		}

		{
			delete person.age;
			// create optional field
			person.age = brand(32);

			// replace optional field
			person.address = {
				zip: "99999",
				street: "foo",
				phones: [12345],
			} as unknown as Address; // TODO: fix up these strong types to reflect unwrapping
			assert(person.address !== undefined);

			// create sequence field
			person.address.sequencePhones = brand(["999"]);

			const zip: Int32 = brand(123);
			// replace value field
			person.address.zip = zip;

			const clonedAddress = clone(person.address);
			assert.deepEqual(clonedAddress, {
				street: "foo",
				zip: 123,
				phones: {
					"0": 12345,
				},
				sequencePhones: {
					"0": "999",
				},
			});

			// replace sequence field
			person.address.sequencePhones = brand(["111"]);
			// replace array (optional field with primary sequence field)
			person.address.phones = brand(["54321"]);
			assert(person.address.phones !== undefined);
			const simplePhones: SimplePhones = brand(["555"]);
			// create node as array (node has a primary field)
			person.address.phones[1] = simplePhones;
			// create primitive node
			person.address.phones[2] = brand(3);
			const clonedPerson = clone(person);
			assert.deepEqual(clonedPerson, {
				name: "Adam",
				age: 32,
				adult: true,
				salary: 10420.2,
				friends: {
					Mat: "Mat",
				},
				address: {
					street: "foo",
					zip: 123,
					phones: {
						"0": "54321",
						"1": {
							"0": "555",
						},
						"2": 3,
					},
					sequencePhones: {
						"0": "111",
					},
				},
			});
			// replace node
			person.address.phones[1] = {
				[typeNameSymbol]: complexPhoneSchema.name,
				number: "123",
				prefix: "456",
				extraPhones: ["1234567"],
			} as unknown as ComplexPhone; // TODO: fix up these strong types to reflect unwrapping
			assert.deepEqual(clone(person.address.phones), {
				"0": "54321",
				"1": { number: "123", prefix: "456", extraPhones: { "0": "1234567" } },
				"2": 3,
			});
		}
	});

	it("validates schema of values", () => {
		const builder = new SchemaBuilder("getTestSchema", personSchemaLibrary);
		const schemaData = builder.intoDocumentSchema(
			SchemaBuilder.field(FieldKinds.value, stringSchema),
		);
		const tree = createSharedTreeView().schematize({
			allowedSchemaModifications: AllowedUpdateType.None,
			initialTree: "x",
			schema: schemaData,
		});
		const root = tree.context.root.content;
		assert(isEditableTree(root));
		// Confirm stetting value to a string does not error
		root[valueSymbol] = "hi";
		// Conform setting value to something out of schema does error
		assert.throws(() => (root[valueSymbol] = { kate: "kate" }));
		assert.throws(() => (root[valueSymbol] = 5));
		assert.throws(() => (root[valueSymbol] = true));
		assert.throws(() => (root[valueSymbol] = undefined));
		// This is not dynamic delete: valueSymbol is a constant symbol.
		// eslint-disable-next-line @typescript-eslint/no-dynamic-delete
		assert.throws(() => delete root[valueSymbol]);
	});

	describe(`can move nodes`, () => {
		it("to the left within the same field", () => {
			const [provider, trees] = createSharedTrees(getTestSchema(FieldKinds.sequence), [
				{ type: rootSchemaName },
			]);
			assert(isEditableTree(trees[0].root));
			// create using `insertNodes`
			trees[0].root[getField](localFieldKey).insertNodes(0, [
				singleTextCursor({ type: stringSchema.name, value: "foo" }),
				singleTextCursor({ type: stringSchema.name, value: "bar" }),
			]);
			const field_0 = trees[0].root[localFieldKey];
			assert(isEditableField(field_0));
			assert.deepEqual([...field_0], ["foo", "bar"]);

			// move node
			field_0.moveNodes(1, 1, 0);

			// check that node was moved from field_0
			assert.deepEqual([...field_0], ["bar", "foo"]);
		});
		it("to the right within the same field", () => {
			const [provider, trees] = createSharedTrees(getTestSchema(FieldKinds.sequence), [
				{ type: rootSchemaName },
			]);
			assert(isEditableTree(trees[0].root));
			// create using `insertNodes`
			trees[0].root[getField](localFieldKey).insertNodes(0, [
				singleTextCursor({ type: stringSchema.name, value: "foo" }),
				singleTextCursor({ type: stringSchema.name, value: "bar" }),
			]);
			const field_0 = trees[0].root[localFieldKey];
			assert(isEditableField(field_0));
			assert.deepEqual([...field_0], ["foo", "bar"]);

			// move node
			field_0.moveNodes(0, 1, 1);

			// check that node was moved from field_0
			assert.deepEqual([...field_0], ["bar", "foo"]);
		});
		it("to a different field", () => {
			const [provider, trees] = createSharedTrees(getTestSchema(FieldKinds.sequence), [
				{ type: rootSchemaName },
			]);
			assert(isEditableTree(trees[0].root));
			// create using `insertNodes`
			trees[0].root[getField](localFieldKey).insertNodes(0, [
				singleTextCursor({ type: stringSchema.name, value: "foo" }),
				singleTextCursor({ type: stringSchema.name, value: "bar" }),
			]);
			trees[0].root[getField](globalFieldSymbol).insertNodes(0, [
				singleTextCursor({ type: stringSchema.name, value: "foo" }),
				singleTextCursor({ type: stringSchema.name, value: "bar" }),
			]);
			const field_0 = trees[0].root[localFieldKey];
			assert(isEditableField(field_0));
			assert.deepEqual([...field_0], ["foo", "bar"]);

			const field_1 = trees[0].root[globalFieldSymbol];
			assert(isEditableField(field_1));
			assert.deepEqual([...field_1], ["foo", "bar"]);

			// move node
			field_0.moveNodes(0, 1, 1, field_1);

			// check that node was moved out from field_0
			assert.deepEqual([...field_0], ["bar"]);

			// check that node was moved into field_1
			assert.deepEqual([...field_1], ["foo", "foo", "bar"]);
		});
	});

	for (const [fieldDescription, fieldKey] of testCases) {
		describe(`can create, edit, move and delete ${fieldDescription}`, () => {
			it("insertNodes in a sequence field", () => {
				const view = createSharedTreeView().schematize({
					schema: getTestSchema(FieldKinds.sequence),
					allowedSchemaModifications: AllowedUpdateType.None,
					initialTree: {},
				});
				const root = view.root;
				assert(isEditableTree(root));
				const field = root[fieldKey];
				assert(isEditableField(field));

				// create using `insertNodes`
				field.insertNodes(0, ["foo", "bar"]);
				assert.deepEqual([...field], ["foo", "bar"]);

				field.delete();
				// create using `insertNodes()`
				["third", "second", "first"].forEach((content) => field.insertNodes(0, [content]));
				assert.deepEqual([...field], ["first", "second", "third"]);
				assert.throws(
					() => field.insertNodes(5, ["x"]),
					(e) => validateAssertionError(e, "Index must be less than or equal to length."),
					"Expected exception was not thrown",
				);
			});

			it("replaceNodes in a sequence field", () => {
				const view = createSharedTreeView().schematize({
					schema: getTestSchema(FieldKinds.sequence),
					allowedSchemaModifications: AllowedUpdateType.None,
					initialTree: {},
				});
				const root = view.root;
				assert(isEditableTree(root));
				const field = root[fieldKey];
				assert(isEditableField(field));

				assert.throws(
					() => field.replaceNodes(1, ["x"]),
					(e) =>
						validateAssertionError(
							e,
							"Index must be less than length or, if the field is empty, be 0.",
						),
					"Expected exception was not thrown",
				);

				field.content = ["a", "b", "c"];
				field.replaceNodes(1, ["changed"], 1);
				assert.deepEqual([...field], ["a", "changed", "c"]);
				field.replaceNodes(0, [], 1);
				assert.deepEqual([...field], ["changed", "c"]);
				field.replaceNodes(1, ["x", "y"], 0);
				assert.deepEqual([...field], ["changed", "x", "y", "c"]);
			});

			it("moveNodes in a sequence field", () => {
				const view = createSharedTreeView().schematize({
					schema: getTestSchema(FieldKinds.sequence),
					allowedSchemaModifications: AllowedUpdateType.None,
					initialTree: { [fieldKey]: ["a", "b", "c"] },
				});
				const root = view.root;
				assert(isEditableTree(root));
				const field = root[fieldKey];
				assert(isEditableField(field));

				const firstNodeBeforeMove = field[0];
				// move using `moveNodes()`
				field.moveNodes(0, 1, 1);
				const secondNodeAfterMove = field[1];
				assert.equal(firstNodeBeforeMove, secondNodeAfterMove);
				assert.deepEqual([...field], ["b", "a", "c"]);
			});

			it("assignment and deletion on sequence field", () => {
				const view = createSharedTreeView().schematize({
					schema: getTestSchema(FieldKinds.sequence),
					allowedSchemaModifications: AllowedUpdateType.None,
					initialTree: {},
				});
				const root = view.root;
				assert(isEditableTree(root));
				const field = root[getField](fieldKey);
				assert.deepEqual([...field], []);

				// Using .content
				field.content = ["foo", "foo"];
				assert.deepEqual([...field], ["foo", "foo"]);
				field.content = [];
				assert.deepEqual([...field], []);
				field.content = ["foo"];
				assert.deepEqual([...field], ["foo"]);

				// edit using assignment
				root[fieldKey] = ["1"] as any; // Can't be type safe to to index signature variance limitation.
				assert.deepEqual([...field], ["1"]);

				// edit using indexing
				field[0] = "replaced";
				assert.deepEqual([...field], ["replaced"]);

				// delete
				// eslint-disable-next-line @typescript-eslint/no-dynamic-delete
				delete root[fieldKey];
				assert(!(fieldKey in root));
				assert.deepEqual([...field], []);

				// Restore
				field.content = ["bar"];
				assert.deepEqual([...field], ["bar"]);

				// delete assignment
				assert.throws(() => {
					root[fieldKey] = undefined;
				});

				// delete content assignment
				assert.throws(() => {
					field.content = undefined;
				});

				// delete method
				field.delete();
				assert(!(fieldKey in root));
				assert.deepEqual([...field], []);
			});

			it("regression test for sequence setting empty sequence", () => {
				const view = createSharedTreeView().schematize({
					schema: getTestSchema(FieldKinds.sequence),
					allowedSchemaModifications: AllowedUpdateType.None,
					initialTree: {},
				});
				const root = view.root;
				assert(isEditableTree(root));
				const field = root[getField](fieldKey);
				field.content = [];
				assert.deepEqual([...field], []);
			});

			it("as optional field", () => {
				const view = createSharedTreeView().schematize({
					schema: getTestSchema(FieldKinds.optional),
					allowedSchemaModifications: AllowedUpdateType.None,
					initialTree: {},
				});
				const root = view.root;
				assert(isEditableTree(root));
				const field = root[getField](fieldKey);
				assert.equal(field.content, undefined);
				assert.equal(root[fieldKey], undefined);

				// create
				assert.throws(
					() => {
						assert(isEditableTree(root));
						field.content = ["foo", "foo"];
					},
					(e) => validateAssertionError(e, /incompatible/),
				);

				// Using .content
				field.content = "foo";
				assert.equal(root[fieldKey], "foo");
				{
					const child = field.content;
					assert(isEditableTree(child));
					assert.equal(child[valueSymbol], "foo");
				}

				// edit using assignment
				root[fieldKey] = "bar";
				assert.equal(root[fieldKey], "bar");

				// edit using valueSymbol
				field.getNode(0)[valueSymbol] = "via symbol";
				assert.equal(root[fieldKey], "via symbol");

				// edit using indexing
				field[0] = "replaced";
				assert.equal(root[fieldKey], "replaced");

				// delete
				// eslint-disable-next-line @typescript-eslint/no-dynamic-delete
				delete root[fieldKey];
				assert(!(fieldKey in root));
				assert.equal(root[fieldKey], undefined);

				// Restore
				root[fieldKey] = "bar";
				assert.equal(root[fieldKey], "bar");

				// delete assignment
				root[fieldKey] = undefined;
				assert(!(fieldKey in root));
				assert.equal(root[fieldKey], undefined);

				// Restore
				root[fieldKey] = "bar";
				assert.equal(root[fieldKey], "bar");

				// delete content assignment
				field.content = undefined;
				assert(!(fieldKey in root));
				assert.equal(root[fieldKey], undefined);

				// Restore
				root[fieldKey] = "bar";
				assert.equal(root[fieldKey], "bar");

				// delete method
				field.delete();
				assert(!(fieldKey in root));
				assert.equal(root[fieldKey], undefined);
			});

			it("as value field", () => {
				const view = createSharedTreeView().schematize({
					schema: getTestSchema(FieldKinds.value),
					allowedSchemaModifications: AllowedUpdateType.None,
					initialTree: { [fieldKey]: "initial" },
				});
				const root = view.root;
				assert(isEditableTree(root));
				const field = root[getField](fieldKey);
				assert.equal(root[fieldKey], "initial");

				// create
				assert.throws(
					() => {
						assert(isEditableTree(root));
						field.content = ["foo", "foo"];
					},
					(e) => validateAssertionError(e, /incompatible/),
				);

				// Using .content
				field.content = "foo";
				assert.equal(root[fieldKey], "foo");

				// edit using assignment
				root[fieldKey] = "bar";
				assert.equal(root[fieldKey], "bar");

				// edit using valueSymbol
				field.getNode(0)[valueSymbol] = "via symbol";
				assert.equal(root[fieldKey], "via symbol");

				// edit using indexing
				field[0] = "replaced";
				assert.equal(root[fieldKey], "replaced");

				// delete
				assert.throws(() => {
					// eslint-disable-next-line @typescript-eslint/no-dynamic-delete
					delete root[fieldKey];
				});

				// delete assignment
				assert.throws(() => {
					root[fieldKey] = undefined;
				});

				// delete content assignment
				assert.throws(() => {
					field.content = undefined;
				});

				// delete method
				assert.throws(() => {
					field.delete();
				});
			});
		});
	}
});<|MERGE_RESOLUTION|>--- conflicted
+++ resolved
@@ -31,12 +31,9 @@
 	getPrimaryField,
 	SchemaBuilder,
 	FieldKindTypes,
-<<<<<<< HEAD
 	typeSymbol,
-=======
 	TypedSchemaCollection,
 	GlobalFieldSchema,
->>>>>>> 4c4ed0f6
 } from "../../../feature-libraries";
 import { TestTreeProviderLite } from "../../utils";
 import {
