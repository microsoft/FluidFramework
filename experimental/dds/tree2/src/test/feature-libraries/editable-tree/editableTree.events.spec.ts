--- conflicted
+++ resolved
@@ -14,10 +14,6 @@
 	PathVisitor,
 	ProtoNodes,
 	DetachedRangeUpPath,
-<<<<<<< HEAD
-	ReplaceKind,
-=======
->>>>>>> 935bae84
 	DetachedPlaceUpPath,
 	PlaceUpPath,
 	RangeUpPath,
@@ -104,19 +100,11 @@
 					newContent: DetachedRangeUpPath,
 					oldContent: RangeUpPath,
 					oldContentDestination: DetachedPlaceUpPath,
-<<<<<<< HEAD
-					kind: ReplaceKind,
-=======
->>>>>>> 935bae84
 				): void {},
 				afterReplace(
 					newContentSource: DetachedPlaceUpPath,
 					newContent: RangeUpPath,
 					oldContent: DetachedRangeUpPath,
-<<<<<<< HEAD
-					kind: ReplaceKind,
-=======
->>>>>>> 935bae84
 				): void {},
 			};
 			return visitor;
