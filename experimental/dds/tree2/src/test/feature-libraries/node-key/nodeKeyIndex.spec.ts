--- conflicted
+++ resolved
@@ -202,19 +202,14 @@
 	});
 
 	it("is disabled if node type is not in the tree schema", () => {
-<<<<<<< HEAD
-		const builder2 = new SchemaBuilder({ scope: "node key index test" });
-		const nodeSchemaNoKey = builder2.structRecursive("node", {
-			child: SchemaBuilder.fieldRecursive(FieldKinds.optional, () => nodeSchemaNoKey),
-		});
-		// This is missing the global node key field
+		const builder2 = new SchemaBuilder({
+			scope: "test",
+			name: "node key index test",
+			libraries: [leaf.library],
+		});
+		const nodeSchemaNoKey = builder2.map("node", SchemaBuilder.fieldOptional(Any));
+
 		const nodeSchemaDataNoKey = builder2.toDocumentSchema(
-=======
-		const builder2 = new SchemaBuilder("node key index test", {}, leaf.library);
-		const nodeSchemaNoKey = builder2.map("node", SchemaBuilder.fieldOptional(Any));
-
-		const nodeSchemaDataNoKey = builder2.intoDocumentSchema(
->>>>>>> e85dc150
 			SchemaBuilder.fieldOptional(nodeSchemaNoKey),
 		);
 		assert(!nodeSchemaDataNoKey.treeSchema.has(nodeKeyTreeSchema.name));
