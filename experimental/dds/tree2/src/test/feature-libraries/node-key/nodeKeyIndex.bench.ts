/*!
 * Copyright (c) Microsoft Corporation and contributors. All rights reserved.
 * Licensed under the MIT License.
 */

// TODO: fix/update these tests before using node ket indexes

/*

import { strict as assert, fail } from "assert";
import { benchmark, BenchmarkTimer, BenchmarkType } from "@fluid-tools/benchmark";
import { makeRandom } from "@fluid-internal/stochastic-test-utils";
import { IsoBuffer } from "@fluid-internal/client-utils";
import { ISharedTree, ISharedTreeView, TreeContent } from "../../../shared-tree";
import { ITestTreeProvider, treeWithContent } from "../../utils";
import {
	SequenceFieldEditBuilder,
	singleTextCursor,
	LocalNodeKey,
	localNodeKeySymbol,
	SchemaBuilder,
	FieldKinds,
	nodeKeyFieldKey,
	DefaultEditBuilder,
	DefaultChangeFamily,
	TreeContext,
	SchemaAware,
	typeNameSymbol,
} from "../../../feature-libraries";
import { rootFieldKey, ITreeCursor, moveToDetachedField, JsonableTree } from "../../../core";
import { nodeKeyField, nodeKeySchema, nodeKeyTreeSchema } from "../../../domains";
import { brand } from "../../../util";
import { ApiMode } from "../../../feature-libraries/schema-aware";

<<<<<<< HEAD
const builder = new SchemaBuilder({
	scope: "node key index benchmarks",
	libraries: [nodeKeySchema],
});
const nodeSchema = builder.structRecursive("node", {
	child: SchemaBuilder.fieldRecursive(
		FieldKinds.optional,
		() => nodeSchema,
		() => nodeWithKeySchema,
	),
=======
const builder = new SchemaBuilder("node key index benchmarks", {}, nodeKeySchema);
const nodeSchema = builder.struct("node", {
	// child: SchemaBuilder.fieldRecursive(
	// 	FieldKinds.optional,
	// 	() => nodeSchema,
	// 	() => nodeWithKeySchema,
	// ),
>>>>>>> e85dc150
});
const nodeWithKeySchema = builder.struct("nodeWithKey", {
	...nodeKeyField,
	// child: SchemaBuilder.fieldRecursive(
	// 	FieldKinds.optional,
	// 	() => nodeWithKeySchema,
	// 	() => nodeSchema,
	// ),
});
<<<<<<< HEAD
const schemaData = builder.toDocumentSchema(
	SchemaBuilder.fieldOptional(nodeSchema, nodeWithKeySchema),
=======
const schemaData = builder.intoDocumentSchema(
	SchemaBuilder.fieldSequence(nodeSchema, nodeWithKeySchema),
>>>>>>> e85dc150
);

describe("Node Key Index Benchmarks", () => {
	// TODO: Increase these numbers when the node key index is more efficient
	for (const nodeCount of [50, 100]) {
		describe(`In a tree with ${nodeCount} nodes`, () => {
			async function makeTree(): Promise<
				[ISharedTree, SequenceFieldEditBuilder, ITestTreeProvider]
			> {
				const tree = treeWithContent({
					initialTree: [],
					schema: schemaData,
				});

				// const field = new DefaultEditBuilder(new DefaultChangeFamily({}, )).sequenceField({
				// 	parent: undefined,
				// 	field: rootFieldKey,
				// });

				return tree;
			}

			function createNode(
				view: TreeContext,
				nodeKey?: LocalNodeKey,
			):
				| SchemaAware.TypedNode<typeof nodeWithKeySchema, ApiMode.Simple>
				| SchemaAware.TypedNode<typeof nodeSchema, ApiMode.Simple> {
				if (nodeKey !== undefined) {
					return {
						[typeNameSymbol]: nodeWithKeySchema.name,
						[nodeKeyFieldKey]: view.nodeKeys.stabilize(nodeKey),
					} satisfies SchemaAware.TypedNode<typeof nodeWithKeySchema, ApiMode.Simple>;
				}
				return {
					[typeNameSymbol]: nodeSchema.name,
				} satisfies SchemaAware.TypedNode<typeof nodeSchema, ApiMode.Simple>;
			}

			for (const keyDensityPercentage of [5, 50, 100]) {
				benchmark({
					type: BenchmarkType.Measurement,
					title: `Insert ${nodeCount} nodes, ${keyDensityPercentage}% of which have keys`,
					benchmarkFnCustom: async <T>(state: BenchmarkTimer<T>) => {
						const period = Math.round(100 / keyDensityPercentage);
						let duration: number;
						do {
							assert.equal(state.iterationsPerBatch, 1);
							const tree = treeWithContent({
								initialTree: [],
								schema: schemaData,
							});
							const cursors: ITreeCursor[] = [];
							const ids: (LocalNodeKey | undefined)[] = [];
							for (let i = 0; i < nodeCount; i++) {
								const nodeKey =
									i % period === 0 ? tree.context.nodeKeys.generate() : undefined;

								ids.push(nodeKey);
								cursors.push(createNode(tree.context, nodeKey));
							}

							// Measure how long it takes to insert a node with a key
							const before = state.timer.now();
							for (let i = 0; i < nodeCount; i++) {
								tree.insertAtEnd(cursors[i]);
							}
							duration = state.timer.toSeconds(before, state.timer.now());

							// Validate that the tree is as we expect
							const cursor = tree.view.forest.allocateCursor();
							moveToDetachedField(tree.view.forest, cursor);
							cursor.firstNode();
							for (let i = 0; i < nodeCount; i++) {
								if (i % period === 0) {
									cursor.enterField(brand(nodeKeyFieldKey));
									cursor.enterNode(0);
									const id = ids[i];
									const stableId =
										id !== undefined
											? tree.view.nodeKey.stabilize(id)
											: undefined;

									assert.equal(cursor.value, stableId);
									cursor.exitNode();
									cursor.exitField();
									const node = tree.view.nodeKey.map.get(
										ids[i] ?? fail("Expected node key to be in list"),
									);
									assert(node !== undefined);
									assert.equal(node[localNodeKeySymbol], ids[i]);
								}
								cursor.nextNode();
							}
							cursor.free();
						} while (state.recordBatch(duration));
					},
					minBatchDurationSeconds: 0, // Force batch size of 1
				});
			}

			for (const keyDensityPercentage of [5, 50, 100]) {
				benchmark({
					type: BenchmarkType.Measurement,
					title: `Lookup a node by key in a tree of size ${nodeCount} where ${keyDensityPercentage}% of the tree has keys`,
					benchmarkFnCustom: async <T>(state: BenchmarkTimer<T>) => {
						const period = Math.round(100 / keyDensityPercentage);
						const random = makeRandom(0);
						let duration: number;
						do {
							assert.equal(state.iterationsPerBatch, 1);
							const [tree, field] = await makeTree();
							const ids: LocalNodeKey[] = [];
							for (let i = 0; i < nodeCount; i++) {
								if (i % period === 0) {
									const nodeKey = tree.view.nodeKey.generate();
									field.insert(i, createNode(tree.view, nodeKey));
									ids.push(nodeKey);
								} else {
									field.insert(i, createNode(tree.view));
								}
							}

							const id = random.pick(ids);

							// Measure how long it takes to lookup a randomly selected key that is known to be in the document
							const before = state.timer.now();
							const node = tree.view.nodeKey.map.get(id);
							duration = state.timer.toSeconds(before, state.timer.now());

							assert(node !== undefined);
							assert.equal(node[localNodeKeySymbol], id);
						} while (state.recordBatch(duration));
					},
					minBatchDurationSeconds: 0, // Force batch size of 1
				});
			}

			for (const keyDensityPercentage of [5, 50, 100]) {
				benchmark({
					type: BenchmarkType.Measurement,
					title: `Lookup a non-existent key in a tree of size ${nodeCount} where ${keyDensityPercentage}% of the tree has keys`,
					benchmarkFnCustom: async <T>(state: BenchmarkTimer<T>) => {
						const period = Math.round(100 / keyDensityPercentage);
						let duration: number;
						do {
							assert.equal(state.iterationsPerBatch, 1);
							const [tree, field] = await makeTree();
							for (let i = 0; i < nodeCount; i++) {
								const key =
									i % period === 0 ? tree.view.nodeKey.generate() : undefined;

								field.insert(i, createNode(tree.view, key));
							}

							// Measure how long it takes to lookup a key that is not in the document
							const nodeKey = tree.view.nodeKey.generate();
							const before = state.timer.now();
							const node = tree.view.nodeKey.map.get(nodeKey);
							duration = state.timer.toSeconds(before, state.timer.now());

							assert(node === undefined);
						} while (state.recordBatch(duration));
					},
					minBatchDurationSeconds: 0, // Force batch size of 1
				});
			}

			for (const keyDensityPercentage of [5, 50, 100]) {
				const period = Math.round(100 / keyDensityPercentage);
				it(`increase the summary size (when ${keyDensityPercentage}% of nodes have keys)`, async () => {
					// Create a baseline tree with no keys
					const [treeBaseline, fieldBaseline, providerBaseline] = await makeTree();
					for (let i = 0; i < nodeCount; i++) {
						fieldBaseline.insert(i, createNode(treeBaseline.view));
					}
					await providerBaseline.ensureSynchronized();
					// Create a tree of the same size as the baseline, but with some keys
					const [treeWithIds, fieldWithIds, providerWithIds] = await makeTree();
					for (let i = 0; i < nodeCount; i++) {
						const key =
							i % period === 0 ? treeWithIds.view.nodeKey.generate() : undefined;

						fieldWithIds.insert(i, createNode(treeWithIds.view, key));
					}
					await providerWithIds.ensureSynchronized();

					// Summarize both trees and measure their summary sizes
					const { summary: summaryBaseline } = treeBaseline.getAttachSummary(true);
					const sizeBaseline = IsoBuffer.from(JSON.stringify(summaryBaseline)).byteLength;
					const { summary: summaryWithIds } = treeWithIds.getAttachSummary(true);
					const sizeWithIds = IsoBuffer.from(JSON.stringify(summaryWithIds)).byteLength;
					// TODO: report these sizes as benchmark output which can be tracked over time.
					const sizeDelta = sizeWithIds - sizeBaseline;
					const relativeDelta = sizeDelta / sizeBaseline;
					// Arbitrary limit. Re-adjust when the node key index is more performant.
					assert(
						relativeDelta < keyDensityPercentage / 100,
						`Increased summary size by ${sizeDelta} bytes (${(
							relativeDelta * 100
						).toFixed(2)}% increase)`,
					);
				});
			}
		});
	}
});
*/<|MERGE_RESOLUTION|>--- conflicted
+++ resolved
@@ -32,18 +32,6 @@
 import { brand } from "../../../util";
 import { ApiMode } from "../../../feature-libraries/schema-aware";
 
-<<<<<<< HEAD
-const builder = new SchemaBuilder({
-	scope: "node key index benchmarks",
-	libraries: [nodeKeySchema],
-});
-const nodeSchema = builder.structRecursive("node", {
-	child: SchemaBuilder.fieldRecursive(
-		FieldKinds.optional,
-		() => nodeSchema,
-		() => nodeWithKeySchema,
-	),
-=======
 const builder = new SchemaBuilder("node key index benchmarks", {}, nodeKeySchema);
 const nodeSchema = builder.struct("node", {
 	// child: SchemaBuilder.fieldRecursive(
@@ -51,7 +39,6 @@
 	// 	() => nodeSchema,
 	// 	() => nodeWithKeySchema,
 	// ),
->>>>>>> e85dc150
 });
 const nodeWithKeySchema = builder.struct("nodeWithKey", {
 	...nodeKeyField,
@@ -61,13 +48,8 @@
 	// 	() => nodeSchema,
 	// ),
 });
-<<<<<<< HEAD
-const schemaData = builder.toDocumentSchema(
-	SchemaBuilder.fieldOptional(nodeSchema, nodeWithKeySchema),
-=======
 const schemaData = builder.intoDocumentSchema(
 	SchemaBuilder.fieldSequence(nodeSchema, nodeWithKeySchema),
->>>>>>> e85dc150
 );
 
 describe("Node Key Index Benchmarks", () => {
