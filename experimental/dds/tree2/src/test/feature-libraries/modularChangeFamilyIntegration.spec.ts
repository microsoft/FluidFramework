/*!
 * Copyright (c) Microsoft Corporation and contributors. All rights reserved.
 * Licensed under the MIT License.
 */

import { strict as assert } from "assert";
import {
	Delta,
	FieldKey,
	FieldKindIdentifier,
	makeAnonChange,
	mintRevisionTag,
	revisionMetadataSourceFromInfo,
	RevisionTag,
	tagChange,
	tagRollbackInverse,
} from "../../core";
import { typeboxValidator } from "../../external-utilities";
import {
	DefaultEditBuilder,
	FieldKinds,
	FieldKindWithEditor,
	ModularChangeset,
	cursorForJsonableTreeNode,
} from "../../feature-libraries";

import { brand, IdAllocator, idAllocatorFromMaxId, Mutable } from "../../util";
import { defaultRevisionMetadataFromChanges, testChangeReceiver } from "../utils";
// eslint-disable-next-line import/no-internal-modules
import {
	intoDelta,
	ModularChangeFamily,
	// eslint-disable-next-line import/no-internal-modules
} from "../../feature-libraries/modular-schema/modularChangeFamily";
import { leaf } from "../../domains";
// eslint-disable-next-line import/no-internal-modules
import { sequence } from "../../feature-libraries/default-schema/defaultFieldKinds";
// eslint-disable-next-line import/no-internal-modules
import { MarkMaker } from "./sequence-field/testEdits";

const fieldKinds: ReadonlyMap<FieldKindIdentifier, FieldKindWithEditor> = new Map(
	[sequence].map((f) => [f.identifier, f]),
);

const family = new ModularChangeFamily(fieldKinds, { jsonValidator: typeboxValidator });

const fieldA: FieldKey = brand("FieldA");
const fieldB: FieldKey = brand("FieldB");
const fieldC: FieldKey = brand("FieldC");

const tag1: RevisionTag = mintRevisionTag();
const tag2: RevisionTag = mintRevisionTag();
const tag3: RevisionTag = mintRevisionTag();

// Tests the integration of ModularChangeFamily with the default field kinds.
describe("ModularChangeFamily integration", () => {
	describe("rebase", () => {
		it("delete over cross-field move", () => {
			const [changeReceiver, getChanges] = testChangeReceiver(family);
			const editor = new DefaultEditBuilder(family, changeReceiver);

			editor.enterTransaction();
			editor.move(
				{ parent: undefined, field: fieldA },
				1,
				2,
				{ parent: undefined, field: fieldB },
				2,
			);
			editor.exitTransaction();

			editor.enterTransaction();
			editor.sequenceField({ parent: undefined, field: fieldA }).delete(1, 1);
			editor.exitTransaction();

			editor.enterTransaction();
			editor.sequenceField({ parent: undefined, field: fieldB }).delete(2, 1);
			editor.exitTransaction();

			const [move, remove, expected] = getChanges();
<<<<<<< HEAD
			const rebased = family.rebase(
				remove,
				tagChange(move, tag1),
				revisionMetadataSourceFromInfo([{ revision: tag1 }]),
			);
			const rebasedDelta = family.intoDelta(makeAnonChange(rebased));
			const expectedDelta = family.intoDelta(makeAnonChange(expected));
=======
			const rebased = family.rebase(remove, tagChange(move, mintRevisionTag()));
			const rebasedDelta = intoDelta(makeAnonChange(rebased), family.fieldKinds);
			const expectedDelta = intoDelta(makeAnonChange(expected), family.fieldKinds);
>>>>>>> f7ad5c8c
			assert.deepEqual(rebasedDelta, expectedDelta);
		});

		it("cross-field move over delete", () => {
			const [changeReceiver, getChanges] = testChangeReceiver(family);
			const editor = new DefaultEditBuilder(family, changeReceiver);
			editor.sequenceField({ parent: undefined, field: fieldA }).delete(1, 1);
			editor.move(
				{ parent: undefined, field: fieldA },
				1,
				2,
				{ parent: undefined, field: fieldB },
				2,
			);
			const [remove, move] = getChanges();
			const baseTag = mintRevisionTag();
			const restore = family.invert(tagChange(remove, baseTag), false);
			const expected = family.compose([makeAnonChange(restore), makeAnonChange(move)]);
<<<<<<< HEAD
			const rebased = family.rebase(
				move,
				tagChange(remove, baseTag),
				revisionMetadataSourceFromInfo([{ revision: baseTag }]),
			);
			const rebasedDelta = normalizeDelta(family.intoDelta(makeAnonChange(rebased)));
			const expectedDelta = normalizeDelta(family.intoDelta(makeAnonChange(expected)));
=======
			const rebased = family.rebase(move, tagChange(remove, baseTag));
			const rebasedDelta = normalizeDelta(
				intoDelta(makeAnonChange(rebased), family.fieldKinds),
			);
			const expectedDelta = normalizeDelta(
				intoDelta(makeAnonChange(expected), family.fieldKinds),
			);
>>>>>>> f7ad5c8c
			assert.deepEqual(rebasedDelta, expectedDelta);
		});

		it("Nested moves both requiring a second pass", () => {
			const [changeReceiver, getChanges] = testChangeReceiver(family);
			const editor = new DefaultEditBuilder(family, changeReceiver);

			const fieldAPath = { parent: undefined, field: fieldA };

			// Note that these are the paths before any edits have happened.
			const node1Path = { parent: undefined, parentField: fieldA, parentIndex: 1 };
			const node2Path = { parent: node1Path, parentField: fieldB, parentIndex: 1 };

			editor.enterTransaction();

			// Moves node2, which is a child of node1 to an earlier position in its field
			editor
				.sequenceField({
					parent: node1Path,
					field: fieldB,
				})
				.move(1, 1, 0);

			// Moves node1 to an earlier position in the field
			editor.sequenceField(fieldAPath).move(1, 1, 0);

			// Modifies node2 so that both fieldA and fieldB have changes that need to be transferred
			// from a move source to a destination during rebase.
			editor
				.sequenceField({
					parent: node2Path,
					field: fieldC,
				})
				.delete(0, 1);

			editor.exitTransaction();
			const [move1, move2, modify] = getChanges();
			const moves = family.compose([makeAnonChange(move1), makeAnonChange(move2)]);

			const taggedMoves = tagChange(moves, tag1);
			const rebased = family.rebase(
				modify,
				taggedMoves,
				defaultRevisionMetadataFromChanges([taggedMoves]),
			);
			const fieldCExpected = [MarkMaker.delete(1, brand(2))];
			const node2Expected = {
				fieldChanges: new Map([
					[fieldC, { fieldKind: sequence.identifier, change: fieldCExpected }],
				]),
			};

			const fieldBExpected = [{ count: 1, changes: node2Expected }];

			const node1Expected = {
				fieldChanges: new Map([
					[fieldB, { fieldKind: sequence.identifier, change: fieldBExpected }],
				]),
			};

			const fieldAExpected = [{ count: 1, changes: node1Expected }];

			const expected: ModularChangeset = {
				fieldChanges: new Map([
					[fieldA, { fieldKind: sequence.identifier, change: brand(fieldAExpected) }],
				]),
			};

			assert.deepEqual(rebased, expected);
		});
	});

	describe("compose", () => {
		it("cross-field move and nested changes", () => {
			const [changeReceiver, getChanges] = testChangeReceiver(family);
			const editor = new DefaultEditBuilder(family, changeReceiver);
			editor.move(
				{ parent: undefined, field: fieldA },
				0,
				1,
				{ parent: undefined, field: fieldB },
				0,
			);

			const newValue = "new value";
			const newNode = cursorForJsonableTreeNode({ type: leaf.number.name, value: newValue });
			editor
				.sequenceField({
					parent: { parent: undefined, parentField: fieldB, parentIndex: 0 },
					field: fieldC,
				})
				.insert(0, newNode);

			const [move, insert] = getChanges();
			const composed = family.compose([makeAnonChange(move), makeAnonChange(insert)]);
			const expected: Delta.Root = {
				build: [{ id: { minor: 1 }, trees: [newNode] }],
				fields: new Map([
					[
						fieldA,
						{
							local: [
								{
									count: 1,
									detach: { minor: 0 },
									fields: new Map([
										[
											fieldC,
											{
												local: [{ count: 1, attach: { minor: 1 } }],
											},
										],
									]),
								},
							],
						},
					],
					[
						fieldB,
						{
							local: [{ count: 1, attach: { minor: 0 } }],
						},
					],
				]),
			};

			const delta = intoDelta(makeAnonChange(composed), family.fieldKinds);
			assert.deepEqual(delta, expected);
		});

		it("cross-field move and inverse with nested changes", () => {
			const [changeReceiver, getChanges] = testChangeReceiver(family);
			const editor = new DefaultEditBuilder(family, changeReceiver);
			editor.move(
				{ parent: undefined, field: fieldA },
				0,
				1,
				{ parent: undefined, field: fieldB },
				0,
			);

			const newValue = "new value";
			const newNode = cursorForJsonableTreeNode({ type: leaf.number.name, value: newValue });
			editor
				.sequenceField({
					parent: { parent: undefined, parentField: fieldB, parentIndex: 0 },
					field: fieldC,
				})
				.insert(0, newNode);

			const [move, insert] = getChanges();
			const moveTagged = tagChange(move, tag1);
			const returnTagged = tagRollbackInverse(
				family.invert(moveTagged, true),
				tag3,
				moveTagged.revision,
			);

			const moveAndInsert = family.compose([tagChange(insert, tag2), moveTagged]);
			const composed = family.compose([returnTagged, makeAnonChange(moveAndInsert)]);
			const actual = intoDelta(makeAnonChange(composed), family.fieldKinds);
			const expected: Delta.Root = {
				build: [
					{
						id: { major: tag2, minor: 1 },
						trees: [newNode],
					},
				],
				fields: new Map([
					[
						fieldB,
						{
							local: [
								{ count: 1 },
								{
									count: 1,
									fields: new Map([
										[
											fieldC,
											{
												local: [
													{ count: 1, attach: { major: tag2, minor: 1 } },
												],
											},
										],
									]),
								},
							],
						},
					],
				]),
			};
			assert.deepEqual(actual, expected);
		});

		it("two cross-field moves of same node", () => {
			const [changeReceiver, getChanges] = testChangeReceiver(family);
			const editor = new DefaultEditBuilder(family, changeReceiver);
			editor.move(
				{ parent: undefined, field: fieldA },
				0,
				1,
				{ parent: undefined, field: fieldB },
				0,
			);
			editor.move(
				{ parent: undefined, field: fieldB },
				0,
				1,
				{ parent: undefined, field: fieldC },
				0,
			);
			editor.move(
				{ parent: undefined, field: fieldA },
				0,
				1,
				{ parent: undefined, field: fieldC },
				0,
			);

			const [move1, move2, expected] = getChanges();
			const composed = family.compose([makeAnonChange(move1), makeAnonChange(move2)]);
			const actualDelta = normalizeDelta(
				intoDelta(makeAnonChange(composed), family.fieldKinds),
			);
			const expectedDelta = normalizeDelta(
				intoDelta(makeAnonChange(expected), family.fieldKinds),
			);
			assert.deepEqual(actualDelta, expectedDelta);
		});
	});

	describe("invert", () => {
		it("Nested moves both requiring a second pass", () => {
			const [changeReceiver, getChanges] = testChangeReceiver(family);
			const editor = new DefaultEditBuilder(family, changeReceiver);

			const fieldAPath = { parent: undefined, field: fieldA };
			editor.enterTransaction();

			// Moves node1 to an earlier position in the field
			editor.sequenceField(fieldAPath).move(1, 1, 0);
			const node1Path = { parent: undefined, parentField: fieldA, parentIndex: 0 };
			const node2Path = { parent: node1Path, parentField: fieldB, parentIndex: 0 };

			// Moves node2, which is a child of node1 to an earlier position in its field
			editor
				.sequenceField({
					parent: node1Path,
					field: fieldB,
				})
				.move(1, 1, 0);

			// Modifies node2 so that both fieldA and fieldB have changes that need to be transfered
			// from a move source to a destination during invert.
			editor
				.sequenceField({
					parent: node2Path,
					field: fieldC,
				})
				.delete(0, 1);

			editor.exitTransaction();
			const [move1, move2, modify] = getChanges();
			const moves = family.compose([
				makeAnonChange(move1),
				makeAnonChange(move2),
				makeAnonChange(modify),
			]);

			const inverse = family.invert(tagChange(moves, tag1), false);
			const fieldCExpected = [MarkMaker.revive(1, { revision: tag1, localId: brand(2) })];
			const node2Expected = {
				fieldChanges: new Map([
					[fieldC, { fieldKind: sequence.identifier, change: fieldCExpected }],
				]),
			};

			const fieldBExpected = [
				MarkMaker.moveOut(1, brand(1), { changes: node2Expected }),
				{ count: 1 },
				MarkMaker.returnTo(1, brand(1), { revision: tag1, localId: brand(1) }),
			];

			const node1Expected = {
				fieldChanges: new Map([
					[fieldB, { fieldKind: sequence.identifier, change: fieldBExpected }],
				]),
			};

			const fieldAExpected = [
				MarkMaker.moveOut(1, brand(0), { changes: node1Expected }),
				{ count: 1 },
				MarkMaker.returnTo(1, brand(0), { revision: tag1, localId: brand(0) }),
			];

			const expected: ModularChangeset = {
				fieldChanges: new Map([
					[fieldA, { fieldKind: sequence.identifier, change: brand(fieldAExpected) }],
				]),
			};

			assert.deepEqual(inverse, expected);
		});
	});

	describe("toDelta", () => {
		it("works when nested changes come from different revisions", () => {
			const change: ModularChangeset = {
				fieldChanges: new Map([
					[
						brand("foo"),
						{
							fieldKind: FieldKinds.sequence.identifier,
							change: brand([
								MarkMaker.moveOut(1, brand(0)),
								MarkMaker.moveIn(1, brand(0)),
							]),
							revision: tag1,
						},
					],
					[
						brand("bar"),
						{
							fieldKind: FieldKinds.sequence.identifier,
							change: brand([
								MarkMaker.moveOut(2, brand(0)),
								MarkMaker.moveIn(2, brand(0)),
							]),
							revision: tag2,
						},
					],
				]),
			};
			const moveOut1: Delta.Mark = {
				detach: { major: tag1, minor: 0 },
				count: 1,
			};
			const moveIn1: Delta.Mark = {
				attach: { major: tag1, minor: 0 },
				count: 1,
			};
			const moveOut2: Delta.Mark = {
				detach: { major: tag2, minor: 0 },
				count: 2,
			};
			const moveIn2: Delta.Mark = {
				attach: { major: tag2, minor: 0 },
				count: 2,
			};
			const expected: Delta.Root = {
				fields: new Map([
					[brand("foo"), { local: [moveOut1, moveIn1] }],
					[brand("bar"), { local: [moveOut2, moveIn2] }],
				]),
			};
			const actual = intoDelta(makeAnonChange(change), family.fieldKinds);
			assert.deepEqual(actual, expected);
		});
	});
});

function normalizeDelta(
	delta: Delta.Root,
	idAllocator?: IdAllocator,
	idMap?: Map<number, number>,
): Delta.Root {
	const genId = idAllocator ?? idAllocatorFromMaxId();
	const map = idMap ?? new Map();

	const normalized: Mutable<Delta.Root> = {};
	if (delta.fields !== undefined) {
		normalized.fields = normalizeDeltaFieldMap(delta.fields, genId, map);
	}
	if (delta.build !== undefined && delta.build.length > 0) {
		normalized.build = delta.build.map(({ id, trees }) => ({
			id: normalizeDeltaDetachedNodeId(id, genId, map),
			trees,
		}));
	}

	return normalized;
}

function normalizeDeltaFieldMap(
	delta: Delta.FieldMap,
	genId: IdAllocator,
	idMap: Map<number, number>,
): Delta.FieldMap {
	const normalized = new Map();
	for (const [field, fieldChanges] of delta) {
		normalized.set(field, normalizeDeltaFieldChanges(fieldChanges, genId, idMap));
	}
	return normalized;
}

function normalizeDeltaFieldChanges(
	delta: Delta.FieldChanges,
	genId: IdAllocator,
	idMap: Map<number, number>,
): Delta.FieldChanges {
	const normalized: Mutable<Delta.FieldChanges> = {};
	if (delta.local !== undefined && delta.local.length > 0) {
		normalized.local = delta.local.map((mark) => normalizeDeltaMark(mark, genId, idMap));
	}
	if (delta.build !== undefined && delta.build.length > 0) {
		normalized.build = delta.build.map(({ id, trees }) => ({
			id: normalizeDeltaDetachedNodeId(id, genId, idMap),
			trees,
		}));
	}
	if (delta.global !== undefined && delta.global.length > 0) {
		normalized.global = delta.global.map(({ id, fields }) => ({
			id: normalizeDeltaDetachedNodeId(id, genId, idMap),
			fields: normalizeDeltaFieldMap(fields, genId, idMap),
		}));
	}
	if (delta.rename !== undefined && delta.rename.length > 0) {
		normalized.rename = delta.rename.map(({ oldId, count, newId }) => ({
			oldId: normalizeDeltaDetachedNodeId(oldId, genId, idMap),
			count,
			newId: normalizeDeltaDetachedNodeId(newId, genId, idMap),
		}));
	}

	return normalized;
}

function normalizeDeltaMark(
	delta: Delta.Mark,
	genId: IdAllocator,
	idMap: Map<number, number>,
): Delta.Mark {
	const normalized: Mutable<Delta.Mark> = { ...delta };
	if (normalized.attach !== undefined) {
		normalized.attach = normalizeDeltaDetachedNodeId(normalized.attach, genId, idMap);
	}
	if (normalized.detach !== undefined) {
		normalized.detach = normalizeDeltaDetachedNodeId(normalized.detach, genId, idMap);
	}
	if (normalized.fields !== undefined) {
		normalized.fields = normalizeDeltaFieldMap(normalized.fields, genId, idMap);
	}
	return normalized;
}

function normalizeDeltaDetachedNodeId(
	delta: Delta.DetachedNodeId,
	genId: IdAllocator,
	idMap: Map<number, number>,
): Delta.DetachedNodeId {
	if (delta.major !== undefined) {
		return delta;
	}
	const minor = idMap.get(delta.minor) ?? genId.allocate();
	idMap.set(delta.minor, minor);
	return { minor };
}<|MERGE_RESOLUTION|>--- conflicted
+++ resolved
@@ -26,7 +26,6 @@
 
 import { brand, IdAllocator, idAllocatorFromMaxId, Mutable } from "../../util";
 import { defaultRevisionMetadataFromChanges, testChangeReceiver } from "../utils";
-// eslint-disable-next-line import/no-internal-modules
 import {
 	intoDelta,
 	ModularChangeFamily,
@@ -78,19 +77,13 @@
 			editor.exitTransaction();
 
 			const [move, remove, expected] = getChanges();
-<<<<<<< HEAD
 			const rebased = family.rebase(
 				remove,
 				tagChange(move, tag1),
 				revisionMetadataSourceFromInfo([{ revision: tag1 }]),
 			);
-			const rebasedDelta = family.intoDelta(makeAnonChange(rebased));
-			const expectedDelta = family.intoDelta(makeAnonChange(expected));
-=======
-			const rebased = family.rebase(remove, tagChange(move, mintRevisionTag()));
 			const rebasedDelta = intoDelta(makeAnonChange(rebased), family.fieldKinds);
 			const expectedDelta = intoDelta(makeAnonChange(expected), family.fieldKinds);
->>>>>>> f7ad5c8c
 			assert.deepEqual(rebasedDelta, expectedDelta);
 		});
 
@@ -109,23 +102,17 @@
 			const baseTag = mintRevisionTag();
 			const restore = family.invert(tagChange(remove, baseTag), false);
 			const expected = family.compose([makeAnonChange(restore), makeAnonChange(move)]);
-<<<<<<< HEAD
 			const rebased = family.rebase(
 				move,
 				tagChange(remove, baseTag),
 				revisionMetadataSourceFromInfo([{ revision: baseTag }]),
 			);
-			const rebasedDelta = normalizeDelta(family.intoDelta(makeAnonChange(rebased)));
-			const expectedDelta = normalizeDelta(family.intoDelta(makeAnonChange(expected)));
-=======
-			const rebased = family.rebase(move, tagChange(remove, baseTag));
 			const rebasedDelta = normalizeDelta(
 				intoDelta(makeAnonChange(rebased), family.fieldKinds),
 			);
 			const expectedDelta = normalizeDelta(
 				intoDelta(makeAnonChange(expected), family.fieldKinds),
 			);
->>>>>>> f7ad5c8c
 			assert.deepEqual(rebasedDelta, expectedDelta);
 		});
 
