--- conflicted
+++ resolved
@@ -4,10 +4,6 @@
  */
 
 import { strict as assert } from "assert";
-<<<<<<< HEAD
-import { TUnsafe, Type, Static, TSchema } from "@sinclair/typebox";
-=======
->>>>>>> 6ad93473
 import {
 	FieldChangeHandler,
 	FieldChangeRebaser,
@@ -623,16 +619,6 @@
 		});
 	});
 
-	const jsonValidatorFail = {
-		compile: <Schema extends TSchema>(schema: Schema) => {
-			return {
-				check: (data: unknown): data is Static<Schema> => false,
-			};
-		},
-	};
-	const dummyFamilyForExcetions = new ModularChangeFamily(fieldKinds, {
-		jsonValidator: jsonValidatorFail,
-	});
 	describe("Encoding", () => {
 		const encodingTestData: [string, ModularChangeset][] = [
 			["without constraint", rootChange1a],
@@ -641,7 +627,7 @@
 			["without node field changes", rootChangeWithoutNodeFieldChanges],
 		];
 
-		makeEncodingTestSuite(family.codecs, encodingTestData, dummyFamilyForExcetions.codecs);
+		makeEncodingTestSuite(family.codecs, encodingTestData);
 	});
 
 	it("build child change", () => {
