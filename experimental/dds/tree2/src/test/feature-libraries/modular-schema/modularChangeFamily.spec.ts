--- conflicted
+++ resolved
@@ -14,15 +14,11 @@
 	FieldChange,
 	ModularChangeset,
 	FieldKindWithEditor,
-<<<<<<< HEAD
-	NodeChangeInverter,
 	RelevantRemovedRootsFromChild,
-=======
 	chunkTree,
 	defaultChunkPolicy,
 	uncompressedEncode,
 	EncodedChunk,
->>>>>>> e67ae78c
 } from "../../../feature-libraries";
 import {
 	makeAnonChange,
