--- conflicted
+++ resolved
@@ -42,40 +42,10 @@
 // eslint-disable-next-line import/no-internal-modules
 import { ModularChangeFamily } from "../../../feature-libraries/modular-schema/modularChangeFamily";
 import { singleJsonCursor } from "../../../domains";
-<<<<<<< HEAD
 // Allows typechecking test data used in modulaChangeFamily's codecs.
 // eslint-disable-next-line import/no-internal-modules
 import { EncodedModularChangeset } from "../../../feature-libraries/modular-schema/modularChangeFormat";
-
-type ValueChangeset = FieldKinds.ReplaceOp<number>;
-
-const valueHandler: FieldChangeHandler<ValueChangeset> = {
-	rebaser: FieldKinds.replaceRebaser(),
-	codecsFactory: () =>
-		makeCodecFamily([[0, makeValueCodec<TUnsafe<ValueChangeset>>(Type.Any())]]),
-	editor: { buildChildChange: (index, change) => fail("Child changes not supported") },
-
-	intoDelta: (change, deltaFromChild) =>
-		change === 0
-			? []
-			: [
-					{ type: Delta.MarkType.Delete, count: 1 },
-					{ type: Delta.MarkType.Insert, content: [singleJsonCursor(change.new)] },
-			  ],
-
-	isEmpty: (change) => change === 0,
-};
-
-const valueField = new FieldKind(
-	brand("Value"),
-	Multiplicity.Value,
-	valueHandler,
-	(a, b) => false,
-	new Set(),
-);
-=======
 import { ValueChangeset, valueField } from "./basicRebasers";
->>>>>>> f0eb76a8
 
 const singleNodeRebaser: FieldChangeRebaser<NodeChangeset> = {
 	compose: (changes, composeChild) => composeChild(changes),
