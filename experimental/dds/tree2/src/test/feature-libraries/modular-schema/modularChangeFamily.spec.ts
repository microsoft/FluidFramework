--- conflicted
+++ resolved
@@ -18,6 +18,8 @@
 	chunkTree,
 	defaultChunkPolicy,
 	TreeChunk,
+	makeFieldBatchCodec,
+	TreeCompressionStrategy,
 } from "../../../feature-libraries";
 import {
 	makeAnonChange,
@@ -34,10 +36,10 @@
 	DeltaFieldChanges,
 	DeltaRoot,
 	DeltaDetachedNodeId,
+	ChangeEncodingContext,
 } from "../../../core";
 import { brand, fail } from "../../../util";
-import { makeCodecFamily } from "../../../codec";
-import { typeboxValidator } from "../../../external-utilities";
+import { ICodecOptions, makeCodecFamily } from "../../../codec";
 import {
 	EncodingTestData,
 	MockIdCompressor,
@@ -57,9 +59,9 @@
 // Allows typechecking test data used in modulaChangeFamily's codecs.
 // eslint-disable-next-line import/no-internal-modules
 import { EncodedModularChangeset } from "../../../feature-libraries/modular-schema/modularChangeFormat";
-import { RevisionTagCodec } from "../../../shared-tree-core";
 import { ValueChangeset, valueField } from "./basicRebasers";
 import { SessionId } from "@fluidframework/id-compressor";
+import { ajvValidator } from "../../codec";
 
 const singleNodeRebaser: FieldChangeRebaser<NodeChangeset> = {
 	compose: (changes, composeChild) => composeChild(changes),
@@ -100,13 +102,15 @@
 	[singleNodeField, valueField].map((field) => [field.identifier, field]),
 );
 
-<<<<<<< HEAD
-const family = new ModularChangeFamily(fieldKinds, new MockIdCompressor(), {
-=======
-const family = new ModularChangeFamily(fieldKinds, new RevisionTagCodec(), {
->>>>>>> 4acb0381
-	jsonValidator: typeboxValidator,
-});
+const codecOptions: ICodecOptions = {
+	jsonValidator: ajvValidator,
+};
+const family = new ModularChangeFamily(
+	fieldKinds,
+	new MockIdCompressor(),
+	makeFieldBatchCodec(codecOptions, { encodeType: TreeCompressionStrategy.Uncompressed }),
+	codecOptions,
+);
 
 const tag1: RevisionTag = mintRevisionTag();
 const tag2: RevisionTag = mintRevisionTag();
@@ -855,16 +859,17 @@
 
 	describe("Encoding", () => {
 		const sessionId = "session1" as SessionId;
+		const context: ChangeEncodingContext = { originatorId: sessionId };
 		const encodingTestData: EncodingTestData<
 			ModularChangeset,
 			EncodedModularChangeset,
-			SessionId
+			ChangeEncodingContext
 		> = {
 			successes: [
-				["without constraint", rootChange1a, sessionId],
-				["with constraint", rootChange3, sessionId],
-				["with node existence constraint", rootChange4, sessionId],
-				["without node field changes", rootChangeWithoutNodeFieldChanges, sessionId],
+				["without constraint", rootChange1a, context],
+				["with constraint", rootChange3, context],
+				["with node existence constraint", rootChange4, context],
+				["without node field changes", rootChangeWithoutNodeFieldChanges, context],
 			],
 		};
 
