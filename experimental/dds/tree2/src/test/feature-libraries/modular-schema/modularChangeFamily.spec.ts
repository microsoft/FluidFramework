--- conflicted
+++ resolved
@@ -314,7 +314,7 @@
 };
 
 const node1 = singleJsonCursor(1);
-const encodedNode1 = encodedChunkFromCursor(node1);
+const node1Chunk = treeChunkFromCursor(node1);
 
 describe("ModularChangeFamily", () => {
 	describe("compose", () => {
@@ -342,13 +342,7 @@
 		it("prioritizes earlier build entries when faced with duplicates", () => {
 			const change1: ModularChangeset = {
 				fieldChanges: new Map(),
-<<<<<<< HEAD
-				builds: new Map([[undefined, new Map([[brand(0), encodedNode1]])]]),
-=======
-				builds: new Map([
-					[undefined, new Map([[brand(0), treeChunkFromCursor(singleJsonCursor(1))]])],
-				]),
->>>>>>> 4b0f0065
+				builds: new Map([[undefined, new Map([[brand(0), node1Chunk]])]]),
 			};
 			const change2: ModularChangeset = {
 				fieldChanges: new Map(),
@@ -552,8 +546,8 @@
 				{
 					fieldChanges: new Map([]),
 					builds: new Map([
-						[undefined, new Map([[brand(0), encodedNode1]])],
-						[tag2, new Map([[brand(0), encodedNode1]])],
+						[undefined, new Map([[brand(0), node1Chunk]])],
+						[tag2, new Map([[brand(0), node1Chunk]])],
 					]),
 				},
 				tag1,
@@ -598,8 +592,8 @@
 				{
 					fieldChanges: new Map([]),
 					builds: new Map([
-						[undefined, new Map([[brand(0), encodedNode1]])],
-						[tag2, new Map([[brand(0), encodedNode1]])],
+						[undefined, new Map([[brand(0), node1Chunk]])],
+						[tag2, new Map([[brand(0), node1Chunk]])],
 					]),
 				},
 				tag1,
@@ -737,8 +731,8 @@
 				{
 					fieldChanges: new Map([]),
 					builds: new Map([
-						[undefined, new Map([[brand(0), encodedNode1]])],
-						[tag2, new Map([[brand(1), encodedNode1]])],
+						[undefined, new Map([[brand(0), node1Chunk]])],
+						[tag2, new Map([[brand(1), node1Chunk]])],
 					]),
 				},
 				tag1,
@@ -828,8 +822,8 @@
 				{
 					fieldChanges: new Map([]),
 					builds: new Map([
-						[undefined, new Map([[brand(1), encodedNode1]])],
-						[tag2, new Map([[brand(2), encodedNode1]])],
+						[undefined, new Map([[brand(1), node1Chunk]])],
+						[tag2, new Map([[brand(2), node1Chunk]])],
 					]),
 				},
 				tag1,
