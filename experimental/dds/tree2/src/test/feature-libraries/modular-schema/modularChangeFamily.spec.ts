/*!
 * Copyright (c) Microsoft Corporation and contributors. All rights reserved.
 * Licensed under the MIT License.
 */

import { strict as assert } from "assert";
import {
	FieldChangeHandler,
	FieldChangeRebaser,
	Multiplicity,
	FieldEditor,
	NodeChangeset,
	genericFieldKind,
	FieldChange,
	ModularChangeset,
	FieldKindWithEditor,
} from "../../../feature-libraries";
import {
	makeAnonChange,
	RevisionTag,
	tagChange,
	TaggedChange,
	FieldKindIdentifier,
	FieldKey,
	UpPath,
	mintRevisionTag,
	assertIsRevisionTag,
	deltaForSet,
	revisionMetadataSourceFromInfo,
	DeltaFieldChanges,
	DeltaRoot,
} from "../../../core";
import { brand, fail } from "../../../util";
import { makeCodecFamily } from "../../../codec";
import { typeboxValidator } from "../../../external-utilities";
import {
	EncodingTestData,
	assertDeltaEqual,
	deepFreeze,
	makeEncodingTestSuite,
	testChangeReceiver,
} from "../../utils";
import {
	ModularChangeFamily,
	intoDelta,
	// eslint-disable-next-line import/no-internal-modules
} from "../../../feature-libraries/modular-schema/modularChangeFamily";
import { singleJsonCursor } from "../../../domains";
// Allows typechecking test data used in modulaChangeFamily's codecs.
// eslint-disable-next-line import/no-internal-modules
import { EncodedModularChangeset } from "../../../feature-libraries/modular-schema/modularChangeFormat";
import { ValueChangeset, valueField } from "./basicRebasers";

const singleNodeRebaser: FieldChangeRebaser<NodeChangeset> = {
	compose: (changes, composeChild) => composeChild(changes),
	invert: (change, invertChild) => invertChild(change.change),
	rebase: (change, base, rebaseChild) => rebaseChild(change, base.change) ?? {},
	amendCompose: () => fail("Not supported"),
	prune: (change) => change,
};

const singleNodeEditor: FieldEditor<NodeChangeset> = {
	buildChildChange: (index: number, change: NodeChangeset): NodeChangeset => {
		assert(index === 0, "This field kind only supports one node in its field");
		return change;
	},
};

const singleNodeHandler: FieldChangeHandler<NodeChangeset> = {
	rebaser: singleNodeRebaser,
	codecsFactory: (childCodec) => makeCodecFamily([[0, childCodec]]),
	editor: singleNodeEditor,
	intoDelta: ({ change }, deltaFromChild): DeltaFieldChanges => ({
		local: [{ count: 1, fields: deltaFromChild(change) }],
	}),
	relevantRemovedRoots: (change, relevantRemovedRootsFromChild) =>
		relevantRemovedRootsFromChild(change),
	isEmpty: (change) => change.fieldChanges === undefined,
};

const singleNodeField = new FieldKindWithEditor(
	"SingleNode",
	Multiplicity.Single,
	singleNodeHandler,
	(a, b) => false,
	new Set(),
);

const fieldKinds: ReadonlyMap<FieldKindIdentifier, FieldKindWithEditor> = new Map(
	[singleNodeField, valueField].map((field) => [field.identifier, field]),
);

const family = new ModularChangeFamily(fieldKinds, { jsonValidator: typeboxValidator });

const tag1: RevisionTag = mintRevisionTag();
const tag2: RevisionTag = mintRevisionTag();
const tag3: RevisionTag = mintRevisionTag();

const fieldA: FieldKey = brand("a");
const fieldB: FieldKey = brand("b");

const detachId = { minor: 424242 };
const buildId = { minor: 424243 };

const valueChange1a: ValueChangeset = { old: 0, new: 1 };
const valueChange1b: ValueChangeset = { old: 0, new: 2 };
const valueChange2: ValueChangeset = { old: 1, new: 2 };

const nodeChange1a: NodeChangeset = {
	fieldChanges: new Map([
		[fieldA, { fieldKind: valueField.identifier, change: brand(valueChange1a) }],
	]),
};

const nodeChanges1b: NodeChangeset = {
	fieldChanges: new Map([
		[
			fieldA,
			{
				fieldKind: valueField.identifier,
				change: brand(valueChange1b),
			},
		],
		[
			fieldB,
			{
				fieldKind: valueField.identifier,
				change: brand(valueChange1a),
			},
		],
	]),
};

const nodeChanges2: NodeChangeset = {
	fieldChanges: new Map([
		[
			fieldA,
			{
				fieldKind: valueField.identifier,
				change: brand(valueChange2),
			},
		],
		[
			fieldB,
			{
				fieldKind: valueField.identifier,
				change: brand(valueChange1a),
			},
		],
	]),
};

const nodeChange3: NodeChangeset = {
	fieldChanges: new Map([
		[fieldA, { fieldKind: valueField.identifier, change: brand(valueChange1a) }],
	]),
};

const nodeChange4: NodeChangeset = {
	fieldChanges: new Map([
		[fieldA, { fieldKind: valueField.identifier, change: brand(valueChange1a) }],
	]),
	nodeExistsConstraint: {
		violated: false,
	},
};

const nodeChangeWithoutFieldChanges: NodeChangeset = {
	nodeExistsConstraint: {
		violated: false,
	},
};

const rootChange1a: ModularChangeset = {
	fieldChanges: new Map([
		[
			fieldA,
			{
				fieldKind: singleNodeField.identifier,
				change: brand(nodeChange1a),
			},
		],
		[
			fieldB,
			{
				fieldKind: valueField.identifier,
				change: brand(valueChange2),
			},
		],
	]),
};

const rootChange1aGeneric: ModularChangeset = {
	fieldChanges: new Map([
		[
			fieldA,
			{
				fieldKind: genericFieldKind.identifier,
				change: brand(
					genericFieldKind.changeHandler.editor.buildChildChange(0, nodeChange1a),
				),
			},
		],
		[
			fieldB,
			{
				fieldKind: valueField.identifier,
				change: brand(valueChange2),
			},
		],
	]),
};

const rootChange1b: ModularChangeset = {
	fieldChanges: new Map([
		[
			fieldA,
			{
				fieldKind: singleNodeField.identifier,
				change: brand(nodeChanges1b),
			},
		],
	]),
};

const rootChange1bGeneric: ModularChangeset = {
	fieldChanges: new Map([
		[
			fieldA,
			{
				fieldKind: genericFieldKind.identifier,
				change: brand(
					genericFieldKind.changeHandler.editor.buildChildChange(0, nodeChanges1b),
				),
			},
		],
	]),
};

const rootChange2: ModularChangeset = {
	fieldChanges: new Map([
		[
			fieldA,
			{
				fieldKind: singleNodeField.identifier,
				change: brand(nodeChanges2),
			},
		],
	]),
};

const rootChange2Generic: ModularChangeset = {
	fieldChanges: new Map([
		[
			fieldA,
			{
				fieldKind: genericFieldKind.identifier,
				change: brand(
					genericFieldKind.changeHandler.editor.buildChildChange(0, nodeChanges2),
				),
			},
		],
	]),
};

const rootChange3: ModularChangeset = {
	fieldChanges: new Map([
		[
			fieldA,
			{
				fieldKind: singleNodeField.identifier,
				change: brand(nodeChange3),
			},
		],
	]),
};

const dummyMaxId = 10;
const dummyRevisionTag = assertIsRevisionTag("00000000-0000-4000-8000-000000000000");
const rootChange4: ModularChangeset = {
	maxId: brand(dummyMaxId),
	revisions: [{ revision: dummyRevisionTag }],
	fieldChanges: new Map([
		[
			fieldA,
			{
				fieldKind: singleNodeField.identifier,
				change: brand(nodeChange4),
			},
		],
	]),
};

const rootChangeWithoutNodeFieldChanges: ModularChangeset = {
	maxId: brand(dummyMaxId),
	revisions: [{ revision: dummyRevisionTag }],
	fieldChanges: new Map([
		[
			fieldA,
			{
				fieldKind: singleNodeField.identifier,
				change: brand(nodeChangeWithoutFieldChanges),
			},
		],
	]),
};

const node1 = singleJsonCursor(1);

describe("ModularChangeFamily", () => {
	describe("compose", () => {
		const composedValues: ValueChangeset = { old: 0, new: 2 };

		const composedNodeChange: NodeChangeset = {
			fieldChanges: new Map([
				[
					fieldA,
					{
						fieldKind: valueField.identifier,
						change: brand(composedValues),
					},
				],
				[
					fieldB,
					{
						fieldKind: valueField.identifier,
						change: brand(valueChange1a),
					},
				],
			]),
		};

		it("prioritizes earlier build entries when faced with duplicates", () => {
			const change1: ModularChangeset = {
				fieldChanges: new Map(),
				builds: new Map([[undefined, new Map([[brand(0), node1]])]]),
			};
			const change2: ModularChangeset = {
				fieldChanges: new Map(),
				builds: new Map([[undefined, new Map([[brand(0), singleJsonCursor(2)]])]]),
			};
			assert.deepEqual(
				family.compose([makeAnonChange(change1), makeAnonChange(change2)]),
				change1,
			);
		});

		it("compose specific ○ specific", () => {
			const expectedCompose: ModularChangeset = {
				fieldChanges: new Map([
					[
						fieldA,
						{
							fieldKind: singleNodeField.identifier,
							change: brand(composedNodeChange),
						},
					],
					[
						fieldB,
						{
							fieldKind: valueField.identifier,
							change: brand(valueChange2),
						},
					],
				]),
			};
			assert.deepEqual(
				family.compose([makeAnonChange(rootChange1a), makeAnonChange(rootChange2)]),
				expectedCompose,
			);
		});

		it("compose specific ○ generic", () => {
			const expectedCompose: ModularChangeset = {
				fieldChanges: new Map([
					[
						fieldA,
						{
							fieldKind: singleNodeField.identifier,
							change: brand(composedNodeChange),
						},
					],
					[
						fieldB,
						{
							fieldKind: valueField.identifier,
							change: brand(valueChange2),
						},
					],
				]),
			};
			assert.deepEqual(
				family.compose([makeAnonChange(rootChange1a), makeAnonChange(rootChange2Generic)]),
				expectedCompose,
			);
		});

		it("compose generic ○ specific", () => {
			const expectedCompose: ModularChangeset = {
				fieldChanges: new Map([
					[
						fieldA,
						{
							fieldKind: singleNodeField.identifier,
							change: brand(composedNodeChange),
						},
					],
					[
						fieldB,
						{
							fieldKind: valueField.identifier,
							change: brand(valueChange2),
						},
					],
				]),
			};
			assert.deepEqual(
				family.compose([makeAnonChange(rootChange1aGeneric), makeAnonChange(rootChange2)]),
				expectedCompose,
			);
		});

		it("compose generic ○ generic", () => {
			const expectedCompose: ModularChangeset = {
				fieldChanges: new Map([
					[
						fieldA,
						{
							fieldKind: genericFieldKind.identifier,
							change: brand(
								genericFieldKind.changeHandler.editor.buildChildChange(
									0,
									composedNodeChange,
								),
							),
						},
					],
					[
						fieldB,
						{
							fieldKind: valueField.identifier,
							change: brand(valueChange2),
						},
					],
				]),
			};
			assert.deepEqual(
				family.compose([
					makeAnonChange(rootChange1aGeneric),
					makeAnonChange(rootChange2Generic),
				]),
				expectedCompose,
			);
		});

		it("compose tagged changes", () => {
			const change1A: FieldChange = {
				fieldKind: valueField.identifier,
				change: brand(valueChange1a),
			};

			const change1: TaggedChange<ModularChangeset> = tagChange(
				{
					fieldChanges: new Map([[fieldA, change1A]]),
				},
				tag1,
			);

			const nodeChange2: NodeChangeset = {
				fieldChanges: new Map([
					[
						fieldA,
						{
							fieldKind: valueField.identifier,
							change: brand(valueChange2),
						},
					],
				]),
			};

			const change2B: FieldChange = {
				fieldKind: singleNodeField.identifier,
				change: brand(nodeChange2),
			};

			deepFreeze(change2B);
			const change2: TaggedChange<ModularChangeset> = tagChange(
				{
					fieldChanges: new Map([[fieldB, change2B]]),
				},
				tag2,
			);

			deepFreeze(change1);
			deepFreeze(change2);
			const composed = family.compose([change1, change2]);

			const expectedNodeChange: NodeChangeset = {
				fieldChanges: new Map([
					[
						fieldA,
						{
							fieldKind: valueField.identifier,
							change: brand(valueChange2),
						},
					],
				]),
			};

			const expected: ModularChangeset = {
				fieldChanges: new Map([
					[
						fieldA,
						{
							fieldKind: valueField.identifier,
							change: brand(valueChange1a),
						},
					],
					[
						fieldB,
						{
							fieldKind: singleNodeField.identifier,
							change: brand(expectedNodeChange),
						},
					],
				]),
				revisions: [{ revision: tag1 }, { revision: tag2 }],
			};

			assert.deepEqual(composed, expected);
		});

<<<<<<< HEAD
		it("build ○ matching destroy = ε", () => {
			const change1: TaggedChange<ModularChangeset> = tagChange(
				{
					fieldChanges: new Map([]),
					builds: new Map([
						[undefined, new Map([[brand(0), node1]])],
						[tag2, new Map([[brand(0), node1]])],
					]),
				},
				tag1,
			);

			const change2: TaggedChange<ModularChangeset> = tagChange(
				{
					fieldChanges: new Map([]),
					destroys: new Map([
						[tag1, new Map([[brand(0), undefined]])],
						[undefined, new Map([[brand(0), undefined]])],
					]),
				},
				tag2,
			);

			deepFreeze(change1);
			deepFreeze(change2);
			const composed = family.compose([change1, change2]);

			const expected: ModularChangeset = {
				fieldChanges: new Map(),
				revisions: [{ revision: tag1 }, { revision: tag2 }],
			};

			assert.deepEqual(composed, expected);
		});

		it("destroy ○ matching build = ε", () => {
			const change1: TaggedChange<ModularChangeset> = tagChange(
				{
					fieldChanges: new Map([]),
					destroys: new Map([
						[tag1, new Map([[brand(0), undefined]])],
						[undefined, new Map([[brand(0), undefined]])],
					]),
				},
				tag2,
			);

			const change2: TaggedChange<ModularChangeset> = tagChange(
				{
					fieldChanges: new Map([]),
					builds: new Map([
						[undefined, new Map([[brand(0), node1]])],
						[tag2, new Map([[brand(0), node1]])],
					]),
				},
				tag1,
			);

			deepFreeze(change1);
			deepFreeze(change2);
			const composed = family.compose([change1, change2]);

			const expected: ModularChangeset = {
				fieldChanges: new Map(),
				revisions: [{ revision: tag2 }, { revision: tag1 }],
			};

			assert.deepEqual(composed, expected);
		});

		it("non-matching builds and destroys", () => {
=======
		it("builds", () => {
>>>>>>> 458f23f5
			const change1: TaggedChange<ModularChangeset> = tagChange(
				{
					fieldChanges: new Map([]),
					builds: new Map([
						[undefined, new Map([[brand(0), node1]])],
						[tag3, new Map([[brand(0), node1]])],
					]),
<<<<<<< HEAD
					destroys: new Map([
						[undefined, new Map([[brand(1), undefined]])],
						[tag3, new Map([[brand(1), undefined]])],
					]),
=======
>>>>>>> 458f23f5
				},
				tag1,
			);

			const change2: TaggedChange<ModularChangeset> = tagChange(
				{
					fieldChanges: new Map([]),
					builds: new Map([
						[undefined, new Map([[brand(2), node1]])],
						[tag3, new Map([[brand(2), node1]])],
					]),
<<<<<<< HEAD
					destroys: new Map([
						[undefined, new Map([[brand(3), undefined]])],
						[tag3, new Map([[brand(3), undefined]])],
					]),
				},
				tag2,
=======
					revisions: [{ revision: tag2 }],
				},
				undefined,
>>>>>>> 458f23f5
			);

			deepFreeze(change1);
			deepFreeze(change2);
			const composed = family.compose([change1, change2]);

			const expected: ModularChangeset = {
				fieldChanges: new Map(),
				builds: new Map([
					[tag1, new Map([[brand(0), node1]])],
					[tag2, new Map([[brand(2), node1]])],
					[
						tag3,
						new Map([
							[brand(0), node1],
							[brand(2), node1],
						]),
					],
				]),
<<<<<<< HEAD
				destroys: new Map([
					[tag1, new Map([[brand(1), undefined]])],
					[tag2, new Map([[brand(3), undefined]])],
					[
						tag3,
						new Map([
							[brand(1), undefined],
							[brand(3), undefined],
						]),
					],
				]),
=======
>>>>>>> 458f23f5
				revisions: [{ revision: tag1 }, { revision: tag2 }],
			};

			assert.deepEqual(composed, expected);
		});
	});

	describe("invert", () => {
		const valueInverse1: ValueChangeset = { old: 1, new: 0 };
		const valueInverse2: ValueChangeset = { old: 2, new: 1 };

		const nodeInverse: NodeChangeset = {
			fieldChanges: new Map([
				[
					fieldA,
					{
						fieldKind: valueField.identifier,
						change: brand(valueInverse1),
					},
				],
			]),
		};

		it("specific", () => {
			const expectedInverse: ModularChangeset = {
				fieldChanges: new Map([
					[fieldA, { fieldKind: singleNodeField.identifier, change: brand(nodeInverse) }],
					[fieldB, { fieldKind: valueField.identifier, change: brand(valueInverse2) }],
				]),
			};

			assert.deepEqual(family.invert(makeAnonChange(rootChange1a), false), expectedInverse);
		});

		it("generic", () => {
			const fieldChange = genericFieldKind.changeHandler.editor.buildChildChange(
				0,
				nodeInverse,
			);
			const expectedInverse: ModularChangeset = {
				fieldChanges: new Map([
					[
						fieldA,
						{ fieldKind: genericFieldKind.identifier, change: brand(fieldChange) },
					],
					[fieldB, { fieldKind: valueField.identifier, change: brand(valueInverse2) }],
				]),
			};

			assert.deepEqual(
				family.invert(makeAnonChange(rootChange1aGeneric), false),
				expectedInverse,
			);
		});

		it("build => destroy but only for rollback", () => {
			const change1: TaggedChange<ModularChangeset> = tagChange(
				{
					fieldChanges: new Map([]),
					builds: new Map([
						[undefined, new Map([[brand(0), node1]])],
						[tag2, new Map([[brand(1), node1]])],
					]),
				},
				tag1,
			);

			const expectedRollback: ModularChangeset = {
				fieldChanges: new Map([]),
				destroys: new Map([
					[tag1, new Map([[brand(0), undefined]])],
					[tag2, new Map([[brand(1), undefined]])],
				]),
			};
			const expectedUndo: ModularChangeset = {
				fieldChanges: new Map([]),
			};

			deepFreeze(change1);
			const actualRollback = family.invert(change1, true);
			const actualUndo = family.invert(change1, false);
			assert.deepEqual(actualRollback, expectedRollback);
			assert.deepEqual(actualUndo, expectedUndo);
		});
	});

	describe("rebase", () => {
		it("rebase specific ↷ specific", () => {
			const rebased = family.rebase(
				rootChange1b,
				makeAnonChange(rootChange1a),
				revisionMetadataSourceFromInfo([]),
			);
			assert.deepEqual(rebased, rootChange2);
		});

		it("rebase specific ↷ generic", () => {
			const rebased = family.rebase(
				rootChange1b,
				makeAnonChange(rootChange1aGeneric),
				revisionMetadataSourceFromInfo([]),
			);
			assert.deepEqual(rebased, rootChange2);
		});

		it("rebase generic ↷ specific", () => {
			const rebased = family.rebase(
				rootChange1bGeneric,
				makeAnonChange(rootChange1a),
				revisionMetadataSourceFromInfo([]),
			);
			assert.deepEqual(rebased, rootChange2);
		});

		it("rebase generic ↷ generic", () => {
			const rebased = family.rebase(
				rootChange1bGeneric,
				makeAnonChange(rootChange1aGeneric),
				revisionMetadataSourceFromInfo([]),
			);
			assert.deepEqual(rebased, rootChange2Generic);
		});
	});

	describe("intoDelta", () => {
		it("fieldChanges", () => {
			const nodeDelta: DeltaFieldChanges = {
				local: [
					{
						count: 1,
						fields: new Map([[fieldA, deltaForSet(node1, buildId, detachId)]]),
					},
				],
			};

			const expectedDelta: DeltaRoot = {
				fields: new Map([
					[fieldA, nodeDelta],
					[fieldB, deltaForSet(singleJsonCursor(2), buildId, detachId)],
				]),
			};

			const actual = intoDelta(makeAnonChange(rootChange1a), family.fieldKinds);
			assertDeltaEqual(actual, expectedDelta);
		});

		it("builds", () => {
			const change1: TaggedChange<ModularChangeset> = tagChange(
				{
					fieldChanges: new Map([]),
					builds: new Map([
						[undefined, new Map([[brand(1), node1]])],
						[tag2, new Map([[brand(2), node1]])],
					]),
				},
				tag1,
			);

			const expectedDelta: Delta.Root = {
				build: [
					{ id: { major: tag1, minor: 1 }, trees: [node1] },
					{ id: { major: tag2, minor: 2 }, trees: [node1] },
				],
			};

			const actual = intoDelta(change1, family.fieldKinds);
			assertDeltaEqual(actual, expectedDelta);
		});

		it("destroys", () => {
			const change1: TaggedChange<ModularChangeset> = tagChange(
				{
					fieldChanges: new Map([]),
					destroys: new Map([
						[undefined, new Map([[brand(1), undefined]])],
						[tag2, new Map([[brand(2), undefined]])],
					]),
				},
				tag1,
			);

			const expectedDelta: Delta.Root = {
				destroy: [
					{ id: { major: tag1, minor: 1 }, count: 1 },
					{ id: { major: tag2, minor: 2 }, count: 1 },
				],
			};

			const actual = intoDelta(change1, family.fieldKinds);
			assertDeltaEqual(actual, expectedDelta);
		});
	});

	describe("Encoding", () => {
		const encodingTestData: EncodingTestData<ModularChangeset, EncodedModularChangeset> = {
			successes: [
				["without constrain", rootChange1a],
				["with constrain", rootChange3],
				["with node existence constraint", rootChange4],
				["without node field changes", rootChangeWithoutNodeFieldChanges],
			],
		};

		makeEncodingTestSuite(family.codecs, encodingTestData);
	});

	it("build child change", () => {
		const [changeReceiver, getChanges] = testChangeReceiver(family);
		const editor = family.buildEditor(changeReceiver);
		const path: UpPath = {
			parent: undefined,
			parentField: fieldA,
			parentIndex: 0,
		};

		editor.submitChange(
			{ parent: path, field: fieldB },
			valueField.identifier,
			brand(valueChange1a),
		);
		const changes = getChanges();
		const nodeChange: NodeChangeset = {
			fieldChanges: new Map([
				[fieldB, { fieldKind: valueField.identifier, change: brand(valueChange1a) }],
			]),
		};

		const fieldChange = genericFieldKind.changeHandler.editor.buildChildChange(0, nodeChange);
		const expectedChange: ModularChangeset = {
			fieldChanges: new Map([
				[fieldA, { fieldKind: genericFieldKind.identifier, change: brand(fieldChange) }],
			]),
		};

		assert.deepEqual(changes, [expectedChange]);
	});
});<|MERGE_RESOLUTION|>--- conflicted
+++ resolved
@@ -530,7 +530,6 @@
 			assert.deepEqual(composed, expected);
 		});
 
-<<<<<<< HEAD
 		it("build ○ matching destroy = ε", () => {
 			const change1: TaggedChange<ModularChangeset> = tagChange(
 				{
@@ -602,9 +601,6 @@
 		});
 
 		it("non-matching builds and destroys", () => {
-=======
-		it("builds", () => {
->>>>>>> 458f23f5
 			const change1: TaggedChange<ModularChangeset> = tagChange(
 				{
 					fieldChanges: new Map([]),
@@ -612,13 +608,10 @@
 						[undefined, new Map([[brand(0), node1]])],
 						[tag3, new Map([[brand(0), node1]])],
 					]),
-<<<<<<< HEAD
 					destroys: new Map([
 						[undefined, new Map([[brand(1), undefined]])],
 						[tag3, new Map([[brand(1), undefined]])],
 					]),
-=======
->>>>>>> 458f23f5
 				},
 				tag1,
 			);
@@ -630,18 +623,13 @@
 						[undefined, new Map([[brand(2), node1]])],
 						[tag3, new Map([[brand(2), node1]])],
 					]),
-<<<<<<< HEAD
 					destroys: new Map([
 						[undefined, new Map([[brand(3), undefined]])],
 						[tag3, new Map([[brand(3), undefined]])],
 					]),
-				},
-				tag2,
-=======
 					revisions: [{ revision: tag2 }],
 				},
 				undefined,
->>>>>>> 458f23f5
 			);
 
 			deepFreeze(change1);
@@ -661,7 +649,6 @@
 						]),
 					],
 				]),
-<<<<<<< HEAD
 				destroys: new Map([
 					[tag1, new Map([[brand(1), undefined]])],
 					[tag2, new Map([[brand(3), undefined]])],
@@ -673,8 +660,6 @@
 						]),
 					],
 				]),
-=======
->>>>>>> 458f23f5
 				revisions: [{ revision: tag1 }, { revision: tag2 }],
 			};
 
@@ -833,7 +818,7 @@
 				tag1,
 			);
 
-			const expectedDelta: Delta.Root = {
+			const expectedDelta: DeltaRoot = {
 				build: [
 					{ id: { major: tag1, minor: 1 }, trees: [node1] },
 					{ id: { major: tag2, minor: 2 }, trees: [node1] },
@@ -856,7 +841,7 @@
 				tag1,
 			);
 
-			const expectedDelta: Delta.Root = {
+			const expectedDelta: DeltaRoot = {
 				destroy: [
 					{ id: { major: tag1, minor: 1 }, count: 1 },
 					{ id: { major: tag2, minor: 2 }, count: 1 },
