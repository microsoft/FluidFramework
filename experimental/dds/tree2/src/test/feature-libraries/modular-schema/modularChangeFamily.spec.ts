--- conflicted
+++ resolved
@@ -671,17 +671,12 @@
 			{ getIndex, tryGetInfo },
 		): RevisionTag[] => {
 			const relevantRevisions = [rev1, rev2, rev3, rev4];
-<<<<<<< HEAD
 			const revsIndices: number[] = relevantRevisions.map((c) =>
 				ensureIndexDefined(getIndex(c)),
 			);
-			const revsInfos: RevisionInfo[] = relevantRevisions.map((c) => getInfo(c));
-=======
-			const revsIndices: number[] = relevantRevisions.map((c) => getIndex(c));
 			const revsInfos: RevisionInfo[] = relevantRevisions.map(
 				(c) => tryGetInfo(c) ?? assert.fail(),
 			);
->>>>>>> 6de7aa0b
 			assert.deepEqual(revsIndices, [0, 1, 2, 3]);
 			const expected: RevisionInfo[] = [
 				{ revision: rev1 },
@@ -704,17 +699,12 @@
 			{ getIndex, tryGetInfo },
 		): RevisionTag[] => {
 			const relevantRevisions = [rev1, rev2, rev4];
-<<<<<<< HEAD
 			const revsIndices: number[] = relevantRevisions.map((c) =>
 				ensureIndexDefined(getIndex(c)),
 			);
-			const revsInfos: RevisionInfo[] = relevantRevisions.map((c) => getInfo(c));
-=======
-			const revsIndices: number[] = relevantRevisions.map((c) => getIndex(c));
 			const revsInfos: RevisionInfo[] = relevantRevisions.map(
 				(c) => tryGetInfo(c) ?? assert.fail(),
 			);
->>>>>>> 6de7aa0b
 			assert.deepEqual(revsIndices, [0, 1, 2]);
 			const expected: RevisionInfo[] = [
 				{ revision: rev1 },
