--- conflicted
+++ resolved
@@ -311,6 +311,7 @@
 };
 
 const node1 = singleJsonCursor(1);
+const encodedNode1 = encodedChunkFromCursor(node1);
 
 describe("ModularChangeFamily", () => {
 	describe("compose", () => {
@@ -338,13 +339,7 @@
 		it("prioritizes earlier build entries when faced with duplicates", () => {
 			const change1: ModularChangeset = {
 				fieldChanges: new Map(),
-<<<<<<< HEAD
-				builds: new Map([[undefined, new Map([[brand(0), node1]])]]),
-=======
-				builds: new Map([
-					[undefined, new Map([[brand(0), encodedChunkFromCursor(singleJsonCursor(1))]])],
-				]),
->>>>>>> e67ae78c
+				builds: new Map([[undefined, new Map([[brand(0), encodedNode1]])]]),
 			};
 			const change2: ModularChangeset = {
 				fieldChanges: new Map(),
@@ -548,8 +543,8 @@
 				{
 					fieldChanges: new Map([]),
 					builds: new Map([
-						[undefined, new Map([[brand(0), node1]])],
-						[tag2, new Map([[brand(0), node1]])],
+						[undefined, new Map([[brand(0), encodedNode1]])],
+						[tag2, new Map([[brand(0), encodedNode1]])],
 					]),
 				},
 				tag1,
@@ -594,8 +589,8 @@
 				{
 					fieldChanges: new Map([]),
 					builds: new Map([
-						[undefined, new Map([[brand(0), node1]])],
-						[tag2, new Map([[brand(0), node1]])],
+						[undefined, new Map([[brand(0), encodedNode1]])],
+						[tag2, new Map([[brand(0), encodedNode1]])],
 					]),
 				},
 				tag1,
@@ -733,8 +728,8 @@
 				{
 					fieldChanges: new Map([]),
 					builds: new Map([
-						[undefined, new Map([[brand(0), node1]])],
-						[tag2, new Map([[brand(1), node1]])],
+						[undefined, new Map([[brand(0), encodedNode1]])],
+						[tag2, new Map([[brand(1), encodedNode1]])],
 					]),
 				},
 				tag1,
@@ -824,8 +819,8 @@
 				{
 					fieldChanges: new Map([]),
 					builds: new Map([
-						[undefined, new Map([[brand(1), node1]])],
-						[tag2, new Map([[brand(2), node1]])],
+						[undefined, new Map([[brand(1), encodedNode1]])],
+						[tag2, new Map([[brand(2), encodedNode1]])],
 					]),
 				},
 				tag1,
