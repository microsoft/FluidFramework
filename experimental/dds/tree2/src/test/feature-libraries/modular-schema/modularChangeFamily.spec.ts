/*!
 * Copyright (c) Microsoft Corporation and contributors. All rights reserved.
 * Licensed under the MIT License.
 */

import { strict as assert } from "assert";
import {
	FieldChangeHandler,
	FieldChangeRebaser,
	Multiplicity,
	FieldEditor,
	NodeChangeset,
	genericFieldKind,
	FieldChange,
	ModularChangeset,
	FieldKindWithEditor,
	NodeChangeInverter,
	chunkTree,
	defaultChunkPolicy,
	uncompressedEncode,
	EncodedChunk,
} from "../../../feature-libraries";
import {
	makeAnonChange,
	RevisionTag,
	tagChange,
	TaggedChange,
	FieldKindIdentifier,
	Delta,
	FieldKey,
	UpPath,
	mintRevisionTag,
	tagRollbackInverse,
	assertIsRevisionTag,
	deltaForSet,
<<<<<<< HEAD
	ITreeCursorSynchronous,
=======
	RevisionInfo,
	revisionMetadataSourceFromInfo,
>>>>>>> befe67cb
} from "../../../core";
import { brand, fail } from "../../../util";
import { makeCodecFamily, noopValidator } from "../../../codec";
import { typeboxValidator } from "../../../external-utilities";
import {
	EncodingTestData,
	assertDeltaEqual,
	deepFreeze,
	makeEncodingTestSuite,
	testChangeReceiver,
} from "../../utils";
import {
	ModularChangeFamily,
	intoDelta,
	// eslint-disable-next-line import/no-internal-modules
} from "../../../feature-libraries/modular-schema/modularChangeFamily";
import { singleJsonCursor } from "../../../domains";
// Allows typechecking test data used in modulaChangeFamily's codecs.
// eslint-disable-next-line import/no-internal-modules
import { EncodedModularChangeset } from "../../../feature-libraries/modular-schema/modularChangeFormat";
import { ValueChangeset, valueField } from "./basicRebasers";

const singleNodeRebaser: FieldChangeRebaser<NodeChangeset> = {
	compose: (changes, composeChild) => composeChild(changes),
	invert: (change, invertChild) => invertChild(change.change),
	rebase: (change, base, rebaseChild) => rebaseChild(change, base.change) ?? {},
	amendCompose: () => fail("Not supported"),
	prune: (change) => change,
};

const singleNodeEditor: FieldEditor<NodeChangeset> = {
	buildChildChange: (index: number, change: NodeChangeset): NodeChangeset => {
		assert(index === 0, "This field kind only supports one node in its field");
		return change;
	},
};

const singleNodeHandler: FieldChangeHandler<NodeChangeset> = {
	rebaser: singleNodeRebaser,
	codecsFactory: (childCodec) => makeCodecFamily([[0, childCodec]]),
	editor: singleNodeEditor,
	intoDelta: ({ change }, deltaFromChild): Delta.FieldChanges => ({
		local: [{ count: 1, fields: deltaFromChild(change) }],
	}),
	relevantRemovedRoots: (change, relevantRemovedRootsFromChild) =>
		relevantRemovedRootsFromChild(change),
	isEmpty: (change) => change.fieldChanges === undefined,
};

const singleNodeField = new FieldKindWithEditor(
	"SingleNode",
	Multiplicity.Single,
	singleNodeHandler,
	(a, b) => false,
	new Set(),
);

const fieldKinds: ReadonlyMap<FieldKindIdentifier, FieldKindWithEditor> = new Map(
	[singleNodeField, valueField].map((field) => [field.identifier, field]),
);

const family = new ModularChangeFamily(fieldKinds, { jsonValidator: typeboxValidator });

const tag1: RevisionTag = mintRevisionTag();
const tag2: RevisionTag = mintRevisionTag();

const fieldA: FieldKey = brand("a");
const fieldB: FieldKey = brand("b");

const detachId = { minor: 424242 };
const buildId = { minor: 424243 };

const valueChange1a: ValueChangeset = { old: 0, new: 1 };
const valueChange1b: ValueChangeset = { old: 0, new: 2 };
const valueChange2: ValueChangeset = { old: 1, new: 2 };

const nodeChange1a: NodeChangeset = {
	fieldChanges: new Map([
		[fieldA, { fieldKind: valueField.identifier, change: brand(valueChange1a) }],
	]),
};

const nodeChanges1b: NodeChangeset = {
	fieldChanges: new Map([
		[
			fieldA,
			{
				fieldKind: valueField.identifier,
				change: brand(valueChange1b),
			},
		],
		[
			fieldB,
			{
				fieldKind: valueField.identifier,
				change: brand(valueChange1a),
			},
		],
	]),
};

const nodeChanges2: NodeChangeset = {
	fieldChanges: new Map([
		[
			fieldA,
			{
				fieldKind: valueField.identifier,
				change: brand(valueChange2),
			},
		],
		[
			fieldB,
			{
				fieldKind: valueField.identifier,
				change: brand(valueChange1a),
			},
		],
	]),
};

const nodeChange3: NodeChangeset = {
	fieldChanges: new Map([
		[fieldA, { fieldKind: valueField.identifier, change: brand(valueChange1a) }],
	]),
};

const nodeChange4: NodeChangeset = {
	fieldChanges: new Map([
		[fieldA, { fieldKind: valueField.identifier, change: brand(valueChange1a) }],
	]),
	nodeExistsConstraint: {
		violated: false,
	},
};

const nodeChangeWithoutFieldChanges: NodeChangeset = {
	nodeExistsConstraint: {
		violated: false,
	},
};

const rootChange1a: ModularChangeset = {
	fieldChanges: new Map([
		[
			fieldA,
			{
				fieldKind: singleNodeField.identifier,
				change: brand(nodeChange1a),
			},
		],
		[
			fieldB,
			{
				fieldKind: valueField.identifier,
				change: brand(valueChange2),
			},
		],
	]),
};

const rootChange1aGeneric: ModularChangeset = {
	fieldChanges: new Map([
		[
			fieldA,
			{
				fieldKind: genericFieldKind.identifier,
				change: brand(
					genericFieldKind.changeHandler.editor.buildChildChange(0, nodeChange1a),
				),
			},
		],
		[
			fieldB,
			{
				fieldKind: valueField.identifier,
				change: brand(valueChange2),
			},
		],
	]),
};

const rootChange1b: ModularChangeset = {
	fieldChanges: new Map([
		[
			fieldA,
			{
				fieldKind: singleNodeField.identifier,
				change: brand(nodeChanges1b),
			},
		],
	]),
};

const rootChange1bGeneric: ModularChangeset = {
	fieldChanges: new Map([
		[
			fieldA,
			{
				fieldKind: genericFieldKind.identifier,
				change: brand(
					genericFieldKind.changeHandler.editor.buildChildChange(0, nodeChanges1b),
				),
			},
		],
	]),
};

const rootChange2: ModularChangeset = {
	fieldChanges: new Map([
		[
			fieldA,
			{
				fieldKind: singleNodeField.identifier,
				change: brand(nodeChanges2),
			},
		],
	]),
};

const rootChange2Generic: ModularChangeset = {
	fieldChanges: new Map([
		[
			fieldA,
			{
				fieldKind: genericFieldKind.identifier,
				change: brand(
					genericFieldKind.changeHandler.editor.buildChildChange(0, nodeChanges2),
				),
			},
		],
	]),
};

const rootChange3: ModularChangeset = {
	fieldChanges: new Map([
		[
			fieldA,
			{
				fieldKind: singleNodeField.identifier,
				change: brand(nodeChange3),
			},
		],
	]),
};

const dummyMaxId = 10;
const dummyRevisionTag = assertIsRevisionTag("00000000-0000-4000-8000-000000000000");
const rootChange4: ModularChangeset = {
	maxId: brand(dummyMaxId),
	revisions: [{ revision: dummyRevisionTag }],
	fieldChanges: new Map([
		[
			fieldA,
			{
				fieldKind: singleNodeField.identifier,
				change: brand(nodeChange4),
			},
		],
	]),
};

const rootChangeWithoutNodeFieldChanges: ModularChangeset = {
	maxId: brand(dummyMaxId),
	revisions: [{ revision: dummyRevisionTag }],
	fieldChanges: new Map([
		[
			fieldA,
			{
				fieldKind: singleNodeField.identifier,
				change: brand(nodeChangeWithoutFieldChanges),
			},
		],
	]),
};

describe("ModularChangeFamily", () => {
	describe("compose", () => {
		const composedValues: ValueChangeset = { old: 0, new: 2 };

		const composedNodeChange: NodeChangeset = {
			fieldChanges: new Map([
				[
					fieldA,
					{
						fieldKind: valueField.identifier,
						change: brand(composedValues),
					},
				],
				[
					fieldB,
					{
						fieldKind: valueField.identifier,
						change: brand(valueChange1a),
					},
				],
			]),
		};

		it("prioritizes earlier build entries when faced with duplicates", () => {
			const change1: ModularChangeset = {
				fieldChanges: new Map(),
				builds: new Map([
					[undefined, new Map([[brand(0), encodedChunkFromCursor(singleJsonCursor(1))]])],
				]),
			};
			const change2: ModularChangeset = {
				fieldChanges: new Map(),
				builds: new Map([
					[undefined, new Map([[brand(0), encodedChunkFromCursor(singleJsonCursor(2))]])],
				]),
			};
			assert.deepEqual(
				family.compose([makeAnonChange(change1), makeAnonChange(change2)]),
				change1,
			);
		});

		it("compose specific ○ specific", () => {
			const expectedCompose: ModularChangeset = {
				fieldChanges: new Map([
					[
						fieldA,
						{
							fieldKind: singleNodeField.identifier,
							change: brand(composedNodeChange),
						},
					],
					[
						fieldB,
						{
							fieldKind: valueField.identifier,
							change: brand(valueChange2),
						},
					],
				]),
			};
			assert.deepEqual(
				family.compose([makeAnonChange(rootChange1a), makeAnonChange(rootChange2)]),
				expectedCompose,
			);
		});

		it("compose specific ○ generic", () => {
			const expectedCompose: ModularChangeset = {
				fieldChanges: new Map([
					[
						fieldA,
						{
							fieldKind: singleNodeField.identifier,
							change: brand(composedNodeChange),
						},
					],
					[
						fieldB,
						{
							fieldKind: valueField.identifier,
							change: brand(valueChange2),
						},
					],
				]),
			};
			assert.deepEqual(
				family.compose([makeAnonChange(rootChange1a), makeAnonChange(rootChange2Generic)]),
				expectedCompose,
			);
		});

		it("compose generic ○ specific", () => {
			const expectedCompose: ModularChangeset = {
				fieldChanges: new Map([
					[
						fieldA,
						{
							fieldKind: singleNodeField.identifier,
							change: brand(composedNodeChange),
						},
					],
					[
						fieldB,
						{
							fieldKind: valueField.identifier,
							change: brand(valueChange2),
						},
					],
				]),
			};
			assert.deepEqual(
				family.compose([makeAnonChange(rootChange1aGeneric), makeAnonChange(rootChange2)]),
				expectedCompose,
			);
		});

		it("compose generic ○ generic", () => {
			const expectedCompose: ModularChangeset = {
				fieldChanges: new Map([
					[
						fieldA,
						{
							fieldKind: genericFieldKind.identifier,
							change: brand(
								genericFieldKind.changeHandler.editor.buildChildChange(
									0,
									composedNodeChange,
								),
							),
						},
					],
					[
						fieldB,
						{
							fieldKind: valueField.identifier,
							change: brand(valueChange2),
						},
					],
				]),
			};
			assert.deepEqual(
				family.compose([
					makeAnonChange(rootChange1aGeneric),
					makeAnonChange(rootChange2Generic),
				]),
				expectedCompose,
			);
		});

		it("compose tagged changes", () => {
			const change1A: FieldChange = {
				fieldKind: valueField.identifier,
				change: brand(valueChange1a),
			};

			const change1: TaggedChange<ModularChangeset> = tagChange(
				{
					fieldChanges: new Map([[fieldA, change1A]]),
				},
				tag1,
			);

			const nodeChange2: NodeChangeset = {
				fieldChanges: new Map([
					[
						fieldA,
						{
							fieldKind: valueField.identifier,
							change: brand(valueChange2),
						},
					],
				]),
			};

			const change2B: FieldChange = {
				fieldKind: singleNodeField.identifier,
				change: brand(nodeChange2),
			};

			deepFreeze(change2B);
			const change2: TaggedChange<ModularChangeset> = tagChange(
				{
					fieldChanges: new Map([[fieldB, change2B]]),
				},
				tag2,
			);

			deepFreeze(change1);
			deepFreeze(change2);
			const composed = family.compose([change1, change2]);

			const expectedNodeChange: NodeChangeset = {
				fieldChanges: new Map([
					[
						fieldA,
						{
							fieldKind: valueField.identifier,
							change: brand(valueChange2),
						},
					],
				]),
			};

			const expected: ModularChangeset = {
				fieldChanges: new Map([
					[
						fieldA,
						{
							fieldKind: valueField.identifier,
							change: brand(valueChange1a),
						},
					],
					[
						fieldB,
						{
							fieldKind: singleNodeField.identifier,
							change: brand(expectedNodeChange),
						},
					],
				]),
				revisions: [{ revision: tag1 }, { revision: tag2 }],
			};

			assert.deepEqual(composed, expected);
		});
	});

	describe("invert", () => {
		const valueInverse1: ValueChangeset = { old: 1, new: 0 };
		const valueInverse2: ValueChangeset = { old: 2, new: 1 };

		const nodeInverse: NodeChangeset = {
			fieldChanges: new Map([
				[
					fieldA,
					{
						fieldKind: valueField.identifier,
						change: brand(valueInverse1),
					},
				],
			]),
		};

		it("specific", () => {
			const expectedInverse: ModularChangeset = {
				fieldChanges: new Map([
					[fieldA, { fieldKind: singleNodeField.identifier, change: brand(nodeInverse) }],
					[fieldB, { fieldKind: valueField.identifier, change: brand(valueInverse2) }],
				]),
			};

			assert.deepEqual(family.invert(makeAnonChange(rootChange1a), false), expectedInverse);
		});

		it("generic", () => {
			const fieldChange = genericFieldKind.changeHandler.editor.buildChildChange(
				0,
				nodeInverse,
			);
			const expectedInverse: ModularChangeset = {
				fieldChanges: new Map([
					[
						fieldA,
						{ fieldKind: genericFieldKind.identifier, change: brand(fieldChange) },
					],
					[fieldB, { fieldKind: valueField.identifier, change: brand(valueInverse2) }],
				]),
			};

			assert.deepEqual(
				family.invert(makeAnonChange(rootChange1aGeneric), false),
				expectedInverse,
			);
		});
	});

	describe("rebase", () => {
		it("rebase specific ↷ specific", () => {
			const rebased = family.rebase(
				rootChange1b,
				makeAnonChange(rootChange1a),
				revisionMetadataSourceFromInfo([]),
			);
			assert.deepEqual(rebased, rootChange2);
		});

		it("rebase specific ↷ generic", () => {
			const rebased = family.rebase(
				rootChange1b,
				makeAnonChange(rootChange1aGeneric),
				revisionMetadataSourceFromInfo([]),
			);
			assert.deepEqual(rebased, rootChange2);
		});

		it("rebase generic ↷ specific", () => {
			const rebased = family.rebase(
				rootChange1bGeneric,
				makeAnonChange(rootChange1a),
				revisionMetadataSourceFromInfo([]),
			);
			assert.deepEqual(rebased, rootChange2);
		});

		it("rebase generic ↷ generic", () => {
			const rebased = family.rebase(
				rootChange1bGeneric,
				makeAnonChange(rootChange1aGeneric),
				revisionMetadataSourceFromInfo([]),
			);
			assert.deepEqual(rebased, rootChange2Generic);
		});
	});

	describe("intoDelta", () => {
		it("fieldChanges", () => {
			const nodeDelta: Delta.FieldChanges = {
				local: [
					{
						count: 1,
						fields: new Map([
							[fieldA, deltaForSet(singleJsonCursor(1), buildId, detachId)],
						]),
					},
				],
			};

			const expectedDelta: Delta.Root = {
				fields: new Map([
					[fieldA, nodeDelta],
					[fieldB, deltaForSet(singleJsonCursor(2), buildId, detachId)],
				]),
			};

			const actual = intoDelta(makeAnonChange(rootChange1a), family.fieldKinds);
			assertDeltaEqual(actual, expectedDelta);
		});
	});

	describe("Encoding", () => {
		const encodingTestData: EncodingTestData<ModularChangeset, EncodedModularChangeset> = {
			successes: [
				["without constrain", rootChange1a],
				["with constrain", rootChange3],
				["with node existence constraint", rootChange4],
				["without node field changes", rootChangeWithoutNodeFieldChanges],
			],
		};

		makeEncodingTestSuite(family.codecs, encodingTestData);
	});

	it("build child change", () => {
		const [changeReceiver, getChanges] = testChangeReceiver(family);
		const editor = family.buildEditor(changeReceiver);
		const path: UpPath = {
			parent: undefined,
			parentField: fieldA,
			parentIndex: 0,
		};

		editor.submitChange(
			{ parent: path, field: fieldB },
			valueField.identifier,
			brand(valueChange1a),
		);
		const changes = getChanges();
		const nodeChange: NodeChangeset = {
			fieldChanges: new Map([
				[fieldB, { fieldKind: valueField.identifier, change: brand(valueChange1a) }],
			]),
		};

		const fieldChange = genericFieldKind.changeHandler.editor.buildChildChange(0, nodeChange);
		const expectedChange: ModularChangeset = {
			fieldChanges: new Map([
				[fieldA, { fieldKind: genericFieldKind.identifier, change: brand(fieldChange) }],
			]),
		};

		assert.deepEqual(changes, [expectedChange]);
	});

	it("Revision metadata", () => {
		const rev0 = mintRevisionTag();
		const rev1 = mintRevisionTag();
		const rev2 = mintRevisionTag();
		const rev3 = mintRevisionTag();
		const rev4 = mintRevisionTag();

		let composeWasTested = false;
		const compose: FieldChangeRebaser<RevisionTag[]>["compose"] = (
			changes: TaggedChange<RevisionTag[]>[],
			composeChild,
			genId,
			crossFieldManager,
			{ getIndex, tryGetInfo },
		): RevisionTag[] => {
			const relevantRevisions = [rev1, rev2, rev3, rev4];
			const revsIndices: number[] = relevantRevisions.map((c) =>
				ensureIndexDefined(getIndex(c)),
			);
			const revsInfos: RevisionInfo[] = relevantRevisions.map(
				(c) => tryGetInfo(c) ?? assert.fail(),
			);
			assert.deepEqual(revsIndices, [0, 1, 2, 3]);
			const expected: RevisionInfo[] = [
				{ revision: rev1 },
				{ revision: rev2 },
				{ revision: rev3, rollbackOf: rev0 },
				{ revision: rev4, rollbackOf: rev2 },
			];
			assert.deepEqual(revsInfos, expected);
			composeWasTested = true;
			return [];
		};

		let rebaseWasTested = false;
		const rebase: FieldChangeRebaser<RevisionTag[]>["rebase"] = (
			change: RevisionTag[],
			over: TaggedChange<RevisionTag[]>,
			rebaseChild,
			genId,
			crossFieldManager,
			{ getIndex, tryGetInfo },
		): RevisionTag[] => {
			const relevantRevisions = [rev1, rev2, rev4];
			const revsIndices: number[] = relevantRevisions.map((c) =>
				ensureIndexDefined(getIndex(c)),
			);
			const revsInfos: RevisionInfo[] = relevantRevisions.map(
				(c) => tryGetInfo(c) ?? assert.fail(),
			);
			assert.deepEqual(revsIndices, [0, 1, 2]);
			const expected: RevisionInfo[] = [
				{ revision: rev1 },
				{ revision: rev2 },
				{ revision: rev4, rollbackOf: rev2 },
			];
			assert.deepEqual(revsInfos, expected);
			rebaseWasTested = true;
			return change;
		};
		let invertWasTested = false;
		const invert: FieldChangeRebaser<RevisionTag[]>["invert"] = (
			change: TaggedChange<RevisionTag[]>,
			invertChild: NodeChangeInverter,
			genId,
			crossFieldManager,
			{ getIndex, tryGetInfo },
		): RevisionTag[] => {
			const relevantRevisions = [rev3];
			const revsIndices: number[] = relevantRevisions.map((c) =>
				ensureIndexDefined(getIndex(c)),
			);
			const revsInfos: RevisionInfo[] = relevantRevisions.map(
				(c) => tryGetInfo(c) ?? assert.fail(),
			);
			assert.deepEqual(revsIndices, [0]);
			const expected: RevisionInfo[] = [{ revision: rev3, rollbackOf: rev0 }];
			assert.deepEqual(revsInfos, expected);
			invertWasTested = true;
			return change.change;
		};

		const throwCodec = {
			encode: () => fail("Should not be called"),
			decode: () => fail("Should not be called"),
		};
		const handler = {
			rebaser: {
				compose,
				rebase,
				invert,
				prune: (change: RevisionTag[]) => change,
			},
			isEmpty: (change: RevisionTag[]) => change.length === 0,
			codecsFactory: () => makeCodecFamily([[0, throwCodec]]),
		} as unknown as FieldChangeHandler<RevisionTag[]>;
		const field = new FieldKindWithEditor(
			"ChecksRevIndexing",
			Multiplicity.Single,
			handler,
			(a, b) => false,
			new Set(),
		);
		const dummyFamily = new ModularChangeFamily(new Map([[field.identifier, field]]), {
			jsonValidator: noopValidator,
		});

		const changeA: ModularChangeset = {
			fieldChanges: new Map([
				[
					fieldA,
					{
						fieldKind: field.identifier,
						change: brand([rev1, rev2]),
					},
				],
			]),
			revisions: [{ revision: rev1 }, { revision: rev2 }],
		};
		const changeB: ModularChangeset = {
			fieldChanges: new Map([
				[
					fieldA,
					{
						fieldKind: field.identifier,
						change: brand([rev3]),
					},
				],
			]),
		};
		const changeC: ModularChangeset = {
			fieldChanges: new Map([
				[
					fieldA,
					{
						fieldKind: field.identifier,
						change: brand([rev4]),
					},
				],
			]),
			revisions: [{ revision: rev4, rollbackOf: rev2 }],
		};
		const composed = dummyFamily.compose([
			makeAnonChange(changeA),
			tagRollbackInverse(changeB, rev3, rev0),
			makeAnonChange(changeC),
		]);
		const expectedComposeInfo: RevisionInfo[] = [
			{ revision: rev1 },
			{ revision: rev2 },
			{ revision: rev3, rollbackOf: rev0 },
			{ revision: rev4, rollbackOf: rev2 },
		];
		assert.deepEqual(composed.revisions, expectedComposeInfo);
		assert(composeWasTested);
		const rebased = dummyFamily.rebase(
			changeC,
			makeAnonChange(changeA),
			revisionMetadataSourceFromInfo([
				{ revision: rev1 },
				{ revision: rev2 },
				{ revision: rev4, rollbackOf: rev2 },
			]),
		);
		const expectedRebaseInfo: RevisionInfo[] = [{ revision: rev4, rollbackOf: rev2 }];
		assert.deepEqual(rebased.revisions, expectedRebaseInfo);
		assert(rebaseWasTested);
		dummyFamily.invert(tagRollbackInverse(changeB, rev3, rev0), false);
		assert(invertWasTested);
	});

	function ensureIndexDefined(index: number | undefined): number {
		assert(index !== undefined, "Unexpected undefined index");
		return index;
	}
});

function encodedChunkFromCursor(cursor: ITreeCursorSynchronous): EncodedChunk {
	return uncompressedEncode(chunkTree(cursor, defaultChunkPolicy).cursor());
}<|MERGE_RESOLUTION|>--- conflicted
+++ resolved
@@ -33,12 +33,8 @@
 	tagRollbackInverse,
 	assertIsRevisionTag,
 	deltaForSet,
-<<<<<<< HEAD
-	ITreeCursorSynchronous,
-=======
 	RevisionInfo,
 	revisionMetadataSourceFromInfo,
->>>>>>> befe67cb
 } from "../../../core";
 import { brand, fail } from "../../../util";
 import { makeCodecFamily, noopValidator } from "../../../codec";
