--- conflicted
+++ resolved
@@ -577,67 +577,39 @@
 
 	describe("rebase", () => {
 		it("rebase specific ↷ specific", () => {
-<<<<<<< HEAD
-			assert.deepEqual(
-				family.rebase(
-					rootChange1b,
-					makeAnonChange(rootChange1a),
-					revisionMetadataSourceFromInfo([]),
-				),
-				rootChange2,
-			);
+			const rebased = family.rebase(
+				rootChange1b,
+				makeAnonChange(rootChange1a),
+				revisionMetadataSourceFromInfo([]),
+			);
+			assert.deepEqual(rebased, rootChange2);
 		});
 
 		it("rebase specific ↷ generic", () => {
-			assert.deepEqual(
-				family.rebase(
-					rootChange1b,
-					makeAnonChange(rootChange1aGeneric),
-					revisionMetadataSourceFromInfo([]),
-				),
-				rootChange2,
-			);
+			const rebased = family.rebase(
+				rootChange1b,
+				makeAnonChange(rootChange1aGeneric),
+				revisionMetadataSourceFromInfo([]),
+			);
+			assert.deepEqual(rebased, rootChange2);
 		});
 
 		it("rebase generic ↷ specific", () => {
-			assert.deepEqual(
-				family.rebase(
-					rootChange1bGeneric,
-					makeAnonChange(rootChange1a),
-					revisionMetadataSourceFromInfo([]),
-				),
-				rootChange2,
-			);
+			const rebased = family.rebase(
+				rootChange1bGeneric,
+				makeAnonChange(rootChange1a),
+				revisionMetadataSourceFromInfo([]),
+			);
+			assert.deepEqual(rebased, rootChange2);
 		});
 
 		it("rebase generic ↷ generic", () => {
-			assert.deepEqual(
-				family.rebase(
-					rootChange1bGeneric,
-					makeAnonChange(rootChange1aGeneric),
-					revisionMetadataSourceFromInfo([]),
-				),
-				rootChange2Generic,
-			);
-=======
-			const rebased = family.rebase(rootChange1b, makeAnonChange(rootChange1a));
-			assert.deepEqual(rebased, rootChange2);
-		});
-
-		it("rebase specific ↷ generic", () => {
-			const rebased = family.rebase(rootChange1b, makeAnonChange(rootChange1aGeneric));
-			assert.deepEqual(rebased, rootChange2);
-		});
-
-		it("rebase generic ↷ specific", () => {
-			const rebased = family.rebase(rootChange1bGeneric, makeAnonChange(rootChange1a));
-			assert.deepEqual(rebased, rootChange2);
-		});
-
-		it("rebase generic ↷ generic", () => {
-			const rebased = family.rebase(rootChange1bGeneric, makeAnonChange(rootChange1aGeneric));
+			const rebased = family.rebase(
+				rootChange1bGeneric,
+				makeAnonChange(rootChange1aGeneric),
+				revisionMetadataSourceFromInfo([]),
+			);
 			assert.deepEqual(rebased, rootChange2Generic);
->>>>>>> e67c2cac
 		});
 	});
 
