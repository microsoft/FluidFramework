/*!
 * Copyright (c) Microsoft Corporation and contributors. All rights reserved.
 * Licensed under the MIT License.
 */

import { strict as assert } from "assert";
import {
	FieldChangeHandler,
	FieldChangeRebaser,
	Multiplicity,
	FieldEditor,
	NodeChangeset,
	genericFieldKind,
	FieldChange,
	ModularChangeset,
	FieldKindWithEditor,
} from "../../../feature-libraries";
import {
	makeAnonChange,
	RevisionTag,
	tagChange,
	TaggedChange,
	FieldKindIdentifier,
	FieldKey,
	UpPath,
	mintRevisionTag,
	assertIsRevisionTag,
	deltaForSet,
	revisionMetadataSourceFromInfo,
	DeltaFieldChanges,
	DeltaRoot,
} from "../../../core";
import { brand, fail } from "../../../util";
import { makeCodecFamily } from "../../../codec";
import { typeboxValidator } from "../../../external-utilities";
import {
	EncodingTestData,
	assertDeltaEqual,
	deepFreeze,
	makeEncodingTestSuite,
	testChangeReceiver,
	testIdCompressor,
} from "../../utils";
import {
	ModularChangeFamily,
	intoDelta,
	// eslint-disable-next-line import/no-internal-modules
} from "../../../feature-libraries/modular-schema/modularChangeFamily";
import { singleJsonCursor } from "../../../domains";
// Allows typechecking test data used in modulaChangeFamily's codecs.
// eslint-disable-next-line import/no-internal-modules
import { EncodedModularChangeset } from "../../../feature-libraries/modular-schema/modularChangeFormat";
import { ValueChangeset, valueField } from "./basicRebasers";

const singleNodeRebaser: FieldChangeRebaser<NodeChangeset> = {
	compose: (changes, composeChild) => composeChild(changes),
	invert: (change, invertChild) => invertChild(change.change),
	rebase: (change, base, rebaseChild) => rebaseChild(change, base.change) ?? {},
	amendCompose: () => fail("Not supported"),
	prune: (change) => change,
};

const singleNodeEditor: FieldEditor<NodeChangeset> = {
	buildChildChange: (index: number, change: NodeChangeset): NodeChangeset => {
		assert(index === 0, "This field kind only supports one node in its field");
		return change;
	},
};

const singleNodeHandler: FieldChangeHandler<NodeChangeset> = {
	rebaser: singleNodeRebaser,
	codecsFactory: (childCodec) => makeCodecFamily([[0, childCodec]]),
	editor: singleNodeEditor,
	intoDelta: ({ change }, deltaFromChild): DeltaFieldChanges => ({
		local: [{ count: 1, fields: deltaFromChild(change) }],
	}),
	relevantRemovedRoots: (change, relevantRemovedRootsFromChild) =>
		relevantRemovedRootsFromChild(change),
	isEmpty: (change) => change.fieldChanges === undefined,
};

const singleNodeField = new FieldKindWithEditor(
	"SingleNode",
	Multiplicity.Single,
	singleNodeHandler,
	(a, b) => false,
	new Set(),
);

const fieldKinds: ReadonlyMap<FieldKindIdentifier, FieldKindWithEditor> = new Map(
	[singleNodeField, valueField].map((field) => [field.identifier, field]),
);

const family = new ModularChangeFamily(fieldKinds, testIdCompressor, {
	jsonValidator: typeboxValidator,
});

const tag1: RevisionTag = mintRevisionTag();
const tag2: RevisionTag = mintRevisionTag();
const tag3: RevisionTag = mintRevisionTag();

const fieldA: FieldKey = brand("a");
const fieldB: FieldKey = brand("b");

const detachId = { minor: 424242 };
const buildId = { minor: 424243 };

const valueChange1a: ValueChangeset = { old: 0, new: 1 };
const valueChange1b: ValueChangeset = { old: 0, new: 2 };
const valueChange2: ValueChangeset = { old: 1, new: 2 };

const nodeChange1a: NodeChangeset = {
	fieldChanges: new Map([
		[fieldA, { fieldKind: valueField.identifier, change: brand(valueChange1a) }],
	]),
};

const nodeChanges1b: NodeChangeset = {
	fieldChanges: new Map([
		[
			fieldA,
			{
				fieldKind: valueField.identifier,
				change: brand(valueChange1b),
			},
		],
		[
			fieldB,
			{
				fieldKind: valueField.identifier,
				change: brand(valueChange1a),
			},
		],
	]),
};

const nodeChanges2: NodeChangeset = {
	fieldChanges: new Map([
		[
			fieldA,
			{
				fieldKind: valueField.identifier,
				change: brand(valueChange2),
			},
		],
		[
			fieldB,
			{
				fieldKind: valueField.identifier,
				change: brand(valueChange1a),
			},
		],
	]),
};

const nodeChange3: NodeChangeset = {
	fieldChanges: new Map([
		[fieldA, { fieldKind: valueField.identifier, change: brand(valueChange1a) }],
	]),
};

const nodeChange4: NodeChangeset = {
	fieldChanges: new Map([
		[fieldA, { fieldKind: valueField.identifier, change: brand(valueChange1a) }],
	]),
	nodeExistsConstraint: {
		violated: false,
	},
};

const nodeChangeWithoutFieldChanges: NodeChangeset = {
	nodeExistsConstraint: {
		violated: false,
	},
};

const rootChange1a: ModularChangeset = {
	fieldChanges: new Map([
		[
			fieldA,
			{
				fieldKind: singleNodeField.identifier,
				change: brand(nodeChange1a),
			},
		],
		[
			fieldB,
			{
				fieldKind: valueField.identifier,
				change: brand(valueChange2),
			},
		],
	]),
};

const rootChange1aGeneric: ModularChangeset = {
	fieldChanges: new Map([
		[
			fieldA,
			{
				fieldKind: genericFieldKind.identifier,
				change: brand(
					genericFieldKind.changeHandler.editor.buildChildChange(0, nodeChange1a),
				),
			},
		],
		[
			fieldB,
			{
				fieldKind: valueField.identifier,
				change: brand(valueChange2),
			},
		],
	]),
};

const rootChange1b: ModularChangeset = {
	fieldChanges: new Map([
		[
			fieldA,
			{
				fieldKind: singleNodeField.identifier,
				change: brand(nodeChanges1b),
			},
		],
	]),
};

const rootChange1bGeneric: ModularChangeset = {
	fieldChanges: new Map([
		[
			fieldA,
			{
				fieldKind: genericFieldKind.identifier,
				change: brand(
					genericFieldKind.changeHandler.editor.buildChildChange(0, nodeChanges1b),
				),
			},
		],
	]),
};

const rootChange2: ModularChangeset = {
	fieldChanges: new Map([
		[
			fieldA,
			{
				fieldKind: singleNodeField.identifier,
				change: brand(nodeChanges2),
			},
		],
	]),
};

const rootChange2Generic: ModularChangeset = {
	fieldChanges: new Map([
		[
			fieldA,
			{
				fieldKind: genericFieldKind.identifier,
				change: brand(
					genericFieldKind.changeHandler.editor.buildChildChange(0, nodeChanges2),
				),
			},
		],
	]),
};

const rootChange3: ModularChangeset = {
	fieldChanges: new Map([
		[
			fieldA,
			{
				fieldKind: singleNodeField.identifier,
				change: brand(nodeChange3),
			},
		],
	]),
};

const dummyMaxId = 10;
const dummyRevisionTag = assertIsRevisionTag("00000000-0000-4000-8000-000000000000");
const rootChange4: ModularChangeset = {
	maxId: brand(dummyMaxId),
	revisions: [{ revision: dummyRevisionTag }],
	fieldChanges: new Map([
		[
			fieldA,
			{
				fieldKind: singleNodeField.identifier,
				change: brand(nodeChange4),
			},
		],
	]),
};

const rootChangeWithoutNodeFieldChanges: ModularChangeset = {
	maxId: brand(dummyMaxId),
	revisions: [{ revision: dummyRevisionTag }],
	fieldChanges: new Map([
		[
			fieldA,
			{
				fieldKind: singleNodeField.identifier,
				change: brand(nodeChangeWithoutFieldChanges),
			},
		],
	]),
};

const node1 = singleJsonCursor(1);

describe("ModularChangeFamily", () => {
	describe("compose", () => {
		const composedValues: ValueChangeset = { old: 0, new: 2 };

		const composedNodeChange: NodeChangeset = {
			fieldChanges: new Map([
				[
					fieldA,
					{
						fieldKind: valueField.identifier,
						change: brand(composedValues),
					},
				],
				[
					fieldB,
					{
						fieldKind: valueField.identifier,
						change: brand(valueChange1a),
					},
				],
			]),
		};

		it("prioritizes earlier build entries when faced with duplicates", () => {
			const change1: ModularChangeset = {
				fieldChanges: new Map(),
				builds: new Map([[undefined, new Map([[brand(0), singleJsonCursor(1)]])]]),
			};
			const change2: ModularChangeset = {
				fieldChanges: new Map(),
				builds: new Map([[undefined, new Map([[brand(0), singleJsonCursor(2)]])]]),
			};
			assert.deepEqual(
				family.compose([makeAnonChange(change1), makeAnonChange(change2)]),
				change1,
			);
		});

		it("compose specific ○ specific", () => {
			const expectedCompose: ModularChangeset = {
				fieldChanges: new Map([
					[
						fieldA,
						{
							fieldKind: singleNodeField.identifier,
							change: brand(composedNodeChange),
						},
					],
					[
						fieldB,
						{
							fieldKind: valueField.identifier,
							change: brand(valueChange2),
						},
					],
				]),
			};
			assert.deepEqual(
				family.compose([makeAnonChange(rootChange1a), makeAnonChange(rootChange2)]),
				expectedCompose,
			);
		});

		it("compose specific ○ generic", () => {
			const expectedCompose: ModularChangeset = {
				fieldChanges: new Map([
					[
						fieldA,
						{
							fieldKind: singleNodeField.identifier,
							change: brand(composedNodeChange),
						},
					],
					[
						fieldB,
						{
							fieldKind: valueField.identifier,
							change: brand(valueChange2),
						},
					],
				]),
			};
			assert.deepEqual(
				family.compose([makeAnonChange(rootChange1a), makeAnonChange(rootChange2Generic)]),
				expectedCompose,
			);
		});

		it("compose generic ○ specific", () => {
			const expectedCompose: ModularChangeset = {
				fieldChanges: new Map([
					[
						fieldA,
						{
							fieldKind: singleNodeField.identifier,
							change: brand(composedNodeChange),
						},
					],
					[
						fieldB,
						{
							fieldKind: valueField.identifier,
							change: brand(valueChange2),
						},
					],
				]),
			};
			assert.deepEqual(
				family.compose([makeAnonChange(rootChange1aGeneric), makeAnonChange(rootChange2)]),
				expectedCompose,
			);
		});

		it("compose generic ○ generic", () => {
			const expectedCompose: ModularChangeset = {
				fieldChanges: new Map([
					[
						fieldA,
						{
							fieldKind: genericFieldKind.identifier,
							change: brand(
								genericFieldKind.changeHandler.editor.buildChildChange(
									0,
									composedNodeChange,
								),
							),
						},
					],
					[
						fieldB,
						{
							fieldKind: valueField.identifier,
							change: brand(valueChange2),
						},
					],
				]),
			};
			assert.deepEqual(
				family.compose([
					makeAnonChange(rootChange1aGeneric),
					makeAnonChange(rootChange2Generic),
				]),
				expectedCompose,
			);
		});

		it("compose tagged changes", () => {
			const change1A: FieldChange = {
				fieldKind: valueField.identifier,
				change: brand(valueChange1a),
			};

			const change1: TaggedChange<ModularChangeset> = tagChange(
				{
					fieldChanges: new Map([[fieldA, change1A]]),
				},
				tag1,
			);

			const nodeChange2: NodeChangeset = {
				fieldChanges: new Map([
					[
						fieldA,
						{
							fieldKind: valueField.identifier,
							change: brand(valueChange2),
						},
					],
				]),
			};

			const change2B: FieldChange = {
				fieldKind: singleNodeField.identifier,
				change: brand(nodeChange2),
			};

			deepFreeze(change2B);
			const change2: TaggedChange<ModularChangeset> = tagChange(
				{
					fieldChanges: new Map([[fieldB, change2B]]),
				},
				tag2,
			);

			deepFreeze(change1);
			deepFreeze(change2);
			const composed = family.compose([change1, change2]);

			const expectedNodeChange: NodeChangeset = {
				fieldChanges: new Map([
					[
						fieldA,
						{
							fieldKind: valueField.identifier,
							change: brand(valueChange2),
						},
					],
				]),
			};

			const expected: ModularChangeset = {
				fieldChanges: new Map([
					[
						fieldA,
						{
							fieldKind: valueField.identifier,
							change: brand(valueChange1a),
						},
					],
					[
						fieldB,
						{
							fieldKind: singleNodeField.identifier,
							change: brand(expectedNodeChange),
						},
					],
				]),
				revisions: [{ revision: tag1 }, { revision: tag2 }],
			};

			assert.deepEqual(composed, expected);
		});

		it("builds", () => {
			const change1: TaggedChange<ModularChangeset> = tagChange(
				{
					fieldChanges: new Map([]),
					builds: new Map([
						[undefined, new Map([[brand(0), node1]])],
						[tag3, new Map([[brand(0), node1]])],
					]),
				},
				tag1,
			);

			const change2: TaggedChange<ModularChangeset> = tagChange(
				{
					fieldChanges: new Map([]),
					builds: new Map([
						[undefined, new Map([[brand(2), node1]])],
						[tag3, new Map([[brand(2), node1]])],
					]),
					revisions: [{ revision: tag2 }],
				},
				undefined,
			);

			deepFreeze(change1);
			deepFreeze(change2);
			const composed = family.compose([change1, change2]);

			const expected: ModularChangeset = {
				fieldChanges: new Map(),
				builds: new Map([
					[tag1, new Map([[brand(0), node1]])],
					[tag2, new Map([[brand(2), node1]])],
					[
						tag3,
						new Map([
							[brand(0), node1],
							[brand(2), node1],
						]),
					],
				]),
				revisions: [{ revision: tag1 }, { revision: tag2 }],
			};

			assert.deepEqual(composed, expected);
		});
	});

	describe("invert", () => {
		const valueInverse1: ValueChangeset = { old: 1, new: 0 };
		const valueInverse2: ValueChangeset = { old: 2, new: 1 };

		const nodeInverse: NodeChangeset = {
			fieldChanges: new Map([
				[
					fieldA,
					{
						fieldKind: valueField.identifier,
						change: brand(valueInverse1),
					},
				],
			]),
		};

		it("specific", () => {
			const expectedInverse: ModularChangeset = {
				fieldChanges: new Map([
					[fieldA, { fieldKind: singleNodeField.identifier, change: brand(nodeInverse) }],
					[fieldB, { fieldKind: valueField.identifier, change: brand(valueInverse2) }],
				]),
			};

			assert.deepEqual(family.invert(makeAnonChange(rootChange1a), false), expectedInverse);
		});

		it("generic", () => {
			const fieldChange = genericFieldKind.changeHandler.editor.buildChildChange(
				0,
				nodeInverse,
			);
			const expectedInverse: ModularChangeset = {
				fieldChanges: new Map([
					[
						fieldA,
						{ fieldKind: genericFieldKind.identifier, change: brand(fieldChange) },
					],
					[fieldB, { fieldKind: valueField.identifier, change: brand(valueInverse2) }],
				]),
			};

			assert.deepEqual(
				family.invert(makeAnonChange(rootChange1aGeneric), false),
				expectedInverse,
			);
		});
	});

	describe("rebase", () => {
		it("rebase specific ↷ specific", () => {
			const rebased = family.rebase(
				rootChange1b,
				makeAnonChange(rootChange1a),
				revisionMetadataSourceFromInfo([]),
			);
			assert.deepEqual(rebased, rootChange2);
		});

		it("rebase specific ↷ generic", () => {
			const rebased = family.rebase(
				rootChange1b,
				makeAnonChange(rootChange1aGeneric),
				revisionMetadataSourceFromInfo([]),
			);
			assert.deepEqual(rebased, rootChange2);
		});

		it("rebase generic ↷ specific", () => {
			const rebased = family.rebase(
				rootChange1bGeneric,
				makeAnonChange(rootChange1a),
				revisionMetadataSourceFromInfo([]),
			);
			assert.deepEqual(rebased, rootChange2);
		});

		it("rebase generic ↷ generic", () => {
			const rebased = family.rebase(
				rootChange1bGeneric,
				makeAnonChange(rootChange1aGeneric),
				revisionMetadataSourceFromInfo([]),
			);
			assert.deepEqual(rebased, rootChange2Generic);
		});
	});

	describe("intoDelta", () => {
		it("fieldChanges", () => {
			const nodeDelta: DeltaFieldChanges = {
				local: [
					{
						count: 1,
						fields: new Map([
							[fieldA, deltaForSet(singleJsonCursor(1), buildId, detachId)],
						]),
					},
				],
			};

			const expectedDelta: DeltaRoot = {
				fields: new Map([
					[fieldA, nodeDelta],
					[fieldB, deltaForSet(singleJsonCursor(2), buildId, detachId)],
				]),
			};

			const actual = intoDelta(makeAnonChange(rootChange1a), family.fieldKinds);
			assertDeltaEqual(actual, expectedDelta);
		});
	});

	describe("Encoding", () => {
		const encodingTestData: EncodingTestData<ModularChangeset, EncodedModularChangeset> = {
			successes: [
				["without constrain", rootChange1a],
				["with constrain", rootChange3],
				["with node existence constraint", rootChange4],
				["without node field changes", rootChangeWithoutNodeFieldChanges],
			],
		};

		makeEncodingTestSuite(family.codecs, encodingTestData);
	});

	it("build child change", () => {
		const [changeReceiver, getChanges] = testChangeReceiver(family);
		const editor = family.buildEditor(changeReceiver);
		const path: UpPath = {
			parent: undefined,
			parentField: fieldA,
			parentIndex: 0,
		};

		editor.submitChange(
			{ parent: path, field: fieldB },
			valueField.identifier,
			brand(valueChange1a),
		);
		const changes = getChanges();
		const nodeChange: NodeChangeset = {
			fieldChanges: new Map([
				[fieldB, { fieldKind: valueField.identifier, change: brand(valueChange1a) }],
			]),
		};

		const fieldChange = genericFieldKind.changeHandler.editor.buildChildChange(0, nodeChange);
		const expectedChange: ModularChangeset = {
			fieldChanges: new Map([
				[fieldA, { fieldKind: genericFieldKind.identifier, change: brand(fieldChange) }],
			]),
		};

		assert.deepEqual(changes, [expectedChange]);
	});
<<<<<<< HEAD

	it("Revision metadata", () => {
		const rev0 = mintRevisionTag();
		const rev1 = mintRevisionTag();
		const rev2 = mintRevisionTag();
		const rev3 = mintRevisionTag();
		const rev4 = mintRevisionTag();

		let composeWasTested = false;
		const compose: FieldChangeRebaser<RevisionTag[]>["compose"] = (
			changes: TaggedChange<RevisionTag[]>[],
			composeChild,
			genId,
			crossFieldManager,
			{ getIndex, tryGetInfo },
		): RevisionTag[] => {
			const relevantRevisions = [rev1, rev2, rev3, rev4];
			const revsIndices: number[] = relevantRevisions.map((c) =>
				ensureIndexDefined(getIndex(c)),
			);
			const revsInfos: RevisionInfo[] = relevantRevisions.map(
				(c) => tryGetInfo(c) ?? assert.fail(),
			);
			assert.deepEqual(revsIndices, [0, 1, 2, 3]);
			const expected: RevisionInfo[] = [
				{ revision: rev1 },
				{ revision: rev2 },
				{ revision: rev3, rollbackOf: rev0 },
				{ revision: rev4, rollbackOf: rev2 },
			];
			assert.deepEqual(revsInfos, expected);
			composeWasTested = true;
			return [];
		};

		let rebaseWasTested = false;
		const rebase: FieldChangeRebaser<RevisionTag[]>["rebase"] = (
			change: RevisionTag[],
			over: TaggedChange<RevisionTag[]>,
			rebaseChild,
			genId,
			crossFieldManager,
			{ getIndex, tryGetInfo },
		): RevisionTag[] => {
			const relevantRevisions = [rev1, rev2, rev4];
			const revsIndices: number[] = relevantRevisions.map((c) =>
				ensureIndexDefined(getIndex(c)),
			);
			const revsInfos: RevisionInfo[] = relevantRevisions.map(
				(c) => tryGetInfo(c) ?? assert.fail(),
			);
			assert.deepEqual(revsIndices, [0, 1, 2]);
			const expected: RevisionInfo[] = [
				{ revision: rev1 },
				{ revision: rev2 },
				{ revision: rev4, rollbackOf: rev2 },
			];
			assert.deepEqual(revsInfos, expected);
			rebaseWasTested = true;
			return change;
		};
		let invertWasTested = false;
		const invert: FieldChangeRebaser<RevisionTag[]>["invert"] = (
			change: TaggedChange<RevisionTag[]>,
			invertChild: NodeChangeInverter,
			genId,
			crossFieldManager,
			{ getIndex, tryGetInfo },
		): RevisionTag[] => {
			const relevantRevisions = [rev3];
			const revsIndices: number[] = relevantRevisions.map((c) =>
				ensureIndexDefined(getIndex(c)),
			);
			const revsInfos: RevisionInfo[] = relevantRevisions.map(
				(c) => tryGetInfo(c) ?? assert.fail(),
			);
			assert.deepEqual(revsIndices, [0]);
			const expected: RevisionInfo[] = [{ revision: rev3, rollbackOf: rev0 }];
			assert.deepEqual(revsInfos, expected);
			invertWasTested = true;
			return change.change;
		};

		const throwCodec = {
			encode: () => fail("Should not be called"),
			decode: () => fail("Should not be called"),
		};
		const handler = {
			rebaser: {
				compose,
				rebase,
				invert,
				prune: (change: RevisionTag[]) => change,
			},
			isEmpty: (change: RevisionTag[]) => change.length === 0,
			codecsFactory: () => makeCodecFamily([[0, throwCodec]]),
		} as unknown as FieldChangeHandler<RevisionTag[]>;
		const field = new FieldKindWithEditor(
			"ChecksRevIndexing",
			Multiplicity.Single,
			handler,
			(a, b) => false,
			new Set(),
		);
		const dummyFamily = new ModularChangeFamily(
			new Map([[field.identifier, field]]),
			testIdCompressor,
			{
				jsonValidator: noopValidator,
			},
		);

		const changeA: ModularChangeset = {
			fieldChanges: new Map([
				[
					fieldA,
					{
						fieldKind: field.identifier,
						change: brand([rev1, rev2]),
					},
				],
			]),
			revisions: [{ revision: rev1 }, { revision: rev2 }],
		};
		const changeB: ModularChangeset = {
			fieldChanges: new Map([
				[
					fieldA,
					{
						fieldKind: field.identifier,
						change: brand([rev3]),
					},
				],
			]),
		};
		const changeC: ModularChangeset = {
			fieldChanges: new Map([
				[
					fieldA,
					{
						fieldKind: field.identifier,
						change: brand([rev4]),
					},
				],
			]),
			revisions: [{ revision: rev4, rollbackOf: rev2 }],
		};
		const composed = dummyFamily.compose([
			makeAnonChange(changeA),
			tagRollbackInverse(changeB, rev3, rev0),
			makeAnonChange(changeC),
		]);
		const expectedComposeInfo: RevisionInfo[] = [
			{ revision: rev1 },
			{ revision: rev2 },
			{ revision: rev3, rollbackOf: rev0 },
			{ revision: rev4, rollbackOf: rev2 },
		];
		assert.deepEqual(composed.revisions, expectedComposeInfo);
		assert(composeWasTested);
		const rebased = dummyFamily.rebase(
			changeC,
			makeAnonChange(changeA),
			revisionMetadataSourceFromInfo([
				{ revision: rev1 },
				{ revision: rev2 },
				{ revision: rev4, rollbackOf: rev2 },
			]),
		);
		const expectedRebaseInfo: RevisionInfo[] = [{ revision: rev4, rollbackOf: rev2 }];
		assert.deepEqual(rebased.revisions, expectedRebaseInfo);
		assert(rebaseWasTested);
		dummyFamily.invert(tagRollbackInverse(changeB, rev3, rev0), false);
		assert(invertWasTested);
	});

	function ensureIndexDefined(index: number | undefined): number {
		assert(index !== undefined, "Unexpected undefined index");
		return index;
	}
=======
>>>>>>> c8d980c5
});<|MERGE_RESOLUTION|>--- conflicted
+++ resolved
@@ -736,187 +736,4 @@
 
 		assert.deepEqual(changes, [expectedChange]);
 	});
-<<<<<<< HEAD
-
-	it("Revision metadata", () => {
-		const rev0 = mintRevisionTag();
-		const rev1 = mintRevisionTag();
-		const rev2 = mintRevisionTag();
-		const rev3 = mintRevisionTag();
-		const rev4 = mintRevisionTag();
-
-		let composeWasTested = false;
-		const compose: FieldChangeRebaser<RevisionTag[]>["compose"] = (
-			changes: TaggedChange<RevisionTag[]>[],
-			composeChild,
-			genId,
-			crossFieldManager,
-			{ getIndex, tryGetInfo },
-		): RevisionTag[] => {
-			const relevantRevisions = [rev1, rev2, rev3, rev4];
-			const revsIndices: number[] = relevantRevisions.map((c) =>
-				ensureIndexDefined(getIndex(c)),
-			);
-			const revsInfos: RevisionInfo[] = relevantRevisions.map(
-				(c) => tryGetInfo(c) ?? assert.fail(),
-			);
-			assert.deepEqual(revsIndices, [0, 1, 2, 3]);
-			const expected: RevisionInfo[] = [
-				{ revision: rev1 },
-				{ revision: rev2 },
-				{ revision: rev3, rollbackOf: rev0 },
-				{ revision: rev4, rollbackOf: rev2 },
-			];
-			assert.deepEqual(revsInfos, expected);
-			composeWasTested = true;
-			return [];
-		};
-
-		let rebaseWasTested = false;
-		const rebase: FieldChangeRebaser<RevisionTag[]>["rebase"] = (
-			change: RevisionTag[],
-			over: TaggedChange<RevisionTag[]>,
-			rebaseChild,
-			genId,
-			crossFieldManager,
-			{ getIndex, tryGetInfo },
-		): RevisionTag[] => {
-			const relevantRevisions = [rev1, rev2, rev4];
-			const revsIndices: number[] = relevantRevisions.map((c) =>
-				ensureIndexDefined(getIndex(c)),
-			);
-			const revsInfos: RevisionInfo[] = relevantRevisions.map(
-				(c) => tryGetInfo(c) ?? assert.fail(),
-			);
-			assert.deepEqual(revsIndices, [0, 1, 2]);
-			const expected: RevisionInfo[] = [
-				{ revision: rev1 },
-				{ revision: rev2 },
-				{ revision: rev4, rollbackOf: rev2 },
-			];
-			assert.deepEqual(revsInfos, expected);
-			rebaseWasTested = true;
-			return change;
-		};
-		let invertWasTested = false;
-		const invert: FieldChangeRebaser<RevisionTag[]>["invert"] = (
-			change: TaggedChange<RevisionTag[]>,
-			invertChild: NodeChangeInverter,
-			genId,
-			crossFieldManager,
-			{ getIndex, tryGetInfo },
-		): RevisionTag[] => {
-			const relevantRevisions = [rev3];
-			const revsIndices: number[] = relevantRevisions.map((c) =>
-				ensureIndexDefined(getIndex(c)),
-			);
-			const revsInfos: RevisionInfo[] = relevantRevisions.map(
-				(c) => tryGetInfo(c) ?? assert.fail(),
-			);
-			assert.deepEqual(revsIndices, [0]);
-			const expected: RevisionInfo[] = [{ revision: rev3, rollbackOf: rev0 }];
-			assert.deepEqual(revsInfos, expected);
-			invertWasTested = true;
-			return change.change;
-		};
-
-		const throwCodec = {
-			encode: () => fail("Should not be called"),
-			decode: () => fail("Should not be called"),
-		};
-		const handler = {
-			rebaser: {
-				compose,
-				rebase,
-				invert,
-				prune: (change: RevisionTag[]) => change,
-			},
-			isEmpty: (change: RevisionTag[]) => change.length === 0,
-			codecsFactory: () => makeCodecFamily([[0, throwCodec]]),
-		} as unknown as FieldChangeHandler<RevisionTag[]>;
-		const field = new FieldKindWithEditor(
-			"ChecksRevIndexing",
-			Multiplicity.Single,
-			handler,
-			(a, b) => false,
-			new Set(),
-		);
-		const dummyFamily = new ModularChangeFamily(
-			new Map([[field.identifier, field]]),
-			testIdCompressor,
-			{
-				jsonValidator: noopValidator,
-			},
-		);
-
-		const changeA: ModularChangeset = {
-			fieldChanges: new Map([
-				[
-					fieldA,
-					{
-						fieldKind: field.identifier,
-						change: brand([rev1, rev2]),
-					},
-				],
-			]),
-			revisions: [{ revision: rev1 }, { revision: rev2 }],
-		};
-		const changeB: ModularChangeset = {
-			fieldChanges: new Map([
-				[
-					fieldA,
-					{
-						fieldKind: field.identifier,
-						change: brand([rev3]),
-					},
-				],
-			]),
-		};
-		const changeC: ModularChangeset = {
-			fieldChanges: new Map([
-				[
-					fieldA,
-					{
-						fieldKind: field.identifier,
-						change: brand([rev4]),
-					},
-				],
-			]),
-			revisions: [{ revision: rev4, rollbackOf: rev2 }],
-		};
-		const composed = dummyFamily.compose([
-			makeAnonChange(changeA),
-			tagRollbackInverse(changeB, rev3, rev0),
-			makeAnonChange(changeC),
-		]);
-		const expectedComposeInfo: RevisionInfo[] = [
-			{ revision: rev1 },
-			{ revision: rev2 },
-			{ revision: rev3, rollbackOf: rev0 },
-			{ revision: rev4, rollbackOf: rev2 },
-		];
-		assert.deepEqual(composed.revisions, expectedComposeInfo);
-		assert(composeWasTested);
-		const rebased = dummyFamily.rebase(
-			changeC,
-			makeAnonChange(changeA),
-			revisionMetadataSourceFromInfo([
-				{ revision: rev1 },
-				{ revision: rev2 },
-				{ revision: rev4, rollbackOf: rev2 },
-			]),
-		);
-		const expectedRebaseInfo: RevisionInfo[] = [{ revision: rev4, rollbackOf: rev2 }];
-		assert.deepEqual(rebased.revisions, expectedRebaseInfo);
-		assert(rebaseWasTested);
-		dummyFamily.invert(tagRollbackInverse(changeB, rev3, rev0), false);
-		assert(invertWasTested);
-	});
-
-	function ensureIndexDefined(index: number | undefined): number {
-		assert(index !== undefined, "Unexpected undefined index");
-		return index;
-	}
-=======
->>>>>>> c8d980c5
 });