/*!
 * Copyright (c) Microsoft Corporation and contributors. All rights reserved.
 * Licensed under the MIT License.
 */

import { strict as assert } from "assert";

import {
	allowsFieldSuperset,
	allowsTreeSuperset,
	allowsTreeSchemaIdentifierSuperset,
	allowsValueSuperset,
	isNeverField,
	isNeverTree,
	// Allow importing from this specific file which is being tested:
	/* eslint-disable-next-line import/no-internal-modules */
} from "../../../feature-libraries/modular-schema/comparison";
import {
	TreeFieldStoredSchema,
	TreeNodeStoredSchema,
	ValueSchema,
	TreeTypeSet,
	TreeNodeSchemaIdentifier,
	storedEmptyFieldSchema,
	FieldKindIdentifier,
<<<<<<< HEAD
	MapNodeStoredSchema,
	ObjectNodeStoredSchema,
	LeafNodeStoredSchema,
=======
	MutableTreeStoredSchema,
	TreeStoredSchemaRepository,
>>>>>>> 049dfccb
} from "../../../core";
import { brand } from "../../../util";
import { defaultSchemaPolicy, FieldKinds } from "../../../feature-libraries";

/**
 * APIs to help build schema.
 *
 * See typedSchema.ts for a wrapper for these APIs that captures the types as TypeScript types
 * in addition to runtime data.
 */

/**
 * Empty readonly map.
 */
const emptyMap: ReadonlyMap<never, never> = new Map<never, never>();

/**
 * Helper for building {@link TreeFieldStoredSchema}.
 * @alpha
 */
function fieldSchema(
	kind: { identifier: FieldKindIdentifier },
	types?: Iterable<TreeNodeSchemaIdentifier>,
): TreeFieldStoredSchema {
	return {
		kind,
		types: types === undefined ? undefined : new Set(types),
	};
}

/**
 * See {@link TreeNodeStoredSchema} for details.
 */
interface TreeNodeStoredSchemaBuilder {
	readonly objectNodeFields?: { [key: string]: TreeFieldStoredSchema };
	readonly mapFields?: TreeFieldStoredSchema;
	readonly leafValue?: ValueSchema;
}

describe("Schema Comparison", () => {
	/**
	 * TreeFieldStoredSchema permits anything.
	 * Note that children inside the field still have to be in schema.
	 */
	const anyField = fieldSchema(FieldKinds.sequence);

	/**
	 * TreeNodeStoredSchema that permits anything without a value.
	 * Note that children under the fields still have to be in schema.
	 */
	const anyTreeWithoutValue: TreeNodeStoredSchema = new MapNodeStoredSchema(anyField);

	const numberLeaf: TreeNodeStoredSchema = new LeafNodeStoredSchema(ValueSchema.Number);

	/**
	 * TreeFieldStoredSchema which is impossible for any data to be in schema with.
	 */
	const neverField = fieldSchema(FieldKinds.required, []);

	/**
	 * TreeNodeStoredSchema which is impossible for any data to be in schema with.
	 */
	const neverTree: TreeNodeStoredSchema = new MapNodeStoredSchema(neverField);

	const neverTree2: TreeNodeStoredSchema = new ObjectNodeStoredSchema(
		new Map([[brand("x"), neverField]]),
	);

	const emptyTree = {
		name: brand<TreeNodeSchemaIdentifier>("empty"),
		schema: new ObjectNodeStoredSchema(new Map()),
	};

	const emptyLocalFieldTree = {
		name: brand<TreeNodeSchemaIdentifier>("emptyLocalFieldTree"),
		schema: new ObjectNodeStoredSchema(new Map([[brand("x"), storedEmptyFieldSchema]])),
	};

	const optionalLocalFieldTree = {
		name: brand<TreeNodeSchemaIdentifier>("optionalLocalFieldTree"),
		schema: new ObjectNodeStoredSchema(
			new Map([[brand("x"), fieldSchema(FieldKinds.optional, [emptyTree.name])]]),
		),
	};
	const valueLocalFieldTree = {
		name: brand<TreeNodeSchemaIdentifier>("valueLocalFieldTree"),
		schema: new ObjectNodeStoredSchema(
			new Map([[brand("x"), fieldSchema(FieldKinds.required, [emptyTree.name])]]),
		),
	};
	const valueAnyField = fieldSchema(FieldKinds.required);
	const valueEmptyTreeField = fieldSchema(FieldKinds.required, [emptyTree.name]);
	const optionalAnyField = fieldSchema(FieldKinds.optional);
	const optionalEmptyTreeField = fieldSchema(FieldKinds.optional, [emptyTree.name]);

	function updateTreeSchema(
		repo: MutableTreeStoredSchema,
		identifier: TreeNodeSchemaIdentifier,
		schema: TreeNodeStoredSchema,
	) {
		repo.apply({
			rootFieldSchema: repo.rootFieldSchema,
			nodeSchema: new Map([...repo.nodeSchema, [identifier, schema]]),
		});
	}

	it("isNeverField", () => {
		const repo = new TreeStoredSchemaRepository();
		assert(isNeverField(defaultSchemaPolicy, repo, neverField));
		updateTreeSchema(repo, brand("never"), neverTree);
		const neverField2: TreeFieldStoredSchema = fieldSchema(FieldKinds.required, [
			brand("never"),
		]);
		assert(isNeverField(defaultSchemaPolicy, repo, neverField2));
		assert.equal(isNeverField(defaultSchemaPolicy, repo, storedEmptyFieldSchema), false);
		assert.equal(isNeverField(defaultSchemaPolicy, repo, anyField), false);
		assert.equal(isNeverField(defaultSchemaPolicy, repo, valueEmptyTreeField), true);
		updateTreeSchema(repo, brand("empty"), emptyTree.schema);
		assert.equal(
			isNeverField(
				defaultSchemaPolicy,
				repo,
				fieldSchema(FieldKinds.required, [brand("empty")]),
			),
			false,
		);
		assert.equal(isNeverField(defaultSchemaPolicy, repo, valueAnyField), false);
		assert.equal(isNeverField(defaultSchemaPolicy, repo, valueEmptyTreeField), false);
		assert.equal(isNeverField(defaultSchemaPolicy, repo, optionalAnyField), false);
		assert.equal(isNeverField(defaultSchemaPolicy, repo, optionalEmptyTreeField), false);
	});

	it("isNeverTree", () => {
		const repo = new TreeStoredSchemaRepository();
		assert(isNeverTree(defaultSchemaPolicy, repo, neverTree));
		assert(isNeverTree(defaultSchemaPolicy, repo, new MapNodeStoredSchema(neverField)));
		assert(isNeverTree(defaultSchemaPolicy, repo, neverTree2));
		assert(isNeverTree(defaultSchemaPolicy, repo, undefined));
		assert.equal(
			isNeverTree(defaultSchemaPolicy, repo, new ObjectNodeStoredSchema(emptyMap)),
			false,
		);
		assert.equal(isNeverTree(defaultSchemaPolicy, repo, anyTreeWithoutValue), false);

		assert(
			allowsTreeSuperset(
				defaultSchemaPolicy,
				repo,
				repo.nodeSchema.get(emptyTree.name),
				emptyTree.schema,
			),
		);
		updateTreeSchema(repo, emptyTree.name, emptyTree.schema);

		assert.equal(isNeverTree(defaultSchemaPolicy, repo, emptyLocalFieldTree.schema), false);
		assert.equal(isNeverTree(defaultSchemaPolicy, repo, valueLocalFieldTree.schema), false);
		assert.equal(isNeverTree(defaultSchemaPolicy, repo, optionalLocalFieldTree.schema), false);
	});

	it("isNeverTreeRecursive", () => {
		const repo = new TreeStoredSchemaRepository();
		const recursiveField = fieldSchema(FieldKinds.required, [brand("recursive")]);
		const recursiveType = new MapNodeStoredSchema(recursiveField);
		updateTreeSchema(repo, brand("recursive"), recursiveType);
		assert(isNeverTree(defaultSchemaPolicy, repo, recursiveType));
	});

	it("isNeverTreeRecursive non-never", () => {
		const repo = new TreeStoredSchemaRepository();
		const recursiveField = fieldSchema(FieldKinds.required, [
			brand("recursive"),
			emptyTree.name,
		]);
		const recursiveType = new MapNodeStoredSchema(recursiveField);
		updateTreeSchema(repo, emptyTree.name, emptyTree.schema);
		updateTreeSchema(repo, brand("recursive"), recursiveType);
		assert(isNeverTree(defaultSchemaPolicy, repo, recursiveType));
	});

	it("allowsValueSuperset", () => {
		assert.equal(
			getOrdering(ValueSchema.FluidHandle, undefined, allowsValueSuperset),
			Ordering.Incomparable,
		);
		assert.equal(
			getOrdering(ValueSchema.Boolean, undefined, allowsValueSuperset),
			Ordering.Incomparable,
		);
		assert.equal(
			getOrdering(ValueSchema.Number, undefined, allowsValueSuperset),
			Ordering.Incomparable,
		);
		assert.equal(
			getOrdering(ValueSchema.String, undefined, allowsValueSuperset),
			Ordering.Incomparable,
		);
		assert.equal(
			getOrdering(ValueSchema.Null, undefined, allowsValueSuperset),
			Ordering.Incomparable,
		);
		testPartialOrder<ValueSchema | undefined>(allowsValueSuperset, [
			ValueSchema.Boolean,
			ValueSchema.Number,
			ValueSchema.String,
			ValueSchema.FluidHandle,
			ValueSchema.Null,
		]);
	});

	it("allowsTypesSuperset", () => {
		testOrder(allowsTreeSchemaIdentifierSuperset, [
			new Set(),
			new Set([brand("1")]),
			new Set([brand("1"), brand("2")]),
			undefined,
		]);
		const neverSet: TreeTypeSet = new Set();
		const neverSet2: TreeTypeSet = new Set();
		testPartialOrder(
			allowsTreeSchemaIdentifierSuperset,
			[
				neverSet,
				neverSet2,
				new Set([brand("1")]),
				new Set([brand("2")]),
				new Set([brand("1"), brand("2")]),
				undefined,
			],
			[[neverSet, neverSet2]],
		);
	});

	it("allowsFieldSuperset", () => {
		const repo = new TreeStoredSchemaRepository();
		updateTreeSchema(repo, brand("never"), neverTree);
		updateTreeSchema(repo, emptyTree.name, emptyTree.schema);
		const neverField2: TreeFieldStoredSchema = fieldSchema(FieldKinds.required, [
			brand("never"),
		]);
		const compare = (a: TreeFieldStoredSchema, b: TreeFieldStoredSchema): boolean =>
			allowsFieldSuperset(defaultSchemaPolicy, repo, a, b);
		testOrder(compare, [
			neverField,
			storedEmptyFieldSchema,
			optionalEmptyTreeField,
			optionalAnyField,
			anyField,
		]);
		testOrder(compare, [neverField, valueEmptyTreeField, valueAnyField, anyField]);
		assert.equal(
			getOrdering(valueEmptyTreeField, storedEmptyFieldSchema, compare),
			Ordering.Incomparable,
		);
		testPartialOrder(
			compare,
			[
				neverField,
				neverField2,
				storedEmptyFieldSchema,
				anyField,
				valueEmptyTreeField,
				valueAnyField,
				valueEmptyTreeField,
				valueAnyField,
			],
			[[neverField, neverField2]],
		);
	});

	it("allowsTreeSuperset-no leaf values", () => {
<<<<<<< HEAD
		const repo = new InMemoryStoredSchemaRepository();
		updateTreeSchema(repo, emptyTree.name, emptyTree.schema);
=======
		const repo = new TreeStoredSchemaRepository();
		updateTreeSchema(repo, emptyTree.name, emptyTree);
>>>>>>> 049dfccb
		const compare = (
			a: TreeNodeStoredSchema | undefined,
			b: TreeNodeStoredSchema | undefined,
		): boolean => allowsTreeSuperset(defaultSchemaPolicy, repo, a, b);
		testOrder(compare, [
			neverTree,
			emptyTree.schema,
			optionalLocalFieldTree.schema,
			anyTreeWithoutValue,
		]);
		testPartialOrder(
			compare,
			[
				neverTree,
				neverTree2,
				undefined,
				anyTreeWithoutValue,
				emptyTree.schema,
				emptyLocalFieldTree.schema,
				optionalLocalFieldTree.schema,
				valueLocalFieldTree.schema,
			],
			[
				[neverTree, neverTree2, undefined],
				[emptyTree.schema, emptyLocalFieldTree.schema],
			],
		);
	});

	it("allowsTreeSuperset-leaf values", () => {
<<<<<<< HEAD
		const repo = new InMemoryStoredSchemaRepository();
		updateTreeSchema(repo, emptyTree.name, emptyTree.schema);
=======
		const repo = new TreeStoredSchemaRepository();
		updateTreeSchema(repo, emptyTree.name, emptyTree);
>>>>>>> 049dfccb
		const compare = (
			a: TreeNodeStoredSchema | undefined,
			b: TreeNodeStoredSchema | undefined,
		): boolean => allowsTreeSuperset(defaultSchemaPolicy, repo, a, b);
		testOrder(compare, [neverTree, numberLeaf]);
		testPartialOrder(
			compare,
			[neverTree, neverTree2, undefined, numberLeaf],
			[[neverTree, neverTree2, undefined]],
		);
	});
});

enum Ordering {
	Subset,
	Equal,
	Incomparable,
	Superset,
}

function getOrdering<T>(
	original: T,
	superset: T,
	allowsSuperset: (a: T, b: T) => boolean,
): Ordering {
	assert(allowsSuperset(original, original));
	assert(allowsSuperset(superset, superset));
	const a = allowsSuperset(original, superset);
	const b = allowsSuperset(superset, original);
	if (a && b) {
		return Ordering.Equal;
	}
	if (a && !b) {
		return Ordering.Superset;
	}
	if (!a && b) {
		return Ordering.Subset;
	}
	return Ordering.Incomparable;
}

function testOrder<T>(compare: (a: T, b: T) => boolean, inOrder: T[]): void {
	for (let index = 0; index < inOrder.length - 1; index++) {
		const order = getOrdering(inOrder[index], inOrder[index + 1], compare);
		if (order !== Ordering.Superset) {
			assert.fail(
				`expected ${JSON.stringify(
					intoSimpleObject(inOrder[index + 1]),
				)} to be a superset of ${JSON.stringify(
					intoSimpleObject(inOrder[index]),
				)} but was ${Ordering[order]}`,
			);
		}
	}
}

/**
 * Tests a comparison function, ensuring it produces a non-strict partial order over the provided values.
 * https://en.wikipedia.org/wiki/Partially_ordered_set#Non-strict_partial_order
 */
function testPartialOrder<T>(
	compare: (a: T, b: T) => boolean,
	values: T[],
	expectedEqual: T[][] = [],
): void {
	// To be a strict partial order, the function must be:
	// Reflexivity: a ≤ a
	// Antisymmetry: if a ≤ b and b ≤ a then a = b
	// Transitivity: if a ≤ b  and  b ≤ c  then  a ≤ c

	// This is brute forced in O(n^3) time below:
	// Violations:
	const reflexivity: T[] = [];
	const antisymmetry: [boolean, T, T][] = [];
	const transitivity: T[][] = [];

	const expectedEqualMap: Map<T, Set<T>> = new Map();
	for (const group of expectedEqual) {
		const set = new Set(group);
		for (const item of group) {
			expectedEqualMap.set(item, set);
		}
	}

	for (const a of values) {
		if (!compare(a, a)) {
			reflexivity.push(a);
		}

		for (const b of values) {
			const expectEqual = a === b || (expectedEqualMap.get(a)?.has(b) ?? false);
			if ((compare(a, b) && compare(b, a)) !== expectEqual) {
				antisymmetry.push([expectEqual, a, b] as [boolean, T, T]);
			}

			for (const c of values) {
				if (compare(a, b) && compare(b, c)) {
					if (!compare(a, c)) {
						transitivity.push([a, b, c]);
					}
				}
			}
		}
	}
	assert.deepEqual(intoSimpleObject(reflexivity), [], "reflexivity");
	assert.deepEqual(intoSimpleObject(antisymmetry), [], "antisymmetry");
	assert.deepEqual(intoSimpleObject(transitivity), [], "transitivity");
}

/**
 * Flatten maps and arrays into simple objects for better printing.
 */
function intoSimpleObject(obj: unknown): unknown {
	if (typeof obj !== "object" || obj === null) {
		return obj;
	}
	if (obj instanceof Array) {
		return Array.from(obj, intoSimpleObject);
	}
	if (obj instanceof Map) {
		return Array.from(obj, ([key, value]): [unknown, unknown] => [
			key,
			intoSimpleObject(value),
		]);
	}
	if (obj instanceof Set) {
		return Array.from(obj as ReadonlySet<string>);
	}
	const out: Record<string, unknown> = {};
	// eslint-disable-next-line no-restricted-syntax
	for (const key in obj) {
		if (Object.prototype.hasOwnProperty.call(obj, key)) {
			out[key] = intoSimpleObject((obj as Record<string, unknown>)[key]);
		}
	}
	return out;
}<|MERGE_RESOLUTION|>--- conflicted
+++ resolved
@@ -23,14 +23,11 @@
 	TreeNodeSchemaIdentifier,
 	storedEmptyFieldSchema,
 	FieldKindIdentifier,
-<<<<<<< HEAD
 	MapNodeStoredSchema,
 	ObjectNodeStoredSchema,
 	LeafNodeStoredSchema,
-=======
 	MutableTreeStoredSchema,
 	TreeStoredSchemaRepository,
->>>>>>> 049dfccb
 } from "../../../core";
 import { brand } from "../../../util";
 import { defaultSchemaPolicy, FieldKinds } from "../../../feature-libraries";
@@ -301,13 +298,8 @@
 	});
 
 	it("allowsTreeSuperset-no leaf values", () => {
-<<<<<<< HEAD
-		const repo = new InMemoryStoredSchemaRepository();
+		const repo = new TreeStoredSchemaRepository();
 		updateTreeSchema(repo, emptyTree.name, emptyTree.schema);
-=======
-		const repo = new TreeStoredSchemaRepository();
-		updateTreeSchema(repo, emptyTree.name, emptyTree);
->>>>>>> 049dfccb
 		const compare = (
 			a: TreeNodeStoredSchema | undefined,
 			b: TreeNodeStoredSchema | undefined,
@@ -338,13 +330,8 @@
 	});
 
 	it("allowsTreeSuperset-leaf values", () => {
-<<<<<<< HEAD
-		const repo = new InMemoryStoredSchemaRepository();
+		const repo = new TreeStoredSchemaRepository();
 		updateTreeSchema(repo, emptyTree.name, emptyTree.schema);
-=======
-		const repo = new TreeStoredSchemaRepository();
-		updateTreeSchema(repo, emptyTree.name, emptyTree);
->>>>>>> 049dfccb
 		const compare = (
 			a: TreeNodeStoredSchema | undefined,
 			b: TreeNodeStoredSchema | undefined,
