/*!
 * Copyright (c) Microsoft Corporation and contributors. All rights reserved.
 * Licensed under the MIT License.
 */

import { assert } from "@fluidframework/core-utils";
import { TUnsafe, Type } from "@sinclair/typebox";
import {
	FieldChangeHandler,
	FieldChangeRebaser,
	FieldKindWithEditor,
	Multiplicity,
	referenceFreeFieldChangeRebaser,
	// eslint-disable-next-line import/no-internal-modules
} from "../../../feature-libraries/modular-schema";
import { fail } from "../../../util";
import { makeCodecFamily, makeValueCodec } from "../../../codec";
import { singleJsonCursor } from "../../../domains";
import { Delta } from "../../../core";

/**
 * Picks the last value written.
 *
 * TODO: it seems impossible for this to obey the desired axioms.
 * Specifically inverse needs to cancel, restoring the value from the previous change which was discarded.
 */
export function lastWriteWinsRebaser<TChange>(data: {
	noop: TChange;
	invert: (changes: TChange) => TChange;
}): FieldChangeRebaser<TChange> {
	const compose = (changes: TChange[]) =>
		changes.length >= 0 ? changes[changes.length - 1] : data.noop;
	const rebase = (change: TChange, _over: TChange) => change;
	return referenceFreeFieldChangeRebaser({ ...data, compose, rebase });
}

export interface Replacement<T> {
	old: T;
	new: T;
}

export type ReplaceOp<T> = Replacement<T> | 0;

/**
 * Picks the last value written.
 *
 * Consistent if used on valid paths with correct old states.
 */
export function replaceRebaser<T>(): FieldChangeRebaser<ReplaceOp<T>> {
	return referenceFreeFieldChangeRebaser({
		rebase: (change: ReplaceOp<T>, over: ReplaceOp<T>) => {
			if (change === 0) {
				return 0;
			}
			if (over === 0) {
				return change;
			}
			return { old: over.new, new: change.new };
		},
		compose: (changes: ReplaceOp<T>[]) => {
			const f = changes.filter((c): c is Replacement<T> => c !== 0);
			if (f.length === 0) {
				return 0;
			}
			for (let index = 1; index < f.length; index++) {
				assert(f[index - 1].new === f[index].old, 0x3a4 /* adjacent replaces must match */);
			}
			return { old: f[0].old, new: f[f.length - 1].new };
		},
		invert: (changes: ReplaceOp<T>) => {
			return changes === 0 ? 0 : { old: changes.new, new: changes.old };
		},
	});
}

export type ValueChangeset = ReplaceOp<number>;

export const valueHandler: FieldChangeHandler<ValueChangeset> = {
	rebaser: replaceRebaser(),
	codecsFactory: () =>
		makeCodecFamily([[0, makeValueCodec<TUnsafe<ValueChangeset>>(Type.Any())]]),
	editor: { buildChildChange: (index, change) => fail("Child changes not supported") },

	intoDelta: ({ change, revision }) =>
		change === 0
			? []
			: [
					{
						type: Delta.MarkType.Insert,
						content: [singleJsonCursor(change.new)],
						oldContent: {
							detachId: {
								major: revision,
<<<<<<< HEAD
=======
								// This is an arbitrary number for testing.
>>>>>>> 935bae84
								minor: 424242,
							},
						},
					},
			  ],

	isEmpty: (change) => change === 0,
};

export const valueField = new FieldKindWithEditor(
	"Value",
	Multiplicity.Single,
	valueHandler,
	(a, b) => false,
	new Set(),
);<|MERGE_RESOLUTION|>--- conflicted
+++ resolved
@@ -91,10 +91,7 @@
 						oldContent: {
 							detachId: {
 								major: revision,
-<<<<<<< HEAD
-=======
 								// This is an arbitrary number for testing.
->>>>>>> 935bae84
 								minor: 424242,
 							},
 						},
