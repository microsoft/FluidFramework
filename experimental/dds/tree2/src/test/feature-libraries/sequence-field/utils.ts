/*!
 * Copyright (c) Microsoft Corporation and contributors. All rights reserved.
 * Licensed under the MIT License.
 */

import { assert } from "@fluidframework/core-utils";
import { SequenceField as SF } from "../../../feature-libraries";
import {
	ChangesetLocalId,
	Delta,
	RevisionInfo,
	RevisionTag,
	TaggedChange,
	makeAnonChange,
	revisionMetadataSourceFromInfo,
	tagChange,
} from "../../../core";
import { TestChange } from "../../testChange";
import {
	assertFieldChangesEqual,
	deepFreeze,
	defaultRevInfosFromChanges,
	defaultRevisionMetadataFromChanges,
} from "../../utils";
import { brand, fakeIdAllocator, IdAllocator, idAllocatorFromMaxId } from "../../../util";
// eslint-disable-next-line import/no-internal-modules
import { RebaseRevisionMetadata } from "../../../feature-libraries/modular-schema";
// eslint-disable-next-line import/no-internal-modules
import { rebaseRevisionMetadataFromInfo } from "../../../feature-libraries/modular-schema/modularChangeFamily";
import { TestChangeset } from "./testEdits";

export function composeNoVerify(
	changes: TaggedChange<TestChangeset>[],
	revInfos?: RevisionInfo[],
): TestChangeset {
	return composeI(changes, (childChanges) => TestChange.compose(childChanges, false), revInfos);
}

export function compose(
	changes: TaggedChange<TestChangeset>[],
	revInfos?: RevisionInfo[],
	childComposer?: (childChanges: TaggedChange<TestChange>[]) => TestChange,
): TestChangeset {
	return composeI(changes, childComposer ?? TestChange.compose, revInfos);
}

<<<<<<< HEAD
export function prune(
	change: TestChangeset,
	childPruner?: (child: TestChange) => TestChange | undefined,
): TestChangeset {
	return SF.sequenceFieldChangeRebaser.prune(
		change,
		childPruner ?? ((child: TestChange) => (TestChange.isEmpty(child) ? undefined : child)),
	);
}

export function composeAnonChangesShallow<T>(changes: SF.Changeset<T>[]): SF.Changeset<T> {
	return shallowCompose(changes.map(makeAnonChange));
}

=======
>>>>>>> cb8dcdc5
export function shallowCompose<T>(
	changes: TaggedChange<SF.Changeset<T>>[],
	revInfos?: RevisionInfo[],
): SF.Changeset<T> {
	return composeI(
		changes,
		(children) => {
			assert(children.length === 1, "Should only have one child to compose");
			return children[0].change;
		},
		revInfos,
	);
}

function composeI<T>(
	changes: TaggedChange<SF.Changeset<T>>[],
	composer: (childChanges: TaggedChange<T>[]) => T,
	revInfos?: RevisionInfo[],
): SF.Changeset<T> {
	const moveEffects = SF.newCrossFieldTable();
	const idAllocator = continuingAllocator(changes);
	let composed = SF.compose(
		changes,
		composer,
		idAllocator,
		moveEffects,
		revInfos !== undefined
			? revisionMetadataSourceFromInfo(revInfos)
			: defaultRevisionMetadataFromChanges(changes),
	);

	if (moveEffects.isInvalidated) {
		resetCrossFieldTable(moveEffects);
		composed = SF.amendCompose(composed, composer, idAllocator, moveEffects);
		assert(!moveEffects.isInvalidated, "Compose should not need more than one amend pass");
	}
	return composed;
}

export function rebase(
	change: TestChangeset,
	base: TaggedChange<TestChangeset>,
	revisionMetadata?: RebaseRevisionMetadata,
): TestChangeset {
	deepFreeze(change);
	deepFreeze(base);

	const metadata =
		revisionMetadata ??
		rebaseRevisionMetadataFromInfo(defaultRevInfosFromChanges([base, makeAnonChange(change)]), [
			base.revision,
		]);

	const moveEffects = SF.newCrossFieldTable();
	const idAllocator = idAllocatorFromMaxId(getMaxId(change, base.change));
	let rebasedChange = SF.rebase(
		change,
		base,
		TestChange.rebase,
		idAllocator,
		moveEffects,
		metadata,
	);
	if (moveEffects.isInvalidated) {
		moveEffects.reset();
		rebasedChange = SF.rebase(
			change,
			base,
			TestChange.rebase,
			idAllocator,
			moveEffects,
			metadata,
		);
	}
	return rebasedChange;
}

export function rebaseTagged(
	change: TaggedChange<TestChangeset>,
	baseChange: TaggedChange<TestChangeset>,
): TaggedChange<TestChangeset> {
	return rebaseOverChanges(change, [baseChange]);
}

export function rebaseOverChanges(
	change: TaggedChange<TestChangeset>,
	baseChanges: TaggedChange<TestChangeset>[],
	revInfos?: RevisionInfo[],
): TaggedChange<TestChangeset> {
	let currChange = change;
	const revisionInfo = revInfos ?? defaultRevInfosForRebase(change, baseChanges);
	for (const base of baseChanges) {
		currChange = tagChange(
			rebase(
				currChange.change,
				base,
				rebaseRevisionMetadataFromInfo(revisionInfo, [base.revision]),
			),
			currChange.revision,
		);
	}

	return currChange;
}

function defaultRevInfosForRebase(
	change: TaggedChange<TestChangeset>,
	baseChanges: TaggedChange<TestChangeset>[],
): RevisionInfo[] {
	const revInfos: RevisionInfo[] = [];
	const rollForwards: RevisionTag[] = [];
	for (const baseChange of baseChanges) {
		if (baseChange.revision !== undefined) {
			revInfos.push({
				revision: baseChange.revision,
				rollbackOf: baseChange.rollbackOf,
			});

			if (baseChange.rollbackOf !== undefined) {
				rollForwards.push(baseChange.rollbackOf);
			}
		}
	}

	rollForwards.reverse();
	for (const revision of rollForwards) {
		revInfos.push({ revision });
	}

	if (change.revision !== undefined) {
		assert(change.rollbackOf === undefined, "Should not rebase rollback changes");
		revInfos.push({ revision: change.revision });
	}
	return revInfos;
}

export function rebaseOverComposition(
	change: TestChangeset,
	base: TestChangeset,
	metadata: RebaseRevisionMetadata,
): TestChangeset {
	return rebase(change, makeAnonChange(base), metadata);
}

function resetCrossFieldTable(table: SF.CrossFieldTable) {
	table.isInvalidated = false;
	table.srcQueries.clear();
	table.dstQueries.clear();
}

export function invert(change: TaggedChange<TestChangeset>): TestChangeset {
	const table = SF.newCrossFieldTable();
	const revisionMetadata = defaultRevisionMetadataFromChanges([change]);
	let inverted = SF.invert(
		change,
		TestChange.invert,
		// Sequence fields should not generate IDs during invert
		fakeIdAllocator,
		table,
		revisionMetadata,
	);

	if (table.isInvalidated) {
		table.isInvalidated = false;
		table.srcQueries.clear();
		table.dstQueries.clear();
		inverted = SF.invert(
			change,
			TestChange.invert,
			// Sequence fields should not generate IDs during invert
			fakeIdAllocator,
			table,
			revisionMetadata,
		);
	}

	return inverted;
}

export function checkDeltaEquality(actual: TestChangeset, expected: TestChangeset) {
	assertFieldChangesEqual(toDelta(actual), toDelta(expected));
}

export function toDelta(change: TestChangeset, revision?: RevisionTag): Delta.FieldChanges {
	deepFreeze(change);
	return SF.sequenceFieldToDelta(tagChange(change, revision), (childChange) =>
		TestChange.toDelta(tagChange(childChange, revision)),
	);
}

export function getMaxId(...changes: SF.Changeset<unknown>[]): ChangesetLocalId | undefined {
	let max: ChangesetLocalId | undefined;
	for (const change of changes) {
		for (const mark of change) {
			if (SF.isMoveMark(mark)) {
				max = max === undefined ? mark.id : brand(Math.max(max, mark.id));
			}
		}
	}

	return max;
}

export function getMaxIdTagged(
	changes: TaggedChange<SF.Changeset<unknown>>[],
): ChangesetLocalId | undefined {
	return getMaxId(...changes.map((c) => c.change));
}

export function continuingAllocator(changes: TaggedChange<SF.Changeset<unknown>>[]): IdAllocator {
	return idAllocatorFromMaxId(getMaxIdTagged(changes));
}

export function withoutLineage<T>(changeset: SF.Changeset<T>): SF.Changeset<T> {
	const factory = new SF.MarkListFactory<T>();
	for (const mark of changeset) {
		if (mark.cellId?.lineage === undefined) {
			factory.push(mark);
		} else {
			const cloned = SF.cloneMark(mark);
			assert(cloned.cellId !== undefined, "Should have cell ID");
			delete cloned.cellId.lineage;
			factory.push(cloned);
		}
	}

	return factory.list;
}

export function withNormalizedLineage<T>(changeset: SF.Changeset<T>): SF.Changeset<T> {
	const factory = new SF.MarkListFactory<T>();
	for (const mark of changeset) {
		if (mark.cellId?.lineage === undefined) {
			factory.push(mark);
		} else {
			const cloned = SF.cloneMark(mark);
			assert(cloned.cellId?.lineage !== undefined, "Cloned should have lineage");
			cloned.cellId.lineage = normalizedLineage(cloned.cellId.lineage);
			factory.push(cloned);
		}
	}

	return factory.list;
}

function normalizedLineage(lineage: SF.LineageEvent[]): SF.LineageEvent[] {
	const normalized = lineage.flatMap((event) => {
		const events: SF.LineageEvent[] = [];
		for (let i = 0; i < event.count; i++) {
			const id: ChangesetLocalId = brand(event.id + i);
			const offset = i <= event.offset ? 0 : 1;
			events.push({ revision: event.revision, count: 1, id, offset });
		}

		return events;
	});

	normalized.sort((a, b) => {
		const cmpRevision = cmp(a.revision, b.revision);
		if (cmpRevision !== 0) {
			return cmpRevision;
		}

		return cmp(a.id, b.id);
	});

	return normalized;
}

function cmp(a: any, b: any): number {
	if (a === b) {
		return 0;
	}

	return a > b ? 1 : -1;
}<|MERGE_RESOLUTION|>--- conflicted
+++ resolved
@@ -44,7 +44,6 @@
 	return composeI(changes, childComposer ?? TestChange.compose, revInfos);
 }
 
-<<<<<<< HEAD
 export function prune(
 	change: TestChangeset,
 	childPruner?: (child: TestChange) => TestChange | undefined,
@@ -55,12 +54,6 @@
 	);
 }
 
-export function composeAnonChangesShallow<T>(changes: SF.Changeset<T>[]): SF.Changeset<T> {
-	return shallowCompose(changes.map(makeAnonChange));
-}
-
-=======
->>>>>>> cb8dcdc5
 export function shallowCompose<T>(
 	changes: TaggedChange<SF.Changeset<T>>[],
 	revInfos?: RevisionInfo[],
