/*!
 * Copyright (c) Microsoft Corporation and contributors. All rights reserved.
 * Licensed under the MIT License.
 */

import { strict as assert } from "assert";
<<<<<<< HEAD
import { ChangeAtomId, Delta, makeAnonChange, mintRevisionTag, tagChange } from "../../../core";
=======
import {
	ChangeAtomId,
	DeltaDetachedNodeId,
	makeAnonChange,
	mintRevisionTag,
	tagChange,
} from "../../../core";
>>>>>>> e67ae78c
import { SequenceField as SF } from "../../../feature-libraries";
import { brand } from "../../../util";
import { TestChange } from "../../testChange";
import { TestChangeset, MarkMaker as Mark } from "./testEdits";

const tag = mintRevisionTag();
const atomId: ChangeAtomId = { localId: brand(0) };
<<<<<<< HEAD
const deltaId: Delta.DetachedNodeId = { minor: atomId.localId };
=======
const deltaId: DeltaDetachedNodeId = { minor: atomId.localId };
>>>>>>> e67ae78c
const childChange = TestChange.mint([0], 1);
const relevantNestedTree = { minor: 4242 };
const oneTreeDelegate = (child: TestChange) => {
	assert.deepEqual(child, childChange);
	return [relevantNestedTree];
};
const noTreeDelegate = (child: TestChange) => {
	assert.deepEqual(child, childChange);
	return [];
};

describe("SequenceField - relevantRemovedRoots", () => {
	describe("does not include", () => {
		it("a tree that remains in-doc", () => {
			const input: TestChangeset = [{ count: 1 }];
			const actual = SF.relevantRemovedRoots(makeAnonChange(input), noTreeDelegate);
			const array = Array.from(actual);
			assert.deepEqual(array, []);
		});
		it("a tree with child changes that remains in-doc", () => {
			const input: TestChangeset = [Mark.modify(childChange)];
			const actual = SF.relevantRemovedRoots(makeAnonChange(input), noTreeDelegate);
			const array = Array.from(actual);
			assert.deepEqual(array, []);
		});
		it("a tree that remains removed", () => {
			const input: TestChangeset = [{ count: 1, cellId: atomId }];
			const actual = SF.relevantRemovedRoots(makeAnonChange(input), noTreeDelegate);
			const array = Array.from(actual);
			assert.deepEqual(array, []);
		});
		it("a tree being removed", () => {
			const input: TestChangeset = [Mark.delete(1, atomId)];
			const actual = SF.relevantRemovedRoots(makeAnonChange(input), noTreeDelegate);
			const array = Array.from(actual);
			assert.deepEqual(array, []);
		});
		it("a tree with child changes being removed", () => {
			const input: TestChangeset = [Mark.delete(1, atomId, { changes: childChange })];
			const actual = SF.relevantRemovedRoots(makeAnonChange(input), noTreeDelegate);
			const array = Array.from(actual);
			assert.deepEqual(array, []);
		});
		it("a tree being moved", () => {
			const input: TestChangeset = [Mark.moveOut(1, atomId), Mark.moveIn(1, atomId)];
			const actual = SF.relevantRemovedRoots(makeAnonChange(input), noTreeDelegate);
			const array = Array.from(actual);
			assert.deepEqual(array, []);
		});
		it("a tree with child changes being moved", () => {
			const input: TestChangeset = [
				Mark.moveOut(1, atomId, { changes: childChange }),
				Mark.moveIn(1, atomId),
			];
			const actual = SF.relevantRemovedRoots(makeAnonChange(input), noTreeDelegate);
			const array = Array.from(actual);
			assert.deepEqual(array, []);
		});
		it("a live tree being pinned", () => {
			const input: TestChangeset = [Mark.pin(1, brand(0))];
			const actual = SF.relevantRemovedRoots(makeAnonChange(input), noTreeDelegate);
			const array = Array.from(actual);
			assert.deepEqual(array, []);
		});
	});
	describe("does include", () => {
		it("a tree being inserted", () => {
			const input: TestChangeset = [Mark.insert(1, atomId)];
			const actual = SF.relevantRemovedRoots(makeAnonChange(input), noTreeDelegate);
			const array = Array.from(actual);
			assert.deepEqual(array, [deltaId]);
		});
		it("a tree being transiently inserted", () => {
			const input: TestChangeset = [
				Mark.attachAndDetach(Mark.insert(1, atomId), Mark.delete(1, atomId)),
			];
			const actual = SF.relevantRemovedRoots(makeAnonChange(input), noTreeDelegate);
			const array = Array.from(actual);
			assert.deepEqual(array, [deltaId]);
		});
		it("a tree being transiently inserted and moved out", () => {
			const input: TestChangeset = [
				Mark.attachAndDetach(Mark.insert(1, atomId), Mark.moveOut(1, atomId)),
			];
			const actual = SF.relevantRemovedRoots(makeAnonChange(input), noTreeDelegate);
			const array = Array.from(actual);
			assert.deepEqual(array, [deltaId]);
		});
		it("relevant roots from nested changes under a tree that remains in-doc", () => {
			const input: TestChangeset = [Mark.modify(childChange)];
			const actual = SF.relevantRemovedRoots(makeAnonChange(input), oneTreeDelegate);
			const array = Array.from(actual);
			assert.deepEqual(array, [relevantNestedTree]);
		});
		it("relevant roots from nested changes under a tree that remains removed", () => {
			const input: TestChangeset = [Mark.modify(childChange, atomId)];
			const actual = SF.relevantRemovedRoots(makeAnonChange(input), oneTreeDelegate);
			const array = Array.from(actual);
			assert.deepEqual(array, [deltaId, relevantNestedTree]);
		});
		it("a removed tree with nested changes", () => {
			const input: TestChangeset = [Mark.modify(childChange, atomId)];
			const actual = SF.relevantRemovedRoots(makeAnonChange(input), noTreeDelegate);
			const array = Array.from(actual);
			assert.deepEqual(array, [deltaId]);
		});
		it("a tree being restored by revive", () => {
			const input: TestChangeset = [Mark.revive(1, atomId)];
			const actual = SF.relevantRemovedRoots(makeAnonChange(input), noTreeDelegate);
			const array = Array.from(actual);
			assert.deepEqual(array, [deltaId]);
		});
		it("a tree being restored by pin", () => {
			const input: TestChangeset = [Mark.pin(1, brand(0), { cellId: atomId })];
			const actual = SF.relevantRemovedRoots(makeAnonChange(input), noTreeDelegate);
			const array = Array.from(actual);
			assert.deepEqual(array, [deltaId]);
		});
		it("a tree being transiently restored", () => {
			const input: TestChangeset = [Mark.delete(1, brand(0), { cellId: atomId })];
			const actual = SF.relevantRemovedRoots(makeAnonChange(input), noTreeDelegate);
			const array = Array.from(actual);
			assert.deepEqual(array, [deltaId]);
		});
		it("relevant roots from nested changes under a tree being restored by revive", () => {
			const input: TestChangeset = [Mark.revive(1, atomId, { changes: childChange })];
			const actual = SF.relevantRemovedRoots(makeAnonChange(input), oneTreeDelegate);
			const array = Array.from(actual);
			assert.deepEqual(array, [deltaId, relevantNestedTree]);
		});
		it("relevant roots from nested changes under a tree being restored by pin", () => {
			const input: TestChangeset = [
				Mark.pin(1, brand(0), { cellId: atomId, changes: childChange }),
			];
			const actual = SF.relevantRemovedRoots(makeAnonChange(input), oneTreeDelegate);
			const array = Array.from(actual);
			assert.deepEqual(array, [deltaId, relevantNestedTree]);
		});
		it("relevant roots from nested changes under a tree being removed", () => {
			const input: TestChangeset = [Mark.delete(1, atomId, { changes: childChange })];
			const actual = SF.relevantRemovedRoots(makeAnonChange(input), oneTreeDelegate);
			const array = Array.from(actual);
			assert.deepEqual(array, [relevantNestedTree]);
		});
		it("relevant roots from nested changes under a tree being inserted", () => {
			const input: TestChangeset = [Mark.insert(1, atomId, { changes: childChange })];
			const actual = SF.relevantRemovedRoots(makeAnonChange(input), oneTreeDelegate);
			const array = Array.from(actual);
			assert.deepEqual(array, [deltaId, relevantNestedTree]);
		});
		it("relevant roots from nested changes under a tree being moved", () => {
			const input: TestChangeset = [
				Mark.moveOut(1, atomId, { changes: childChange }),
				Mark.moveIn(1, atomId),
			];
			const actual = SF.relevantRemovedRoots(makeAnonChange(input), oneTreeDelegate);
			const array = Array.from(actual);
			assert.deepEqual(array, [relevantNestedTree]);
		});
		it("relevant roots from nested changes under a tree being transiently inserted", () => {
			const input: TestChangeset = [
				Mark.attachAndDetach(Mark.insert(1, atomId), Mark.delete(1, atomId), {
					changes: childChange,
				}),
			];
			const actual = SF.relevantRemovedRoots(makeAnonChange(input), oneTreeDelegate);
			const array = Array.from(actual);
			assert.deepEqual(array, [deltaId, relevantNestedTree]);
		});
		it("relevant roots from nested changes under a tree being transiently restored", () => {
			const input: TestChangeset = [
				Mark.delete(1, brand(0), { cellId: atomId, changes: childChange }),
			];
			const actual = SF.relevantRemovedRoots(makeAnonChange(input), oneTreeDelegate);
			const array = Array.from(actual);
			assert.deepEqual(array, [deltaId, relevantNestedTree]);
		});
		it("relevant roots from nested changes under a tree being transiently inserted and moved out", () => {
			const input: TestChangeset = [
				Mark.attachAndDetach(Mark.insert(1, atomId), Mark.moveOut(1, atomId), {
					changes: childChange,
				}),
			];
			const actual = SF.relevantRemovedRoots(makeAnonChange(input), oneTreeDelegate);
			const array = Array.from(actual);
			assert.deepEqual(array, [deltaId, relevantNestedTree]);
		});
	});
	it("uses passed down revision", () => {
		const input: TestChangeset = [Mark.modify(childChange, { localId: brand(42) })];
		const actual = SF.relevantRemovedRoots(tagChange(input, tag), noTreeDelegate);
		const array = Array.from(actual);
		assert.deepEqual(array, [{ major: tag, minor: 42 }]);
	});
});<|MERGE_RESOLUTION|>--- conflicted
+++ resolved
@@ -4,9 +4,6 @@
  */
 
 import { strict as assert } from "assert";
-<<<<<<< HEAD
-import { ChangeAtomId, Delta, makeAnonChange, mintRevisionTag, tagChange } from "../../../core";
-=======
 import {
 	ChangeAtomId,
 	DeltaDetachedNodeId,
@@ -14,7 +11,6 @@
 	mintRevisionTag,
 	tagChange,
 } from "../../../core";
->>>>>>> e67ae78c
 import { SequenceField as SF } from "../../../feature-libraries";
 import { brand } from "../../../util";
 import { TestChange } from "../../testChange";
@@ -22,11 +18,7 @@
 
 const tag = mintRevisionTag();
 const atomId: ChangeAtomId = { localId: brand(0) };
-<<<<<<< HEAD
-const deltaId: Delta.DetachedNodeId = { minor: atomId.localId };
-=======
 const deltaId: DeltaDetachedNodeId = { minor: atomId.localId };
->>>>>>> e67ae78c
 const childChange = TestChange.mint([0], 1);
 const relevantNestedTree = { minor: 4242 };
 const oneTreeDelegate = (child: TestChange) => {
