/*!
 * Copyright (c) Microsoft Corporation and contributors. All rights reserved.
 * Licensed under the MIT License.
 */

import { strict as assert } from "assert";
<<<<<<< HEAD
import { ChangeAtomId, Delta, makeAnonChange, mintRevisionTag, tagChange } from "../../../core";
=======
import { ChangeAtomId, DeltaDetachedNodeId, mintRevisionTag } from "../../../core";
>>>>>>> 1f5bfa2c
import { SequenceField as SF } from "../../../feature-libraries";
import { brand } from "../../../util";
import { TestChange } from "../../testChange";
import { TestChangeset, MarkMaker as Mark } from "./testEdits";

<<<<<<< HEAD
const tag = mintRevisionTag();
const atomId: ChangeAtomId = { localId: brand(0) };
const deltaId: Delta.DetachedNodeId = { minor: atomId.localId };
=======
const atomId: ChangeAtomId = { revision: mintRevisionTag(), localId: brand(0) };
const deltaId: DeltaDetachedNodeId = { major: atomId.revision, minor: atomId.localId };
>>>>>>> 1f5bfa2c
const childChange = TestChange.mint([0], 1);
const relevantNestedTree = { minor: 4242 };
const oneTreeDelegate = (child: TestChange) => {
	assert.deepEqual(child, childChange);
	return [relevantNestedTree];
};
const noTreeDelegate = (child: TestChange) => {
	assert.deepEqual(child, childChange);
	return [];
};

describe("SequenceField - relevantRemovedRoots", () => {
	describe("does not include", () => {
		it("a tree that remains in-doc", () => {
			const input: TestChangeset = [{ count: 1 }];
			const actual = SF.relevantRemovedRoots(makeAnonChange(input), noTreeDelegate);
			const array = Array.from(actual);
			assert.deepEqual(array, []);
		});
		it("a tree with child changes that remains in-doc", () => {
			const input: TestChangeset = [Mark.modify(childChange)];
			const actual = SF.relevantRemovedRoots(makeAnonChange(input), noTreeDelegate);
			const array = Array.from(actual);
			assert.deepEqual(array, []);
		});
		it("a tree that remains removed", () => {
			const input: TestChangeset = [{ count: 1, cellId: atomId }];
			const actual = SF.relevantRemovedRoots(makeAnonChange(input), noTreeDelegate);
			const array = Array.from(actual);
			assert.deepEqual(array, []);
		});
		it("a tree being removed", () => {
			const input: TestChangeset = [Mark.delete(1, atomId)];
			const actual = SF.relevantRemovedRoots(makeAnonChange(input), noTreeDelegate);
			const array = Array.from(actual);
			assert.deepEqual(array, []);
		});
		it("a tree with child changes being removed", () => {
			const input: TestChangeset = [Mark.delete(1, atomId, { changes: childChange })];
			const actual = SF.relevantRemovedRoots(makeAnonChange(input), noTreeDelegate);
			const array = Array.from(actual);
			assert.deepEqual(array, []);
		});
		it("a tree being moved", () => {
			const input: TestChangeset = [Mark.moveOut(1, atomId), Mark.moveIn(1, atomId)];
			const actual = SF.relevantRemovedRoots(makeAnonChange(input), noTreeDelegate);
			const array = Array.from(actual);
			assert.deepEqual(array, []);
		});
		it("a tree with child changes being moved", () => {
			const input: TestChangeset = [
				Mark.moveOut(1, atomId, { changes: childChange }),
				Mark.moveIn(1, atomId),
			];
			const actual = SF.relevantRemovedRoots(makeAnonChange(input), noTreeDelegate);
			const array = Array.from(actual);
			assert.deepEqual(array, []);
		});
		it("a live tree being pinned", () => {
			const input: TestChangeset = [Mark.pin(1, brand(0))];
			const actual = SF.relevantRemovedRoots(makeAnonChange(input), noTreeDelegate);
			const array = Array.from(actual);
			assert.deepEqual(array, []);
		});
	});
	describe("does include", () => {
		it("a tree being inserted", () => {
			const input: TestChangeset = [Mark.insert(1, atomId)];
			const actual = SF.relevantRemovedRoots(makeAnonChange(input), noTreeDelegate);
			const array = Array.from(actual);
			assert.deepEqual(array, [deltaId]);
		});
		it("a tree being transiently inserted", () => {
			const input: TestChangeset = [
				Mark.attachAndDetach(Mark.insert(1, atomId), Mark.delete(1, atomId)),
			];
			const actual = SF.relevantRemovedRoots(makeAnonChange(input), noTreeDelegate);
			const array = Array.from(actual);
			assert.deepEqual(array, [deltaId]);
		});
		it("a tree being transiently inserted and moved out", () => {
			const input: TestChangeset = [
				Mark.attachAndDetach(Mark.insert(1, atomId), Mark.moveOut(1, atomId)),
			];
			const actual = SF.relevantRemovedRoots(makeAnonChange(input), noTreeDelegate);
			const array = Array.from(actual);
			assert.deepEqual(array, [deltaId]);
		});
		it("relevant roots from nested changes under a tree that remains in-doc", () => {
			const input: TestChangeset = [Mark.modify(childChange)];
			const actual = SF.relevantRemovedRoots(makeAnonChange(input), oneTreeDelegate);
			const array = Array.from(actual);
			assert.deepEqual(array, [relevantNestedTree]);
		});
		it("relevant roots from nested changes under a tree that remains removed", () => {
			const input: TestChangeset = [Mark.modify(childChange, atomId)];
			const actual = SF.relevantRemovedRoots(makeAnonChange(input), oneTreeDelegate);
			const array = Array.from(actual);
			assert.deepEqual(array, [deltaId, relevantNestedTree]);
		});
		it("a removed tree with nested changes", () => {
			const input: TestChangeset = [Mark.modify(childChange, atomId)];
			const actual = SF.relevantRemovedRoots(makeAnonChange(input), noTreeDelegate);
			const array = Array.from(actual);
			assert.deepEqual(array, [deltaId]);
		});
		it("a tree being restored by revive", () => {
			const input: TestChangeset = [Mark.revive(1, atomId)];
			const actual = SF.relevantRemovedRoots(makeAnonChange(input), noTreeDelegate);
			const array = Array.from(actual);
			assert.deepEqual(array, [deltaId]);
		});
		it("a tree being restored by pin", () => {
			const input: TestChangeset = [Mark.pin(1, brand(0), { cellId: atomId })];
			const actual = SF.relevantRemovedRoots(makeAnonChange(input), noTreeDelegate);
			const array = Array.from(actual);
			assert.deepEqual(array, [deltaId]);
		});
		it("a tree being transiently restored", () => {
			const input: TestChangeset = [Mark.delete(1, brand(0), { cellId: atomId })];
			const actual = SF.relevantRemovedRoots(makeAnonChange(input), noTreeDelegate);
			const array = Array.from(actual);
			assert.deepEqual(array, [deltaId]);
		});
		it("relevant roots from nested changes under a tree being restored by revive", () => {
			const input: TestChangeset = [Mark.revive(1, atomId, { changes: childChange })];
			const actual = SF.relevantRemovedRoots(makeAnonChange(input), oneTreeDelegate);
			const array = Array.from(actual);
			assert.deepEqual(array, [deltaId, relevantNestedTree]);
		});
		it("relevant roots from nested changes under a tree being restored by pin", () => {
			const input: TestChangeset = [
				Mark.pin(1, brand(0), { cellId: atomId, changes: childChange }),
			];
			const actual = SF.relevantRemovedRoots(makeAnonChange(input), oneTreeDelegate);
			const array = Array.from(actual);
			assert.deepEqual(array, [deltaId, relevantNestedTree]);
		});
		it("relevant roots from nested changes under a tree being removed", () => {
			const input: TestChangeset = [Mark.delete(1, atomId, { changes: childChange })];
			const actual = SF.relevantRemovedRoots(makeAnonChange(input), oneTreeDelegate);
			const array = Array.from(actual);
			assert.deepEqual(array, [relevantNestedTree]);
		});
		it("relevant roots from nested changes under a tree being inserted", () => {
			const input: TestChangeset = [Mark.insert(1, atomId, { changes: childChange })];
			const actual = SF.relevantRemovedRoots(makeAnonChange(input), oneTreeDelegate);
			const array = Array.from(actual);
			assert.deepEqual(array, [deltaId, relevantNestedTree]);
		});
		it("relevant roots from nested changes under a tree being moved", () => {
			const input: TestChangeset = [
				Mark.moveOut(1, atomId, { changes: childChange }),
				Mark.moveIn(1, atomId),
			];
			const actual = SF.relevantRemovedRoots(makeAnonChange(input), oneTreeDelegate);
			const array = Array.from(actual);
			assert.deepEqual(array, [relevantNestedTree]);
		});
		it("relevant roots from nested changes under a tree being transiently inserted", () => {
			const input: TestChangeset = [
				Mark.attachAndDetach(Mark.insert(1, atomId), Mark.delete(1, atomId), {
					changes: childChange,
				}),
			];
			const actual = SF.relevantRemovedRoots(makeAnonChange(input), oneTreeDelegate);
			const array = Array.from(actual);
			assert.deepEqual(array, [deltaId, relevantNestedTree]);
		});
		it("relevant roots from nested changes under a tree being transiently restored", () => {
			const input: TestChangeset = [
				Mark.delete(1, brand(0), { cellId: atomId, changes: childChange }),
			];
			const actual = SF.relevantRemovedRoots(makeAnonChange(input), oneTreeDelegate);
			const array = Array.from(actual);
			assert.deepEqual(array, [deltaId, relevantNestedTree]);
		});
		it("relevant roots from nested changes under a tree being transiently inserted and moved out", () => {
			const input: TestChangeset = [
				Mark.attachAndDetach(Mark.insert(1, atomId), Mark.moveOut(1, atomId), {
					changes: childChange,
				}),
			];
			const actual = SF.relevantRemovedRoots(makeAnonChange(input), oneTreeDelegate);
			const array = Array.from(actual);
			assert.deepEqual(array, [deltaId, relevantNestedTree]);
		});
	});
	it("uses passed down revision", () => {
		const input: TestChangeset = [Mark.modify(childChange, { localId: brand(42) })];
		const actual = SF.relevantRemovedRoots(tagChange(input, tag), noTreeDelegate);
		const array = Array.from(actual);
		assert.deepEqual(array, [{ major: tag, minor: 42 }]);
	});
});<|MERGE_RESOLUTION|>--- conflicted
+++ resolved
@@ -4,24 +4,21 @@
  */
 
 import { strict as assert } from "assert";
-<<<<<<< HEAD
-import { ChangeAtomId, Delta, makeAnonChange, mintRevisionTag, tagChange } from "../../../core";
-=======
-import { ChangeAtomId, DeltaDetachedNodeId, mintRevisionTag } from "../../../core";
->>>>>>> 1f5bfa2c
+import {
+	ChangeAtomId,
+	DeltaDetachedNodeId,
+	makeAnonChange,
+	mintRevisionTag,
+	tagChange,
+} from "../../../core";
 import { SequenceField as SF } from "../../../feature-libraries";
 import { brand } from "../../../util";
 import { TestChange } from "../../testChange";
 import { TestChangeset, MarkMaker as Mark } from "./testEdits";
 
-<<<<<<< HEAD
 const tag = mintRevisionTag();
 const atomId: ChangeAtomId = { localId: brand(0) };
-const deltaId: Delta.DetachedNodeId = { minor: atomId.localId };
-=======
-const atomId: ChangeAtomId = { revision: mintRevisionTag(), localId: brand(0) };
-const deltaId: DeltaDetachedNodeId = { major: atomId.revision, minor: atomId.localId };
->>>>>>> 1f5bfa2c
+const deltaId: DeltaDetachedNodeId = { minor: atomId.localId };
 const childChange = TestChange.mint([0], 1);
 const relevantNestedTree = { minor: 4242 };
 const oneTreeDelegate = (child: TestChange) => {
