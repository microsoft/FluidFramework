--- conflicted
+++ resolved
@@ -12,28 +12,20 @@
 import { EncodingTestData, fakeRepair, makeEncodingTestSuite } from "../../utils";
 import { ChangeMaker as Change, cases } from "./testEdits";
 
-<<<<<<< HEAD
-const encodingTestData: [string, Changeset<TestChange>][] = [
-	["with child change", Change.modify(1, TestChange.mint([], 1))],
-	["without child change", Change.delete(2, 2)],
-	[
-		"with repair data",
-		Change.revive(0, 1, { revision: mintRevisionTag(), localId: brand(10) }, fakeRepair),
-	],
-];
-=======
 const encodingTestData: EncodingTestData<Changeset<TestChange>, unknown> = {
 	successes: [
 		["with child change", Change.modify(1, TestChange.mint([], 1))],
 		["without child change", Change.delete(2, 2)],
-		["with repair data", Change.revive(0, 1, mintRevisionTag(), brand(10), fakeRepair)],
+		[
+			"with repair data",
+			Change.revive(0, 1, { revision: mintRevisionTag(), localId: brand(10) }, fakeRepair),
+		],
 		// TODO: Include revive case here or in other encode/decode tests in this file.
 		// It's likely we need a different notion of equality, as revive involves a ProtoNode type
 		// and deep equality of that test case fails on comparing two `StackCursor`s.
 		...Object.entries(cases).filter(([key]) => key !== "revive"),
 	],
 };
->>>>>>> 04da9d84
 
 describe("SequenceField encoding", () => {
 	makeEncodingTestSuite(SF.sequenceFieldChangeCodecFactory(TestChange.codec), encodingTestData);
