/*!
 * Copyright (c) Microsoft Corporation and contributors. All rights reserved.
 * Licensed under the MIT License.
 */

import { strict as assert } from "assert";
import {
	ChangeAtomId,
	ChangesetLocalId,
	mintRevisionTag,
	RevisionTag,
	tagChange,
	tagRollbackInverse,
} from "../../../core";
import { TestChange } from "../../testChange";
import { deepFreeze } from "../../utils";
import { brand } from "../../../util";
import { composeAnonChanges, invert as invertChange } from "./utils";
import { ChangeMaker as Change, MarkMaker as Mark, TestChangeset } from "./testEdits";

function invert(change: TestChangeset, tag?: RevisionTag): TestChangeset {
	deepFreeze(change);
	return invertChange(tagChange(change, tag ?? tag1));
}

const tag1: RevisionTag = mintRevisionTag();
const tag2: RevisionTag = mintRevisionTag();

const childChange1 = TestChange.mint([0], 1);
const childChange2 = TestChange.mint([1], 2);
const childChange3 = TestChange.mint([2], 3);
const inverseChildChange1 = TestChange.invert(childChange1);
const inverseChildChange2 = TestChange.invert(childChange2);
const inverseChildChange3 = TestChange.invert(childChange3);

describe("SequenceField - Invert", () => {
	it("no changes", () => {
		const input: TestChangeset = [];
		const expected: TestChangeset = [];
		const actual = invert(input);
		assert.deepEqual(actual, expected);
	});

	it("child changes", () => {
		const input = Change.modify(0, childChange1);
		const expected = Change.modify(0, inverseChildChange1);
		const actual = invert(input);
		assert.deepEqual(actual, expected);
	});

	it("child changes of removed content", () => {
		const detachEvent = { revision: tag1, localId: brand<ChangesetLocalId>(0) };
		const input = Change.modifyDetached(0, childChange1, detachEvent);
		const actual = invert(input);
		const expected = Change.modifyDetached(0, inverseChildChange1, detachEvent);
		assert.deepEqual(actual, expected);
	});

	it("insert => delete", () => {
		const input = Change.insert(0, 2);
		const expected = Change.delete(0, 2);
		const actual = invert(input);
		assert.deepEqual(actual, expected);
	});

	it("insert & modify => modify & delete", () => {
		const insert = Change.insert(0, 1);
		const nodeChange = TestChange.mint([], 42);
		const modify = Change.modify(0, nodeChange);
		const input = composeAnonChanges([insert, modify]);
		const inverseModify = Change.modify(0, TestChange.invert(nodeChange));
		const expected = composeAnonChanges([inverseModify, Change.delete(0, 1)]);
		const actual = invert(input);
		assert.deepEqual(actual, expected);
	});

	it("delete => revive", () => {
		const input = [
			Mark.delete(1, brand(0), { changes: childChange1 }),
			Mark.delete(1, brand(1)),
		];
		const expected = [
			Mark.revive(1, { revision: tag1, localId: brand(0) }, { changes: inverseChildChange1 }),
			Mark.revive(1, { revision: tag1, localId: brand(1) }),
		];
		const actual = invert(input);
		assert.deepEqual(actual, expected);
	});

	it("delete => revive (with rollback ID)", () => {
		const detachId: ChangeAtomId = { revision: tag2, localId: brand(0) };
		const input = tagRollbackInverse([Mark.delete(2, brand(0))], tag1, tag2);
		const expected = [Mark.revive(2, detachId)];
		const actual = invertChange(input);
		assert.deepEqual(actual, expected);
	});

<<<<<<< HEAD
		const expected = [Mark.revive(2, cellId, { id: brand(5) })];
=======
	it("delete => revive (with override ID)", () => {
		const detachIdOverride: ChangeAtomId = { revision: tag2, localId: brand(0) };
		const input: TestChangeset = [Mark.delete(2, brand(5), { detachIdOverride })];
		const expected = [Mark.revive(2, detachIdOverride)];
>>>>>>> 3fcb686c
		const actual = invert(input);
		assert.deepEqual(actual, expected);
	});

	it("active revive => delete", () => {
		const cellId: ChangeAtomId = { revision: tag1, localId: brand(0) };
		const input = Change.revive(0, 2, cellId);
		const expected: TestChangeset = [Mark.delete(2, brand(0), { detachIdOverride: cellId })];
		const actual = invert(input);
		assert.deepEqual(actual, expected);
	});

	it("move => return", () => {
		const input = composeAnonChanges([Change.modify(0, childChange1), Change.move(0, 2, 5)]);
		const expected = composeAnonChanges([
			Change.modify(3, inverseChildChange1),
			Change.return(3, 2, 0, { revision: tag1, localId: brand(0) }),
		]);
		const actual = invert(input);
		assert.deepEqual(actual, expected);
	});

	it("move backward => return", () => {
		const input = composeAnonChanges([Change.modify(3, childChange1), Change.move(2, 2, 0)]);
		const expected = composeAnonChanges([
			Change.modify(1, inverseChildChange1),
			Change.return(0, 2, 4, { revision: tag1, localId: brand(0) }),
		]);
		const actual = invert(input);
		assert.deepEqual(actual, expected);
	});

	it("return => return", () => {
		const cellId: ChangeAtomId = { revision: tag1, localId: brand(0) };
		const input = composeAnonChanges([
			Change.modify(0, childChange1),
			Change.return(0, 2, 5, cellId),
		]);

		const expected: TestChangeset = [
			Mark.returnTo(2, brand(0), cellId),
			{ count: 3 },
			Mark.returnFrom(1, brand(0), {
				detachIdOverride: cellId,
				changes: inverseChildChange1,
			}),
			Mark.returnFrom(1, brand(1), {
				detachIdOverride: { revision: tag1, localId: brand(1) },
			}),
		];
		const actual = invert(input);
		assert.deepEqual(actual, expected);
	});

	it("pin live nodes => skip", () => {
		const input = [Mark.pin(1, brand(0), { changes: childChange1 })];
		const expected: TestChangeset = [Mark.modify(inverseChildChange1)];
		const actual = invert(input);
		assert.deepEqual(actual, expected);
	});

	it("pin removed nodes => remove", () => {
		const cellId: ChangeAtomId = { revision: tag1, localId: brand(0) };
		const input = [Mark.pin(1, brand(0), { cellId, changes: childChange1 })];
		const expected: TestChangeset = [
			Mark.delete(1, brand(0), {
				detachIdOverride: cellId,
				changes: inverseChildChange1,
			}),
		];
		const actual = invert(input);
		assert.deepEqual(actual, expected);
	});

	it("insert & delete => revive & delete", () => {
		const transient = [
			Mark.transient(Mark.insert(1, brand(1)), Mark.delete(1, brand(0)), {
				changes: childChange1,
			}),
		];

		const inverse = invert(transient);
		const expected = [
			Mark.delete(1, brand(1), {
				cellId: { revision: tag1, localId: brand(0) },
				changes: inverseChildChange1,
			}),
		];

		assert.deepEqual(inverse, expected);
	});

	it("Insert and move => move and delete", () => {
		const insertAndMove = [
			Mark.transient(Mark.insert(1, brand(0)), Mark.moveOut(1, brand(1)), {
				changes: childChange1,
			}),
			{ count: 1 },
			Mark.moveIn(1, brand(1)),
		];

		const inverse = invert(insertAndMove);
		const expected = [
			Mark.transient(
				Mark.returnTo(1, brand(1), { revision: tag1, localId: brand(1) }),
				Mark.delete(1, brand(0)),
			),
			{ count: 1 },
			Mark.returnFrom(1, brand(1), { changes: inverseChildChange1 }),
		];

		assert.deepEqual(inverse, expected);
	});

	it("Move and delete => revive and return", () => {
		const moveAndDelete = [
			Mark.moveOut(1, brand(0), { changes: childChange1 }),
			{ count: 1 },
			Mark.transient(Mark.moveIn(1, brand(0)), Mark.delete(1, brand(1))),
		];

		const inverse = invert(moveAndDelete);
		const expected = [
			Mark.returnTo(1, brand(0), { revision: tag1, localId: brand(0) }),
			{ count: 1 },
			Mark.returnFrom(1, brand(0), {
				cellId: { revision: tag1, localId: brand(1) },
				changes: inverseChildChange1,
			}),
		];

		assert.deepEqual(inverse, expected);
	});

	it("Move chain => return chain", () => {
		const moves = [
			Mark.moveOut(1, brand(0), {
				changes: childChange1,
				finalEndpoint: { localId: brand(1) },
			}),
			{ count: 1 },
			Mark.transient(Mark.moveIn(1, brand(0)), Mark.moveOut(1, brand(1))),
			{ count: 1 },
			Mark.moveIn(1, brand(1), { finalEndpoint: { localId: brand(0) } }),
		];

		const inverse = invert(moves);
		const expected = [
			Mark.returnTo(
				1,
				brand(0),
				{ revision: tag1, localId: brand(0) },
				{ finalEndpoint: { localId: brand(1) } },
			),
			{ count: 1 },
			Mark.transient(
				Mark.returnTo(1, brand(1), { revision: tag1, localId: brand(1) }),
				Mark.returnFrom(1, brand(0)),
			),
			{ count: 1 },
			Mark.returnFrom(1, brand(1), {
				changes: inverseChildChange1,
				finalEndpoint: { localId: brand(0) },
			}),
		];

		assert.deepEqual(inverse, expected);
	});

	describe("Redundant changes", () => {
		it("delete (same detach ID)", () => {
			const cellId = { revision: tag1, localId: brand<ChangesetLocalId>(0) };
			const input = [
				Mark.onEmptyCell(cellId, Mark.delete(1, brand(0), { changes: childChange1 })),
			];

			const actual = invert(input, tag1);
			const expected = Change.modifyDetached(0, inverseChildChange1, cellId);
			assert.deepEqual(actual, expected);
		});

		it("delete (same detach ID through metadata)", () => {
			const cellId: ChangeAtomId = { revision: tag1, localId: brand(0) };
			const input = [
				Mark.onEmptyCell(cellId, Mark.delete(1, brand(0), { changes: childChange1 })),
			];

			const actual = invertChange(tagRollbackInverse(input, tag2, tag1));
			const expected = Change.modifyDetached(0, inverseChildChange1, cellId);
			assert.deepEqual(actual, expected);
		});

		it("delete (different detach ID)", () => {
			const startId: ChangeAtomId = { revision: tag1, localId: brand(0) };
			const endId: ChangeAtomId = { revision: tag2, localId: brand(0) };
			const input = [
				Mark.delete(1, endId, {
					changes: childChange1,
					cellId: startId,
				}),
			];

			const actual = invert(input, tag2);
			const expected = [
				Mark.delete(1, brand(0), {
					changes: inverseChildChange1,
					cellId: endId,
					detachIdOverride: startId,
				}),
			];
			assert.deepEqual(actual, expected);
		});

		it("redundant revive => skip", () => {
			const input = composeAnonChanges([
				Change.modify(0, childChange1),
				Change.redundantRevive(1, 1, { revision: tag1, localId: brand(0) }),
				Change.modify(2, childChange2),
			]);
			const expected = composeAnonChanges([
				Change.modify(0, inverseChildChange1),
				Change.modify(2, inverseChildChange2),
			]);
			const actual = invert(input);
			assert.deepEqual(actual, expected);
		});
	});
});<|MERGE_RESOLUTION|>--- conflicted
+++ resolved
@@ -95,14 +95,10 @@
 		assert.deepEqual(actual, expected);
 	});
 
-<<<<<<< HEAD
-		const expected = [Mark.revive(2, cellId, { id: brand(5) })];
-=======
 	it("delete => revive (with override ID)", () => {
 		const detachIdOverride: ChangeAtomId = { revision: tag2, localId: brand(0) };
 		const input: TestChangeset = [Mark.delete(2, brand(5), { detachIdOverride })];
-		const expected = [Mark.revive(2, detachIdOverride)];
->>>>>>> 3fcb686c
+		const expected = [Mark.revive(2, detachIdOverride, { id: brand(5) })];
 		const actual = invert(input);
 		assert.deepEqual(actual, expected);
 	});
