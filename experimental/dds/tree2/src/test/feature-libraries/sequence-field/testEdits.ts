/*!
 * Copyright (c) Microsoft Corporation and contributors. All rights reserved.
 * Licensed under the MIT License.
 */

<<<<<<< HEAD
import { assert } from "@fluidframework/core-utils";
import { SequenceField as SF, singleTextCursor } from "../../../feature-libraries";
=======
import { SequenceField as SF, cursorForJsonableTreeNode } from "../../../feature-libraries";
>>>>>>> 5f9afff0
import { brand } from "../../../util";
import {
	ChangeAtomId,
	ChangesetLocalId,
	JsonableTree,
	mintRevisionTag,
	RevisionTag,
	TreeNodeSchemaIdentifier,
} from "../../../core";
import { TestChange } from "../../testChange";
import { composeAnonChanges } from "./utils";

const type: TreeNodeSchemaIdentifier = brand("Node");
const tag: RevisionTag = mintRevisionTag();

export type TestChangeset = SF.Changeset<TestChange>;

export const cases: {
	no_change: TestChangeset;
	insert: TestChangeset;
	modify: TestChangeset;
	modify_insert: TestChangeset;
	delete: TestChangeset;
	revive: TestChangeset;
	pin: TestChangeset;
	move: TestChangeset;
	return: TestChangeset;
	transient_insert: TestChangeset;
} = {
	no_change: [],
	insert: createInsertChangeset(1, 2, 1),
	modify: SF.sequenceFieldEditor.buildChildChange(0, TestChange.mint([], 1)),
	modify_insert: composeAnonChanges([
		createInsertChangeset(1, 1, 1),
		createModifyChangeset(1, TestChange.mint([], 2)),
	]),
	delete: createDeleteChangeset(1, 3),
	revive: createReviveChangeset(2, 2, { revision: tag, localId: brand(0) }),
	pin: [createPinMark(4, brand(0))],
	move: createMoveChangeset(1, 2, 4),
	return: createReturnChangeset(1, 3, 0, { revision: tag, localId: brand(0) }),
	transient_insert: [
		{ count: 1 },
		createTransientMark(createInsertMark(2, brand(1)), createDeleteMark(2, brand(2))),
	],
};

function createInsertChangeset(
	index: number,
	size: number,
	startingValue: number = 0,
	id?: ChangesetLocalId,
): SF.Changeset<never> {
	const content = generateJsonables(size, startingValue);
	return SF.sequenceFieldEditor.insert(
		index,
		content.map(cursorForJsonableTreeNode),
		id ?? brand(startingValue),
	);
}

function generateJsonables(size: number, startingValue: number = 0) {
	const content = [];
	while (content.length < size) {
		content.push({ type, value: startingValue + content.length });
	}
	return content;
}

function createDeleteChangeset(
	startIndex: number,
	size: number,
	id?: ChangesetLocalId,
): SF.Changeset<never> {
	return SF.sequenceFieldEditor.delete(startIndex, size, id ?? brand(0));
}

function createRedundantRemoveChangeset(
	index: number,
	size: number,
	detachEvent: ChangeAtomId,
): SF.Changeset<never> {
	const changeset = createDeleteChangeset(index, size);
	changeset[changeset.length - 1].cellId = detachEvent;
	return changeset;
}

function createRedundantReviveChangeset(
	startIndex: number,
	count: number,
	detachEvent: SF.CellId,
): SF.Changeset<never> {
	const markList = SF.sequenceFieldEditor.revive(startIndex, count, detachEvent);
	const mark = markList[markList.length - 1];
	delete mark.cellId;
	return markList;
}

function createReviveChangeset(
	startIndex: number,
	count: number,
	detachEvent: SF.CellId,
): SF.Changeset<never> {
	return SF.sequenceFieldEditor.revive(startIndex, count, detachEvent);
}

function createMoveChangeset(
	sourceIndex: number,
	count: number,
	destIndex: number,
	id: ChangesetLocalId = brand(0),
): SF.Changeset<never> {
	return SF.sequenceFieldEditor.move(sourceIndex, count, destIndex, id);
}

function createReturnChangeset(
	sourceIndex: number,
	count: number,
	destIndex: number,
	detachEvent: SF.CellId,
): SF.Changeset<never> {
	return SF.sequenceFieldEditor.return(sourceIndex, count, destIndex, detachEvent);
}

function createModifyChangeset<TNodeChange>(
	index: number,
	change: TNodeChange,
): SF.Changeset<TNodeChange> {
	return SF.sequenceFieldEditor.buildChildChange(index, change);
}

function createModifyDetachedChangeset<TNodeChange>(
	index: number,
	change: TNodeChange,
	detachEvent: SF.CellId,
): SF.Changeset<TNodeChange> {
	const changeset = createModifyChangeset(index, change);
	const modify = changeset[changeset.length - 1] as SF.CellMark<SF.NoopMark, TNodeChange>;
	modify.cellId = detachEvent;
	return changeset;
}

/**
 * @param countOrContent - The content to insert.
 * If a number is passed, that many dummy nodes will be generated.
 * @param cellId - The first cell to insert the content into (potentially includes lineage information).
 * Also defines the ChangeAtomId to associate with the mark.
 * @param overrides - Any additional properties to add to the mark.
 */
function createInsertMark<TChange = never>(
	countOrContent: number | JsonableTree[],
	cellId: ChangesetLocalId | SF.CellId,
	overrides?: Partial<SF.CellMark<SF.Insert, TChange>>,
): SF.CellMark<SF.Insert, TChange> & { content: JsonableTree[] } {
	const content = Array.isArray(countOrContent)
		? countOrContent
		: generateJsonables(countOrContent);
	const cellIdObject: SF.CellId = typeof cellId === "object" ? cellId : { localId: cellId };
	const mark: SF.CellMark<SF.Insert, TChange> & { content: JsonableTree[] } = {
		type: "Insert",
		content,
		count: content.length,
		id: cellIdObject.localId,
		cellId: cellIdObject,
	};
	if (cellIdObject.revision !== undefined) {
		mark.revision = cellIdObject.revision;
	}
	return { ...mark, ...overrides };
}

/**
 * This overload creates a revive that targets empty cells.
 * See `createPinMark` for a revive that targets populated cells.
 * @param count - The number of nodes to revive.
 * If a number is passed, that many dummy nodes will be generated.
 * @param cellId - The first cell to revive content into.
 * The mark id defaults to the local ID of this CellId.
 * @param overrides - Any additional properties to add to the mark.
 * Use this to give the mark a `RevisionTag`
 */
function createReviveMark<TChange = never>(
	count: number,
	cellId: SF.CellId,
	overrides?: Partial<SF.CellMark<SF.Insert, TChange>>,
): SF.CellMark<SF.Insert, TChange> {
	return {
		type: "Insert",
		count,
		cellId,
		id: cellId.localId,
		...overrides,
	};
}

function createPinMark<TChange = never>(
	count: number,
	id: SF.MoveId,
	overrides?: Partial<SF.CellMark<SF.Insert, TChange>>,
): SF.CellMark<SF.Insert, TChange> {
	return {
		type: "Insert",
		count,
		id,
		...overrides,
	};
}

/**
 * @param count - The number of nodes to delete.
 * @param markId - The id to associate with the mark.
 * Defines how later edits refer the emptied cells.
 * @param overrides - Any additional properties to add to the mark.
 */
function createDeleteMark<TChange = never>(
	count: number,
	markId: ChangesetLocalId | ChangeAtomId,
	overrides?: Partial<SF.CellMark<SF.Delete, TChange>>,
): SF.CellMark<SF.Delete, TChange> {
	const cellId: ChangeAtomId = typeof markId === "object" ? markId : { localId: markId };
	const mark: SF.CellMark<SF.Delete, TChange> = {
		type: "Delete",
		count,
		id: cellId.localId,
	};
	if (cellId.revision !== undefined) {
		mark.revision = cellId.revision;
	}
	return { ...mark, ...overrides };
}

/**
 * @param count - The number of nodes to move out.
 * @param markId - The id to associate with the mark.
 * Defines how later edits refer the emptied cells.
 * @param overrides - Any additional properties to add to the mark.
 */
function createMoveOutMark<TChange = never>(
	count: number,
	markId: ChangesetLocalId | ChangeAtomId,
	overrides?: Partial<SF.CellMark<SF.MoveOut, TChange>>,
): SF.CellMark<SF.MoveOut, TChange> {
	const atomId: ChangeAtomId = typeof markId === "object" ? markId : { localId: markId };
	const mark: SF.CellMark<SF.MoveOut, TChange> = {
		type: "MoveOut",
		count,
		id: atomId.localId,
	};
	if (atomId.revision !== undefined) {
		mark.revision = atomId.revision;
	}
	return { ...mark, ...overrides };
}

/**
 * @param count - The number of nodes moved in.
 * @param cellId - The first cell to move the content into (potentially includes lineage information).
 * Also defines the ChangeAtomId to associate with the mark.
 * @param overrides - Any additional properties to add to the mark.
 */
function createMoveInMark(
	count: number,
	cellId: ChangesetLocalId | SF.CellId,
	overrides?: Partial<SF.CellMark<SF.MoveIn, never>>,
): SF.CellMark<SF.MoveIn, never> {
	const cellIdObject: SF.CellId = typeof cellId === "object" ? cellId : { localId: cellId };
	const mark: SF.CellMark<SF.MoveIn, never> = {
		type: "MoveIn",
		id: cellIdObject.localId,
		cellId: cellIdObject,
		count,
	};
	if (cellIdObject.revision !== undefined) {
		mark.revision = cellIdObject.revision;
	}
	return { ...mark, ...overrides };
}

/**
 * @param count - The number of nodes to be detached.
 * @param markId - The id to associate with the mark.
 * Defines how later edits refer the emptied cells.
 * @param overrides - Any additional properties to add to the mark.
 */
function createReturnFromMark<TChange = never>(
	count: number,
	markId: ChangesetLocalId | ChangeAtomId,
	overrides?: Partial<SF.CellMark<SF.ReturnFrom, TChange>>,
): SF.CellMark<SF.ReturnFrom, TChange> {
	const atomId: ChangeAtomId = typeof markId === "object" ? markId : { localId: markId };
	const mark: SF.CellMark<SF.ReturnFrom, TChange> = {
		type: "ReturnFrom",
		count,
		id: atomId.localId,
	};
	if (atomId.revision !== undefined) {
		mark.revision = atomId.revision;
	}
	return { ...mark, ...overrides };
}

/**
 * @param count - The number of nodes to attach.
 * @param markId - The id to associate with the mark.
 * @param cellId - The cell to return the nodes to.
 * If undefined, the mark targets populated cells and is therefore muted.
 * @param overrides - Any additional properties to add to the mark.
 */
function createReturnToMark(
	count: number,
	markId: ChangesetLocalId | ChangeAtomId,
	cellId?: SF.CellId,
	overrides?: Partial<SF.CellMark<SF.MoveIn, never>>,
): SF.CellMark<SF.MoveIn, never> {
	const atomId: ChangeAtomId = typeof markId === "object" ? markId : { localId: markId };
	const mark: SF.CellMark<SF.MoveIn, never> = {
		type: "MoveIn",
		id: atomId.localId,
		count,
	};
	if (cellId !== undefined) {
		mark.cellId = cellId;
	}
	if (atomId.revision !== undefined) {
		mark.revision = atomId.revision;
	}
	return { ...mark, ...overrides };
}

/**
 * @param changes - The changes to apply to the node.
 * @param cellId - Describes the cell that the target node used to reside in. Used when the target node is removed.
 */
function createModifyMark<TChange>(
	changes: TChange,
	cellId?: SF.CellId,
): SF.CellMark<SF.NoopMark, TChange> {
	const mark: SF.CellMark<SF.NoopMark, TChange> = {
		count: 1,
		changes,
	};
	if (cellId !== undefined) {
		mark.cellId = cellId;
	}
	return mark;
}

function createTransientMark<TChange>(
	attach: SF.CellMark<SF.Attach, TChange>,
	detach: SF.CellMark<SF.Detach, TChange>,
	overrides?: Partial<SF.CellMark<SF.TransientEffect, TChange>>,
): SF.CellMark<SF.TransientEffect, TChange> {
	assert(attach.count === detach.count, "Attach and detach must have the same count");
	assert(attach.cellId !== undefined, "Transient attach should apply to an empty cell");
	assert(detach.cellId === undefined, "Transient detach should apply to an populated cell");
	assert(
		attach.changes === undefined && detach.changes === undefined,
		"Attach and detach must not carry changes",
	);
	// As a matter of normalization, we only use transient marks to represent cases where the detach's
	// implicit revival semantics would not be a sufficient representation.
	assert(attach.type === "MoveIn" || attach.content !== undefined, "Unnecessary transient mark");
	const transient: SF.CellMark<SF.TransientEffect, TChange> = {
		type: "Transient",
		count: attach.count,
		cellId: attach.cellId,
		attach: SF.extractMarkEffect(attach),
		detach: SF.extractMarkEffect(detach),
		...overrides,
	};
	return transient;
}

function overrideCellId<TMark extends SF.HasMarkFields<unknown>>(
	cellId: SF.CellId,
	mark: TMark,
): TMark {
	mark.cellId = cellId;
	return mark;
}

export const MarkMaker = {
	onEmptyCell: overrideCellId,
	insert: createInsertMark,
	revive: createReviveMark,
	pin: createPinMark,
	delete: createDeleteMark,
	modify: createModifyMark,
	moveOut: createMoveOutMark,
	moveIn: createMoveInMark,
	returnFrom: createReturnFromMark,
	returnTo: createReturnToMark,
	transient: createTransientMark,
};

export const ChangeMaker = {
	insert: createInsertChangeset,
	delete: createDeleteChangeset,
	redundantRemove: createRedundantRemoveChangeset,
	revive: createReviveChangeset,
	redundantRevive: createRedundantReviveChangeset,
	move: createMoveChangeset,
	return: createReturnChangeset,
	modify: createModifyChangeset,
	modifyDetached: createModifyDetachedChangeset,
};<|MERGE_RESOLUTION|>--- conflicted
+++ resolved
@@ -3,12 +3,8 @@
  * Licensed under the MIT License.
  */
 
-<<<<<<< HEAD
 import { assert } from "@fluidframework/core-utils";
-import { SequenceField as SF, singleTextCursor } from "../../../feature-libraries";
-=======
 import { SequenceField as SF, cursorForJsonableTreeNode } from "../../../feature-libraries";
->>>>>>> 5f9afff0
 import { brand } from "../../../util";
 import {
 	ChangeAtomId,
