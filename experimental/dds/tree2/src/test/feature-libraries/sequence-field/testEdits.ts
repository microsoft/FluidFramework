/*!
 * Copyright (c) Microsoft Corporation and contributors. All rights reserved.
 * Licensed under the MIT License.
 */

import { SequenceField as SF, singleTextCursor } from "../../../feature-libraries";
import { brand } from "../../../util";
import {
	ChangeAtomId,
	ChangesetLocalId,
	JsonableTree,
	mintRevisionTag,
	RevisionTag,
	TreeNodeSchemaIdentifier,
} from "../../../core";
import { TestChange } from "../../testChange";
import { composeAnonChanges, composeAnonChangesShallow } from "./utils";

const type: TreeNodeSchemaIdentifier = brand("Node");
const tag: RevisionTag = mintRevisionTag();

export type TestChangeset = SF.Changeset<TestChange>;

export const cases: {
	no_change: TestChangeset;
	insert: TestChangeset;
	modify: TestChangeset;
	modify_insert: TestChangeset;
	delete: TestChangeset;
	revive: TestChangeset;
	move: TestChangeset;
	return: TestChangeset;
	transient_insert: TestChangeset;
} = {
	no_change: [],
	insert: createInsertChangeset(1, 2, 1),
	modify: SF.sequenceFieldEditor.buildChildChange(0, TestChange.mint([], 1)),
	modify_insert: composeAnonChanges([
		createInsertChangeset(1, 1, 1),
		createModifyChangeset(1, TestChange.mint([], 2)),
	]),
	delete: createDeleteChangeset(1, 3),
	revive: createReviveChangeset(2, 2, { revision: tag, localId: brand(0) }),
	move: createMoveChangeset(1, 2, 2),
	return: createReturnChangeset(1, 3, 0, { revision: tag, localId: brand(0) }),
	transient_insert: [
		{ count: 1 },
		createTransientMark(createInsertMark(2, brand(1)), createDeleteMark(2, brand(2))),
	],
};

function createInsertChangeset(
	index: number,
	size: number,
	startingValue: number = 0,
	id?: ChangesetLocalId,
): SF.Changeset<never> {
	const content = generateJsonables(size, startingValue);
	return SF.sequenceFieldEditor.insert(
		index,
		content.map(singleTextCursor),
		id ?? brand(startingValue),
	);
}

function generateJsonables(size: number, startingValue: number = 0) {
	const content = [];
	while (content.length < size) {
		content.push({ type, value: startingValue + content.length });
	}
	return content;
}

function createDeleteChangeset(
	startIndex: number,
	size: number,
	id?: ChangesetLocalId,
): SF.Changeset<never> {
	return SF.sequenceFieldEditor.delete(startIndex, size, id ?? brand(0));
}

function createRedundantRemoveChangeset(
	index: number,
	size: number,
	detachEvent: ChangeAtomId,
): SF.Changeset<never> {
	const changeset = createDeleteChangeset(index, size);
	changeset[changeset.length - 1].cellId = detachEvent;
	return changeset;
}

function createReviveChangeset(
	startIndex: number,
	count: number,
	detachEvent: SF.CellId,
	lastDetach?: SF.CellId,
): SF.Changeset<never> {
<<<<<<< HEAD
	const markList = SF.sequenceFieldEditor.revive(startIndex, count, detachEvent, reviver);
	const mark = markList[markList.length - 1];
=======
	const markList = SF.sequenceFieldEditor.revive(startIndex, count, detachEvent);
	const mark = markList[markList.length - 1] as SF.Attach;
>>>>>>> d55e110c
	if (lastDetach !== undefined) {
		mark.cellId = lastDetach;
	}
	return markList;
}

function createRedundantReviveChangeset(
	startIndex: number,
	count: number,
	detachEvent: SF.CellId,
	isIntention?: boolean,
): SF.Changeset<never> {
<<<<<<< HEAD
	const markList = SF.sequenceFieldEditor.revive(
		startIndex,
		count,
		detachEvent,
		reviver,
		isIntention,
	);
	const mark = markList[markList.length - 1];
=======
	const markList = SF.sequenceFieldEditor.revive(startIndex, count, detachEvent, isIntention);
	const mark = markList[markList.length - 1] as SF.Attach;
>>>>>>> d55e110c
	delete mark.cellId;
	return markList;
}

function createBlockedReviveChangeset(
	startIndex: number,
	count: number,
	detachEvent: SF.CellId,
	lastDetach: SF.CellId,
): SF.Changeset<never> {
<<<<<<< HEAD
	const markList = SF.sequenceFieldEditor.revive(startIndex, count, detachEvent, reviver);
	const mark = markList[markList.length - 1];
=======
	const markList = SF.sequenceFieldEditor.revive(startIndex, count, detachEvent);
	const mark = markList[markList.length - 1] as SF.Attach;
>>>>>>> d55e110c
	mark.cellId = lastDetach;
	return markList;
}

function createIntentionalReviveChangeset(
	startIndex: number,
	count: number,
	detachEvent: SF.CellId,
	lastDetach?: SF.CellId,
): SF.Changeset<never> {
<<<<<<< HEAD
	const markList = SF.sequenceFieldEditor.revive(startIndex, count, detachEvent, reviver, true);
	const mark = markList[markList.length - 1];
=======
	const markList = SF.sequenceFieldEditor.revive(startIndex, count, detachEvent, true);
	const mark = markList[markList.length - 1] as SF.Attach;
>>>>>>> d55e110c

	if (lastDetach !== undefined) {
		mark.cellId = lastDetach;
	}

	return markList;
}

function createMoveChangeset(
	sourceIndex: number,
	count: number,
	destIndex: number,
	id: ChangesetLocalId = brand(0),
): SF.Changeset<never> {
	return composeAnonChangesShallow(
		SF.sequenceFieldEditor.move(sourceIndex, count, destIndex, id),
	);
}

function createReturnChangeset(
	sourceIndex: number,
	count: number,
	destIndex: number,
	detachEvent: SF.CellId,
): SF.Changeset<never> {
	return SF.sequenceFieldEditor.return(sourceIndex, count, destIndex, detachEvent);
}

function createModifyChangeset<TNodeChange>(
	index: number,
	change: TNodeChange,
): SF.Changeset<TNodeChange> {
	return SF.sequenceFieldEditor.buildChildChange(index, change);
}

function createModifyDetachedChangeset<TNodeChange>(
	index: number,
	change: TNodeChange,
	detachEvent: SF.CellId,
): SF.Changeset<TNodeChange> {
	const changeset = createModifyChangeset(index, change);
	const modify = changeset[changeset.length - 1] as SF.CellMark<SF.NoopMark, TNodeChange>;
	modify.cellId = detachEvent;
	return changeset;
}

/**
 * @param countOrContent - The content to insert.
 * If a number is passed, that many dummy nodes will be generated.
 * @param cellId - The first cell to insert the content into (potentially includes lineage information).
 * Also defines the ChangeAtomId to associate with the mark.
 * @param overrides - Any additional properties to add to the mark.
 */
function createInsertMark<TChange = never>(
	countOrContent: number | JsonableTree[],
	cellId: ChangesetLocalId | SF.CellId,
	overrides?: Partial<SF.CellMark<SF.Insert, TChange>>,
): SF.CellMark<SF.Insert, TChange> {
	const content = Array.isArray(countOrContent)
		? countOrContent
		: generateJsonables(countOrContent);
	const cellIdObject: SF.CellId = typeof cellId === "object" ? cellId : { localId: cellId };
	const mark: SF.CellMark<SF.Insert, TChange> = {
		type: "Insert",
		content,
		count: content.length,
		cellId: cellIdObject,
	};
	if (cellIdObject.revision !== undefined) {
		mark.revision = cellIdObject.revision;
	}
	return { ...mark, ...overrides };
}

/**
 * @param count - The content to revive.
 * If a number is passed, that many dummy nodes will be generated.
 * @param cellId - The first cell to revive content into.
 * If undefined, the revive targets populated cells and is therefore muted.
 * @param overrides - Any additional properties to add to the mark.
 * Use this to give the mark a `RevisionTag`
 */
function createReviveMark<TChange = never>(
	count: number,
	cellId?: SF.CellId,
<<<<<<< HEAD
	overrides?: Partial<SF.CellMark<SF.Revive, TChange>>,
): SF.CellMark<SF.Revive, TChange> {
	const mark: SF.CellMark<SF.Revive, TChange> = {
		type: "Revive",
=======
	overrides?: Partial<SF.Insert<TChange>>,
): SF.Insert<TChange> {
	const mark: SF.Insert<TChange> = {
		type: "Insert",
>>>>>>> d55e110c
		count,
	};
	if (cellId !== undefined) {
		mark.cellId = cellId;
	}
	return { ...mark, ...overrides };
}

/**
 * @param count - The number of nodes to delete.
 * @param markId - The id to associate with the mark.
 * Defines how later edits refer the emptied cells.
 * @param overrides - Any additional properties to add to the mark.
 */
function createDeleteMark<TChange = never>(
	count: number,
	markId: ChangesetLocalId | ChangeAtomId,
	overrides?: Partial<SF.CellMark<SF.Delete, TChange>>,
): SF.CellMark<SF.Delete, TChange> {
	const cellId: ChangeAtomId = typeof markId === "object" ? markId : { localId: markId };
	const mark: SF.CellMark<SF.Delete, TChange> = {
		type: "Delete",
		count,
		id: cellId.localId,
	};
	if (cellId.revision !== undefined) {
		mark.revision = cellId.revision;
	}
	return { ...mark, ...overrides };
}

/**
 * @param count - The number of nodes to move out.
 * @param markId - The id to associate with the mark.
 * Defines how later edits refer the emptied cells.
 * @param overrides - Any additional properties to add to the mark.
 */
function createMoveOutMark<TChange = never>(
	count: number,
	markId: ChangesetLocalId | ChangeAtomId,
	overrides?: Partial<SF.CellMark<SF.MoveOut, TChange>>,
): SF.CellMark<SF.MoveOut, TChange> {
	const atomId: ChangeAtomId = typeof markId === "object" ? markId : { localId: markId };
	const mark: SF.CellMark<SF.MoveOut, TChange> = {
		type: "MoveOut",
		count,
		id: atomId.localId,
	};
	if (atomId.revision !== undefined) {
		mark.revision = atomId.revision;
	}
	return { ...mark, ...overrides };
}

/**
 * @param count - The number of nodes moved in.
 * @param cellId - The first cell to move the content into (potentially includes lineage information).
 * Also defines the ChangeAtomId to associate with the mark.
 * @param overrides - Any additional properties to add to the mark.
 */
function createMoveInMark(
	count: number,
	cellId: ChangesetLocalId | SF.CellId,
	overrides?: Partial<SF.CellMark<SF.MoveIn, never>>,
): SF.CellMark<SF.MoveIn, never> {
	const cellIdObject: SF.CellId = typeof cellId === "object" ? cellId : { localId: cellId };
	const mark: SF.CellMark<SF.MoveIn, never> = {
		type: "MoveIn",
		id: cellIdObject.localId,
		cellId: cellIdObject,
		count,
	};
	if (cellIdObject.revision !== undefined) {
		mark.revision = cellIdObject.revision;
	}
	return { ...mark, ...overrides };
}

/**
 * @param count - The number of nodes to be detached.
 * @param markId - The id to associate with the mark.
 * Defines how later edits refer the emptied cells.
 * @param overrides - Any additional properties to add to the mark.
 */
function createReturnFromMark<TChange = never>(
	count: number,
	markId: ChangesetLocalId | ChangeAtomId,
	overrides?: Partial<SF.CellMark<SF.ReturnFrom, TChange>>,
): SF.CellMark<SF.ReturnFrom, TChange> {
	const atomId: ChangeAtomId = typeof markId === "object" ? markId : { localId: markId };
	const mark: SF.CellMark<SF.ReturnFrom, TChange> = {
		type: "ReturnFrom",
		count,
		id: atomId.localId,
	};
	if (atomId.revision !== undefined) {
		mark.revision = atomId.revision;
	}
	return { ...mark, ...overrides };
}

/**
 * @param count - The number of nodes to attach.
 * @param markId - The id to associate with the mark.
 * @param cellId - The cell to return the nodes to.
 * If undefined, the mark targets populated cells and is therefore muted.
 * @param overrides - Any additional properties to add to the mark.
 */
function createReturnToMark(
	count: number,
	markId: ChangesetLocalId | ChangeAtomId,
	cellId?: SF.CellId,
<<<<<<< HEAD
	overrides?: Partial<SF.CellMark<SF.ReturnTo, never>>,
): SF.CellMark<SF.ReturnTo, never> {
	const atomId: ChangeAtomId = typeof markId === "object" ? markId : { localId: markId };
	const mark: SF.CellMark<SF.ReturnTo, never> = {
		type: "ReturnTo",
=======
	overrides?: Partial<SF.MoveIn>,
): SF.MoveIn {
	const atomId: ChangeAtomId = typeof markId === "object" ? markId : { localId: markId };
	const mark: SF.MoveIn = {
		type: "MoveIn",
>>>>>>> d55e110c
		id: atomId.localId,
		count,
	};
	if (cellId !== undefined) {
		mark.cellId = cellId;
	}
	if (atomId.revision !== undefined) {
		mark.revision = atomId.revision;
	}
	return { ...mark, ...overrides };
}

/**
 * @param changes - The changes to apply to the node.
 * @param cellId - Describes the cell that the target node used to reside in. Used when the target node is removed.
 */
function createModifyMark<TChange>(
	changes: TChange,
	cellId?: SF.CellId,
): SF.CellMark<SF.NoopMark, TChange> {
	const mark: SF.CellMark<SF.NoopMark, TChange> = {
		count: 1,
		changes,
	};
	if (cellId !== undefined) {
		mark.cellId = cellId;
	}
	return mark;
}

function createTransientMark<TChange>(
	attach: SF.CellMark<SF.Attach, TChange>,
	detach: SF.CellMark<SF.Detach, TChange>,
	overrides?: Partial<SF.CellMark<SF.TransientEffect, TChange>>,
): SF.CellMark<SF.TransientEffect, TChange> {
	return {
		type: "Transient",
		cellId: attach.cellId,
		count: attach.count,
		attach: SF.extractMarkEffect(attach),
		detach: SF.extractMarkEffect(detach),
		...overrides,
	};
}

function overrideCellId<TMark extends SF.HasMarkFields<unknown>>(
	cellId: SF.CellId,
	mark: TMark,
): TMark {
	mark.cellId = cellId;
	return mark;
}

export const MarkMaker = {
	onEmptyCell: overrideCellId,
	insert: createInsertMark,
	revive: createReviveMark,
	delete: createDeleteMark,
	modify: createModifyMark,
	moveOut: createMoveOutMark,
	moveIn: createMoveInMark,
	returnFrom: createReturnFromMark,
	returnTo: createReturnToMark,
	transient: createTransientMark,
};

export const ChangeMaker = {
	insert: createInsertChangeset,
	delete: createDeleteChangeset,
	redundantRemove: createRedundantRemoveChangeset,
	revive: createReviveChangeset,
	intentionalRevive: createIntentionalReviveChangeset,
	redundantRevive: createRedundantReviveChangeset,
	blockedRevive: createBlockedReviveChangeset,
	move: createMoveChangeset,
	return: createReturnChangeset,
	modify: createModifyChangeset,
	modifyDetached: createModifyDetachedChangeset,
};<|MERGE_RESOLUTION|>--- conflicted
+++ resolved
@@ -95,13 +95,8 @@
 	detachEvent: SF.CellId,
 	lastDetach?: SF.CellId,
 ): SF.Changeset<never> {
-<<<<<<< HEAD
-	const markList = SF.sequenceFieldEditor.revive(startIndex, count, detachEvent, reviver);
+	const markList = SF.sequenceFieldEditor.revive(startIndex, count, detachEvent);
 	const mark = markList[markList.length - 1];
-=======
-	const markList = SF.sequenceFieldEditor.revive(startIndex, count, detachEvent);
-	const mark = markList[markList.length - 1] as SF.Attach;
->>>>>>> d55e110c
 	if (lastDetach !== undefined) {
 		mark.cellId = lastDetach;
 	}
@@ -114,19 +109,8 @@
 	detachEvent: SF.CellId,
 	isIntention?: boolean,
 ): SF.Changeset<never> {
-<<<<<<< HEAD
-	const markList = SF.sequenceFieldEditor.revive(
-		startIndex,
-		count,
-		detachEvent,
-		reviver,
-		isIntention,
-	);
+	const markList = SF.sequenceFieldEditor.revive(startIndex, count, detachEvent, isIntention);
 	const mark = markList[markList.length - 1];
-=======
-	const markList = SF.sequenceFieldEditor.revive(startIndex, count, detachEvent, isIntention);
-	const mark = markList[markList.length - 1] as SF.Attach;
->>>>>>> d55e110c
 	delete mark.cellId;
 	return markList;
 }
@@ -137,13 +121,8 @@
 	detachEvent: SF.CellId,
 	lastDetach: SF.CellId,
 ): SF.Changeset<never> {
-<<<<<<< HEAD
-	const markList = SF.sequenceFieldEditor.revive(startIndex, count, detachEvent, reviver);
+	const markList = SF.sequenceFieldEditor.revive(startIndex, count, detachEvent);
 	const mark = markList[markList.length - 1];
-=======
-	const markList = SF.sequenceFieldEditor.revive(startIndex, count, detachEvent);
-	const mark = markList[markList.length - 1] as SF.Attach;
->>>>>>> d55e110c
 	mark.cellId = lastDetach;
 	return markList;
 }
@@ -154,13 +133,8 @@
 	detachEvent: SF.CellId,
 	lastDetach?: SF.CellId,
 ): SF.Changeset<never> {
-<<<<<<< HEAD
-	const markList = SF.sequenceFieldEditor.revive(startIndex, count, detachEvent, reviver, true);
+	const markList = SF.sequenceFieldEditor.revive(startIndex, count, detachEvent, true);
 	const mark = markList[markList.length - 1];
-=======
-	const markList = SF.sequenceFieldEditor.revive(startIndex, count, detachEvent, true);
-	const mark = markList[markList.length - 1] as SF.Attach;
->>>>>>> d55e110c
 
 	if (lastDetach !== undefined) {
 		mark.cellId = lastDetach;
@@ -246,17 +220,10 @@
 function createReviveMark<TChange = never>(
 	count: number,
 	cellId?: SF.CellId,
-<<<<<<< HEAD
-	overrides?: Partial<SF.CellMark<SF.Revive, TChange>>,
-): SF.CellMark<SF.Revive, TChange> {
-	const mark: SF.CellMark<SF.Revive, TChange> = {
-		type: "Revive",
-=======
-	overrides?: Partial<SF.Insert<TChange>>,
-): SF.Insert<TChange> {
-	const mark: SF.Insert<TChange> = {
+	overrides?: Partial<SF.CellMark<SF.Insert, TChange>>,
+): SF.CellMark<SF.Insert, TChange> {
+	const mark: SF.CellMark<SF.Insert, TChange> = {
 		type: "Insert",
->>>>>>> d55e110c
 		count,
 	};
 	if (cellId !== undefined) {
@@ -369,19 +336,11 @@
 	count: number,
 	markId: ChangesetLocalId | ChangeAtomId,
 	cellId?: SF.CellId,
-<<<<<<< HEAD
-	overrides?: Partial<SF.CellMark<SF.ReturnTo, never>>,
-): SF.CellMark<SF.ReturnTo, never> {
+	overrides?: Partial<SF.CellMark<SF.MoveIn, never>>,
+): SF.CellMark<SF.MoveIn, never> {
 	const atomId: ChangeAtomId = typeof markId === "object" ? markId : { localId: markId };
-	const mark: SF.CellMark<SF.ReturnTo, never> = {
-		type: "ReturnTo",
-=======
-	overrides?: Partial<SF.MoveIn>,
-): SF.MoveIn {
-	const atomId: ChangeAtomId = typeof markId === "object" ? markId : { localId: markId };
-	const mark: SF.MoveIn = {
+	const mark: SF.CellMark<SF.MoveIn, never> = {
 		type: "MoveIn",
->>>>>>> d55e110c
 		id: atomId.localId,
 		count,
 	};
