/*!
 * Copyright (c) Microsoft Corporation and contributors. All rights reserved.
 * Licensed under the MIT License.
 */

import { SequenceField as SF, singleTextCursor } from "../../../feature-libraries";
import { brand } from "../../../util";
import { fakeTaggedRepair as fakeRepair } from "../../utils";
import {
	ChangeAtomId,
	ChangesetLocalId,
	JsonableTree,
	mintRevisionTag,
	RevisionTag,
	TreeSchemaIdentifier,
} from "../../../core";
import { TestChange } from "../../testChange";
import { composeAnonChanges, composeAnonChangesShallow } from "./utils";

const type: TreeSchemaIdentifier = brand("Node");
const tag: RevisionTag = mintRevisionTag();

export type TestChangeset = SF.Changeset<TestChange>;

export const cases: {
	no_change: TestChangeset;
	insert: TestChangeset;
	modify: TestChangeset;
	modify_insert: TestChangeset;
	delete: TestChangeset;
	revive: TestChangeset;
	move: TestChangeset;
	return: TestChangeset;
	transient_insert: TestChangeset;
} = {
	no_change: [],
	insert: createInsertChangeset(1, 2, 1),
	modify: SF.sequenceFieldEditor.buildChildChange(0, TestChange.mint([], 1)),
	modify_insert: composeAnonChanges([
		createInsertChangeset(1, 1, 1),
		createModifyChangeset(1, TestChange.mint([], 2)),
	]),
	delete: createDeleteChangeset(1, 3),
	revive: createReviveChangeset(2, 2, { revision: tag, localId: brand(0) }),
	move: createMoveChangeset(1, 2, 2),
	return: createReturnChangeset(1, 3, 0, { revision: tag, localId: brand(0) }),
	transient_insert: [
		{ count: 1 },
		createTransientMark(createInsertMark(2, brand(1)), createDeleteMark(2, brand(2))),
	],
};

function createInsertChangeset(
	index: number,
	size: number,
	startingValue: number = 0,
	id?: ChangesetLocalId,
): SF.Changeset<never> {
	const content = generateJsonables(size, startingValue);
	return SF.sequenceFieldEditor.insert(
		index,
		content.map(singleTextCursor),
		id ?? brand(startingValue),
	);
}

function generateJsonables(size: number, startingValue: number = 0) {
	const content = [];
	while (content.length < size) {
		content.push({ type, value: startingValue + content.length });
	}
	return content;
}

function createDeleteChangeset(
	startIndex: number,
	size: number,
	id?: ChangesetLocalId,
): SF.Changeset<never> {
	return SF.sequenceFieldEditor.delete(startIndex, size, id ?? brand(0));
}

function createRedundantRemoveChangeset(
	index: number,
	size: number,
	detachEvent: ChangeAtomId,
): SF.Changeset<never> {
	const changeset = createDeleteChangeset(index, size);
	changeset[changeset.length - 1].cellId = detachEvent;
	return changeset;
}

function createReviveChangeset(
	startIndex: number,
	count: number,
	detachEvent: SF.CellId,
	reviver = fakeRepair,
	lastDetach?: SF.CellId,
): SF.Changeset<never> {
	const markList = SF.sequenceFieldEditor.revive(startIndex, count, detachEvent, reviver);
	const mark = markList[markList.length - 1];
	if (lastDetach !== undefined) {
		mark.cellId = lastDetach;
	}
	return markList;
}

function createRedundantReviveChangeset(
	startIndex: number,
	count: number,
	detachEvent: SF.CellId,
	reviver = fakeRepair,
	isIntention?: boolean,
): SF.Changeset<never> {
	const markList = SF.sequenceFieldEditor.revive(
		startIndex,
		count,
		detachEvent,
		reviver,
		isIntention,
	);
	const mark = markList[markList.length - 1];
	delete mark.cellId;
	return markList;
}

function createBlockedReviveChangeset(
	startIndex: number,
	count: number,
	detachEvent: SF.CellId,
	lastDetach: SF.CellId,
	reviver = fakeRepair,
): SF.Changeset<never> {
	const markList = SF.sequenceFieldEditor.revive(startIndex, count, detachEvent, reviver);
	const mark = markList[markList.length - 1];
	mark.cellId = lastDetach;
	return markList;
}

function createIntentionalReviveChangeset(
	startIndex: number,
	count: number,
	detachEvent: SF.CellId,
	reviver = fakeRepair,
	lastDetach?: SF.CellId,
): SF.Changeset<never> {
	const markList = SF.sequenceFieldEditor.revive(startIndex, count, detachEvent, reviver, true);
	const mark = markList[markList.length - 1];

	if (lastDetach !== undefined) {
		mark.cellId = lastDetach;
	}

	return markList;
}

function createMoveChangeset(
	sourceIndex: number,
	count: number,
	destIndex: number,
	id: ChangesetLocalId = brand(0),
): SF.Changeset<never> {
	return composeAnonChangesShallow(
		SF.sequenceFieldEditor.move(sourceIndex, count, destIndex, id),
	);
}

function createReturnChangeset(
	sourceIndex: number,
	count: number,
	destIndex: number,
	detachEvent: SF.CellId,
): SF.Changeset<never> {
	return SF.sequenceFieldEditor.return(sourceIndex, count, destIndex, detachEvent);
}

function createModifyChangeset<TNodeChange>(
	index: number,
	change: TNodeChange,
): SF.Changeset<TNodeChange> {
	return SF.sequenceFieldEditor.buildChildChange(index, change);
}

function createModifyDetachedChangeset<TNodeChange>(
	index: number,
	change: TNodeChange,
	detachEvent: SF.CellId,
): SF.Changeset<TNodeChange> {
	const changeset = createModifyChangeset(index, change);
	const modify = changeset[changeset.length - 1] as SF.CellMark<SF.NoopMark, TNodeChange>;
	modify.cellId = detachEvent;
	return changeset;
}

/**
 * @param countOrContent - The content to insert.
 * If a number is passed, that many dummy nodes will be generated.
 * @param cellId - The first cell to insert the content into (potentially includes lineage information).
 * Also defines the ChangeAtomId to associate with the mark.
 * @param overrides - Any additional properties to add to the mark.
 */
function createInsertMark<TChange = never>(
	countOrContent: number | JsonableTree[],
	cellId: ChangesetLocalId | SF.CellId,
	overrides?: Partial<SF.CellMark<SF.Insert, TChange>>,
): SF.CellMark<SF.Insert, TChange> {
	const content = Array.isArray(countOrContent)
		? countOrContent
		: generateJsonables(countOrContent);
	const cellIdObject: SF.CellId = typeof cellId === "object" ? cellId : { localId: cellId };
	const mark: SF.CellMark<SF.Insert, TChange> = {
		type: "Insert",
		content,
		count: content.length,
		cellId: cellIdObject,
	};
	if (cellIdObject.revision !== undefined) {
		mark.revision = cellIdObject.revision;
	}
	return { ...mark, ...overrides };
}

/**
 * @param count - The content to revive.
 * If a number is passed, that many dummy nodes will be generated.
 * @param cellId - The first cell to revive content into.
 * If undefined, the revive targets populated cells and is therefore muted.
 * @param overrides - Any additional properties to add to the mark.
 * Use this to give the mark a `RevisionTag`
 */
function createReviveMark<TChange = never>(
	count: number,
	cellId?: SF.CellId,
<<<<<<< HEAD
	overrides?: Partial<SF.CellMark<SF.Revive, TChange>>,
): SF.CellMark<SF.Revive, TChange> {
	const content = Array.isArray(countOrContent)
		? countOrContent
		: generateJsonables(countOrContent).map(singleTextCursor);
	const mark: SF.CellMark<SF.Revive, TChange> = {
=======
	overrides?: Partial<SF.Revive<TChange>>,
): SF.Revive<TChange> {
	const mark: SF.Revive<TChange> = {
>>>>>>> a8ea26c9
		type: "Revive",
		count,
	};
	if (cellId !== undefined) {
		mark.cellId = cellId;
	}
	return { ...mark, ...overrides };
}

/**
 * @param count - The number of nodes to delete.
 * @param markId - The id to associate with the mark.
 * Defines how later edits refer the emptied cells.
 * @param overrides - Any additional properties to add to the mark.
 */
function createDeleteMark<TChange = never>(
	count: number,
	markId: ChangesetLocalId | ChangeAtomId,
	overrides?: Partial<SF.CellMark<SF.Delete, TChange>>,
): SF.CellMark<SF.Delete, TChange> {
	const cellId: ChangeAtomId = typeof markId === "object" ? markId : { localId: markId };
	const mark: SF.CellMark<SF.Delete, TChange> = {
		type: "Delete",
		count,
		id: cellId.localId,
	};
	if (cellId.revision !== undefined) {
		mark.revision = cellId.revision;
	}
	return { ...mark, ...overrides };
}

/**
 * @param count - The number of nodes to move out.
 * @param markId - The id to associate with the mark.
 * Defines how later edits refer the emptied cells.
 * @param overrides - Any additional properties to add to the mark.
 */
function createMoveOutMark<TChange = never>(
	count: number,
	markId: ChangesetLocalId | ChangeAtomId,
	overrides?: Partial<SF.CellMark<SF.MoveOut, TChange>>,
): SF.CellMark<SF.MoveOut, TChange> {
	const atomId: ChangeAtomId = typeof markId === "object" ? markId : { localId: markId };
	const mark: SF.CellMark<SF.MoveOut, TChange> = {
		type: "MoveOut",
		count,
		id: atomId.localId,
	};
	if (atomId.revision !== undefined) {
		mark.revision = atomId.revision;
	}
	return { ...mark, ...overrides };
}

/**
 * @param count - The number of nodes moved in.
 * @param cellId - The first cell to move the content into (potentially includes lineage information).
 * Also defines the ChangeAtomId to associate with the mark.
 * @param overrides - Any additional properties to add to the mark.
 */
function createMoveInMark(
	count: number,
	cellId: ChangesetLocalId | SF.CellId,
	overrides?: Partial<SF.CellMark<SF.MoveIn, never>>,
): SF.CellMark<SF.MoveIn, never> {
	const cellIdObject: SF.CellId = typeof cellId === "object" ? cellId : { localId: cellId };
	const mark: SF.CellMark<SF.MoveIn, never> = {
		type: "MoveIn",
		id: cellIdObject.localId,
		cellId: cellIdObject,
		count,
	};
	if (cellIdObject.revision !== undefined) {
		mark.revision = cellIdObject.revision;
	}
	return { ...mark, ...overrides };
}

/**
 * @param count - The number of nodes to be detached.
 * @param markId - The id to associate with the mark.
 * Defines how later edits refer the emptied cells.
 * @param overrides - Any additional properties to add to the mark.
 */
function createReturnFromMark<TChange = never>(
	count: number,
	markId: ChangesetLocalId | ChangeAtomId,
	overrides?: Partial<SF.CellMark<SF.ReturnFrom, TChange>>,
): SF.CellMark<SF.ReturnFrom, TChange> {
	const atomId: ChangeAtomId = typeof markId === "object" ? markId : { localId: markId };
	const mark: SF.CellMark<SF.ReturnFrom, TChange> = {
		type: "ReturnFrom",
		count,
		id: atomId.localId,
	};
	if (atomId.revision !== undefined) {
		mark.revision = atomId.revision;
	}
	return { ...mark, ...overrides };
}

/**
 * @param count - The number of nodes to attach.
 * @param markId - The id to associate with the mark.
 * @param cellId - The cell to return the nodes to.
 * If undefined, the mark targets populated cells and is therefore muted.
 * @param overrides - Any additional properties to add to the mark.
 */
function createReturnToMark(
	count: number,
	markId: ChangesetLocalId | ChangeAtomId,
	cellId?: SF.CellId,
	overrides?: Partial<SF.CellMark<SF.ReturnTo, never>>,
): SF.CellMark<SF.ReturnTo, never> {
	const atomId: ChangeAtomId = typeof markId === "object" ? markId : { localId: markId };
	const mark: SF.CellMark<SF.ReturnTo, never> = {
		type: "ReturnTo",
		id: atomId.localId,
		count,
	};
	if (cellId !== undefined) {
		mark.cellId = cellId;
	}
	if (atomId.revision !== undefined) {
		mark.revision = atomId.revision;
	}
	return { ...mark, ...overrides };
}

/**
 * @param changes - The changes to apply to the node.
 * @param cellId - Describes the cell that the target node used to reside in. Used when the target node is removed.
 */
function createModifyMark<TChange>(
	changes: TChange,
	cellId?: SF.CellId,
): SF.CellMark<SF.NoopMark, TChange> {
	const mark: SF.CellMark<SF.NoopMark, TChange> = {
		count: 1,
		changes,
	};
	if (cellId !== undefined) {
		mark.cellId = cellId;
	}
	return mark;
}

function createTransientMark<TChange>(
	attach: SF.CellMark<SF.Attach, TChange>,
	detach: SF.CellMark<SF.Detach, TChange>,
	overrides?: Partial<SF.CellMark<SF.TransientEffect, TChange>>,
): SF.CellMark<SF.TransientEffect, TChange> {
	return {
		type: "Transient",
		cellId: attach.cellId,
		count: attach.count,
		attach: SF.extractMarkEffect(attach),
		detach: SF.extractMarkEffect(detach),
		...overrides,
	};
}

function overrideCellId<TMark extends SF.HasMarkFields<unknown>>(
	cellId: SF.CellId,
	mark: TMark,
): TMark {
	mark.cellId = cellId;
	return mark;
}

export const MarkMaker = {
	onEmptyCell: overrideCellId,
	insert: createInsertMark,
	revive: createReviveMark,
	delete: createDeleteMark,
	modify: createModifyMark,
	moveOut: createMoveOutMark,
	moveIn: createMoveInMark,
	returnFrom: createReturnFromMark,
	returnTo: createReturnToMark,
	transient: createTransientMark,
};

export const ChangeMaker = {
	insert: createInsertChangeset,
	delete: createDeleteChangeset,
	redundantRemove: createRedundantRemoveChangeset,
	revive: createReviveChangeset,
	intentionalRevive: createIntentionalReviveChangeset,
	redundantRevive: createRedundantReviveChangeset,
	blockedRevive: createBlockedReviveChangeset,
	move: createMoveChangeset,
	return: createReturnChangeset,
	modify: createModifyChangeset,
	modifyDetached: createModifyDetachedChangeset,
};<|MERGE_RESOLUTION|>--- conflicted
+++ resolved
@@ -231,18 +231,9 @@
 function createReviveMark<TChange = never>(
 	count: number,
 	cellId?: SF.CellId,
-<<<<<<< HEAD
 	overrides?: Partial<SF.CellMark<SF.Revive, TChange>>,
 ): SF.CellMark<SF.Revive, TChange> {
-	const content = Array.isArray(countOrContent)
-		? countOrContent
-		: generateJsonables(countOrContent).map(singleTextCursor);
 	const mark: SF.CellMark<SF.Revive, TChange> = {
-=======
-	overrides?: Partial<SF.Revive<TChange>>,
-): SF.Revive<TChange> {
-	const mark: SF.Revive<TChange> = {
->>>>>>> a8ea26c9
 		type: "Revive",
 		count,
 	};
