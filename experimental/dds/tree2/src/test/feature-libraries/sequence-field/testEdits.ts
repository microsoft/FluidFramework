--- conflicted
+++ resolved
@@ -3,12 +3,8 @@
  * Licensed under the MIT License.
  */
 
-<<<<<<< HEAD
+import { assert } from "@fluidframework/core-utils";
 import { SequenceField as SF } from "../../../feature-libraries";
-=======
-import { assert } from "@fluidframework/core-utils";
-import { SequenceField as SF, cursorForJsonableTreeNode } from "../../../feature-libraries";
->>>>>>> 5581bb24
 import { brand } from "../../../util";
 import {
 	ChangeAtomId,
@@ -146,24 +142,12 @@
 	count: number,
 	cellId: ChangesetLocalId | SF.CellId,
 	overrides?: Partial<SF.CellMark<SF.Insert, TChange>>,
-<<<<<<< HEAD
 ): SF.CellMark<SF.Insert, TChange> {
-=======
-): SF.CellMark<SF.Insert, TChange> & { content: JsonableTree[] } {
-	const content = Array.isArray(countOrContent)
-		? countOrContent
-		: generateJsonables(countOrContent);
->>>>>>> 5581bb24
 	const cellIdObject: SF.CellId = typeof cellId === "object" ? cellId : { localId: cellId };
-	const mark: SF.CellMark<SF.Insert, TChange> & { content: JsonableTree[] } = {
+	const mark: SF.CellMark<SF.Insert, TChange> = {
 		type: "Insert",
-<<<<<<< HEAD
-		count,
-=======
-		content,
-		count: content.length,
+		count,
 		id: cellIdObject.localId,
->>>>>>> 5581bb24
 		cellId: cellIdObject,
 	};
 	if (cellIdObject.revision !== undefined) {
