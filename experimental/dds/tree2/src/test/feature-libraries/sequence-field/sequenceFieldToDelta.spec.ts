/*!
 * Copyright (c) Microsoft Corporation and contributors. All rights reserved.
 * Licensed under the MIT License.
 */

import { fail, strict as assert } from "assert";
import {
	RevisionTag,
	Delta,
	FieldKey,
	ITreeCursorSynchronous,
	TreeNodeSchemaIdentifier,
	mintRevisionTag,
	ChangesetLocalId,
	makeAnonChange,
	tagChange,
	deltaForSet,
	emptyFieldChanges,
} from "../../../core";
import {
	FieldChange,
	FieldKinds,
	NodeChangeset,
	SequenceField as SF,
	cursorForJsonableTreeNode,
} from "../../../feature-libraries";
import { brand } from "../../../util";
import { TestChange } from "../../testChange";
import { assertFieldChangesEqual, deepFreeze } from "../../utils";
import { ChangeMaker as Change, MarkMaker as Mark, TestChangeset } from "./testEdits";
import { composeAnonChanges, toDelta } from "./utils";

const type: TreeNodeSchemaIdentifier = brand("Node");
const nodeX = { type, value: 0 };
const nodeY = { type, value: 1 };
const content2 = [nodeX, nodeY];
const contentCursor: ITreeCursorSynchronous = cursorForJsonableTreeNode(nodeX);
const contentCursor2: ITreeCursorSynchronous[] = content2.map((node) =>
	cursorForJsonableTreeNode(node),
);
const moveId = brand<ChangesetLocalId>(4242);
const moveId2 = brand<ChangesetLocalId>(4343);
const tag: RevisionTag = mintRevisionTag();
const tag1: RevisionTag = mintRevisionTag();
const tag2: RevisionTag = mintRevisionTag();
const fooField = brand<FieldKey>("foo");
<<<<<<< HEAD
=======
const cellId = { revision: tag1, localId: brand<ChangesetLocalId>(0) };
const deltaNodeId: Delta.DetachedNodeId = { major: cellId.revision, minor: cellId.localId };
const DUMMY_REVIVED_NODE_TYPE: TreeNodeSchemaIdentifier = brand("DummyRevivedNode");

function fakeRepairData(_revision: RevisionTag, _index: number, count: number): Delta.ProtoNode[] {
	return makeArray(count, () => cursorForJsonableTreeNode({ type: DUMMY_REVIVED_NODE_TYPE }));
}
>>>>>>> 5581bb24

function toDeltaShallow(change: TestChangeset): Delta.FieldChanges {
	deepFreeze(change);
	return SF.sequenceFieldToDelta(makeAnonChange(change), () =>
		fail("Unexpected call to child ToDelta"),
	);
}

const childChange1 = TestChange.mint([0], 1);
const childChange1Delta = TestChange.toDelta(tagChange(childChange1, tag));
const detachId = { major: tag, minor: 42 };

describe("SequenceField - toDelta", () => {
	it("empty mark list", () => {
		const actual = toDeltaShallow([]);
		assert.deepEqual(actual, {});
	});

	it("child change", () => {
		const actual = toDelta(Change.modify(0, childChange1), tag);
		const markList: Delta.Mark[] = [{ count: 1, fields: childChange1Delta }];
		const expected: Delta.FieldChanges = { local: markList };
		assert.deepEqual(actual, expected);
	});

	it("child change under removed node", () => {
		const modify = [Mark.modify(childChange1, { revision: tag, localId: brand(42) })];
		const actual = toDelta(modify, tag);
		const expected: Delta.FieldChanges = {
			global: [{ id: detachId, fields: childChange1Delta }],
		};
		assertFieldChangesEqual(actual, expected);
	});

	it("empty child change", () => {
		const actual = toDelta(Change.modify(0, TestChange.emptyChange));
		assert.deepEqual(actual, emptyFieldChanges);
	});

	it("insert", () => {
		const changeset = Change.insert(0, 1);
		const expected = deltaForSet(contentCursor, { minor: 0 });
		const actual = toDelta(changeset);
		assert.deepStrictEqual(actual, expected);
	});

	it("revive => restore", () => {
		const changeset = Change.revive(0, 1, { revision: tag, localId: brand(0) });
		const actual = toDelta(changeset);
		const expected: Delta.FieldChanges = {
			local: [
				{
					count: 1,
					attach: { major: tag, minor: 0 },
				},
			],
		};
		assertFieldChangesEqual(actual, expected);
	});

	it("revive and modify => restore and modify", () => {
		const nestedChange: FieldChange = {
			fieldKind: FieldKinds.sequence.identifier,
			change: brand("Dummy Child Change"),
		};
		const changes = {
			fieldChanges: new Map([[fooField, nestedChange]]),
		};
		const changeset = [Mark.revive(1, { revision: tag, localId: brand(0) }, { changes })];
		const fieldChanges = new Map([[fooField, {}]]);
		const deltaFromChild = (child: NodeChangeset): Delta.FieldMap => {
			assert.deepEqual(child, changes);
			return fieldChanges;
		};
		const actual = SF.sequenceFieldToDelta(makeAnonChange(changeset), deltaFromChild);
		const expected: Delta.FieldChanges = {
			local: [
				{
					count: 1,
					attach: { major: tag, minor: 0 },
				},
			],
			global: [
				{
					id: { major: tag, minor: 0 },
					fields: fieldChanges,
				},
			],
		};
		assertFieldChangesEqual(actual, expected);
	});

	it("delete", () => {
		const changeset = [Mark.delete(10, brand(42))];
		const expected: Delta.FieldChanges = {
			local: [
				{
					count: 10,
					detach: detachId,
				},
			],
		};
		const actual = toDelta(changeset, tag);
		assert.deepStrictEqual(actual, expected);
	});

	it("delete with override", () => {
		const changeset = [
			Mark.delete(10, brand(42), { detachIdOverride: { revision: tag2, localId: brand(1) } }),
		];
		const expected: Delta.FieldChanges = {
			local: [
				{
					count: 10,
					detach: { major: tag2, minor: 1 },
				},
			],
		};
		const actual = toDelta(changeset, tag);
		assert.deepStrictEqual(actual, expected);
	});

	it("move", () => {
		const changeset = [
			{ count: 42 },
			Mark.moveOut(10, moveId),
			{ count: 8 },
			Mark.moveIn(10, moveId),
		];
		const moveOut: Delta.Mark = {
			detach: { minor: moveId },
			count: 10,
		};
		const moveIn: Delta.Mark = {
			attach: { minor: moveId },
			count: 10,
		};
		const markList: Delta.Mark[] = [{ count: 42 }, moveOut, { count: 8 }, moveIn];
		const expected: Delta.FieldChanges = { local: markList };
		const actual = toDelta(changeset);
		assert.deepStrictEqual(actual, expected);
	});

	it("multiple moves from different revisions", () => {
		const changeset = [
			Mark.moveOut(10, { revision: tag1, localId: moveId }),
			Mark.moveIn(10, { revision: tag1, localId: moveId }),
			Mark.moveOut(2, { revision: tag2, localId: moveId }),
			Mark.moveIn(2, { revision: tag2, localId: moveId }),
			Mark.moveOut(3, { revision: tag1, localId: moveId2 }),
			Mark.moveIn(3, { revision: tag1, localId: moveId2 }),
		];
		const moveOut1: Delta.Mark = {
			detach: { major: tag1, minor: moveId },
			count: 10,
		};
		const moveIn1: Delta.Mark = {
			attach: { major: tag1, minor: moveId },
			count: 10,
		};
		const moveOut2: Delta.Mark = {
			detach: { major: tag2, minor: moveId },
			count: 2,
		};
		const moveIn2: Delta.Mark = {
			attach: { major: tag2, minor: moveId },
			count: 2,
		};
		const moveOut3: Delta.Mark = {
			detach: { major: tag1, minor: moveId2 },
			count: 3,
		};
		const moveIn3: Delta.Mark = {
			attach: { major: tag1, minor: moveId2 },
			count: 3,
		};
		const markList: Delta.Mark[] = [moveOut1, moveIn1, moveOut2, moveIn2, moveOut3, moveIn3];
		const expected: Delta.FieldChanges = { local: markList };
		const actual = toDelta(changeset);
		assert.deepStrictEqual(actual, expected);
	});

	it("multiple changes", () => {
		const changeset: TestChangeset = [
			Mark.delete(10, brand(42)),
			{ count: 3 },
			Mark.insert(1, brand(52)),
			{ count: 1 },
			Mark.modify(childChange1),
		];
		const del: Delta.Mark = {
			count: 10,
			detach: detachId,
		};
		const ins: Delta.Mark = {
			count: 1,
			attach: { major: tag, minor: 52 },
		};
		const markList: Delta.Mark[] = [
			del,
			{ count: 3 },
			ins,
			{ count: 1 },
			{ count: 1, fields: childChange1Delta },
		];
		const expected: Delta.FieldChanges = {
			build: [{ id: { major: tag, minor: 52 }, trees: [contentCursor] }],
			local: markList,
		};
		const actual = toDelta(changeset, tag);
		assert.deepStrictEqual(actual, expected);
	});

	it("insert and modify => insert", () => {
		const changeset = composeAnonChanges([Change.insert(0, 1), Change.modify(0, childChange1)]);
		const buildId = { major: tag, minor: 0 };
		const expected: Delta.FieldChanges = {
			build: [
				{
					id: buildId,
					trees: [
						cursorForJsonableTreeNode({
							type,
							value: 0,
						}),
					],
				},
			],
			global: [{ id: buildId, fields: childChange1Delta }],
			local: [{ count: 1, attach: buildId }],
		};
		const actual = toDelta(changeset, tag);
		assertFieldChangesEqual(actual, expected);
	});

	it("modify and delete => delete", () => {
		const changeset = [Mark.delete(1, brand(42), { changes: childChange1 })];
		const expected: Delta.FieldChanges = {
			local: [{ count: 1, detach: detachId, fields: childChange1Delta }],
		};
		const actual = toDelta(changeset, tag);
		assertFieldChangesEqual(actual, expected);
	});

	it("modify and move-out => move-out", () => {
		const changeset = [Mark.moveOut(1, moveId, { changes: childChange1 })];
		const expected: Delta.FieldChanges = {
			local: [{ count: 1, detach: { major: tag, minor: moveId }, fields: childChange1Delta }],
		};
		const actual = toDelta(changeset, tag);
		assertFieldChangesEqual(actual, expected);
	});

	it("insert and modify w/ move-in => insert", () => {
		const nestedChange: FieldChange = {
			fieldKind: FieldKinds.sequence.identifier,
			change: brand([Mark.moveIn(42, moveId)]),
		};
		const nodeChange = {
			fieldChanges: new Map([[fooField, nestedChange]]),
		};
		const changeset = [Mark.insert(1, brand(0), { changes: nodeChange })];
		const nestedMoveDelta = new Map([
			[fooField, { local: [{ attach: { minor: moveId }, count: 42 }] }],
		]);
		const buildId = { minor: 0 };
		const expected: Delta.FieldChanges = {
			build: [
				{
					id: buildId,
					trees: [
						cursorForJsonableTreeNode({
							type,
							value: 0,
						}),
					],
				},
			],
			global: [{ id: buildId, fields: nestedMoveDelta }],
			local: [{ count: 1, attach: buildId }],
		};
		const deltaFromChild = (child: NodeChangeset): Delta.FieldMap => {
			assert.deepEqual(child, nodeChange);
			return nestedMoveDelta;
		};
		const actual = SF.sequenceFieldToDelta(makeAnonChange(changeset), deltaFromChild);
		assertFieldChangesEqual(actual, expected);
	});

	describe("Transient changes", () => {
		// TODO: Should test revives and returns in addition to inserts and moves
		it("insert & delete", () => {
<<<<<<< HEAD
			const changeset = [Mark.transient(Mark.insert(2, brand(0)), Mark.delete(2, brand(2)))];
=======
			const changeset = [
				Mark.attachAndDetach(Mark.insert(content2, brand(0)), Mark.delete(2, brand(2))),
			];
>>>>>>> 5581bb24
			const delta = toDelta(changeset);
			const buildId = { minor: 0 };
			const expected: Delta.FieldChanges = {
				build: [{ id: buildId, trees: contentCursor2 }],
				rename: [{ count: 2, oldId: buildId, newId: { minor: 2 } }],
			};
			assertFieldChangesEqual(delta, expected);
		});

		it("insert & move", () => {
			const changeset = [
<<<<<<< HEAD
				Mark.transient(Mark.insert(2, brand(0)), Mark.moveOut(2, brand(2))),
=======
				Mark.attachAndDetach(Mark.insert(content2, brand(0)), Mark.moveOut(2, brand(2))),
>>>>>>> 5581bb24
				{ count: 1 },
				Mark.moveIn(2, brand(2)),
			];
			const delta = toDelta(changeset);
			const buildId = { minor: 0 };
			const id = { minor: 2 };
			const expected: Delta.FieldChanges = {
				build: [{ id: buildId, trees: contentCursor2 }],
				rename: [{ oldId: buildId, newId: id, count: 2 }],
				local: [{ count: 1 }, { count: 2, attach: id }],
			};
			assertFieldChangesEqual(delta, expected);
		});

		it("move & delete", () => {
			const changeset = [
				Mark.moveOut(2, brand(0)),
				{ count: 1 },
				Mark.attachAndDetach(Mark.moveIn(2, brand(0)), Mark.delete(2, brand(2))),
			];
			const delta = toDelta(changeset);

			const id = { minor: 0 };
			const expected: Delta.FieldChanges = {
				local: [{ count: 2, detach: id }],
				rename: [{ count: 2, oldId: id, newId: { minor: 2 } }],
			};
			assertFieldChangesEqual(delta, expected);
		});

		it("insert & move & delete", () => {
			const changeset = [
<<<<<<< HEAD
				Mark.transient(Mark.insert(2, brand(0)), Mark.moveOut(2, brand(2))),
=======
				Mark.attachAndDetach(Mark.insert(content2, brand(0)), Mark.moveOut(2, brand(2))),
>>>>>>> 5581bb24
				{ count: 1 },
				Mark.attachAndDetach(Mark.moveIn(2, brand(2)), Mark.delete(2, brand(4))),
			];
			const delta = toDelta(changeset);
			const buildId = { minor: 0 };
			const id1 = { minor: 2 };
			const id2 = { minor: 4 };
			const expected: Delta.FieldChanges = {
				build: [{ id: buildId, trees: contentCursor2 }],
				rename: [
					{ count: 2, oldId: buildId, newId: id1 },
					{ count: 2, oldId: id1, newId: id2 },
				],
			};
			assertFieldChangesEqual(delta, expected);
		});

		it("move & move & move", () => {
			const changeset = [
				Mark.moveOut(2, brand(0), { finalEndpoint: { localId: brand(4) } }),
				{ count: 1 },
				Mark.attachAndDetach(Mark.moveIn(2, brand(0)), Mark.moveOut(2, brand(2))),
				Mark.attachAndDetach(Mark.moveIn(2, brand(2)), Mark.moveOut(2, brand(4))),
				{ count: 1 },
				Mark.moveIn(2, brand(4), { finalEndpoint: { localId: brand(0) } }),
			];
			const delta = toDelta(changeset);

			const id = { minor: 0 };
			const expected: Delta.FieldChanges = {
				local: [
					{ count: 2, detach: id },
					{ count: 1 },
					{ count: 1 },
					{ count: 2, attach: id },
				],
			};
			assertFieldChangesEqual(delta, expected);
		});
	});

	it("move removed node", () => {
		const move = [
			Mark.moveIn(1, brand(0)),
			{ count: 1 },
			Mark.moveOut(1, brand(0), { cellId }),
		];

		const actual = toDelta(move);
		const expected: Delta.FieldChanges = {
			rename: [{ count: 1, oldId: deltaNodeId, newId: { minor: 0 } }],
			local: [{ count: 1, attach: { minor: 0 } }],
		};
		assertFieldChangesEqual(actual, expected);
	});

	describe("Idempotent changes", () => {
		it("delete", () => {
			const deletion = [Mark.delete(1, brand(0), { cellId })];
			const actual = toDelta(deletion, tag);
			const expected: Delta.FieldChanges = {
				rename: [
					{
						count: 1,
						oldId: deltaNodeId,
						newId: { major: tag, minor: 0 },
					},
				],
			};
			assertFieldChangesEqual(actual, expected);
		});

		it("modify and delete", () => {
			const deletion = [Mark.delete(1, brand(0), { cellId, changes: childChange1 })];
			const actual = toDelta(deletion, tag);
			const expected: Delta.FieldChanges = {
				rename: [
					{
						count: 1,
						oldId: deltaNodeId,
						newId: { major: tag, minor: 0 },
					},
				],
				global: [
					{
						id: deltaNodeId,
						fields: childChange1Delta,
					},
				],
			};
			assertFieldChangesEqual(actual, expected);
		});

		it("redundant revive", () => {
			const changeset = [
				Mark.pin(1, brand(0)),
				Mark.pin(1, brand(1), { changes: childChange1 }),
			];
			const actual = toDelta(changeset, tag);
			const expected: Delta.FieldChanges = {
				local: [{ count: 1 }, { count: 1, fields: childChange1Delta }],
			};
			assertFieldChangesEqual(actual, expected);
		});
	});
});<|MERGE_RESOLUTION|>--- conflicted
+++ resolved
@@ -44,16 +44,8 @@
 const tag1: RevisionTag = mintRevisionTag();
 const tag2: RevisionTag = mintRevisionTag();
 const fooField = brand<FieldKey>("foo");
-<<<<<<< HEAD
-=======
 const cellId = { revision: tag1, localId: brand<ChangesetLocalId>(0) };
 const deltaNodeId: Delta.DetachedNodeId = { major: cellId.revision, minor: cellId.localId };
-const DUMMY_REVIVED_NODE_TYPE: TreeNodeSchemaIdentifier = brand("DummyRevivedNode");
-
-function fakeRepairData(_revision: RevisionTag, _index: number, count: number): Delta.ProtoNode[] {
-	return makeArray(count, () => cursorForJsonableTreeNode({ type: DUMMY_REVIVED_NODE_TYPE }));
-}
->>>>>>> 5581bb24
 
 function toDeltaShallow(change: TestChangeset): Delta.FieldChanges {
 	deepFreeze(change);
@@ -346,13 +338,9 @@
 	describe("Transient changes", () => {
 		// TODO: Should test revives and returns in addition to inserts and moves
 		it("insert & delete", () => {
-<<<<<<< HEAD
-			const changeset = [Mark.transient(Mark.insert(2, brand(0)), Mark.delete(2, brand(2)))];
-=======
-			const changeset = [
-				Mark.attachAndDetach(Mark.insert(content2, brand(0)), Mark.delete(2, brand(2))),
-			];
->>>>>>> 5581bb24
+			const changeset = [
+				Mark.attachAndDetach(Mark.insert(2, brand(0)), Mark.delete(2, brand(2))),
+			];
 			const delta = toDelta(changeset);
 			const buildId = { minor: 0 };
 			const expected: Delta.FieldChanges = {
@@ -364,11 +352,7 @@
 
 		it("insert & move", () => {
 			const changeset = [
-<<<<<<< HEAD
-				Mark.transient(Mark.insert(2, brand(0)), Mark.moveOut(2, brand(2))),
-=======
-				Mark.attachAndDetach(Mark.insert(content2, brand(0)), Mark.moveOut(2, brand(2))),
->>>>>>> 5581bb24
+				Mark.attachAndDetach(Mark.insert(2, brand(0)), Mark.moveOut(2, brand(2))),
 				{ count: 1 },
 				Mark.moveIn(2, brand(2)),
 			];
@@ -401,11 +385,7 @@
 
 		it("insert & move & delete", () => {
 			const changeset = [
-<<<<<<< HEAD
-				Mark.transient(Mark.insert(2, brand(0)), Mark.moveOut(2, brand(2))),
-=======
-				Mark.attachAndDetach(Mark.insert(content2, brand(0)), Mark.moveOut(2, brand(2))),
->>>>>>> 5581bb24
+				Mark.attachAndDetach(Mark.insert(2, brand(0)), Mark.moveOut(2, brand(2))),
 				{ count: 1 },
 				Mark.attachAndDetach(Mark.moveIn(2, brand(2)), Mark.delete(2, brand(4))),
 			];
