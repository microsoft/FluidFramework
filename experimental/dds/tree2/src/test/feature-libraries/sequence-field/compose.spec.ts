--- conflicted
+++ resolved
@@ -765,12 +765,7 @@
 	});
 
 	it("move ○ delete", () => {
-<<<<<<< HEAD
-		const move = Change.move(1, 1, 4);
-		const deletion = Change.delete(3, 1);
-		const expected = Change.delete(1, 1);
-=======
-		const move = Change.move(1, 1, 3, brand(0));
+		const move = Change.move(1, 1, 4, brand(0));
 		const deletion = Change.delete(3, 1, brand(1));
 		const expected = [
 			{ count: 1 },
@@ -778,7 +773,6 @@
 			{ count: 2 },
 			Mark.transient(Mark.moveIn(1, brand(0)), Mark.delete(1, brand(1))),
 		];
->>>>>>> 6aa4023a
 		const actual = shallowCompose([makeAnonChange(move), makeAnonChange(deletion)]);
 		assert.deepEqual(actual, expected);
 	});
@@ -859,14 +853,8 @@
 	});
 
 	it("move ○ move (forward)", () => {
-<<<<<<< HEAD
 		const move1 = Change.move(0, 1, 2, brand(0));
 		const move2 = Change.move(1, 1, 3, brand(1));
-		const expected = Change.move(0, 1, 3, brand(1));
-=======
-		const move1 = Change.move(0, 1, 1, brand(0));
-		const move2 = Change.move(1, 1, 2, brand(1));
->>>>>>> 6aa4023a
 		const actual = shallowCompose([makeAnonChange(move1), makeAnonChange(move2)]);
 		const expected = [
 			Mark.moveOut(1, brand(0), {
@@ -898,12 +886,8 @@
 
 	it("move ○ move adjacent to starting position (back and forward)", () => {
 		const move1 = Change.move(1, 1, 0);
-<<<<<<< HEAD
 		const move2 = Change.move(0, 1, 2);
-=======
-		const move2 = Change.move(0, 1, 1);
 		const actual = shallowCompose([tagChange(move1, tag1), tagChange(move2, tag2)]);
->>>>>>> 6aa4023a
 		const expected = [
 			Mark.transient(
 				Mark.moveIn(1, { revision: tag1, localId: brand(0) }),
@@ -928,13 +912,8 @@
 		assert.deepEqual(actual, expected);
 	});
 
-<<<<<<< HEAD
-	it("move ○ move with no net effect (forward and back)", () => {
+	it("move ○ move adjacent to starting position (forward and back)", () => {
 		const move1 = Change.move(0, 1, 2);
-=======
-	it("move ○ move adjacent to starting position (forward and back)", () => {
-		const move1 = Change.move(0, 1, 1);
->>>>>>> 6aa4023a
 		const move2 = Change.move(1, 1, 0);
 		const actual = shallowCompose([tagChange(move1, tag1), tagChange(move2, tag2)]);
 		const expected = [
