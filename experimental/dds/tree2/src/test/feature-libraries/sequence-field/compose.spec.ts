--- conflicted
+++ resolved
@@ -17,14 +17,9 @@
 import { RevisionInfo, SequenceField as SF } from "../../../feature-libraries";
 import { brand } from "../../../util";
 import { TestChange } from "../../testChange";
-<<<<<<< HEAD
 import { fakeTaggedRepair as fakeRepair } from "../../utils";
 import { cases, ChangeMaker as Change, MarkMaker as Mark, TestChangeset } from "./testEdits";
 import { compose, composeAnonChanges, composeNoVerify, shallowCompose } from "./utils";
-=======
-import { cases, ChangeMaker as Change, MarkMaker as Mark } from "./testEdits";
-import { compose, composeNoVerify, shallowCompose } from "./utils";
->>>>>>> a8ea26c9
 
 const type: TreeSchemaIdentifier = brand("Node");
 const tag1: RevisionTag = mintRevisionTag();
@@ -149,24 +144,16 @@
 			localId: brand(1),
 		};
 		const changes = TestChange.mint([], 42);
-<<<<<<< HEAD
 		const insert = [
 			Mark.transient(
 				Mark.insert(1, brand(0), { revision: tag1 }),
 				Mark.delete(1, brand(1), { revision: tag2 }),
 			),
 		];
-		const revive = [Mark.revive(fakeRepair(tag2, 0, 1), transientDetach, { changes })];
+		const revive = [Mark.revive(1, transientDetach, { changes })];
 		const expected = [Mark.insert(1, brand(0), { changes, revision: tag1 })];
 		const actual = compose([makeAnonChange(insert), makeAnonChange(revive)], revInfos);
 		assert.deepEqual(actual, expected);
-=======
-		const insert = Mark.insert(1, brand(0), { transientDetach });
-		const revive = Mark.revive(1, transientDetach, { changes });
-		const expected = Mark.insert(1, brand(0), { changes });
-		const actual = compose([makeAnonChange([insert]), makeAnonChange([revive])], revInfos);
-		assert.deepEqual(actual, [expected]);
->>>>>>> a8ea26c9
 	});
 
 	it("modify insert ○ modify", () => {
@@ -472,44 +459,16 @@
 		const actual = shallowCompose([makeAnonChange(revive), tagChange(deletion, tag2)]);
 		const expected = [
 			Mark.revive(1, { revision: tag1, localId: brand(0) }, { inverseOf: tag1 }),
-			Mark.revive(
-<<<<<<< HEAD
-				fakeRepair(tag1, 0, 1),
-				{ revision: tag1, localId: brand(0) },
-				{ inverseOf: tag1 },
-			),
-			Mark.transient(
-				Mark.revive(
-					fakeRepair(tag1, 1, 1),
-					{ revision: tag1, localId: brand(1) },
-					{ inverseOf: tag1 },
-				),
+			Mark.revive(1, { revision: tag1, localId: brand(0) }, { inverseOf: tag1 }),
+			Mark.transient(
+				Mark.revive(1, { revision: tag1, localId: brand(1) }, { inverseOf: tag1 }),
 				Mark.delete(1, brand(0), { revision: tag2 }),
-=======
-				1,
-				{ revision: tag1, localId: brand(1) },
-				{ inverseOf: tag1, transientDetach: { revision: tag2, localId: brand(0) } },
->>>>>>> a8ea26c9
 			),
 			Mark.revive(1, { revision: tag1, localId: brand(2) }, { inverseOf: tag1 }),
-			Mark.revive(
-<<<<<<< HEAD
-				fakeRepair(tag1, 2, 1),
-				{ revision: tag1, localId: brand(2) },
-				{ inverseOf: tag1 },
-			),
-			Mark.transient(
-				Mark.revive(
-					fakeRepair(tag1, 3, 2),
-					{ revision: tag1, localId: brand(3) },
-					{ inverseOf: tag1 },
-				),
+			Mark.revive(1, { revision: tag1, localId: brand(2) }, { inverseOf: tag1 }),
+			Mark.transient(
+				Mark.revive(2, { revision: tag1, localId: brand(3) }, { inverseOf: tag1 }),
 				Mark.delete(1, brand(1), { revision: tag2 }),
-=======
-				2,
-				{ revision: tag1, localId: brand(3) },
-				{ inverseOf: tag1, transientDetach: { revision: tag2, localId: brand(1) } },
->>>>>>> a8ea26c9
 			),
 			Mark.delete(1, brand(3), { revision: tag2 }),
 		];
@@ -522,18 +481,13 @@
 		const revive = [Mark.revive(1, detachEvent, { changes })];
 		const deletion = [Mark.delete(2, brand(0))];
 		const actual = shallowCompose([tagChange(revive, tag2), tagChange(deletion, tag3)]);
-<<<<<<< HEAD
 		const expected: TestChangeset = [
 			{
 				type: "Transient",
 				cellId: detachEvent,
 				count: 1,
-=======
-		const expected = [
-			Mark.revive(1, detachEvent, {
->>>>>>> a8ea26c9
 				changes,
-				attach: { type: "Revive", revision: tag2, content: fakeRepair(tag1, 0, 1) },
+				attach: { type: "Revive", revision: tag2 },
 				detach: { type: "Delete", id: brand(0), revision: tag3 },
 			},
 			Mark.delete(1, brand(1), { revision: tag3 }),
