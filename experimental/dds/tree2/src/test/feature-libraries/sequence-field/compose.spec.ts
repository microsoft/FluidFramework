/*!
 * Copyright (c) Microsoft Corporation and contributors. All rights reserved.
 * Licensed under the MIT License.
 */

import { strict as assert } from "assert";
import {
	RevisionTag,
	makeAnonChange,
	tagChange,
	TreeSchemaIdentifier,
	mintRevisionTag,
	tagRollbackInverse,
} from "../../../core";
import { ChangesetLocalId, RevisionInfo, SequenceField as SF } from "../../../feature-libraries";
import { brand } from "../../../util";
import { TestChange } from "../../testChange";
import { fakeTaggedRepair as fakeRepair } from "../../utils";
import { cases, ChangeMaker as Change, TestChangeset } from "./testEdits";
import { compose, composeNoVerify, normalizeMoveIds, shallowCompose } from "./utils";

const type: TreeSchemaIdentifier = brand("Node");
const tag1: RevisionTag = mintRevisionTag();
const tag2: RevisionTag = mintRevisionTag();
const tag3: RevisionTag = mintRevisionTag();
const tag4: RevisionTag = mintRevisionTag();
const tag5: RevisionTag = mintRevisionTag();
const tag6: RevisionTag = mintRevisionTag();
const revInfos: RevisionInfo[] = [
	{ revision: tag1 },
	{ revision: tag2 },
	{ revision: tag3 },
	{ revision: tag4 },
	{ revision: tag5 },
	{ revision: tag6 },
];

const defaultInsertId: ChangesetLocalId = brand(0);

describe("SequenceField - Compose", () => {
	describe("associativity of triplets", () => {
		const entries = Object.entries(cases);
		for (const a of entries) {
			const taggedA = tagChange(a[1], tag1);
			for (const b of entries) {
				const taggedB = tagChange(b[1], tag2);
				for (const c of entries) {
					const taggedC = tagChange(c[1], tag3);
					const title = `((${a[0]}, ${b[0]}), ${c[0]}) === (${a[0]}, (${b[0]}, ${c[0]}))`;
					if (
						title.startsWith("((delete, insert), revive)") ||
						title.startsWith("((move, insert), revive)") ||
						!SF.areComposable([taggedA, taggedB, taggedC])
					) {
						// These changes do not form a valid sequence of composable changes
					} else if (
						title.startsWith("((insert, move), delete)") ||
						title.startsWith("((revive, move), delete)") ||
						title.startsWith("((modify_insert, move), delete)") ||
						title.startsWith("((insert, return), delete)")
					) {
						it.skip(title, () => {
							// These cases fail because when composing an insert/revive with a move and a delete,
							// we lose any trace of the move and represent the transient insert/revive at inconsistent
							// locations:
							// - It ends up at the destination of the move when composing ((A B) C)
							// - It ends up at the source of the move when composing (A (B C))
							// It is problematic for the transient (or even a simple deletion) to be represented at the
							// source of the move, because that does not match up where the content would be if it
							// were revived.
							// At the same time, we cannot simply represent a deletion at the destination of a move
							// without keeping a trace of the move, because composing that with an earlier change,
							// such as nested changes under the moved/deleted content, would not work.
							// If the changesets are being composed need to be independently rebasable (i.e., one can
							// be considered conflicted without necessarily affecting the others) in their composed
							// form, then all move information needs to be preserved.
							// If, on the other hand, such independent rebasing is not needed (either because the
							// output of the composition is not rebased, or because the output forms a single
							// transaction that is rebased as a whole) then *intermediate* moves can be discarded.
							// E.g., Moving a node from fields A to B and B to C can be represented as a single move
							// from A to C.
						});
					} else {
						it(title, () => {
							const ab = composeNoVerify([taggedA, taggedB]);
							const left = composeNoVerify([makeAnonChange(ab), taggedC], revInfos);
							const bc = composeNoVerify([taggedB, taggedC]);
							const right = composeNoVerify([taggedA, makeAnonChange(bc)], revInfos);

							normalizeMoveIds(left);
							normalizeMoveIds(right);
							assert.deepEqual(left, right);
						});
					}
				}
			}
		}
	});

	it("no changes", () => {
		const actual = shallowCompose([]);
		assert.deepEqual(actual, cases.no_change);
	});

	it("delete ○ revive => Noop", () => {
		const deletion = tagChange(Change.delete(0, 1), tag1);
		const insertion = tagRollbackInverse(Change.revive(0, 1, tag1), tag2, tag1);
		const actual = shallowCompose([deletion, insertion]);
		assert.deepEqual(actual, cases.no_change);
	});

	it("insert ○ modify", () => {
		const insert = Change.insert(0, 2);
		const modify = Change.modify(0, TestChange.mint([], 42));
		const expected: TestChangeset = [
			{
				type: "Insert",
				content: [{ type, value: 0 }],
				changes: TestChange.mint([], 42),
				id: brand(0),
			},
			{ type: "Insert", content: [{ type, value: 1 }], id: brand(1) },
		];
		const actual = compose([makeAnonChange(insert), makeAnonChange(modify)]);
		assert.deepEqual(actual, expected);
	});

	it("transient insert ○ modify", () => {
		const detach = {
			revision: tag2,
			index: 0,
		};
		const insert: SF.Insert<never> = {
			type: "Insert",
			content: [
				{ type, value: 0 },
				{ type, value: 1 },
			],
			id: brand(0),
			transientDetach: detach,
		};
		const modify: SF.Modify<TestChange> = {
			type: "Modify",
			changes: TestChange.mint([], 42),
			detachEvent: detach,
		};
		const actual = compose([makeAnonChange([insert]), makeAnonChange([modify])], revInfos);
		assert.deepEqual(actual, [insert]);
	});

	it("transient revive ○ modify", () => {
		const detach = {
			revision: tag2,
			index: 0,
		};
		const revive: SF.Revive<never> = {
			type: "Revive",
			detachEvent: {
				revision: tag1,
				index: 0,
			},
			count: 2,
			content: [],
			transientDetach: detach,
		};
		const modify: SF.Modify<TestChange> = {
			type: "Modify",
			changes: TestChange.mint([], 42),
			detachEvent: detach,
		};
		const actual = compose([makeAnonChange([revive]), makeAnonChange([modify])], revInfos);
		assert.deepEqual(actual, [revive]);
	});

	it("transient insert ○ revive & modify", () => {
		const detach = {
			revision: tag2,
			index: 0,
		};
		const insert: SF.Insert<never> = {
			type: "Insert",
			content: [{ type, value: 0 }],
			id: brand(0),
			transientDetach: detach,
		};
		const revive: SF.Revive<TestChange> = {
			type: "Revive",
			changes: TestChange.mint([], 42),
			detachEvent: detach,
			count: 1,
			content: fakeRepair(tag2, 0, 1),
		};
		const expected: SF.Insert<TestChange> = {
			type: "Insert",
			id: brand(0),
			changes: TestChange.mint([], 42),
			content: [{ type, value: 0 }],
		};
		const actual = compose([makeAnonChange([insert]), makeAnonChange([revive])], revInfos);
		assert.deepEqual(actual, [expected]);
	});

	it("modify insert ○ modify", () => {
		const childChangeA = TestChange.mint([0], 1);
		const childChangeB = TestChange.mint([0, 1], 2);
		const childChangeAB = TestChange.compose([
			makeAnonChange(childChangeA),
			makeAnonChange(childChangeB),
		]);
		const insert: TestChangeset = [
			{
				type: "Insert",
				revision: tag1,
				content: [{ type, value: 1 }],
				changes: childChangeA,
				id: defaultInsertId,
			},
		];
		const modify = Change.modify(0, childChangeB);
		const expected: TestChangeset = [
			{
				type: "Insert",
				revision: tag1,
				content: [{ type, value: 1 }],
				changes: childChangeAB,
				id: defaultInsertId,
			},
		];
		const actual = compose([tagChange(insert, tag1), tagChange(modify, tag2)]);
		assert.deepEqual(actual, expected);
	});

	it("delete ○ modify", () => {
		const deletion = Change.delete(0, 3);
		const childChange = TestChange.mint([0, 1], 2);
		const modify = Change.modify(0, childChange);
		const expected: TestChangeset = [
			{ type: "Delete", count: 3 },
			{
				type: "Modify",
				changes: childChange,
			},
		];
		const actual = shallowCompose([makeAnonChange(deletion), makeAnonChange(modify)]);
		assert.deepEqual(actual, expected);
	});

	it("revive ○ modify", () => {
		const revive = Change.revive(0, 3, tag1, 0);
		const childChange = TestChange.mint([0, 1], 2);
		const modify = Change.modify(0, childChange);
		const expected: TestChangeset = [
			{
				type: "Revive",
				content: fakeRepair(tag1, 0, 1),
				count: 1,
				detachEvent: { revision: tag1, index: 0 },
				changes: childChange,
				inverseOf: tag1,
			},
			{
				type: "Revive",
				content: fakeRepair(tag1, 1, 2),
				count: 2,
				detachEvent: { revision: tag1, index: 1 },
				inverseOf: tag1,
			},
		];
		const actual = shallowCompose([makeAnonChange(revive), makeAnonChange(modify)]);
		assert.deepEqual(actual, expected);
	});

	it("revive and modify ○ modify", () => {
		const childChangeA = TestChange.mint([0], 1);
		const childChangeB = TestChange.mint([0, 1], 2);
		const childChangeAB = TestChange.compose([
			makeAnonChange(childChangeA),
			makeAnonChange(childChangeB),
		]);
		const revive: TestChangeset = [
			{
				type: "Revive",
				content: fakeRepair(tag1, 0, 1),
				count: 1,
				detachEvent: { revision: tag1, index: 0 },
				changes: childChangeA,
			},
		];
		const modify: TestChangeset = [
			{
				type: "Modify",
				changes: childChangeB,
			},
		];
		const expected: TestChangeset = [
			{
				type: "Revive",
				content: fakeRepair(tag1, 0, 1),
				count: 1,
				detachEvent: { revision: tag1, index: 0 },
				changes: childChangeAB,
			},
		];
		const actual = compose([makeAnonChange(revive), makeAnonChange(modify)]);
		assert.deepEqual(actual, expected);
	});

	it("modify ○ modify", () => {
		const childChangeA = TestChange.mint([0], 1);
		const childChangeB = TestChange.mint([0, 1], 2);
		const childChangeAB = TestChange.compose([
			makeAnonChange(childChangeA),
			makeAnonChange(childChangeB),
		]);
		const modifyA = Change.modify(0, childChangeA);
		const modifyB = Change.modify(0, childChangeB);
		const expected: TestChangeset = [
			{
				type: "Modify",
				changes: childChangeAB,
			},
		];
		const actual = compose([makeAnonChange(modifyA), makeAnonChange(modifyB)]);
		assert.deepEqual(actual, expected);
	});

	it("insert ○ delete (within insert)", () => {
		const insert = tagChange(Change.insert(0, 3, 1), tag1);
		const deletion = tagChange(Change.delete(1, 1), tag2);
		const actual = shallowCompose([insert, deletion]);
		const expected: SF.Changeset = [
			{
				type: "Insert",
				content: [{ type, value: 1 }],
				id: brand(1),
				revision: tag1,
			},
			{
				type: "Insert",
				content: [{ type, value: 2 }],
				id: brand(2),
				revision: tag1,
				transientDetach: { revision: tag2, index: 1 },
			},
			{
				type: "Insert",
				content: [{ type, value: 3 }],
				id: brand(3),
				revision: tag1,
			},
		];
		assert.deepEqual(actual, expected);
	});

	it("insert ○ move (within insert)", () => {
		const insert = Change.insert(0, 3, 1);
		const move = Change.move(1, 1, 0);
		const actual = shallowCompose([makeAnonChange(insert), makeAnonChange(move)]);
		const expected: SF.Changeset = [
			{
				type: "Insert",
				content: [{ type, value: 2 }],
				id: brand(2),
			},
			{
				type: "Insert",
				content: [{ type, value: 1 }],
				id: brand(1),
			},
			{
				type: "Insert",
				content: [{ type, value: 3 }],
				id: brand(3),
			},
		];
		assert.deepEqual(actual, expected);
	});

	it("insert ○ delete (across inserts)", () => {
		const insert: SF.Changeset = [
			{
				type: "Insert",
				revision: tag1,
				content: [
					{ type, value: 1 },
					{ type, value: 2 },
				],
				id: brand(1),
			},
			{
				type: "Insert",
				revision: tag2,
				content: [
					{ type, value: 3 },
					{ type, value: 4 },
				],
				id: brand(3),
			},
			{
				type: "Insert",
				revision: tag1,
				content: [
					{ type, value: 5 },
					{ type, value: 6 },
				],
				id: brand(5),
			},
		];
		const deletion = tagChange(Change.delete(1, 4), tag2);
		const actual = shallowCompose([makeAnonChange(insert), deletion], revInfos);
		const expected: SF.Changeset = [
			{
				type: "Insert",
				revision: tag1,
				content: [{ type, value: 1 }],
				id: brand(1),
			},
			{
				type: "Insert",
				revision: tag1,
				content: [{ type, value: 2 }],
				id: brand(2),
				transientDetach: { revision: tag2, index: 1 },
			},
			{
				type: "Insert",
				revision: tag2,
				content: [
					{ type, value: 3 },
					{ type, value: 4 },
				],
				id: brand(3),
				transientDetach: { revision: tag2, index: 2 },
			},
			{
				type: "Insert",
				revision: tag1,
				content: [{ type, value: 5 }],
				id: brand(5),
				transientDetach: { revision: tag2, index: 4 },
			},
			{
				type: "Insert",
				revision: tag1,
				content: [{ type, value: 6 }],
				id: brand(6),
			},
		];
		assert.deepEqual(actual, expected);
	});

	it("insert ○ move (across inserts)", () => {
		const insert: SF.Changeset = [
			{
				type: "Insert",
				revision: tag1,
				content: [
					{ type, value: 1 },
					{ type, value: 2 },
				],
				id: brand(1),
			},
			{
				type: "Insert",
				revision: tag2,
				content: [
					{ type, value: 3 },
					{ type, value: 4 },
				],
				id: brand(3),
			},
			{
				type: "Insert",
				revision: tag1,
				content: [
					{ type, value: 5 },
					{ type, value: 6 },
				],
				id: brand(5),
			},
		];
		const move = Change.move(1, 4, 0);
		const actual = shallowCompose([makeAnonChange(insert), makeAnonChange(move)], revInfos);

		const expected: SF.Changeset = [
			{
				type: "Insert",
				revision: tag1,
				content: [{ type, value: 2 }],
				id: brand(2),
			},
			{
				type: "Insert",
				revision: tag2,
				content: [
					{ type, value: 3 },
					{ type, value: 4 },
				],
				id: brand(3),
			},
			{
				type: "Insert",
				revision: tag1,
				content: [{ type, value: 5 }],
				id: brand(5),
			},
			{
				type: "Insert",
				revision: tag1,
				content: [{ type, value: 1 }],
				id: brand(1),
			},
			{
				type: "Insert",
				revision: tag1,
				content: [{ type, value: 6 }],
				id: brand(6),
			},
		];
		assert.deepEqual(actual, expected);
	});

	it("modify ○ delete", () => {
		const childChange = TestChange.mint([0, 1], 2);
		const modify = Change.modify(0, childChange);
		const deletion = Change.delete(0, 1);
		const actual = shallowCompose([makeAnonChange(modify), makeAnonChange(deletion)]);
		const expected: TestChangeset = [{ type: "Delete", count: 1, changes: childChange }];
		assert.deepEqual(actual, expected);
	});

	it("delete ○ delete", () => {
		// Deletes ABC-----IJKLM
		const deleteA: SF.Changeset = [
			{ type: "Delete", count: 3 },
			{ count: 5 },
			{ type: "Delete", count: 5 },
		];
		// Deletes DEFG--OP
		const deleteB: SF.Changeset = [
			{ type: "Delete", count: 4 },
			{ count: 2 },
			{ type: "Delete", count: 2 },
		];
		const actual = shallowCompose([tagChange(deleteA, tag1), tagChange(deleteB, tag2)]);
		// Deletes ABCDEFG-IJKLMNOP
		const expected: SF.Changeset = [
			{ type: "Delete", revision: tag1, count: 3 },
			{ type: "Delete", revision: tag2, count: 4 },
			{ count: 1 },
			{ type: "Delete", revision: tag1, count: 5 },
			{ count: 1 },
			{ type: "Delete", revision: tag2, count: 2 },
		];
		assert.deepEqual(actual, expected);
	});

	it("revive ○ delete", () => {
		const revive = Change.revive(0, 5, tag1, 0);
		const deletion: SF.Changeset = [
			{ count: 1 },
			{ type: "Delete", count: 1 },
			{ count: 1 },
			{ type: "Delete", count: 3 },
		];
		const actual = shallowCompose([makeAnonChange(revive), tagChange(deletion, tag2)]);
		const expected: SF.Changeset = [
			{
				type: "Revive",
				content: fakeRepair(tag1, 0, 1),
				count: 1,
				detachEvent: { revision: tag1, index: 0 },
				inverseOf: tag1,
			},
			{
				type: "Revive",
				content: fakeRepair(tag1, 1, 1),
				count: 1,
				detachEvent: { revision: tag1, index: 1 },
				inverseOf: tag1,
				transientDetach: { revision: tag2, index: 1 },
			},
			{
				type: "Revive",
				content: fakeRepair(tag1, 2, 1),
				count: 1,
				detachEvent: { revision: tag1, index: 2 },
				inverseOf: tag1,
			},
			{
				type: "Revive",
				content: fakeRepair(tag1, 3, 2),
				count: 2,
				detachEvent: { revision: tag1, index: 3 },
				inverseOf: tag1,
				transientDetach: { revision: tag2, index: 3 },
			},
			{ type: "Delete", count: 1, revision: tag2 },
		];
		assert.deepEqual(actual, expected);
	});

	// TODO: update this test to expect the node change to be represented for the transient node
	it("revive and modify ○ delete", () => {
		const childChange = TestChange.mint([0, 1], 2);
		const modify = Change.modify(0, childChange);
		const detachEvent = { revision: tag1, index: 0 };
		const revive: TestChangeset = [
			{
				type: "Revive",
				content: fakeRepair(tag1, 0, 1),
				count: 1,
				detachEvent,
				changes: childChange,
			},
		];
		const deletion: TestChangeset = [{ type: "Delete", count: 2 }];
		const actual = shallowCompose([tagChange(revive, tag2), tagChange(deletion, tag3)]);
<<<<<<< HEAD
		const expected: SF.Changeset = [
			{
				type: "Revive",
				content: fakeRepair(tag1, 0, 1),
				count: 1,
				detachEvent,
				changes: nodeChange,
				revision: tag2,
				transientDetach: { revision: tag3, index: 0 },
			},
			{ type: "Delete", revision: tag3, count: 1 },
		];
=======
		const expected: TestChangeset = [{ type: "Delete", revision: tag3, count: 1 }];
>>>>>>> 2190fb0b
		assert.deepEqual(actual, expected);
	});

	it("modify ○ insert", () => {
		const childChange = TestChange.mint([0, 1], 2);
		const modify = Change.modify(0, childChange);
		const insert = Change.insert(0, 1, 2);
		const expected: TestChangeset = [
			{ type: "Insert", content: [{ type, value: 2 }], id: brand(2) },
			{
				type: "Modify",
				changes: childChange,
			},
		];
		const actual = shallowCompose([makeAnonChange(modify), makeAnonChange(insert)]);
		assert.deepEqual(actual, expected);
	});

	it("delete ○ insert", () => {
		const deletion = Change.delete(0, 3);
		const insert = Change.insert(0, 1, 2);
		// TODO: test with merge-right policy as well
		const expected: SF.Changeset = [
			{ type: "Insert", revision: tag2, content: [{ type, value: 2 }], id: brand(2) },
			{ type: "Delete", revision: tag1, count: 3 },
		];
		const actual = shallowCompose([tagChange(deletion, tag1), tagChange(insert, tag2)]);
		assert.deepEqual(actual, expected);
	});

	it("revive ○ insert", () => {
		const revive = Change.revive(0, 5, tag1, 0);
		const insert = Change.insert(0, 1, 2);
		// TODO: test with merge-right policy as well
		const expected: SF.Changeset = [
			{ type: "Insert", content: [{ type, value: 2 }], id: brand(2) },
			{
				type: "Revive",
				content: fakeRepair(tag1, 0, 5),
				count: 5,
				detachEvent: { revision: tag1, index: 0 },
				inverseOf: tag1,
			},
		];
		const actual = shallowCompose([makeAnonChange(revive), makeAnonChange(insert)]);
		assert.deepEqual(actual, expected);
	});

	it("insert ○ insert", () => {
		const insertA: SF.Changeset = [
			{ type: "Insert", revision: tag1, content: [{ type, value: 1 }], id: brand(1) },
			{ count: 2 },
			{
				type: "Insert",
				revision: tag2,
				content: [
					{ type, value: 2 },
					{ type, value: 3 },
				],
				id: brand(2),
			},
		];

		const insertB: SF.Changeset = [
			{ type: "Insert", revision: tag3, content: [{ type, value: 4 }], id: brand(4) },
			{ count: 4 },
			{ type: "Insert", revision: tag4, content: [{ type, value: 5 }], id: brand(5) },
		];
		const actual = shallowCompose([makeAnonChange(insertA), makeAnonChange(insertB)], revInfos);
		const expected: SF.Changeset = [
			{ type: "Insert", revision: tag3, content: [{ type, value: 4 }], id: brand(4) },
			{ type: "Insert", revision: tag1, content: [{ type, value: 1 }], id: brand(1) },
			{ count: 2 },
			{ type: "Insert", revision: tag2, content: [{ type, value: 2 }], id: brand(2) },
			{ type: "Insert", revision: tag4, content: [{ type, value: 5 }], id: brand(5) },
			{ type: "Insert", revision: tag2, content: [{ type, value: 3 }], id: brand(3) },
		];
		assert.deepEqual(actual, expected);
	});

	it("modify ○ revive", () => {
		const childChange = TestChange.mint([0, 1], 2);
		const modify = Change.modify(0, childChange);
		const revive = Change.revive(0, 2, tag1, 0);
		const expected: TestChangeset = [
			{
				type: "Revive",
				content: fakeRepair(tag1, 0, 2),
				count: 2,
				detachEvent: { revision: tag1, index: 0 },
				inverseOf: tag1,
			},
			{
				type: "Modify",
				changes: childChange,
			},
		];
		const actual = shallowCompose([makeAnonChange(modify), makeAnonChange(revive)]);
		assert.deepEqual(actual, expected);
	});

	it("delete ○ revive (different earlier nodes)", () => {
		const deletion = tagChange(Change.delete(0, 2), tag1);
		const revive = makeAnonChange(
			Change.revive(0, 2, tag2, 0, undefined, [{ revision: tag1, offset: 0 }]),
		);
		const expected: SF.Changeset = [
			{
				type: "Revive",
				content: fakeRepair(tag2, 0, 2),
				count: 2,
				detachEvent: { revision: tag2, index: 0 },
				inverseOf: tag2,
				lineage: [{ revision: tag1, offset: 0 }],
			},
			{ type: "Delete", count: 2, revision: tag1 },
		];
		const actual = shallowCompose([deletion, revive]);
		assert.deepEqual(actual, expected);
	});

	it("delete ○ revive (different in-between nodes)", () => {
		const deletion = tagChange(Change.delete(0, 2), tag1);
		const revive = makeAnonChange(
			Change.revive(0, 2, tag2, 0, undefined, [{ revision: tag1, offset: 1 }]),
		);
		const expected: SF.Changeset = [
			{ type: "Delete", count: 1, revision: tag1 },
			{
				type: "Revive",
				content: fakeRepair(tag2, 0, 2),
				count: 2,
				detachEvent: { revision: tag2, index: 0 },
				inverseOf: tag2,
				lineage: [{ revision: tag1, offset: 1 }],
			},
			{ type: "Delete", count: 1, revision: tag1 },
		];
		const actual = shallowCompose([deletion, revive]);
		assert.deepEqual(actual, expected);
	});

	it("delete ○ revive (different later nodes)", () => {
		const deletion = tagChange(Change.delete(0, 2), tag1);
		const revive = makeAnonChange(
			Change.revive(0, 2, tag2, 0, undefined, [{ revision: tag1, offset: 2 }]),
		);
		const expected: SF.Changeset = [
			{ type: "Delete", count: 2, revision: tag1 },
			{
				type: "Revive",
				content: fakeRepair(tag2, 0, 2),
				count: 2,
				detachEvent: { revision: tag2, index: 0 },
				inverseOf: tag2,
				lineage: [{ revision: tag1, offset: 2 }],
			},
		];
		const actual = shallowCompose([deletion, revive]);
		assert.deepEqual(actual, expected);
	});

	it("delete1 ○ delete2 ○ revive (delete1)", () => {
		const delete1 = Change.delete(1, 3);
		const delete2 = Change.delete(0, 2);
		// The revive needs lineage to describe the precise gap in which it is reviving the nodes.
		// Such lineage would normally be acquired by rebasing the revive over the second delete.
		const revive = Change.revive(0, 1, tag1, 2, undefined, [{ revision: tag2, offset: 1 }]);
		const expected: SF.Changeset = [
			{ type: "Delete", count: 1, revision: tag2 },
			{ type: "Delete", count: 1, revision: tag1 },
			{ count: 1 },
			{ type: "Delete", count: 1, revision: tag1 },
			{ type: "Delete", count: 1, revision: tag2 },
		];
		const actual = shallowCompose([
			tagChange(delete1, tag1),
			tagChange(delete2, tag2),
			tagChange(revive, tag3),
		]);
		assert.deepEqual(actual, expected);
	});

	it("delete1 ○ delete2 ○ revive (delete2)", () => {
		const delete1 = Change.delete(1, 3);
		const delete2 = Change.delete(0, 2);
		const revive = Change.revive(0, 2, tag2, 0);
		const expected: SF.Changeset = [{ count: 1 }, { type: "Delete", count: 3, revision: tag1 }];
		const actual = shallowCompose([
			tagChange(delete1, tag1),
			tagChange(delete2, tag2),
			tagChange(revive, tag3),
		]);
		assert.deepEqual(actual, expected);
	});

	it("reviveAA ○ reviveB => BAA", () => {
		const reviveAA = Change.revive(0, 2, tag1, 1, undefined, [{ revision: tag2, offset: 1 }]);
		const reviveB = Change.revive(0, 1, tag2, 0);
		const expected: SF.Changeset = [
			{
				type: "Revive",
				content: fakeRepair(tag2, 0, 1),
				count: 1,
				detachEvent: { revision: tag2, index: 0 },
				inverseOf: tag2,
			},
			{
				type: "Revive",
				content: fakeRepair(tag1, 1, 2),
				count: 2,
				detachEvent: { revision: tag1, index: 1 },
				inverseOf: tag1,
				lineage: [{ revision: tag2, offset: 1 }],
			},
		];
		const actual = shallowCompose([makeAnonChange(reviveAA), makeAnonChange(reviveB)]);
		assert.deepEqual(actual, expected);
	});

	it("reviveA ○ reviveBB => BAB", () => {
		const reviveA = Change.revive(0, 1, tag1, 1, undefined, [{ revision: tag2, offset: 1 }]);
		const reviveB1 = Change.revive(0, 1, tag2, 0);
		const reviveB2 = Change.revive(2, 1, tag2, 1);
		const expected: SF.Changeset = [
			{
				type: "Revive",
				content: fakeRepair(tag2, 0, 1),
				count: 1,
				detachEvent: { revision: tag2, index: 0 },
				inverseOf: tag2,
			},
			{
				type: "Revive",
				content: fakeRepair(tag1, 1, 1),
				count: 1,
				detachEvent: { revision: tag1, index: 1 },
				inverseOf: tag1,
				lineage: [{ revision: tag2, offset: 1 }],
			},
			{
				type: "Revive",
				content: fakeRepair(tag2, 1, 1),
				count: 1,
				detachEvent: { revision: tag2, index: 1 },
				inverseOf: tag2,
			},
		];
		const actual = shallowCompose([
			makeAnonChange(reviveA),
			makeAnonChange(reviveB1),
			makeAnonChange(reviveB2),
		]);
		assert.deepEqual(actual, expected);
	});

	it("reviveAA ○ reviveB => AAB", () => {
		const reviveA = Change.revive(0, 2, tag1, 0, undefined, [{ revision: tag2, offset: 0 }]);
		const reviveB = Change.revive(2, 1, tag2, 0);
		const expected: SF.Changeset = [
			{
				type: "Revive",
				content: fakeRepair(tag1, 0, 2),
				count: 2,
				detachEvent: { revision: tag1, index: 0 },
				inverseOf: tag1,
				lineage: [{ revision: tag2, offset: 0 }],
			},
			{
				type: "Revive",
				content: fakeRepair(tag2, 0, 1),
				count: 1,
				detachEvent: { revision: tag2, index: 0 },
				inverseOf: tag2,
			},
		];
		const actual = shallowCompose([makeAnonChange(reviveA), makeAnonChange(reviveB)]);
		assert.deepEqual(actual, expected);
	});

	it("revive ○ redundant revive", () => {
		const reviveA = Change.revive(0, 2, tag1, 0);
		const reviveB = Change.redundantRevive(0, 2, tag1, 0);
		const expected: SF.Changeset = [
			{
				type: "Revive",
				content: fakeRepair(tag1, 0, 2),
				count: 2,
				detachEvent: { revision: tag1, index: 0 },
				inverseOf: tag1,
				revision: tag2,
			},
		];
		const actual = shallowCompose([tagChange(reviveA, tag2), makeAnonChange(reviveB)]);
		assert.deepEqual(actual, expected);
	});

	it("insert ○ revive", () => {
		const insert: SF.Changeset = [
			{ type: "Insert", revision: tag1, content: [{ type, value: 1 }], id: brand(1) },
			{ count: 2 },
			{
				type: "Insert",
				revision: tag2,
				content: [
					{ type, value: 2 },
					{ type, value: 3 },
				],
				id: brand(2),
			},
		];
		const revive: SF.Changeset = [
			{
				type: "Revive",
				revision: tag3,
				content: fakeRepair(tag1, 0, 1),
				count: 1,
				detachEvent: { revision: tag1, index: 0 },
			},
			{ count: 4 },
			{
				type: "Revive",
				revision: tag4,
				content: fakeRepair(tag1, 0, 1),
				count: 1,
				detachEvent: { revision: tag1, index: 0 },
			},
		];
		const actual = shallowCompose([makeAnonChange(insert), makeAnonChange(revive)], revInfos);
		const expected: SF.Changeset = [
			{
				type: "Revive",
				revision: tag3,
				count: 1,
				content: fakeRepair(tag1, 0, 1),
				detachEvent: { revision: tag1, index: 0 },
			},
			{ type: "Insert", revision: tag1, content: [{ type, value: 1 }], id: brand(1) },
			{ count: 2 },
			{ type: "Insert", revision: tag2, content: [{ type, value: 2 }], id: brand(2) },
			{
				type: "Revive",
				revision: tag4,
				content: fakeRepair(tag1, 0, 1),
				count: 1,
				detachEvent: { revision: tag1, index: 0 },
			},
			{ type: "Insert", revision: tag2, content: [{ type, value: 3 }], id: brand(3) },
		];
		assert.deepEqual(actual, expected);
	});

	it("move ○ modify", () => {
		const move = Change.move(0, 1, 1);
		const nodeChange = TestChange.mint([], 42);
		const modify = Change.modify(1, nodeChange);
		const expected: SF.Changeset<TestChange> = [
			{ type: "MoveOut", id: brand(0), count: 1, changes: nodeChange },
			{ count: 1 },
			{ type: "MoveIn", id: brand(0), count: 1 },
		];
		const actual = shallowCompose([makeAnonChange(move), makeAnonChange(modify)]);
		assert.deepEqual(actual, expected);
	});

	it("move ○ delete", () => {
		const move = Change.move(1, 1, 3);
		const deletion = Change.delete(3, 1);
		const expected = Change.delete(1, 1);
		const actual = shallowCompose([makeAnonChange(move), makeAnonChange(deletion)]);
		assert.deepEqual(actual, expected);
	});

	it("return ○ return", () => {
		const return1 = tagChange(Change.return(0, 1, 3, tag2), tag3);
		const return2 = tagChange(Change.return(3, 1, 0, tag3), tag4);
		const actual = shallowCompose([return1, return2]);
		assert.deepEqual(actual, []);
	});

	it("move ○ move (forward)", () => {
		const move1 = Change.move(0, 1, 1, brand(0));
		const move2 = Change.move(1, 1, 2, brand(1));
		const expected = Change.move(0, 1, 2, brand(1));
		const actual = shallowCompose([makeAnonChange(move1), makeAnonChange(move2)]);
		assert.deepEqual(actual, expected);
	});

	it("move ○ move (back)", () => {
		const move1 = Change.move(2, 1, 1, brand(0));
		const move2 = Change.move(1, 1, 0, brand(1));
		const expected = Change.move(2, 1, 0, brand(1));
		const actual = shallowCompose([makeAnonChange(move1), makeAnonChange(move2)]);
		assert.deepEqual(actual, expected);
	});

	it("move ○ move with no net effect (back and forward)", () => {
		const move1 = Change.move(1, 1, 0);
		const move2 = Change.move(0, 1, 1);
		const expected = shallowCompose([
			tagChange([], tag1),
			tagChange(Change.move(1, 1, 1), tag2),
		]);
		const actual = shallowCompose([tagChange(move1, tag1), tagChange(move2, tag2)]);
		assert.deepEqual(actual, expected);
	});

	it("move ○ move with no net effect (forward and back)", () => {
		const move1 = Change.move(0, 1, 1);
		const move2 = Change.move(1, 1, 0);
		const expected = shallowCompose([
			tagChange([], tag1),
			tagChange(Change.move(0, 1, 0), tag2),
		]);
		const actual = shallowCompose([tagChange(move1, tag1), tagChange(move2, tag2)]);
		assert.deepEqual(actual, expected);
	});

	it("adjacent detached modifies 1", () => {
		// Starting state [A B]
		// Revision 1 deletes A
		// Revision 2 deletes B
		// Revision 3 modifies A
		// Revision 4 modifies B
		const nodeChange1 = "Change1";
		const nodeChange2 = "Change2";
		const detach1 = { revision: tag1, index: 0 };
		const detach2 = { revision: tag2, index: 0 };

		const lineage = [{ revision: tag2, offset: 0 }];
		const modify1 = Change.modifyDetached(0, nodeChange1, detach1, lineage);
		const modify2 = Change.modifyDetached(0, nodeChange2, detach2);
		const actual = shallowCompose([tagChange(modify1, tag3), tagChange(modify2, tag4)]);

		const expected: SF.Changeset<string> = [
			{ type: "Modify", changes: nodeChange1, detachEvent: detach1, lineage },
			{ type: "Modify", changes: nodeChange2, detachEvent: detach2 },
		];

		assert.deepEqual(actual, expected);
	});

	it("adjacent detached modifies 2", () => {
		// Starting state [A B]
		// Revision 1 deletes B
		// Revision 2 deletes A
		// Revision 3 modifies B
		// Revision 4 modifies A
		const nodeChange1 = "Change1";
		const nodeChange2 = "Change2";
		const detach1 = { revision: tag1, index: 1 };
		const detach2 = { revision: tag2, index: 0 };

		const lineage = [{ revision: tag2, offset: 1 }];
		const modify1 = Change.modifyDetached(0, nodeChange1, detach1, lineage);
		const modify2 = Change.modifyDetached(0, nodeChange2, detach2);
		const actual = shallowCompose([tagChange(modify1, tag3), tagChange(modify2, tag4)]);

		const expected: SF.Changeset<string> = [
			{ type: "Modify", changes: nodeChange2, detachEvent: detach2 },
			{ type: "Modify", changes: nodeChange1, detachEvent: detach1, lineage },
		];

		assert.deepEqual(actual, expected);
	});

	it("adjacent detached modifies 3", () => {
		// Starting state [A B]
		// Revision 1 deletes A
		// Revision 2 deletes B
		// Revision 3 modifies B
		// Revision 4 modifies A
		const nodeChange1 = "Change1";
		const nodeChange2 = "Change2";
		const detach1 = { revision: tag1, index: 0 };
		const detach2 = { revision: tag2, index: 0 };

		const lineage = [{ revision: tag2, offset: 0 }];
		const modify1 = Change.modifyDetached(0, nodeChange1, detach2);
		const modify2 = Change.modifyDetached(0, nodeChange2, detach1, lineage);
		const actual = shallowCompose([tagChange(modify1, tag3), tagChange(modify2, tag4)]);

		const expected: SF.Changeset<string> = [
			{ type: "Modify", changes: nodeChange2, detachEvent: detach1, lineage },
			{ type: "Modify", changes: nodeChange1, detachEvent: detach2 },
		];

		assert.deepEqual(actual, expected);
	});

	it("adjacent detached modifies 4", () => {
		// Starting state [A B]
		// Revision 1 deletes B
		// Revision 2 deletes A
		// Revision 3 modifies A
		// Revision 4 modifies B
		const nodeChange1 = "Change1";
		const nodeChange2 = "Change2";
		const detach1 = { revision: tag1, index: 1 };
		const detach2 = { revision: tag2, index: 0 };

		const lineage = [{ revision: tag2, offset: 1 }];
		const modify1 = Change.modifyDetached(0, nodeChange1, detach2);
		const modify2 = Change.modifyDetached(0, nodeChange2, detach1, lineage);
		const actual = shallowCompose([tagChange(modify1, tag3), tagChange(modify2, tag4)]);

		const expected: SF.Changeset<string> = [
			{ type: "Modify", changes: nodeChange1, detachEvent: detach2 },
			{ type: "Modify", changes: nodeChange2, detachEvent: detach1, lineage },
		];

		assert.deepEqual(actual, expected);
	});

	it("adjacent blocked revives", () => {
		const lineage = [{ revision: tag2, offset: 1 }];
		const revive1 = Change.blockedRevive(0, 5, tag1, tag2);
		const revive2 = Change.blockedRevive(0, 4, tag3, tag4, undefined, undefined, lineage);
		const actual = shallowCompose([tagChange(revive1, tag5), tagChange(revive2, tag6)]);

		const expected: SF.Changeset<never> = [
			{
				type: "Revive",
				revision: tag5,
				count: 5,
				content: fakeRepair(tag1, 0, 5),
				detachEvent: { revision: tag2, index: 0 },
				inverseOf: tag1,
			},
			{
				type: "Revive",
				revision: tag6,
				count: 4,
				content: fakeRepair(tag3, 0, 4),
				detachEvent: { revision: tag4, index: 0 },
				inverseOf: tag3,
				lineage,
			},
		];

		assert.deepEqual(actual, expected);
	});
});<|MERGE_RESOLUTION|>--- conflicted
+++ resolved
@@ -600,10 +600,8 @@
 		assert.deepEqual(actual, expected);
 	});
 
-	// TODO: update this test to expect the node change to be represented for the transient node
 	it("revive and modify ○ delete", () => {
 		const childChange = TestChange.mint([0, 1], 2);
-		const modify = Change.modify(0, childChange);
 		const detachEvent = { revision: tag1, index: 0 };
 		const revive: TestChangeset = [
 			{
@@ -616,22 +614,18 @@
 		];
 		const deletion: TestChangeset = [{ type: "Delete", count: 2 }];
 		const actual = shallowCompose([tagChange(revive, tag2), tagChange(deletion, tag3)]);
-<<<<<<< HEAD
-		const expected: SF.Changeset = [
+		const expected: TestChangeset = [
 			{
 				type: "Revive",
 				content: fakeRepair(tag1, 0, 1),
 				count: 1,
 				detachEvent,
-				changes: nodeChange,
+				changes: childChange,
 				revision: tag2,
 				transientDetach: { revision: tag3, index: 0 },
 			},
 			{ type: "Delete", revision: tag3, count: 1 },
 		];
-=======
-		const expected: TestChangeset = [{ type: "Delete", revision: tag3, count: 1 }];
->>>>>>> 2190fb0b
 		assert.deepEqual(actual, expected);
 	});
 
