/*!
 * Copyright (c) Microsoft Corporation and contributors. All rights reserved.
 * Licensed under the MIT License.
 */

import { strict as assert } from "assert";
import {
	ChangesetLocalId,
	SequenceField as SF,
	singleTextCursor,
} from "../../../feature-libraries";
import {
	mintRevisionTag,
	RevisionTag,
	tagChange,
	tagRollbackInverse,
	TreeSchemaIdentifier,
} from "../../../core";
import { TestChange } from "../../testChange";
import { deepFreeze, isDeltaVisible } from "../../utils";
import { brand } from "../../../util";
import {
	checkDeltaEquality,
	compose,
	composeAnonChanges,
	invert,
	rebaseTagged,
	toDelta,
} from "./utils";
import { ChangeMaker as Change } from "./testEdits";
import { merge } from "../../objMerge";

const type: TreeSchemaIdentifier = brand("Node");
const tag1: RevisionTag = mintRevisionTag();
const tag2: RevisionTag = mintRevisionTag();
const tag3: RevisionTag = mintRevisionTag();
const tag4: RevisionTag = mintRevisionTag();
const tag5: RevisionTag = mintRevisionTag();
const tag6: RevisionTag = mintRevisionTag();
const tag7: RevisionTag = mintRevisionTag();
const tag8: RevisionTag = mintRevisionTag();

const id0: ChangesetLocalId = brand(0);

/**
 * @returns Lineage for a mark of `length` targeting cells emptied in `revision`.
 * Assumes `revision` detaches a contiguous block of cells of length `max + 1` which start with ID 0 and have contiguous IDs.
 * `id` is the ID of the first cell in the block of the mark with this lineage.
 */
function generateLineage(
	revision: RevisionTag,
	id: ChangesetLocalId,
	length: number,
	max: number,
): SF.LineageEvent[] {
	const result: SF.LineageEvent[] = [];
	if (id > 0) {
		result.push({ revision, id: brand(0), count: id, offset: id });
	}

	const nextId = brand<ChangesetLocalId>((id as number) + length);
	if (nextId <= max) {
		result.push({ revision, id: nextId, count: max - nextId, offset: 0 });
	}

	return result;
}

const testChanges: [string, (index: number, maxIndex: number) => SF.Changeset<TestChange>][] = [
	["NestedChange", (i) => Change.modify(i, TestChange.mint([], 1))],
	[
		"MInsert",
		(i) =>
			composeAnonChanges([Change.insert(i, 1, 42), Change.modify(i, TestChange.mint([], 2))]),
	],
	["Insert", (i) => Change.insert(i, 2, 42)],
	[
		"TransientInsert",
		(i) => [
			{ count: i },
			{
				type: "Insert",
				content: [singleTextCursor({ type, value: 1 })],
				id: brand(0),
				transientDetach: { revision: tag1, localId: brand(0) },
			},
		],
	],
	["Delete", (i) => Change.delete(i, 2)],
	[
		"Revive",
		(i, max) =>
			Change.revive(2, 2, tag1, brand(i), undefined, generateLineage(tag1, brand(i), 2, max)),
	],
	[
		"TransientRevive",
		(i) => [
			{ count: i },
			{
				type: "Revive",
				count: 1,
				detachEvent: { revision: tag1, localId: brand(0) },
				content: [singleTextCursor({ type, value: 1 })],
				transientDetach: { revision: tag1, localId: brand(0) },
			},
		],
	],
	["ConflictedRevive", (i) => Change.redundantRevive(2, 2, tag2, brand(i), undefined)],
	["MoveOut", (i) => Change.move(i, 2, 1)],
	["MoveIn", (i) => Change.move(1, 2, i)],
	[
		"ReturnFrom",
		(i, max) => Change.return(i, 2, 1, tag4, brand(i), generateLineage(tag4, brand(i), 2, max)),
	],
	[
		"ReturnTo",
		(i, max) => Change.return(1, 2, i, tag4, brand(i), generateLineage(tag4, brand(1), 2, max)),
	],
];
deepFreeze(testChanges);

// TODO: Refactor these tests to support moves
describe("SequenceField - Rebaser Axioms", () => {
	/**
	 * This test simulates rebasing over an do-inverse pair.
	 */
	describe("A ↷ [B, B⁻¹] === A", () => {
		for (const [name1, makeChange1] of testChanges) {
			for (const [name2, makeChange2] of testChanges) {
				if (
					(name1.startsWith("Transient") && name2.startsWith("Transient")) ||
					(name1.startsWith("Return") && name2.startsWith("Transient")) ||
					(name1.startsWith("Transient") && name2.startsWith("Return"))
				) {
					// These cases are malformed because the test changes are missing lineage to properly order the marks
					continue;
				}
				it(`(${name1} ↷ ${name2}) ↷ ${name2}⁻¹ => ${name1}`, () => {
					const maxOffset = 4;
					for (let offset1 = 1; offset1 <= maxOffset; ++offset1) {
						for (let offset2 = 1; offset2 <= maxOffset; ++offset2) {
							const change1 = tagChange(makeChange1(offset1, maxOffset), tag7);
							const change2 = tagChange(makeChange2(offset2, maxOffset), tag5);
							if (!SF.areRebasable(change1.change, change2.change)) {
								continue;
							}
							const inv = tagRollbackInverse(invert(change2), tag6, tag5);
							const r1 = rebaseTagged(change1, change2);
							const r2 = rebaseTagged(r1, inv);
							assert.deepEqual(r2.change, change1.change);
						}
					}
				});
			}
		}
	});

	/**
	 * This test simulates rebasing over an do-undo pair.
	 * It is different from the above in two ways:
	 * - The undo(B) changeset bears a different RevisionTag than B
	 * - The inverse produced by undo(B) is not a rollback
	 * TODO: Reactivate and fix tests.
	 */
	describe("A ↷ [B, undo(B)] => A", () => {
		for (const [name1, makeChange1] of testChanges) {
			for (const [name2, makeChange2] of testChanges) {
				if (
					(name1.startsWith("Transient") && name2.startsWith("Transient")) ||
					(name1.startsWith("Return") && name2.startsWith("Transient")) ||
					(name1.startsWith("Transient") && name2.startsWith("Return"))
				) {
					// These cases are malformed because the test changes are missing lineage to properly order the marks
					continue;
				}
				const title = `${name1} ↷ [${name2}), undo(${name2}] => ${name1}`;
				it(title, () => {
					const maxOffset = 4;
					for (let offset1 = 1; offset1 <= maxOffset; ++offset1) {
						for (let offset2 = 1; offset2 <= maxOffset; ++offset2) {
							const tracker = new SF.DetachedNodeTracker();
							const change1 = tagChange(makeChange1(offset1, maxOffset), tag7);
							const change2 = tagChange(makeChange2(offset2, maxOffset), tag5);
							if (!SF.areRebasable(change1.change, change2.change)) {
								continue;
							}
							const inv = tagChange(invert(change2), tag6);
							const r1 = rebaseTagged(change1, change2);
							tracker.apply(change2);
							const r2 = rebaseTagged(r1, inv);
							tracker.apply(inv);
							const change1Updated = tracker.update(change1);
							checkDeltaEquality(r2.change, change1Updated.change);
						}
					}
				});
			}
		}
	});

	/**
	 * This test simulates sandwich rebasing:
	 * a change is first rebased over the inverse of a change it took for granted
	 * then rebased over the updated version of that change (the same as the original in our case).
	 *
	 * The first rebase (A ↷ B) is purely for the purpose of manufacturing a change to which we can
	 * apply the inverse of some change.
	 */
	describe("(A ↷ B) ↷ [B⁻¹, B] === A ↷ B", () => {
		for (const [name1, makeChange1] of testChanges) {
			for (const [name2, makeChange2] of testChanges) {
				const title = `${name1} ↷ [${name2}, ${name2}⁻¹, ${name2}] => ${name1} ↷ ${name2}`;
<<<<<<< HEAD
				it(title, () => {
					const maxOffset = 4;
					for (let offset1 = 1; offset1 <= maxOffset; ++offset1) {
						for (let offset2 = 1; offset2 <= maxOffset; ++offset2) {
							const change1 = tagChange(makeChange1(offset1, maxOffset), tag8);
							const change2 = tagChange(makeChange2(offset2, maxOffset), tag5);
							if (!SF.areRebasable(change1.change, change2.change)) {
								continue;
=======
				if (
					(name1.startsWith("Transient") || name2.startsWith("Transient")) &&
					(name1.startsWith("Return") || name2.startsWith("Return"))
				) {
					// These cases are malformed because the test changes are missing lineage to properly order the marks
					continue;
				}
				if (name2 === "Revive") {
					it.skip(title, () => {
						/**
						 * These cases are currently disabled because `change2Updated` will be a conflicted revive,
						 * as the nodes it is targeting have been last detached by `inverse2`.
						 * Since `change2Updated` will does have the same effect as `change2`, rebasing over it will not take `r3` back to `r1`.
						 * This will be fixed by restoring the previous detach ID when "unreviving" a node.
						 */
					});
				} else {
					it(title, () => {
						const maxOffset = 4;
						for (let offset1 = 1; offset1 <= maxOffset; ++offset1) {
							for (let offset2 = 1; offset2 <= maxOffset; ++offset2) {
								const tracker = new SF.DetachedNodeTracker();
								const change1 = tagChange(makeChange1(offset1, maxOffset), tag8);
								const change2 = tagChange(makeChange2(offset2, maxOffset), tag5);
								if (!SF.areRebasable(change1.change, change2.change)) {
									continue;
								}
								const inverse2 = tagRollbackInverse(
									invert(change2),
									tag6,
									change2.revision,
								);
								const r1 = rebaseTagged(change1, change2);
								tracker.apply(change2);
								const r2 = rebaseTagged(r1, inverse2);
								tracker.apply(inverse2);
								// We need to update change2 to ensure it refers to detached nodes by the detach
								// that last affected them.
								// TODO: This should not be necessary, as in a real sandwich rebase, this step would not happen.
								const change2Updated = tracker.update(change2);
								const r3 = rebaseTagged(r2, change2Updated);
								tracker.apply(change2Updated);
								// We need to update r1 to ensure it refers to detached nodes by the detach
								// that last affected them. This is for comparison only.
								const r1Updated = tracker.update(r1);
								assert.deepEqual(r3, r1Updated);
								// assert.deepEqual(r3, r1);
>>>>>>> 04da9d84
							}
							const inverse2 = tagRollbackInverse(
								invert(change2),
								tag6,
								change2.revision,
							);
							const r1 = rebaseTagged(change1, change2);
							const r2 = rebaseTagged(r1, inverse2);
							const r3 = rebaseTagged(r2, change2);
							assert.deepEqual(r3, r1);
						}
					}
				});
			}
		}
	});

	describe("A ○ A⁻¹ === ε", () => {
		for (const [name, makeChange] of testChanges) {
			it(`${name} ○ ${name}⁻¹ === ε`, () => {
				const change = makeChange(0, 0);
				const taggedChange = tagChange(change, tag1);
				const inv = invert(taggedChange);
				const changes = [
					taggedChange,
					tagRollbackInverse(inv, tag2, taggedChange.revision),
				];
				const actual = compose(changes);
				const delta = toDelta(actual);
				assert.deepEqual(isDeltaVisible(delta), false);
			});
		}
	});

	describe("A⁻¹ ○ A === ε", () => {
		for (const [name, makeChange] of testChanges) {
			it(`${name}⁻¹ ○ ${name} === ε`, () => {
				const tracker = new SF.DetachedNodeTracker();
				const change = makeChange(0, 0);
				const taggedChange = tagChange(change, tag1);
				const inv = tagRollbackInverse(invert(taggedChange), tag2, taggedChange.revision);
				tracker.apply(taggedChange);
				tracker.apply(inv);
				const changes = [inv, taggedChange];
				const actual = compose(changes);
				const delta = toDelta(actual);
				assert.deepEqual(delta, []);
			});
		}
	});
});

describe("SequenceField - Sandwich Rebasing", () => {
	it("Nested inserts rebasing", () => {
		const insertA = tagChange(Change.insert(0, 2), tag1);
		const insertB = tagChange(Change.insert(1, 1), tag2);
		const inverseA = tagRollbackInverse(invert(insertA), tag3, insertA.revision);
		const insertB2 = rebaseTagged(insertB, inverseA);
		const insertB3 = rebaseTagged(insertB2, insertA);
		assert.deepEqual(insertB3.change, insertB.change);
	});

	it("Nested inserts composition", () => {
		const insertA = tagChange(Change.insert(0, 2), tag1);
		const insertB = tagChange(Change.insert(1, 1), tag2);
		const inverseA = tagRollbackInverse(invert(insertA), tag3, insertA.revision);
		const inverseB = tagRollbackInverse(invert(insertB), tag4, insertB.revision);

		const composed = compose([inverseB, inverseA, insertA, insertB]);
		assert.deepEqual(composed, []);
	});

	it("Nested inserts ↷ adjacent insert", () => {
		const insertX = tagChange(Change.insert(0, 1), tag1);
		const insertA = tagChange(Change.insert(1, 2), tag2);
		const insertB = tagChange(Change.insert(2, 1), tag4);
		const inverseA = tagRollbackInverse(invert(insertA), tag3, insertA.revision);
		const insertA2 = rebaseTagged(insertA, insertX);
		const insertB2 = rebaseTagged(insertB, inverseA);
		const insertB3 = rebaseTagged(insertB2, insertX);
		const insertB4 = rebaseTagged(insertB3, insertA2);
		assert.deepEqual(insertB4.change, Change.insert(3, 1));
	});

	it("[Delete ABC, Revive ABC] ↷ Delete B", () => {
		const delB = tagChange(Change.delete(1, 1), tag1);
		const delABC = tagChange(Change.delete(0, 3), tag2);
		const revABC = tagChange(Change.revive(0, 3, tag2, id0), tag4);
		const delABC2 = rebaseTagged(delABC, delB);
		const invDelABC = tagRollbackInverse(invert(delABC), tag3, delABC2.revision);
		const revABC2 = rebaseTagged(revABC, invDelABC);
		const revABC3 = rebaseTagged(revABC2, delB);
		const revABC4 = rebaseTagged(revABC3, delABC2);
		// The rebased versions of the local edits should still cancel-out
		const actual = compose([delABC2, revABC4]);
		const delta = toDelta(actual);
		assert.deepEqual(delta, []);
	});

	it("[Move ABC, Return ABC] ↷ Delete B", () => {
		const delB = tagChange(Change.delete(1, 1), tag1);
		const movABC = tagChange(Change.move(0, 3, 1), tag2);
		const retABC = tagChange(Change.return(1, 3, 0, tag2, id0), tag4);
		const movABC2 = rebaseTagged(movABC, delB);
		const invMovABC = invert(movABC);
		const retABC2 = rebaseTagged(retABC, tagRollbackInverse(invMovABC, tag3, movABC2.revision));
		const retABC3 = rebaseTagged(retABC2, delB);
		const retABC4 = rebaseTagged(retABC3, movABC2);
		// The rebased versions of the local edits should still cancel-out
		const actual = compose([movABC2, retABC4]);
		const delta = toDelta(actual);
		assert.deepEqual(delta, []);
	});

	it("[Delete AC, Revive AC] ↷ Insert B", () => {
		const addB = tagChange(Change.insert(1, 1), tag1);
		const delAC = tagChange(Change.delete(0, 2), tag2);
		const revAC = tagChange(Change.revive(0, 2, tag2, id0), tag4);
		const delAC2 = rebaseTagged(delAC, addB);
		const invDelAC = invert(delAC);
		const revAC2 = rebaseTagged(revAC, tagRollbackInverse(invDelAC, tag3, delAC2.revision));
		const revAC3 = rebaseTagged(revAC2, addB);
		const revAC4 = rebaseTagged(revAC3, delAC2);
		// The rebased versions of the local edits should still cancel-out
		const actual = compose([delAC2, revAC4]);
		const delta = toDelta(actual);
		assert.deepEqual(delta, []);
	});

	// See bug 4104
	it.skip("sandwich rebase [move, undo]", () => {
		const move = tagChange(Change.move(1, 1, 0), tag1);
		const moveInverse = invert(move);
		const undo = tagChange(moveInverse, tag2);
		const moveRollback = tagRollbackInverse(moveInverse, tag3, tag1);
		const rebasedUndo = rebaseTagged(undo, moveRollback, move);
		assert.deepEqual(rebasedUndo, undo);
	});
});<|MERGE_RESOLUTION|>--- conflicted
+++ resolved
@@ -210,7 +210,6 @@
 		for (const [name1, makeChange1] of testChanges) {
 			for (const [name2, makeChange2] of testChanges) {
 				const title = `${name1} ↷ [${name2}, ${name2}⁻¹, ${name2}] => ${name1} ↷ ${name2}`;
-<<<<<<< HEAD
 				it(title, () => {
 					const maxOffset = 4;
 					for (let offset1 = 1; offset1 <= maxOffset; ++offset1) {
@@ -219,55 +218,6 @@
 							const change2 = tagChange(makeChange2(offset2, maxOffset), tag5);
 							if (!SF.areRebasable(change1.change, change2.change)) {
 								continue;
-=======
-				if (
-					(name1.startsWith("Transient") || name2.startsWith("Transient")) &&
-					(name1.startsWith("Return") || name2.startsWith("Return"))
-				) {
-					// These cases are malformed because the test changes are missing lineage to properly order the marks
-					continue;
-				}
-				if (name2 === "Revive") {
-					it.skip(title, () => {
-						/**
-						 * These cases are currently disabled because `change2Updated` will be a conflicted revive,
-						 * as the nodes it is targeting have been last detached by `inverse2`.
-						 * Since `change2Updated` will does have the same effect as `change2`, rebasing over it will not take `r3` back to `r1`.
-						 * This will be fixed by restoring the previous detach ID when "unreviving" a node.
-						 */
-					});
-				} else {
-					it(title, () => {
-						const maxOffset = 4;
-						for (let offset1 = 1; offset1 <= maxOffset; ++offset1) {
-							for (let offset2 = 1; offset2 <= maxOffset; ++offset2) {
-								const tracker = new SF.DetachedNodeTracker();
-								const change1 = tagChange(makeChange1(offset1, maxOffset), tag8);
-								const change2 = tagChange(makeChange2(offset2, maxOffset), tag5);
-								if (!SF.areRebasable(change1.change, change2.change)) {
-									continue;
-								}
-								const inverse2 = tagRollbackInverse(
-									invert(change2),
-									tag6,
-									change2.revision,
-								);
-								const r1 = rebaseTagged(change1, change2);
-								tracker.apply(change2);
-								const r2 = rebaseTagged(r1, inverse2);
-								tracker.apply(inverse2);
-								// We need to update change2 to ensure it refers to detached nodes by the detach
-								// that last affected them.
-								// TODO: This should not be necessary, as in a real sandwich rebase, this step would not happen.
-								const change2Updated = tracker.update(change2);
-								const r3 = rebaseTagged(r2, change2Updated);
-								tracker.apply(change2Updated);
-								// We need to update r1 to ensure it refers to detached nodes by the detach
-								// that last affected them. This is for comparison only.
-								const r1Updated = tracker.update(r1);
-								assert.deepEqual(r3, r1Updated);
-								// assert.deepEqual(r3, r1);
->>>>>>> 04da9d84
 							}
 							const inverse2 = tagRollbackInverse(
 								invert(change2),
