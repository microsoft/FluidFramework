/*!
 * Copyright (c) Microsoft Corporation and contributors. All rights reserved.
 * Licensed under the MIT License.
 */

import { strict as assert } from "assert";
<<<<<<< HEAD
import { brand } from "../../../util";
import { SequenceField as SF, singleTextCursor } from "../../../feature-libraries";
import {
	mintRevisionTag,
	RevisionTag,
	tagChange,
	tagRollbackInverse,
	TreeSchemaIdentifier,
} from "../../../core";
import { TestChange } from "../../testChange";
import { deepFreeze, isDeltaVisible } from "../../utils";
=======
import { ChangesetLocalId, SequenceField as SF } from "../../../feature-libraries";
import { mintRevisionTag, RevisionTag, tagChange, tagRollbackInverse } from "../../../core";
import { TestChange } from "../../testChange";
import { deepFreeze } from "../../utils";
import { brand } from "../../../util";
>>>>>>> 3bc1d270
import {
	checkDeltaEquality,
	compose,
	composeAnonChanges,
	invert,
	rebaseTagged,
	toDelta,
} from "./utils";
import { ChangeMaker as Change } from "./testEdits";

const type: TreeSchemaIdentifier = brand("Node");
const tag1: RevisionTag = mintRevisionTag();
const tag2: RevisionTag = mintRevisionTag();
const tag3: RevisionTag = mintRevisionTag();
const tag4: RevisionTag = mintRevisionTag();
const tag5: RevisionTag = mintRevisionTag();
const tag6: RevisionTag = mintRevisionTag();
const tag7: RevisionTag = mintRevisionTag();
const tag8: RevisionTag = mintRevisionTag();

const id0: ChangesetLocalId = brand(0);

/**
 * @returns Lineage for a mark of `length` targeting cells emptied in `revision`.
 * Assumes `revision` detaches a contiguous block of cells of length `max + 1` which start with ID 0 and have contiguous IDs.
 * `id` is the ID of the first cell in the block of the mark with this lineage.
 */
function generateLineage(
	revision: RevisionTag,
	id: ChangesetLocalId,
	length: number,
	max: number,
): SF.LineageEvent[] {
	const result: SF.LineageEvent[] = [];
	if (id > 0) {
		result.push({ revision, id: brand(0), count: id, offset: id });
	}

	const nextId = brand<ChangesetLocalId>((id as number) + length);
	if (nextId <= max) {
		result.push({ revision, id: nextId, count: max - nextId, offset: 0 });
	}

	return result;
}

const testChanges: [string, (index: number, maxIndex: number) => SF.Changeset<TestChange>][] = [
	["SetValue", (i) => Change.modify(i, TestChange.mint([], 1))],
	[
		"MInsert",
		(i) =>
			composeAnonChanges([Change.insert(i, 1, 42), Change.modify(i, TestChange.mint([], 2))]),
	],
	["Insert", (i) => Change.insert(i, 2, 42)],
	[
		"TransientInsert",
		(i) => [
			{ count: i },
			{
				type: "Insert",
				content: [singleTextCursor({ type, value: 1 })],
				id: brand(0),
				transientDetach: { revision: tag1, index: 1 },
			},
		],
	],
	["Delete", (i) => Change.delete(i, 2)],
<<<<<<< HEAD
	["Revive", (i) => Change.revive(2, 2, tag1, i)],
	[
		"TransientRevive",
		(i) => [
			{ count: i },
			{
				type: "Revive",
				count: 1,
				detachEvent: { revision: tag1, index: i },
				content: [singleTextCursor({ type, value: 1 })],
				transientDetach: { revision: tag1, index: 1 },
			},
		],
	],
	["ConflictedRevive", (i) => Change.redundantRevive(2, 2, tag2, i, undefined)],
=======
	[
		"Revive",
		(i, max) =>
			Change.revive(2, 2, tag1, brand(i), undefined, generateLineage(tag1, brand(i), 2, max)),
	],
	["ConflictedRevive", (i) => Change.redundantRevive(2, 2, tag2, brand(i), undefined)],
>>>>>>> 3bc1d270
	["MoveOut", (i) => Change.move(i, 2, 1)],
	["MoveIn", (i) => Change.move(1, 2, i)],
	[
		"ReturnFrom",
		(i, max) => Change.return(i, 2, 1, tag4, brand(i), generateLineage(tag4, brand(i), 2, max)),
	],
	[
		"ReturnTo",
		(i, max) => Change.return(1, 2, i, tag4, brand(i), generateLineage(tag4, brand(1), 2, max)),
	],
];
deepFreeze(testChanges);

// TODO: Refactor these tests to support moves
describe("SequenceField - Rebaser Axioms", () => {
	/**
	 * This test simulates rebasing over an do-inverse pair.
	 */
	describe("A ↷ [B, B⁻¹] === A", () => {
		for (const [name1, makeChange1] of testChanges) {
			for (const [name2, makeChange2] of testChanges) {
				if (
					(name1.startsWith("Transient") || name2.startsWith("Transient")) &&
					(name1.startsWith("Return") || name2.startsWith("Return"))
				) {
					// These cases are malformed because the test changes are missing lineage to properly order the marks
					continue;
				}
				it(`(${name1} ↷ ${name2}) ↷ ${name2}⁻¹ => ${name1}`, () => {
					const maxOffset = 4;
					for (let offset1 = 1; offset1 <= maxOffset; ++offset1) {
						for (let offset2 = 1; offset2 <= maxOffset; ++offset2) {
							const tracker = new SF.DetachedNodeTracker();
							const change1 = tagChange(makeChange1(offset1, maxOffset), tag7);
							const change2 = tagChange(makeChange2(offset2, maxOffset), tag5);
							if (!SF.areRebasable(change1.change, change2.change)) {
								continue;
							}
							const inv = tagRollbackInverse(invert(change2), tag6, tag5);
							const r1 = rebaseTagged(change1, change2);
							tracker.apply(change2);
							const r2 = rebaseTagged(r1, inv);
							tracker.apply(inv);
							const change1Updated = tracker.update(change1);
							checkDeltaEquality(r2.change, change1Updated.change);
						}
					}
				});
			}
		}
	});

	/**
	 * This test simulates rebasing over an do-undo pair.
	 * It is different from the above in two ways:
	 * - The undo(B) changeset bears a different RevisionTag than B
	 * - The inverse produced by undo(B) is not a rollback
	 * TODO: Reactivate and fix tests.
	 */
	describe("A ↷ [B, undo(B)] => A", () => {
		for (const [name1, makeChange1] of testChanges) {
			for (const [name2, makeChange2] of testChanges) {
				const title = `${name1} ↷ [${name2}), undo(${name2}] => ${name1}`;
				it(title, () => {
					const maxOffset = 4;
					for (let offset1 = 1; offset1 <= maxOffset; ++offset1) {
						for (let offset2 = 1; offset2 <= maxOffset; ++offset2) {
							const tracker = new SF.DetachedNodeTracker();
							const change1 = tagChange(makeChange1(offset1, maxOffset), tag7);
							const change2 = tagChange(makeChange2(offset2, maxOffset), tag5);
							if (!SF.areRebasable(change1.change, change2.change)) {
								continue;
							}
							const inv = tagChange(invert(change2), tag6);
							const r1 = rebaseTagged(change1, change2);
							tracker.apply(change2);
							const r2 = rebaseTagged(r1, inv);
							tracker.apply(inv);
							const change1Updated = tracker.update(change1);
							checkDeltaEquality(r2.change, change1Updated.change);
						}
					}
				});
			}
		}
	});

	/**
	 * This test simulates sandwich rebasing:
	 * a change is first rebased over the inverse of a change it took for granted
	 * then rebased over the updated version of that change (the same as the original in our case).
	 *
	 * The first rebase (A ↷ B) is purely for the purpose of manufacturing a change to which we can
	 * apply the inverse of some change.
	 */
	describe("(A ↷ B) ↷ [B⁻¹, B] === A ↷ B", () => {
		for (const [name1, makeChange1] of testChanges) {
			for (const [name2, makeChange2] of testChanges) {
				const title = `${name1} ↷ [${name2}, ${name2}⁻¹, ${name2}] => ${name1} ↷ ${name2}`;
				if (
					(name1.startsWith("Transient") || name2.startsWith("Transient")) &&
					(name1.startsWith("Return") || name2.startsWith("Return"))
				) {
					// These cases are malformed because the test changes are missing lineage to properly order the marks
					continue;
				}
				if (name2 === "Revive") {
					it.skip(title, () => {
						/**
						 * These cases are currently disabled because `change2Updated` will be a conflicted revive,
						 * as the nodes it is targeting have been last detached by `inverse2`.
						 * Since `change2Updated` will does have the same effect as `change2`, rebasing over it will not take `r3` back to `r1`.
						 * This will be fixed by restoring the previous detach ID when "unreviving" a node.
						 */
					});
				} else {
					it(title, () => {
						const maxOffset = 4;
						for (let offset1 = 1; offset1 <= maxOffset; ++offset1) {
							for (let offset2 = 1; offset2 <= maxOffset; ++offset2) {
								const tracker = new SF.DetachedNodeTracker();
								const change1 = tagChange(makeChange1(offset1, maxOffset), tag8);
								const change2 = tagChange(makeChange2(offset2, maxOffset), tag5);
								if (!SF.areRebasable(change1.change, change2.change)) {
									continue;
								}
								const inverse2 = tagRollbackInverse(
									invert(change2),
									tag6,
									change2.revision,
								);
								const r1 = rebaseTagged(change1, change2);
								tracker.apply(change2);
								const r2 = rebaseTagged(r1, inverse2);
								tracker.apply(inverse2);
								// We need to update change2 to ensure it refers to detached nodes by the detach
								// that last affected them.
								// TODO: This should not be necessary, as in a real sandwich rebase, this step would not happen.
								const change2Updated = tracker.update(change2);
								const r3 = rebaseTagged(r2, change2Updated);
								tracker.apply(change2Updated);
								// We need to update r1 to ensure it refers to detached nodes by the detach
								// that last affected them. This is for comparison only.
								const r1Updated = tracker.update(r1);
								assert.deepEqual(r3, r1Updated);
								// assert.deepEqual(r3, r1);
							}
						}
					});
				}
			}
		}
	});

	describe("A ○ A⁻¹ === ε", () => {
		for (const [name, makeChange] of testChanges) {
			it(`${name} ○ ${name}⁻¹ === ε`, () => {
				const change = makeChange(0, 0);
				const taggedChange = tagChange(change, tag1);
				const inv = invert(taggedChange);
				const changes = [
					taggedChange,
					tagRollbackInverse(inv, tag2, taggedChange.revision),
				];
				const actual = compose(changes);
				const delta = toDelta(actual);
				assert.deepEqual(isDeltaVisible(delta), false);
			});
		}
	});

	describe("A⁻¹ ○ A === ε", () => {
		for (const [name, makeChange] of testChanges) {
			it(`${name}⁻¹ ○ ${name} === ε`, () => {
				const tracker = new SF.DetachedNodeTracker();
				const change = makeChange(0, 0);
				const taggedChange = tagChange(change, tag1);
				const inv = tagRollbackInverse(invert(taggedChange), tag2, taggedChange.revision);
				tracker.apply(taggedChange);
				tracker.apply(inv);
				// TODO: Use the original change instead once composes handles this correctly.
				const updatedChange = tracker.update(taggedChange);
				const changes = [inv, updatedChange];
				const actual = compose(changes);
				const delta = toDelta(actual);
				assert.deepEqual(delta, []);
			});
		}
	});
});

describe("SequenceField - Sandwich Rebasing", () => {
	it("Nested inserts rebasing", () => {
		const insertA = tagChange(Change.insert(0, 2), tag1);
		const insertB = tagChange(Change.insert(1, 1), tag2);
		const inverseA = tagRollbackInverse(invert(insertA), tag3, insertA.revision);
		const insertB2 = rebaseTagged(insertB, inverseA);
		const insertB3 = rebaseTagged(insertB2, insertA);
		assert.deepEqual(insertB3.change, insertB.change);
	});

	it("Nested inserts composition", () => {
		const insertA = tagChange(Change.insert(0, 2), tag1);
		const insertB = tagChange(Change.insert(1, 1), tag2);
		const inverseA = tagRollbackInverse(invert(insertA), tag3, insertA.revision);
		const inverseB = tagRollbackInverse(invert(insertB), tag4, insertB.revision);

		const composed = compose([inverseB, inverseA, insertA, insertB]);
		assert.deepEqual(composed, []);
	});

	it("Nested inserts ↷ adjacent insert", () => {
		const insertX = tagChange(Change.insert(0, 1), tag1);
		const insertA = tagChange(Change.insert(1, 2), tag2);
		const insertB = tagChange(Change.insert(2, 1), tag4);
		const inverseA = tagRollbackInverse(invert(insertA), tag3, insertA.revision);
		const insertA2 = rebaseTagged(insertA, insertX);
		const insertB2 = rebaseTagged(insertB, inverseA);
		const insertB3 = rebaseTagged(insertB2, insertX);
		const insertB4 = rebaseTagged(insertB3, insertA2);
		assert.deepEqual(insertB4.change, Change.insert(3, 1));
	});

	it("[Delete ABC, Revive ABC] ↷ Delete B", () => {
		const delB = tagChange(Change.delete(1, 1), tag1);
		const delABC = tagChange(Change.delete(0, 3), tag2);
		const revABC = tagChange(Change.revive(0, 3, tag2, id0), tag4);
		const delABC2 = rebaseTagged(delABC, delB);
		const invDelABC = tagRollbackInverse(invert(delABC), tag3, delABC2.revision);
		const revABC2 = rebaseTagged(revABC, invDelABC);
		const revABC3 = rebaseTagged(revABC2, delB);
		const revABC4 = rebaseTagged(revABC3, delABC2);
		// The rebased versions of the local edits should still cancel-out
		const actual = compose([delABC2, revABC4]);
		const delta = toDelta(actual);
		assert.deepEqual(delta, []);
	});

	it("[Move ABC, Return ABC] ↷ Delete B", () => {
		const delB = tagChange(Change.delete(1, 1), tag1);
		const movABC = tagChange(Change.move(0, 3, 1), tag2);
		const retABC = tagChange(Change.return(1, 3, 0, tag2, id0), tag4);
		const movABC2 = rebaseTagged(movABC, delB);
		const invMovABC = invert(movABC);
		const retABC2 = rebaseTagged(retABC, tagRollbackInverse(invMovABC, tag3, movABC2.revision));
		const retABC3 = rebaseTagged(retABC2, delB);
		const retABC4 = rebaseTagged(retABC3, movABC2);
		// The rebased versions of the local edits should still cancel-out
		const actual = compose([movABC2, retABC4]);
		const delta = toDelta(actual);
		assert.deepEqual(delta, []);
	});

	it("[Delete AC, Revive AC] ↷ Insert B", () => {
		const addB = tagChange(Change.insert(1, 1), tag1);
		const delAC = tagChange(Change.delete(0, 2), tag2);
		const revAC = tagChange(Change.revive(0, 2, tag2, id0), tag4);
		const delAC2 = rebaseTagged(delAC, addB);
		const invDelAC = invert(delAC);
		const revAC2 = rebaseTagged(revAC, tagRollbackInverse(invDelAC, tag3, delAC2.revision));
		const revAC3 = rebaseTagged(revAC2, addB);
		const revAC4 = rebaseTagged(revAC3, delAC2);
		// The rebased versions of the local edits should still cancel-out
		const actual = compose([delAC2, revAC4]);
		const delta = toDelta(actual);
		assert.deepEqual(delta, []);
	});

	// See bug 4104
	it.skip("sandwich rebase [move, undo]", () => {
		const move = tagChange(Change.move(1, 1, 0), tag1);
		const moveInverse = invert(move);
		const undo = tagChange(moveInverse, tag2);
		const moveRollback = tagRollbackInverse(moveInverse, tag3, tag1);
		const rebasedUndo = rebaseTagged(undo, moveRollback, move);
		assert.deepEqual(rebasedUndo, undo);
	});
});<|MERGE_RESOLUTION|>--- conflicted
+++ resolved
@@ -4,9 +4,11 @@
  */
 
 import { strict as assert } from "assert";
-<<<<<<< HEAD
-import { brand } from "../../../util";
-import { SequenceField as SF, singleTextCursor } from "../../../feature-libraries";
+import {
+	ChangesetLocalId,
+	SequenceField as SF,
+	singleTextCursor,
+} from "../../../feature-libraries";
 import {
 	mintRevisionTag,
 	RevisionTag,
@@ -16,13 +18,7 @@
 } from "../../../core";
 import { TestChange } from "../../testChange";
 import { deepFreeze, isDeltaVisible } from "../../utils";
-=======
-import { ChangesetLocalId, SequenceField as SF } from "../../../feature-libraries";
-import { mintRevisionTag, RevisionTag, tagChange, tagRollbackInverse } from "../../../core";
-import { TestChange } from "../../testChange";
-import { deepFreeze } from "../../utils";
 import { brand } from "../../../util";
->>>>>>> 3bc1d270
 import {
 	checkDeltaEquality,
 	compose,
@@ -85,13 +81,16 @@
 				type: "Insert",
 				content: [singleTextCursor({ type, value: 1 })],
 				id: brand(0),
-				transientDetach: { revision: tag1, index: 1 },
+				transientDetach: { revision: tag1, localId: brand(0) },
 			},
 		],
 	],
 	["Delete", (i) => Change.delete(i, 2)],
-<<<<<<< HEAD
-	["Revive", (i) => Change.revive(2, 2, tag1, i)],
+	[
+		"Revive",
+		(i, max) =>
+			Change.revive(2, 2, tag1, brand(i), undefined, generateLineage(tag1, brand(i), 2, max)),
+	],
 	[
 		"TransientRevive",
 		(i) => [
@@ -99,21 +98,13 @@
 			{
 				type: "Revive",
 				count: 1,
-				detachEvent: { revision: tag1, index: i },
+				detachEvent: { revision: tag1, localId: brand(0) },
 				content: [singleTextCursor({ type, value: 1 })],
-				transientDetach: { revision: tag1, index: 1 },
+				transientDetach: { revision: tag1, localId: brand(0) },
 			},
 		],
 	],
-	["ConflictedRevive", (i) => Change.redundantRevive(2, 2, tag2, i, undefined)],
-=======
-	[
-		"Revive",
-		(i, max) =>
-			Change.revive(2, 2, tag1, brand(i), undefined, generateLineage(tag1, brand(i), 2, max)),
-	],
 	["ConflictedRevive", (i) => Change.redundantRevive(2, 2, tag2, brand(i), undefined)],
->>>>>>> 3bc1d270
 	["MoveOut", (i) => Change.move(i, 2, 1)],
 	["MoveIn", (i) => Change.move(1, 2, i)],
 	[
@@ -136,8 +127,9 @@
 		for (const [name1, makeChange1] of testChanges) {
 			for (const [name2, makeChange2] of testChanges) {
 				if (
-					(name1.startsWith("Transient") || name2.startsWith("Transient")) &&
-					(name1.startsWith("Return") || name2.startsWith("Return"))
+					(name1.startsWith("Transient") && name2.startsWith("Transient")) ||
+					(name1.startsWith("Return") && name2.startsWith("Transient")) ||
+					(name1.startsWith("Transient") && name2.startsWith("Return"))
 				) {
 					// These cases are malformed because the test changes are missing lineage to properly order the marks
 					continue;
@@ -176,6 +168,14 @@
 	describe("A ↷ [B, undo(B)] => A", () => {
 		for (const [name1, makeChange1] of testChanges) {
 			for (const [name2, makeChange2] of testChanges) {
+				if (
+					(name1.startsWith("Transient") && name2.startsWith("Transient")) ||
+					(name1.startsWith("Return") && name2.startsWith("Transient")) ||
+					(name1.startsWith("Transient") && name2.startsWith("Return"))
+				) {
+					// These cases are malformed because the test changes are missing lineage to properly order the marks
+					continue;
+				}
 				const title = `${name1} ↷ [${name2}), undo(${name2}] => ${name1}`;
 				it(title, () => {
 					const maxOffset = 4;
