/*!
 * Copyright (c) Microsoft Corporation and contributors. All rights reserved.
 * Licensed under the MIT License.
 */

import { strict as assert } from "assert";
import { SequenceField as SF } from "../../../feature-libraries";
import {
	ChangesetLocalId,
	makeAnonChange,
	mintRevisionTag,
	RevisionTag,
	tagChange,
	tagRollbackInverse,
<<<<<<< HEAD
=======
	RevisionInfo,
>>>>>>> cb8dcdc5
} from "../../../core";
import { ChildStateGenerator, FieldStateTree } from "../../exhaustiveRebaserUtils";
import { runExhaustiveComposeRebaseSuite } from "../../rebaserAxiomaticTests";
import { TestChange } from "../../testChange";
import { deepFreeze } from "../../utils";
import { brand } from "../../../util";
// eslint-disable-next-line import/no-internal-modules
import { rebaseRevisionMetadataFromInfo } from "../../../feature-libraries/modular-schema/modularChangeFamily";
import {
	compose,
	invert,
	rebaseOverChanges,
	rebaseOverComposition,
	rebaseTagged,
	withNormalizedLineage,
	withoutLineage,
	rebase,
	prune,
} from "./utils";
import { ChangeMaker as Change, MarkMaker as Mark, TestChangeset } from "./testEdits";

<<<<<<< HEAD
=======
// TODO: Rename these to make it clear which ones are used in `testChanges`.
>>>>>>> cb8dcdc5
const tag1: RevisionTag = mintRevisionTag();
const tag2: RevisionTag = mintRevisionTag();
const tag3: RevisionTag = mintRevisionTag();
const tag4: RevisionTag = mintRevisionTag();
const tag5: RevisionTag = mintRevisionTag();
const tag6: RevisionTag = mintRevisionTag();
const tag7: RevisionTag = mintRevisionTag();
const tag8: RevisionTag = mintRevisionTag();

const id0: ChangesetLocalId = brand(0);

function generateAdjacentCells(maxId: number): SF.IdRange[] {
	return [{ id: brand(0), count: maxId + 1 }];
}

const testChanges: [string, (index: number, maxIndex: number) => SF.Changeset<TestChange>][] = [
	["NestedChange", (i) => Change.modify(i, TestChange.mint([], 1))],
	[
		"NestedChangeUnderRemovedNode",
		(i, max) => [
			...(i > 0 ? [{ count: i }] : []),
			Mark.modify(TestChange.mint([], 1), {
				revision: tag1,
				localId: brand(i),
				adjacentCells: generateAdjacentCells(max),
			}),
		],
	],
	[
		"MInsert",
		(i) => [
			...(i > 0 ? [Mark.skip(i)] : []),
			Mark.insert(1, brand(42), { changes: TestChange.mint([], 2) }),
		],
	],
	["Insert", (i) => Change.insert(i, 2, brand(42))],
	["NoOp", (i) => []],
	[
		"TransientInsert",
		(i) => [
			...(i > 0 ? [Mark.skip(i)] : []),
			Mark.delete(1, brand(0), { cellId: { localId: brand(0) } }),
		],
	],
	["Delete", (i) => Change.delete(i, 2)],
	[
		"Revive",
		(i, max) =>
			Change.revive(2, 2, {
				revision: tag1,
				localId: brand(i),
				adjacentCells: generateAdjacentCells(max),
			}),
	],
	[
		"TransientRevive",
		(i) => [
			...(i > 0 ? [Mark.skip(i)] : []),
			Mark.delete(1, brand(0), {
				cellId: {
					revision: tag1,
					localId: brand(0),
				},
			}),
		],
	],
	[
		"ConflictedRevive",
		(i) => Change.redundantRevive(2, 2, { revision: tag2, localId: brand(i) }),
	],
	["MoveOut", (i) => Change.move(i, 2, 1)],
	["MoveIn", (i) => Change.move(1, 2, i)],
	[
		"ReturnFrom",
		(i, max) =>
			Change.return(i, 2, 1, {
				revision: tag3,
				localId: brand(i),
				adjacentCells: generateAdjacentCells(max),
			}),
	],
	[
		"ReturnTo",
		(i, max) =>
			Change.return(1, 2, i, {
				revision: tag3,
				localId: brand(i),
				adjacentCells: generateAdjacentCells(max),
			}),
	],
];
deepFreeze(testChanges);

// TODO: Refactor these tests to support moves
describe("SequenceField - Rebaser Axioms", () => {
	/**
	 * This test simulates rebasing over an do-inverse pair.
	 */
	describe("A ↷ [B, B⁻¹] === A", () => {
		for (const [name1, makeChange1] of testChanges) {
			for (const [name2, makeChange2] of testChanges) {
				if (
					(name1.startsWith("Revive") && name2.startsWith("ReturnTo")) ||
					(name1.startsWith("ReturnTo") && name2.startsWith("Revive")) ||
					(name1.startsWith("Transient") && name2.startsWith("Transient")) ||
					(name1.endsWith("UnderRemovedNode") && name2.startsWith("Return")) ||
					(name1.startsWith("Return") && name2.endsWith("UnderRemovedNode")) ||
					(name1.startsWith("Return") && name2.startsWith("Transient")) ||
					(name1.startsWith("Transient") && name2.startsWith("Return"))
				) {
					// These cases are malformed because the test changes are missing lineage to properly order the marks
					continue;
				}
				it(`(${name1} ↷ ${name2}) ↷ ${name2}⁻¹ => ${name1}`, () => {
					const maxOffset = 4;
					for (let offset1 = 1; offset1 <= maxOffset; ++offset1) {
						for (let offset2 = 1; offset2 <= maxOffset; ++offset2) {
							const change1 = tagChange(makeChange1(offset1, maxOffset), tag7);
							const change2 = tagChange(makeChange2(offset2, maxOffset), tag5);
							if (!SF.areRebasable(change1.change, change2.change)) {
								continue;
							}
							const inv = tagRollbackInverse(invert(change2), tag6, tag5);
							const r1 = rebaseTagged(change1, change2);
							const r2 = rebaseTagged(r1, inv);

							const r2NoLineage = withoutLineage(r2.change);
							// We do not expect exact equality because r2 may have accumulated some lineage.
							assert.deepEqual(r2NoLineage, change1.change);
						}
					}
				});
			}
		}
	});

	/**
	 * This test simulates rebasing over an do-undo pair.
	 * It is different from the above in two ways:
	 * - The undo(B) changeset bears a different RevisionTag than B
	 * - The inverse produced by undo(B) is not a rollback
	 * TODO: Reactivate and fix tests.
	 */
	describe("A ↷ [B, undo(B)] => A", () => {
		for (const [name1, makeChange1] of testChanges) {
			for (const [name2, makeChange2] of testChanges) {
				if (
					(name1.startsWith("Revive") && name2.startsWith("ReturnTo")) ||
					(name1.startsWith("ReturnTo") && name2.startsWith("Revive")) ||
					(name1.startsWith("Transient") && name2.startsWith("Transient")) ||
					(name1.startsWith("Return") && name2.startsWith("Transient")) ||
					(name1.endsWith("UnderRemovedNode") && name2.startsWith("Return")) ||
					(name1.startsWith("Return") && name2.endsWith("UnderRemovedNode")) ||
					(name1.startsWith("Transient") && name2.startsWith("Return"))
				) {
					// These cases are malformed because the test changes are missing lineage to properly order the marks
					continue;
				}
				const title = `${name1} ↷ [${name2}), undo(${name2}] => ${name1}`;
				it(title, () => {
					const maxOffset = 4;
					for (let offset1 = 1; offset1 <= maxOffset; ++offset1) {
						for (let offset2 = 1; offset2 <= maxOffset; ++offset2) {
							const change1 = tagChange(makeChange1(offset1, maxOffset), tag7);
							const change2 = tagChange(makeChange2(offset2, maxOffset), tag5);
							if (!SF.areRebasable(change1.change, change2.change)) {
								continue;
							}
							const inv = tagChange(invert(change2), tag6);
							const r1 = rebaseTagged(change1, change2);
							const r2 = rebaseTagged(r1, inv);
							assert.deepEqual(withoutLineage(r2.change), change1.change);
						}
					}
				});
			}
		}
	});

	/**
	 * This test simulates sandwich rebasing:
	 * a change is first rebased over the inverse of a change it took for granted
	 * then rebased over the updated version of that change (the same as the original in our case).
	 *
	 * The first rebase (A ↷ B) is purely for the purpose of manufacturing a change to which we can
	 * apply the inverse of some change.
	 */
	describe("(A ↷ B) ↷ [B⁻¹, B] === A ↷ B", () => {
		for (const [name1, makeChange1] of testChanges) {
			for (const [name2, makeChange2] of testChanges) {
				const title = `${name1} ↷ [${name2}, ${name2}⁻¹, ${name2}] => ${name1} ↷ ${name2}`;
				if (
					(name1.startsWith("Revive") && name2.startsWith("ReturnTo")) ||
					(name1.startsWith("ReturnTo") && name2.startsWith("Revive")) ||
					(name1.endsWith("UnderRemovedNode") && name2.startsWith("Return")) ||
					(name1.startsWith("Return") && name2.endsWith("UnderRemovedNode")) ||
					((name1.startsWith("Transient") || name2.startsWith("Transient")) &&
						(name1.startsWith("Return") || name2.startsWith("Return")))
				) {
					// These cases are malformed because the test changes are missing lineage to properly order the marks
					continue;
				}
				it(title, () => {
					const maxOffset = 4;
					for (let offset1 = 1; offset1 <= maxOffset; ++offset1) {
						for (let offset2 = 1; offset2 <= maxOffset; ++offset2) {
							const change1 = tagChange(makeChange1(offset1, maxOffset), tag8);
							const change2 = tagChange(makeChange2(offset2, maxOffset), tag5);
							if (!SF.areRebasable(change1.change, change2.change)) {
								continue;
							}
							const inverse2 = tagRollbackInverse(
								invert(change2),
								tag6,
								change2.revision,
							);
							const r1 = rebaseTagged(change1, change2);
							const r2 = rebaseTagged(r1, inverse2);
							const r3 = rebaseTagged(r2, change2);
							assert.deepEqual(withoutLineage(r3.change), withoutLineage(r1.change));
						}
					}
				});
			}
		}
	});

	describe("A ○ A⁻¹ === ε", () => {
		for (const [name, makeChange] of testChanges) {
			it(`${name} ○ ${name}⁻¹ === ε`, () => {
				const change = makeChange(0, 0);
				const taggedChange = tagChange(change, tag5);
				const inv = invert(taggedChange);
				const changes = [
					taggedChange,
					tagRollbackInverse(inv, tag6, taggedChange.revision),
				];
				const actual = compose(changes);
				const pruned = prune(actual);
				assert.deepEqual(pruned, []);
			});
		}
	});

	describe("A⁻¹ ○ A === ε", () => {
		for (const [name, makeChange] of testChanges) {
			it(`${name}⁻¹ ○ ${name} === ε`, () => {
				const tracker = new SF.DetachedNodeTracker();
				const change = makeChange(0, 0);
				const taggedChange = tagChange(change, tag5);
				const inv = tagRollbackInverse(invert(taggedChange), tag6, taggedChange.revision);
				tracker.apply(taggedChange);
				tracker.apply(inv);
				const changes = [inv, taggedChange];
				const actual = compose(changes);
				const pruned = prune(actual);
				assert.deepEqual(pruned, []);
			});
		}
	});

	describe("(A ↷ B) ↷ C === A ↷ (B ○ C)", () => {
		// TODO: Support testing changesets with node changes.
		// Currently node changes in B and C will incorrectly have the same input context, which is not correct.
		const shallowTestChanges = testChanges.filter(
			(change) => !["NestedChange", "MInsert"].includes(change[0]),
		);

		const changesTargetingDetached = new Set([
			"Revive",
			"TransientRevive",
			"ConflictedRevive",
			"ReturnFrom",
			"ReturnTo",
			"NestedChangeUnderRemovedNode",
		]);

		const lineageFreeTestChanges = shallowTestChanges.filter(
			(change) => !changesTargetingDetached.has(change[0]),
		);

		for (const [nameA, makeChange1] of shallowTestChanges) {
			for (const [nameB, makeChange2] of shallowTestChanges) {
				for (const [nameC, makeChange3] of lineageFreeTestChanges) {
					const title = `${nameA} ↷ [${nameB}, ${nameC}]`;
					if (
						changesTargetingDetached.has(nameA) &&
						changesTargetingDetached.has(nameB)
					) {
						// Some of these tests are malformed as the change targeting the older cell
						// should have lineage describing its position relative to the newer cell.
					} else {
						it(title, () => {
							const a = tagChange(makeChange1(1, 1), tag5);
							const b = tagChange(makeChange2(1, 1), tag6);
							const c = tagChange(makeChange3(1, 1), tag7);
							const a2 = rebaseTagged(a, b);
							const rebasedIndividually = rebaseTagged(a2, c).change;
							const bc = compose([b, c]);
							const rebasedOverComposition = rebaseOverComposition(
								a.change,
								bc,
								rebaseRevisionMetadataFromInfo(
									[{ revision: tag6 }, { revision: tag7 }, { revision: tag5 }],
									[tag6, tag7],
								),
							);

							const normalizedComposition =
								withNormalizedLineage(rebasedOverComposition);

							const normalizedIndividual = withNormalizedLineage(rebasedIndividually);
							assert.deepEqual(normalizedComposition, normalizedIndividual);
						});
					}
				}
			}
		}
	});
});

interface TestState {
	/**
	 * The current length of the sequence being edited
	 */
	length: number;
	/**
	 * The highest index that will be iterated to to generate inserts, deletes, and moves
	 */
	maxIndex: number;
	/**
	 * An array of node counts to operate on. For instance, passing [1, 3] would generate inserts, moves, and
	 * deletes that operate on one node at a time and then 3 nodes at a time.
	 */
	numNodes: number[];
}

type SequenceFieldTestState = FieldStateTree<TestState, TestChangeset>;

/**
 * See {@link ChildStateGenerator}
 */
const generateChildStates: ChildStateGenerator<TestState, TestChangeset> = function* (
	state: SequenceFieldTestState,
	tagFromIntention: (intention: number) => RevisionTag,
	mintIntention: () => number,
): Iterable<SequenceFieldTestState> {
	const { numNodes, maxIndex } = state.content;
	const iterationCap = Math.min(maxIndex, state.content.length);

	// Undo the most recent edit
	if (state.mostRecentEdit !== undefined) {
		assert(state.parent?.content !== undefined, "Must have parent state to undo");
		const undoIntention = mintIntention();
		const invertedEdit = invert(state.mostRecentEdit.changeset);
		yield {
			content: state.parent.content,
			mostRecentEdit: {
				changeset: tagChange(invertedEdit, tagFromIntention(undoIntention)),
				intention: undoIntention,
				description: `Undo:${state.mostRecentEdit.description}`,
			},
			parent: state,
		};
	}

	for (const nodeCount of numNodes) {
		for (let i = 0; i <= iterationCap; i++) {
			// Insert nodeCount nodes
			const insertIntention = mintIntention();
			yield {
				content: {
					length: state.content.length + nodeCount,
					maxIndex,
					numNodes,
				},
				mostRecentEdit: {
					changeset: tagChange(
						Change.insert(i, nodeCount),
						tagFromIntention(insertIntention),
					),
					intention: insertIntention,
					description: `Insert${nodeCount}${nodeCount === 1 ? "Node" : "Nodes"}At${i}`,
				},
				parent: state,
			};

			// Don't generate deletes past the length of the sequence
			if (i + nodeCount <= state.content.length) {
				// Delete nodeCount nodes
				const deleteIntention = mintIntention();
				yield {
					content: {
						length: state.content.length - nodeCount,
						maxIndex,
						numNodes,
					},
					mostRecentEdit: {
						changeset: tagChange(
							Change.delete(i, nodeCount),
							tagFromIntention(deleteIntention),
						),
						intention: deleteIntention,
						description: `Delete${nodeCount}${
							nodeCount === 1 ? "Node" : "Nodes"
						}At${i}`,
					},
					parent: state,
				};
			}

			// Only generate moves when we're moving less than the length of the whole sequence
			if (state.content.length > nodeCount) {
				// MoveIn nodeCount nodes
				const moveInIntention = mintIntention();
				yield {
					content: state.content,
					mostRecentEdit: {
						changeset: tagChange(
							Change.move(1, nodeCount, i),
							tagFromIntention(moveInIntention),
						),
						intention: moveInIntention,
						description: `MoveIn${nodeCount}${
							nodeCount === 1 ? "Node" : "Nodes"
						}From1To${i}`,
					},
					parent: state,
				};

				// MoveOut nodeCount nodes
				const moveOutIntention = mintIntention();
				yield {
					content: state.content,
					mostRecentEdit: {
						changeset: tagChange(
							Change.move(i, nodeCount, 1),
							tagFromIntention(moveOutIntention),
						),
						intention: moveOutIntention,
						description: `MoveOut${nodeCount}${
							nodeCount === 1 ? "Node" : "Nodes"
						}From${i}To1`,
					},
					parent: state,
				};
			}
		}
	}
};

describe.skip("SequenceField - State-based Rebaser Axioms", () => {
	runExhaustiveComposeRebaseSuite(
		[{ content: { length: 4, numNodes: [1, 3], maxIndex: 2 } }],
		generateChildStates,
		{
			rebase,
			invert,
			compose: (changes, metadata) => compose(changes),
			rebaseComposed: (metadata, change, ...baseChanges) => {
				const composedChanges = compose(baseChanges);
				return rebase(change, makeAnonChange(composedChanges));
			},
			assertEqual: (change1, change2) => {
				if (change1 === undefined && change2 === undefined) {
					return true;
				}

				if (change1 === undefined || change2 === undefined) {
					return false;
				}

				return assert.deepEqual(
					withoutLineage(change1.change),
					withoutLineage(change2.change),
				);
			},
		},
		{
			groupSubSuites: true,
		},
	);
});

describe("SequenceField - Sandwich Rebasing", () => {
	it("Nested inserts rebasing", () => {
		const insertA = tagChange(Change.insert(0, 2), tag1);
		const insertB = tagChange(Change.insert(1, 1), tag2);
		const inverseA = tagRollbackInverse(invert(insertA), tag3, insertA.revision);
		const insertB2 = rebaseTagged(insertB, inverseA);
		const insertB3 = rebaseTagged(insertB2, insertA);
		assert.deepEqual(withoutLineage(insertB3.change), insertB.change);
	});

	it("(Insert, delete) ↷ adjacent insert", () => {
		const insertT = tagChange(Change.insert(0, 1), tag1);
		const insertA = tagChange(Change.insert(0, 1), tag2);
		const deleteB = tagChange(Change.delete(0, 1), tag3);
		const insertA2 = rebaseTagged(insertA, insertT);
		const inverseA = tagRollbackInverse(invert(insertA), tag4, insertA.revision);
		const deleteB2 = rebaseOverChanges(deleteB, [inverseA, insertT, insertA2]);
		assert.deepEqual(deleteB2.change, deleteB.change);
	});

	it("Nested inserts composition", () => {
		const insertA = tagChange(Change.insert(0, 2), tag1);
		const insertB = tagChange(Change.insert(1, 1), tag2);
		const inverseA = tagRollbackInverse(invert(insertA), tag3, insertA.revision);
		const inverseB = tagRollbackInverse(invert(insertB), tag4, insertB.revision);

		const composed = compose([inverseB, inverseA, insertA, insertB]);
		assert.deepEqual(composed, []);
	});

	it("Nested inserts ↷ adjacent insert", () => {
		const insertX = tagChange(Change.insert(0, 1), tag1);
		const insertA = tagChange(Change.insert(1, 2), tag2);
		const insertB = tagChange(Change.insert(2, 1), tag4);
		const inverseA = tagRollbackInverse(invert(insertA), tag3, insertA.revision);
		const insertA2 = rebaseTagged(insertA, insertX);
		const insertB2 = rebaseTagged(insertB, inverseA);
		const insertB3 = rebaseTagged(insertB2, insertX);
		const insertB4 = rebaseTagged(insertB3, insertA2);
		assert.deepEqual(withoutLineage(insertB4.change), Change.insert(3, 1));
	});

	it("[Delete AC, Revive AC] ↷ Insert B", () => {
		const addB = tagChange(Change.insert(1, 1), tag1);
		const delAC = tagChange(Change.delete(0, 2), tag2);
		const revAC = tagChange(Change.revive(0, 2, { revision: tag2, localId: id0 }), tag4);
		const delAC2 = rebaseTagged(delAC, addB);
		const invDelAC = invert(delAC);
		const revAC2 = rebaseTagged(revAC, tagRollbackInverse(invDelAC, tag3, delAC2.revision));
		const revAC3 = rebaseTagged(revAC2, addB);
		const revAC4 = rebaseTagged(revAC3, delAC2);
		// The rebased versions of the local edits should still cancel-out
		const actual = compose([delAC2, revAC4]);
		assert.deepEqual(actual, []);
	});

	// See bug 4104
	it.skip("sandwich rebase [move, undo]", () => {
		const move = tagChange(Change.move(1, 1, 0), tag1);
		const moveInverse = invert(move);
		const undo = tagChange(moveInverse, tag2);
		const moveRollback = tagRollbackInverse(moveInverse, tag3, tag1);
		const rebasedUndo = rebaseOverChanges(undo, [moveRollback, move]);
		assert.deepEqual(rebasedUndo, undo);
	});

	it("delete ↷ two inverse inserts", () => {
		// Given a branch with three changes:
		// A: Insert x at index 0
		// B: Insert y at index 0
		// C: Delete y
		// This test simulates rebasing C back to the trunk.

		const changeC = tagChange([Mark.delete(1, brand(0))], tag3);

		const rollbackTag2 = mintRevisionTag();
		const changeB = tagChange([Mark.insert(1, brand(0))], tag2);
		const inverseB = tagRollbackInverse(invert(changeB), rollbackTag2, tag2);

		const rollbackTag1 = mintRevisionTag();
		const changeA = tagChange([Mark.insert(1, brand(0))], tag1);
		const inverseA = tagRollbackInverse(invert(changeA), rollbackTag1, tag1);

		const revInfos: RevisionInfo[] = [
			{ revision: rollbackTag2, rollbackOf: tag2 },
			{ revision: rollbackTag1, rollbackOf: tag1 },
			{ revision: tag1 },
			{ revision: tag2 },
		];

		const cRebasedToTrunk = rebaseOverChanges(changeC, [inverseB, inverseA], revInfos);
		const expected = [
			Mark.delete(1, brand(0), {
				cellId: {
					revision: tag2,
					localId: brand(0),
					adjacentCells: [{ id: brand(0), count: 1 }],
					lineage: [{ revision: tag1, id: brand(0), count: 1, offset: 0 }],
				},
			}),
		];
		assert.deepEqual(cRebasedToTrunk.change, expected);
	});

	it("[insert, insert] ↷ insert", () => {
		const insertT = tagChange([Mark.insert(1, brand(0))], tag1);
		const insertA = tagChange([Mark.insert(1, brand(0))], tag2);
		const insertA2 = rebaseOverChanges(insertA, [insertT]);
		const inverseA = tagRollbackInverse(invert(insertA), tag4, tag2);
		const insertB = tagChange([{ count: 1 }, Mark.insert(1, brand(0))], tag3);
		const insertB2 = rebaseOverChanges(insertB, [inverseA, insertT, insertA2]);
		const expected = [{ count: 1 }, Mark.insert(1, brand(0))];
		assert.deepEqual(insertB2.change, expected);
	});
});

describe("SequenceField - Composed sandwich rebasing", () => {
	it("Nested inserts ↷ []", () => {
		const insertA = tagChange(Change.insert(0, 2), tag1);
		const insertB = tagChange(Change.insert(1, 1), tag2);
		const inverseA = tagRollbackInverse(invert(insertA), tag3, insertA.revision);
		const sandwich = compose([inverseA, insertA]);
		const insertB2 = rebaseTagged(insertB, makeAnonChange(sandwich));
		assert.deepEqual(insertB2.change, insertB.change);
	});
});<|MERGE_RESOLUTION|>--- conflicted
+++ resolved
@@ -12,10 +12,7 @@
 	RevisionTag,
 	tagChange,
 	tagRollbackInverse,
-<<<<<<< HEAD
-=======
 	RevisionInfo,
->>>>>>> cb8dcdc5
 } from "../../../core";
 import { ChildStateGenerator, FieldStateTree } from "../../exhaustiveRebaserUtils";
 import { runExhaustiveComposeRebaseSuite } from "../../rebaserAxiomaticTests";
@@ -37,10 +34,7 @@
 } from "./utils";
 import { ChangeMaker as Change, MarkMaker as Mark, TestChangeset } from "./testEdits";
 
-<<<<<<< HEAD
-=======
 // TODO: Rename these to make it clear which ones are used in `testChanges`.
->>>>>>> cb8dcdc5
 const tag1: RevisionTag = mintRevisionTag();
 const tag2: RevisionTag = mintRevisionTag();
 const tag3: RevisionTag = mintRevisionTag();
