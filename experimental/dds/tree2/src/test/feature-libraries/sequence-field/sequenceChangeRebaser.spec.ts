/*!
 * Copyright (c) Microsoft Corporation and contributors. All rights reserved.
 * Licensed under the MIT License.
 */

import { strict as assert } from "assert";
import { SequenceField as SF } from "../../../feature-libraries";
import {
	ChangesetLocalId,
<<<<<<< HEAD
	makeAnonChange,
=======
	emptyFieldChanges,
>>>>>>> d55e110c
	mintRevisionTag,
	RevisionTag,
	tagChange,
	tagRollbackInverse,
	TreeNodeSchemaIdentifier,
} from "../../../core";
import { TestChange } from "../../testChange";
import { deepFreeze, isDeltaVisible } from "../../utils";
import { brand } from "../../../util";
import {
	compose,
	composeAnonChanges,
	invert,
	rebaseTagged,
	toDelta,
	withoutLineage,
} from "./utils";
import { ChangeMaker as Change } from "./testEdits";

const type: TreeNodeSchemaIdentifier = brand("Node");
const tag1: RevisionTag = mintRevisionTag();
const tag2: RevisionTag = mintRevisionTag();
const tag3: RevisionTag = mintRevisionTag();
const tag4: RevisionTag = mintRevisionTag();
const tag5: RevisionTag = mintRevisionTag();
const tag6: RevisionTag = mintRevisionTag();
const tag7: RevisionTag = mintRevisionTag();
const tag8: RevisionTag = mintRevisionTag();

const id0: ChangesetLocalId = brand(0);

function generateAdjacentCells(maxId: number): SF.IdRange[] {
	return [{ id: brand(0), count: maxId + 1 }];
}

const testChanges: [string, (index: number, maxIndex: number) => SF.Changeset<TestChange>][] = [
	["NestedChange", (i) => Change.modify(i, TestChange.mint([], 1))],
	[
		"MInsert",
		(i) =>
			composeAnonChanges([Change.insert(i, 1, 42), Change.modify(i, TestChange.mint([], 2))]),
	],
	["Insert", (i) => Change.insert(i, 2, 42)],
	["TransientInsert", (i) => composeAnonChanges([Change.insert(i, 1), Change.delete(i, 1)])],
	["Delete", (i) => Change.delete(i, 2)],
	[
		"Revive",
		(i, max) =>
			Change.revive(2, 2, {
				revision: tag1,
				localId: brand(i),
				adjacentCells: generateAdjacentCells(max),
			}),
	],
	[
		"TransientRevive",
		(i) =>
			composeAnonChanges([
				Change.revive(i, 1, {
					revision: tag1,
					localId: brand(0),
				}),
				Change.delete(i, 1),
			]),
	],
	[
		"ConflictedRevive",
		(i) => Change.redundantRevive(2, 2, { revision: tag2, localId: brand(i) }),
	],
	["MoveOut", (i) => Change.move(i, 2, 1)],
	["MoveIn", (i) => Change.move(1, 2, i)],
	[
		"ReturnFrom",
		(i, max) =>
			Change.return(i, 2, 1, {
				revision: tag4,
				localId: brand(i),
				adjacentCells: generateAdjacentCells(max),
			}),
	],
	[
		"ReturnTo",
		(i, max) =>
			Change.return(1, 2, i, {
				revision: tag4,
				localId: brand(i),
				adjacentCells: generateAdjacentCells(max),
			}),
	],
];
deepFreeze(testChanges);

// TODO: Refactor these tests to support moves
describe("SequenceField - Rebaser Axioms", () => {
	/**
	 * This test simulates rebasing over an do-inverse pair.
	 */
	describe("A ↷ [B, B⁻¹] === A", () => {
		for (const [name1, makeChange1] of testChanges) {
			for (const [name2, makeChange2] of testChanges) {
				if (
					(name1.startsWith("Transient") && name2.startsWith("Transient")) ||
					(name1.startsWith("Return") && name2.startsWith("Transient")) ||
					(name1.startsWith("Transient") && name2.startsWith("Return"))
				) {
					// These cases are malformed because the test changes are missing lineage to properly order the marks
					continue;
				}
				it(`(${name1} ↷ ${name2}) ↷ ${name2}⁻¹ => ${name1}`, () => {
					const maxOffset = 4;
					for (let offset1 = 1; offset1 <= maxOffset; ++offset1) {
						for (let offset2 = 1; offset2 <= maxOffset; ++offset2) {
							const change1 = tagChange(makeChange1(offset1, maxOffset), tag7);
							const change2 = tagChange(makeChange2(offset2, maxOffset), tag5);
							if (!SF.areRebasable(change1.change, change2.change)) {
								continue;
							}
							const inv = tagRollbackInverse(invert(change2), tag6, tag5);
							const r1 = rebaseTagged(change1, change2);
							const r2 = rebaseTagged(r1, inv);

							// We do not expect exact equality because r2 may have accumulated some lineage.
							assert.deepEqual(withoutLineage(r2.change), change1.change);
						}
					}
				});
			}
		}
	});

	/**
	 * This test simulates rebasing over an do-undo pair.
	 * It is different from the above in two ways:
	 * - The undo(B) changeset bears a different RevisionTag than B
	 * - The inverse produced by undo(B) is not a rollback
	 * TODO: Reactivate and fix tests.
	 */
	describe("A ↷ [B, undo(B)] => A", () => {
		for (const [name1, makeChange1] of testChanges) {
			for (const [name2, makeChange2] of testChanges) {
				if (
					(name1.startsWith("Transient") && name2.startsWith("Transient")) ||
					(name1.startsWith("Return") && name2.startsWith("Transient")) ||
					(name1.startsWith("Transient") && name2.startsWith("Return"))
				) {
					// These cases are malformed because the test changes are missing lineage to properly order the marks
					continue;
				}
				const title = `${name1} ↷ [${name2}), undo(${name2}] => ${name1}`;
				it(title, () => {
					const maxOffset = 4;
					for (let offset1 = 1; offset1 <= maxOffset; ++offset1) {
						for (let offset2 = 1; offset2 <= maxOffset; ++offset2) {
							const change1 = tagChange(makeChange1(offset1, maxOffset), tag7);
							const change2 = tagChange(makeChange2(offset2, maxOffset), tag5);
							if (!SF.areRebasable(change1.change, change2.change)) {
								continue;
							}
							const inv = tagChange(invert(change2), tag6);
							const r1 = rebaseTagged(change1, change2);
							const r2 = rebaseTagged(r1, inv);
							const r2WithoutLineage = withoutLineage(r2.change);
							assert.deepEqual(r2WithoutLineage, change1.change);
						}
					}
				});
			}
		}
	});

	/**
	 * This test simulates sandwich rebasing:
	 * a change is first rebased over the inverse of a change it took for granted
	 * then rebased over the updated version of that change (the same as the original in our case).
	 *
	 * The first rebase (A ↷ B) is purely for the purpose of manufacturing a change to which we can
	 * apply the inverse of some change.
	 */
	describe("(A ↷ B) ↷ [B⁻¹, B] === A ↷ B", () => {
		for (const [name1, makeChange1] of testChanges) {
			for (const [name2, makeChange2] of testChanges) {
				const title = `${name1} ↷ [${name2}, ${name2}⁻¹, ${name2}] => ${name1} ↷ ${name2}`;
				if (
					(name1.startsWith("Transient") || name2.startsWith("Transient")) &&
					(name1.startsWith("Return") || name2.startsWith("Return"))
				) {
					// These cases are malformed because the test changes are missing lineage to properly order the marks
					continue;
				}
				it(title, () => {
					const maxOffset = 4;
					for (let offset1 = 1; offset1 <= maxOffset; ++offset1) {
						for (let offset2 = 1; offset2 <= maxOffset; ++offset2) {
							const change1 = tagChange(makeChange1(offset1, maxOffset), tag8);
							const change2 = tagChange(makeChange2(offset2, maxOffset), tag5);
							if (!SF.areRebasable(change1.change, change2.change)) {
								continue;
							}
							const inverse2 = tagRollbackInverse(
								invert(change2),
								tag6,
								change2.revision,
							);
							const r1 = rebaseTagged(change1, change2);
							const r2 = rebaseTagged(r1, inverse2);
							const r3 = rebaseTagged(r2, change2);
							assert.deepEqual(withoutLineage(r3.change), withoutLineage(r1.change));
						}
					}
				});
			}
		}
	});

	describe("A ○ A⁻¹ === ε", () => {
		for (const [name, makeChange] of testChanges) {
			it(`${name} ○ ${name}⁻¹ === ε`, () => {
				const change = makeChange(0, 0);
				const taggedChange = tagChange(change, tag1);
				const inv = invert(taggedChange);
				const changes = [
					taggedChange,
					tagRollbackInverse(inv, tag2, taggedChange.revision),
				];
				const actual = compose(changes);
				const delta = toDelta(actual);
				assert.deepEqual(isDeltaVisible(delta), false);
			});
		}
	});

	describe("A⁻¹ ○ A === ε", () => {
		for (const [name, makeChange] of testChanges) {
			it(`${name}⁻¹ ○ ${name} === ε`, () => {
				const tracker = new SF.DetachedNodeTracker();
				const change = makeChange(0, 0);
				const taggedChange = tagChange(change, tag1);
				const inv = tagRollbackInverse(invert(taggedChange), tag2, taggedChange.revision);
				tracker.apply(taggedChange);
				tracker.apply(inv);
				const changes = [inv, taggedChange];
				const actual = compose(changes);
				const delta = toDelta(actual);
				assert.deepEqual(delta, emptyFieldChanges);
			});
		}
	});

	describe("(A ↷ B) ↷ C === A ↷ (B ○ C)", () => {
		for (const [name1, makeChange1] of testChanges) {
			for (const [name2, makeChange2] of testChanges) {
				for (const [name3, makeChange3] of testChanges) {
					const title = `${name1} ↷ [${name2}, ${name3}]`;
					it(title, () => {
						const a = tagChange(makeChange1(1, 1), tag1);
						const b = tagChange(makeChange2(1, 1), tag2);
						const c = tagChange(makeChange3(1, 1), tag3);
						const a2 = rebaseTagged(a, b);
						const a3 = rebaseTagged(a2, c);
						const bc = compose([b, c]);
						const a4 = rebaseTagged(a, makeAnonChange(bc));
						assert.deepEqual(a3, a4);
					});
				}
			}
		}
	});
});

describe("SequenceField - Sandwich Rebasing", () => {
	it("Nested inserts rebasing", () => {
		const insertA = tagChange(Change.insert(0, 2), tag1);
		const insertB = tagChange(Change.insert(1, 1), tag2);
		const inverseA = tagRollbackInverse(invert(insertA), tag3, insertA.revision);
		const insertB2 = rebaseTagged(insertB, inverseA);
		const insertB3 = rebaseTagged(insertB2, insertA);
		assert.deepEqual(insertB3.change, insertB.change);
	});

	// This test fails due to the rebaser incorrectly interpreting the order of the cell created by `insertT` and the cell targeted by `deleteB`.
	// See BUG 5351
	it.skip("(Insert, delete) ↷ adjacent insert", () => {
		const insertT = tagChange(Change.insert(0, 1), tag1);
		const insertA = tagChange(Change.insert(0, 1), tag2);
		const deleteB = tagChange(Change.delete(0, 1), tag3);
		const insertA2 = rebaseTagged(insertA, insertT);
		const inverseA = tagRollbackInverse(invert(insertA), tag4, insertA.revision);
		const deleteB2 = rebaseTagged(deleteB, inverseA, insertT, insertA2);
		assert.deepEqual(deleteB2.change, deleteB.change);
	});

	it("Nested inserts composition", () => {
		const insertA = tagChange(Change.insert(0, 2), tag1);
		const insertB = tagChange(Change.insert(1, 1), tag2);
		const inverseA = tagRollbackInverse(invert(insertA), tag3, insertA.revision);
		const inverseB = tagRollbackInverse(invert(insertB), tag4, insertB.revision);

		const composed = compose([inverseB, inverseA, insertA, insertB]);
		assert.deepEqual(composed, []);
	});

	it("Nested inserts ↷ adjacent insert", () => {
		const insertX = tagChange(Change.insert(0, 1), tag1);
		const insertA = tagChange(Change.insert(1, 2), tag2);
		const insertB = tagChange(Change.insert(2, 1), tag4);
		const inverseA = tagRollbackInverse(invert(insertA), tag3, insertA.revision);
		const insertA2 = rebaseTagged(insertA, insertX);
		const insertB2 = rebaseTagged(insertB, inverseA);
		const insertB3 = rebaseTagged(insertB2, insertX);
		const insertB4 = rebaseTagged(insertB3, insertA2);
		assert.deepEqual(insertB4.change, Change.insert(3, 1));
	});

	it("[Delete ABC, Revive ABC] ↷ Delete B", () => {
		const delB = tagChange(Change.delete(1, 1), tag1);
		const delABC = tagChange(Change.delete(0, 3), tag2);
		const revABC = tagChange(Change.revive(0, 3, { revision: tag2, localId: id0 }), tag4);
		const delABC2 = rebaseTagged(delABC, delB);
		const invDelABC = tagRollbackInverse(invert(delABC), tag3, delABC2.revision);
		const revABC2 = rebaseTagged(revABC, invDelABC);
		const revABC3 = rebaseTagged(revABC2, delB);
		const revABC4 = rebaseTagged(revABC3, delABC2);
		// The rebased versions of the local edits should still cancel-out
		const actual = compose([delABC2, revABC4]);
		const delta = toDelta(actual);
		assert.deepEqual(delta, emptyFieldChanges);
	});

	it("[Move ABC, Return ABC] ↷ Delete B", () => {
		const delB = tagChange(Change.delete(1, 1), tag1);
		const movABC = tagChange(Change.move(0, 3, 1), tag2);
		const retABC = tagChange(Change.return(1, 3, 0, { revision: tag2, localId: id0 }), tag4);
		const movABC2 = rebaseTagged(movABC, delB);
		const invMovABC = invert(movABC);
		const retABC2 = rebaseTagged(retABC, tagRollbackInverse(invMovABC, tag3, movABC2.revision));
		const retABC3 = rebaseTagged(retABC2, delB);
		const retABC4 = rebaseTagged(retABC3, movABC2);
		// The rebased versions of the local edits should still cancel-out
		const actual = compose([movABC2, retABC4]);
		const delta = toDelta(actual);
		assert.deepEqual(delta, emptyFieldChanges);
	});

	it("[Delete AC, Revive AC] ↷ Insert B", () => {
		const addB = tagChange(Change.insert(1, 1), tag1);
		const delAC = tagChange(Change.delete(0, 2), tag2);
		const revAC = tagChange(Change.revive(0, 2, { revision: tag2, localId: id0 }), tag4);
		const delAC2 = rebaseTagged(delAC, addB);
		const invDelAC = invert(delAC);
		const revAC2 = rebaseTagged(revAC, tagRollbackInverse(invDelAC, tag3, delAC2.revision));
		const revAC3 = rebaseTagged(revAC2, addB);
		const revAC4 = rebaseTagged(revAC3, delAC2);
		// The rebased versions of the local edits should still cancel-out
		const actual = compose([delAC2, revAC4]);
		const delta = toDelta(actual);
		assert.deepEqual(delta, emptyFieldChanges);
	});

	// See bug 4104
	it.skip("sandwich rebase [move, undo]", () => {
		const move = tagChange(Change.move(1, 1, 0), tag1);
		const moveInverse = invert(move);
		const undo = tagChange(moveInverse, tag2);
		const moveRollback = tagRollbackInverse(moveInverse, tag3, tag1);
		const rebasedUndo = rebaseTagged(undo, moveRollback, move);
		assert.deepEqual(rebasedUndo, undo);
	});
});

describe.skip("SequenceField - Composed sandwich rebasing", () => {
	it("Nested inserts rebasing", () => {
		const insertA = tagChange(Change.insert(0, 2), tag1);
		const insertB = tagChange(Change.insert(1, 1), tag2);
		const inverseA = tagRollbackInverse(invert(insertA), tag3, insertA.revision);
		const sandwich = compose([inverseA, insertA]);
		const insertB2 = rebaseTagged(insertB, makeAnonChange(sandwich));
		assert.deepEqual(insertB2.change, insertB.change);
	});
});<|MERGE_RESOLUTION|>--- conflicted
+++ resolved
@@ -7,11 +7,8 @@
 import { SequenceField as SF } from "../../../feature-libraries";
 import {
 	ChangesetLocalId,
-<<<<<<< HEAD
 	makeAnonChange,
-=======
 	emptyFieldChanges,
->>>>>>> d55e110c
 	mintRevisionTag,
 	RevisionTag,
 	tagChange,
