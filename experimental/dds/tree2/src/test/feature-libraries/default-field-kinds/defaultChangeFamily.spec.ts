--- conflicted
+++ resolved
@@ -360,46 +360,6 @@
 			expectForest(forest, expected);
 		});
 
-<<<<<<< HEAD
-		describe("encodes insert ops using schema based encoding", () => {
-			for (const { name, treeFactory, schemaData } of testTrees) {
-				it(name, () => {
-					const tree = treeFactory();
-					const changes: ModularChangeset[] = [];
-					const changeReceiver = (change: ModularChangeset) => changes.push(change);
-					const builder = new DefaultEditBuilder(defaultChangeFamily, changeReceiver);
-					builder
-						.sequenceField(
-							{ parent: undefined, field: rootKey },
-							{
-								schema: intoStoredSchema(schemaData),
-								policy: defaultSchemaPolicy,
-							},
-						)
-						.insert(
-							0,
-							tree.map((node) => cursorForJsonableTreeNode(node)),
-						);
-
-					for (let index = 0; index < tree.length; index++) {
-						const treeField = tree.length === 1 ? tree : [tree[index]];
-						const expectedOp = schemaCompressedEncode(
-							intoStoredSchema(schemaData),
-							defaultSchemaPolicy,
-							cursorForJsonableTreeField(treeField),
-						);
-
-						const changesetId: ChangesetLocalId = brand(index);
-						const encodedOp = changes[0].builds?.get(undefined)?.get(changesetId);
-
-						assert.deepEqual(encodedOp, expectedOp);
-					}
-				});
-			}
-		});
-
-=======
->>>>>>> d83bb1e5
 		it("Can delete a root node", () => {
 			const { builder, forest } = initializeEditableForest(nodeX);
 			builder.sequenceField({ parent: undefined, field: rootKey }).delete(0, 1);
