--- conflicted
+++ resolved
@@ -68,16 +68,7 @@
 			detach: ChangesetLocalId;
 		},
 	) {
-<<<<<<< HEAD
-		return optionalFieldEditor.set(singleTextCursor({ type, value }), wasEmpty, ids);
-=======
-		return optionalFieldEditor.set(
-			cursorForJsonableTreeNode({ type, value }),
-			wasEmpty,
-			id,
-			buildId,
-		);
->>>>>>> 5f9afff0
+		return optionalFieldEditor.set(cursorForJsonableTreeNode({ type, value }), wasEmpty, ids);
 	},
 
 	clear(id: ChangesetLocalId) {
