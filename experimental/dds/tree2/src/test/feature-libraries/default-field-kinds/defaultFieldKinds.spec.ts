--- conflicted
+++ resolved
@@ -12,11 +12,6 @@
 	// Allow import from file being tested.
 	// eslint-disable-next-line import/no-internal-modules
 } from "../../../feature-libraries/default-field-kinds/defaultFieldKinds";
-<<<<<<< HEAD
-import { makeAnonChange, TaggedChange, mintRevisionTag, tagChange } from "../../../core";
-import { IdAllocator, brand } from "../../../util";
-import { defaultRevisionMetadataFromChanges } from "../../utils";
-=======
 import {
 	makeAnonChange,
 	TaggedChange,
@@ -25,8 +20,7 @@
 	ChangesetLocalId,
 } from "../../../core";
 import { brand, fakeIdAllocator } from "../../../util";
-import { defaultRevisionMetadataFromChanges, fakeTaggedRepair as fakeRepair } from "../../utils";
->>>>>>> 935bae84
+import { defaultRevisionMetadataFromChanges } from "../../utils";
 // eslint-disable-next-line import/no-internal-modules
 import { OptionalChangeset } from "../../../feature-libraries/default-field-kinds/defaultFieldChangeTypes";
 import { changesetForChild, testTree, testTreeCursor } from "./fieldKindTestUtils";
@@ -177,12 +171,7 @@
 			const inverted = fieldHandler.rebaser.invert(
 				{ revision: mintRevisionTag(), change: change1WithChildChange },
 				childInverter,
-<<<<<<< HEAD
-				failIdAllocator,
-=======
-				fakeRepair,
 				fakeIdAllocator,
->>>>>>> 935bae84
 				failCrossFieldManager,
 			);
 
