/*!
 * Copyright (c) Microsoft Corporation and contributors. All rights reserved.
 * Licensed under the MIT License.
 */

import { strict as assert } from "assert";
import { FieldChangeHandler, NodeChangeset, CrossFieldManager } from "../../../feature-libraries";
import {
	ValueFieldEditor,
	valueChangeHandler,
	valueFieldEditor,
	// Allow import from file being tested.
	// eslint-disable-next-line import/no-internal-modules
} from "../../../feature-libraries/default-schema/defaultFieldKinds";
import {
	makeAnonChange,
	TaggedChange,
	mintRevisionTag,
	tagChange,
	ChangesetLocalId,
} from "../../../core";
import { brand, fakeIdAllocator } from "../../../util";
import { defaultRevisionMetadataFromChanges } from "../../utils";
// eslint-disable-next-line import/no-internal-modules
<<<<<<< HEAD
import { OptionalChangeset } from "../../../feature-libraries/default-field-kinds/defaultFieldChangeTypes";
import { changesetForChild, testTree, testTreeCursor } from "./fieldKindTestUtils";
import { assertEqual } from "./optionalFieldUtils";
=======
import { OptionalChangeset } from "../../../feature-libraries/optional-field";
import { changesetForChild, testTree, testTreeCursor } from "../fieldKindTestUtils";
>>>>>>> dc5fd66c

/**
 * A change to a child encoding as a simple placeholder string.
 * This change has no actual meaning, and can be used in tests where the type of child change in not relevant.
 */
const arbitraryChildChange = changesetForChild("arbitraryChildChange");

const nodeChange1 = changesetForChild("nodeChange1");
const nodeChange2 = changesetForChild("nodeChange2");

const failCrossFieldManager: CrossFieldManager = {
	get: () => assert.fail("Should not query CrossFieldManager"),
	set: () => assert.fail("Should not modify CrossFieldManager"),
};

const childComposer1_2 = (changes: TaggedChange<NodeChangeset>[]): NodeChangeset => {
	assert(changes.length === 2);
	assert.deepEqual(
		changes.map((c) => c.change),
		[nodeChange1, nodeChange2],
	);
	return arbitraryChildChange;
};

describe("defaultFieldKinds", () => {
	describe("valueFieldEditor.set", () => {
		it("valueFieldEditor.set", () => {
			const expected: OptionalChangeset = {
				build: [{ id: { localId: brand(41) }, set: testTree("tree1") }],
				moves: [
					[{ localId: brand(41) }, "self", "nodeTargeting"],
					["self", { localId: brand(1) }, "cellTargeting"],
				],
				childChanges: [],
			};
			assert.deepEqual(
				valueFieldEditor.set(testTreeCursor("tree1"), {
					detach: brand(1),
					fill: brand(41),
				}),
				expected,
			);
		});
	});

	// TODO:
	// These tests are covering value field usage patterns of optional field's rebaser (which value field uses).
	// These patterns should be covered in the optional field tests and not be needed here (except perhaps for a minimal integration test).
	describe("value field rebaser", () => {
		const fieldHandler: FieldChangeHandler<OptionalChangeset, ValueFieldEditor> =
			valueChangeHandler;

		const childChange1: OptionalChangeset = {
			build: [],
			moves: [],
			childChanges: [["self", nodeChange1]],
		};
		const childChange2: OptionalChangeset = {
			build: [],
			moves: [],
			childChanges: [["self", nodeChange2]],
		};
		const childChange3: OptionalChangeset = {
			build: [],
			moves: [],
			childChanges: [["self", arbitraryChildChange]],
		};

		const change1 = tagChange(
			fieldHandler.editor.set(testTreeCursor("tree1"), { detach: brand(1), fill: brand(41) }),
			mintRevisionTag(),
		);
		const change2 = tagChange(
			fieldHandler.editor.set(testTreeCursor("tree2"), { detach: brand(2), fill: brand(42) }),
			mintRevisionTag(),
		);

		const change1WithChildChange: OptionalChangeset = {
			build: [{ id: { localId: brand(41) }, set: testTree("tree1") }],
			moves: [
				[{ localId: brand(41) }, "self", "nodeTargeting"],
				["self", { localId: brand(1) }, "cellTargeting"],
			],
			childChanges: [["self", nodeChange1]],
		};

		/**
		 * Represents the outcome of composing change1 and change2.
		 */
		const change1And2: TaggedChange<OptionalChangeset> = makeAnonChange({
			build: [
				{ id: { localId: brand(41), revision: change1.revision }, set: testTree("tree1") },
				{ id: { localId: brand(42), revision: change2.revision }, set: testTree("tree2") },
			],
			moves: [
				[
					{ localId: brand(41), revision: change1.revision },
					{ localId: brand(2), revision: change2.revision },
					"nodeTargeting",
				],
				["self", { localId: brand(1), revision: change1.revision }, "cellTargeting"],
				[{ localId: brand(42), revision: change2.revision }, "self", "nodeTargeting"],
			],
			childChanges: [],
		});

		const simpleChildComposer = (changes: TaggedChange<NodeChangeset>[]) => {
			assert.equal(changes.length, 1);
			return changes[0].change;
		};

		describe("correctly composes", () => {
			it("two field changes", () => {
				const composed = fieldHandler.rebaser.compose(
					[change1, change2],
					simpleChildComposer,
					fakeIdAllocator,
					failCrossFieldManager,
					defaultRevisionMetadataFromChanges([change1, change2]),
				);

				assertEqual(makeAnonChange(composed), change1And2);
			});

			it("a field change and a child change", () => {
				const taggedChildChange1 = tagChange(childChange1, mintRevisionTag());
				const expected: OptionalChangeset = {
					build: [
						{
							id: { localId: brand(41), revision: change1.revision },
							set: testTree("tree1"),
						},
					],
					moves: [
						[
							{ localId: brand(41), revision: change1.revision },
							"self",
							"nodeTargeting",
						],
						[
							"self",
							{ localId: brand(1), revision: change1.revision },
							"cellTargeting",
						],
					],
					childChanges: [["self", nodeChange1]],
				};
				const actual = fieldHandler.rebaser.compose(
					[change1, taggedChildChange1],
					simpleChildComposer,
					fakeIdAllocator,
					failCrossFieldManager,
					defaultRevisionMetadataFromChanges([change1, taggedChildChange1]),
				);
				assertEqual(makeAnonChange(actual), makeAnonChange(expected));
			});

			it("a child change and a field change", () => {
				const actual = fieldHandler.rebaser.compose(
					[makeAnonChange(childChange1), change1],
					simpleChildComposer,
					fakeIdAllocator,
					failCrossFieldManager,
					defaultRevisionMetadataFromChanges([change1]),
				);
				const expected2: OptionalChangeset = {
					build: [
						{
							id: { localId: brand(41), revision: change1.revision },
							set: testTree("tree1"),
						},
					],
					moves: [
						[
							{ localId: brand(41), revision: change1.revision },
							"self",
							"nodeTargeting",
						],
						[
							"self",
							{ localId: brand(1), revision: change1.revision },
							"cellTargeting",
						],
					],
					childChanges: [
						[{ revision: change1.revision, localId: brand(1) }, nodeChange1],
					],
				};
				assertEqual(makeAnonChange(actual), makeAnonChange(expected2));
			});

			it("two child changes", () => {
				assertEqual(
					makeAnonChange(
						fieldHandler.rebaser.compose(
							[makeAnonChange(childChange1), makeAnonChange(childChange2)],
							childComposer1_2,
							fakeIdAllocator,
							failCrossFieldManager,
							defaultRevisionMetadataFromChanges([]),
						),
					),
					makeAnonChange(childChange3),
				);
			});
		});

		it("can invert children", () => {
			const childInverter = (child: NodeChangeset): NodeChangeset => {
				assert.deepEqual(child, nodeChange1);
				return nodeChange2;
			};

			const taggedChange = { revision: mintRevisionTag(), change: change1WithChildChange };
			const inverted = fieldHandler.rebaser.invert(
				taggedChange,
				childInverter,
				fakeIdAllocator,
				failCrossFieldManager,
				defaultRevisionMetadataFromChanges([taggedChange]),
			);

			assertEqual(
				makeAnonChange(inverted),
				makeAnonChange({
					build: [],
					moves: [
						[
							{ localId: brand(1), revision: taggedChange.revision },
							"self",
							"nodeTargeting",
						],
						[
							"self",
							{ localId: brand(41), revision: taggedChange.revision },
							"cellTargeting",
						],
					],
					childChanges: [
						[{ localId: brand(41), revision: taggedChange.revision }, nodeChange2],
					],
				}),
			);
		});

		it("can be rebased", () => {
			const childRebaser = () => assert.fail("Should not be called");

			assert.deepEqual(
				fieldHandler.rebaser.rebase(
					change2.change,
					makeAnonChange(change1WithChildChange),
					childRebaser,
					fakeIdAllocator,
					failCrossFieldManager,
					defaultRevisionMetadataFromChanges([]),
				),
				change2.change,
			);
		});

		it("can rebase child changes", () => {
			const childRebaser = (
				change: NodeChangeset | undefined,
				base: NodeChangeset | undefined,
			) => {
				assert.deepEqual(change, nodeChange2);
				assert.deepEqual(base, nodeChange1);
				return arbitraryChildChange;
			};

			const baseChange = fieldHandler.editor.buildChildChange(0, nodeChange1);
			const changeToRebase = fieldHandler.editor.buildChildChange(0, nodeChange2);

			assert.deepEqual(
				fieldHandler.rebaser.rebase(
					changeToRebase,
					makeAnonChange(baseChange),
					childRebaser,
					fakeIdAllocator,
					failCrossFieldManager,
					defaultRevisionMetadataFromChanges([]),
				),
				childChange3,
			);
		});
	});
});<|MERGE_RESOLUTION|>--- conflicted
+++ resolved
@@ -22,14 +22,9 @@
 import { brand, fakeIdAllocator } from "../../../util";
 import { defaultRevisionMetadataFromChanges } from "../../utils";
 // eslint-disable-next-line import/no-internal-modules
-<<<<<<< HEAD
-import { OptionalChangeset } from "../../../feature-libraries/default-field-kinds/defaultFieldChangeTypes";
-import { changesetForChild, testTree, testTreeCursor } from "./fieldKindTestUtils";
-import { assertEqual } from "./optionalFieldUtils";
-=======
 import { OptionalChangeset } from "../../../feature-libraries/optional-field";
 import { changesetForChild, testTree, testTreeCursor } from "../fieldKindTestUtils";
->>>>>>> dc5fd66c
+import { assertEqual } from "./optionalFieldUtils";
 
 /**
  * A change to a child encoding as a simple placeholder string.
