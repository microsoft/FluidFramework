/*!
 * Copyright (c) Microsoft Corporation and contributors. All rights reserved.
 * Licensed under the MIT License.
 */

import { strict as assert } from "assert";
import {
	FieldChangeHandler,
	IdAllocator,
	NodeChangeset,
	CrossFieldManager,
} from "../../../feature-libraries";
import {
<<<<<<< HEAD
	ValueFieldEditor,
	valueChangeHandler,
	valueFieldEditor,
	// Allow import from file being tested.
	// eslint-disable-next-line import/no-internal-modules
} from "../../../feature-libraries/default-field-kinds/defaultFieldKinds";
import { makeAnonChange, TaggedChange, mintRevisionTag, tagChange } from "../../../core";
import { brand } from "../../../util";
import { defaultRevisionMetadataFromChanges, fakeTaggedRepair as fakeRepair } from "../../utils";
=======
	EncodingTestData,
	assertMarkListEqual,
	defaultRevisionMetadataFromChanges,
	fakeTaggedRepair as fakeRepair,
	makeEncodingTestSuite,
} from "../../utils";
import { IJsonCodec } from "../../../codec";
>>>>>>> 3de95ac0
// eslint-disable-next-line import/no-internal-modules
import { OptionalChangeset } from "../../../feature-libraries/default-field-kinds/defaultFieldChangeTypes";
import { changeSetForChild, testTree, testTreeCursor } from "./fieldKindTestUtils";

/**
 * A change to a child encoding as a simple placeholder string.
 * This change has no actual meaning, and can be used in tests where the type of child change in not relevant.
 */
const arbitraryChildChange = changeSetForChild("arbitraryChildChange");

const nodeChange1 = changeSetForChild("nodeChange1");
const nodeChange2 = changeSetForChild("nodeChange2");

const failIdAllocator: IdAllocator = () => assert.fail("Should not allocate ids");

const failCrossFieldManager: CrossFieldManager = {
	get: () => assert.fail("Should not query CrossFieldManager"),
	set: () => assert.fail("Should not modify CrossFieldManager"),
};

const childComposer1_2 = (changes: TaggedChange<NodeChangeset>[]): NodeChangeset => {
	assert(changes.length === 2);
	assert.deepEqual(
		changes.map((c) => c.change),
		[nodeChange1, nodeChange2],
	);
	return arbitraryChildChange;
};

describe("defaultFieldKinds", () => {
	describe("valueFieldEditor.set", () => {
		it("valueFieldEditor.set", () => {
			const expected: OptionalChangeset = {
				fieldChange: {
					newContent: { set: testTree("tree1") },
					id: brand(1),
					wasEmpty: false,
				},
			};
			assert.deepEqual(valueFieldEditor.set(testTreeCursor("tree1"), brand(1)), expected);
		});
	});

	// TODO:
	// These tests are covering value field usage patterns of optional field's rebaser (which value field uses).
	// These patterns should be covered in the optional field tests and not be needed here (except perhaps for a minimal integration test).
	describe("value field rebaser", () => {
		const fieldHandler: FieldChangeHandler<OptionalChangeset, ValueFieldEditor> =
			valueChangeHandler;

		const childChange1: OptionalChangeset = { childChange: nodeChange1 };
		const childChange2: OptionalChangeset = { childChange: nodeChange2 };
		const childChange3: OptionalChangeset = { childChange: arbitraryChildChange };

		const change1 = tagChange(
			fieldHandler.editor.set(testTreeCursor("tree1"), brand(1)),
			mintRevisionTag(),
		);
		const change2 = tagChange(
			fieldHandler.editor.set(testTreeCursor("tree2"), brand(2)),
			mintRevisionTag(),
		);

		const change1WithChildChange: OptionalChangeset = {
			fieldChange: {
				newContent: { set: testTree("tree1"), changes: nodeChange1 },
				wasEmpty: false,
				id: brand(1),
				revision: change1.revision,
			},
		};

		/**
		 * Represents the outcome of composing change1 and change2.
		 */
		const change1And2: TaggedChange<OptionalChangeset> = makeAnonChange({
			fieldChange: {
				id: brand(2),
				revision: change2.revision,
				newContent: { set: testTree("tree2") },
				wasEmpty: false,
			},
		});

		const simpleChildComposer = (changes: TaggedChange<NodeChangeset>[]) => {
			assert.equal(changes.length, 1);
			return changes[0].change;
		};

		it("can be composed", () => {
			const composed = fieldHandler.rebaser.compose(
				[change1, change2],
				simpleChildComposer,
				failIdAllocator,
				failCrossFieldManager,
				defaultRevisionMetadataFromChanges([change1, change2]),
			);

			assert.deepEqual(composed, change1And2.change);
		});

		it("can be composed with child changes", () => {
			const taggedChildChange1 = tagChange(childChange1, mintRevisionTag());
			assert.deepEqual(
				fieldHandler.rebaser.compose(
					[change1, taggedChildChange1],
					simpleChildComposer,
					failIdAllocator,
					failCrossFieldManager,
					defaultRevisionMetadataFromChanges([change1, taggedChildChange1]),
				),
				change1WithChildChange,
			);

			const composition = fieldHandler.rebaser.compose(
				[makeAnonChange(childChange1), change1],
				simpleChildComposer,
				failIdAllocator,
				failCrossFieldManager,
				defaultRevisionMetadataFromChanges([change1]),
			);
			assert.deepEqual(composition, {
				fieldChange: { ...change1.change.fieldChange, revision: change1.revision },
				childChange: nodeChange1,
			});

			assert.deepEqual(
				fieldHandler.rebaser.compose(
					[makeAnonChange(childChange1), makeAnonChange(childChange2)],
					childComposer1_2,
					failIdAllocator,
					failCrossFieldManager,
					defaultRevisionMetadataFromChanges([]),
				),
				childChange3,
			);
		});

		it("can invert children", () => {
			const childInverter = (child: NodeChangeset): NodeChangeset => {
				assert.deepEqual(child, nodeChange1);
				return nodeChange2;
			};

			const inverted = fieldHandler.rebaser.invert(
				{ revision: mintRevisionTag(), change: change1WithChildChange },
				childInverter,
				fakeRepair,
				failIdAllocator,
				failCrossFieldManager,
			);

			assert.deepEqual(inverted.childChange, nodeChange2);
		});

		it("can be rebased", () => {
			const childRebaser = () => assert.fail("Should not be called");

			assert.deepEqual(
				fieldHandler.rebaser.rebase(
					change2.change,
					makeAnonChange(change1WithChildChange),
					childRebaser,
					failIdAllocator,
					failCrossFieldManager,
					defaultRevisionMetadataFromChanges([]),
				),
				change2.change,
			);
		});

		it("can rebase child changes", () => {
			const childRebaser = (
				change: NodeChangeset | undefined,
				base: NodeChangeset | undefined,
			) => {
				assert.deepEqual(change, nodeChange2);
				assert.deepEqual(base, nodeChange1);
				return arbitraryChildChange;
			};

			const baseChange = fieldHandler.editor.buildChildChange(0, nodeChange1);
			const changeToRebase = fieldHandler.editor.buildChildChange(0, nodeChange2);

			assert.deepEqual(
				fieldHandler.rebaser.rebase(
					changeToRebase,
					makeAnonChange(baseChange),
					childRebaser,
					failIdAllocator,
					failCrossFieldManager,
					defaultRevisionMetadataFromChanges([]),
				),
				childChange3,
			);
		});
	});
<<<<<<< HEAD
=======

	const encodingTestData: EncodingTestData<OptionalChangeset, unknown> = {
		successes: [
			["with child change", change1WithChildChange],
			["with repair data", revertChange2.change],
		],
	};

	makeEncodingTestSuite(fieldHandler.codecsFactory(childCodec1), encodingTestData);
>>>>>>> 3de95ac0
});<|MERGE_RESOLUTION|>--- conflicted
+++ resolved
@@ -11,7 +11,6 @@
 	CrossFieldManager,
 } from "../../../feature-libraries";
 import {
-<<<<<<< HEAD
 	ValueFieldEditor,
 	valueChangeHandler,
 	valueFieldEditor,
@@ -21,27 +20,18 @@
 import { makeAnonChange, TaggedChange, mintRevisionTag, tagChange } from "../../../core";
 import { brand } from "../../../util";
 import { defaultRevisionMetadataFromChanges, fakeTaggedRepair as fakeRepair } from "../../utils";
-=======
-	EncodingTestData,
-	assertMarkListEqual,
-	defaultRevisionMetadataFromChanges,
-	fakeTaggedRepair as fakeRepair,
-	makeEncodingTestSuite,
-} from "../../utils";
-import { IJsonCodec } from "../../../codec";
->>>>>>> 3de95ac0
 // eslint-disable-next-line import/no-internal-modules
 import { OptionalChangeset } from "../../../feature-libraries/default-field-kinds/defaultFieldChangeTypes";
-import { changeSetForChild, testTree, testTreeCursor } from "./fieldKindTestUtils";
+import { changesetForChild, testTree, testTreeCursor } from "./fieldKindTestUtils";
 
 /**
  * A change to a child encoding as a simple placeholder string.
  * This change has no actual meaning, and can be used in tests where the type of child change in not relevant.
  */
-const arbitraryChildChange = changeSetForChild("arbitraryChildChange");
-
-const nodeChange1 = changeSetForChild("nodeChange1");
-const nodeChange2 = changeSetForChild("nodeChange2");
+const arbitraryChildChange = changesetForChild("arbitraryChildChange");
+
+const nodeChange1 = changesetForChild("nodeChange1");
+const nodeChange2 = changesetForChild("nodeChange2");
 
 const failIdAllocator: IdAllocator = () => assert.fail("Should not allocate ids");
 
@@ -227,16 +217,4 @@
 			);
 		});
 	});
-<<<<<<< HEAD
-=======
-
-	const encodingTestData: EncodingTestData<OptionalChangeset, unknown> = {
-		successes: [
-			["with child change", change1WithChildChange],
-			["with repair data", revertChange2.change],
-		],
-	};
-
-	makeEncodingTestSuite(fieldHandler.codecsFactory(childCodec1), encodingTestData);
->>>>>>> 3de95ac0
 });