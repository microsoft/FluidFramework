/*!
 * Copyright (c) Microsoft Corporation and contributors. All rights reserved.
 * Licensed under the MIT License.
 */

import { strict as assert } from "assert";
import { CrossFieldManager, NodeChangeset } from "../../../feature-libraries";
import {
	makeAnonChange,
	TaggedChange,
	Delta,
	mintRevisionTag,
	tagChange,
	tagRollbackInverse,
} from "../../../core";
<<<<<<< HEAD
import { IdAllocator, brand } from "../../../util";
import { assertMarkListEqual, defaultRevisionMetadataFromChanges } from "../../utils";
=======
import { brand, fakeIdAllocator } from "../../../util";
import {
	assertMarkListEqual,
	defaultRevisionMetadataFromChanges,
	fakeTaggedRepair as fakeRepair,
} from "../../utils";
>>>>>>> 935bae84
import {
	optionalChangeRebaser,
	optionalFieldEditor,
	optionalFieldIntoDelta,
	// eslint-disable-next-line import/no-internal-modules
} from "../../../feature-libraries/default-field-kinds/optionalField";
// eslint-disable-next-line import/no-internal-modules
import { OptionalChangeset } from "../../../feature-libraries/default-field-kinds/defaultFieldChangeTypes";
import { changesetForChild, fooKey, testTree, testTreeCursor } from "./fieldKindTestUtils";

/**
 * A change to a child encoding as a simple placeholder string.
 * This change has no actual meaning, and can be used in tests where the type of child change in not relevant.
 */
const arbitraryChildChange = changesetForChild("arbitraryChildChange");

const nodeChange1 = changesetForChild("nodeChange1");
const nodeChange2 = changesetForChild("nodeChange2");

const failCrossFieldManager: CrossFieldManager = {
	get: () => assert.fail("Should query CrossFieldManager"),
	set: () => assert.fail("Should modify CrossFieldManager"),
};

const deltaFromChild1 = ({ change, revision }: TaggedChange<NodeChangeset>): Delta.Modify => {
	assert.deepEqual(change, nodeChange1);
	return {
		type: Delta.MarkType.Modify,
		fields: new Map([
			[
				fooKey,
				[
					{
						type: Delta.MarkType.Insert,
						content: [testTreeCursor("nodeChange1")],
						oldContent: {
							detachId: { major: revision, minor: 0 },
						},
					},
				],
			],
		]),
	};
};

const deltaFromChild2 = ({ change, revision }: TaggedChange<NodeChangeset>): Delta.Modify => {
	assert.deepEqual(change, nodeChange2);
	return {
		type: Delta.MarkType.Modify,
		fields: new Map([
			[
				fooKey,
				[
					{
						type: Delta.MarkType.Insert,
						content: [testTreeCursor("nodeChange2")],
						oldContent: {
							detachId: { major: revision, minor: 0 },
						},
					},
				],
			],
		]),
	};
};

const tag = mintRevisionTag();
const change1: TaggedChange<OptionalChangeset> = tagChange(
	{
		fieldChange: {
			id: brand(1),
			newContent: { set: testTree("tree1"), changes: nodeChange1 },
			wasEmpty: true,
		},
	},
	tag,
);

const change2: TaggedChange<OptionalChangeset> = tagChange(
	optionalFieldEditor.set(testTreeCursor("tree2"), false, brand(2)),
	mintRevisionTag(),
);

const revertChange2: TaggedChange<OptionalChangeset> = tagChange(
	{
		fieldChange: {
			id: brand(2),
			newContent: {
				revert: { revision: change2.revision, localId: brand(2) },
			},
			wasEmpty: false,
		},
	},
	mintRevisionTag(),
);

/**
 * Represents what change2 would have been had it been concurrent with change1.
 */
const change2PreChange1: TaggedChange<OptionalChangeset> = tagChange(
	optionalFieldEditor.set(testTreeCursor("tree2"), true, brand(2)),
	change2.revision,
);

const change4: TaggedChange<OptionalChangeset> = tagChange(
	optionalFieldEditor.buildChildChange(0, nodeChange2),
	mintRevisionTag(),
);

// TODO: unit test standalone functions from optionalField.ts
describe("optionalField", () => {
	// TODO: more editor tests
	describe("editor", () => {
		it("can be created", () => {
			const actual: OptionalChangeset = optionalFieldEditor.set(
				testTreeCursor("x"),
				true,
				brand(42),
			);
			const expected: OptionalChangeset = {
				fieldChange: { id: brand(42), newContent: { set: testTree("x") }, wasEmpty: true },
			};
			assert.deepEqual(actual, expected);
		});
	});

	describe("optionalChangeRebaser", () => {
		it("can be composed", () => {
			const simpleChildComposer = (changes: TaggedChange<NodeChangeset>[]) => {
				assert.equal(changes.length, 1);
				return changes[0].change;
			};
			const composed = optionalChangeRebaser.compose(
				[change1, change2],
				simpleChildComposer,
				fakeIdAllocator,
				failCrossFieldManager,
				defaultRevisionMetadataFromChanges([change1, change2]),
			);

			const change1And2: OptionalChangeset = {
				fieldChange: {
					id: brand(2),
					revision: change2.revision,
					newContent: { set: testTree("tree2") },
					wasEmpty: true,
				},
				childChanges: [[{ revision: change2.revision, localId: brand(2) }, nodeChange1]],
			};

			assert.deepEqual(composed, change1And2);
		});

		it("can compose child changes", () => {
			const expected: OptionalChangeset = {
				fieldChange: {
					id: brand(1),
					revision: change1.revision,
					wasEmpty: true,
					newContent: { set: testTree("tree1"), changes: arbitraryChildChange },
				},
			};

			assert.deepEqual(
				optionalChangeRebaser.compose(
					[change1, change4],
					(changes: TaggedChange<NodeChangeset>[]): NodeChangeset => {
						assert.deepEqual(
							changes.map((c) => c.change),
							[nodeChange1, nodeChange2],
						);
						return arbitraryChildChange;
					},
					fakeIdAllocator,
					failCrossFieldManager,
					defaultRevisionMetadataFromChanges([change1, change4]),
				),
				expected,
			);
		});

		it("can be inverted", () => {
			const childInverter = (change: NodeChangeset) => {
				assert.deepEqual(change, nodeChange1);
				return nodeChange2;
			};

			const expected: OptionalChangeset = {
				fieldChange: { id: brand(1), wasEmpty: false },
				childChanges: [["self", nodeChange2]],
			};

			// const repair: NodeReviver = (revision: RevisionTag, index: number, count: number) => {
			// 	assert.equal(revision, change1.revision);
			// 	assert.equal(index, 0);
			// 	assert.equal(count, 1);
			// 	return [testTreeCursor("tree1")];
			// };

			assert.deepEqual(
				optionalChangeRebaser.invert(
					change1,
					childInverter,
<<<<<<< HEAD
					failIdAllocator,
=======
					repair,
					fakeIdAllocator,
>>>>>>> 935bae84
					failCrossFieldManager,
				),
				expected,
			);
		});

		describe("Rebasing", () => {
			it("can be rebased", () => {
				const childRebaser = (
					_change: NodeChangeset | undefined,
					_base: NodeChangeset | undefined,
				) => assert.fail("Should not be called");
				assert.deepEqual(
					optionalChangeRebaser.rebase(
						change2PreChange1.change,
						change1,
						childRebaser,
						fakeIdAllocator,
						failCrossFieldManager,
						defaultRevisionMetadataFromChanges([change1]),
					),
					change2.change,
				);
			});

			it("can rebase child change", () => {
				const baseChange: OptionalChangeset = { childChanges: [["self", nodeChange1]] };
				const changeToRebase: OptionalChangeset = { childChanges: [["self", nodeChange2]] };

				const childRebaser = (
					change: NodeChangeset | undefined,
					base: NodeChangeset | undefined,
				): NodeChangeset | undefined => {
					assert.deepEqual(change, nodeChange2);
					assert.deepEqual(base, nodeChange1);
					return arbitraryChildChange;
				};

				const expected: OptionalChangeset = {
					childChanges: [["self", arbitraryChildChange]],
				};

				assert.deepEqual(
					optionalChangeRebaser.rebase(
						changeToRebase,
						makeAnonChange(baseChange),
						childRebaser,
						fakeIdAllocator,
						failCrossFieldManager,
						defaultRevisionMetadataFromChanges([]),
					),
					expected,
				);
			});

			it("can rebase a child change over a delete and revive of target node", () => {
				const tag1 = mintRevisionTag();
				const tag2 = mintRevisionTag();
				const changeToRebase = optionalFieldEditor.buildChildChange(0, nodeChange1);
				const deletion = tagChange(
					optionalFieldEditor.set(undefined, false, brand(1)),
					tag1,
				);
				const revive = tagRollbackInverse(
					optionalChangeRebaser.invert(
						deletion,
						() => assert.fail("Should not need to invert children"),
<<<<<<< HEAD
						failIdAllocator,
=======
						fakeRepair,
						fakeIdAllocator,
>>>>>>> 935bae84
						failCrossFieldManager,
					),
					tag2,
					tag1,
				);

				const childRebaser = (
					nodeChange: NodeChangeset | undefined,
					baseNodeChange: NodeChangeset | undefined,
				) => {
					assert(baseNodeChange === undefined);
					assert(nodeChange === nodeChange1);
					return nodeChange;
				};

				const changeToRebase2 = optionalChangeRebaser.rebase(
					changeToRebase,
					deletion,
					childRebaser,
					fakeIdAllocator,
					failCrossFieldManager,
					defaultRevisionMetadataFromChanges([deletion]),
				);

				const changeToRebase3 = optionalChangeRebaser.rebase(
					changeToRebase2,
					revive,
					childRebaser,
					fakeIdAllocator,
					failCrossFieldManager,
					defaultRevisionMetadataFromChanges([revive]),
				);

				assert.deepEqual(changeToRebase3, changeToRebase);
			});

			it("can rebase child change (field change ↷ field change)", () => {
				const baseChange: OptionalChangeset = {
					fieldChange: {
						id: brand(0),
						wasEmpty: false,
					},
					childChanges: [["self", nodeChange1]],
				};
				const changeToRebase: OptionalChangeset = {
					fieldChange: {
						id: brand(1),
						wasEmpty: false,
						newContent: { set: { type: brand("value"), value: "X" } },
					},
					childChanges: [["self", nodeChange2]],
				};

				const childRebaser = (
					change: NodeChangeset | undefined,
					base: NodeChangeset | undefined,
				): NodeChangeset | undefined => {
					assert.deepEqual(change, nodeChange2);
					assert.deepEqual(base, nodeChange1);
					return arbitraryChildChange;
				};

				const expected: OptionalChangeset = {
					fieldChange: {
						id: brand(1),
						wasEmpty: true,
						newContent: { set: { type: brand("value"), value: "X" } },
					},
					childChanges: [[{ localId: brand(0) }, arbitraryChildChange]],
				};

				const actual = optionalChangeRebaser.rebase(
					changeToRebase,
					makeAnonChange(baseChange),
					childRebaser,
					fakeIdAllocator,
					failCrossFieldManager,
					defaultRevisionMetadataFromChanges([]),
				);
				assert.deepEqual(actual, expected);
			});
		});
	});

	describe("optionalFieldIntoDelta", () => {
		it("can be converted to a delta when field was empty", () => {
			const expected: Delta.MarkList = [
				{
					type: Delta.MarkType.Insert,
					content: [testTreeCursor("tree1")],
					fields: new Map([
						[
							fooKey,
							[
								{
									type: Delta.MarkType.Insert,
									content: [testTreeCursor("nodeChange1")],
									oldContent: {
										detachId: { major: tag, minor: 0 },
									},
								},
							],
						],
					]),
				},
			];

			assertMarkListEqual(
				optionalFieldIntoDelta(change1, (change) =>
					deltaFromChild1(tagChange(change, tag)),
				),
				expected,
			);
		});

		it("can be converted to a delta when restoring content", () => {
			const expected: Delta.MarkList = [
				{
					type: Delta.MarkType.Restore,
					count: 1,
					newContent: {
						restoreId: { major: change2.revision, minor: 2 },
					},
					oldContent: {
						detachId: { major: revertChange2.revision, minor: 2 },
					},
				},
			];

			const actual = optionalFieldIntoDelta(revertChange2, (change) =>
				deltaFromChild1(tagChange(change, revertChange2.revision)),
			);
			assertMarkListEqual(actual, expected);
		});

		it("can be converted to a delta with only child changes", () => {
			const expected: Delta.MarkList = [
				{
					type: Delta.MarkType.Modify,
					fields: new Map([
						[
							fooKey,
							[
								{
									type: Delta.MarkType.Insert,
									content: [testTreeCursor("nodeChange2")],
									oldContent: {
										detachId: { major: tag, minor: 0 },
									},
								},
							],
						],
					]),
				},
			];

			assertMarkListEqual(
				optionalFieldIntoDelta(change4, (change) =>
					deltaFromChild2(tagChange(change, tag)),
				),
				expected,
			);
		});
	});
});<|MERGE_RESOLUTION|>--- conflicted
+++ resolved
@@ -13,17 +13,8 @@
 	tagChange,
 	tagRollbackInverse,
 } from "../../../core";
-<<<<<<< HEAD
-import { IdAllocator, brand } from "../../../util";
+import { brand, fakeIdAllocator } from "../../../util";
 import { assertMarkListEqual, defaultRevisionMetadataFromChanges } from "../../utils";
-=======
-import { brand, fakeIdAllocator } from "../../../util";
-import {
-	assertMarkListEqual,
-	defaultRevisionMetadataFromChanges,
-	fakeTaggedRepair as fakeRepair,
-} from "../../utils";
->>>>>>> 935bae84
 import {
 	optionalChangeRebaser,
 	optionalFieldEditor,
@@ -227,12 +218,7 @@
 				optionalChangeRebaser.invert(
 					change1,
 					childInverter,
-<<<<<<< HEAD
-					failIdAllocator,
-=======
-					repair,
 					fakeIdAllocator,
->>>>>>> 935bae84
 					failCrossFieldManager,
 				),
 				expected,
@@ -300,12 +286,7 @@
 					optionalChangeRebaser.invert(
 						deletion,
 						() => assert.fail("Should not need to invert children"),
-<<<<<<< HEAD
-						failIdAllocator,
-=======
-						fakeRepair,
 						fakeIdAllocator,
->>>>>>> 935bae84
 						failCrossFieldManager,
 					),
 					tag2,
