--- conflicted
+++ resolved
@@ -96,14 +96,11 @@
 	revisionMetadataSourceFromInfo,
 	RevisionInfo,
 	RevisionTag,
-<<<<<<< HEAD
-=======
 	DeltaFieldChanges,
 	DeltaMark,
 	DeltaFieldMap,
 	DeltaRoot,
 	DeltaProtoNode,
->>>>>>> b497585f
 } from "../core";
 import { JsonCompatible, brand } from "../util";
 import { ICodecFamily, withSchemaValidation } from "../codec";
