/*!
 * Copyright (c) Microsoft Corporation and contributors. All rights reserved.
 * Licensed under the MIT License.
 */

import { strict as assert } from "assert";
import { unreachableCase } from "@fluidframework/common-utils";
import { LocalServerTestDriver } from "@fluid-internal/test-drivers";
import { IContainer } from "@fluidframework/container-definitions";
import { Loader } from "@fluidframework/container-loader";
import {
	IChannelAttributes,
	IChannelServices,
	IFluidDataStoreRuntime,
} from "@fluidframework/datastore-definitions";
import { requestFluidObject } from "@fluidframework/runtime-utils";
import {
	ITestObjectProvider,
	ChannelFactoryRegistry,
	TestObjectProvider,
	TestContainerRuntimeFactory,
	TestFluidObjectFactory,
	ITestFluidObject,
	createSummarizer,
	summarizeNow,
	ITestContainerConfig,
} from "@fluidframework/test-utils";
import {
	MockContainerRuntimeFactory,
	MockFluidDataStoreRuntime,
	MockStorage,
} from "@fluidframework/test-runtime-utils";
import { ISummarizer } from "@fluidframework/container-runtime";
import { ConfigTypes, IConfigProviderBase } from "@fluidframework/telemetry-utils";
import {
	ISharedTree,
	ISharedTreeView,
	SharedTreeFactory,
	createSharedTreeView,
} from "../shared-tree";
import {
	DefaultChangeFamily,
	DefaultChangeset,
	DefaultEditBuilder,
	defaultSchemaPolicy,
	FieldKinds,
	jsonableTreeFromCursor,
	mapFieldMarks,
	mapMarkList,
	mapTreeFromCursor,
	namedTreeSchema,
	NodeReviver,
	RevisionInfo,
	RevisionMetadataSource,
	revisionMetadataSourceFromInfo,
	singleTextCursor,
} from "../feature-libraries";
import {
	RevisionTag,
	Delta,
	InvalidationToken,
	SimpleObservingDependent,
	moveToDetachedField,
	mapCursorField,
	JsonableTree,
	SchemaData,
	fieldSchema,
	GlobalFieldKey,
	rootFieldKey,
	rootFieldKeySymbol,
	Value,
	compareUpPaths,
	UpPath,
	clonePath,
	RepairDataStore,
	ITreeCursorSynchronous,
	FieldKey,
	IRepairDataStoreProvider,
	UndoRedoManager,
	ChangeFamilyEditor,
	ChangeFamily,
	InMemoryStoredSchemaRepository,
	TaggedChange,
} from "../core";
import { JsonCompatible, brand, makeArray } from "../util";
import { ICodecFamily, withSchemaValidation } from "../codec";
import { typeboxValidator } from "../external-utilities";
import { cursorToJsonObject, jsonSchema, jsonString, singleJsonCursor } from "../domains";

// Testing utilities

const frozenMethod = () => {
	assert.fail("Object is frozen");
};

function freezeObjectMethods<T>(object: T, methods: (keyof T)[]): void {
	if (Object.isFrozen(object)) {
		for (const method of methods) {
			assert.equal(object[method], frozenMethod);
		}
	} else {
		for (const method of methods) {
			Object.defineProperty(object, method, {
				enumerable: false,
				configurable: false,
				writable: false,
				value: frozenMethod,
			});
		}
	}
}

/**
 * Recursively freezes the given object.
 *
 * WARNING: this function mutates Map and Set instances to override their mutating methods in order to ensure that the
 * state of those instances cannot be changed. This is necessary because calling `Object.freeze` on a Set or Map does
 * not prevent it from being mutated.
 *
 * @param object - The object to freeze.
 */
export function deepFreeze<T>(object: T): void {
	if (object instanceof Map) {
		for (const [key, value] of object.entries()) {
			deepFreeze(key);
			deepFreeze(value);
		}
		freezeObjectMethods(object, ["set", "delete", "clear"]);
	} else if (object instanceof Set) {
		for (const key of object.keys()) {
			deepFreeze(key);
		}
		freezeObjectMethods(object, ["add", "delete", "clear"]);
	} else {
		// Retrieve the property names defined on object
		const propNames: (keyof T)[] = Object.getOwnPropertyNames(object) as (keyof T)[];
		// Freeze properties before freezing self
		for (const name of propNames) {
			const value = object[name];
			if (typeof value === "object") {
				deepFreeze(value);
			}
		}
	}
	Object.freeze(object);
}

export class MockDependent extends SimpleObservingDependent {
	public readonly tokens: (InvalidationToken | undefined)[] = [];
	public constructor(name: string = "MockDependent") {
		super((token) => this.tokens.push(token), name);
	}
}

/**
 * Manages the creation, connection, and retrieval of SharedTrees and related components for ease of testing.
 * Satisfies the {@link ITestObjectProvider} interface.
 */
export type ITestTreeProvider = TestTreeProvider & ITestObjectProvider;

export enum SummarizeType {
	onDemand = 0,
	automatic = 1,
	disabled = 2,
}

/**
 * A test helper class that manages the creation, connection and retrieval of SharedTrees. Instances of this
 * class are created via {@link TestTreeProvider.create} and satisfy the {@link ITestObjectProvider} interface.
 */
export class TestTreeProvider {
	private static readonly treeId = "TestSharedTree";

	private readonly provider: ITestObjectProvider;
	private readonly _trees: ISharedTree[] = [];
	private readonly _containers: IContainer[] = [];
	private readonly summarizer?: ISummarizer;

	public get trees(): readonly ISharedTree[] {
		return this._trees;
	}

	public get containers(): readonly IContainer[] {
		return this._containers;
	}

	/**
	 * Create a new {@link TestTreeProvider} with a number of trees pre-initialized.
	 * @param trees - the number of trees to initialize this provider with. This is the same as calling
	 * {@link create} followed by {@link createTree} _trees_ times.
	 * @param summarizeType - enum to manually, automatically, or disable summarization
	 * @param factory - The factory to use for creating and loading trees. See {@link SharedTreeTestFactory}.
	 *
	 * @example
	 * ```ts
	 * const provider = await TestTreeProvider.create(2);
	 * assert(provider.trees[0].isAttached());
	 * assert(provider.trees[1].isAttached());
	 * await trees.ensureSynchronized();
	 * ```
	 */
	public static async create(
		trees = 0,
		summarizeType: SummarizeType = SummarizeType.disabled,
		factory: SharedTreeFactory = new SharedTreeFactory({ jsonValidator: typeboxValidator }),
	): Promise<ITestTreeProvider> {
		// The on-demand summarizer shares a container with the first tree, so at least one tree and container must be created right away.
		assert(
			!(trees === 0 && summarizeType === SummarizeType.onDemand),
			"trees must be >= 1 to allow summarization on demand",
		);

		const registry = [[TestTreeProvider.treeId, factory]] as ChannelFactoryRegistry;
		const driver = new LocalServerTestDriver();
		const containerRuntimeFactory = () =>
			new TestContainerRuntimeFactory(
				"@fluid-example/test-dataStore",
				new TestFluidObjectFactory(registry),
				{
					summaryOptions: {
						summaryConfigOverrides:
							summarizeType === SummarizeType.disabled
								? { state: "disabled" }
								: undefined,
					},
					enableRuntimeIdCompressor: true,
				},
			);

		const objProvider = new TestObjectProvider(Loader, driver, containerRuntimeFactory);

		if (summarizeType === SummarizeType.onDemand) {
			const container = await objProvider.makeTestContainer();
			const dataObject = await requestFluidObject<ITestFluidObject>(container, "/");
			const firstTree = await dataObject.getSharedObject<ISharedTree>(
				TestTreeProvider.treeId,
			);
			const { summarizer } = await createSummarizer(objProvider, container);
			const provider = new TestTreeProvider(objProvider, [
				container,
				firstTree,
				summarizer,
			]) as ITestTreeProvider;
			for (let i = 1; i < trees; i++) {
				await provider.createTree();
			}
			return provider;
		} else {
			const provider = new TestTreeProvider(objProvider) as ITestTreeProvider;
			for (let i = 0; i < trees; i++) {
				await provider.createTree();
			}
			return provider;
		}
	}

	/**
	 * Create and initialize a new {@link ISharedTree} that is connected to all other trees from this provider.
	 * @returns the tree that was created. For convenience, the tree can also be accessed via `this[i]` where
	 * _i_ is the index of the tree in order of creation.
	 */
	public async createTree(): Promise<ISharedTree> {
		const configProvider = (settings: Record<string, ConfigTypes>): IConfigProviderBase => ({
			getRawConfig: (name: string): ConfigTypes => settings[name],
		});
		const testContainerConfig: ITestContainerConfig = {
			loaderProps: {
				configProvider: configProvider({
					"Fluid.Container.enableOfflineLoad": true,
				}),
			},
		};
		const container =
			this.trees.length === 0
				? await this.provider.makeTestContainer(testContainerConfig)
				: await this.provider.loadTestContainer();

		this._containers.push(container);
		const dataObject = await requestFluidObject<ITestFluidObject>(container, "/");
		return (this._trees[this.trees.length] = await dataObject.getSharedObject<ISharedTree>(
			TestTreeProvider.treeId,
		));
	}

	/**
	 * Give this {@link TestTreeProvider} the ability to summarize on demand during a test by creating a summarizer
	 * client for the container at the given index.  This can only be called when the summarizeOnDemand parameter
	 * was set to true when calling the create() method.
	 * @returns void after a summary has been resolved. May be called multiple times.
	 */
	public async summarize(): Promise<void> {
		assert(
			this.summarizer !== undefined,
			"can't summarize because summarizeOnDemand was not set to true.",
		);
		await summarizeNow(this.summarizer, "TestTreeProvider");
	}

	public [Symbol.iterator](): IterableIterator<ISharedTree> {
		return this.trees[Symbol.iterator]();
	}

	private constructor(
		provider: ITestObjectProvider,
		firstTreeParams?: [IContainer, ISharedTree, ISummarizer],
	) {
		this.provider = provider;
		if (firstTreeParams !== undefined) {
			const [container, firstTree, summarizer] = firstTreeParams;
			this._containers.push(container);
			this._trees.push(firstTree);
			this.summarizer = summarizer;
		}
		return new Proxy(this, {
			get: (target, prop, receiver) => {
				// Route all properties that are on the `TestTreeProvider` itself
				if ((target as never)[prop] !== undefined) {
					return Reflect.get(target, prop, receiver) as unknown;
				}

				// Route all other properties to the `TestObjectProvider`
				return Reflect.get(this.provider, prop, receiver) as unknown;
			},
		});
	}
}

/**
 * A test helper class that creates one or more SharedTrees connected to a mock runtime.
 */
export class TestTreeProviderLite {
	private static readonly treeId = "TestSharedTree";
	private readonly runtimeFactory = new MockContainerRuntimeFactory();
	public readonly trees: readonly ISharedTree[];

	/**
	 * Create a new {@link TestTreeProviderLite} with a number of trees pre-initialized.
	 * @param trees - the number of trees created by this provider.
	 * @param factory - an optional factory to use for creating and loading trees. See {@link SharedTreeTestFactory}.
	 *
	 * @example
	 * ```ts
	 * const provider = new TestTreeProviderLite(2);
	 * assert(provider.trees[0].isAttached());
	 * assert(provider.trees[1].isAttached());
	 * provider.processMessages();
	 * ```
	 */
	public constructor(
		trees = 1,
		private readonly factory = new SharedTreeFactory({ jsonValidator: typeboxValidator }),
	) {
		assert(trees >= 1, "Must initialize provider with at least one tree");
		const t: ISharedTree[] = [];
		for (let i = 0; i < trees; i++) {
			const runtime = new MockFluidDataStoreRuntime();
			const tree = this.factory.create(runtime, TestTreeProviderLite.treeId);
			const containerRuntime = this.runtimeFactory.createContainerRuntime(runtime);
			tree.connect({
				deltaConnection: containerRuntime.createDeltaConnection(),
				objectStorage: new MockStorage(),
			});
			t.push(tree);
		}
		this.trees = t;
	}

	public processMessages(count?: number): void {
		this.runtimeFactory.processSomeMessages(
			count ?? this.runtimeFactory.outstandingMessageCount,
		);
	}

	public get minimumSequenceNumber(): number {
		return this.runtimeFactory.getMinSeq();
	}

	public get sequenceNumber(): number {
		return this.runtimeFactory.sequenceNumber;
	}
}

/**
 * Run a custom "spy function" every time the given method is invoked.
 * @param methodClass - the class that has the method
 * @param methodName - the name of the method
 * @param spy - the spy function to run alongside the method
 * @returns a function which will remove the spy function when invoked. Should be called exactly once
 * after the spy is no longer needed.
 */
export function spyOnMethod(
	// eslint-disable-next-line @typescript-eslint/ban-types
	methodClass: Function,
	methodName: string,
	spy: () => void,
): () => void {
	const { prototype } = methodClass;
	const method = prototype[methodName];
	assert(typeof method === "function", `Method does not exist: ${methodName}`);

	const methodSpy = function (this: unknown, ...args: unknown[]): unknown {
		spy();
		return method.call(this, ...args);
	};
	prototype[methodName] = methodSpy;

	return () => {
		prototype[methodName] = method;
	};
}

/**
 * @returns `true` iff the given delta has a visible impact on the document tree.
 */
export function isDeltaVisible(delta: Delta.MarkList): boolean {
	for (const mark of delta) {
		if (typeof mark === "object") {
			const type = mark.type;
			switch (type) {
				case Delta.MarkType.Modify: {
					if (Object.prototype.hasOwnProperty.call(mark, "setValue")) {
						return true;
					}
					if (mark.fields !== undefined) {
						for (const field of mark.fields.values()) {
							if (isDeltaVisible(field)) {
								return true;
							}
						}
					}
					break;
				}
				case Delta.MarkType.Insert: {
					if (mark.isTransient !== true) {
						return true;
					}
					break;
				}
				case Delta.MarkType.MoveOut:
				case Delta.MarkType.MoveIn:
				case Delta.MarkType.Delete:
					return true;
					break;
				default:
					unreachableCase(type);
			}
			return false;
		}
	}
	return false;
}

/**
 * Assert two MarkList are equal, handling cursors.
 */
export function assertMarkListEqual(a: Delta.MarkList, b: Delta.MarkList): void {
	const aTree = mapMarkList(a, mapTreeFromCursor);
	const bTree = mapMarkList(b, mapTreeFromCursor);
	assert.deepStrictEqual(aTree, bTree);
}

/**
 * Assert two Delta are equal, handling cursors.
 */
export function assertDeltaEqual(a: Delta.FieldMarks, b: Delta.FieldMarks): void {
	const aTree = mapFieldMarks(a, mapTreeFromCursor);
	const bTree = mapFieldMarks(b, mapTreeFromCursor);
	assert.deepStrictEqual(aTree, bTree);
}

/**
 * A test helper that allows custom code to be injected when a tree is created/loaded.
 */
export class SharedTreeTestFactory extends SharedTreeFactory {
	/**
	 * @param onCreate - Called once for each created tree (not called for trees loaded from summaries).
	 * @param onLoad - Called once for each tree that is loaded from a summary.
	 */
	public constructor(
		private readonly onCreate: (tree: ISharedTree) => void,
		private readonly onLoad?: (tree: ISharedTree) => void,
	) {
		super({ jsonValidator: typeboxValidator });
	}

	public override async load(
		runtime: IFluidDataStoreRuntime,
		id: string,
		services: IChannelServices,
		channelAttributes: Readonly<IChannelAttributes>,
	): Promise<ISharedTree> {
		const tree = await super.load(runtime, id, services, channelAttributes);
		this.onLoad?.(tree);
		return tree;
	}

	public override create(runtime: IFluidDataStoreRuntime, id: string): ISharedTree {
		const tree = super.create(runtime, id);
		this.onCreate(tree);
		return tree;
	}
}

export function noRepair(): Delta.ProtoNode[] {
	assert.fail("Unexpected request for repair data");
}

const cursorValueKey = Symbol("FakeRepairDataValue");

/**
 * Creates a {@link NodeReviver} with values generated by the provided valueGenerator.
 * @param valueGenerator - Delegate invoked to generate the value of each node.
 * @param tagCursorWithValue - When true, each produced cursor will have a field that contains the same value at that
 * of the node accessible through the cursor. Use this to ensure the cursor can be deep-compared.
 * Do not use this in encoding/decoding tests as the extra field will not roundtrip.
 */
export function createFakeRepair(
	valueGenerator: (revision: RevisionTag, index: number) => Value,
	tagCursorWithValue?: boolean,
): NodeReviver {
	return (revision: RevisionTag, index: number, count: number) =>
		makeArray(count, (currentIndex) => {
			const value = valueGenerator(revision, index + currentIndex);
			const cursor = singleTextCursor({
				type: brand("FakeRepairedNode"),
				value,
			});
			if (tagCursorWithValue === true) {
				// We put a copy of the value on the cursor itself to ensure deep comparison detects differences.
				(cursor as { [cursorValueKey]?: Value })[cursorValueKey] = value;
			}
			return cursor;
		});
}

/**
 * A {@link NodeReviver} that creates fake repair nodes with values dependent on the revision and index.
 */
export const fakeRepair = createFakeRepair(
	(revisionInner: RevisionTag, indexInner: number) =>
		`revision ${revisionInner} index ${indexInner}`,
);

/**
 * A {@link NodeReviver} that creates fake repair nodes with values dependent on the revision and index.
 */
export const fakeTaggedRepair = createFakeRepair(
	(revisionInner: RevisionTag, indexInner: number) =>
		`revision ${revisionInner} index ${indexInner}`,
	true,
);

export function validateTree(tree: ISharedTreeView, expected: JsonableTree[]): void {
	const actual = toJsonableTree(tree);
	assert.deepEqual(actual, expected);
}

export function validateTreeConsistency(treeA: ISharedTree, treeB: ISharedTree): void {
	assert.deepEqual(toJsonableTree(treeA), toJsonableTree(treeB));
}

export function makeTreeFromJson(json: JsonCompatible[] | JsonCompatible): ISharedTreeView {
	const cursors = Array.isArray(json) ? json.map(singleJsonCursor) : singleJsonCursor(json);
	return makeTreeFromCursor(cursors, jsonSchema);
}

/**
 * @remarks Remove this once schematize can do the work.
 */
export function makeTreeFromCursor(
	cursor: ITreeCursorSynchronous[] | ITreeCursorSynchronous,
	schemaData: SchemaData,
): ISharedTreeView {
	const schemaPolicy = defaultSchemaPolicy;
	const tree: ISharedTreeView = createSharedTreeView();
	// TODO: use ISharedTreeView.schematize once it supports cursors
	tree.storedSchema.update(new InMemoryStoredSchemaRepository(schemaPolicy, schemaData));
	const field = tree.editor.sequenceField({
		parent: undefined,
		field: rootFieldKeySymbol,
	});
	if (!Array.isArray(cursor) || cursor.length > 0) {
		field.insert(0, cursor);
	}
	return tree;
}

export function toJsonableTree(tree: ISharedTreeView): JsonableTree[] {
	const readCursor = tree.forest.allocateCursor();
	moveToDetachedField(tree.forest, readCursor);
	const jsonable = mapCursorField(readCursor, jsonableTreeFromCursor);
	readCursor.free();
	return jsonable;
}

/**
 * Assumes `tree` is in the json domain and returns its content as a json compatible object.
 */
export function toJsonTree(tree: ISharedTreeView): JsonCompatible[] {
	const readCursor = tree.forest.allocateCursor();
	moveToDetachedField(tree.forest, readCursor);
	const copy = mapCursorField(readCursor, cursorToJsonObject);
	readCursor.free();
	return copy;
}

/**
 * Helper function to insert node at a given index.
 *
 * @param tree - The tree on which to perform the insert.
 * @param index - The index in the root field at which to insert.
 * @param value - The value of the inserted node.
 */
export function insert(tree: ISharedTreeView, index: number, ...values: string[]): void {
	const field = tree.editor.sequenceField({ parent: undefined, field: rootFieldKeySymbol });
	const nodes = values.map((value) => singleTextCursor({ type: jsonString.name, value }));
	field.insert(index, nodes);
}

export function remove(tree: ISharedTreeView, index: number, count: number): void {
	const field = tree.editor.sequenceField({ parent: undefined, field: rootFieldKeySymbol });
	field.delete(index, count);
}

export function expectJsonTree(
	actual: ISharedTreeView | ISharedTreeView[],
	expected: JsonCompatible[],
): void {
	const trees = Array.isArray(actual) ? actual : [actual];
	for (const tree of trees) {
		const roots = toJsonTree(tree);
		assert.deepEqual(roots, expected);
	}
}

const globalFieldKey: GlobalFieldKey = brand("globalFieldKey");
const rootFieldSchema = fieldSchema(FieldKinds.value);
const globalFieldSchema = fieldSchema(FieldKinds.value);
const rootNodeSchema = namedTreeSchema({
	name: brand("TestValue"),
	localFields: {
		optionalChild: fieldSchema(FieldKinds.optional, [brand("TestValue")]),
	},
	extraLocalFields: fieldSchema(FieldKinds.sequence),
	globalFields: [globalFieldKey],
});
const testSchema: SchemaData = {
	treeSchema: new Map([[rootNodeSchema.name, rootNodeSchema]]),
	globalFieldSchema: new Map([
		[rootFieldKey, rootFieldSchema],
		[globalFieldKey, globalFieldSchema],
	]),
};

/**
 * Updates the given `tree` to the given `schema` and inserts `state` as its root.
 */
export function initializeTestTree(
	tree: ISharedTreeView,
	state?: JsonableTree,
	schema: SchemaData = testSchema,
): void {
	tree.storedSchema.update(schema);

	if (state) {
		// Apply an edit to the tree which inserts a node with a value
		const writeCursor = singleTextCursor(state);
		const field = tree.editor.sequenceField({ parent: undefined, field: rootFieldKeySymbol });
		field.insert(0, writeCursor);
	}
}

export function expectEqualPaths(path: UpPath | undefined, expectedPath: UpPath | undefined): void {
	if (!compareUpPaths(path, expectedPath)) {
		// This is slower than above compare, so only do it in the error case.
		// Make a nice error message:
		assert.deepEqual(clonePath(path), clonePath(expectedPath));
		assert.fail("unequal paths, but clones compared equal");
	}
}

export class MockRepairDataStore<TChange> implements RepairDataStore<TChange> {
	public capturedData = new Map<RevisionTag, (ITreeCursorSynchronous | Value)[]>();

	public capture(change: TChange, revision: RevisionTag): void {
		const existing = this.capturedData.get(revision);

		if (existing === undefined) {
			this.capturedData.set(revision, [revision]);
		} else {
			existing.push(revision);
		}
	}

	public getNodes(
		revision: RevisionTag,
		path: UpPath | undefined,
		key: FieldKey,
		index: number,
		count: number,
	): ITreeCursorSynchronous[] {
		return makeArray(count, () => singleTextCursor({ type: brand("MockRevivedNode") }));
	}

	public getValue(revision: RevisionTag, path: UpPath): Value {
		return brand("MockRevivedValue");
	}
}

export const mockIntoDelta = (delta: Delta.Root) => delta;

export class MockRepairDataStoreProvider<TChange> implements IRepairDataStoreProvider<TChange> {
	public freeze(): void {
		// Noop
	}

	public applyChange(change: TChange): void {
		// Noop
	}

	public createRepairData(): MockRepairDataStore<TChange> {
		return new MockRepairDataStore();
	}

	public clone(): IRepairDataStoreProvider<TChange> {
		return new MockRepairDataStoreProvider();
	}
}

export function createMockUndoRedoManager(): UndoRedoManager<DefaultChangeset, DefaultEditBuilder> {
	return UndoRedoManager.create(new DefaultChangeFamily({ jsonValidator: typeboxValidator }));
}

export interface EncodingTestData<TDecoded, TEncoded> {
	/**
	 * Contains test cases which should round-trip successfully through all persisted formats.
	 */
	successes: [name: string, data: TDecoded][];
	/**
	 * Contains malformed encoded data which a particular version's codec should fail to decode.
	 */
	failures?: { [version: string]: [name: string, data: TEncoded][] };
}

const assertDeepEqual = (a: any, b: any) => assert.deepEqual(a, b);

/**
 * Constructs a basic suite of round-trip tests for all versions of a codec family.
 * This helper should generally be wrapped in a `describe` block.
 *
<<<<<<< HEAD
 * Encoded data for JSON codecs within `family` will be validated using `typeboxValidator`.
=======
 * It is generally not valid to compare the decoded formats with assert.deepEqual,
 * but since these round trip tests start with the decoded format (not the encoded format),
 * they require assert.deepEqual to be a valid comparison.
 * This can be problematic for some cases (for example edits containing cursors).
 *
 * TODO:
 * - Consider extending this to allow testing in a way where encoded formats (which can safely use deepEqual) are compared.
 * - Consider adding a custom comparison function for non-encoded data.
 * - Consider adding a way to test that specific values have specific encodings.
 * Maybe generalize test cases to each have an optional encoded and optional decoded form (require at least one), for example via:
 * `{name: string, encoded?: JsonCompatibleReadOnly, decoded?: TDecoded}`.
>>>>>>> afb66328
 */
export function makeEncodingTestSuite<TDecoded, TEncoded>(
	family: ICodecFamily<TDecoded>,
	encodingTestData: EncodingTestData<TDecoded, TEncoded>,
	assertEquivalent: (a: TDecoded, b: TDecoded) => void = assertDeepEqual,
): void {
	for (const version of family.getSupportedFormats()) {
		describe(`version ${version}`, () => {
			const codec = family.resolve(version);
<<<<<<< HEAD
			// A common pattern to avoid validating the same portion of encoded data multiple times
			// is for a codec to either validate its data is in schema itself and not return `encodedSchema`,
			// or for it to not validate its own data but return an `encodedSchema` and let the caller use that.
			// This block makes sure we still validate the encoded data schema for codecs following the latter
			// pattern.
			const jsonCodec =
				codec.json.encodedSchema !== undefined
					? withSchemaValidation(codec.json.encodedSchema, codec.json, typeboxValidator)
					: codec.json;
			for (const [name, data] of encodingTestData) {
				describe(name, () => {
					it("json roundtrip", () => {
						const encoded = jsonCodec.encode(data);
						const decoded = jsonCodec.decode(encoded);
						assert.deepEqual(decoded, data);
					});

					it("json roundtrip with stringification", () => {
						const encoded = JSON.stringify(jsonCodec.encode(data));
						const decoded = jsonCodec.decode(JSON.parse(encoded));
						assert.deepEqual(decoded, data);
					});
=======
			describe("can json roundtrip", () => {
				for (const includeStringification of [false, true]) {
					describe(
						includeStringification ? "with stringification" : "without stringification",
						() => {
							for (const [name, data] of encodingTestData.successes) {
								it(name, () => {
									let encoded = codec.json.encode(data);
									if (includeStringification) {
										encoded = JSON.parse(JSON.stringify(encoded));
									}
									const decoded = codec.json.decode(encoded);
									assertEquivalent(decoded, data);
								});
							}
						},
					);
				}
			});
>>>>>>> afb66328

			describe("can binary roundtrip", () => {
				for (const [name, data] of encodingTestData.successes) {
					it(name, () => {
						const encoded = codec.binary.encode(data);
						const decoded = codec.binary.decode(encoded);
						assertEquivalent(decoded, data);
					});
				}
			});

			const failureCases = encodingTestData.failures?.[version] ?? [];
			if (failureCases.length > 0) {
				describe("rejects malformed data", () => {
					for (const [name, encodedData] of failureCases) {
						it(name, () => {
							assert.throws(() => codec.json.decode(encodedData as JsonCompatible));
						});
					}
				});
			}
		});
	}
}

/**
 * Creates a change receiver function for passing to an `EditBuilder` which records the changes
 * applied via that editor and allows them to be queried via a function.
 * @param _changeFamily - this optional change family allows for type inference of `TChange` for
 * convenience, but is otherwise unused.
 * @returns a change receiver function and a function that will return all changes received
 */
export function testChangeReceiver<TChange>(
	_changeFamily?: ChangeFamily<ChangeFamilyEditor, TChange>,
): [
	changeReceiver: Parameters<ChangeFamily<ChangeFamilyEditor, TChange>["buildEditor"]>[0],
	getChanges: () => readonly TChange[],
] {
	const changes: TChange[] = [];
	const changeReceiver = (change: TChange) => changes.push(change);
	return [changeReceiver, () => [...changes]];
}

export function defaultRevisionMetadataFromChanges(
	changes: readonly TaggedChange<unknown>[],
): RevisionMetadataSource {
	const revInfos: RevisionInfo[] = [];
	for (const change of changes) {
		if (change.revision !== undefined) {
			revInfos.push({
				revision: change.revision,
				rollbackOf: change.rollbackOf,
			});
		}
	}
	return revisionMetadataSourceFromInfo(revInfos);
}<|MERGE_RESOLUTION|>--- conflicted
+++ resolved
@@ -748,10 +748,9 @@
  * Constructs a basic suite of round-trip tests for all versions of a codec family.
  * This helper should generally be wrapped in a `describe` block.
  *
-<<<<<<< HEAD
  * Encoded data for JSON codecs within `family` will be validated using `typeboxValidator`.
-=======
- * It is generally not valid to compare the decoded formats with assert.deepEqual,
+ *
+ * @privateRemarks - It is generally not valid to compare the decoded formats with assert.deepEqual,
  * but since these round trip tests start with the decoded format (not the encoded format),
  * they require assert.deepEqual to be a valid comparison.
  * This can be problematic for some cases (for example edits containing cursors).
@@ -762,7 +761,6 @@
  * - Consider adding a way to test that specific values have specific encodings.
  * Maybe generalize test cases to each have an optional encoded and optional decoded form (require at least one), for example via:
  * `{name: string, encoded?: JsonCompatibleReadOnly, decoded?: TDecoded}`.
->>>>>>> afb66328
  */
 export function makeEncodingTestSuite<TDecoded, TEncoded>(
 	family: ICodecFamily<TDecoded>,
@@ -772,7 +770,6 @@
 	for (const version of family.getSupportedFormats()) {
 		describe(`version ${version}`, () => {
 			const codec = family.resolve(version);
-<<<<<<< HEAD
 			// A common pattern to avoid validating the same portion of encoded data multiple times
 			// is for a codec to either validate its data is in schema itself and not return `encodedSchema`,
 			// or for it to not validate its own data but return an `encodedSchema` and let the caller use that.
@@ -782,20 +779,6 @@
 				codec.json.encodedSchema !== undefined
 					? withSchemaValidation(codec.json.encodedSchema, codec.json, typeboxValidator)
 					: codec.json;
-			for (const [name, data] of encodingTestData) {
-				describe(name, () => {
-					it("json roundtrip", () => {
-						const encoded = jsonCodec.encode(data);
-						const decoded = jsonCodec.decode(encoded);
-						assert.deepEqual(decoded, data);
-					});
-
-					it("json roundtrip with stringification", () => {
-						const encoded = JSON.stringify(jsonCodec.encode(data));
-						const decoded = jsonCodec.decode(JSON.parse(encoded));
-						assert.deepEqual(decoded, data);
-					});
-=======
 			describe("can json roundtrip", () => {
 				for (const includeStringification of [false, true]) {
 					describe(
@@ -803,11 +786,11 @@
 						() => {
 							for (const [name, data] of encodingTestData.successes) {
 								it(name, () => {
-									let encoded = codec.json.encode(data);
+									let encoded = jsonCodec.encode(data);
 									if (includeStringification) {
 										encoded = JSON.parse(JSON.stringify(encoded));
 									}
-									const decoded = codec.json.decode(encoded);
+									const decoded = jsonCodec.decode(encoded);
 									assertEquivalent(decoded, data);
 								});
 							}
@@ -815,7 +798,6 @@
 					);
 				}
 			});
->>>>>>> afb66328
 
 			describe("can binary roundtrip", () => {
 				for (const [name, data] of encodingTestData.successes) {
@@ -832,7 +814,7 @@
 				describe("rejects malformed data", () => {
 					for (const [name, encodedData] of failureCases) {
 						it(name, () => {
-							assert.throws(() => codec.json.decode(encodedData as JsonCompatible));
+							assert.throws(() => jsonCodec.decode(encodedData as JsonCompatible));
 						});
 					}
 				});
