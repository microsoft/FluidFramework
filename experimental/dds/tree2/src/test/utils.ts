--- conflicted
+++ resolved
@@ -623,11 +623,7 @@
 	const view = createTreeCheckout({
 		...args,
 		forest,
-<<<<<<< HEAD
-		schema: new TreeStoredSchemaRepository(content.schema),
-=======
-		schema: new InMemoryStoredSchemaRepository(intoStoredSchema(content.schema)),
->>>>>>> 92e1d5f6
+		schema: new TreeStoredSchemaRepository(intoStoredSchema(content.schema)),
 	});
 	return new CheckoutFlexTreeView(
 		view,
@@ -664,11 +660,7 @@
 	const branch = createTreeCheckout({
 		...args,
 		forest,
-<<<<<<< HEAD
-		schema: new TreeStoredSchemaRepository(content.schema),
-=======
-		schema: new InMemoryStoredSchemaRepository(intoStoredSchema(content.schema)),
->>>>>>> 92e1d5f6
+		schema: new TreeStoredSchemaRepository(intoStoredSchema(content.schema)),
 	});
 	const manager = args?.nodeKeyManager ?? createMockNodeKeyManager();
 	const view = new CheckoutFlexTreeView(
