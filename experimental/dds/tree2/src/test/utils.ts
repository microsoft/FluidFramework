/*!
 * Copyright (c) Microsoft Corporation and contributors. All rights reserved.
 * Licensed under the MIT License.
 */

import { strict as assert } from "assert";
import { LocalServerTestDriver } from "@fluid-internal/test-drivers";
import { IContainer } from "@fluidframework/container-definitions";
import { Loader } from "@fluidframework/container-loader";
import {
	IChannelAttributes,
	IChannelServices,
	IFluidDataStoreRuntime,
} from "@fluidframework/datastore-definitions";
import { requestFluidObject } from "@fluidframework/runtime-utils";
import {
	ITestObjectProvider,
	ChannelFactoryRegistry,
	TestObjectProvider,
	TestContainerRuntimeFactory,
	TestFluidObjectFactory,
	ITestFluidObject,
	createSummarizer,
	summarizeNow,
	ITestContainerConfig,
} from "@fluidframework/test-utils";
import {
	MockContainerRuntimeFactory,
	MockFluidDataStoreRuntime,
	MockStorage,
	validateAssertionError,
} from "@fluidframework/test-runtime-utils";
import { ISummarizer } from "@fluidframework/container-runtime";
import { ConfigTypes, IConfigProviderBase } from "@fluidframework/telemetry-utils";
import {
	ISharedTree,
	ISharedTreeView,
	SharedTreeFactory,
	createSharedTreeView,
} from "../shared-tree";
import {
	DefaultChangeFamily,
	DefaultChangeset,
	DefaultEditBuilder,
	defaultSchemaPolicy,
	FieldKinds,
	jsonableTreeFromCursor,
	mapFieldMarks,
	mapMarkList,
	mapTreeFromCursor,
	namedTreeSchema,
	NodeReviver,
	RevisionInfo,
	RevisionMetadataSource,
	revisionMetadataSourceFromInfo,
	singleTextCursor,
} from "../feature-libraries";
import {
	RevisionTag,
	Delta,
	InvalidationToken,
	SimpleObservingDependent,
	moveToDetachedField,
	mapCursorField,
	JsonableTree,
	SchemaData,
	fieldSchema,
	GlobalFieldKey,
	rootFieldKey,
	rootFieldKeySymbol,
	Value,
	compareUpPaths,
	UpPath,
	clonePath,
	RepairDataStore,
	ITreeCursorSynchronous,
	FieldKey,
	IRepairDataStoreProvider,
	UndoRedoManager,
	ChangeFamilyEditor,
	ChangeFamily,
	InMemoryStoredSchemaRepository,
	TaggedChange,
} from "../core";
import { JsonCompatible, brand, makeArray } from "../util";
import { ICodecFamily } from "../codec";
import { typeboxValidator } from "../external-utilities";
import { cursorToJsonObject, jsonSchema, jsonString, singleJsonCursor } from "../domains";

// Testing utilities

const frozenMethod = () => {
	assert.fail("Object is frozen");
};

function freezeObjectMethods<T>(object: T, methods: (keyof T)[]): void {
	if (Object.isFrozen(object)) {
		for (const method of methods) {
			assert.equal(object[method], frozenMethod);
		}
	} else {
		for (const method of methods) {
			Object.defineProperty(object, method, {
				enumerable: false,
				configurable: false,
				writable: false,
				value: frozenMethod,
			});
		}
	}
}

/**
 * Recursively freezes the given object.
 *
 * WARNING: this function mutates Map and Set instances to override their mutating methods in order to ensure that the
 * state of those instances cannot be changed. This is necessary because calling `Object.freeze` on a Set or Map does
 * not prevent it from being mutated.
 *
 * @param object - The object to freeze.
 */
export function deepFreeze<T>(object: T): void {
	if (object instanceof Map) {
		for (const [key, value] of object.entries()) {
			deepFreeze(key);
			deepFreeze(value);
		}
		freezeObjectMethods(object, ["set", "delete", "clear"]);
	} else if (object instanceof Set) {
		for (const key of object.keys()) {
			deepFreeze(key);
		}
		freezeObjectMethods(object, ["add", "delete", "clear"]);
	} else {
		// Retrieve the property names defined on object
		const propNames: (keyof T)[] = Object.getOwnPropertyNames(object) as (keyof T)[];
		// Freeze properties before freezing self
		for (const name of propNames) {
			const value = object[name];
			if (typeof value === "object") {
				deepFreeze(value);
			}
		}
	}
	Object.freeze(object);
}

export class MockDependent extends SimpleObservingDependent {
	public readonly tokens: (InvalidationToken | undefined)[] = [];
	public constructor(name: string = "MockDependent") {
		super((token) => this.tokens.push(token), name);
	}
}

/**
 * Manages the creation, connection, and retrieval of SharedTrees and related components for ease of testing.
 * Satisfies the {@link ITestObjectProvider} interface.
 */
export type ITestTreeProvider = TestTreeProvider & ITestObjectProvider;

export enum SummarizeType {
	onDemand = 0,
	automatic = 1,
	disabled = 2,
}

/**
 * A test helper class that manages the creation, connection and retrieval of SharedTrees. Instances of this
 * class are created via {@link TestTreeProvider.create} and satisfy the {@link ITestObjectProvider} interface.
 */
export class TestTreeProvider {
	private static readonly treeId = "TestSharedTree";

	private readonly provider: ITestObjectProvider;
	private readonly _trees: ISharedTree[] = [];
	private readonly _containers: IContainer[] = [];
	private readonly summarizer?: ISummarizer;

	public get trees(): readonly ISharedTree[] {
		return this._trees;
	}

	public get containers(): readonly IContainer[] {
		return this._containers;
	}

	/**
	 * Create a new {@link TestTreeProvider} with a number of trees pre-initialized.
	 * @param trees - the number of trees to initialize this provider with. This is the same as calling
	 * {@link create} followed by {@link createTree} _trees_ times.
	 * @param summarizeType - enum to manually, automatically, or disable summarization
	 * @param factory - The factory to use for creating and loading trees. See {@link SharedTreeTestFactory}.
	 *
	 * @example
	 * ```ts
	 * const provider = await TestTreeProvider.create(2);
	 * assert(provider.trees[0].isAttached());
	 * assert(provider.trees[1].isAttached());
	 * await trees.ensureSynchronized();
	 * ```
	 */
	public static async create(
		trees = 0,
		summarizeType: SummarizeType = SummarizeType.disabled,
		factory: SharedTreeFactory = new SharedTreeFactory({ jsonValidator: typeboxValidator }),
	): Promise<ITestTreeProvider> {
		// The on-demand summarizer shares a container with the first tree, so at least one tree and container must be created right away.
		assert(
			!(trees === 0 && summarizeType === SummarizeType.onDemand),
			"trees must be >= 1 to allow summarization on demand",
		);

		const registry = [[TestTreeProvider.treeId, factory]] as ChannelFactoryRegistry;
		const driver = new LocalServerTestDriver();
		const containerRuntimeFactory = () =>
			new TestContainerRuntimeFactory(
				"@fluid-example/test-dataStore",
				new TestFluidObjectFactory(registry),
				{
					summaryOptions: {
						summaryConfigOverrides:
							summarizeType === SummarizeType.disabled
								? { state: "disabled" }
								: undefined,
					},
					enableRuntimeIdCompressor: true,
				},
			);

		const objProvider = new TestObjectProvider(Loader, driver, containerRuntimeFactory);

		if (summarizeType === SummarizeType.onDemand) {
			const container = await objProvider.makeTestContainer();
			const dataObject = await requestFluidObject<ITestFluidObject>(container, "/");
			const firstTree = await dataObject.getSharedObject<ISharedTree>(
				TestTreeProvider.treeId,
			);
			const { summarizer } = await createSummarizer(objProvider, container);
			const provider = new TestTreeProvider(objProvider, [
				container,
				firstTree,
				summarizer,
			]) as ITestTreeProvider;
			for (let i = 1; i < trees; i++) {
				await provider.createTree();
			}
			return provider;
		} else {
			const provider = new TestTreeProvider(objProvider) as ITestTreeProvider;
			for (let i = 0; i < trees; i++) {
				await provider.createTree();
			}
			return provider;
		}
	}

	/**
	 * Create and initialize a new {@link ISharedTree} that is connected to all other trees from this provider.
	 * @returns the tree that was created. For convenience, the tree can also be accessed via `this[i]` where
	 * _i_ is the index of the tree in order of creation.
	 */
	public async createTree(): Promise<ISharedTree> {
		const configProvider = (settings: Record<string, ConfigTypes>): IConfigProviderBase => ({
			getRawConfig: (name: string): ConfigTypes => settings[name],
		});
		const testContainerConfig: ITestContainerConfig = {
			loaderProps: {
				configProvider: configProvider({
					"Fluid.Container.enableOfflineLoad": true,
				}),
			},
		};
		const container =
			this.trees.length === 0
				? await this.provider.makeTestContainer(testContainerConfig)
				: await this.provider.loadTestContainer();

		this._containers.push(container);
		const dataObject = await requestFluidObject<ITestFluidObject>(container, "/");
		return (this._trees[this.trees.length] = await dataObject.getSharedObject<ISharedTree>(
			TestTreeProvider.treeId,
		));
	}

	/**
	 * Give this {@link TestTreeProvider} the ability to summarize on demand during a test by creating a summarizer
	 * client for the container at the given index.  This can only be called when the summarizeOnDemand parameter
	 * was set to true when calling the create() method.
	 * @returns void after a summary has been resolved. May be called multiple times.
	 */
	public async summarize(): Promise<void> {
		assert(
			this.summarizer !== undefined,
			"can't summarize because summarizeOnDemand was not set to true.",
		);
		await summarizeNow(this.summarizer, "TestTreeProvider");
	}

	public [Symbol.iterator](): IterableIterator<ISharedTree> {
		return this.trees[Symbol.iterator]();
	}

	private constructor(
		provider: ITestObjectProvider,
		firstTreeParams?: [IContainer, ISharedTree, ISummarizer],
	) {
		this.provider = provider;
		if (firstTreeParams !== undefined) {
			const [container, firstTree, summarizer] = firstTreeParams;
			this._containers.push(container);
			this._trees.push(firstTree);
			this.summarizer = summarizer;
		}
		return new Proxy(this, {
			get: (target, prop, receiver) => {
				// Route all properties that are on the `TestTreeProvider` itself
				if ((target as never)[prop] !== undefined) {
					return Reflect.get(target, prop, receiver) as unknown;
				}

				// Route all other properties to the `TestObjectProvider`
				return Reflect.get(this.provider, prop, receiver) as unknown;
			},
		});
	}
}

/**
 * A test helper class that creates one or more SharedTrees connected to a mock runtime.
 */
export class TestTreeProviderLite {
	private static readonly treeId = "TestSharedTree";
	private readonly runtimeFactory = new MockContainerRuntimeFactory();
	public readonly trees: readonly ISharedTree[];

	/**
	 * Create a new {@link TestTreeProviderLite} with a number of trees pre-initialized.
	 * @param trees - the number of trees created by this provider.
	 * @param factory - an optional factory to use for creating and loading trees. See {@link SharedTreeTestFactory}.
	 *
	 * @example
	 * ```ts
	 * const provider = new TestTreeProviderLite(2);
	 * assert(provider.trees[0].isAttached());
	 * assert(provider.trees[1].isAttached());
	 * provider.processMessages();
	 * ```
	 */
	public constructor(
		trees = 1,
		private readonly factory = new SharedTreeFactory({ jsonValidator: typeboxValidator }),
	) {
		assert(trees >= 1, "Must initialize provider with at least one tree");
		const t: ISharedTree[] = [];
		for (let i = 0; i < trees; i++) {
			const runtime = new MockFluidDataStoreRuntime();
			const tree = this.factory.create(runtime, TestTreeProviderLite.treeId);
			const containerRuntime = this.runtimeFactory.createContainerRuntime(runtime);
			tree.connect({
				deltaConnection: containerRuntime.createDeltaConnection(),
				objectStorage: new MockStorage(),
			});
			t.push(tree);
		}
		this.trees = t;
	}

	public processMessages(count?: number): void {
		this.runtimeFactory.processSomeMessages(
			count ?? this.runtimeFactory.outstandingMessageCount,
		);
	}

	public get minimumSequenceNumber(): number {
		return this.runtimeFactory.getMinSeq();
	}

	public get sequenceNumber(): number {
		return this.runtimeFactory.sequenceNumber;
	}
}

/**
 * Run a custom "spy function" every time the given method is invoked.
 * @param methodClass - the class that has the method
 * @param methodName - the name of the method
 * @param spy - the spy function to run alongside the method
 * @returns a function which will remove the spy function when invoked. Should be called exactly once
 * after the spy is no longer needed.
 */
export function spyOnMethod(
	// eslint-disable-next-line @typescript-eslint/ban-types
	methodClass: Function,
	methodName: string,
	spy: () => void,
): () => void {
	const { prototype } = methodClass;
	const method = prototype[methodName];
	assert(typeof method === "function", `Method does not exist: ${methodName}`);

	const methodSpy = function (this: unknown, ...args: unknown[]): unknown {
		spy();
		return method.call(this, ...args);
	};
	prototype[methodName] = methodSpy;

	return () => {
		prototype[methodName] = method;
	};
}

/**
 * Assert two MarkList are equal, handling cursors.
 */
export function assertMarkListEqual(a: Delta.MarkList, b: Delta.MarkList): void {
	const aTree = mapMarkList(a, mapTreeFromCursor);
	const bTree = mapMarkList(b, mapTreeFromCursor);
	assert.deepStrictEqual(aTree, bTree);
}

/**
 * Assert two Delta are equal, handling cursors.
 */
export function assertDeltaEqual(a: Delta.FieldMarks, b: Delta.FieldMarks): void {
	const aTree = mapFieldMarks(a, mapTreeFromCursor);
	const bTree = mapFieldMarks(b, mapTreeFromCursor);
	assert.deepStrictEqual(aTree, bTree);
}

/**
 * A test helper that allows custom code to be injected when a tree is created/loaded.
 */
export class SharedTreeTestFactory extends SharedTreeFactory {
	/**
	 * @param onCreate - Called once for each created tree (not called for trees loaded from summaries).
	 * @param onLoad - Called once for each tree that is loaded from a summary.
	 */
	public constructor(
		private readonly onCreate: (tree: ISharedTree) => void,
		private readonly onLoad?: (tree: ISharedTree) => void,
	) {
		super({ jsonValidator: typeboxValidator });
	}

	public override async load(
		runtime: IFluidDataStoreRuntime,
		id: string,
		services: IChannelServices,
		channelAttributes: Readonly<IChannelAttributes>,
	): Promise<ISharedTree> {
		const tree = await super.load(runtime, id, services, channelAttributes);
		this.onLoad?.(tree);
		return tree;
	}

	public override create(runtime: IFluidDataStoreRuntime, id: string): ISharedTree {
		const tree = super.create(runtime, id);
		this.onCreate(tree);
		return tree;
	}
}

export function noRepair(): Delta.ProtoNode[] {
	assert.fail("Unexpected request for repair data");
}

const cursorValueKey = Symbol("FakeRepairDataValue");

/**
 * Creates a {@link NodeReviver} with values generated by the provided valueGenerator.
 * @param valueGenerator - Delegate invoked to generate the value of each node.
 * @param tagCursorWithValue - When true, each produced cursor will have a field that contains the same value at that
 * of the node accessible through the cursor. Use this to ensure the cursor can be deep-compared.
 * Do not use this in encoding/decoding tests as the extra field will not roundtrip.
 */
export function createFakeRepair(
	valueGenerator: (revision: RevisionTag, index: number) => Value,
	tagCursorWithValue?: boolean,
): NodeReviver {
	return (revision: RevisionTag, index: number, count: number) =>
		makeArray(count, (currentIndex) => {
			const value = valueGenerator(revision, index + currentIndex);
			const cursor = singleTextCursor({
				type: brand("FakeRepairedNode"),
				value,
			});
			if (tagCursorWithValue === true) {
				// We put a copy of the value on the cursor itself to ensure deep comparison detects differences.
				(cursor as { [cursorValueKey]?: Value })[cursorValueKey] = value;
			}
			return cursor;
		});
}

/**
 * A {@link NodeReviver} that creates fake repair nodes with values dependent on the revision and index.
 */
export const fakeRepair = createFakeRepair(
	(revisionInner: RevisionTag, indexInner: number) =>
		`revision ${revisionInner} index ${indexInner}`,
);

/**
 * A {@link NodeReviver} that creates fake repair nodes with values dependent on the revision and index.
 */
export const fakeTaggedRepair = createFakeRepair(
	(revisionInner: RevisionTag, indexInner: number) =>
		`revision ${revisionInner} index ${indexInner}`,
	true,
);

export function validateTree(tree: ISharedTreeView, expected: JsonableTree[]): void {
	const actual = toJsonableTree(tree);
	assert.deepEqual(actual, expected);
}

export function validateTreeConsistency(treeA: ISharedTree, treeB: ISharedTree): void {
	assert.deepEqual(toJsonableTree(treeA), toJsonableTree(treeB));
}

export function makeTreeFromJson(json: JsonCompatible[] | JsonCompatible): ISharedTreeView {
	const cursors = Array.isArray(json) ? json.map(singleJsonCursor) : singleJsonCursor(json);
	return makeTreeFromCursor(cursors, jsonSchema);
}

/**
 * @remarks Remove this once schematize can do the work.
 */
export function makeTreeFromCursor(
	cursor: ITreeCursorSynchronous[] | ITreeCursorSynchronous,
	schemaData: SchemaData,
): ISharedTreeView {
	const schemaPolicy = defaultSchemaPolicy;
	const tree: ISharedTreeView = createSharedTreeView();
	// TODO: use ISharedTreeView.schematize once it supports cursors
	tree.storedSchema.update(new InMemoryStoredSchemaRepository(schemaPolicy, schemaData));
	const field = tree.editor.sequenceField({
		parent: undefined,
		field: rootFieldKeySymbol,
	});
	if (!Array.isArray(cursor) || cursor.length > 0) {
		field.insert(0, cursor);
	}
	return tree;
}

export function toJsonableTree(tree: ISharedTreeView): JsonableTree[] {
	const readCursor = tree.forest.allocateCursor();
	moveToDetachedField(tree.forest, readCursor);
	const jsonable = mapCursorField(readCursor, jsonableTreeFromCursor);
	readCursor.free();
	return jsonable;
}

/**
 * Assumes `tree` is in the json domain and returns its content as a json compatible object.
 */
export function toJsonTree(tree: ISharedTreeView): JsonCompatible[] {
	const readCursor = tree.forest.allocateCursor();
	moveToDetachedField(tree.forest, readCursor);
	const copy = mapCursorField(readCursor, cursorToJsonObject);
	readCursor.free();
	return copy;
}

/**
 * Helper function to insert node at a given index.
 *
 * @param tree - The tree on which to perform the insert.
 * @param index - The index in the root field at which to insert.
 * @param value - The value of the inserted node.
 */
export function insert(tree: ISharedTreeView, index: number, ...values: string[]): void {
	const field = tree.editor.sequenceField({ parent: undefined, field: rootFieldKeySymbol });
	const nodes = values.map((value) => singleTextCursor({ type: jsonString.name, value }));
	field.insert(index, nodes);
}

export function remove(tree: ISharedTreeView, index: number, count: number): void {
	const field = tree.editor.sequenceField({ parent: undefined, field: rootFieldKeySymbol });
	field.delete(index, count);
}

export function expectJsonTree(
	actual: ISharedTreeView | ISharedTreeView[],
	expected: JsonCompatible[],
): void {
	const trees = Array.isArray(actual) ? actual : [actual];
	for (const tree of trees) {
		const roots = toJsonTree(tree);
		assert.deepEqual(roots, expected);
	}
}

const globalFieldKey: GlobalFieldKey = brand("globalFieldKey");
const rootFieldSchema = fieldSchema(FieldKinds.value);
const globalFieldSchema = fieldSchema(FieldKinds.value);
const rootNodeSchema = namedTreeSchema({
	name: brand("TestValue"),
	localFields: {
		optionalChild: fieldSchema(FieldKinds.optional, [brand("TestValue")]),
	},
	extraLocalFields: fieldSchema(FieldKinds.sequence),
	globalFields: [globalFieldKey],
});
const testSchema: SchemaData = {
	treeSchema: new Map([[rootNodeSchema.name, rootNodeSchema]]),
	globalFieldSchema: new Map([
		[rootFieldKey, rootFieldSchema],
		[globalFieldKey, globalFieldSchema],
	]),
};

/**
 * Updates the given `tree` to the given `schema` and inserts `state` as its root.
 */
export function initializeTestTree(
	tree: ISharedTreeView,
	state?: JsonableTree,
	schema: SchemaData = testSchema,
): void {
	tree.storedSchema.update(schema);

	if (state) {
		// Apply an edit to the tree which inserts a node with a value
		const writeCursor = singleTextCursor(state);
		const field = tree.editor.sequenceField({ parent: undefined, field: rootFieldKeySymbol });
		field.insert(0, writeCursor);
	}
}

export function expectEqualPaths(path: UpPath | undefined, expectedPath: UpPath | undefined): void {
	if (!compareUpPaths(path, expectedPath)) {
		// This is slower than above compare, so only do it in the error case.
		// Make a nice error message:
		assert.deepEqual(clonePath(path), clonePath(expectedPath));
		assert.fail("unequal paths, but clones compared equal");
	}
}

export class MockRepairDataStore<TChange> implements RepairDataStore<TChange> {
	public capturedData = new Map<RevisionTag, (ITreeCursorSynchronous | Value)[]>();

	public capture(change: TChange, revision: RevisionTag): void {
		const existing = this.capturedData.get(revision);

		if (existing === undefined) {
			this.capturedData.set(revision, [revision]);
		} else {
			existing.push(revision);
		}
	}

	public getNodes(
		revision: RevisionTag,
		path: UpPath | undefined,
		key: FieldKey,
		index: number,
		count: number,
	): ITreeCursorSynchronous[] {
		return makeArray(count, () => singleTextCursor({ type: brand("MockRevivedNode") }));
	}

	public getValue(revision: RevisionTag, path: UpPath): Value {
		return brand("MockRevivedValue");
	}
}

export const mockIntoDelta = (delta: Delta.Root) => delta;

export class MockRepairDataStoreProvider<TChange> implements IRepairDataStoreProvider<TChange> {
	public freeze(): void {
		// Noop
	}

	public applyChange(change: TChange): void {
		// Noop
	}

	public createRepairData(): MockRepairDataStore<TChange> {
		return new MockRepairDataStore();
	}

	public clone(): IRepairDataStoreProvider<TChange> {
		return new MockRepairDataStoreProvider();
	}
}

export function createMockUndoRedoManager(): UndoRedoManager<DefaultChangeset, DefaultEditBuilder> {
	return UndoRedoManager.create(new DefaultChangeFamily({ jsonValidator: typeboxValidator }));
}

export interface EncodingTestData<TDecoded, TEncoded> {
	/**
	 * Contains test cases which should round-trip successfully through all persisted formats.
	 */
	successes: [name: string, data: TDecoded][];
	/**
	 * Contains malformed encoded data which a particular version's codec should fail to decode.
	 */
	failures?: { [version: string]: [name: string, data: TEncoded][] };
}

const assertDeepEqual = (a: any, b: any) => assert.deepEqual(a, b);

/**
 * Constructs a basic suite of round-trip tests for all versions of a codec family.
 * This helper should generally be wrapped in a `describe` block.
 */
export function makeEncodingTestSuite<TDecoded, TEncoded>(
	family: ICodecFamily<TDecoded>,
<<<<<<< HEAD
	encodingTestData: [name: string, data: TDecoded][],
	dummyFamilyForExcetions?: ICodecFamily<TDecoded>,
=======
	encodingTestData: EncodingTestData<TDecoded, TEncoded>,
	assertEquivalent: (a: TDecoded, b: TDecoded) => void = assertDeepEqual,
>>>>>>> 7d207094
): void {
	for (const version of family.getSupportedFormats()) {
		describe(`version ${version}`, () => {
			const codec = family.resolve(version);
<<<<<<< HEAD
			const dummyCodec = dummyFamilyForExcetions?.resolve(version);
			for (const [name, data] of encodingTestData) {
				describe(name, () => {
					it("json roundtrip", () => {
						const encoded = codec.json.encode(data);
						const decoded = codec.json.decode(encoded);
						assert.deepEqual(decoded, data);
					});

					it("json roundtrip with stringification", () => {
						const encoded = JSON.stringify(codec.json.encode(data));
						const decoded = codec.json.decode(JSON.parse(encoded));
						assert.deepEqual(decoded, data);
					});
=======
			describe("can json roundtrip", () => {
				for (const includeStringification of [false, true]) {
					describe(
						includeStringification ? "with stringification" : "without stringification",
						() => {
							for (const [name, data] of encodingTestData.successes) {
								it(name, () => {
									let encoded = codec.json.encode(data);
									if (includeStringification) {
										encoded = JSON.parse(JSON.stringify(encoded));
									}
									const decoded = codec.json.decode(encoded);
									assertEquivalent(decoded, data);
								});
							}
						},
					);
				}
			});
>>>>>>> 7d207094

			describe("can binary roundtrip", () => {
				for (const [name, data] of encodingTestData.successes) {
					it(name, () => {
						const encoded = codec.binary.encode(data);
						const decoded = codec.binary.decode(encoded);
						assertEquivalent(decoded, data);
					});
<<<<<<< HEAD

					if (dummyCodec) {
						it("json roundtrip throws exception when encoding", () => {
							assert.throws(
								() => dummyCodec.json.encode(data),
								(e) =>
									validateAssertionError(
										e,
										"Encoded change didn't pass schema validation.",
									),
								"Expected exception was not thrown",
							);
						});

						it("json roundtrip throws exception when decoding", () => {
							const encoded = codec.json.encode(data);
							assert.throws(
								() => dummyCodec.json.decode(encoded),
								(e) =>
									validateAssertionError(
										e,
										"Encoded change didn't pass schema validation.",
									),
								"Expected exception was not thrown",
							);
=======
				}
			});

			const failureCases = encodingTestData.failures?.[version] ?? [];
			if (failureCases.length > 0) {
				describe("rejects malformed data", () => {
					for (const [name, encodedData] of failureCases) {
						it(name, () => {
							assert.throws(() => codec.json.decode(encodedData as JsonCompatible));
>>>>>>> 7d207094
						});
					}
				});
			}
		});
	}
}

/**
 * Creates a change receiver function for passing to an `EditBuilder` which records the changes
 * applied via that editor and allows them to be queried via a function.
 * @param _changeFamily - this optional change family allows for type inference of `TChange` for
 * convenience, but is otherwise unused.
 * @returns a change receiver function and a function that will return all changes received
 */
export function testChangeReceiver<TChange>(
	_changeFamily?: ChangeFamily<ChangeFamilyEditor, TChange>,
): [
	changeReceiver: Parameters<ChangeFamily<ChangeFamilyEditor, TChange>["buildEditor"]>[0],
	getChanges: () => readonly TChange[],
] {
	const changes: TChange[] = [];
	const changeReceiver = (change: TChange) => changes.push(change);
	return [changeReceiver, () => [...changes]];
}

export function defaultRevisionMetadataFromChanges(
	changes: readonly TaggedChange<unknown>[],
): RevisionMetadataSource {
	const revInfos: RevisionInfo[] = [];
	for (const change of changes) {
		if (change.revision !== undefined) {
			revInfos.push({
				revision: change.revision,
				rollbackOf: change.rollbackOf,
			});
		}
	}
	return revisionMetadataSourceFromInfo(revInfos);
}<|MERGE_RESOLUTION|>--- conflicted
+++ resolved
@@ -709,33 +709,12 @@
  */
 export function makeEncodingTestSuite<TDecoded, TEncoded>(
 	family: ICodecFamily<TDecoded>,
-<<<<<<< HEAD
-	encodingTestData: [name: string, data: TDecoded][],
-	dummyFamilyForExcetions?: ICodecFamily<TDecoded>,
-=======
 	encodingTestData: EncodingTestData<TDecoded, TEncoded>,
 	assertEquivalent: (a: TDecoded, b: TDecoded) => void = assertDeepEqual,
->>>>>>> 7d207094
 ): void {
 	for (const version of family.getSupportedFormats()) {
 		describe(`version ${version}`, () => {
 			const codec = family.resolve(version);
-<<<<<<< HEAD
-			const dummyCodec = dummyFamilyForExcetions?.resolve(version);
-			for (const [name, data] of encodingTestData) {
-				describe(name, () => {
-					it("json roundtrip", () => {
-						const encoded = codec.json.encode(data);
-						const decoded = codec.json.decode(encoded);
-						assert.deepEqual(decoded, data);
-					});
-
-					it("json roundtrip with stringification", () => {
-						const encoded = JSON.stringify(codec.json.encode(data));
-						const decoded = codec.json.decode(JSON.parse(encoded));
-						assert.deepEqual(decoded, data);
-					});
-=======
 			describe("can json roundtrip", () => {
 				for (const includeStringification of [false, true]) {
 					describe(
@@ -755,7 +734,6 @@
 					);
 				}
 			});
->>>>>>> 7d207094
 
 			describe("can binary roundtrip", () => {
 				for (const [name, data] of encodingTestData.successes) {
@@ -764,33 +742,6 @@
 						const decoded = codec.binary.decode(encoded);
 						assertEquivalent(decoded, data);
 					});
-<<<<<<< HEAD
-
-					if (dummyCodec) {
-						it("json roundtrip throws exception when encoding", () => {
-							assert.throws(
-								() => dummyCodec.json.encode(data),
-								(e) =>
-									validateAssertionError(
-										e,
-										"Encoded change didn't pass schema validation.",
-									),
-								"Expected exception was not thrown",
-							);
-						});
-
-						it("json roundtrip throws exception when decoding", () => {
-							const encoded = codec.json.encode(data);
-							assert.throws(
-								() => dummyCodec.json.decode(encoded),
-								(e) =>
-									validateAssertionError(
-										e,
-										"Encoded change didn't pass schema validation.",
-									),
-								"Expected exception was not thrown",
-							);
-=======
 				}
 			});
 
@@ -800,7 +751,6 @@
 					for (const [name, encodedData] of failureCases) {
 						it(name, () => {
 							assert.throws(() => codec.json.decode(encodedData as JsonCompatible));
->>>>>>> 7d207094
 						});
 					}
 				});
