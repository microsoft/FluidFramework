--- conflicted
+++ resolved
@@ -68,10 +68,7 @@
 							oldContent: {
 								detachId: {
 									major: revision,
-<<<<<<< HEAD
-=======
 									// This is an arbitrary number for testing.
->>>>>>> 935bae84
 									minor: 424242,
 								},
 							},
