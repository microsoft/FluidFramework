--- conflicted
+++ resolved
@@ -4,7 +4,6 @@
  */
 
 import { MockFluidDataStoreRuntime } from "@fluidframework/test-runtime-utils";
-<<<<<<< HEAD
 import { brand } from "../../util";
 import {
 	ISharedTree,
@@ -13,11 +12,6 @@
 	SharedTreeFactory,
 	runSynchronous,
 } from "../../shared-tree";
-import { Any, FieldKinds, SchemaBuilder, singleTextCursor } from "../../feature-libraries";
-=======
-import { brand, useDeterministicStableId } from "../../util";
-import { AllowedUpdateType, FieldKey, UpPath, rootFieldKey } from "../../core";
-import { ISharedTree, ISharedTreeView, SharedTreeFactory } from "../../shared-tree";
 import {
 	Any,
 	FieldKinds,
@@ -25,7 +19,6 @@
 	SchemaBuilder,
 	singleTextCursor,
 } from "../../feature-libraries";
->>>>>>> 897a1389
 import { typeboxValidator } from "../../external-utilities";
 import {
 	TestTreeProviderLite,
