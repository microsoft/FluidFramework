/*!
 * Copyright (c) Microsoft Corporation and contributors. All rights reserved.
 * Licensed under the MIT License.
 */

import { MockFluidDataStoreRuntime } from "@fluidframework/test-runtime-utils";
<<<<<<< HEAD
import { ISummaryTree } from "@fluidframework/protocol-definitions";
import { brand, useAsyncDeterministicStableId } from "../../util";
import {
	AllowedUpdateType,
	FieldKey,
	JsonableTree,
	UpPath,
	ValueSchema,
	rootFieldKey,
} from "../../core";
import {
	ISharedTree,
	ISharedTreeView,
	InitializeAndSchematizeConfiguration,
	SharedTreeFactory,
	runSynchronous,
} from "../../shared-tree";
import { Any, FieldKinds, SchemaBuilder, singleTextCursor } from "../../feature-libraries";
import { typeboxValidator } from "../../external-utilities";
import {
	TestTreeProviderLite,
	emptyJsonSequenceConfig,
	expectJsonTree,
	initializeTestTree,
	insert,
	jsonSequenceRootSchema,
	remove,
} from "../utils";
=======
import { brand, useDeterministicStableId } from "../../util";
import { AllowedUpdateType, FieldKey, UpPath, rootFieldKey } from "../../core";
import { ISharedTree, ISharedTreeView, SharedTreeFactory } from "../../shared-tree";
import { Any, FieldKinds, SchemaBuilder, singleTextCursor } from "../../feature-libraries";
import { typeboxValidator } from "../../external-utilities";
import { leaf } from "../../domains";
>>>>>>> 935bae84

const factory = new SharedTreeFactory({ jsonValidator: typeboxValidator });

const builder = new SchemaBuilder({ scope: "test trees", libraries: [leaf.library] });
const rootNodeSchema = builder.map("TestInner", SchemaBuilder.fieldSequence(Any));
const testSchema = builder.toDocumentSchema(SchemaBuilder.fieldSequence(Any));

function generateCompleteTree(
	fields: FieldKey[],
	height: number,
	nodesPerField: number,
): ISharedTree {
	const tree = factory.create(
		new MockFluidDataStoreRuntime({ clientId: "test-client", id: "test" }),
		"test",
	);
	const view = tree.schematize({
		allowedSchemaModifications: AllowedUpdateType.None,
		schema: testSchema,
		initialTree: [],
	});
	generateTreeRecursively(view, undefined, fields, height, nodesPerField, { value: 1 });
	return tree;
}

function generateTreeRecursively(
	tree: ISharedTreeView,
	parent: UpPath | undefined,
	fieldKeys: FieldKey[],
	height: number,
	nodesPerField: number,
	currentValue: { value: number },
): void {
	if (height === 0) {
		return;
	}

	for (const fieldKey of fieldKeys) {
		const fieldUpPath = {
			parent,
			field: fieldKey,
		};
		const field = tree.editor.sequenceField(fieldUpPath);

		for (let i = 0; i < nodesPerField; i++) {
			if (height === 1) {
				const writeCursor = singleTextCursor({
<<<<<<< HEAD
					type: leafNodeSchema.name,
					// TODO: these values show up in the snapshot as "[object Object]",
					// which doesn't seem right.
=======
					type: leaf.string.name,
					// TODO: these values show up in the snapshot as "[object Object]", which doesn't seem right.
>>>>>>> 935bae84
					value: currentValue.value.toString(),
				});
				field.insert(i, writeCursor);
				currentValue.value++;
			} else {
				const writeCursor = singleTextCursor({
					type: rootNodeSchema.name,
				});
				field.insert(i, writeCursor);

				generateTreeRecursively(
					tree,
					{ parent, parentField: fieldKey, parentIndex: i },
					fieldKeys,
					height - 1,
					nodesPerField,
					currentValue,
				);
			}
		}
	}
}

export async function generateTestTrees(): Promise<
	{
		name: string;
		summary: ISummaryTree;
	}[]
> {
	const testTrees: {
		only?: boolean;
		skip?: boolean;
		name: string;
		tree: (takeSnapshot: (tree: ISharedTree, name: string) => Promise<void>) => Promise<void>;
	}[] = [
		{
			name: "move-across-fields",
			tree: async (validate) => {
				const provider = new TestTreeProviderLite(2);
				const tree1 = provider.trees[0].view;
				const tree2 = provider.trees[1].view;

				const initialState: JsonableTree = {
					type: brand("Node"),
					fields: {
						foo: [
							{ type: brand("Node"), value: "a" },
							{ type: brand("Node"), value: "b" },
							{ type: brand("Node"), value: "c" },
						],
						bar: [
							{ type: brand("Node"), value: "d" },
							{ type: brand("Node"), value: "e" },
							{ type: brand("Node"), value: "f" },
						],
					},
				};
				initializeTestTree(tree1, initialState);

				runSynchronous(tree1, () => {
					const rootPath = {
						parent: undefined,
						parentField: rootFieldKey,
						parentIndex: 0,
					};
					tree1.editor.move(
						{ parent: rootPath, field: brand("foo") },
						1,
						2,
						{ parent: rootPath, field: brand("bar") },
						1,
					);
				});

				provider.processMessages();

				await validate(provider.trees[0], "tree-0-final");
			},
		},
		{
			name: "insert-and-delete",
			tree: async (validate) => {
				const value = "42";
				const provider = new TestTreeProviderLite(2);
				const tree1 = provider.trees[0].schematize(emptyJsonSequenceConfig);
				provider.processMessages();
				const tree2 = provider.trees[1].schematize(emptyJsonSequenceConfig);
				provider.processMessages();

				// Insert node
				tree1.context.root.insertNodes(0, [value]);
				provider.processMessages();

				await validate(provider.trees[0], "tree-0-after-insert");

				// Delete node
				remove(tree1, 0, 1);

				provider.processMessages();

				await validate(provider.trees[0], "tree-0-final");
				await validate(provider.trees[1], "tree-1-final");
			},
		},
		{
			name: "competing-deletes",
			tree: async (validate) => {
				for (const index of [0, 1, 2, 3]) {
					const provider = new TestTreeProviderLite(4);
					const config: InitializeAndSchematizeConfiguration = {
						schema: jsonSequenceRootSchema,
						initialTree: [0, 1, 2, 3],
						allowedSchemaModifications: AllowedUpdateType.None,
					};
					const tree1 = provider.trees[0].schematize(config);
					provider.processMessages();
					const tree2 = provider.trees[1].schematize(config);
					const tree3 = provider.trees[2].schematize(config);
					const tree4 = provider.trees[3].schematize(config);
					provider.processMessages();
					remove(tree1, index, 1);
					remove(tree2, index, 1);
					remove(tree3, index, 1);
					provider.processMessages();
					await validate(provider.trees[0], `index-${index}`);
				}
			},
		},
		{
			name: "concurrent-inserts",
			tree: async (validate) => {
				const baseTree = factory.create(
					new MockFluidDataStoreRuntime({ clientId: "test-client", id: "test" }),
					"test",
				);

				initializeTestTree(baseTree.view, undefined, jsonSequenceRootSchema);

				const tree1 = baseTree.view;
				const tree2 = tree1.fork();
				insert(tree1, 0, "y");
				tree2.rebaseOnto(tree1);

				insert(tree1, 0, "x");
				insert(tree2, 1, "a", "c");
				insert(tree2, 2, "b");
				tree2.rebaseOnto(tree1);
				tree1.merge(tree2);

				await validate(baseTree, "tree2");

				const expected = ["x", "y", "a", "b", "c"];
				expectJsonTree([tree1, tree2], expected);

				const tree3 = tree1.fork();
				insert(tree1, 0, "z");
				insert(tree3, 1, "d", "e");
				insert(tree3, 2, "f");
				tree3.rebaseOnto(tree1);
				tree1.merge(tree3);

				await validate(baseTree, "tree3");
			},
		},
		{
			name: "complete-3x3",
			tree: async (validate) => {
				const fieldKeyA: FieldKey = brand("FieldA");
				const fieldKeyB: FieldKey = brand("FieldB");
				const fieldKeyC: FieldKey = brand("FieldC");
				await validate(
					generateCompleteTree([fieldKeyA, fieldKeyB, fieldKeyC], 2, 3),
					"final",
				);
			},
		},
		{
			name: "has-handle",
<<<<<<< HEAD
			tree: async (validate) => {
				const innerBuilder = new SchemaBuilder("has-handle");
				const handleSchema = innerBuilder.leaf("Handle", ValueSchema.FluidHandle);
				const docSchema = innerBuilder.intoDocumentSchema(
					SchemaBuilder.fieldOptional(handleSchema),
=======
			tree: () => {
				const innerBuilder = new SchemaBuilder({
					scope: "has-handle",
					libraries: [leaf.library],
				});
				const docSchema = innerBuilder.toDocumentSchema(
					SchemaBuilder.fieldOptional(leaf.handle),
>>>>>>> 935bae84
				);

				const config = {
					allowedSchemaModifications: AllowedUpdateType.None,
					schema: docSchema,
					initialTree: undefined,
				};
				const tree = factory.create(
					new MockFluidDataStoreRuntime({ clientId: "test-client", id: "test" }),
					"test",
				);
				const view = tree.schematize(config);

				const field = view.editor.optionalField({
					parent: undefined,
					field: rootFieldKey,
				});
<<<<<<< HEAD
				field.set(singleTextCursor({ type: handleSchema.name, value: tree.handle }), true);
				await validate(tree, "final");
=======
				field.set(singleTextCursor({ type: leaf.handle.name, value: tree.handle }), true);
				return tree;
>>>>>>> 935bae84
			},
		},
		{
			name: "nested-sequence-change",
<<<<<<< HEAD
			tree: async (validate) => {
				const innerBuilder = new SchemaBuilder("has-sequence-map");
=======
			tree: () => {
				const innerBuilder = new SchemaBuilder({
					scope: "has-sequence-map",
				});
>>>>>>> 935bae84
				const seqMapSchema = innerBuilder.mapRecursive(
					"SeqMap",
					SchemaBuilder.fieldRecursive(FieldKinds.sequence, () => seqMapSchema),
				);
				const docSchema = innerBuilder.toDocumentSchema(
					SchemaBuilder.fieldSequence(seqMapSchema),
				);

				const config = {
					allowedSchemaModifications: AllowedUpdateType.None,
					schema: docSchema,
					initialTree: [],
				};

				const tree = factory.create(
					new MockFluidDataStoreRuntime({ clientId: "test-client", id: "test" }),
					"test",
				);
				const view = tree.schematize(config);
				view.transaction.start();
				// We must make this shallow change to the sequence field as part of the same transaction as the
				// nested change. Otherwise, the nested change will be represented using the generic field kind.
				view.editor
					.sequenceField({
						parent: undefined,
						field: rootFieldKey,
					})
					.insert(0, [singleTextCursor({ type: brand("SeqMap") })]);
				// The nested change
				view.editor
					.sequenceField({
						parent: {
							parent: undefined,
							parentField: rootFieldKey,
							parentIndex: 0,
						},
						field: brand("foo"),
					})
					.insert(0, [singleTextCursor({ type: brand("SeqMap") })]);
				view.transaction.commit();
				await validate(tree, "final");
			},
		},
		{
			name: "empty-root",
			tree: async (validate) => {
				await validate(generateCompleteTree([], 0, 0), "final");
			},
		},
	];

	const trees: {
		name: string;
		summary: ISummaryTree;
	}[] = [];

	const testNames = new Set<string>();

	const hasOnly = testTrees.some(({ only }) => only ?? false);

	for (const { name: testName, tree: generateTree, skip = false, only = false } of testTrees) {
		if (skip || (hasOnly && !only)) {
			continue;
		}

		await useAsyncDeterministicStableId(async () => {
			return generateTree(async (tree, innerName) => {
				const fullName = `${testName}-${innerName}`;

				if (testNames.has(fullName)) {
					throw new Error(`Duplicate snapshot name: ${fullName}`);
				}

				testNames.add(fullName);

				const { summary } = await tree.summarize(true);
				trees.push({ summary, name: fullName });
			});
		});
	}

	return trees;
}<|MERGE_RESOLUTION|>--- conflicted
+++ resolved
@@ -4,17 +4,8 @@
  */
 
 import { MockFluidDataStoreRuntime } from "@fluidframework/test-runtime-utils";
-<<<<<<< HEAD
 import { ISummaryTree } from "@fluidframework/protocol-definitions";
 import { brand, useAsyncDeterministicStableId } from "../../util";
-import {
-	AllowedUpdateType,
-	FieldKey,
-	JsonableTree,
-	UpPath,
-	ValueSchema,
-	rootFieldKey,
-} from "../../core";
 import {
 	ISharedTree,
 	ISharedTreeView,
@@ -33,14 +24,8 @@
 	jsonSequenceRootSchema,
 	remove,
 } from "../utils";
-=======
-import { brand, useDeterministicStableId } from "../../util";
-import { AllowedUpdateType, FieldKey, UpPath, rootFieldKey } from "../../core";
-import { ISharedTree, ISharedTreeView, SharedTreeFactory } from "../../shared-tree";
-import { Any, FieldKinds, SchemaBuilder, singleTextCursor } from "../../feature-libraries";
-import { typeboxValidator } from "../../external-utilities";
+import { AllowedUpdateType, FieldKey, JsonableTree, UpPath, rootFieldKey } from "../../core";
 import { leaf } from "../../domains";
->>>>>>> 935bae84
 
 const factory = new SharedTreeFactory({ jsonValidator: typeboxValidator });
 
@@ -88,14 +73,7 @@
 		for (let i = 0; i < nodesPerField; i++) {
 			if (height === 1) {
 				const writeCursor = singleTextCursor({
-<<<<<<< HEAD
-					type: leafNodeSchema.name,
-					// TODO: these values show up in the snapshot as "[object Object]",
-					// which doesn't seem right.
-=======
 					type: leaf.string.name,
-					// TODO: these values show up in the snapshot as "[object Object]", which doesn't seem right.
->>>>>>> 935bae84
 					value: currentValue.value.toString(),
 				});
 				field.insert(i, writeCursor);
@@ -274,21 +252,13 @@
 		},
 		{
 			name: "has-handle",
-<<<<<<< HEAD
-			tree: async (validate) => {
-				const innerBuilder = new SchemaBuilder("has-handle");
-				const handleSchema = innerBuilder.leaf("Handle", ValueSchema.FluidHandle);
-				const docSchema = innerBuilder.intoDocumentSchema(
-					SchemaBuilder.fieldOptional(handleSchema),
-=======
-			tree: () => {
+			tree: async (validate) => {
 				const innerBuilder = new SchemaBuilder({
 					scope: "has-handle",
 					libraries: [leaf.library],
 				});
 				const docSchema = innerBuilder.toDocumentSchema(
 					SchemaBuilder.fieldOptional(leaf.handle),
->>>>>>> 935bae84
 				);
 
 				const config = {
@@ -306,26 +276,16 @@
 					parent: undefined,
 					field: rootFieldKey,
 				});
-<<<<<<< HEAD
-				field.set(singleTextCursor({ type: handleSchema.name, value: tree.handle }), true);
+				field.set(singleTextCursor({ type: leaf.handle.name, value: tree.handle }), true);
 				await validate(tree, "final");
-=======
-				field.set(singleTextCursor({ type: leaf.handle.name, value: tree.handle }), true);
-				return tree;
->>>>>>> 935bae84
 			},
 		},
 		{
 			name: "nested-sequence-change",
-<<<<<<< HEAD
-			tree: async (validate) => {
-				const innerBuilder = new SchemaBuilder("has-sequence-map");
-=======
-			tree: () => {
+			tree: async (validate) => {
 				const innerBuilder = new SchemaBuilder({
 					scope: "has-sequence-map",
 				});
->>>>>>> 935bae84
 				const seqMapSchema = innerBuilder.mapRecursive(
 					"SeqMap",
 					SchemaBuilder.fieldRecursive(FieldKinds.sequence, () => seqMapSchema),
