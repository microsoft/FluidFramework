--- conflicted
+++ resolved
@@ -5,18 +5,8 @@
 
 import { MockFluidDataStoreRuntime } from "@fluidframework/test-runtime-utils";
 import { brand, useDeterministicStableId } from "../../util";
-<<<<<<< HEAD
-import { AllowedUpdateType, FieldKey, UpPath, ValueSchema, rootFieldKey } from "../../core";
-import {
-	ISharedTree,
-	ISharedTreeView,
-	SharedTreeFactory,
-	SummaryEncodeType,
-} from "../../shared-tree";
-=======
 import { AllowedUpdateType, FieldKey, UpPath, rootFieldKey } from "../../core";
 import { ISharedTree, ISharedTreeView, SharedTreeFactory } from "../../shared-tree";
->>>>>>> a8ea26c9
 import { Any, FieldKinds, SchemaBuilder, singleTextCursor } from "../../feature-libraries";
 import { typeboxValidator } from "../../external-utilities";
 import { leaf } from "../../domains";
