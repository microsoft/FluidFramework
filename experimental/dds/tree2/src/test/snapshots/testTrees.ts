/*!
 * Copyright (c) Microsoft Corporation and contributors. All rights reserved.
 * Licensed under the MIT License.
 */

import { MockFluidDataStoreRuntime } from "@fluidframework/test-runtime-utils";
import { brand } from "../../util";
import {
	ISharedTree,
	ITreeCheckout,
	InitializeAndSchematizeConfiguration,
	SharedTreeFactory,
	runSynchronous,
} from "../../shared-tree";
import {
	Any,
	FieldKinds,
	TreeFieldSchema,
	TreeCompressionStrategy,
	cursorForJsonableTreeNode,
	cursorForTypedTreeData,
	TreeNodeSchema,
	InsertableFlexNode,
	intoStoredSchema,
} from "../../feature-libraries";
import { typeboxValidator } from "../../external-utilities";
import {
	TestTreeProviderLite,
	emptyJsonSequenceConfig,
	expectJsonTree,
	insert,
	jsonSequenceRootSchema,
	remove,
	wrongSchema,
} from "../utils";
import {
	AllowedUpdateType,
	FieldKey,
	FieldUpPath,
	ITreeCursorSynchronous,
	JsonableTree,
	UpPath,
	rootFieldKey,
} from "../../core";
import { leaf, SchemaBuilder } from "../../domains";

const rootField: FieldUpPath = { parent: undefined, field: rootFieldKey };
const rootNode: UpPath = {
	parent: undefined,
	parentField: rootFieldKey,
	parentIndex: 0,
};

const factory = new SharedTreeFactory({
	jsonValidator: typeboxValidator,
	summaryEncodeType: TreeCompressionStrategy.Uncompressed,
});

const builder = new SchemaBuilder({ scope: "test trees" });
const rootNodeSchema = builder.map("TestInner", SchemaBuilder.sequence(Any));
const testSchema = builder.intoSchema(SchemaBuilder.sequence(Any));

function generateCompleteTree(
	fields: FieldKey[],
	height: number,
	nodesPerField: number,
): ISharedTree {
	const tree = factory.create(
		new MockFluidDataStoreRuntime({ clientId: "test-client", id: "test" }),
		"test",
	);
	const view = tree.schematizeInternal({
		allowedSchemaModifications: AllowedUpdateType.None,
		schema: testSchema,
		initialTree: [],
	}).checkout;
	generateTreeRecursively(view, undefined, fields, height, nodesPerField, { value: 1 });
	return tree;
}

function generateTreeRecursively(
	tree: ITreeCheckout,
	parent: UpPath | undefined,
	fieldKeys: FieldKey[],
	height: number,
	nodesPerField: number,
	currentValue: { value: number },
): void {
	if (height === 0) {
		return;
	}

	for (const fieldKey of fieldKeys) {
		const fieldUpPath = {
			parent,
			field: fieldKey,
		};
		const field = tree.editor.sequenceField(fieldUpPath);

		for (let i = 0; i < nodesPerField; i++) {
			if (height === 1) {
				const writeCursor = cursorForJsonableTreeNode({
					type: leaf.string.name,
					value: currentValue.value.toString(),
				});
				field.insert(i, writeCursor);
				currentValue.value++;
			} else {
				const writeCursor = cursorForJsonableTreeNode({
					type: rootNodeSchema.name,
				});
				field.insert(i, writeCursor);

				generateTreeRecursively(
					tree,
					{ parent, parentField: fieldKey, parentIndex: i },
					fieldKeys,
					height - 1,
					nodesPerField,
					currentValue,
				);
			}
		}
	}
}

// TODO: The generated test trees should eventually be updated to use the chunked-forest.
export function generateTestTrees() {
	const testTrees: {
		only?: boolean;
		skip?: boolean;
		name: string;
		runScenario: (
			takeSnapshot: (tree: ISharedTree, name: string) => Promise<void>,
		) => Promise<void>;
	}[] = [
		{
			name: "move-across-fields",
			runScenario: async (takeSnapshot) => {
				const provider = new TestTreeProviderLite(2);
				const tree1 = provider.trees[0].view;
				const tree2 = provider.trees[1].view;

				// NOTE: we're using the old tree editing APIs here as the new
				// editable-tree-2 API doesn't support cross-field moves at the
				// time of writing
				const initialState: JsonableTree = {
					type: brand("Node"),
					fields: {
						foo: [
							{ type: brand("Node"), value: "a" },
							{ type: brand("Node"), value: "b" },
							{ type: brand("Node"), value: "c" },
						],
						bar: [
							{ type: brand("Node"), value: "d" },
							{ type: brand("Node"), value: "e" },
							{ type: brand("Node"), value: "f" },
						],
					},
				};

<<<<<<< HEAD
				tree1.updateSchema(wrongSchema);
=======
				tree1.storedSchema.update(intoStoredSchema(wrongSchema));
>>>>>>> 92e1d5f6

				// Apply an edit to the tree which inserts a node with a value
				runSynchronous(tree1, () => {
					const writeCursors = cursorForJsonableTreeNode(initialState);
					const field = tree1.editor.sequenceField({
						parent: undefined,
						field: rootFieldKey,
					});
					field.insert(0, writeCursors);
				});

				runSynchronous(tree1, () => {
					const rootPath = {
						parent: undefined,
						parentField: rootFieldKey,
						parentIndex: 0,
					};
					tree1.editor.move(
						{ parent: rootPath, field: brand("foo") },
						1,
						2,
						{ parent: rootPath, field: brand("bar") },
						1,
					);
				});

				provider.processMessages();

				await takeSnapshot(provider.trees[0], "tree-0-final");
			},
		},
		{
			name: "insert-and-delete",
			runScenario: async (takeSnapshot) => {
				const value = "42";
				const provider = new TestTreeProviderLite(2);
				const tree1 = provider.trees[0].schematizeInternal(emptyJsonSequenceConfig);
				provider.processMessages();
				const tree2 =
					provider.trees[1].schematizeInternal(emptyJsonSequenceConfig).checkout;
				provider.processMessages();

				// Insert node
				tree1.editableTree.insertAtStart([value]);
				provider.processMessages();

				await takeSnapshot(provider.trees[0], "tree-0-after-insert");

				// Delete node
				tree1.editableTree.removeAt(0);

				provider.processMessages();

				await takeSnapshot(provider.trees[0], "tree-0-final");
				await takeSnapshot(provider.trees[1], "tree-1-final");
			},
		},
		{
			/**
			 * Aims to exercise interesting scenarios that can happen within an optional field with respect to
			 * EditManager's persisted format.
			 */
			name: "optional-field-scenarios",
			runScenario: async (takeSnapshot) => {
				const innerBuilder = new SchemaBuilder({
					scope: "optional-field",
					libraries: [leaf.library],
				});
				const testNode = innerBuilder.map("TestNode", leaf.all);
				const docSchema = innerBuilder.intoSchema(SchemaBuilder.optional(testNode));

				const config = {
					allowedSchemaModifications: AllowedUpdateType.None,
					schema: docSchema,
					initialTree: undefined,
				} as const;

				// Enables below editing code to be slightly less verbose
				const makeCursor = <T extends TreeNodeSchema>(
					schema: T,
					data: InsertableFlexNode<T>,
				): ITreeCursorSynchronous =>
					cursorForTypedTreeData({ schema: docSchema }, schema, data);

				const provider = new TestTreeProviderLite(2);
				const tree = provider.trees[0].schematizeInternal(config);
				const view = tree.checkout;
				view.editor.optionalField(rootField).set(makeCursor(testNode, {}), true);
				provider.processMessages();
				const view2 = provider.trees[1].schematizeInternal(config).checkout;

				view2.editor
					.optionalField({ parent: rootNode, field: brand("root 1 child") })
					.set(makeCursor(leaf.number, 40), true);
				view2.editor
					.optionalField(rootField)
					.set(makeCursor(testNode, { "root 2 child": 41 }), false);

				// Transaction with a root and child change
				runSynchronous(view, () => {
					view.editor
						.optionalField({ parent: rootNode, field: brand("root 1 child") })
						.set(makeCursor(leaf.number, 42), true);
					view.editor.optionalField(rootField).set(makeCursor(testNode, {}), false);
					view.editor
						.optionalField({ parent: rootNode, field: brand("root 3 child") })
						.set(makeCursor(leaf.number, 43), true);
				});

				view.editor
					.optionalField({ parent: rootNode, field: brand("root 3 child") })
					.set(cursorForTypedTreeData({ schema: docSchema }, leaf.number, 44), false);

				provider.processMessages();

				// EditManager snapshot should involve information about rebasing tree1's edits (a transaction with root & child changes)
				// over tree2's edits (a root change and a child change outside of the transaction).
				await takeSnapshot(provider.trees[0], "final");
			},
		},
		{
			name: "competing-deletes",
			runScenario: async (takeSnapshot) => {
				for (const index of [0, 1, 2, 3]) {
					const provider = new TestTreeProviderLite(4);
					const config: InitializeAndSchematizeConfiguration = {
						schema: jsonSequenceRootSchema,
						initialTree: [0, 1, 2, 3],
						allowedSchemaModifications: AllowedUpdateType.None,
					};
					const tree1 = provider.trees[0].schematizeInternal(config).checkout;
					provider.processMessages();
					const tree2 = provider.trees[1].schematizeInternal(config).checkout;
					const tree3 = provider.trees[2].schematizeInternal(config).checkout;
					const tree4 = provider.trees[3].schematizeInternal(config).checkout;
					provider.processMessages();
					remove(tree1, index, 1);
					remove(tree2, index, 1);
					remove(tree3, index, 1);
					provider.processMessages();
					await takeSnapshot(provider.trees[0], `index-${index}`);
				}
			},
		},
		{
			name: "concurrent-inserts",
			runScenario: async (takeSnapshot) => {
				const baseTree = factory.create(
					new MockFluidDataStoreRuntime({ clientId: "test-client", id: "test" }),
					"test",
				);

				const tree1 = baseTree.schematizeInternal({
					allowedSchemaModifications: AllowedUpdateType.None,
					schema: jsonSequenceRootSchema,
					initialTree: [],
				}).checkout;

				const tree2 = tree1.fork();
				insert(tree1, 0, "y");
				tree2.rebaseOnto(tree1);

				insert(tree1, 0, "x");
				insert(tree2, 1, "a", "c");
				insert(tree2, 2, "b");
				tree2.rebaseOnto(tree1);
				tree1.merge(tree2);

				await takeSnapshot(baseTree, "tree2");

				const expected = ["x", "y", "a", "b", "c"];
				expectJsonTree([tree1, tree2], expected);

				const tree3 = tree1.fork();
				insert(tree1, 0, "z");
				insert(tree3, 1, "d", "e");
				insert(tree3, 2, "f");
				tree3.rebaseOnto(tree1);
				tree1.merge(tree3);

				await takeSnapshot(baseTree, "tree3");
			},
		},
		{
			name: "complete-3x3",
			runScenario: async (takeSnapshot) => {
				const fieldKeyA: FieldKey = brand("FieldA");
				const fieldKeyB: FieldKey = brand("FieldB");
				const fieldKeyC: FieldKey = brand("FieldC");
				await takeSnapshot(
					generateCompleteTree([fieldKeyA, fieldKeyB, fieldKeyC], 2, 3),
					"final",
				);
			},
		},
		{
			name: "has-handle",
			runScenario: async (takeSnapshot) => {
				const innerBuilder = new SchemaBuilder({
					scope: "has-handle",
					libraries: [leaf.library],
				});
				const docSchema = innerBuilder.intoSchema(SchemaBuilder.optional(leaf.handle));

				const config = {
					allowedSchemaModifications: AllowedUpdateType.None,
					schema: docSchema,
					initialTree: undefined,
				};
				const tree = factory.create(
					new MockFluidDataStoreRuntime({ clientId: "test-client", id: "test" }),
					"test",
				);
				const view = tree.schematizeInternal(config).checkout;

				const field = view.editor.optionalField({
					parent: undefined,
					field: rootFieldKey,
				});
				field.set(
					cursorForJsonableTreeNode({ type: leaf.handle.name, value: tree.handle }),
					true,
				);
				await takeSnapshot(tree, "final");
			},
		},
		{
			name: "nested-sequence-change",
			runScenario: async (takeSnapshot) => {
				const innerBuilder = new SchemaBuilder({
					scope: "has-sequence-map",
				});
				const seqMapSchema = innerBuilder.mapRecursive(
					"SeqMap",
					TreeFieldSchema.createUnsafe(FieldKinds.sequence, [() => seqMapSchema]),
				);
				const docSchema = innerBuilder.intoSchema(SchemaBuilder.sequence(seqMapSchema));

				const config = {
					allowedSchemaModifications: AllowedUpdateType.None,
					schema: docSchema,
					initialTree: [],
				};

				const tree = factory.create(
					new MockFluidDataStoreRuntime({ clientId: "test-client", id: "test" }),
					"test",
				);
				const view = tree.schematizeInternal(config).checkout;
				view.transaction.start();
				// We must make this shallow change to the sequence field as part of the same transaction as the
				// nested change. Otherwise, the nested change will be represented using the generic field kind.
				view.editor
					.sequenceField({
						parent: undefined,
						field: rootFieldKey,
					})
					.insert(0, [cursorForJsonableTreeNode({ type: seqMapSchema.name })]);
				// The nested change
				view.editor
					.sequenceField({
						parent: {
							parent: undefined,
							parentField: rootFieldKey,
							parentIndex: 0,
						},
						field: brand("foo"),
					})
					.insert(0, [cursorForJsonableTreeNode({ type: seqMapSchema.name })]);
				view.transaction.commit();
				await takeSnapshot(tree, "final");
			},
		},
		{
			name: "empty-root",
			runScenario: async (takeSnapshot) => {
				await takeSnapshot(generateCompleteTree([], 0, 0), "final");
			},
		},
	];

	return testTrees;
}<|MERGE_RESOLUTION|>--- conflicted
+++ resolved
@@ -160,11 +160,7 @@
 					},
 				};
 
-<<<<<<< HEAD
-				tree1.updateSchema(wrongSchema);
-=======
-				tree1.storedSchema.update(intoStoredSchema(wrongSchema));
->>>>>>> 92e1d5f6
+				tree1.updateSchema(intoStoredSchema(wrongSchema));
 
 				// Apply an edit to the tree which inserts a node with a value
 				runSynchronous(tree1, () => {
