/*!
 * Copyright (c) Microsoft Corporation and contributors. All rights reserved.
 * Licensed under the MIT License.
 */

import { MockFluidDataStoreRuntime } from "@fluidframework/test-runtime-utils";
<<<<<<< HEAD
import { brand, useDeterministicStableId } from "../../util";
import { AllowedUpdateType, FieldKey, UpPath, rootFieldKey } from "../../core";
import {
	ISharedTree,
	ISharedTreeView,
	SharedTreeFactory,
	SummaryEncodeType,
} from "../../shared-tree";
import { Any, FieldKinds, SchemaBuilder, singleTextCursor } from "../../feature-libraries";
=======
import { brand } from "../../util";
import {
	ISharedTree,
	ISharedTreeView,
	InitializeAndSchematizeConfiguration,
	SharedTreeFactory,
	runSynchronous,
} from "../../shared-tree";
import {
	Any,
	FieldKinds,
	FieldSchema,
	SchemaBuilder,
	singleTextCursor,
} from "../../feature-libraries";
>>>>>>> 310345c3
import { typeboxValidator } from "../../external-utilities";
import {
	TestTreeProviderLite,
	emptyJsonSequenceConfig,
	expectJsonTree,
	insert,
	jsonSequenceRootSchema,
	remove,
	wrongSchema,
} from "../utils";
import { AllowedUpdateType, FieldKey, JsonableTree, UpPath, rootFieldKey } from "../../core";
import { leaf } from "../../domains";

const factory = new SharedTreeFactory({
	jsonValidator: typeboxValidator,
	summaryEncodeType: SummaryEncodeType.Compressed,
});

const builder = new SchemaBuilder({ scope: "test trees", libraries: [leaf.library] });
const rootNodeSchema = builder.map("TestInner", SchemaBuilder.sequence(Any));
const testSchema = builder.toDocumentSchema(SchemaBuilder.sequence(Any));

function generateCompleteTree(
	fields: FieldKey[],
	height: number,
	nodesPerField: number,
): ISharedTree {
	const tree = factory.create(
		new MockFluidDataStoreRuntime({ clientId: "test-client", id: "test" }),
		"test",
	);
	const view = tree.schematize({
		allowedSchemaModifications: AllowedUpdateType.None,
		schema: testSchema,
		initialTree: [],
	});
	generateTreeRecursively(view, undefined, fields, height, nodesPerField, { value: 1 });
	return tree;
}

function generateTreeRecursively(
	tree: ISharedTreeView,
	parent: UpPath | undefined,
	fieldKeys: FieldKey[],
	height: number,
	nodesPerField: number,
	currentValue: { value: number },
): void {
	if (height === 0) {
		return;
	}

	for (const fieldKey of fieldKeys) {
		const fieldUpPath = {
			parent,
			field: fieldKey,
		};
		const field = tree.editor.sequenceField(fieldUpPath);

		for (let i = 0; i < nodesPerField; i++) {
			if (height === 1) {
				const writeCursor = singleTextCursor({
					type: leaf.string.name,
					value: currentValue.value.toString(),
				});
				field.insert(i, writeCursor);
				currentValue.value++;
			} else {
				const writeCursor = singleTextCursor({
					type: rootNodeSchema.name,
				});
				field.insert(i, writeCursor);

				generateTreeRecursively(
					tree,
					{ parent, parentField: fieldKey, parentIndex: i },
					fieldKeys,
					height - 1,
					nodesPerField,
					currentValue,
				);
			}
		}
	}
}

// TODO: The generated test trees should eventually be updated to use the chunked-forest.
export function generateTestTrees() {
	const testTrees: {
		only?: boolean;
		skip?: boolean;
		name: string;
		runScenario: (
			takeSnapshot: (tree: ISharedTree, name: string) => Promise<void>,
		) => Promise<void>;
	}[] = [
		{
			name: "move-across-fields",
			runScenario: async (takeSnapshot) => {
				const provider = new TestTreeProviderLite(2);
				const tree1 = provider.trees[0].view;
				const tree2 = provider.trees[1].view;

				// NOTE: we're using the old tree editing APIs here as the new
				// editable-tree-2 API doesn't support cross-field moves at the
				// time of writing
				const initialState: JsonableTree = {
					type: brand("Node"),
					fields: {
						foo: [
							{ type: brand("Node"), value: "a" },
							{ type: brand("Node"), value: "b" },
							{ type: brand("Node"), value: "c" },
						],
						bar: [
							{ type: brand("Node"), value: "d" },
							{ type: brand("Node"), value: "e" },
							{ type: brand("Node"), value: "f" },
						],
					},
				};

				tree1.storedSchema.update(wrongSchema);

				// Apply an edit to the tree which inserts a node with a value
				runSynchronous(tree1, () => {
					const writeCursors = singleTextCursor(initialState);
					const field = tree1.editor.sequenceField({
						parent: undefined,
						field: rootFieldKey,
					});
					field.insert(0, writeCursors);
				});

				runSynchronous(tree1, () => {
					const rootPath = {
						parent: undefined,
						parentField: rootFieldKey,
						parentIndex: 0,
					};
					tree1.editor.move(
						{ parent: rootPath, field: brand("foo") },
						1,
						2,
						{ parent: rootPath, field: brand("bar") },
						1,
					);
				});

				provider.processMessages();

				await takeSnapshot(provider.trees[0], "tree-0-final");
			},
		},
		{
			name: "insert-and-delete",
			runScenario: async (takeSnapshot) => {
				const value = "42";
				const provider = new TestTreeProviderLite(2);
				const tree1 = provider.trees[0].schematize(emptyJsonSequenceConfig);
				provider.processMessages();
				const tree2 = provider.trees[1].schematize(emptyJsonSequenceConfig);
				provider.processMessages();

				// Insert node
				tree1.context.root.insertNodes(0, [value]);
				provider.processMessages();

				await takeSnapshot(provider.trees[0], "tree-0-after-insert");

				// Delete node
				remove(tree1, 0, 1);

				provider.processMessages();

				await takeSnapshot(provider.trees[0], "tree-0-final");
				await takeSnapshot(provider.trees[1], "tree-1-final");
			},
		},
		{
			name: "competing-deletes",
			runScenario: async (takeSnapshot) => {
				for (const index of [0, 1, 2, 3]) {
					const provider = new TestTreeProviderLite(4);
					const config: InitializeAndSchematizeConfiguration = {
						schema: jsonSequenceRootSchema,
						initialTree: [0, 1, 2, 3],
						allowedSchemaModifications: AllowedUpdateType.None,
					};
					const tree1 = provider.trees[0].schematize(config);
					provider.processMessages();
					const tree2 = provider.trees[1].schematize(config);
					const tree3 = provider.trees[2].schematize(config);
					const tree4 = provider.trees[3].schematize(config);
					provider.processMessages();
					remove(tree1, index, 1);
					remove(tree2, index, 1);
					remove(tree3, index, 1);
					provider.processMessages();
					await takeSnapshot(provider.trees[0], `index-${index}`);
				}
			},
		},
		{
			name: "concurrent-inserts",
			runScenario: async (takeSnapshot) => {
				const baseTree = factory.create(
					new MockFluidDataStoreRuntime({ clientId: "test-client", id: "test" }),
					"test",
				);

				baseTree.view.storedSchema.update(jsonSequenceRootSchema);

				const tree1 = baseTree.view;
				const tree2 = tree1.fork();
				insert(tree1, 0, "y");
				tree2.rebaseOnto(tree1);

				insert(tree1, 0, "x");
				insert(tree2, 1, "a", "c");
				insert(tree2, 2, "b");
				tree2.rebaseOnto(tree1);
				tree1.merge(tree2);

				await takeSnapshot(baseTree, "tree2");

				const expected = ["x", "y", "a", "b", "c"];
				expectJsonTree([tree1, tree2], expected);

				const tree3 = tree1.fork();
				insert(tree1, 0, "z");
				insert(tree3, 1, "d", "e");
				insert(tree3, 2, "f");
				tree3.rebaseOnto(tree1);
				tree1.merge(tree3);

				await takeSnapshot(baseTree, "tree3");
			},
		},
		{
			name: "complete-3x3",
			runScenario: async (takeSnapshot) => {
				const fieldKeyA: FieldKey = brand("FieldA");
				const fieldKeyB: FieldKey = brand("FieldB");
				const fieldKeyC: FieldKey = brand("FieldC");
				await takeSnapshot(
					generateCompleteTree([fieldKeyA, fieldKeyB, fieldKeyC], 2, 3),
					"final",
				);
			},
		},
		{
			name: "has-handle",
			runScenario: async (takeSnapshot) => {
				const innerBuilder = new SchemaBuilder({
					scope: "has-handle",
					libraries: [leaf.library],
				});
				const docSchema = innerBuilder.toDocumentSchema(
					SchemaBuilder.optional(leaf.handle),
				);

				const config = {
					allowedSchemaModifications: AllowedUpdateType.None,
					schema: docSchema,
					initialTree: undefined,
				};
				const tree = factory.create(
					new MockFluidDataStoreRuntime({ clientId: "test-client", id: "test" }),
					"test",
				);
				const view = tree.schematize(config);

				const field = view.editor.optionalField({
					parent: undefined,
					field: rootFieldKey,
				});
				field.set(singleTextCursor({ type: leaf.handle.name, value: tree.handle }), true);
				await takeSnapshot(tree, "final");
			},
		},
		{
			name: "nested-sequence-change",
			runScenario: async (takeSnapshot) => {
				const innerBuilder = new SchemaBuilder({
					scope: "has-sequence-map",
				});
				const seqMapSchema = innerBuilder.mapRecursive(
					"SeqMap",
					FieldSchema.createUnsafe(FieldKinds.sequence, [() => seqMapSchema]),
				);
				const docSchema = innerBuilder.toDocumentSchema(
					SchemaBuilder.sequence(seqMapSchema),
				);

				const config = {
					allowedSchemaModifications: AllowedUpdateType.None,
					schema: docSchema,
					initialTree: [],
				};

				const tree = factory.create(
					new MockFluidDataStoreRuntime({ clientId: "test-client", id: "test" }),
					"test",
				);
				const view = tree.schematize(config);
				view.transaction.start();
				// We must make this shallow change to the sequence field as part of the same transaction as the
				// nested change. Otherwise, the nested change will be represented using the generic field kind.
				view.editor
					.sequenceField({
						parent: undefined,
						field: rootFieldKey,
					})
					.insert(0, [singleTextCursor({ type: seqMapSchema.name })]);
				// The nested change
				view.editor
					.sequenceField({
						parent: {
							parent: undefined,
							parentField: rootFieldKey,
							parentIndex: 0,
						},
						field: brand("foo"),
					})
					.insert(0, [singleTextCursor({ type: seqMapSchema.name })]);
				view.transaction.commit();
				await takeSnapshot(tree, "final");
			},
		},
		{
			name: "empty-root",
			runScenario: async (takeSnapshot) => {
				await takeSnapshot(generateCompleteTree([], 0, 0), "final");
			},
		},
	];

	return testTrees;
}<|MERGE_RESOLUTION|>--- conflicted
+++ resolved
@@ -4,17 +4,6 @@
  */
 
 import { MockFluidDataStoreRuntime } from "@fluidframework/test-runtime-utils";
-<<<<<<< HEAD
-import { brand, useDeterministicStableId } from "../../util";
-import { AllowedUpdateType, FieldKey, UpPath, rootFieldKey } from "../../core";
-import {
-	ISharedTree,
-	ISharedTreeView,
-	SharedTreeFactory,
-	SummaryEncodeType,
-} from "../../shared-tree";
-import { Any, FieldKinds, SchemaBuilder, singleTextCursor } from "../../feature-libraries";
-=======
 import { brand } from "../../util";
 import {
 	ISharedTree,
@@ -30,7 +19,6 @@
 	SchemaBuilder,
 	singleTextCursor,
 } from "../../feature-libraries";
->>>>>>> 310345c3
 import { typeboxValidator } from "../../external-utilities";
 import {
 	TestTreeProviderLite,
