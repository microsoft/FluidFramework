{
  "type": "tree",
  "tree": {
    "type": "tree",
    "indexes": {
      "type": "tree",
      "entries": [
        {
          "type": "tree",
          "EditManager": {
            "type": "tree",
            "tree": {
              "type": "blob",
              "String": {
                "type": "blob",
                "content": {
                  "trunk": [
                    {
                      "change": [
                        {
                          "schema": {
                            "new": {
                              "version": "1.0.0",
                              "nodeSchema": [
                                {
                                  "name": "com.fluidframework.json.array",
                                  "objectNodeFields": [
                                    {
                                      "kind": "Sequence",
                                      "types": [
                                        "com.fluidframework.json.object",
                                        "com.fluidframework.json.array",
                                        "com.fluidframework.leaf.number",
                                        "com.fluidframework.leaf.boolean",
                                        "com.fluidframework.leaf.string",
                                        "com.fluidframework.leaf.null"
                                      ],
                                      "name": ""
                                    }
                                  ]
                                },
                                {
                                  "name": "com.fluidframework.json.object",
                                  "mapFields": {
                                    "kind": "Optional",
                                    "types": [
                                      "com.fluidframework.json.object",
                                      "com.fluidframework.json.array",
                                      "com.fluidframework.leaf.number",
                                      "com.fluidframework.leaf.boolean",
                                      "com.fluidframework.leaf.string",
                                      "com.fluidframework.leaf.null"
                                    ]
                                  },
                                  "objectNodeFields": []
                                },
                                {
                                  "name": "com.fluidframework.leaf.boolean",
                                  "objectNodeFields": [],
                                  "leafValue": 2
                                },
                                {
                                  "name": "com.fluidframework.leaf.handle",
                                  "objectNodeFields": [],
                                  "leafValue": 3
                                },
                                {
                                  "name": "com.fluidframework.leaf.null",
                                  "objectNodeFields": [],
                                  "leafValue": 4
                                },
                                {
                                  "name": "com.fluidframework.leaf.number",
                                  "objectNodeFields": [],
                                  "leafValue": 0
                                },
                                {
                                  "name": "com.fluidframework.leaf.string",
                                  "objectNodeFields": [],
                                  "leafValue": 1
                                }
                              ],
                              "rootFieldSchema": {
                                "kind": "Sequence",
                                "types": [
                                  "com.fluidframework.json.object",
                                  "com.fluidframework.json.array",
                                  "com.fluidframework.leaf.number",
                                  "com.fluidframework.leaf.boolean",
                                  "com.fluidframework.leaf.string",
                                  "com.fluidframework.leaf.null"
                                ]
                              }
                            },
                            "old": {
                              "version": "1.0.0",
                              "nodeSchema": [],
                              "rootFieldSchema": {
                                "kind": "Forbidden",
                                "types": []
                              }
                            }
<<<<<<< HEAD
                          ]
                        ]
                      },
                      "revision": -2,
=======
                          }
                        }
                      ],
                      "revision": "beefbeef-beef-4000-8000-000000000003",
>>>>>>> 4acb0381
                      "sequenceNumber": -9007199254740990,
                      "sessionId": "beefbeef-beef-4000-8000-000000000001"
                    },
                    {
                      "change": [
                        {
                          "data": {
                            "maxId": 0,
                            "changes": [
                              {
                                "fieldKey": "rootFieldKey",
                                "fieldKind": "Sequence",
                                "change": [
                                  {
                                    "count": 1,
                                    "effect": {
                                      "insert": {
                                        "id": 0
                                      }
                                    },
                                    "cellId": {
                                      "localId": 0
                                    }
                                  }
                                ]
                              }
                            ],
                            "builds": {
                              "builds": [
                                [
                                  0,
                                  0
                                ]
                              ],
                              "trees": {
                                "version": 1,
                                "identifiers": [],
                                "shapes": [
                                  {
                                    "c": {
                                      "extraFields": 1,
                                      "fields": []
                                    }
                                  },
                                  {
                                    "a": 0
                                  }
                                ],
                                "data": [
                                  [
                                    1,
                                    [
                                      "com.fluidframework.leaf.string",
                                      true,
                                      "y",
                                      []
                                    ]
                                  ]
                                ]
                              }
                            }
<<<<<<< HEAD
                          ]
                        ]
                      },
                      "revision": -3,
=======
                          }
                        }
                      ],
                      "revision": "beefbeef-beef-4000-8000-000000000004",
>>>>>>> 4acb0381
                      "sequenceNumber": -9007199254740989,
                      "sessionId": "beefbeef-beef-4000-8000-000000000001"
                    },
                    {
                      "change": [
                        {
                          "data": {
                            "maxId": 1,
                            "changes": [
                              {
                                "fieldKey": "rootFieldKey",
                                "fieldKind": "Sequence",
                                "change": [
                                  {
                                    "count": 1,
                                    "effect": {
                                      "insert": {
                                        "id": 1
                                      }
                                    },
                                    "cellId": {
                                      "localId": 1
                                    }
                                  }
                                ]
                              }
                            ],
                            "builds": {
                              "builds": [
                                [
                                  1,
                                  0
                                ]
                              ],
                              "trees": {
                                "version": 1,
                                "identifiers": [],
                                "shapes": [
                                  {
                                    "c": {
                                      "extraFields": 1,
                                      "fields": []
                                    }
                                  },
                                  {
                                    "a": 0
                                  }
                                ],
                                "data": [
                                  [
                                    1,
                                    [
                                      "com.fluidframework.leaf.string",
                                      true,
                                      "x",
                                      []
                                    ]
                                  ]
                                ]
                              }
                            }
<<<<<<< HEAD
                          ]
                        ]
                      },
                      "revision": -4,
=======
                          }
                        }
                      ],
                      "revision": "beefbeef-beef-4000-8000-000000000005",
>>>>>>> 4acb0381
                      "sequenceNumber": -9007199254740988,
                      "sessionId": "beefbeef-beef-4000-8000-000000000001"
                    },
                    {
                      "change": [
                        {
                          "data": {
                            "maxId": 1,
                            "changes": [
                              {
                                "fieldKey": "rootFieldKey",
                                "fieldKind": "Sequence",
                                "change": [
                                  {
                                    "count": 2
                                  },
                                  {
                                    "count": 2,
                                    "effect": {
                                      "insert": {
                                        "id": 0
                                      }
                                    },
                                    "cellId": {
                                      "localId": 0
                                    }
                                  }
                                ]
                              }
                            ],
                            "builds": {
                              "builds": [
                                [
                                  0,
                                  0
                                ],
                                [
                                  1,
                                  1
                                ]
                              ],
                              "trees": {
                                "version": 1,
                                "identifiers": [],
                                "shapes": [
                                  {
                                    "c": {
                                      "extraFields": 1,
                                      "fields": []
                                    }
                                  },
                                  {
                                    "a": 0
                                  }
                                ],
                                "data": [
                                  [
                                    1,
                                    [
                                      "com.fluidframework.leaf.string",
                                      true,
                                      "a",
                                      []
                                    ]
                                  ],
                                  [
                                    1,
                                    [
                                      "com.fluidframework.leaf.string",
                                      true,
                                      "c",
                                      []
                                    ]
                                  ]
                                ]
                              }
                            }
<<<<<<< HEAD
                          ]
                        ]
                      },
                      "revision": -5,
=======
                          }
                        }
                      ],
                      "revision": "beefbeef-beef-4000-8000-000000000006",
>>>>>>> 4acb0381
                      "sequenceNumber": -9007199254740987,
                      "sessionId": "beefbeef-beef-4000-8000-000000000001"
                    },
                    {
                      "change": [
                        {
                          "data": {
                            "maxId": 2,
                            "changes": [
                              {
                                "fieldKey": "rootFieldKey",
                                "fieldKind": "Sequence",
                                "change": [
                                  {
                                    "count": 3
                                  },
                                  {
                                    "count": 1,
                                    "effect": {
                                      "insert": {
                                        "id": 2
                                      }
                                    },
                                    "cellId": {
                                      "localId": 2
                                    }
                                  }
                                ]
                              }
                            ],
                            "builds": {
                              "builds": [
                                [
                                  2,
                                  0
                                ]
                              ],
                              "trees": {
                                "version": 1,
                                "identifiers": [],
                                "shapes": [
                                  {
                                    "c": {
                                      "extraFields": 1,
                                      "fields": []
                                    }
                                  },
                                  {
                                    "a": 0
                                  }
                                ],
                                "data": [
                                  [
                                    1,
                                    [
                                      "com.fluidframework.leaf.string",
                                      true,
                                      "b",
                                      []
                                    ]
                                  ]
                                ]
                              }
                            }
<<<<<<< HEAD
                          ]
                        ]
                      },
                      "revision": -8,
=======
                          }
                        }
                      ],
                      "revision": "beefbeef-beef-4000-8000-000000000007",
>>>>>>> 4acb0381
                      "sequenceNumber": -9007199254740986,
                      "sessionId": "beefbeef-beef-4000-8000-000000000001"
                    },
                    {
                      "change": [
                        {
                          "data": {
                            "maxId": 2,
                            "changes": [
                              {
                                "fieldKey": "rootFieldKey",
                                "fieldKind": "Sequence",
                                "change": [
                                  {
                                    "count": 1,
                                    "effect": {
                                      "insert": {
                                        "id": 2
                                      }
                                    },
                                    "cellId": {
                                      "localId": 2
                                    }
                                  }
                                ]
                              }
                            ],
                            "builds": {
                              "builds": [
                                [
                                  2,
                                  0
                                ]
                              ],
                              "trees": {
                                "version": 1,
                                "identifiers": [],
                                "shapes": [
                                  {
                                    "c": {
                                      "extraFields": 1,
                                      "fields": []
                                    }
                                  },
                                  {
                                    "a": 0
                                  }
                                ],
                                "data": [
                                  [
                                    1,
                                    [
                                      "com.fluidframework.leaf.string",
                                      true,
                                      "z",
                                      []
                                    ]
                                  ]
                                ]
                              }
                            }
<<<<<<< HEAD
                          ]
                        ]
                      },
                      "revision": -9,
=======
                          }
                        }
                      ],
                      "revision": "beefbeef-beef-4000-8000-00000000000a",
>>>>>>> 4acb0381
                      "sequenceNumber": -9007199254740985,
                      "sessionId": "beefbeef-beef-4000-8000-000000000001"
                    },
                    {
                      "change": [
                        {
                          "data": {
                            "maxId": 2,
                            "changes": [
                              {
                                "fieldKey": "rootFieldKey",
                                "fieldKind": "Sequence",
                                "change": [
                                  {
                                    "count": 2
                                  },
                                  {
                                    "count": 2,
                                    "effect": {
                                      "insert": {
                                        "id": 0
                                      }
                                    },
                                    "cellId": {
                                      "localId": 0
                                    }
                                  }
                                ]
                              }
                            ],
                            "builds": {
                              "builds": [
                                [
                                  0,
                                  0
                                ],
                                [
                                  1,
                                  1
                                ]
                              ],
                              "trees": {
                                "version": 1,
                                "identifiers": [],
                                "shapes": [
                                  {
                                    "c": {
                                      "extraFields": 1,
                                      "fields": []
                                    }
                                  },
                                  {
                                    "a": 0
                                  }
                                ],
                                "data": [
                                  [
                                    1,
                                    [
                                      "com.fluidframework.leaf.string",
                                      true,
                                      "d",
                                      []
                                    ]
                                  ],
                                  [
                                    1,
                                    [
                                      "com.fluidframework.leaf.string",
                                      true,
                                      "e",
                                      []
                                    ]
                                  ]
                                ]
                              }
                            }
                          }
                        }
                      ],
                      "revision": "beefbeef-beef-4000-8000-00000000000b",
                      "sequenceNumber": -9007199254740984,
                      "sessionId": "beefbeef-beef-4000-8000-000000000001"
                    },
                    {
                      "change": [
                        {
                          "data": {
                            "maxId": 2,
                            "changes": [
                              {
                                "fieldKey": "rootFieldKey",
                                "fieldKind": "Sequence",
                                "change": [
                                  {
                                    "count": 3
                                  },
                                  {
                                    "count": 1,
                                    "effect": {
                                      "insert": {
                                        "id": 2
                                      }
                                    },
                                    "cellId": {
                                      "localId": 2
                                    }
                                  }
                                ]
                              }
                            ],
                            "builds": {
                              "builds": [
                                [
                                  2,
                                  0
                                ]
                              ],
                              "trees": {
                                "version": 1,
                                "identifiers": [],
                                "shapes": [
                                  {
                                    "c": {
                                      "extraFields": 1,
                                      "fields": []
                                    }
                                  },
                                  {
                                    "a": 0
                                  }
                                ],
                                "data": [
                                  [
                                    1,
                                    [
                                      "com.fluidframework.leaf.string",
                                      true,
                                      "f",
                                      []
                                    ]
                                  ]
                                ]
                              }
                            }
<<<<<<< HEAD
                          ]
                        ]
                      },
                      "revision": -10,
                      "sequenceNumber": -9007199254740984,
=======
                          }
                        }
                      ],
                      "revision": "beefbeef-beef-4000-8000-00000000000c",
                      "sequenceNumber": -9007199254740983,
>>>>>>> 4acb0381
                      "sessionId": "beefbeef-beef-4000-8000-000000000001"
                    }
                  ],
                  "branches": []
                },
                "encoding": "utf-8"
              }
            }
          }
        },
        {
          "type": "tree",
          "Schema": {
            "type": "tree",
            "tree": {
              "type": "blob",
              "SchemaString": {
                "type": "blob",
                "content": {
                  "version": "1.0.0",
                  "nodeSchema": [
                    {
                      "name": "com.fluidframework.json.array",
                      "objectNodeFields": [
                        {
                          "kind": "Sequence",
                          "types": [
                            "com.fluidframework.json.object",
                            "com.fluidframework.json.array",
                            "com.fluidframework.leaf.number",
                            "com.fluidframework.leaf.boolean",
                            "com.fluidframework.leaf.string",
                            "com.fluidframework.leaf.null"
                          ],
                          "name": ""
                        }
                      ]
                    },
                    {
                      "name": "com.fluidframework.json.object",
                      "mapFields": {
                        "kind": "Optional",
                        "types": [
                          "com.fluidframework.json.object",
                          "com.fluidframework.json.array",
                          "com.fluidframework.leaf.number",
                          "com.fluidframework.leaf.boolean",
                          "com.fluidframework.leaf.string",
                          "com.fluidframework.leaf.null"
                        ]
                      },
                      "objectNodeFields": []
                    },
                    {
                      "name": "com.fluidframework.leaf.boolean",
                      "objectNodeFields": [],
                      "leafValue": 2
                    },
                    {
                      "name": "com.fluidframework.leaf.handle",
                      "objectNodeFields": [],
                      "leafValue": 3
                    },
                    {
                      "name": "com.fluidframework.leaf.null",
                      "objectNodeFields": [],
                      "leafValue": 4
                    },
                    {
                      "name": "com.fluidframework.leaf.number",
                      "objectNodeFields": [],
                      "leafValue": 0
                    },
                    {
                      "name": "com.fluidframework.leaf.string",
                      "objectNodeFields": [],
                      "leafValue": 1
                    }
                  ],
                  "rootFieldSchema": {
                    "kind": "Sequence",
                    "types": [
                      "com.fluidframework.json.object",
                      "com.fluidframework.json.array",
                      "com.fluidframework.leaf.number",
                      "com.fluidframework.leaf.boolean",
                      "com.fluidframework.leaf.string",
                      "com.fluidframework.leaf.null"
                    ]
                  }
                },
                "encoding": "utf-8"
              }
            }
          }
        },
        {
          "type": "tree",
          "Forest": {
            "type": "tree",
            "tree": {
              "type": "blob",
              "ForestTree": {
                "type": "blob",
                "content": {
                  "keys": [
                    "rootFieldKey"
                  ],
                  "fields": {
                    "version": 1,
                    "identifiers": [],
                    "shapes": [
                      {
                        "c": {
                          "extraFields": 1,
                          "fields": []
                        }
                      },
                      {
                        "a": 0
                      }
                    ],
                    "data": [
                      [
                        1,
                        [
                          "com.fluidframework.leaf.string",
                          true,
                          "z",
                          [],
                          "com.fluidframework.leaf.string",
                          true,
                          "x",
                          [],
                          "com.fluidframework.leaf.string",
                          true,
                          "d",
                          [],
                          "com.fluidframework.leaf.string",
                          true,
                          "f",
                          [],
                          "com.fluidframework.leaf.string",
                          true,
                          "e",
                          [],
                          "com.fluidframework.leaf.string",
                          true,
                          "y",
                          [],
                          "com.fluidframework.leaf.string",
                          true,
                          "a",
                          [],
                          "com.fluidframework.leaf.string",
                          true,
                          "b",
                          [],
                          "com.fluidframework.leaf.string",
                          true,
                          "c",
                          []
                        ]
                      ]
                    ]
                  },
                  "version": 1
                },
                "encoding": "utf-8"
              }
            }
          }
        },
        {
          "type": "tree",
          "DetachedFieldIndex": {
            "type": "tree",
            "tree": {
              "type": "blob",
              "DetachedFieldIndexBlob": {
                "type": "blob",
                "content": {
                  "version": 1,
                  "data": [],
                  "maxId": 8
                },
                "encoding": "utf-8"
              }
            }
          }
        }
      ]
    }
  }
}<|MERGE_RESOLUTION|>--- conflicted
+++ resolved
@@ -100,17 +100,10 @@
                                 "types": []
                               }
                             }
-<<<<<<< HEAD
-                          ]
-                        ]
-                      },
-                      "revision": -2,
-=======
                           }
                         }
                       ],
-                      "revision": "beefbeef-beef-4000-8000-000000000003",
->>>>>>> 4acb0381
+                      "revision": -3,
                       "sequenceNumber": -9007199254740990,
                       "sessionId": "beefbeef-beef-4000-8000-000000000001"
                     },
@@ -172,17 +165,10 @@
                                 ]
                               }
                             }
-<<<<<<< HEAD
-                          ]
-                        ]
-                      },
-                      "revision": -3,
-=======
                           }
                         }
                       ],
-                      "revision": "beefbeef-beef-4000-8000-000000000004",
->>>>>>> 4acb0381
+                      "revision": -4,
                       "sequenceNumber": -9007199254740989,
                       "sessionId": "beefbeef-beef-4000-8000-000000000001"
                     },
@@ -244,17 +230,10 @@
                                 ]
                               }
                             }
-<<<<<<< HEAD
-                          ]
-                        ]
-                      },
-                      "revision": -4,
-=======
                           }
                         }
                       ],
-                      "revision": "beefbeef-beef-4000-8000-000000000005",
->>>>>>> 4acb0381
+                      "revision": -5,
                       "sequenceNumber": -9007199254740988,
                       "sessionId": "beefbeef-beef-4000-8000-000000000001"
                     },
@@ -332,17 +311,10 @@
                                 ]
                               }
                             }
-<<<<<<< HEAD
-                          ]
-                        ]
-                      },
-                      "revision": -5,
-=======
                           }
                         }
                       ],
-                      "revision": "beefbeef-beef-4000-8000-000000000006",
->>>>>>> 4acb0381
+                      "revision": -6,
                       "sequenceNumber": -9007199254740987,
                       "sessionId": "beefbeef-beef-4000-8000-000000000001"
                     },
@@ -407,17 +379,10 @@
                                 ]
                               }
                             }
-<<<<<<< HEAD
-                          ]
-                        ]
-                      },
-                      "revision": -8,
-=======
                           }
                         }
                       ],
-                      "revision": "beefbeef-beef-4000-8000-000000000007",
->>>>>>> 4acb0381
+                      "revision": -7,
                       "sequenceNumber": -9007199254740986,
                       "sessionId": "beefbeef-beef-4000-8000-000000000001"
                     },
@@ -479,17 +444,10 @@
                                 ]
                               }
                             }
-<<<<<<< HEAD
-                          ]
-                        ]
-                      },
-                      "revision": -9,
-=======
                           }
                         }
                       ],
-                      "revision": "beefbeef-beef-4000-8000-00000000000a",
->>>>>>> 4acb0381
+                      "revision": -10,
                       "sequenceNumber": -9007199254740985,
                       "sessionId": "beefbeef-beef-4000-8000-000000000001"
                     },
@@ -570,7 +528,7 @@
                           }
                         }
                       ],
-                      "revision": "beefbeef-beef-4000-8000-00000000000b",
+                      "revision": -11,
                       "sequenceNumber": -9007199254740984,
                       "sessionId": "beefbeef-beef-4000-8000-000000000001"
                     },
@@ -635,19 +593,11 @@
                                 ]
                               }
                             }
-<<<<<<< HEAD
-                          ]
-                        ]
-                      },
-                      "revision": -10,
-                      "sequenceNumber": -9007199254740984,
-=======
                           }
                         }
                       ],
-                      "revision": "beefbeef-beef-4000-8000-00000000000c",
+                      "revision": -12,
                       "sequenceNumber": -9007199254740983,
->>>>>>> 4acb0381
                       "sessionId": "beefbeef-beef-4000-8000-000000000001"
                     }
                   ],
