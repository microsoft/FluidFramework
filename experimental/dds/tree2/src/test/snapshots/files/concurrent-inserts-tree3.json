--- conflicted
+++ resolved
@@ -92,7 +92,6 @@
                                     "com.fluidframework.leaf.null"
                                   ]
                                 }
-<<<<<<< HEAD
                               },
                               "old": {
                                 "version": "1.0.0",
@@ -167,11 +166,6 @@
                                   ]
                                 }
                               }
-                            }
-                          }
-                        ]
-=======
-                              }
                             ]
                           }
                         ],
@@ -209,7 +203,6 @@
                             ]
                           }
                         }
->>>>>>> 92e1d5f6
                       },
                       "revision": "beefbeef-beef-4000-8000-000000000003",
                       "sequenceNumber": -9007199254740990,
@@ -219,30 +212,6 @@
                       "change": {
                         "changes": [
                           {
-<<<<<<< HEAD
-                            "data": {
-                              "maxId": 0,
-                              "changes": [
-                                {
-                                  "fieldKey": "rootFieldKey",
-                                  "fieldKind": "Sequence",
-                                  "change": [
-                                    {
-                                      "count": 1,
-                                      "effect": {
-                                        "insert": {
-                                          "id": 0
-                                        }
-                                      },
-                                      "cellId": {
-                                        "localId": 0
-                                      }
-                                    }
-                                  ]
-                                }
-                              ],
-                              "builds": [
-=======
                             "fieldKey": "rootFieldKey",
                             "fieldKind": "Sequence",
                             "change": [
@@ -284,7 +253,6 @@
                             "data": [
                               [
                                 1,
->>>>>>> 92e1d5f6
                                 [
                                   0,
                                   {
@@ -313,15 +281,9 @@
                                   }
                                 ]
                               ]
-<<<<<<< HEAD
-                            }
-                          }
-                        ]
-=======
                             ]
                           }
                         }
->>>>>>> 92e1d5f6
                       },
                       "revision": "beefbeef-beef-4000-8000-000000000004",
                       "sequenceNumber": -9007199254740989,
@@ -331,7 +293,6 @@
                       "change": {
                         "changes": [
                           {
-<<<<<<< HEAD
                             "data": {
                               "maxId": 1,
                               "changes": [
@@ -384,27 +345,6 @@
                               ]
                             }
                           }
-                        ]
-=======
-                            "fieldKey": "rootFieldKey",
-                            "fieldKind": "Sequence",
-                            "change": [
-                              {
-                                "count": 2
-                              },
-                              {
-                                "count": 2,
-                                "effect": {
-                                  "insert": {
-                                    "id": 0
-                                  }
-                                },
-                                "cellId": {
-                                  "localId": 0
-                                }
-                              }
-                            ]
-                          }
                         ],
                         "builds": {
                           "builds": [
@@ -453,7 +393,6 @@
                             ]
                           }
                         }
->>>>>>> 92e1d5f6
                       },
                       "revision": "beefbeef-beef-4000-8000-000000000005",
                       "sequenceNumber": -9007199254740988,
@@ -463,32 +402,50 @@
                       "change": {
                         "changes": [
                           {
-<<<<<<< HEAD
-                            "data": {
-                              "maxId": 1,
-                              "changes": [
-                                {
-                                  "fieldKey": "rootFieldKey",
-                                  "fieldKind": "Sequence",
-                                  "change": [
-                                    {
-                                      "count": 2
-                                    },
-                                    {
-                                      "count": 2,
-                                      "effect": {
-                                        "insert": {
-                                          "id": 0
-                                        }
-                                      },
-                                      "cellId": {
-                                        "localId": 0
-                                      }
-                                    }
-                                  ]
-                                }
-                              ],
-                              "builds": [
+                            "fieldKey": "rootFieldKey",
+                            "fieldKind": "Sequence",
+                            "change": [
+                              {
+                                "count": 3
+                              },
+                              {
+                                "count": 1,
+                                "effect": {
+                                  "insert": {
+                                    "id": 2
+                                  }
+                                },
+                                "cellId": {
+                                  "localId": 2
+                                }
+                              }
+                            ]
+                          }
+                        ],
+                        "builds": {
+                          "builds": [
+                            [
+                              2,
+                              0
+                            ]
+                          ],
+                          "trees": {
+                            "version": 1,
+                            "identifiers": [],
+                            "shapes": [
+                              {
+                                "c": {
+                                  "extraFields": 1,
+                                  "fields": []
+                                }
+                              },
+                              {
+                                "a": 0
+                              }
+                            ],
+                            "data": [
+                              [
+                                1,
                                 [
                                   0,
                                   {
@@ -516,52 +473,6 @@
                                     ]
                                   }
                                 ],
-=======
-                            "fieldKey": "rootFieldKey",
-                            "fieldKind": "Sequence",
-                            "change": [
-                              {
-                                "count": 3
-                              },
-                              {
-                                "count": 1,
-                                "effect": {
-                                  "insert": {
-                                    "id": 2
-                                  }
-                                },
-                                "cellId": {
-                                  "localId": 2
-                                }
-                              }
-                            ]
-                          }
-                        ],
-                        "builds": {
-                          "builds": [
-                            [
-                              2,
-                              0
-                            ]
-                          ],
-                          "trees": {
-                            "version": 1,
-                            "identifiers": [],
-                            "shapes": [
-                              {
-                                "c": {
-                                  "extraFields": 1,
-                                  "fields": []
-                                }
-                              },
-                              {
-                                "a": 0
-                              }
-                            ],
-                            "data": [
-                              [
-                                1,
->>>>>>> 92e1d5f6
                                 [
                                   1,
                                   {
@@ -590,15 +501,9 @@
                                   }
                                 ]
                               ]
-<<<<<<< HEAD
-                            }
-                          }
-                        ]
-=======
                             ]
                           }
                         }
->>>>>>> 92e1d5f6
                       },
                       "revision": "beefbeef-beef-4000-8000-000000000006",
                       "sequenceNumber": -9007199254740987,
@@ -608,7 +513,307 @@
                       "change": {
                         "changes": [
                           {
-<<<<<<< HEAD
+                            "fieldKey": "rootFieldKey",
+                            "fieldKind": "Sequence",
+                            "change": [
+                              {
+                                "count": 1,
+                                "effect": {
+                                  "insert": {
+                                    "id": 2
+                                  }
+                                },
+                                "cellId": {
+                                  "localId": 2
+                                }
+                              }
+                            ]
+                          }
+                        ],
+                        "builds": {
+                          "builds": [
+                            [
+                              2,
+                              0
+                            ]
+                          ],
+                          "trees": {
+                            "version": 1,
+                            "identifiers": [],
+                            "shapes": [
+                              {
+                                "c": {
+                                  "extraFields": 1,
+                                  "fields": []
+                                }
+                              },
+                              {
+                                "a": 0
+                              }
+                            ],
+                            "data": [
+                              [
+                                1,
+                                [
+                                  2,
+                                  {
+                                    "version": 1,
+                                    "identifiers": [],
+                                    "shapes": [
+                                      {
+                                        "c": {
+                                          "extraFields": 1,
+                                          "fields": []
+                                        }
+                                      },
+                                      {
+                                        "a": 0
+                                      }
+                                    ],
+                                    "data": [
+                                      1,
+                                      [
+                                        "com.fluidframework.leaf.string",
+                                        true,
+                                        "b",
+                                        []
+                                      ]
+                                    ]
+                                  }
+                                ]
+                              ]
+                            ]
+                          }
+                        }
+                      },
+                      "revision": "beefbeef-beef-4000-8000-000000000007",
+                      "sequenceNumber": -9007199254740986,
+                      "sessionId": "beefbeef-beef-4000-8000-000000000001"
+                    },
+                    {
+                      "change": {
+                        "changes": [
+                          {
+                            "data": {
+                              "maxId": 2,
+                              "changes": [
+                                {
+                                  "fieldKey": "rootFieldKey",
+                                  "fieldKind": "Sequence",
+                                  "change": [
+                                    {
+                                      "count": 1,
+                                      "effect": {
+                                        "insert": {
+                                          "id": 2
+                                        }
+                                      },
+                                      "cellId": {
+                                        "localId": 2
+                                      }
+                                    }
+                                  ]
+                                }
+                              ],
+                              "builds": [
+                                [
+                                  2,
+                                  {
+                                    "version": 1,
+                                    "identifiers": [],
+                                    "shapes": [
+                                      {
+                                        "c": {
+                                          "extraFields": 1,
+                                          "fields": []
+                                        }
+                                      },
+                                      {
+                                        "a": 0
+                                      }
+                                    ],
+                                    "data": [
+                                      1,
+                                      [
+                                        "com.fluidframework.leaf.string",
+                                        true,
+                                        "z",
+                                        []
+                                      ]
+                                    ]
+                                  }
+                                ]
+                              ]
+                            }
+                          }
+                        ],
+                        "builds": {
+                          "builds": [
+                            [
+                              0,
+                              0
+                            ],
+                            [
+                              1,
+                              1
+                            ]
+                          ],
+                          "trees": {
+                            "version": 1,
+                            "identifiers": [],
+                            "shapes": [
+                              {
+                                "c": {
+                                  "extraFields": 1,
+                                  "fields": []
+                                }
+                              },
+                              {
+                                "a": 0
+                              }
+                            ],
+                            "data": [
+                              [
+                                1,
+                                [
+                                  "com.fluidframework.leaf.string",
+                                  true,
+                                  "d",
+                                  []
+                                ]
+                              ],
+                              [
+                                1,
+                                [
+                                  "com.fluidframework.leaf.string",
+                                  true,
+                                  "e",
+                                  []
+                                ]
+                              ]
+                            ]
+                          }
+                        }
+                      },
+                      "revision": "beefbeef-beef-4000-8000-00000000000a",
+                      "sequenceNumber": -9007199254740985,
+                      "sessionId": "beefbeef-beef-4000-8000-000000000001"
+                    },
+                    {
+                      "change": {
+                        "changes": [
+                          {
+                            "fieldKey": "rootFieldKey",
+                            "fieldKind": "Sequence",
+                            "change": [
+                              {
+                                "count": 3
+                              },
+                              {
+                                "count": 1,
+                                "effect": {
+                                  "insert": {
+                                    "id": 2
+                                  }
+                                },
+                                "cellId": {
+                                  "localId": 2
+                                }
+                              }
+                            ]
+                          }
+                        ],
+                        "builds": {
+                          "builds": [
+                            [
+                              2,
+                              0
+                            ]
+                          ],
+                          "trees": {
+                            "version": 1,
+                            "identifiers": [],
+                            "shapes": [
+                              {
+                                "c": {
+                                  "extraFields": 1,
+                                  "fields": []
+                                }
+                              },
+                              {
+                                "a": 0
+                              }
+                            ],
+                            "data": [
+                              [
+                                1,
+                                [
+                                  0,
+                                  {
+                                    "version": 1,
+                                    "identifiers": [],
+                                    "shapes": [
+                                      {
+                                        "c": {
+                                          "extraFields": 1,
+                                          "fields": []
+                                        }
+                                      },
+                                      {
+                                        "a": 0
+                                      }
+                                    ],
+                                    "data": [
+                                      1,
+                                      [
+                                        "com.fluidframework.leaf.string",
+                                        true,
+                                        "d",
+                                        []
+                                      ]
+                                    ]
+                                  }
+                                ],
+                                [
+                                  1,
+                                  {
+                                    "version": 1,
+                                    "identifiers": [],
+                                    "shapes": [
+                                      {
+                                        "c": {
+                                          "extraFields": 1,
+                                          "fields": []
+                                        }
+                                      },
+                                      {
+                                        "a": 0
+                                      }
+                                    ],
+                                    "data": [
+                                      1,
+                                      [
+                                        "com.fluidframework.leaf.string",
+                                        true,
+                                        "e",
+                                        []
+                                      ]
+                                    ]
+                                  }
+                                ]
+                              ]
+                            ]
+                          }
+                        }
+                      },
+                      "revision": "beefbeef-beef-4000-8000-00000000000b",
+                      "sequenceNumber": -9007199254740984,
+                      "sessionId": "beefbeef-beef-4000-8000-000000000001"
+                    },
+                    {
+                      "change": {
+                        "changes": [
+                          {
                             "data": {
                               "maxId": 2,
                               "changes": [
@@ -634,384 +839,6 @@
                                 }
                               ],
                               "builds": [
-=======
-                            "fieldKey": "rootFieldKey",
-                            "fieldKind": "Sequence",
-                            "change": [
-                              {
-                                "count": 1,
-                                "effect": {
-                                  "insert": {
-                                    "id": 2
-                                  }
-                                },
-                                "cellId": {
-                                  "localId": 2
-                                }
-                              }
-                            ]
-                          }
-                        ],
-                        "builds": {
-                          "builds": [
-                            [
-                              2,
-                              0
-                            ]
-                          ],
-                          "trees": {
-                            "version": 1,
-                            "identifiers": [],
-                            "shapes": [
-                              {
-                                "c": {
-                                  "extraFields": 1,
-                                  "fields": []
-                                }
-                              },
-                              {
-                                "a": 0
-                              }
-                            ],
-                            "data": [
-                              [
-                                1,
->>>>>>> 92e1d5f6
-                                [
-                                  2,
-                                  {
-                                    "version": 1,
-                                    "identifiers": [],
-                                    "shapes": [
-                                      {
-                                        "c": {
-                                          "extraFields": 1,
-                                          "fields": []
-                                        }
-                                      },
-                                      {
-                                        "a": 0
-                                      }
-                                    ],
-                                    "data": [
-                                      1,
-                                      [
-                                        "com.fluidframework.leaf.string",
-                                        true,
-                                        "b",
-                                        []
-                                      ]
-                                    ]
-                                  }
-                                ]
-                              ]
-<<<<<<< HEAD
-                            }
-                          }
-                        ]
-=======
-                            ]
-                          }
-                        }
->>>>>>> 92e1d5f6
-                      },
-                      "revision": "beefbeef-beef-4000-8000-000000000007",
-                      "sequenceNumber": -9007199254740986,
-                      "sessionId": "beefbeef-beef-4000-8000-000000000001"
-                    },
-                    {
-                      "change": {
-                        "changes": [
-                          {
-<<<<<<< HEAD
-                            "data": {
-                              "maxId": 2,
-                              "changes": [
-                                {
-                                  "fieldKey": "rootFieldKey",
-                                  "fieldKind": "Sequence",
-                                  "change": [
-                                    {
-                                      "count": 1,
-                                      "effect": {
-                                        "insert": {
-                                          "id": 2
-                                        }
-                                      },
-                                      "cellId": {
-                                        "localId": 2
-                                      }
-                                    }
-                                  ]
-                                }
-                              ],
-                              "builds": [
-=======
-                            "fieldKey": "rootFieldKey",
-                            "fieldKind": "Sequence",
-                            "change": [
-                              {
-                                "count": 2
-                              },
-                              {
-                                "count": 2,
-                                "effect": {
-                                  "insert": {
-                                    "id": 0
-                                  }
-                                },
-                                "cellId": {
-                                  "localId": 0
-                                }
-                              }
-                            ]
-                          }
-                        ],
-                        "builds": {
-                          "builds": [
-                            [
-                              0,
-                              0
-                            ],
-                            [
-                              1,
-                              1
-                            ]
-                          ],
-                          "trees": {
-                            "version": 1,
-                            "identifiers": [],
-                            "shapes": [
-                              {
-                                "c": {
-                                  "extraFields": 1,
-                                  "fields": []
-                                }
-                              },
-                              {
-                                "a": 0
-                              }
-                            ],
-                            "data": [
-                              [
-                                1,
->>>>>>> 92e1d5f6
-                                [
-                                  2,
-                                  {
-                                    "version": 1,
-                                    "identifiers": [],
-                                    "shapes": [
-                                      {
-                                        "c": {
-                                          "extraFields": 1,
-                                          "fields": []
-                                        }
-                                      },
-                                      {
-                                        "a": 0
-                                      }
-                                    ],
-                                    "data": [
-                                      1,
-                                      [
-                                        "com.fluidframework.leaf.string",
-                                        true,
-                                        "z",
-                                        []
-                                      ]
-                                    ]
-                                  }
-                                ]
-<<<<<<< HEAD
-                              ]
-                            }
-                          }
-                        ]
-                      },
-                      "revision": "beefbeef-beef-4000-8000-00000000000a",
-                      "sequenceNumber": -9007199254740985,
-                      "sessionId": "beefbeef-beef-4000-8000-000000000001"
-                    },
-                    {
-                      "change": {
-                        "changes": [
-                          {
-                            "data": {
-                              "maxId": 2,
-                              "changes": [
-                                {
-                                  "fieldKey": "rootFieldKey",
-                                  "fieldKind": "Sequence",
-                                  "change": [
-                                    {
-                                      "count": 2
-                                    },
-                                    {
-                                      "count": 2,
-                                      "effect": {
-                                        "insert": {
-                                          "id": 0
-                                        }
-                                      },
-                                      "cellId": {
-                                        "localId": 0
-                                      }
-                                    }
-                                  ]
-                                }
-                              ],
-                              "builds": [
-                                [
-                                  0,
-                                  {
-                                    "version": 1,
-                                    "identifiers": [],
-                                    "shapes": [
-                                      {
-                                        "c": {
-                                          "extraFields": 1,
-                                          "fields": []
-                                        }
-                                      },
-                                      {
-                                        "a": 0
-                                      }
-                                    ],
-                                    "data": [
-                                      1,
-                                      [
-                                        "com.fluidframework.leaf.string",
-                                        true,
-                                        "d",
-                                        []
-                                      ]
-                                    ]
-                                  }
-                                ],
-=======
-                              ],
-                              [
-                                1,
->>>>>>> 92e1d5f6
-                                [
-                                  1,
-                                  {
-                                    "version": 1,
-                                    "identifiers": [],
-                                    "shapes": [
-                                      {
-                                        "c": {
-                                          "extraFields": 1,
-                                          "fields": []
-                                        }
-                                      },
-                                      {
-                                        "a": 0
-                                      }
-                                    ],
-                                    "data": [
-                                      1,
-                                      [
-                                        "com.fluidframework.leaf.string",
-                                        true,
-                                        "e",
-                                        []
-                                      ]
-                                    ]
-                                  }
-                                ]
-                              ]
-<<<<<<< HEAD
-                            }
-                          }
-                        ]
-=======
-                            ]
-                          }
-                        }
->>>>>>> 92e1d5f6
-                      },
-                      "revision": "beefbeef-beef-4000-8000-00000000000b",
-                      "sequenceNumber": -9007199254740984,
-                      "sessionId": "beefbeef-beef-4000-8000-000000000001"
-                    },
-                    {
-                      "change": {
-                        "changes": [
-                          {
-<<<<<<< HEAD
-                            "data": {
-                              "maxId": 2,
-                              "changes": [
-                                {
-                                  "fieldKey": "rootFieldKey",
-                                  "fieldKind": "Sequence",
-                                  "change": [
-                                    {
-                                      "count": 3
-                                    },
-                                    {
-                                      "count": 1,
-                                      "effect": {
-                                        "insert": {
-                                          "id": 2
-                                        }
-                                      },
-                                      "cellId": {
-                                        "localId": 2
-                                      }
-                                    }
-                                  ]
-                                }
-                              ],
-                              "builds": [
-=======
-                            "fieldKey": "rootFieldKey",
-                            "fieldKind": "Sequence",
-                            "change": [
-                              {
-                                "count": 3
-                              },
-                              {
-                                "count": 1,
-                                "effect": {
-                                  "insert": {
-                                    "id": 2
-                                  }
-                                },
-                                "cellId": {
-                                  "localId": 2
-                                }
-                              }
-                            ]
-                          }
-                        ],
-                        "builds": {
-                          "builds": [
-                            [
-                              2,
-                              0
-                            ]
-                          ],
-                          "trees": {
-                            "version": 1,
-                            "identifiers": [],
-                            "shapes": [
-                              {
-                                "c": {
-                                  "extraFields": 1,
-                                  "fields": []
-                                }
-                              },
-                              {
-                                "a": 0
-                              }
-                            ],
-                            "data": [
-                              [
-                                1,
->>>>>>> 92e1d5f6
                                 [
                                   2,
                                   {
@@ -1040,15 +867,9 @@
                                   }
                                 ]
                               ]
-<<<<<<< HEAD
                             }
                           }
                         ]
-=======
-                            ]
-                          }
-                        }
->>>>>>> 92e1d5f6
                       },
                       "revision": "beefbeef-beef-4000-8000-00000000000c",
                       "sequenceNumber": -9007199254740983,
