--- conflicted
+++ resolved
@@ -39,19 +39,11 @@
                               }
                             ]
                           }
-<<<<<<< HEAD
-                        ]
-                      },
-                      "revision": 3,
-                      "sequenceNumber": 3,
+                        }
+                      ],
+                      "revision": 4,
+                      "sequenceNumber": 2,
                       "sessionId": "8f95be09-8376-4ff7-8755-ccd7e8124b06"
-=======
-                        }
-                      ],
-                      "revision": "beefbeef-beef-4000-8000-00000000002f",
-                      "sequenceNumber": 2,
-                      "sessionId": "beefbeef-beef-4000-8000-000000000028"
->>>>>>> 4acb0381
                     },
                     {
                       "change": [
@@ -80,40 +72,18 @@
                                           1
                                         ]
                                       ],
-                                      "revision": "beefbeef-beef-4000-8000-00000000002f"
+                                      "revision": 4
                                     }
                                   }
-<<<<<<< HEAD
-                                },
-                                "cellId": {
-                                  "localId": 0,
-                                  "adjacentCells": [
-                                    [
-                                      0,
-                                      1
-                                    ]
-                                  ],
-                                  "revision": 3
-                                }
+                                ]
                               }
                             ]
                           }
-                        ]
-                      },
-                      "revision": 516,
-                      "sequenceNumber": 4,
+                        }
+                      ],
+                      "revision": 517,
+                      "sequenceNumber": 3,
                       "sessionId": "a0693eac-892a-4396-86f7-ad20dc1cade2"
-=======
-                                ]
-                              }
-                            ]
-                          }
-                        }
-                      ],
-                      "revision": "beefbeef-beef-4000-8000-000000000030",
-                      "sequenceNumber": 3,
-                      "sessionId": "beefbeef-beef-4000-8000-000000000029"
->>>>>>> 4acb0381
                     },
                     {
                       "change": [
@@ -142,49 +112,23 @@
                                           1
                                         ]
                                       ],
-                                      "revision": "beefbeef-beef-4000-8000-000000000030"
+                                      "revision": 517
                                     }
                                   }
-<<<<<<< HEAD
-                                },
-                                "cellId": {
-                                  "localId": 0,
-                                  "adjacentCells": [
-                                    [
-                                      0,
-                                      1
-                                    ]
-                                  ],
-                                  "revision": 516
-                                }
+                                ]
                               }
                             ]
                           }
-                        ]
-                      },
-                      "revision": 1029,
-                      "sequenceNumber": 5,
+                        }
+                      ],
+                      "revision": 1030,
+                      "sequenceNumber": 4,
                       "sessionId": "5a126183-91e7-488a-b7e9-3342a05c25ae"
-=======
-                                ]
-                              }
-                            ]
-                          }
-                        }
-                      ],
-                      "revision": "beefbeef-beef-4000-8000-000000000031",
-                      "sequenceNumber": 4,
-                      "sessionId": "beefbeef-beef-4000-8000-00000000002a"
->>>>>>> 4acb0381
                     }
                   ],
                   "branches": [
                     [
-<<<<<<< HEAD
                       "a0693eac-892a-4396-86f7-ad20dc1cade2",
-=======
-                      "beefbeef-beef-4000-8000-000000000029",
->>>>>>> 4acb0381
                       {
                         "base": 0,
                         "commits": [
@@ -212,10 +156,9 @@
                                     }
                                   ]
                                 }
-<<<<<<< HEAD
-                              ]
-                            },
-                            "revision": 516,
+                              }
+                            ],
+                            "revision": 517,
                             "sessionId": "a0693eac-892a-4396-86f7-ad20dc1cade2"
                           }
                         ]
@@ -223,18 +166,6 @@
                     ],
                     [
                       "5a126183-91e7-488a-b7e9-3342a05c25ae",
-=======
-                              }
-                            ],
-                            "revision": "beefbeef-beef-4000-8000-000000000030",
-                            "sessionId": "beefbeef-beef-4000-8000-000000000029"
-                          }
-                        ]
-                      }
-                    ],
-                    [
-                      "beefbeef-beef-4000-8000-00000000002a",
->>>>>>> 4acb0381
                       {
                         "base": 0,
                         "commits": [
@@ -262,17 +193,10 @@
                                     }
                                   ]
                                 }
-<<<<<<< HEAD
-                              ]
-                            },
-                            "revision": 1029,
+                              }
+                            ],
+                            "revision": 1030,
                             "sessionId": "5a126183-91e7-488a-b7e9-3342a05c25ae"
-=======
-                              }
-                            ],
-                            "revision": "beefbeef-beef-4000-8000-000000000031",
-                            "sessionId": "beefbeef-beef-4000-8000-00000000002a"
->>>>>>> 4acb0381
                           }
                         ]
                       }
@@ -445,11 +369,7 @@
                   "version": 1,
                   "data": [
                     [
-<<<<<<< HEAD
-                      1029,
-=======
-                      "beefbeef-beef-4000-8000-000000000031",
->>>>>>> 4acb0381
+                      1030,
                       0,
                       6
                     ]
