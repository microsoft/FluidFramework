--- conflicted
+++ resolved
@@ -304,16 +304,7 @@
                     }
                   ],
                   [
-<<<<<<< HEAD
                     "repair-6",
-                    [
-                      {
-                        "type": "com.fluidframework.leaf.number",
-                        "value": 3
-                      }
-                    ]
-=======
-                    "repair-4",
                     {
                       "version": 1,
                       "identifiers": [],
@@ -338,7 +329,6 @@
                         ]
                       ]
                     }
->>>>>>> 5f9afff0
                   ]
                 ],
                 "encoding": "utf-8"
