--- conflicted
+++ resolved
@@ -64,11 +64,6 @@
                               }
                             }
                           }
-<<<<<<< HEAD
-                        ]
-                      },
-                      "revision": -3,
-=======
                         },
                         {
                           "data": {
@@ -87,8 +82,7 @@
                           }
                         }
                       ],
-                      "revision": "beefbeef-beef-4000-8000-000000000004",
->>>>>>> 4acb0381
+                      "revision": -4,
                       "sequenceNumber": -9007199254740990,
                       "sessionId": "beefbeef-beef-4000-8000-000000000001"
                     },
@@ -154,17 +148,10 @@
                                 ]
                               }
                             }
-<<<<<<< HEAD
-                          ]
-                        ]
-                      },
-                      "revision": -4,
-=======
                           }
                         }
                       ],
-                      "revision": "beefbeef-beef-4000-8000-000000000005",
->>>>>>> 4acb0381
+                      "revision": -5,
                       "sequenceNumber": -9007199254740989,
                       "sessionId": "beefbeef-beef-4000-8000-000000000001"
                     }
