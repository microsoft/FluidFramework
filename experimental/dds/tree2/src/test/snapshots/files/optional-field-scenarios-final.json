{
  "type": "tree",
  "tree": {
    "type": "tree",
    "indexes": {
      "type": "tree",
      "entries": [
        {
          "type": "tree",
          "EditManager": {
            "type": "tree",
            "tree": {
              "type": "blob",
              "String": {
                "type": "blob",
                "content": {
                  "trunk": [
                    {
                      "change": {
                        "maxId": 1,
                        "changes": [
                          {
                            "fieldKey": "rootFieldKey",
                            "fieldKind": "ModularEditBuilder.Generic",
                            "change": [
                              {
                                "index": 0,
                                "nodeChange": {
                                  "fieldChanges": [
                                    {
                                      "fieldKey": "root 1 child",
                                      "fieldKind": "Optional",
                                      "change": {
                                        "m": [
                                          [
                                            {
                                              "localId": 1
                                            },
                                            0,
                                            true
                                          ]
                                        ],
                                        "d": {
                                          "localId": 0
                                        }
                                      }
                                    }
                                  ]
                                }
                              }
                            ]
                          }
                        ],
                        "builds": {
                          "builds": [
                            [
                              1,
                              0
                            ]
                          ],
                          "trees": {
                            "version": 1,
                            "identifiers": [],
                            "shapes": [
                              {
                                "c": {
                                  "extraFields": 1,
                                  "fields": []
                                }
                              },
                              {
                                "a": 0
                              }
                            ],
                            "data": [
                              [
                                1,
                                [
                                  "com.fluidframework.leaf.number",
                                  true,
                                  40,
                                  []
                                ]
                              ]
                            ]
                          }
                        }
                      },
                      "revision": "beefbeef-beef-4000-8000-000000000006",
                      "sequenceNumber": 4,
                      "sessionId": "beefbeef-beef-4000-8000-000000000002"
                    },
                    {
                      "change": {
                        "maxId": 3,
                        "changes": [
                          {
                            "fieldKey": "rootFieldKey",
                            "fieldKind": "Optional",
                            "change": {
                              "m": [
                                [
                                  {
                                    "localId": 3
                                  },
                                  0,
                                  true
                                ],
                                [
                                  0,
                                  {
                                    "localId": 2
                                  },
                                  false
                                ]
                              ]
                            }
                          }
                        ],
                        "builds": {
                          "builds": [
                            [
                              3,
                              0
                            ]
                          ],
                          "trees": {
                            "version": 1,
                            "identifiers": [],
                            "shapes": [
                              {
                                "c": {
                                  "extraFields": 1,
                                  "fields": []
                                }
                              },
                              {
                                "a": 0
                              }
                            ],
                            "data": [
                              [
                                1,
                                [
                                  "optional-field.TestNode",
                                  false,
                                  [
                                    "root 2 child",
                                    [
                                      "com.fluidframework.leaf.number",
                                      true,
                                      41,
                                      []
                                    ]
                                  ]
                                ]
                              ]
                            ]
                          }
                        }
                      },
                      "revision": "beefbeef-beef-4000-8000-000000000007",
                      "sequenceNumber": 5,
                      "sessionId": "beefbeef-beef-4000-8000-000000000002"
                    },
                    {
                      "change": {
                        "maxId": 5,
                        "changes": [
                          {
                            "fieldKey": "rootFieldKey",
                            "fieldKind": "Optional",
                            "change": {
                              "m": [
                                [
                                  {
                                    "localId": 3
                                  },
                                  0,
                                  true
                                ],
                                [
                                  0,
                                  {
                                    "localId": 2
                                  },
                                  false
                                ]
                              ],
                              "c": [
                                [
                                  {
                                    "localId": 2,
                                    "revision": "beefbeef-beef-4000-8000-000000000007"
                                  },
                                  {
                                    "fieldChanges": [
                                      {
                                        "fieldKey": "root 1 child",
                                        "fieldKind": "Optional",
                                        "change": {
                                          "m": [
                                            [
                                              {
                                                "localId": 1
                                              },
                                              0,
                                              true
                                            ],
                                            [
                                              0,
                                              {
                                                "localId": 0
                                              },
                                              false
                                            ]
                                          ]
                                        }
                                      }
                                    ]
                                  }
                                ],
                                [
                                  {
                                    "localId": 3
                                  },
                                  {
                                    "fieldChanges": [
                                      {
                                        "fieldKey": "root 3 child",
                                        "fieldKind": "Optional",
                                        "change": {
                                          "m": [
                                            [
                                              {
                                                "localId": 5
                                              },
                                              0,
                                              true
                                            ]
                                          ],
                                          "d": {
                                            "localId": 4
                                          }
                                        }
                                      }
                                    ]
                                  }
                                ]
                              ]
                            }
                          }
                        ],
                        "builds": {
                          "builds": [
                            [
                              1,
                              0
                            ],
                            [
                              3,
                              1
                            ],
                            [
                              5,
                              2
                            ]
                          ],
                          "trees": {
                            "version": 1,
                            "identifiers": [],
                            "shapes": [
                              {
                                "c": {
                                  "extraFields": 1,
                                  "fields": []
                                }
                              },
                              {
                                "a": 0
                              }
                            ],
                            "data": [
                              [
                                1,
                                [
                                  "com.fluidframework.leaf.number",
                                  true,
                                  42,
                                  []
                                ]
                              ],
                              [
                                1,
                                [
                                  "optional-field.TestNode",
                                  false,
                                  []
                                ]
                              ],
                              [
                                1,
                                [
                                  "com.fluidframework.leaf.number",
                                  true,
                                  43,
                                  []
                                ]
                              ]
                            ]
                          }
                        }
                      },
                      "revision": "beefbeef-beef-4000-8000-00000000000b",
                      "sequenceNumber": 6,
                      "sessionId": "beefbeef-beef-4000-8000-000000000001"
                    },
                    {
                      "change": {
                        "maxId": 5,
                        "changes": [
                          {
                            "fieldKey": "rootFieldKey",
                            "fieldKind": "Optional",
                            "change": {
                              "c": [
                                [
                                  0,
                                  {
                                    "fieldChanges": [
                                      {
                                        "fieldKey": "root 3 child",
                                        "fieldKind": "Optional",
                                        "change": {
                                          "m": [
                                            [
                                              {
                                                "localId": 1
                                              },
                                              0,
                                              true
                                            ],
                                            [
                                              0,
                                              {
                                                "localId": 0
                                              },
                                              false
                                            ]
                                          ]
                                        }
                                      }
                                    ]
                                  }
                                ]
                              ]
                            }
                          }
                        ],
                        "builds": {
                          "builds": [
                            [
                              1,
                              0
                            ]
                          ],
                          "trees": {
                            "version": 1,
                            "identifiers": [],
                            "shapes": [
                              {
                                "c": {
                                  "extraFields": 1,
                                  "fields": []
                                }
                              },
                              {
                                "a": 0
                              }
                            ],
                            "data": [
                              [
                                1,
                                [
                                  "com.fluidframework.leaf.number",
                                  true,
                                  44,
                                  []
                                ]
                              ]
                            ]
                          }
                        }
                      },
                      "revision": "beefbeef-beef-4000-8000-00000000000c",
                      "sequenceNumber": 7,
                      "sessionId": "beefbeef-beef-4000-8000-000000000001"
                    }
                  ],
                  "branches": [
                    [
                      "beefbeef-beef-4000-8000-000000000002",
                      {
                        "base": "beefbeef-beef-4000-8000-000000000007",
                        "commits": []
                      }
                    ]
                  ]
                },
                "encoding": "utf-8"
              }
            }
          }
        },
        {
          "type": "tree",
          "Schema": {
            "type": "tree",
            "tree": {
              "type": "blob",
              "SchemaString": {
                "type": "blob",
                "content": {
                  "version": "1.0.0",
                  "nodeSchema": [
                    {
                      "name": "com.fluidframework.leaf.boolean",
                      "objectNodeFields": [],
                      "leafValue": 2
                    },
                    {
                      "name": "com.fluidframework.leaf.handle",
                      "objectNodeFields": [],
                      "leafValue": 3
                    },
                    {
                      "name": "com.fluidframework.leaf.null",
                      "objectNodeFields": [],
                      "leafValue": 4
                    },
                    {
                      "name": "com.fluidframework.leaf.number",
                      "objectNodeFields": [],
                      "leafValue": 0
                    },
                    {
                      "name": "com.fluidframework.leaf.string",
                      "objectNodeFields": [],
                      "leafValue": 1
                    },
                    {
                      "name": "optional-field.TestNode",
                      "mapFields": {
                        "kind": "Optional",
                        "types": [
                          "com.fluidframework.leaf.handle",
                          "com.fluidframework.leaf.null",
                          "com.fluidframework.leaf.number",
                          "com.fluidframework.leaf.boolean",
                          "com.fluidframework.leaf.string"
                        ]
                      },
                      "objectNodeFields": []
                    }
                  ],
                  "rootFieldSchema": {
                    "kind": "Optional",
                    "types": [
                      "optional-field.TestNode"
                    ]
                  }
                },
                "encoding": "utf-8"
              }
            }
          }
        },
        {
          "type": "tree",
          "Forest": {
            "type": "tree",
            "tree": {
              "type": "blob",
              "ForestTree": {
                "type": "blob",
                "content": {
                  "keys": [
                    "rootFieldKey",
                    "repair-6",
                    "repair-8",
                    "repair-9",
                    "repair-10",
                    "repair-11",
                    "repair-12",
                    "repair-14",
                    "repair-15"
                  ],
                  "fields": {
                    "version": 1,
                    "identifiers": [],
                    "shapes": [
                      {
                        "c": {
                          "extraFields": 1,
                          "fields": []
                        }
                      },
                      {
                        "a": 0
                      }
                    ],
                    "data": [
                      [
                        1,
                        [
                          "optional-field.TestNode",
                          false,
                          [
                            "root 3 child",
                            [
                              "com.fluidframework.leaf.number",
                              true,
                              44,
                              []
                            ]
                          ]
                        ]
                      ],
                      [
                        1,
                        [
                          "com.fluidframework.leaf.number",
                          true,
                          43,
                          []
                        ]
<<<<<<< HEAD
                      }
                    ],
                    [
                      "repair-8",
                      {
                        "version": 1,
                        "identifiers": [],
                        "shapes": [
                          {
                            "c": {
                              "extraFields": 1,
                              "fields": []
                            }
                          },
                          {
                            "a": 0
                          }
                        ],
                        "data": [
                          1,
                          [
                            "com.fluidframework.leaf.number",
                            true,
                            40,
                            []
                          ]
                        ]
                      }
                    ],
                    [
                      "repair-10",
                      {
                        "version": 1,
                        "identifiers": [],
                        "shapes": [
                          {
                            "c": {
                              "extraFields": 1,
                              "fields": []
                            }
                          },
                          {
                            "a": 0
                          }
                        ],
                        "data": [
                          1,
=======
                      ],
                      [
                        1,
                        [
                          "com.fluidframework.leaf.number",
                          true,
                          42,
                          []
                        ]
                      ],
                      [
                        1,
                        [
                          "optional-field.TestNode",
                          false,
                          []
                        ]
                      ],
                      [
                        1,
                        [
                          "com.fluidframework.leaf.number",
                          true,
                          43,
                          []
                        ]
                      ],
                      [
                        1,
                        [
                          "com.fluidframework.leaf.number",
                          true,
                          44,
                          []
                        ]
                      ],
                      [
                        1,
                        [
                          "com.fluidframework.leaf.number",
                          true,
                          40,
                          []
                        ]
                      ],
                      [
                        1,
                        [
                          "optional-field.TestNode",
                          false,
>>>>>>> 4b0f0065
                          [
                            "root 1 child",
                            [
                              "com.fluidframework.leaf.number",
                              true,
                              42,
                              []
                            ]
                          ]
                        ]
<<<<<<< HEAD
                      }
                    ],
                    [
                      "repair-11",
                      {
                        "version": 1,
                        "identifiers": [],
                        "shapes": [
                          {
                            "c": {
                              "extraFields": 1,
                              "fields": []
                            }
                          },
                          {
                            "a": 0
                          }
                        ],
                        "data": [
                          1,
=======
                      ],
                      [
                        1,
                        [
                          "optional-field.TestNode",
                          false,
>>>>>>> 4b0f0065
                          [
                            "root 2 child",
                            [
                              "com.fluidframework.leaf.number",
                              true,
                              41,
                              []
                            ]
                          ]
                        ]
                      ]
                    ]
                  },
                  "version": 1
                },
                "encoding": "utf-8"
              }
            }
          }
        },
        {
          "type": "tree",
          "DetachedFieldIndex": {
            "type": "tree",
            "tree": {
              "type": "blob",
              "DetachedFieldIndexBlob": {
                "type": "blob",
                "content": {
                  "version": 1,
                  "data": [
                    [
                      "beefbeef-beef-4000-8000-00000000000b",
                      0,
                      8
                    ],
                    [
                      "beefbeef-beef-4000-8000-00000000000b",
                      2,
                      11
                    ],
                    [
                      "beefbeef-beef-4000-8000-00000000000c",
                      0,
                      6
                    ],
                    [
                      "beefbeef-beef-4000-8000-000000000007",
                      2,
                      10
                    ]
                  ],
                  "maxId": 11
                },
                "encoding": "utf-8"
              }
            }
          }
        }
      ]
    }
  }
}<|MERGE_RESOLUTION|>--- conflicted
+++ resolved
@@ -534,55 +534,6 @@
                           43,
                           []
                         ]
-<<<<<<< HEAD
-                      }
-                    ],
-                    [
-                      "repair-8",
-                      {
-                        "version": 1,
-                        "identifiers": [],
-                        "shapes": [
-                          {
-                            "c": {
-                              "extraFields": 1,
-                              "fields": []
-                            }
-                          },
-                          {
-                            "a": 0
-                          }
-                        ],
-                        "data": [
-                          1,
-                          [
-                            "com.fluidframework.leaf.number",
-                            true,
-                            40,
-                            []
-                          ]
-                        ]
-                      }
-                    ],
-                    [
-                      "repair-10",
-                      {
-                        "version": 1,
-                        "identifiers": [],
-                        "shapes": [
-                          {
-                            "c": {
-                              "extraFields": 1,
-                              "fields": []
-                            }
-                          },
-                          {
-                            "a": 0
-                          }
-                        ],
-                        "data": [
-                          1,
-=======
                       ],
                       [
                         1,
@@ -633,7 +584,6 @@
                         [
                           "optional-field.TestNode",
                           false,
->>>>>>> 4b0f0065
                           [
                             "root 1 child",
                             [
@@ -644,35 +594,12 @@
                             ]
                           ]
                         ]
-<<<<<<< HEAD
-                      }
-                    ],
-                    [
-                      "repair-11",
-                      {
-                        "version": 1,
-                        "identifiers": [],
-                        "shapes": [
-                          {
-                            "c": {
-                              "extraFields": 1,
-                              "fields": []
-                            }
-                          },
-                          {
-                            "a": 0
-                          }
-                        ],
-                        "data": [
-                          1,
-=======
                       ],
                       [
                         1,
                         [
                           "optional-field.TestNode",
                           false,
->>>>>>> 4b0f0065
                           [
                             "root 2 child",
                             [
