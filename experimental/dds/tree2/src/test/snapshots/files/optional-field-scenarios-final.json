--- conflicted
+++ resolved
@@ -53,10 +53,6 @@
                                     }
                                   ]
                                 }
-<<<<<<< HEAD
-                              ],
-                              "builds": [
-=======
                               }
                             ]
                           }
@@ -85,7 +81,6 @@
                             "data": [
                               [
                                 1,
->>>>>>> 92e1d5f6
                                 [
                                   1,
                                   {
@@ -114,15 +109,9 @@
                                   }
                                 ]
                               ]
-<<<<<<< HEAD
-                            }
-                          }
-                        ]
-=======
                             ]
                           }
                         }
->>>>>>> 92e1d5f6
                       },
                       "revision": "beefbeef-beef-4000-8000-000000000007",
                       "sequenceNumber": 3,
@@ -132,7 +121,6 @@
                       "change": {
                         "changes": [
                           {
-<<<<<<< HEAD
                             "data": {
                               "maxId": 3,
                               "changes": [
@@ -160,54 +148,6 @@
                                 }
                               ],
                               "builds": [
-=======
-                            "fieldKey": "rootFieldKey",
-                            "fieldKind": "Optional",
-                            "change": {
-                              "m": [
-                                [
-                                  {
-                                    "localId": 3
-                                  },
-                                  0,
-                                  true
-                                ],
-                                [
-                                  0,
-                                  {
-                                    "localId": 2
-                                  },
-                                  false
-                                ]
-                              ]
-                            }
-                          }
-                        ],
-                        "builds": {
-                          "builds": [
-                            [
-                              3,
-                              0
-                            ]
-                          ],
-                          "trees": {
-                            "version": 1,
-                            "identifiers": [],
-                            "shapes": [
-                              {
-                                "c": {
-                                  "extraFields": 1,
-                                  "fields": []
-                                }
-                              },
-                              {
-                                "a": 0
-                              }
-                            ],
-                            "data": [
-                              [
-                                1,
->>>>>>> 92e1d5f6
                                 [
                                   3,
                                   {
@@ -243,15 +183,9 @@
                                   }
                                 ]
                               ]
-<<<<<<< HEAD
                             }
                           }
                         ]
-=======
-                            ]
-                          }
-                        }
->>>>>>> 92e1d5f6
                       },
                       "revision": "beefbeef-beef-4000-8000-000000000008",
                       "sequenceNumber": 4,
@@ -261,59 +195,125 @@
                       "change": {
                         "changes": [
                           {
-                            "data": {
-                              "maxId": 5,
-                              "changes": [
-                                {
-                                  "fieldKey": "rootFieldKey",
-                                  "fieldKind": "Optional",
-                                  "change": {
-                                    "m": [
-                                      [
-                                        {
-                                          "localId": 3
-                                        },
-                                        0,
-                                        true
-                                      ],
-                                      [
-                                        0,
-                                        {
-                                          "localId": 2
-                                        },
-                                        false
-                                      ]
-                                    ],
-                                    "c": [
-                                      [
-                                        {
-                                          "localId": 2,
-                                          "revision": "beefbeef-beef-4000-8000-000000000008"
-                                        },
-                                        {
-                                          "fieldChanges": [
-                                            {
-                                              "fieldKey": "root 1 child",
-                                              "fieldKind": "Optional",
-                                              "change": {
-                                                "m": [
-                                                  [
-                                                    {
-                                                      "localId": 1
-                                                    },
-                                                    0,
-                                                    true
-                                                  ],
-                                                  [
-                                                    0,
-                                                    {
-                                                      "localId": 0
-                                                    },
-                                                    false
-                                                  ]
-                                                ]
-                                              }
-                                            }
+                            "fieldKey": "rootFieldKey",
+                            "fieldKind": "Optional",
+                            "change": {
+                              "m": [
+                                [
+                                  {
+                                    "localId": 3
+                                  },
+                                  0,
+                                  true
+                                ],
+                                [
+                                  0,
+                                  {
+                                    "localId": 2
+                                  },
+                                  false
+                                ]
+                              ]
+                            }
+                          }
+                        ],
+                        "builds": {
+                          "builds": [
+                            [
+                              3,
+                              0
+                            ]
+                          ],
+                          "trees": {
+                            "version": 1,
+                            "identifiers": [],
+                            "shapes": [
+                              {
+                                "c": {
+                                  "extraFields": 1,
+                                  "fields": []
+                                }
+                              },
+                              {
+                                "a": 0
+                              }
+                            ],
+                            "data": [
+                              [
+                                1,
+                                [
+                                  "optional-field.TestNode",
+                                  false,
+                                  [
+                                    "root 2 child",
+                                    [
+                                      "com.fluidframework.leaf.number",
+                                      true,
+                                      41,
+                                      []
+                                    ]
+                                  ]
+                                ]
+                              ]
+                            ]
+                          }
+                        }
+                      },
+                      "revision": "beefbeef-beef-4000-8000-000000000007",
+                      "sequenceNumber": 5,
+                      "sessionId": "beefbeef-beef-4000-8000-000000000002"
+                    },
+                    {
+                      "change": {
+                        "maxId": 5,
+                        "changes": [
+                          {
+                            "fieldKey": "rootFieldKey",
+                            "fieldKind": "Optional",
+                            "change": {
+                              "m": [
+                                [
+                                  {
+                                    "localId": 3
+                                  },
+                                  0,
+                                  true
+                                ],
+                                [
+                                  0,
+                                  {
+                                    "localId": 2
+                                  },
+                                  false
+                                ]
+                              ],
+                              "c": [
+                                [
+                                  {
+                                    "localId": 2,
+                                    "revision": "beefbeef-beef-4000-8000-000000000007"
+                                  },
+                                  {
+                                    "fieldChanges": [
+                                      {
+                                        "fieldKey": "root 1 child",
+                                        "fieldKind": "Optional",
+                                        "change": {
+                                          "m": [
+                                            [
+                                              {
+                                                "localId": 1
+                                              },
+                                              0,
+                                              true
+                                            ],
+                                            [
+                                              0,
+                                              {
+                                                "localId": 0
+                                              },
+                                              false
+                                            ]
                                           ]
                                         }
                                       ],
@@ -432,9 +432,6 @@
                               ]
                             }
                           }
-<<<<<<< HEAD
-                        ]
-=======
                         ],
                         "builds": {
                           "builds": [
@@ -495,7 +492,6 @@
                             ]
                           }
                         }
->>>>>>> 92e1d5f6
                       },
                       "revision": "beefbeef-beef-4000-8000-00000000000c",
                       "sequenceNumber": 5,
@@ -577,9 +573,6 @@
                               ]
                             }
                           }
-<<<<<<< HEAD
-                        ]
-=======
                         ],
                         "builds": {
                           "builds": [
@@ -615,7 +608,6 @@
                             ]
                           }
                         }
->>>>>>> 92e1d5f6
                       },
                       "revision": "beefbeef-beef-4000-8000-00000000000d",
                       "sequenceNumber": 6,
