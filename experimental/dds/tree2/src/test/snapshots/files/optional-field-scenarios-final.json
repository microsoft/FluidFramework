{
  "type": "tree",
  "tree": {
    "type": "tree",
    "indexes": {
      "type": "tree",
      "entries": [
        {
          "type": "tree",
          "EditManager": {
            "type": "tree",
            "tree": {
              "type": "blob",
              "String": {
                "type": "blob",
                "content": {
                  "trunk": [
                    {
                      "change": [
                        {
                          "data": {
                            "maxId": 1,
                            "changes": [
                              {
                                "fieldKey": "rootFieldKey",
                                "fieldKind": "ModularEditBuilder.Generic",
                                "change": [
                                  {
                                    "index": 0,
                                    "nodeChange": {
                                      "fieldChanges": [
                                        {
                                          "fieldKey": "root 1 child",
                                          "fieldKind": "Optional",
                                          "change": {
                                            "m": [
                                              [
                                                {
                                                  "localId": 1
                                                },
                                                0,
                                                true
                                              ]
                                            ],
                                            "d": {
                                              "localId": 0
                                            }
                                          }
                                        }
                                      ]
                                    }
                                  }
                                ]
<<<<<<< HEAD
                              ]
                            }
                          ]
                        ]
                      },
                      "revision": 517,
                      "sequenceNumber": 4,
                      "sessionId": "a0693eac-892a-4396-86f7-ad20dc1cade2"
                    },
                    {
                      "change": {
                        "maxId": 3,
                        "changes": [
                          {
                            "fieldKey": "rootFieldKey",
                            "fieldKind": "Optional",
                            "change": {
                              "m": [
=======
                              }
                            ],
                            "builds": {
                              "builds": [
>>>>>>> 4acb0381
                                [
                                  1,
                                  0
                                ]
                              ],
                              "trees": {
                                "version": 1,
                                "identifiers": [],
                                "shapes": [
                                  {
                                    "c": {
                                      "extraFields": 1,
                                      "fields": []
                                    }
                                  },
                                  {
                                    "a": 0
                                  }
                                ],
                                "data": [
                                  [
                                    1,
                                    [
                                      "com.fluidframework.leaf.number",
                                      true,
                                      40,
                                      []
                                    ]
                                  ]
                                ]
                              }
                            }
<<<<<<< HEAD
                          ]
                        ]
                      },
                      "revision": 518,
                      "sequenceNumber": 5,
                      "sessionId": "a0693eac-892a-4396-86f7-ad20dc1cade2"
=======
                          }
                        }
                      ],
                      "revision": "beefbeef-beef-4000-8000-000000000007",
                      "sequenceNumber": 3,
                      "sessionId": "beefbeef-beef-4000-8000-000000000002"
>>>>>>> 4acb0381
                    },
                    {
                      "change": [
                        {
                          "data": {
                            "maxId": 3,
                            "changes": [
                              {
                                "fieldKey": "rootFieldKey",
                                "fieldKind": "Optional",
                                "change": {
                                  "m": [
                                    [
                                      {
                                        "localId": 3
                                      },
                                      0,
                                      true
                                    ],
                                    [
                                      0,
                                      {
                                        "localId": 2
                                      },
                                      false
                                    ]
                                  ]
                                }
                              }
                            ],
                            "builds": {
                              "builds": [
                                [
                                  3,
                                  0
                                ]
                              ],
                              "trees": {
                                "version": 1,
                                "identifiers": [],
                                "shapes": [
                                  {
<<<<<<< HEAD
                                    "localId": 2,
                                    "revision": 518
=======
                                    "c": {
                                      "extraFields": 1,
                                      "fields": []
                                    }
>>>>>>> 4acb0381
                                  },
                                  {
                                    "a": 0
                                  }
                                ],
                                "data": [
                                  [
                                    1,
                                    [
                                      "optional-field.TestNode",
                                      false,
                                      [
                                        "root 2 child",
                                        [
                                          "com.fluidframework.leaf.number",
                                          true,
                                          41,
                                          []
                                        ]
                                      ]
                                    ]
                                  ]
                                ]
                              }
                            }
                          }
                        }
                      ],
                      "revision": "beefbeef-beef-4000-8000-000000000008",
                      "sequenceNumber": 4,
                      "sessionId": "beefbeef-beef-4000-8000-000000000002"
                    },
                    {
                      "change": [
                        {
                          "data": {
                            "maxId": 5,
                            "changes": [
                              {
                                "fieldKey": "rootFieldKey",
                                "fieldKind": "Optional",
                                "change": {
                                  "m": [
                                    [
                                      {
                                        "localId": 3
                                      },
                                      0,
                                      true
                                    ],
                                    [
                                      0,
                                      {
                                        "localId": 2
                                      },
                                      false
                                    ]
                                  ],
                                  "c": [
                                    [
                                      {
                                        "localId": 2,
                                        "revision": "beefbeef-beef-4000-8000-000000000008"
                                      },
                                      {
                                        "fieldChanges": [
                                          {
                                            "fieldKey": "root 1 child",
                                            "fieldKind": "Optional",
                                            "change": {
                                              "m": [
                                                [
                                                  {
                                                    "localId": 1
                                                  },
                                                  0,
                                                  true
                                                ],
                                                [
                                                  0,
                                                  {
                                                    "localId": 0
                                                  },
                                                  false
                                                ]
                                              ]
                                            }
                                          }
                                        ]
                                      }
                                    ],
                                    [
                                      {
                                        "localId": 3
                                      },
                                      {
                                        "fieldChanges": [
                                          {
                                            "fieldKey": "root 3 child",
                                            "fieldKind": "Optional",
                                            "change": {
                                              "m": [
                                                [
                                                  {
                                                    "localId": 5
                                                  },
                                                  0,
                                                  true
                                                ]
                                              ],
                                              "d": {
                                                "localId": 4
                                              }
                                            }
                                          }
                                        ]
                                      }
                                    ]
                                  ]
                                }
                              }
                            ],
                            "builds": {
                              "builds": [
                                [
                                  1,
                                  0
                                ],
                                [
                                  3,
                                  1
                                ],
                                [
                                  5,
                                  2
                                ]
                              ],
                              "trees": {
                                "version": 1,
                                "identifiers": [],
                                "shapes": [
                                  {
                                    "c": {
                                      "extraFields": 1,
                                      "fields": []
                                    }
                                  },
                                  {
                                    "a": 0
                                  }
                                ],
                                "data": [
                                  [
                                    1,
                                    [
                                      "com.fluidframework.leaf.number",
                                      true,
                                      42,
                                      []
                                    ]
                                  ],
                                  [
                                    1,
                                    [
                                      "optional-field.TestNode",
                                      false,
                                      []
                                    ]
                                  ],
                                  [
                                    1,
                                    [
                                      "com.fluidframework.leaf.number",
                                      true,
                                      43,
                                      []
                                    ]
                                  ]
                                ]
                              }
                            }
<<<<<<< HEAD
                          ]
                        ]
                      },
                      "revision": 7,
                      "sequenceNumber": 6,
                      "sessionId": "8f95be09-8376-4ff7-8755-ccd7e8124b06"
=======
                          }
                        }
                      ],
                      "revision": "beefbeef-beef-4000-8000-00000000000c",
                      "sequenceNumber": 5,
                      "sessionId": "beefbeef-beef-4000-8000-000000000001"
>>>>>>> 4acb0381
                    },
                    {
                      "change": [
                        {
                          "data": {
                            "maxId": 5,
                            "changes": [
                              {
                                "fieldKey": "rootFieldKey",
                                "fieldKind": "Optional",
                                "change": {
                                  "c": [
                                    [
                                      0,
                                      {
                                        "fieldChanges": [
                                          {
                                            "fieldKey": "root 3 child",
                                            "fieldKind": "Optional",
                                            "change": {
                                              "m": [
                                                [
                                                  {
                                                    "localId": 1
                                                  },
                                                  0,
                                                  true
                                                ],
                                                [
                                                  0,
                                                  {
                                                    "localId": 0
                                                  },
                                                  false
                                                ]
                                              ]
                                            }
                                          }
                                        ]
                                      }
                                    ]
                                  ]
                                }
                              }
                            ],
                            "builds": {
                              "builds": [
                                [
                                  1,
                                  0
                                ]
                              ],
                              "trees": {
                                "version": 1,
                                "identifiers": [],
                                "shapes": [
                                  {
                                    "c": {
                                      "extraFields": 1,
                                      "fields": []
                                    }
                                  },
                                  {
                                    "a": 0
                                  }
                                ],
                                "data": [
                                  [
                                    1,
                                    [
                                      "com.fluidframework.leaf.number",
                                      true,
                                      44,
                                      []
                                    ]
                                  ]
                                ]
                              }
                            }
<<<<<<< HEAD
                          ]
                        ]
                      },
                      "revision": 8,
                      "sequenceNumber": 7,
                      "sessionId": "8f95be09-8376-4ff7-8755-ccd7e8124b06"
=======
                          }
                        }
                      ],
                      "revision": "beefbeef-beef-4000-8000-00000000000d",
                      "sequenceNumber": 6,
                      "sessionId": "beefbeef-beef-4000-8000-000000000001"
>>>>>>> 4acb0381
                    }
                  ],
                  "branches": [
                    [
                      "a0693eac-892a-4396-86f7-ad20dc1cade2",
                      {
<<<<<<< HEAD
                        "base": 518,
=======
                        "base": "beefbeef-beef-4000-8000-000000000008",
>>>>>>> 4acb0381
                        "commits": []
                      }
                    ]
                  ]
                },
                "encoding": "utf-8"
              }
            }
          }
        },
        {
          "type": "tree",
          "Schema": {
            "type": "tree",
            "tree": {
              "type": "blob",
              "SchemaString": {
                "type": "blob",
                "content": {
                  "version": "1.0.0",
                  "nodeSchema": [
                    {
                      "name": "com.fluidframework.leaf.boolean",
                      "objectNodeFields": [],
                      "leafValue": 2
                    },
                    {
                      "name": "com.fluidframework.leaf.handle",
                      "objectNodeFields": [],
                      "leafValue": 3
                    },
                    {
                      "name": "com.fluidframework.leaf.null",
                      "objectNodeFields": [],
                      "leafValue": 4
                    },
                    {
                      "name": "com.fluidframework.leaf.number",
                      "objectNodeFields": [],
                      "leafValue": 0
                    },
                    {
                      "name": "com.fluidframework.leaf.string",
                      "objectNodeFields": [],
                      "leafValue": 1
                    },
                    {
                      "name": "optional-field.TestNode",
                      "mapFields": {
                        "kind": "Optional",
                        "types": [
                          "com.fluidframework.leaf.handle",
                          "com.fluidframework.leaf.null",
                          "com.fluidframework.leaf.number",
                          "com.fluidframework.leaf.boolean",
                          "com.fluidframework.leaf.string"
                        ]
                      },
                      "objectNodeFields": []
                    }
                  ],
                  "rootFieldSchema": {
                    "kind": "Optional",
                    "types": [
                      "optional-field.TestNode"
                    ]
                  }
                },
                "encoding": "utf-8"
              }
            }
          }
        },
        {
          "type": "tree",
          "Forest": {
            "type": "tree",
            "tree": {
              "type": "blob",
              "ForestTree": {
                "type": "blob",
                "content": {
                  "keys": [
                    "rootFieldKey",
                    "repair-6",
                    "repair-8",
                    "repair-9",
                    "repair-10",
                    "repair-11",
                    "repair-12",
                    "repair-14",
                    "repair-15"
                  ],
                  "fields": {
                    "version": 1,
                    "identifiers": [],
                    "shapes": [
                      {
                        "c": {
                          "extraFields": 1,
                          "fields": []
                        }
                      },
                      {
                        "a": 0
                      }
                    ],
                    "data": [
                      [
                        1,
                        [
                          "optional-field.TestNode",
                          false,
                          [
                            "root 3 child",
                            [
                              "com.fluidframework.leaf.number",
                              true,
                              44,
                              []
                            ]
                          ]
                        ]
                      ],
                      [
                        1,
                        [
                          "com.fluidframework.leaf.number",
                          true,
                          43,
                          []
                        ]
                      ],
                      [
                        1,
                        [
                          "com.fluidframework.leaf.number",
                          true,
                          42,
                          []
                        ]
                      ],
                      [
                        1,
                        [
                          "optional-field.TestNode",
                          false,
                          []
                        ]
                      ],
                      [
                        1,
                        [
                          "com.fluidframework.leaf.number",
                          true,
                          43,
                          []
                        ]
                      ],
                      [
                        1,
                        [
                          "com.fluidframework.leaf.number",
                          true,
                          44,
                          []
                        ]
                      ],
                      [
                        1,
                        [
                          "com.fluidframework.leaf.number",
                          true,
                          40,
                          []
                        ]
                      ],
                      [
                        1,
                        [
                          "optional-field.TestNode",
                          false,
                          [
                            "root 1 child",
                            [
                              "com.fluidframework.leaf.number",
                              true,
                              42,
                              []
                            ]
                          ]
                        ]
                      ],
                      [
                        1,
                        [
                          "optional-field.TestNode",
                          false,
                          [
                            "root 2 child",
                            [
                              "com.fluidframework.leaf.number",
                              true,
                              41,
                              []
                            ]
                          ]
                        ]
                      ]
                    ]
                  },
                  "version": 1
                },
                "encoding": "utf-8"
              }
            }
          }
        },
        {
          "type": "tree",
          "DetachedFieldIndex": {
            "type": "tree",
            "tree": {
              "type": "blob",
              "DetachedFieldIndexBlob": {
                "type": "blob",
                "content": {
                  "version": 1,
                  "data": [
                    [
<<<<<<< HEAD
                      7,
=======
                      "beefbeef-beef-4000-8000-00000000000c",
>>>>>>> 4acb0381
                      1,
                      8
                    ],
                    [
<<<<<<< HEAD
                      7,
=======
                      "beefbeef-beef-4000-8000-00000000000c",
>>>>>>> 4acb0381
                      3,
                      9
                    ],
                    [
<<<<<<< HEAD
                      7,
=======
                      "beefbeef-beef-4000-8000-00000000000c",
>>>>>>> 4acb0381
                      5,
                      10
                    ],
                    [
<<<<<<< HEAD
                      7,
=======
                      "beefbeef-beef-4000-8000-00000000000c",
>>>>>>> 4acb0381
                      0,
                      12
                    ],
                    [
<<<<<<< HEAD
                      7,
=======
                      "beefbeef-beef-4000-8000-00000000000c",
>>>>>>> 4acb0381
                      2,
                      15
                    ],
                    [
<<<<<<< HEAD
                      8,
=======
                      "beefbeef-beef-4000-8000-00000000000d",
>>>>>>> 4acb0381
                      0,
                      6
                    ],
                    [
<<<<<<< HEAD
                      8,
=======
                      "beefbeef-beef-4000-8000-00000000000d",
>>>>>>> 4acb0381
                      1,
                      11
                    ],
                    [
<<<<<<< HEAD
                      518,
=======
                      "beefbeef-beef-4000-8000-000000000008",
>>>>>>> 4acb0381
                      2,
                      14
                    ]
                  ],
                  "maxId": 15
                },
                "encoding": "utf-8"
              }
            }
          }
        }
      ]
    }
  }
}<|MERGE_RESOLUTION|>--- conflicted
+++ resolved
@@ -51,31 +51,10 @@
                                     }
                                   }
                                 ]
-<<<<<<< HEAD
-                              ]
-                            }
-                          ]
-                        ]
-                      },
-                      "revision": 517,
-                      "sequenceNumber": 4,
-                      "sessionId": "a0693eac-892a-4396-86f7-ad20dc1cade2"
-                    },
-                    {
-                      "change": {
-                        "maxId": 3,
-                        "changes": [
-                          {
-                            "fieldKey": "rootFieldKey",
-                            "fieldKind": "Optional",
-                            "change": {
-                              "m": [
-=======
                               }
                             ],
                             "builds": {
                               "builds": [
->>>>>>> 4acb0381
                                 [
                                   1,
                                   0
@@ -108,21 +87,12 @@
                                 ]
                               }
                             }
-<<<<<<< HEAD
-                          ]
-                        ]
-                      },
-                      "revision": 518,
-                      "sequenceNumber": 5,
-                      "sessionId": "a0693eac-892a-4396-86f7-ad20dc1cade2"
-=======
                           }
                         }
                       ],
-                      "revision": "beefbeef-beef-4000-8000-000000000007",
+                      "revision": 518,
                       "sequenceNumber": 3,
-                      "sessionId": "beefbeef-beef-4000-8000-000000000002"
->>>>>>> 4acb0381
+                      "sessionId": "a0693eac-892a-4396-86f7-ad20dc1cade2"
                     },
                     {
                       "change": [
@@ -165,15 +135,10 @@
                                 "identifiers": [],
                                 "shapes": [
                                   {
-<<<<<<< HEAD
-                                    "localId": 2,
-                                    "revision": 518
-=======
                                     "c": {
                                       "extraFields": 1,
                                       "fields": []
                                     }
->>>>>>> 4acb0381
                                   },
                                   {
                                     "a": 0
@@ -202,9 +167,9 @@
                           }
                         }
                       ],
-                      "revision": "beefbeef-beef-4000-8000-000000000008",
+                      "revision": 519,
                       "sequenceNumber": 4,
-                      "sessionId": "beefbeef-beef-4000-8000-000000000002"
+                      "sessionId": "a0693eac-892a-4396-86f7-ad20dc1cade2"
                     },
                     {
                       "change": [
@@ -236,7 +201,7 @@
                                     [
                                       {
                                         "localId": 2,
-                                        "revision": "beefbeef-beef-4000-8000-000000000008"
+                                        "revision": 519
                                       },
                                       {
                                         "fieldChanges": [
@@ -355,21 +320,12 @@
                                 ]
                               }
                             }
-<<<<<<< HEAD
-                          ]
-                        ]
-                      },
-                      "revision": 7,
-                      "sequenceNumber": 6,
-                      "sessionId": "8f95be09-8376-4ff7-8755-ccd7e8124b06"
-=======
                           }
                         }
                       ],
-                      "revision": "beefbeef-beef-4000-8000-00000000000c",
+                      "revision": 8,
                       "sequenceNumber": 5,
-                      "sessionId": "beefbeef-beef-4000-8000-000000000001"
->>>>>>> 4acb0381
+                      "sessionId": "8f95be09-8376-4ff7-8755-ccd7e8124b06"
                     },
                     {
                       "change": [
@@ -449,32 +405,19 @@
                                 ]
                               }
                             }
-<<<<<<< HEAD
-                          ]
-                        ]
-                      },
-                      "revision": 8,
-                      "sequenceNumber": 7,
-                      "sessionId": "8f95be09-8376-4ff7-8755-ccd7e8124b06"
-=======
                           }
                         }
                       ],
-                      "revision": "beefbeef-beef-4000-8000-00000000000d",
+                      "revision": 9,
                       "sequenceNumber": 6,
-                      "sessionId": "beefbeef-beef-4000-8000-000000000001"
->>>>>>> 4acb0381
+                      "sessionId": "8f95be09-8376-4ff7-8755-ccd7e8124b06"
                     }
                   ],
                   "branches": [
                     [
                       "a0693eac-892a-4396-86f7-ad20dc1cade2",
                       {
-<<<<<<< HEAD
-                        "base": 518,
-=======
-                        "base": "beefbeef-beef-4000-8000-000000000008",
->>>>>>> 4acb0381
+                        "base": 519,
                         "commits": []
                       }
                     ]
@@ -705,74 +648,42 @@
                   "version": 1,
                   "data": [
                     [
-<<<<<<< HEAD
-                      7,
-=======
-                      "beefbeef-beef-4000-8000-00000000000c",
->>>>>>> 4acb0381
+                      8,
                       1,
                       8
                     ],
                     [
-<<<<<<< HEAD
-                      7,
-=======
-                      "beefbeef-beef-4000-8000-00000000000c",
->>>>>>> 4acb0381
+                      8,
                       3,
                       9
                     ],
                     [
-<<<<<<< HEAD
-                      7,
-=======
-                      "beefbeef-beef-4000-8000-00000000000c",
->>>>>>> 4acb0381
+                      8,
                       5,
                       10
                     ],
                     [
-<<<<<<< HEAD
-                      7,
-=======
-                      "beefbeef-beef-4000-8000-00000000000c",
->>>>>>> 4acb0381
+                      8,
                       0,
                       12
                     ],
                     [
-<<<<<<< HEAD
-                      7,
-=======
-                      "beefbeef-beef-4000-8000-00000000000c",
->>>>>>> 4acb0381
+                      8,
                       2,
                       15
                     ],
                     [
-<<<<<<< HEAD
-                      8,
-=======
-                      "beefbeef-beef-4000-8000-00000000000d",
->>>>>>> 4acb0381
+                      9,
                       0,
                       6
                     ],
                     [
-<<<<<<< HEAD
-                      8,
-=======
-                      "beefbeef-beef-4000-8000-00000000000d",
->>>>>>> 4acb0381
+                      9,
                       1,
                       11
                     ],
                     [
-<<<<<<< HEAD
-                      518,
-=======
-                      "beefbeef-beef-4000-8000-000000000008",
->>>>>>> 4acb0381
+                      519,
                       2,
                       14
                     ]
