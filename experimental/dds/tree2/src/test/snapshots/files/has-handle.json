--- conflicted
+++ resolved
@@ -27,9 +27,6 @@
                     "tree": {
                         "ForestTree": {
                             "type": 2,
-<<<<<<< HEAD
-                            "content": "[[\"rootFieldKey\",{\"version\":1,\"identifiers\":[],\"shapes\":[{\"c\":{\"type\":\"Handle\",\"value\":true,\"fields\":[]}}],\"data\":[0,{\"type\":\"__fluid_handle__\",\"url\":\"/test/test\"}]}]]"
-=======
                             "content": "[[\"rootFieldKey\",[{\"type\":\"com.fluidframework.leaf.handle\",\"value\":{\"type\":\"__fluid_handle__\",\"url\":\"/test/test\"}}]]]"
                         }
                     }
@@ -40,7 +37,6 @@
                         "DetachedFieldIndexBlob": {
                             "type": 2,
                             "content": "{\"data\":\"[]\",\"id\":0}"
->>>>>>> a8ea26c9
                         }
                     }
                 }
