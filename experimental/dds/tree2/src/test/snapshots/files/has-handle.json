{
    "type": 1,
    "tree": {
        "indexes": {
            "type": 1,
            "tree": {
                "EditManager": {
                    "type": 1,
                    "tree": {
                        "String": {
                            "type": 2,
<<<<<<< HEAD
                            "content": "{\"trunk\":[{\"change\":{\"changes\":[{\"fieldKey\":\"rootFieldKey\",\"fieldKind\":\"Optional\",\"change\":{\"fieldChange\":{\"id\":0,\"wasEmpty\":true,\"newContent\":{\"set\":{\"type\":\"Handle\",\"value\":{\"type\":\"__fluid_handle__\",\"url\":\"/tree-provider-lite-data-store/TestSharedTree\"}}}}}}]},\"revision\":\"beefbeef-beef-4000-8000-000000000002\",\"sequenceNumber\":-9007199254740990,\"clientSequenceNumber\":0,\"sessionId\":\"beefbeef-beef-4000-8000-000000000001\"}],\"branches\":[]}"
=======
                            "content": "{\"trunk\":[{\"change\":{\"changes\":[{\"fieldKey\":\"rootFieldKey\",\"fieldKind\":\"Optional\",\"change\":{\"fieldChange\":{\"id\":0,\"wasEmpty\":true}}}]},\"revision\":\"beefbeef-beef-4000-8000-000000000003\",\"sequenceNumber\":-9007199254740990,\"sessionId\":\"beefbeef-beef-4000-8000-000000000001\"},{\"change\":{\"changes\":[{\"fieldKey\":\"rootFieldKey\",\"fieldKind\":\"Optional\",\"change\":{\"fieldChange\":{\"id\":0,\"wasEmpty\":true,\"newContent\":{\"set\":{\"type\":\"Handle\",\"value\":{\"type\":\"__fluid_handle__\",\"url\":\"/test/test\"}}}}}}]},\"revision\":\"beefbeef-beef-4000-8000-000000000004\",\"sequenceNumber\":-9007199254740989,\"sessionId\":\"beefbeef-beef-4000-8000-000000000001\"}],\"branches\":[]}"
>>>>>>> d4c6a544
                        }
                    }
                },
                "Schema": {
                    "type": 1,
                    "tree": {
                        "SchemaString": {
                            "type": 2,
                            "content": "{\"version\":\"1.0.0\",\"treeSchema\":[{\"name\":\"Handle\",\"structFields\":[],\"leafValue\":3}],\"rootFieldSchema\":{\"kind\":\"Optional\",\"types\":[\"Handle\"]}}"
                        }
                    }
                },
                "Forest": {
                    "type": 1,
                    "tree": {
                        "ForestTree": {
                            "type": 2,
                            "content": "[{\"type\":\"Handle\",\"value\":{\"type\":\"__fluid_handle__\",\"url\":\"/test/test\"}}]"
                        }
                    }
                }
            }
        }
    }
}<|MERGE_RESOLUTION|>--- conflicted
+++ resolved
@@ -9,11 +9,7 @@
                     "tree": {
                         "String": {
                             "type": 2,
-<<<<<<< HEAD
-                            "content": "{\"trunk\":[{\"change\":{\"changes\":[{\"fieldKey\":\"rootFieldKey\",\"fieldKind\":\"Optional\",\"change\":{\"fieldChange\":{\"id\":0,\"wasEmpty\":true,\"newContent\":{\"set\":{\"type\":\"Handle\",\"value\":{\"type\":\"__fluid_handle__\",\"url\":\"/tree-provider-lite-data-store/TestSharedTree\"}}}}}}]},\"revision\":\"beefbeef-beef-4000-8000-000000000002\",\"sequenceNumber\":-9007199254740990,\"clientSequenceNumber\":0,\"sessionId\":\"beefbeef-beef-4000-8000-000000000001\"}],\"branches\":[]}"
-=======
-                            "content": "{\"trunk\":[{\"change\":{\"changes\":[{\"fieldKey\":\"rootFieldKey\",\"fieldKind\":\"Optional\",\"change\":{\"fieldChange\":{\"id\":0,\"wasEmpty\":true}}}]},\"revision\":\"beefbeef-beef-4000-8000-000000000003\",\"sequenceNumber\":-9007199254740990,\"sessionId\":\"beefbeef-beef-4000-8000-000000000001\"},{\"change\":{\"changes\":[{\"fieldKey\":\"rootFieldKey\",\"fieldKind\":\"Optional\",\"change\":{\"fieldChange\":{\"id\":0,\"wasEmpty\":true,\"newContent\":{\"set\":{\"type\":\"Handle\",\"value\":{\"type\":\"__fluid_handle__\",\"url\":\"/test/test\"}}}}}}]},\"revision\":\"beefbeef-beef-4000-8000-000000000004\",\"sequenceNumber\":-9007199254740989,\"sessionId\":\"beefbeef-beef-4000-8000-000000000001\"}],\"branches\":[]}"
->>>>>>> d4c6a544
+                            "content": "{\"trunk\":[{\"change\":{\"changes\":[{\"fieldKey\":\"rootFieldKey\",\"fieldKind\":\"Optional\",\"change\":{\"fieldChange\":{\"id\":0,\"wasEmpty\":true}}}]},\"revision\":\"beefbeef-beef-4000-8000-000000000003\",\"sequenceNumber\":-9007199254740990,\"clientSequenceNumber\":0,\"sessionId\":\"beefbeef-beef-4000-8000-000000000001\"},{\"change\":{\"changes\":[{\"fieldKey\":\"rootFieldKey\",\"fieldKind\":\"Optional\",\"change\":{\"fieldChange\":{\"id\":0,\"wasEmpty\":true,\"newContent\":{\"set\":{\"type\":\"Handle\",\"value\":{\"type\":\"__fluid_handle__\",\"url\":\"/test/test\"}}}}}}]},\"revision\":\"beefbeef-beef-4000-8000-000000000004\",\"sequenceNumber\":-9007199254740989,\"clientSequenceNumber\":0,\"sessionId\":\"beefbeef-beef-4000-8000-000000000001\"}],\"branches\":[]}"
                         }
                     }
                 },
