--- conflicted
+++ resolved
@@ -73,17 +73,10 @@
                                 ]
                               }
                             }
-<<<<<<< HEAD
-                          ]
-                        ]
-                      },
-                      "revision": 1,
-=======
                           }
                         }
                       ],
-                      "revision": "beefbeef-beef-4000-8000-000000000005",
->>>>>>> 4acb0381
+                      "revision": 3,
                       "sequenceNumber": 2,
                       "sessionId": "8f95be09-8376-4ff7-8755-ccd7e8124b06"
                     }
