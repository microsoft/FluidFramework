--- conflicted
+++ resolved
@@ -73,17 +73,10 @@
                                 "types": []
                               }
                             }
-<<<<<<< HEAD
-                          ]
-                        ]
-                      },
-                      "revision": -4,
-=======
                           }
                         }
                       ],
-                      "revision": "beefbeef-beef-4000-8000-000000000003",
->>>>>>> 4acb0381
+                      "revision": -3,
                       "sequenceNumber": -9007199254740990,
                       "sessionId": "beefbeef-beef-4000-8000-000000000001"
                     },
@@ -180,7 +173,7 @@
                           }
                         }
                       ],
-                      "revision": "beefbeef-beef-4000-8000-000000000006",
+                      "revision": -6,
                       "sequenceNumber": -9007199254740989,
                       "sessionId": "beefbeef-beef-4000-8000-000000000001"
                     }
