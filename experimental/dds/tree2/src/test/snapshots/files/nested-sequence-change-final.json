--- conflicted
+++ resolved
@@ -114,8 +114,52 @@
                               }
                             }
                           }
-<<<<<<< HEAD
-                        ]
+                        ],
+                        "builds": {
+                          "builds": [
+                            [
+                              0,
+                              0
+                            ],
+                            [
+                              1,
+                              1
+                            ]
+                          ],
+                          "trees": {
+                            "version": 1,
+                            "identifiers": [],
+                            "shapes": [
+                              {
+                                "c": {
+                                  "extraFields": 1,
+                                  "fields": []
+                                }
+                              },
+                              {
+                                "a": 0
+                              }
+                            ],
+                            "data": [
+                              [
+                                1,
+                                [
+                                  "has-sequence-map.SeqMap",
+                                  false,
+                                  []
+                                ]
+                              ],
+                              [
+                                1,
+                                [
+                                  "has-sequence-map.SeqMap",
+                                  false,
+                                  []
+                                ]
+                              ]
+                            ]
+                          }
+                        }
                       },
                       "revision": "beefbeef-beef-4000-8000-000000000003",
                       "sequenceNumber": -9007199254740990,
@@ -194,45 +238,6 @@
                                     ]
                                   }
                                 ],
-=======
-                        ],
-                        "builds": {
-                          "builds": [
-                            [
-                              0,
-                              0
-                            ],
-                            [
-                              1,
-                              1
-                            ]
-                          ],
-                          "trees": {
-                            "version": 1,
-                            "identifiers": [],
-                            "shapes": [
-                              {
-                                "c": {
-                                  "extraFields": 1,
-                                  "fields": []
-                                }
-                              },
-                              {
-                                "a": 0
-                              }
-                            ],
-                            "data": [
-                              [
-                                1,
-                                [
-                                  "has-sequence-map.SeqMap",
-                                  false,
-                                  []
-                                ]
-                              ],
-                              [
-                                1,
->>>>>>> 92e1d5f6
                                 [
                                   1,
                                   {
@@ -260,15 +265,9 @@
                                   }
                                 ]
                               ]
-<<<<<<< HEAD
                             }
                           }
                         ]
-=======
-                            ]
-                          }
-                        }
->>>>>>> 92e1d5f6
                       },
                       "revision": "beefbeef-beef-4000-8000-000000000006",
                       "sequenceNumber": -9007199254740989,
