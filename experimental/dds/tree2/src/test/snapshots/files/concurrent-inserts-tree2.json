{
  "type": "tree",
  "tree": {
    "type": "tree",
    "indexes": {
      "type": "tree",
      "entries": [
        {
          "type": "tree",
          "EditManager": {
            "type": "tree",
            "tree": {
              "type": "blob",
              "String": {
                "type": "blob",
                "content": {
                  "trunk": [
                    {
                      "change": {
                        "changes": [
                          {
                            "schema": {
                              "new": {
                                "version": "1.0.0",
                                "nodeSchema": [
                                  {
                                    "name": "com.fluidframework.json.array",
                                    "objectNodeFields": [
                                      {
                                        "kind": "Sequence",
                                        "types": [
                                          "com.fluidframework.json.object",
                                          "com.fluidframework.json.array",
                                          "com.fluidframework.leaf.number",
                                          "com.fluidframework.leaf.boolean",
                                          "com.fluidframework.leaf.string",
                                          "com.fluidframework.leaf.null"
                                        ],
                                        "name": ""
                                      }
                                    ]
                                  },
                                  {
                                    "name": "com.fluidframework.json.object",
                                    "mapFields": {
                                      "kind": "Optional",
                                      "types": [
                                        "com.fluidframework.json.object",
                                        "com.fluidframework.json.array",
                                        "com.fluidframework.leaf.number",
                                        "com.fluidframework.leaf.boolean",
                                        "com.fluidframework.leaf.string",
                                        "com.fluidframework.leaf.null"
                                      ]
                                    },
                                    "objectNodeFields": []
                                  },
                                  {
                                    "name": "com.fluidframework.leaf.boolean",
                                    "objectNodeFields": [],
                                    "leafValue": 2
                                  },
                                  {
                                    "name": "com.fluidframework.leaf.handle",
                                    "objectNodeFields": [],
                                    "leafValue": 3
                                  },
                                  {
                                    "name": "com.fluidframework.leaf.null",
                                    "objectNodeFields": [],
                                    "leafValue": 4
                                  },
                                  {
                                    "name": "com.fluidframework.leaf.number",
                                    "objectNodeFields": [],
                                    "leafValue": 0
                                  },
                                  {
                                    "name": "com.fluidframework.leaf.string",
                                    "objectNodeFields": [],
                                    "leafValue": 1
                                  }
                                ],
                                "rootFieldSchema": {
                                  "kind": "Sequence",
                                  "types": [
                                    "com.fluidframework.json.object",
                                    "com.fluidframework.json.array",
                                    "com.fluidframework.leaf.number",
                                    "com.fluidframework.leaf.boolean",
                                    "com.fluidframework.leaf.string",
                                    "com.fluidframework.leaf.null"
                                  ]
                                }
<<<<<<< HEAD
                              },
                              "old": {
                                "version": "1.0.0",
                                "nodeSchema": [
                                  {
                                    "name": "com.fluidframework.json.array",
                                    "objectNodeFields": [
                                      {
                                        "kind": "Sequence",
                                        "types": [
                                          "com.fluidframework.json.object",
                                          "com.fluidframework.json.array",
                                          "com.fluidframework.leaf.number",
                                          "com.fluidframework.leaf.boolean",
                                          "com.fluidframework.leaf.string",
                                          "com.fluidframework.leaf.null"
                                        ],
                                        "name": ""
                                      }
                                    ]
                                  },
                                  {
                                    "name": "com.fluidframework.json.object",
                                    "mapFields": {
                                      "kind": "Optional",
                                      "types": [
                                        "com.fluidframework.json.object",
                                        "com.fluidframework.json.array",
                                        "com.fluidframework.leaf.number",
                                        "com.fluidframework.leaf.boolean",
                                        "com.fluidframework.leaf.string",
                                        "com.fluidframework.leaf.null"
                                      ]
                                    },
                                    "objectNodeFields": []
                                  },
                                  {
                                    "name": "com.fluidframework.leaf.boolean",
                                    "objectNodeFields": [],
                                    "leafValue": 2
                                  },
                                  {
                                    "name": "com.fluidframework.leaf.handle",
                                    "objectNodeFields": [],
                                    "leafValue": 3
                                  },
                                  {
                                    "name": "com.fluidframework.leaf.null",
                                    "objectNodeFields": [],
                                    "leafValue": 4
                                  },
                                  {
                                    "name": "com.fluidframework.leaf.number",
                                    "objectNodeFields": [],
                                    "leafValue": 0
                                  },
                                  {
                                    "name": "com.fluidframework.leaf.string",
                                    "objectNodeFields": [],
                                    "leafValue": 1
                                  }
                                ],
                                "rootFieldSchema": {
                                  "kind": "Sequence",
                                  "types": [
                                    "com.fluidframework.json.object",
                                    "com.fluidframework.json.array",
                                    "com.fluidframework.leaf.number",
                                    "com.fluidframework.leaf.boolean",
                                    "com.fluidframework.leaf.string",
                                    "com.fluidframework.leaf.null"
                                  ]
                                }
                              }
                            }
                          }
                        ]
=======
                              }
                            ]
                          }
                        ],
                        "builds": {
                          "builds": [
                            [
                              0,
                              0
                            ]
                          ],
                          "trees": {
                            "version": 1,
                            "identifiers": [],
                            "shapes": [
                              {
                                "c": {
                                  "extraFields": 1,
                                  "fields": []
                                }
                              },
                              {
                                "a": 0
                              }
                            ],
                            "data": [
                              [
                                1,
                                [
                                  "com.fluidframework.leaf.string",
                                  true,
                                  "y",
                                  []
                                ]
                              ]
                            ]
                          }
                        }
>>>>>>> 92e1d5f6
                      },
                      "revision": "beefbeef-beef-4000-8000-000000000003",
                      "sequenceNumber": -9007199254740990,
                      "sessionId": "beefbeef-beef-4000-8000-000000000001"
                    },
                    {
                      "change": {
                        "changes": [
                          {
<<<<<<< HEAD
                            "data": {
                              "maxId": 0,
                              "changes": [
                                {
                                  "fieldKey": "rootFieldKey",
                                  "fieldKind": "Sequence",
                                  "change": [
                                    {
                                      "count": 1,
                                      "effect": {
                                        "insert": {
                                          "id": 0
                                        }
                                      },
                                      "cellId": {
                                        "localId": 0
                                      }
                                    }
                                  ]
                                }
                              ],
                              "builds": [
=======
                            "fieldKey": "rootFieldKey",
                            "fieldKind": "Sequence",
                            "change": [
                              {
                                "count": 1,
                                "effect": {
                                  "insert": {
                                    "id": 1
                                  }
                                },
                                "cellId": {
                                  "localId": 1
                                }
                              }
                            ]
                          }
                        ],
                        "builds": {
                          "builds": [
                            [
                              1,
                              0
                            ]
                          ],
                          "trees": {
                            "version": 1,
                            "identifiers": [],
                            "shapes": [
                              {
                                "c": {
                                  "extraFields": 1,
                                  "fields": []
                                }
                              },
                              {
                                "a": 0
                              }
                            ],
                            "data": [
                              [
                                1,
>>>>>>> 92e1d5f6
                                [
                                  0,
                                  {
                                    "version": 1,
                                    "identifiers": [],
                                    "shapes": [
                                      {
                                        "c": {
                                          "extraFields": 1,
                                          "fields": []
                                        }
                                      },
                                      {
                                        "a": 0
                                      }
                                    ],
                                    "data": [
                                      1,
                                      [
                                        "com.fluidframework.leaf.string",
                                        true,
                                        "y",
                                        []
                                      ]
                                    ]
                                  }
                                ]
                              ]
<<<<<<< HEAD
                            }
                          }
                        ]
=======
                            ]
                          }
                        }
>>>>>>> 92e1d5f6
                      },
                      "revision": "beefbeef-beef-4000-8000-000000000004",
                      "sequenceNumber": -9007199254740989,
                      "sessionId": "beefbeef-beef-4000-8000-000000000001"
                    },
                    {
                      "change": {
                        "changes": [
                          {
<<<<<<< HEAD
                            "data": {
                              "maxId": 1,
                              "changes": [
                                {
                                  "fieldKey": "rootFieldKey",
                                  "fieldKind": "Sequence",
                                  "change": [
                                    {
                                      "count": 1,
                                      "effect": {
                                        "insert": {
                                          "id": 1
                                        }
                                      },
                                      "cellId": {
                                        "localId": 1
                                      }
                                    }
                                  ]
                                }
                              ],
                              "builds": [
=======
                            "fieldKey": "rootFieldKey",
                            "fieldKind": "Sequence",
                            "change": [
                              {
                                "count": 2
                              },
                              {
                                "count": 2,
                                "effect": {
                                  "insert": {
                                    "id": 0
                                  }
                                },
                                "cellId": {
                                  "localId": 0
                                }
                              }
                            ]
                          }
                        ],
                        "builds": {
                          "builds": [
                            [
                              0,
                              0
                            ],
                            [
                              1,
                              1
                            ]
                          ],
                          "trees": {
                            "version": 1,
                            "identifiers": [],
                            "shapes": [
                              {
                                "c": {
                                  "extraFields": 1,
                                  "fields": []
                                }
                              },
                              {
                                "a": 0
                              }
                            ],
                            "data": [
                              [
                                1,
>>>>>>> 92e1d5f6
                                [
                                  1,
                                  {
                                    "version": 1,
                                    "identifiers": [],
                                    "shapes": [
                                      {
                                        "c": {
                                          "extraFields": 1,
                                          "fields": []
                                        }
                                      },
                                      {
                                        "a": 0
                                      }
                                    ],
                                    "data": [
                                      1,
                                      [
                                        "com.fluidframework.leaf.string",
                                        true,
                                        "x",
                                        []
                                      ]
                                    ]
                                  }
                                ]
<<<<<<< HEAD
                              ]
                            }
                          }
                        ]
                      },
                      "revision": "beefbeef-beef-4000-8000-000000000005",
                      "sequenceNumber": -9007199254740988,
                      "sessionId": "beefbeef-beef-4000-8000-000000000001"
                    },
                    {
                      "change": {
                        "changes": [
                          {
                            "data": {
                              "maxId": 1,
                              "changes": [
                                {
                                  "fieldKey": "rootFieldKey",
                                  "fieldKind": "Sequence",
                                  "change": [
                                    {
                                      "count": 2
                                    },
                                    {
                                      "count": 2,
                                      "effect": {
                                        "insert": {
                                          "id": 0
                                        }
                                      },
                                      "cellId": {
                                        "localId": 0
                                      }
                                    }
                                  ]
                                }
                              ],
                              "builds": [
=======
                              ],
                              [
                                1,
>>>>>>> 92e1d5f6
                                [
                                  0,
                                  {
                                    "version": 1,
                                    "identifiers": [],
                                    "shapes": [
                                      {
                                        "c": {
                                          "extraFields": 1,
                                          "fields": []
                                        }
                                      },
                                      {
                                        "a": 0
                                      }
                                    ],
                                    "data": [
                                      1,
                                      [
                                        "com.fluidframework.leaf.string",
                                        true,
                                        "a",
                                        []
                                      ]
                                    ]
                                  }
                                ],
                                [
                                  1,
                                  {
                                    "version": 1,
                                    "identifiers": [],
                                    "shapes": [
                                      {
                                        "c": {
                                          "extraFields": 1,
                                          "fields": []
                                        }
                                      },
                                      {
                                        "a": 0
                                      }
                                    ],
                                    "data": [
                                      1,
                                      [
                                        "com.fluidframework.leaf.string",
                                        true,
                                        "c",
                                        []
                                      ]
                                    ]
                                  }
                                ]
                              ]
<<<<<<< HEAD
                            }
                          }
                        ]
=======
                            ]
                          }
                        }
>>>>>>> 92e1d5f6
                      },
                      "revision": "beefbeef-beef-4000-8000-000000000006",
                      "sequenceNumber": -9007199254740987,
                      "sessionId": "beefbeef-beef-4000-8000-000000000001"
                    },
                    {
                      "change": {
                        "changes": [
                          {
<<<<<<< HEAD
                            "data": {
                              "maxId": 2,
                              "changes": [
                                {
                                  "fieldKey": "rootFieldKey",
                                  "fieldKind": "Sequence",
                                  "change": [
                                    {
                                      "count": 3
                                    },
                                    {
                                      "count": 1,
                                      "effect": {
                                        "insert": {
                                          "id": 2
                                        }
                                      },
                                      "cellId": {
                                        "localId": 2
                                      }
                                    }
                                  ]
                                }
                              ],
                              "builds": [
=======
                            "fieldKey": "rootFieldKey",
                            "fieldKind": "Sequence",
                            "change": [
                              {
                                "count": 3
                              },
                              {
                                "count": 1,
                                "effect": {
                                  "insert": {
                                    "id": 2
                                  }
                                },
                                "cellId": {
                                  "localId": 2
                                }
                              }
                            ]
                          }
                        ],
                        "builds": {
                          "builds": [
                            [
                              2,
                              0
                            ]
                          ],
                          "trees": {
                            "version": 1,
                            "identifiers": [],
                            "shapes": [
                              {
                                "c": {
                                  "extraFields": 1,
                                  "fields": []
                                }
                              },
                              {
                                "a": 0
                              }
                            ],
                            "data": [
                              [
                                1,
>>>>>>> 92e1d5f6
                                [
                                  2,
                                  {
                                    "version": 1,
                                    "identifiers": [],
                                    "shapes": [
                                      {
                                        "c": {
                                          "extraFields": 1,
                                          "fields": []
                                        }
                                      },
                                      {
                                        "a": 0
                                      }
                                    ],
                                    "data": [
                                      1,
                                      [
                                        "com.fluidframework.leaf.string",
                                        true,
                                        "b",
                                        []
                                      ]
                                    ]
                                  }
                                ]
                              ]
<<<<<<< HEAD
                            }
                          }
                        ]
=======
                            ]
                          }
                        }
>>>>>>> 92e1d5f6
                      },
                      "revision": "beefbeef-beef-4000-8000-000000000007",
                      "sequenceNumber": -9007199254740986,
                      "sessionId": "beefbeef-beef-4000-8000-000000000001"
                    }
                  ],
                  "branches": []
                },
                "encoding": "utf-8"
              }
            }
          }
        },
        {
          "type": "tree",
          "Schema": {
            "type": "tree",
            "tree": {
              "type": "blob",
              "SchemaString": {
                "type": "blob",
                "content": {
                  "version": "1.0.0",
                  "nodeSchema": [
                    {
                      "name": "com.fluidframework.json.array",
                      "objectNodeFields": [
                        {
                          "kind": "Sequence",
                          "types": [
                            "com.fluidframework.json.object",
                            "com.fluidframework.json.array",
                            "com.fluidframework.leaf.number",
                            "com.fluidframework.leaf.boolean",
                            "com.fluidframework.leaf.string",
                            "com.fluidframework.leaf.null"
                          ],
                          "name": ""
                        }
                      ]
                    },
                    {
                      "name": "com.fluidframework.json.object",
                      "mapFields": {
                        "kind": "Optional",
                        "types": [
                          "com.fluidframework.json.object",
                          "com.fluidframework.json.array",
                          "com.fluidframework.leaf.number",
                          "com.fluidframework.leaf.boolean",
                          "com.fluidframework.leaf.string",
                          "com.fluidframework.leaf.null"
                        ]
                      },
                      "objectNodeFields": []
                    },
                    {
                      "name": "com.fluidframework.leaf.boolean",
                      "objectNodeFields": [],
                      "leafValue": 2
                    },
                    {
                      "name": "com.fluidframework.leaf.handle",
                      "objectNodeFields": [],
                      "leafValue": 3
                    },
                    {
                      "name": "com.fluidframework.leaf.null",
                      "objectNodeFields": [],
                      "leafValue": 4
                    },
                    {
                      "name": "com.fluidframework.leaf.number",
                      "objectNodeFields": [],
                      "leafValue": 0
                    },
                    {
                      "name": "com.fluidframework.leaf.string",
                      "objectNodeFields": [],
                      "leafValue": 1
                    }
                  ],
                  "rootFieldSchema": {
                    "kind": "Sequence",
                    "types": [
                      "com.fluidframework.json.object",
                      "com.fluidframework.json.array",
                      "com.fluidframework.leaf.number",
                      "com.fluidframework.leaf.boolean",
                      "com.fluidframework.leaf.string",
                      "com.fluidframework.leaf.null"
                    ]
                  }
                },
                "encoding": "utf-8"
              }
            }
          }
        },
        {
          "type": "tree",
          "Forest": {
            "type": "tree",
            "tree": {
              "type": "blob",
              "ForestTree": {
                "type": "blob",
                "content": {
                  "keys": [
                    "rootFieldKey"
                  ],
                  "fields": {
                    "version": 1,
                    "identifiers": [],
                    "shapes": [
                      {
                        "c": {
                          "extraFields": 1,
                          "fields": []
                        }
                      },
                      {
                        "a": 0
                      }
                    ],
                    "data": [
                      [
                        1,
                        [
                          "com.fluidframework.leaf.string",
                          true,
                          "x",
                          [],
                          "com.fluidframework.leaf.string",
                          true,
                          "y",
                          [],
                          "com.fluidframework.leaf.string",
                          true,
                          "a",
                          [],
                          "com.fluidframework.leaf.string",
                          true,
                          "b",
                          [],
                          "com.fluidframework.leaf.string",
                          true,
                          "c",
                          []
                        ]
                      ]
                    ]
                  },
                  "version": 1
                },
                "encoding": "utf-8"
              }
            }
          }
        },
        {
          "type": "tree",
          "DetachedFieldIndex": {
            "type": "tree",
            "tree": {
              "type": "blob",
              "DetachedFieldIndexBlob": {
                "type": "blob",
                "content": {
                  "version": 1,
                  "data": [],
                  "maxId": 4
                },
                "encoding": "utf-8"
              }
            }
          }
        }
      ]
    }
  }
}<|MERGE_RESOLUTION|>--- conflicted
+++ resolved
@@ -92,7 +92,6 @@
                                     "com.fluidframework.leaf.null"
                                   ]
                                 }
-<<<<<<< HEAD
                               },
                               "old": {
                                 "version": "1.0.0",
@@ -167,11 +166,6 @@
                                   ]
                                 }
                               }
-                            }
-                          }
-                        ]
-=======
-                              }
                             ]
                           }
                         ],
@@ -209,7 +203,6 @@
                             ]
                           }
                         }
->>>>>>> 92e1d5f6
                       },
                       "revision": "beefbeef-beef-4000-8000-000000000003",
                       "sequenceNumber": -9007199254740990,
@@ -219,30 +212,6 @@
                       "change": {
                         "changes": [
                           {
-<<<<<<< HEAD
-                            "data": {
-                              "maxId": 0,
-                              "changes": [
-                                {
-                                  "fieldKey": "rootFieldKey",
-                                  "fieldKind": "Sequence",
-                                  "change": [
-                                    {
-                                      "count": 1,
-                                      "effect": {
-                                        "insert": {
-                                          "id": 0
-                                        }
-                                      },
-                                      "cellId": {
-                                        "localId": 0
-                                      }
-                                    }
-                                  ]
-                                }
-                              ],
-                              "builds": [
-=======
                             "fieldKey": "rootFieldKey",
                             "fieldKind": "Sequence",
                             "change": [
@@ -284,7 +253,6 @@
                             "data": [
                               [
                                 1,
->>>>>>> 92e1d5f6
                                 [
                                   0,
                                   {
@@ -313,15 +281,9 @@
                                   }
                                 ]
                               ]
-<<<<<<< HEAD
-                            }
-                          }
-                        ]
-=======
                             ]
                           }
                         }
->>>>>>> 92e1d5f6
                       },
                       "revision": "beefbeef-beef-4000-8000-000000000004",
                       "sequenceNumber": -9007199254740989,
@@ -331,7 +293,6 @@
                       "change": {
                         "changes": [
                           {
-<<<<<<< HEAD
                             "data": {
                               "maxId": 1,
                               "changes": [
@@ -354,25 +315,35 @@
                                 }
                               ],
                               "builds": [
-=======
-                            "fieldKey": "rootFieldKey",
-                            "fieldKind": "Sequence",
-                            "change": [
-                              {
-                                "count": 2
-                              },
-                              {
-                                "count": 2,
-                                "effect": {
-                                  "insert": {
-                                    "id": 0
-                                  }
-                                },
-                                "cellId": {
-                                  "localId": 0
-                                }
-                              }
-                            ]
+                                [
+                                  1,
+                                  {
+                                    "version": 1,
+                                    "identifiers": [],
+                                    "shapes": [
+                                      {
+                                        "c": {
+                                          "extraFields": 1,
+                                          "fields": []
+                                        }
+                                      },
+                                      {
+                                        "a": 0
+                                      }
+                                    ],
+                                    "data": [
+                                      1,
+                                      [
+                                        "com.fluidframework.leaf.string",
+                                        true,
+                                        "x",
+                                        []
+                                      ]
+                                    ]
+                                  }
+                                ]
+                              ]
+                            }
                           }
                         ],
                         "builds": {
@@ -403,39 +374,25 @@
                             "data": [
                               [
                                 1,
->>>>>>> 92e1d5f6
                                 [
-                                  1,
-                                  {
-                                    "version": 1,
-                                    "identifiers": [],
-                                    "shapes": [
-                                      {
-                                        "c": {
-                                          "extraFields": 1,
-                                          "fields": []
-                                        }
-                                      },
-                                      {
-                                        "a": 0
-                                      }
-                                    ],
-                                    "data": [
-                                      1,
-                                      [
-                                        "com.fluidframework.leaf.string",
-                                        true,
-                                        "x",
-                                        []
-                                      ]
-                                    ]
-                                  }
+                                  "com.fluidframework.leaf.string",
+                                  true,
+                                  "a",
+                                  []
                                 ]
-<<<<<<< HEAD
+                              ],
+                              [
+                                1,
+                                [
+                                  "com.fluidframework.leaf.string",
+                                  true,
+                                  "c",
+                                  []
+                                ]
                               ]
-                            }
-                          }
-                        ]
+                            ]
+                          }
+                        }
                       },
                       "revision": "beefbeef-beef-4000-8000-000000000005",
                       "sequenceNumber": -9007199254740988,
@@ -445,36 +402,50 @@
                       "change": {
                         "changes": [
                           {
-                            "data": {
-                              "maxId": 1,
-                              "changes": [
-                                {
-                                  "fieldKey": "rootFieldKey",
-                                  "fieldKind": "Sequence",
-                                  "change": [
-                                    {
-                                      "count": 2
-                                    },
-                                    {
-                                      "count": 2,
-                                      "effect": {
-                                        "insert": {
-                                          "id": 0
-                                        }
-                                      },
-                                      "cellId": {
-                                        "localId": 0
-                                      }
-                                    }
-                                  ]
-                                }
-                              ],
-                              "builds": [
-=======
-                              ],
+                            "fieldKey": "rootFieldKey",
+                            "fieldKind": "Sequence",
+                            "change": [
+                              {
+                                "count": 3
+                              },
+                              {
+                                "count": 1,
+                                "effect": {
+                                  "insert": {
+                                    "id": 2
+                                  }
+                                },
+                                "cellId": {
+                                  "localId": 2
+                                }
+                              }
+                            ]
+                          }
+                        ],
+                        "builds": {
+                          "builds": [
+                            [
+                              2,
+                              0
+                            ]
+                          ],
+                          "trees": {
+                            "version": 1,
+                            "identifiers": [],
+                            "shapes": [
+                              {
+                                "c": {
+                                  "extraFields": 1,
+                                  "fields": []
+                                }
+                              },
+                              {
+                                "a": 0
+                              }
+                            ],
+                            "data": [
                               [
                                 1,
->>>>>>> 92e1d5f6
                                 [
                                   0,
                                   {
@@ -530,15 +501,9 @@
                                   }
                                 ]
                               ]
-<<<<<<< HEAD
-                            }
-                          }
-                        ]
-=======
                             ]
                           }
                         }
->>>>>>> 92e1d5f6
                       },
                       "revision": "beefbeef-beef-4000-8000-000000000006",
                       "sequenceNumber": -9007199254740987,
@@ -548,7 +513,6 @@
                       "change": {
                         "changes": [
                           {
-<<<<<<< HEAD
                             "data": {
                               "maxId": 2,
                               "changes": [
@@ -574,52 +538,6 @@
                                 }
                               ],
                               "builds": [
-=======
-                            "fieldKey": "rootFieldKey",
-                            "fieldKind": "Sequence",
-                            "change": [
-                              {
-                                "count": 3
-                              },
-                              {
-                                "count": 1,
-                                "effect": {
-                                  "insert": {
-                                    "id": 2
-                                  }
-                                },
-                                "cellId": {
-                                  "localId": 2
-                                }
-                              }
-                            ]
-                          }
-                        ],
-                        "builds": {
-                          "builds": [
-                            [
-                              2,
-                              0
-                            ]
-                          ],
-                          "trees": {
-                            "version": 1,
-                            "identifiers": [],
-                            "shapes": [
-                              {
-                                "c": {
-                                  "extraFields": 1,
-                                  "fields": []
-                                }
-                              },
-                              {
-                                "a": 0
-                              }
-                            ],
-                            "data": [
-                              [
-                                1,
->>>>>>> 92e1d5f6
                                 [
                                   2,
                                   {
@@ -648,15 +566,9 @@
                                   }
                                 ]
                               ]
-<<<<<<< HEAD
                             }
                           }
                         ]
-=======
-                            ]
-                          }
-                        }
->>>>>>> 92e1d5f6
                       },
                       "revision": "beefbeef-beef-4000-8000-000000000007",
                       "sequenceNumber": -9007199254740986,
