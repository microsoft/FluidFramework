{
  "type": "tree",
  "tree": {
    "type": "tree",
    "indexes": {
      "type": "tree",
      "entries": [
        {
          "type": "tree",
          "EditManager": {
            "type": "tree",
            "tree": {
              "type": "blob",
              "String": {
                "type": "blob",
                "content": {
                  "trunk": [
                    {
                      "change": [
                        {
                          "data": {
                            "changes": [
                              {
                                "fieldKey": "rootFieldKey",
                                "fieldKind": "Sequence",
                                "change": [
                                  {
                                    "count": 1,
                                    "effect": {
                                      "delete": {
                                        "id": 1
                                      }
                                    }
                                  }
                                ]
                              }
                            ]
                          }
<<<<<<< HEAD
                        ]
                      },
                      "revision": 2,
=======
                        }
                      ],
                      "revision": "beefbeef-beef-4000-8000-000000000006",
>>>>>>> 4acb0381
                      "sequenceNumber": 3,
                      "sessionId": "8f95be09-8376-4ff7-8755-ccd7e8124b06"
                    }
                  ],
                  "branches": []
                },
                "encoding": "utf-8"
              }
            }
          }
        },
        {
          "type": "tree",
          "Schema": {
            "type": "tree",
            "tree": {
              "type": "blob",
              "SchemaString": {
                "type": "blob",
                "content": {
                  "version": "1.0.0",
                  "nodeSchema": [
                    {
                      "name": "com.fluidframework.json.array",
                      "objectNodeFields": [
                        {
                          "kind": "Sequence",
                          "types": [
                            "com.fluidframework.json.object",
                            "com.fluidframework.json.array",
                            "com.fluidframework.leaf.number",
                            "com.fluidframework.leaf.boolean",
                            "com.fluidframework.leaf.string",
                            "com.fluidframework.leaf.null"
                          ],
                          "name": ""
                        }
                      ]
                    },
                    {
                      "name": "com.fluidframework.json.object",
                      "mapFields": {
                        "kind": "Optional",
                        "types": [
                          "com.fluidframework.json.object",
                          "com.fluidframework.json.array",
                          "com.fluidframework.leaf.number",
                          "com.fluidframework.leaf.boolean",
                          "com.fluidframework.leaf.string",
                          "com.fluidframework.leaf.null"
                        ]
                      },
                      "objectNodeFields": []
                    },
                    {
                      "name": "com.fluidframework.leaf.boolean",
                      "objectNodeFields": [],
                      "leafValue": 2
                    },
                    {
                      "name": "com.fluidframework.leaf.handle",
                      "objectNodeFields": [],
                      "leafValue": 3
                    },
                    {
                      "name": "com.fluidframework.leaf.null",
                      "objectNodeFields": [],
                      "leafValue": 4
                    },
                    {
                      "name": "com.fluidframework.leaf.number",
                      "objectNodeFields": [],
                      "leafValue": 0
                    },
                    {
                      "name": "com.fluidframework.leaf.string",
                      "objectNodeFields": [],
                      "leafValue": 1
                    }
                  ],
                  "rootFieldSchema": {
                    "kind": "Sequence",
                    "types": [
                      "com.fluidframework.json.object",
                      "com.fluidframework.json.array",
                      "com.fluidframework.leaf.number",
                      "com.fluidframework.leaf.boolean",
                      "com.fluidframework.leaf.string",
                      "com.fluidframework.leaf.null"
                    ]
                  }
                },
                "encoding": "utf-8"
              }
            }
          }
        },
        {
          "type": "tree",
          "Forest": {
            "type": "tree",
            "tree": {
              "type": "blob",
              "ForestTree": {
                "type": "blob",
                "content": {
                  "keys": [
                    "repair-1"
                  ],
                  "fields": {
                    "version": 1,
                    "identifiers": [],
                    "shapes": [
                      {
                        "c": {
                          "extraFields": 1,
                          "fields": []
                        }
                      },
                      {
                        "a": 0
                      }
                    ],
                    "data": [
                      [
                        1,
                        [
                          "com.fluidframework.leaf.string",
                          true,
                          "42",
                          []
                        ]
                      ]
                    ]
                  },
                  "version": 1
                },
                "encoding": "utf-8"
              }
            }
          }
        },
        {
          "type": "tree",
          "DetachedFieldIndex": {
            "type": "tree",
            "tree": {
              "type": "blob",
              "DetachedFieldIndexBlob": {
                "type": "blob",
                "content": {
                  "version": 1,
                  "data": [
                    [
<<<<<<< HEAD
                      2,
=======
                      "beefbeef-beef-4000-8000-000000000006",
>>>>>>> 4acb0381
                      1,
                      1
                    ]
                  ],
                  "maxId": 1
                },
                "encoding": "utf-8"
              }
            }
          }
        }
      ]
    }
  }
}<|MERGE_RESOLUTION|>--- conflicted
+++ resolved
@@ -36,15 +36,9 @@
                               }
                             ]
                           }
-<<<<<<< HEAD
-                        ]
-                      },
-                      "revision": 2,
-=======
                         }
                       ],
-                      "revision": "beefbeef-beef-4000-8000-000000000006",
->>>>>>> 4acb0381
+                      "revision": 4,
                       "sequenceNumber": 3,
                       "sessionId": "8f95be09-8376-4ff7-8755-ccd7e8124b06"
                     }
@@ -199,11 +193,7 @@
                   "version": 1,
                   "data": [
                     [
-<<<<<<< HEAD
-                      2,
-=======
-                      "beefbeef-beef-4000-8000-000000000006",
->>>>>>> 4acb0381
+                      4,
                       1,
                       1
                     ]
