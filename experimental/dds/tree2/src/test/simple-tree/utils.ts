--- conflicted
+++ resolved
@@ -74,13 +74,8 @@
  * Given the schema and initial tree data, returns a hydrated tree node.
  */
 export function getRoot<TSchema extends ImplicitFieldSchema>(
-<<<<<<< HEAD
-	schema: TSchema | ((factory: SchemaFactory<string>) => TSchema),
-	data: () => InsertableTreeFieldFromImplicitField<TSchema>,
-=======
 	schema: TSchema | ((factory: SchemaFactory) => TSchema),
 	data: InsertableTreeFieldFromImplicitField<TSchema>,
->>>>>>> cbaf3db3
 ): TreeFieldFromImplicitField<TSchema> {
 	// Schema objects may also be class constructors.
 	if (typeof schema === "function" && !isCtor(schema)) {
