--- conflicted
+++ resolved
@@ -4,23 +4,12 @@
  */
 
 import { strict as assert } from "assert";
-<<<<<<< HEAD
-import { LeafNodeSchema, NewFieldContent, FlexTreeSchema } from "../../feature-libraries";
-import { leaf, SchemaBuilder } from "../../domains";
-import { TreeValue } from "../../core";
-import { getOldRoot, makeOldSchema, pretty } from "./utils";
-
-interface TestCase {
-	initialTree: object;
-	schema: FlexTreeSchema;
-=======
 import { ImplicitFieldSchema, SchemaFactory, TreeFieldFromImplicitField } from "../../class-tree";
 import { getRoot, makeSchema, pretty } from "./utils";
 
 interface TestCase<TSchema extends ImplicitFieldSchema = ImplicitFieldSchema> {
 	schema: TSchema;
 	initialTree: TreeFieldFromImplicitField<TSchema>;
->>>>>>> 7b6eb986
 }
 
 export function testObjectPrototype(proxy: object, prototype: object) {
