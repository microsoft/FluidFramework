/*!
 * Copyright (c) Microsoft Corporation and contributors. All rights reserved.
 * Licensed under the MIT License.
 */

import { strict as assert } from "assert";

import {
	IEditableForest,
	initializeForest,
	moveToDetachedField,
	TreeNavigationResult,
	InMemoryStoredSchemaRepository,
	StoredSchemaRepository,
	recordDependency,
	Delta,
	FieldKey,
	JsonableTree,
	mapCursorField,
	rootFieldKey,
	UpPath,
	clonePath,
	ITreeCursor,
	EmptyKey,
	FieldUpPath,
<<<<<<< HEAD
	deltaForSet,
=======
	DetachedFieldIndex,
	ForestRootId,
	DetachedField,
	detachedFieldAsKey,
>>>>>>> 8c4eebd4
} from "../core";
import {
	cursorToJsonObject,
	jsonSchema,
	jsonRoot,
	singleJsonCursor,
	SchemaBuilder,
	leaf,
} from "../domains";
<<<<<<< HEAD
import { JsonCompatible, brand } from "../util";
=======
import { IdAllocator, JsonCompatible, brand, brandOpaque, idAllocatorFromMaxId } from "../util";
>>>>>>> 8c4eebd4
import {
	FieldKinds,
	jsonableTreeFromCursor,
	singleTextCursor,
	defaultSchemaPolicy,
	isNeverField,
	cursorForTypedTreeData,
	TreeFieldSchema,
} from "../feature-libraries";
import {
	MockDependent,
	applyTestDelta,
	expectEqualFieldPaths,
	jsonSequenceRootSchema,
} from "./utils";
import { testGeneralPurposeTreeCursor, testTreeSchema } from "./cursorTestSuite";

/**
 * Configuration for the forest test suite.
 */
export interface ForestTestConfiguration {
	suiteName: string;
	factory: (schema: StoredSchemaRepository) => IEditableForest;

	/**
	 * If true, skip the tests that ensure errors are thrown when applying deltas without clearing cursors.
	 *
	 * @remarks Errors from current cursors during edits are not required by the Forest API specification,
	 * but are nice for debugging.
	 * Performance oriented forest implementations may opt out of this check.
	 * Applications wanting help debugging invalid forest API use should use cursors that include this check.
	 */
	skipCursorErrorCheck?: true;
}

const jsonDocumentSchema = new SchemaBuilder({
	scope: "jsonDocumentSchema",
	libraries: [jsonSchema],
}).intoSchema(SchemaBuilder.sequence(jsonRoot));

const buildId = { minor: 42 };
const buildId2 = { minor: 442 };
const detachId = { minor: 43 };

/**
 * Generic forest test suite
 */
export function testForest(config: ForestTestConfiguration): void {
	const factory = config.factory;
	describe(config.suiteName, () => {
		const nestedContent: JsonCompatible = {
			x: { foo: 2 },
			y: 1,
		};
		const xField = brand<FieldKey>("x");
		const yField = brand<FieldKey>("y");
		const fooField: FieldKey = brand("foo");

		// Use Json Cursor to insert and extract some Json data
		describe("insert and extract json", () => {
			// eslint-disable-next-line @typescript-eslint/ban-types
			const testCases: [string, {} | number][] = [
				["primitive", 5],
				["array", [1, 2, 3]],
				["object", { blah: "test" }],
				["nested objects", { blah: { foo: 5 }, baz: [{}, { foo: 3 }] }],
			];
			for (const [name, data] of testCases) {
				it(name, () => {
					const schema = new InMemoryStoredSchemaRepository();
					const forest = factory(schema);

					const rootFieldSchema = TreeFieldSchema.create(FieldKinds.optional, jsonRoot);
					schema.update({
						...jsonSchema,
						rootFieldSchema,
					});

					// Check schema is actually valid. If we forgot to add some required types this would fail.
					assert(!isNeverField(defaultSchemaPolicy, schema, rootFieldSchema));

					initializeForest(forest, [singleJsonCursor(data)]);

					const reader = forest.allocateCursor();
					moveToDetachedField(forest, reader);

					// copy data from reader into json object and compare to data.
					const copy = mapCursorField(reader, cursorToJsonObject);
					reader.free();
					assert.deepEqual(copy, [data]);
				});
			}
		});

		it("cursor use", () => {
			const forest = factory(new InMemoryStoredSchemaRepository(jsonSequenceRootSchema));
			initializeForest(forest, [singleJsonCursor([1, 2])]);

			const reader = forest.allocateCursor();
			moveToDetachedField(forest, reader);
			const reader2 = reader.fork();
			// Make sure fork is initialized properly
			assert.deepEqual(reader.getFieldPath(), reader2.getFieldPath());
			assert(reader.firstNode());
			// Make sure forks can move independently
			assert.deepEqual(reader.getPath()?.parent, reader2.getFieldPath().parent);
			assert(reader2.firstNode());
			assert.deepEqual(reader.getPath(), reader2.getPath());
			reader.enterField(EmptyKey);
			reader.enterNode(1);
			assert.equal(reader.value, 2);
			// Move reader two down to the same place, but by a different route.
			reader2.enterField(EmptyKey);
			reader2.enterNode(0);
			assert.equal(reader2.value, 1);
			assert.equal(reader.value, 2);
			assert(reader2.nextNode());
			assert.equal(reader2.value, 2);
			// Test a fork with a longer path and at a node not a field.
			const reader3 = reader2.fork();
			assert.deepEqual(reader.getPath(), reader3.getPath());
			reader.free();
			reader2.free();
		});

		it("isEmpty: rootFieldKey", () => {
			const forest = factory(new InMemoryStoredSchemaRepository(jsonDocumentSchema));
			assert(forest.isEmpty);
			initializeForest(forest, [singleJsonCursor([])]);
			assert(!forest.isEmpty);
		});

		it("isEmpty: other root", () => {
			const forest = factory(new InMemoryStoredSchemaRepository(jsonDocumentSchema));
			assert(forest.isEmpty);

			const insert: Delta.FieldChanges = {
				build: [{ id: { minor: 1 }, trees: [singleJsonCursor([])] }],
				local: [{ count: 1, attach: { minor: 1 } }],
			};
			applyTestDelta(new Map([[brand("different root"), insert]]), forest);
			assert(!forest.isEmpty);
		});

		it("moving a cursor to the root of an empty forest fails", () => {
			const forest = factory(new InMemoryStoredSchemaRepository());
			const cursor = forest.allocateCursor();
			moveToDetachedField(forest, cursor);
			assert.equal(cursor.firstNode(), false);
		});

		it("tryMoveCursorToNode", () => {
			const forest = factory(new InMemoryStoredSchemaRepository(jsonDocumentSchema));

			initializeForest(forest, [singleJsonCursor([1, 2])]);

			const parentPath: UpPath = {
				parent: undefined,
				parentField: rootFieldKey,
				parentIndex: 0,
			};

			const childPath1: UpPath = {
				parent: parentPath,
				parentField: EmptyKey,
				parentIndex: 0,
			};

			const childPath2: UpPath = {
				parent: parentPath,
				parentField: EmptyKey,
				parentIndex: 1,
			};

			const parentAnchor = forest.anchors.track(parentPath);
			const childAnchor1 = forest.anchors.track(childPath1);
			const childAnchor2 = forest.anchors.track(childPath2);

			const cursor = forest.allocateCursor();
			assert.equal(forest.tryMoveCursorToNode(parentAnchor, cursor), TreeNavigationResult.Ok);
			assert.equal(cursor.value, undefined);
			assert.equal(forest.tryMoveCursorToNode(childAnchor1, cursor), TreeNavigationResult.Ok);
			assert.equal(cursor.value, 1);
			assert.equal(forest.tryMoveCursorToNode(childAnchor2, cursor), TreeNavigationResult.Ok);
			assert.equal(cursor.value, 2);
		});

		it("tryMoveCursorToField", () => {
			const forest = factory(new InMemoryStoredSchemaRepository(jsonDocumentSchema));

			initializeForest(forest, [singleJsonCursor([1, 2])]);

			const parentPath: FieldUpPath = {
				parent: undefined,
				field: rootFieldKey,
			};

			const parentNodePath: UpPath = {
				parent: undefined,
				parentField: rootFieldKey,
				parentIndex: 0,
			};

			const childPath: FieldUpPath = {
				parent: parentNodePath,
				field: EmptyKey,
			};

			const parentAnchor = forest.anchors.track(parentNodePath);

			const cursor = forest.allocateCursor();
			assert.equal(
				forest.tryMoveCursorToField({ fieldKey: rootFieldKey, parent: undefined }, cursor),
				TreeNavigationResult.Ok,
			);

			expectEqualFieldPaths(cursor.getFieldPath(), parentPath);
			assert.equal(
				forest.tryMoveCursorToField({ fieldKey: EmptyKey, parent: parentAnchor }, cursor),
				TreeNavigationResult.Ok,
			);
			expectEqualFieldPaths(cursor.getFieldPath(), childPath);
		});

		it("anchors creation and use", () => {
			const forest = factory(new InMemoryStoredSchemaRepository(jsonDocumentSchema));
			initializeForest(forest, [singleJsonCursor([1, 2])]);

			const cursor = forest.allocateCursor();
			moveToDetachedField(forest, cursor);
			assert(cursor.firstNode());
			const parentAnchor = cursor.buildAnchor();
			cursor.enterField(EmptyKey);
			cursor.enterNode(0);
			assert.equal(cursor.value, 1);
			const childAnchor1 = cursor.buildAnchor();
			assert(cursor.nextNode());
			const childAnchor2 = cursor.buildAnchor();
			cursor.exitNode();
			cursor.exitField();
			const parentAnchor2 = cursor.buildAnchor();

			const parentPath = clonePath(forest.anchors.locate(parentAnchor));
			const childPath1 = clonePath(forest.anchors.locate(childAnchor1));
			const childPath2 = clonePath(forest.anchors.locate(childAnchor2));
			const parentPath2 = clonePath(forest.anchors.locate(parentAnchor2));

			const expectedParent: UpPath = {
				parent: undefined,
				parentField: rootFieldKey,
				parentIndex: 0,
			};

			assert.deepStrictEqual(parentPath, expectedParent);
			assert.deepStrictEqual(parentPath2, expectedParent);

			const expectedChild1: UpPath = {
				parent: expectedParent,
				parentField: EmptyKey,
				parentIndex: 0,
			};

			const expectedChild2: UpPath = {
				parent: expectedParent,
				parentField: EmptyKey,
				parentIndex: 1,
			};

			assert.deepStrictEqual(childPath1, expectedChild1);
			assert.deepStrictEqual(childPath2, expectedChild2);

			assert.equal(forest.tryMoveCursorToNode(parentAnchor, cursor), TreeNavigationResult.Ok);
			assert.equal(cursor.value, undefined);
			assert.equal(forest.tryMoveCursorToNode(childAnchor1, cursor), TreeNavigationResult.Ok);
			assert.equal(cursor.value, 1);
			assert.equal(forest.tryMoveCursorToNode(childAnchor2, cursor), TreeNavigationResult.Ok);
			assert.equal(cursor.value, 2);

			// Cleanup is not required for this test (since anchor set will go out of scope here),
			// But make sure it works:
			forest.anchors.forget(parentAnchor);
			forest.anchors.forget(childAnchor1);
			forest.anchors.forget(childAnchor2);
			forest.anchors.forget(parentAnchor2);
			assert(forest.anchors.isEmpty());
		});

		// Not testable until node destruction is implemented
		it.skip("using an anchor that went away returns NotFound", () => {
			const forest = factory(new InMemoryStoredSchemaRepository(jsonDocumentSchema));

			initializeForest(forest, [singleJsonCursor([1, 2])]);

			const cursor = forest.allocateCursor();
			moveToDetachedField(forest, cursor);
			assert(cursor.firstNode());
			cursor.enterField(EmptyKey);
			cursor.enterNode(0);
			const firstNodeAnchor = cursor.buildAnchor();
			cursor.clear();

			const mark: Delta.Mark = { count: 1, detach: detachId };
			const delta: Delta.Root = new Map([[rootFieldKey, { local: [mark] }]]);
			applyTestDelta(delta, forest);
			applyTestDelta(delta, forest.anchors);

			assert.equal(
				forest.tryMoveCursorToNode(firstNodeAnchor, cursor),
				TreeNavigationResult.NotFound,
			);
		});

		it("can destroy detached fields", () => {
			const forest = factory(new InMemoryStoredSchemaRepository(jsonDocumentSchema));
			const content: JsonCompatible[] = [1, 2];
			initializeForest(forest, content.map(singleJsonCursor));

			const mark: Delta.Remove = {
				type: Delta.MarkType.Remove,
				count: 1,
				detachId,
			};
			const detachedFieldIndex = new DetachedFieldIndex(
				"test",
				idAllocatorFromMaxId() as IdAllocator<ForestRootId>,
			);
			const delta: Delta.Root = new Map([[rootFieldKey, [0, mark]]]);
			applyTestDelta(delta, forest, detachedFieldIndex);

			const detachedField: DetachedField = brand(
				detachedFieldIndex.toFieldKey(0 as ForestRootId),
			);
			// `1` should be under the detached field
			const reader = forest.allocateCursor();
			moveToDetachedField(forest, reader, detachedField);
			assert(reader.firstNode());
			assert.equal(reader.value, 1);
			assert.equal(reader.nextNode(), false);
			reader.clear();

			forest.acquireVisitor().destroy(detachedFieldAsKey(detachedField), 1);

			// check the detached field no longer exists
			const detachedCursor = forest.allocateCursor();
			moveToDetachedField(forest, detachedCursor, detachedField);
			assert.equal(detachedCursor.getFieldLength(), 0);
		});

		describe("can clone", () => {
			it("an empty forest", () => {
				const schema = new InMemoryStoredSchemaRepository();
				const forest = factory(schema);
				const clone = forest.clone(schema, forest.anchors);
				const reader = clone.allocateCursor();
				moveToDetachedField(clone, reader);
				// Expect no nodes under the detached field
				assert.equal(reader.firstNode(), false);
			});

			it("primitive nodes", () => {
				const schema = new InMemoryStoredSchemaRepository(jsonDocumentSchema);
				const forest = factory(schema);
				const content: JsonCompatible[] = [1, true, "test"];
				initializeForest(forest, content.map(singleJsonCursor));

				const clone = forest.clone(schema, forest.anchors);
				const reader = clone.allocateCursor();
				moveToDetachedField(clone, reader);
				assert(reader.firstNode());
				assert.equal(reader.value, 1);
				assert(reader.nextNode());
				assert.equal(reader.value, true);
				assert(reader.nextNode());
				assert.equal(reader.value, "test");
				assert.equal(reader.nextNode(), false);
			});

			it("multiple fields", () => {
				const schema = new InMemoryStoredSchemaRepository(jsonDocumentSchema);
				const forest = factory(schema);
				initializeForest(forest, [singleJsonCursor(nestedContent)]);

				const clone = forest.clone(schema, forest.anchors);
				const reader = clone.allocateCursor();
				moveToDetachedField(clone, reader);
				assert(reader.firstNode());
				const fromClone = cursorToJsonObject(reader);
				assert.deepEqual(nestedContent, fromClone);
			});

			it("with anchors", () => {
				const schema = new InMemoryStoredSchemaRepository(jsonDocumentSchema);
				const forest = factory(schema);
				initializeForest(forest, [singleJsonCursor(nestedContent)]);

				const forestReader = forest.allocateCursor();
				moveToDetachedField(forest, forestReader);
				assert(forestReader.firstNode());
				forestReader.enterField(xField);
				assert(forestReader.firstNode());
				const anchor = forestReader.buildAnchor();

				const clone = forest.clone(schema, forest.anchors);
				const reader = clone.allocateCursor();
				clone.tryMoveCursorToNode(anchor, reader);
				assert.equal(reader.value, undefined);
			});
		});

		it("editing a cloned forest does not modify the original", () => {
			const schema = new InMemoryStoredSchemaRepository(jsonSequenceRootSchema);
			const forest = factory(schema);
			const content: JsonableTree[] = [
				{ type: leaf.number.name, value: 1 },
				{ type: leaf.boolean.name, value: true },
				{ type: leaf.string.name, value: "test" },
			];
			initializeForest(forest, content.map(singleTextCursor));

			const clone = forest.clone(schema, forest.anchors);
			const mark: Delta.Mark = { count: 1, detach: detachId };
			const delta: Delta.Root = new Map([[rootFieldKey, { local: [mark] }]]);
			applyTestDelta(delta, clone);

			// Check the clone has the new value
			const cloneReader = clone.allocateCursor();
			moveToDetachedField(clone, cloneReader);
			assert(cloneReader.firstNode());
			assert.equal(cloneReader.value, true);

			// Check the original has the old value
			const originalReader = forest.allocateCursor();
			moveToDetachedField(forest, originalReader);
			assert(originalReader.firstNode());
			assert.equal(originalReader.value, 1);
		});

		describe("can apply deltas with", () => {
			if (!config.skipCursorErrorCheck) {
				it("ensures cursors are cleared before applying deltas", () => {
					const forest = factory(
						new InMemoryStoredSchemaRepository(jsonSequenceRootSchema),
					);
					initializeForest(forest, [singleJsonCursor(1)]);
					const cursor = forest.allocateCursor();
					moveToDetachedField(forest, cursor);

					const mark: Delta.Mark = { count: 1, detach: detachId };
					const delta: Delta.Root = new Map([[rootFieldKey, { local: [mark] }]]);
					assert.throws(() => applyTestDelta(delta, forest));
				});
			}

			it("set fields as remove and insert", () => {
				const forest = factory(new InMemoryStoredSchemaRepository(jsonSequenceRootSchema));
				initializeForest(forest, [singleJsonCursor(nestedContent)]);

				const setField: Delta.Mark = {
					count: 1,
					fields: new Map([
						[
							xField,
							{
								build: [
									{
										id: buildId,
										trees: [
											singleTextCursor({
												type: leaf.boolean.name,
												value: true,
											}),
										],
									},
								],
								local: [
									{ count: 1, detach: detachId },
									{ count: 1, attach: buildId },
								],
							},
						],
					]),
				};
				const delta: Delta.Root = new Map([[rootFieldKey, { local: [setField] }]]);
				applyTestDelta(delta, forest);

				const reader = forest.allocateCursor();
				moveToDetachedField(forest, reader);
				assert(reader.firstNode());
				reader.enterField(xField);
				assert.equal(reader.firstNode(), true);
				assert.equal(reader.value, true);
			});

			it("set fields as replace", () => {
				const forest = factory(new InMemoryStoredSchemaRepository(jsonSequenceRootSchema));
				initializeForest(forest, [singleJsonCursor(nestedContent)]);

				const setField: Delta.Mark = {
					count: 1,
					fields: new Map([
						[
							xField,
							deltaForSet(
								singleTextCursor({
									type: leaf.boolean.name,
									value: true,
								}),
								buildId,
								detachId,
							),
						],
					]),
				};
				const delta: Delta.Root = new Map([[rootFieldKey, { local: [setField] }]]);
				applyTestDelta(delta, forest);

				const reader = forest.allocateCursor();
				moveToDetachedField(forest, reader);
				assert(reader.firstNode());
				reader.enterField(xField);
				assert.equal(reader.firstNode(), true);
				assert.equal(reader.value, true);
			});

			it("remove", () => {
				const forest = factory(new InMemoryStoredSchemaRepository(jsonDocumentSchema));
				const content: JsonCompatible[] = [1, 2];
				initializeForest(forest, content.map(singleJsonCursor));

				const mark: Delta.Mark = {
					count: 1,
					detach: detachId,
				};
				const delta: Delta.Root = new Map([[rootFieldKey, { local: [mark] }]]);
				applyTestDelta(delta, forest);

				// Inspect resulting tree: should just have `2`.
				const reader = forest.allocateCursor();
				moveToDetachedField(forest, reader);
				assert(reader.firstNode());
				assert.equal(reader.value, 2);
				assert.equal(reader.nextNode(), false);
			});

			it("a skip", () => {
				const forest = factory(new InMemoryStoredSchemaRepository(jsonDocumentSchema));
				const content: JsonCompatible[] = [1, 2];
				initializeForest(forest, content.map(singleJsonCursor));
				const cursor = forest.allocateCursor();
				moveToDetachedField(forest, cursor);
				cursor.firstNode();
				const anchor = cursor.buildAnchor();
				cursor.clear();

				const skip: Delta.Mark = { count: 1 };
				const mark: Delta.Mark = {
					count: 1,
					detach: detachId,
				};
				const delta: Delta.Root = new Map([[rootFieldKey, { local: [skip, mark] }]]);
				applyTestDelta(delta, forest);

				// Inspect resulting tree: should just have `1`.
				const reader = forest.allocateCursor();
				assert.equal(forest.tryMoveCursorToNode(anchor, reader), TreeNavigationResult.Ok);
				assert.equal(reader.value, 1);
				assert.equal(reader.nextNode(), false);
			});

			it("insert", () => {
				const forest = factory(new InMemoryStoredSchemaRepository(jsonDocumentSchema));
				const content: JsonCompatible[] = [1, 2];
				initializeForest(forest, content.map(singleJsonCursor));

				const delta: Delta.Root = new Map([
					[rootFieldKey, deltaForSet(singleJsonCursor(3), buildId)],
				]);
				applyTestDelta(delta, forest);

				const reader = forest.allocateCursor();
				moveToDetachedField(forest, reader);
				assert(reader.firstNode());
				assert.equal(reader.value, 3);
				assert.equal(reader.nextNode(), true);
				assert.equal(reader.value, 1);
				assert.equal(reader.nextNode(), true);
				assert.equal(reader.value, 2);
				assert.equal(reader.nextNode(), false);
			});

			it("move-out under transient node", () => {
				const forest = factory(new InMemoryStoredSchemaRepository(jsonDocumentSchema));

				const moveId = { minor: 1 };
				const moveOut: Delta.Mark = {
					count: 1,
					detach: moveId,
				};
				const moveIn: Delta.Mark = {
					count: 1,
					attach: moveId,
				};
				const delta: Delta.Root = new Map([
					[
						rootFieldKey,
						{
							build: [{ id: buildId, trees: [singleJsonCursor({ x: 0 })] }],
							global: [
								{
									id: buildId,
									fields: new Map([[xField, { local: [moveOut] }]]),
								},
							],
							local: [moveIn],
							relocate: [{ id: buildId, count: 1, destination: detachId }],
						},
					],
				]);
				applyTestDelta(delta, forest);

				const reader = forest.allocateCursor();
				moveToDetachedField(forest, reader);
				assert(reader.firstNode());
				assert.equal(reader.value, 0);
				assert.equal(reader.nextNode(), false);
			});

			it("move out and move in", () => {
				const forest = factory(new InMemoryStoredSchemaRepository(jsonSequenceRootSchema));
				initializeForest(forest, [singleJsonCursor(nestedContent)]);

				const moveId = { minor: 0 };
				const moveOut: Delta.Mark = {
					count: 1,
					detach: moveId,
				};
				const moveIn: Delta.Mark = {
					count: 1,
					attach: moveId,
				};
				const modify: Delta.Mark = {
					count: 1,
					fields: new Map([
						[xField, { local: [moveOut] }],
						[yField, { local: [{ count: 1 }, moveIn] }],
					]),
				};
				const delta: Delta.Root = new Map([[rootFieldKey, { local: [modify] }]]);
				applyTestDelta(delta, forest);
				const reader = forest.allocateCursor();
				moveToDetachedField(forest, reader);
				assert(reader.firstNode());
				reader.enterField(xField);
				assert.equal(reader.getFieldLength(), 0);
				reader.exitField();
				reader.enterField(yField);
				assert.equal(reader.getFieldLength(), 2);
			});

			it("insert and modify", () => {
				const forest = factory(new InMemoryStoredSchemaRepository(jsonSequenceRootSchema));
				const content: JsonCompatible[] = [1, 2];
				initializeForest(forest, content.map(singleJsonCursor));

				const delta: Delta.Root = new Map([
					[
						rootFieldKey,
						{
							build: [
								{
									id: buildId,
									trees: [singleTextCursor({ type: leaf.number.name, value: 3 })],
								},
							],
							global: [
								{
									id: buildId,
									fields: new Map([
										[
											brand("newField"),
											{
												build: [
													{
														id: buildId2,
														trees: [
															singleTextCursor({
																type: leaf.number.name,
																value: 4,
															}),
														],
													},
												],
												local: [{ count: 1, attach: buildId2 }],
											},
										],
									]),
								},
							],
							local: [{ count: 1, attach: buildId }],
						},
					],
				]);
				applyTestDelta(delta, forest);

				const reader = forest.allocateCursor();
				moveToDetachedField(forest, reader);
				assert(reader.firstNode());
				assert.equal(reader.value, 3);
				reader.enterField(brand("newField"));
				assert(reader.firstNode());
				assert.equal(reader.value, 4);
				assert.equal(reader.nextNode(), false);
				reader.exitField();
				assert.equal(reader.nextNode(), true);
				assert.equal(reader.value, 1);
				assert.equal(reader.nextNode(), true);
				assert.equal(reader.value, 2);
				assert.equal(reader.nextNode(), false);
			});

			it("modify and remove", () => {
				const forest = factory(new InMemoryStoredSchemaRepository(jsonSequenceRootSchema));
				initializeForest(forest, [singleJsonCursor(nestedContent)]);

				const moveId = { minor: 0 };
				const mark: Delta.Mark = {
					count: 1,
					detach: detachId,
					fields: new Map([[xField, { local: [{ count: 1, detach: moveId }] }]]),
				};
				const delta: Delta.Root = new Map([
					[rootFieldKey, { local: [mark, { count: 1, attach: moveId }] }],
				]);
				applyTestDelta(delta, forest);

				const reader = forest.allocateCursor();
				moveToDetachedField(forest, reader);
				assert.equal(reader.firstNode(), true);
				assert.equal(reader.value, undefined);
				assert.equal(reader.firstField(), true);
				assert.equal(reader.getFieldKey(), fooField);
			});

			it("modify and move out", () => {
				const forest = factory(new InMemoryStoredSchemaRepository(jsonSequenceRootSchema));
				initializeForest(forest, [singleJsonCursor(nestedContent)]);

				const moveId = { minor: 0 };
				const mark: Delta.Mark = {
					count: 1,
					fields: new Map([
						[
							xField,
							{
								local: [
									{
										count: 1,
										detach: moveId,
										fields: new Map([
											[
												fooField,
												deltaForSet(singleJsonCursor(3), buildId, detachId),
											],
										]),
									},
								],
							},
						],
						[yField, { local: [{ count: 1, attach: moveId }] }],
					]),
				};
				const delta: Delta.Root = new Map([[rootFieldKey, { local: [mark] }]]);
				applyTestDelta(delta, forest);

				const reader = forest.allocateCursor();
				moveToDetachedField(forest, reader);
				assert(reader.firstNode());
				reader.enterField(xField);
				assert.equal(reader.getFieldLength(), 0);
				reader.exitField();
				reader.enterField(yField);
				assert(reader.firstNode());
				reader.enterField(fooField);
				assert(reader.firstNode());
				assert.equal(reader.value, 3);
				reader.exitNode();
				reader.exitField();
				assert.equal(reader.nextNode(), true);
			});
		});

		describe("top level invalidation", () => {
			it("data editing", () => {
				const forest = factory(new InMemoryStoredSchemaRepository(jsonSequenceRootSchema));
				const dependent = new MockDependent("dependent");
				recordDependency(dependent, forest);

				const delta: Delta.Root = new Map([
					[rootFieldKey, deltaForSet(singleJsonCursor(1), buildId)],
				]);

				assert.deepEqual(dependent.tokens, []);
				applyTestDelta(delta, forest);
				assert.deepEqual(dependent.tokens.length, 2);

				applyTestDelta(delta, forest);
				assert.deepEqual(dependent.tokens.length, 4);

				// Remove the dependency so the dependent stops getting invalidation messages
				forest.removeDependent(dependent);
				applyTestDelta(delta, forest);
				assert.deepEqual(dependent.tokens.length, 4);
			});

			it("schema editing", () => {
				const schema = new InMemoryStoredSchemaRepository(jsonSequenceRootSchema);
				const forest = factory(schema);
				const dependent = new MockDependent("dependent");
				recordDependency(dependent, forest);
				schema.update(jsonSequenceRootSchema);

				// Forest no longer observes schema and should not be invalidated by it changing.
				assert.deepEqual(dependent.tokens, []);
			});
		});

		describe("Does not leave an empty field", () => {
			it("when removing the last node in the field", () => {
				const forest = factory(new InMemoryStoredSchemaRepository(jsonSequenceRootSchema));
				const delta: Delta.Root = new Map([
					[
						rootFieldKey,
						{
							local: [
								{
									count: 1,
									fields: new Map([
										[
											xField,
											{
												local: [
													{
														count: 1,
														detach: detachId,
													},
												],
											},
										],
									]),
								},
							],
						},
					],
				]);
				const expected: JsonCompatible[] = [{ y: 1 }];
				initializeForest(forest, [singleJsonCursor(nestedContent)]);
				applyTestDelta(delta, forest);
				const readCursor = forest.allocateCursor();
				moveToDetachedField(forest, readCursor);
				const actual = mapCursorField(readCursor, cursorToJsonObject);
				readCursor.free();
				assert.deepEqual(actual, expected);
			});
			it("when moving the last node in the field", () => {
				const builder = new SchemaBuilder({ scope: "moving" });
				const root = builder.object("root", {
					x: SchemaBuilder.sequence(leaf.number),
					y: SchemaBuilder.sequence(leaf.number),
				});
				const schema = builder.intoSchema(builder.optional(root));

				const forest = factory(new InMemoryStoredSchemaRepository(schema));
				initializeForest(forest, [
					cursorForTypedTreeData({ schema }, root, {
						x: [2],
						y: [1],
					}),
				]);
				const moveId = { minor: 0 };
				const moveOut: Delta.Mark = {
					count: 1,
					detach: moveId,
				};
				const moveIn: Delta.Mark = {
					count: 1,
					attach: moveId,
				};
				const modify: Delta.Mark = {
					count: 1,
					fields: new Map([
						[xField, { local: [moveOut] }],
						[yField, { local: [{ count: 1 }, moveIn] }],
					]),
				};
				const delta: Delta.Root = new Map([[rootFieldKey, { local: [modify] }]]);
				applyTestDelta(delta, forest);
				const expectedCursor = cursorForTypedTreeData({ schema }, root, {
					x: [],
					y: [1, 2],
				});
				const expected: JsonableTree[] = [jsonableTreeFromCursor(expectedCursor)];
				const readCursor = forest.allocateCursor();
				moveToDetachedField(forest, readCursor);
				const actual = mapCursorField(readCursor, jsonableTreeFromCursor);
				readCursor.free();
				assert.deepEqual(actual, expected);
			});
		});
	});

	testGeneralPurposeTreeCursor(
		"forest cursor",
		(data): ITreeCursor => {
			const forest = factory(new InMemoryStoredSchemaRepository(testTreeSchema));
			initializeForest(forest, [singleTextCursor(data)]);
			const cursor = forest.allocateCursor();
			moveToDetachedField(forest, cursor);
			assert(cursor.firstNode());
			return cursor;
		},
		jsonableTreeFromCursor,
		true,
	);
}<|MERGE_RESOLUTION|>--- conflicted
+++ resolved
@@ -23,14 +23,11 @@
 	ITreeCursor,
 	EmptyKey,
 	FieldUpPath,
-<<<<<<< HEAD
 	deltaForSet,
-=======
 	DetachedFieldIndex,
 	ForestRootId,
 	DetachedField,
 	detachedFieldAsKey,
->>>>>>> 8c4eebd4
 } from "../core";
 import {
 	cursorToJsonObject,
@@ -40,11 +37,7 @@
 	SchemaBuilder,
 	leaf,
 } from "../domains";
-<<<<<<< HEAD
-import { JsonCompatible, brand } from "../util";
-=======
-import { IdAllocator, JsonCompatible, brand, brandOpaque, idAllocatorFromMaxId } from "../util";
->>>>>>> 8c4eebd4
+import { IdAllocator, JsonCompatible, brand, idAllocatorFromMaxId } from "../util";
 import {
 	FieldKinds,
 	jsonableTreeFromCursor,
@@ -362,16 +355,17 @@
 			const content: JsonCompatible[] = [1, 2];
 			initializeForest(forest, content.map(singleJsonCursor));
 
-			const mark: Delta.Remove = {
-				type: Delta.MarkType.Remove,
+			const mark: Delta.Mark = {
 				count: 1,
-				detachId,
+				detach: detachId,
 			};
 			const detachedFieldIndex = new DetachedFieldIndex(
 				"test",
 				idAllocatorFromMaxId() as IdAllocator<ForestRootId>,
 			);
-			const delta: Delta.Root = new Map([[rootFieldKey, [0, mark]]]);
+			const delta: Delta.Root = new Map<FieldKey, Delta.FieldChanges>([
+				[rootFieldKey, { local: [mark] }],
+			]);
 			applyTestDelta(delta, forest, detachedFieldIndex);
 
 			const detachedField: DetachedField = brand(
