--- conflicted
+++ resolved
@@ -113,15 +113,10 @@
 					const forest = factory(schema);
 
 					const rootFieldSchema = TreeFieldSchema.create(FieldKinds.optional, jsonRoot);
-<<<<<<< HEAD
 					schema.apply({
-						...jsonSchema,
-=======
-					schema.update({
 						nodeSchema: new Map(
 							mapIterable(jsonSchema.nodeSchema.entries(), ([k, v]) => [k, v.stored]),
 						),
->>>>>>> 92e1d5f6
 						rootFieldSchema,
 					});
 
@@ -142,13 +137,9 @@
 		});
 
 		it("cursor use", () => {
-<<<<<<< HEAD
-			const forest = factory(new TreeStoredSchemaRepository(jsonSequenceRootSchema));
-=======
 			const forest = factory(
-				new InMemoryStoredSchemaRepository(intoStoredSchema(jsonSequenceRootSchema)),
-			);
->>>>>>> 92e1d5f6
+				new TreeStoredSchemaRepository(intoStoredSchema(jsonSequenceRootSchema)),
+			);
 			initializeForest(forest, [singleJsonCursor([1, 2])]);
 
 			const reader = forest.allocateCursor();
@@ -179,26 +170,18 @@
 		});
 
 		it("isEmpty: rootFieldKey", () => {
-<<<<<<< HEAD
-			const forest = factory(new TreeStoredSchemaRepository(jsonDocumentSchema));
-=======
 			const forest = factory(
-				new InMemoryStoredSchemaRepository(intoStoredSchema(jsonDocumentSchema)),
-			);
->>>>>>> 92e1d5f6
+				new TreeStoredSchemaRepository(intoStoredSchema(jsonDocumentSchema)),
+			);
 			assert(forest.isEmpty);
 			initializeForest(forest, [singleJsonCursor([])]);
 			assert(!forest.isEmpty);
 		});
 
 		it("isEmpty: other root", () => {
-<<<<<<< HEAD
-			const forest = factory(new TreeStoredSchemaRepository(jsonDocumentSchema));
-=======
 			const forest = factory(
-				new InMemoryStoredSchemaRepository(intoStoredSchema(jsonDocumentSchema)),
-			);
->>>>>>> 92e1d5f6
+				new TreeStoredSchemaRepository(intoStoredSchema(jsonDocumentSchema)),
+			);
 			assert(forest.isEmpty);
 
 			const insert: DeltaFieldChanges = {
@@ -217,13 +200,9 @@
 		});
 
 		it("tryMoveCursorToNode", () => {
-<<<<<<< HEAD
-			const forest = factory(new TreeStoredSchemaRepository(jsonDocumentSchema));
-=======
 			const forest = factory(
-				new InMemoryStoredSchemaRepository(intoStoredSchema(jsonDocumentSchema)),
-			);
->>>>>>> 92e1d5f6
+				new TreeStoredSchemaRepository(intoStoredSchema(jsonDocumentSchema)),
+			);
 
 			initializeForest(forest, [singleJsonCursor([1, 2])]);
 
@@ -259,13 +238,9 @@
 		});
 
 		it("tryMoveCursorToField", () => {
-<<<<<<< HEAD
-			const forest = factory(new TreeStoredSchemaRepository(jsonDocumentSchema));
-=======
 			const forest = factory(
-				new InMemoryStoredSchemaRepository(intoStoredSchema(jsonDocumentSchema)),
-			);
->>>>>>> 92e1d5f6
+				new TreeStoredSchemaRepository(intoStoredSchema(jsonDocumentSchema)),
+			);
 
 			initializeForest(forest, [singleJsonCursor([1, 2])]);
 
@@ -303,13 +278,9 @@
 
 		describe("moveCursorToPath", () => {
 			it("moves cursor to specified path.", () => {
-<<<<<<< HEAD
-				const forest = factory(new TreeStoredSchemaRepository(jsonDocumentSchema));
-=======
-				const forest = factory(
-					new InMemoryStoredSchemaRepository(intoStoredSchema(jsonDocumentSchema)),
-				);
->>>>>>> 92e1d5f6
+				const forest = factory(
+					new TreeStoredSchemaRepository(intoStoredSchema(jsonDocumentSchema)),
+				);
 				initializeForest(forest, [singleJsonCursor([1, 2])]);
 
 				const cursor = forest.allocateCursor();
@@ -325,13 +296,9 @@
 		});
 
 		it("getCursorAboveDetachedFields", () => {
-<<<<<<< HEAD
-			const forest = factory(new TreeStoredSchemaRepository(jsonDocumentSchema));
-=======
 			const forest = factory(
-				new InMemoryStoredSchemaRepository(intoStoredSchema(jsonDocumentSchema)),
-			);
->>>>>>> 92e1d5f6
+				new TreeStoredSchemaRepository(intoStoredSchema(jsonDocumentSchema)),
+			);
 			initializeForest(forest, [singleJsonCursor([1, 2])]);
 
 			const forestCursor = forest.allocateCursor();
@@ -345,13 +312,9 @@
 		});
 
 		it("anchors creation and use", () => {
-<<<<<<< HEAD
-			const forest = factory(new TreeStoredSchemaRepository(jsonDocumentSchema));
-=======
 			const forest = factory(
-				new InMemoryStoredSchemaRepository(intoStoredSchema(jsonDocumentSchema)),
-			);
->>>>>>> 92e1d5f6
+				new TreeStoredSchemaRepository(intoStoredSchema(jsonDocumentSchema)),
+			);
 			initializeForest(forest, [singleJsonCursor([1, 2])]);
 
 			const cursor = forest.allocateCursor();
@@ -414,13 +377,9 @@
 		});
 
 		it("using an anchor that went away returns NotFound", () => {
-<<<<<<< HEAD
-			const forest = factory(new TreeStoredSchemaRepository(jsonDocumentSchema));
-=======
 			const forest = factory(
-				new InMemoryStoredSchemaRepository(intoStoredSchema(jsonDocumentSchema)),
-			);
->>>>>>> 92e1d5f6
+				new TreeStoredSchemaRepository(intoStoredSchema(jsonDocumentSchema)),
+			);
 
 			initializeForest(forest, [singleJsonCursor([1, 2])]);
 
@@ -446,13 +405,9 @@
 		});
 
 		it("can destroy detached fields", () => {
-<<<<<<< HEAD
-			const forest = factory(new TreeStoredSchemaRepository(jsonDocumentSchema));
-=======
 			const forest = factory(
-				new InMemoryStoredSchemaRepository(intoStoredSchema(jsonDocumentSchema)),
-			);
->>>>>>> 92e1d5f6
+				new TreeStoredSchemaRepository(intoStoredSchema(jsonDocumentSchema)),
+			);
 			const content: JsonCompatible[] = [1, 2];
 			initializeForest(forest, content.map(singleJsonCursor));
 
@@ -500,13 +455,7 @@
 			});
 
 			it("primitive nodes", () => {
-<<<<<<< HEAD
-				const schema = new TreeStoredSchemaRepository(jsonDocumentSchema);
-=======
-				const schema = new InMemoryStoredSchemaRepository(
-					intoStoredSchema(jsonDocumentSchema),
-				);
->>>>>>> 92e1d5f6
+				const schema = new TreeStoredSchemaRepository(intoStoredSchema(jsonDocumentSchema));
 				const forest = factory(schema);
 				const content: JsonCompatible[] = [1, true, "test"];
 				initializeForest(forest, content.map(singleJsonCursor));
@@ -524,13 +473,7 @@
 			});
 
 			it("multiple fields", () => {
-<<<<<<< HEAD
-				const schema = new TreeStoredSchemaRepository(jsonDocumentSchema);
-=======
-				const schema = new InMemoryStoredSchemaRepository(
-					intoStoredSchema(jsonDocumentSchema),
-				);
->>>>>>> 92e1d5f6
+				const schema = new TreeStoredSchemaRepository(intoStoredSchema(jsonDocumentSchema));
 				const forest = factory(schema);
 				initializeForest(forest, [singleJsonCursor(nestedContent)]);
 
@@ -543,13 +486,7 @@
 			});
 
 			it("with anchors", () => {
-<<<<<<< HEAD
-				const schema = new TreeStoredSchemaRepository(jsonDocumentSchema);
-=======
-				const schema = new InMemoryStoredSchemaRepository(
-					intoStoredSchema(jsonDocumentSchema),
-				);
->>>>>>> 92e1d5f6
+				const schema = new TreeStoredSchemaRepository(intoStoredSchema(jsonDocumentSchema));
 				const forest = factory(schema);
 				initializeForest(forest, [singleJsonCursor(nestedContent)]);
 
@@ -568,13 +505,7 @@
 		});
 
 		it("editing a cloned forest does not modify the original", () => {
-<<<<<<< HEAD
-			const schema = new TreeStoredSchemaRepository(jsonSequenceRootSchema);
-=======
-			const schema = new InMemoryStoredSchemaRepository(
-				intoStoredSchema(jsonSequenceRootSchema),
-			);
->>>>>>> 92e1d5f6
+			const schema = new TreeStoredSchemaRepository(intoStoredSchema(jsonSequenceRootSchema));
 			const forest = factory(schema);
 			const content: JsonableTree[] = [
 				{ type: leaf.number.name, value: 1 },
@@ -604,15 +535,9 @@
 		describe("can apply deltas with", () => {
 			if (!config.skipCursorErrorCheck) {
 				it("ensures cursors are cleared before applying deltas", () => {
-<<<<<<< HEAD
-					const forest = factory(new TreeStoredSchemaRepository(jsonSequenceRootSchema));
-=======
 					const forest = factory(
-						new InMemoryStoredSchemaRepository(
-							intoStoredSchema(jsonSequenceRootSchema),
-						),
+						new TreeStoredSchemaRepository(intoStoredSchema(jsonSequenceRootSchema)),
 					);
->>>>>>> 92e1d5f6
 					initializeForest(forest, [singleJsonCursor(1)]);
 					const cursor = forest.allocateCursor();
 					moveToDetachedField(forest, cursor);
@@ -624,13 +549,9 @@
 			}
 
 			it("set fields as remove and insert", () => {
-<<<<<<< HEAD
-				const forest = factory(new TreeStoredSchemaRepository(jsonSequenceRootSchema));
-=======
-				const forest = factory(
-					new InMemoryStoredSchemaRepository(intoStoredSchema(jsonSequenceRootSchema)),
-				);
->>>>>>> 92e1d5f6
+				const forest = factory(
+					new TreeStoredSchemaRepository(intoStoredSchema(jsonSequenceRootSchema)),
+				);
 				initializeForest(forest, [singleJsonCursor(nestedContent)]);
 
 				const setField: DeltaMark = {
@@ -670,13 +591,9 @@
 			});
 
 			it("set fields as replace", () => {
-<<<<<<< HEAD
-				const forest = factory(new TreeStoredSchemaRepository(jsonSequenceRootSchema));
-=======
-				const forest = factory(
-					new InMemoryStoredSchemaRepository(intoStoredSchema(jsonSequenceRootSchema)),
-				);
->>>>>>> 92e1d5f6
+				const forest = factory(
+					new TreeStoredSchemaRepository(intoStoredSchema(jsonSequenceRootSchema)),
+				);
 				initializeForest(forest, [singleJsonCursor(nestedContent)]);
 
 				const setField: DeltaMark = {
@@ -707,13 +624,9 @@
 			});
 
 			it("remove", () => {
-<<<<<<< HEAD
-				const forest = factory(new TreeStoredSchemaRepository(jsonDocumentSchema));
-=======
-				const forest = factory(
-					new InMemoryStoredSchemaRepository(intoStoredSchema(jsonDocumentSchema)),
-				);
->>>>>>> 92e1d5f6
+				const forest = factory(
+					new TreeStoredSchemaRepository(intoStoredSchema(jsonDocumentSchema)),
+				);
 				const content: JsonCompatible[] = [1, 2];
 				initializeForest(forest, content.map(singleJsonCursor));
 
@@ -733,13 +646,9 @@
 			});
 
 			it("a skip", () => {
-<<<<<<< HEAD
-				const forest = factory(new TreeStoredSchemaRepository(jsonDocumentSchema));
-=======
-				const forest = factory(
-					new InMemoryStoredSchemaRepository(intoStoredSchema(jsonDocumentSchema)),
-				);
->>>>>>> 92e1d5f6
+				const forest = factory(
+					new TreeStoredSchemaRepository(intoStoredSchema(jsonDocumentSchema)),
+				);
 				const content: JsonCompatible[] = [1, 2];
 				initializeForest(forest, content.map(singleJsonCursor));
 				const cursor = forest.allocateCursor();
@@ -764,13 +673,9 @@
 			});
 
 			it("insert", () => {
-<<<<<<< HEAD
-				const forest = factory(new TreeStoredSchemaRepository(jsonDocumentSchema));
-=======
-				const forest = factory(
-					new InMemoryStoredSchemaRepository(intoStoredSchema(jsonDocumentSchema)),
-				);
->>>>>>> 92e1d5f6
+				const forest = factory(
+					new TreeStoredSchemaRepository(intoStoredSchema(jsonDocumentSchema)),
+				);
 				const content: JsonCompatible[] = [1, 2];
 				initializeForest(forest, content.map(singleJsonCursor));
 
@@ -791,13 +696,9 @@
 			});
 
 			it("move-out under transient node", () => {
-<<<<<<< HEAD
-				const forest = factory(new TreeStoredSchemaRepository(jsonDocumentSchema));
-=======
-				const forest = factory(
-					new InMemoryStoredSchemaRepository(intoStoredSchema(jsonDocumentSchema)),
-				);
->>>>>>> 92e1d5f6
+				const forest = factory(
+					new TreeStoredSchemaRepository(intoStoredSchema(jsonDocumentSchema)),
+				);
 
 				const moveId = { minor: 1 };
 				const moveOut: DeltaMark = {
@@ -834,13 +735,9 @@
 			});
 
 			it("move out and move in", () => {
-<<<<<<< HEAD
-				const forest = factory(new TreeStoredSchemaRepository(jsonSequenceRootSchema));
-=======
-				const forest = factory(
-					new InMemoryStoredSchemaRepository(intoStoredSchema(jsonSequenceRootSchema)),
-				);
->>>>>>> 92e1d5f6
+				const forest = factory(
+					new TreeStoredSchemaRepository(intoStoredSchema(jsonSequenceRootSchema)),
+				);
 				initializeForest(forest, [singleJsonCursor(nestedContent)]);
 
 				const moveId = { minor: 0 };
@@ -872,13 +769,9 @@
 			});
 
 			it("insert and modify", () => {
-<<<<<<< HEAD
-				const forest = factory(new TreeStoredSchemaRepository(jsonSequenceRootSchema));
-=======
-				const forest = factory(
-					new InMemoryStoredSchemaRepository(intoStoredSchema(jsonSequenceRootSchema)),
-				);
->>>>>>> 92e1d5f6
+				const forest = factory(
+					new TreeStoredSchemaRepository(intoStoredSchema(jsonSequenceRootSchema)),
+				);
 				const content: JsonCompatible[] = [1, 2];
 				initializeForest(forest, content.map(singleJsonCursor));
 
@@ -944,13 +837,9 @@
 			});
 
 			it("modify and remove", () => {
-<<<<<<< HEAD
-				const forest = factory(new TreeStoredSchemaRepository(jsonSequenceRootSchema));
-=======
-				const forest = factory(
-					new InMemoryStoredSchemaRepository(intoStoredSchema(jsonSequenceRootSchema)),
-				);
->>>>>>> 92e1d5f6
+				const forest = factory(
+					new TreeStoredSchemaRepository(intoStoredSchema(jsonSequenceRootSchema)),
+				);
 				initializeForest(forest, [singleJsonCursor(nestedContent)]);
 
 				const moveId = { minor: 0 };
@@ -973,13 +862,9 @@
 			});
 
 			it("modify and move out", () => {
-<<<<<<< HEAD
-				const forest = factory(new TreeStoredSchemaRepository(jsonSequenceRootSchema));
-=======
-				const forest = factory(
-					new InMemoryStoredSchemaRepository(intoStoredSchema(jsonSequenceRootSchema)),
-				);
->>>>>>> 92e1d5f6
+				const forest = factory(
+					new TreeStoredSchemaRepository(intoStoredSchema(jsonSequenceRootSchema)),
+				);
 				initializeForest(forest, [singleJsonCursor(nestedContent)]);
 
 				const moveId = { minor: 0 };
@@ -1028,13 +913,9 @@
 
 		describe("Does not leave an empty field", () => {
 			it("when removing the last node in the field", () => {
-<<<<<<< HEAD
-				const forest = factory(new TreeStoredSchemaRepository(jsonSequenceRootSchema));
-=======
-				const forest = factory(
-					new InMemoryStoredSchemaRepository(intoStoredSchema(jsonSequenceRootSchema)),
-				);
->>>>>>> 92e1d5f6
+				const forest = factory(
+					new TreeStoredSchemaRepository(intoStoredSchema(jsonSequenceRootSchema)),
+				);
 				const delta: DeltaFieldMap = new Map([
 					[
 						rootFieldKey,
@@ -1077,13 +958,7 @@
 				});
 				const schema = builder.intoSchema(builder.optional(root));
 
-<<<<<<< HEAD
-				const forest = factory(new TreeStoredSchemaRepository(schema));
-=======
-				const forest = factory(
-					new InMemoryStoredSchemaRepository(intoStoredSchema(schema)),
-				);
->>>>>>> 92e1d5f6
+				const forest = factory(new TreeStoredSchemaRepository(intoStoredSchema(schema)));
 				initializeForest(forest, [
 					cursorForTypedTreeData({ schema }, root, {
 						x: [2],
@@ -1125,13 +1000,9 @@
 	testGeneralPurposeTreeCursor(
 		"forest cursor",
 		(data): ITreeCursor => {
-<<<<<<< HEAD
-			const forest = factory(new TreeStoredSchemaRepository(testTreeSchema));
-=======
 			const forest = factory(
-				new InMemoryStoredSchemaRepository(intoStoredSchema(testTreeSchema)),
-			);
->>>>>>> 92e1d5f6
+				new TreeStoredSchemaRepository(intoStoredSchema(testTreeSchema)),
+			);
 			initializeForest(forest, [cursorForJsonableTreeNode(data)]);
 			const cursor = forest.allocateCursor();
 			moveToDetachedField(forest, cursor);
