/*!
 * Copyright (c) Microsoft Corporation and contributors. All rights reserved.
 * Licensed under the MIT License.
 */

import { strict as assert } from "assert";
import { benchmark, BenchmarkType, isInPerformanceTestingMode } from "@fluid-tools/benchmark";
import { ITreeCursor, jsonableTreeFromCursor, EmptyKey, JsonCompatible, brand } from "../../..";
import {
	singleJsonCursor,
	cursorToJsonObject,
	jsonSchema,
	jsonRoot,
	SchemaBuilder,
} from "../../../domains";
import {
	buildForest,
	defaultSchemaPolicy,
	mapTreeFromCursor,
	cursorForMapTreeNode,
	cursorForJsonableTreeNode,
	buildChunkedForest,
	intoStoredSchema,
} from "../../../feature-libraries";
import {
	FieldKey,
	initializeForest,
	JsonableTree,
	moveToDetachedField,
	TreeStoredSchemaRepository,
} from "../../../core";
import {
	basicChunkTree,
	defaultChunkPolicy,
	makeTreeChunker,
	// eslint-disable-next-line import/no-internal-modules
} from "../../../feature-libraries/chunked-forest/chunkTree";
import { Canada, generateCanada } from "./canada";
import { averageTwoValues, sum, sumMap } from "./benchmarks";
import { generateTwitterJsonByByteSize } from "./twitter";
import { CitmCatalog, generateCitmJson } from "./citm";
import { clone } from "./jsObjectUtil";

// Shared tree keys that map to the type used by the Twitter type/dataset
export const TwitterKey = {
	statuses: brand<FieldKey>("statuses"),
	retweetCount: brand<FieldKey>("retweet_count"),
	favoriteCount: brand<FieldKey>("favorite_count"),
};

/**
 * Performance test suite that measures a variety of access patterns using ITreeCursor.
 */
function bench(
	data: {
		name: string;
		getJson: () => any;
		dataConsumer: (cursor: ITreeCursor, calculate: (...operands: any[]) => void) => any;
	}[],
) {
	const schemaCollection = new SchemaBuilder({
		scope: "JsonCursor benchmark",
		libraries: [jsonSchema],
	}).intoSchema(SchemaBuilder.optional(jsonRoot));
<<<<<<< HEAD
	const schema = new TreeStoredSchemaRepository(schemaCollection);
=======
	const schema = new InMemoryStoredSchemaRepository(intoStoredSchema(schemaCollection));
>>>>>>> 92e1d5f6
	for (const { name, getJson, dataConsumer } of data) {
		describe(name, () => {
			let json: JsonCompatible;
			let encodedTree: JsonableTree;
			before(() => {
				json = getJson();
				encodedTree = jsonableTreeFromCursor(singleJsonCursor(json));
			});

			benchmark({
				type: BenchmarkType.Measurement,
				title: "Clone JS Object",
				before: () => {
					const cloned = clone(json);
					assert.deepEqual(cloned, json, "clone() must return an equivalent tree.");
					assert.notEqual(
						cloned,
						json,
						"clone() must not return the same tree instance.",
					);
				},
				benchmarkFn: () => {
					clone(json);
				},
			});

			const cursorFactories: [string, () => ITreeCursor][] = [
				["JsonCursor", () => singleJsonCursor(json)],
				["TextCursor", () => cursorForJsonableTreeNode(encodedTree)],
				[
					"MapCursor",
					() =>
						cursorForMapTreeNode(
							mapTreeFromCursor(cursorForJsonableTreeNode(encodedTree)),
						),
				],
				[
					"object-forest Cursor",
					() => {
						const forest = buildForest();
						initializeForest(forest, [cursorForJsonableTreeNode(encodedTree)]);
						const cursor = forest.allocateCursor();
						moveToDetachedField(forest, cursor);
						assert(cursor.firstNode());
						return cursor;
					},
				],
				[
					"BasicChunkCursor",
					() => {
						const input = cursorForJsonableTreeNode(encodedTree);
						const chunk = basicChunkTree(input, defaultChunkPolicy);
						const cursor = chunk.cursor();
						cursor.enterNode(0);
						return cursor;
					},
				],
				[
					"chunked-forest Cursor",
					() => {
						const forest = buildChunkedForest(
							makeTreeChunker(schema, defaultSchemaPolicy),
						);
						initializeForest(forest, [cursorForJsonableTreeNode(encodedTree)]);
						const cursor = forest.allocateCursor();
						moveToDetachedField(forest, cursor);
						assert(cursor.firstNode());
						return cursor;
					},
				],
			];

			const consumers: [
				string,
				(
					cursor: ITreeCursor,
					dataConsumer: (
						cursor: ITreeCursor,
						calculate: (...operands: any[]) => void,
					) => any,
				) => void,
			][] = [
				["cursorToJsonObject", cursorToJsonObject],
				["jsonableTreeFromCursor", jsonableTreeFromCursor],
				["mapTreeFromCursor", mapTreeFromCursor],
				["sum", sum],
				["sum-map", sumMap],
				["averageTwoValues", averageTwoValues],
			];

			for (const [factoryName, factory] of cursorFactories) {
				describe(factoryName, () => {
					for (const [consumerName, consumer] of consumers) {
						let cursor: ITreeCursor;
						benchmark({
							type: BenchmarkType.Measurement,
							title: `${consumerName}(${factoryName})`,
							before: () => {
								cursor = factory();
								// TODO: validate behavior
								// assert.deepEqual(cursorToJsonObject(cursor), json, "data should round trip through json");
								// assert.deepEqual(
								//     jsonableTreeFromCursor(cursor), encodedTree, "data should round trip through jsonable");
							},
							benchmarkFn: () => {
								consumer(cursor, dataConsumer);
							},
						});
					}
				});
			}
		});
	}
}

const canada = generateCanada(
	// Use the default (large) data set for benchmarking, otherwise use a small dataset.
	isInPerformanceTestingMode ? undefined : [2, 10],
);

function extractCoordinatesFromCanada(
	cursor: ITreeCursor,
	calculate: (x: number, y: number) => void,
): void {
	cursor.enterField(Canada.SharedTreeFieldKey.features);
	cursor.enterNode(0);
	cursor.enterField(EmptyKey);
	cursor.enterNode(0);
	cursor.enterField(Canada.SharedTreeFieldKey.geometry);
	cursor.enterNode(0);
	cursor.enterField(Canada.SharedTreeFieldKey.coordinates);
	cursor.enterNode(0);

	cursor.enterField(EmptyKey);

	for (let result = cursor.firstNode(); result; result = cursor.nextNode()) {
		cursor.enterField(EmptyKey);

		for (let resultInner = cursor.firstNode(); resultInner; resultInner = cursor.nextNode()) {
			// Read x and y values
			cursor.enterField(EmptyKey);
			assert.equal(cursor.firstNode(), true, "No X field");
			const x = cursor.value as number;
			assert.equal(cursor.nextNode(), true, "No Y field");
			const y = cursor.value as number;

			cursor.exitNode();
			cursor.exitField();

			calculate(x, y);
		}

		cursor.exitField();
	}

	// Reset the cursor state
	cursor.exitField();
	cursor.exitNode();
	cursor.exitField();
	cursor.exitNode();
	cursor.exitField();
	cursor.exitNode();
	cursor.exitField();
	cursor.exitNode();
	cursor.exitField();
}

function extractAvgValsFromTwitter(
	cursor: ITreeCursor,
	calculate: (x: number, y: number) => void,
): void {
	cursor.enterField(TwitterKey.statuses); // move from root to field
	cursor.enterNode(0); // move from field to node at 0 (which is an object of type array)
	cursor.enterField(EmptyKey); // enter the array field at the node,

	for (let result = cursor.firstNode(); result; result = cursor.nextNode()) {
		cursor.enterField(TwitterKey.retweetCount);
		cursor.enterNode(0);
		const retweetCount = cursor.value as number;
		cursor.exitNode();
		cursor.exitField();

		cursor.enterField(TwitterKey.favoriteCount);
		cursor.enterNode(0);
		const favoriteCount = cursor.value;
		cursor.exitNode();
		cursor.exitField();
		calculate(retweetCount, favoriteCount as number);
	}

	// Reset the cursor state
	cursor.exitField();
	cursor.exitNode();
	cursor.exitField();
}

function extractAvgValsFromCitm(
	cursor: ITreeCursor,
	calculate: (x: number, y: number) => void,
): void {
	cursor.enterField(CitmCatalog.SharedTreeFieldKey.performances);
	cursor.enterNode(0);
	cursor.enterField(EmptyKey);

	// iterate over each performance
	for (
		let performanceIterator = cursor.firstNode();
		performanceIterator;
		performanceIterator = cursor.nextNode()
	) {
		cursor.enterField(CitmCatalog.SharedTreeFieldKey.seatCategories);
		const numSeatCategories = cursor.getFieldLength();
		cursor.exitField();

		cursor.enterField(CitmCatalog.SharedTreeFieldKey.start);
		cursor.enterNode(0);
		const startTimeEpoch = cursor.value as number;
		cursor.exitNode();
		cursor.exitField();

		calculate(numSeatCategories, startTimeEpoch);
	}

	// Reset the cursor state
	cursor.exitField();
	cursor.exitNode();
	cursor.exitField();
}

// The original benchmark twitter.json is 466906 Bytes according to getSizeInBytes.
const twitter = generateTwitterJsonByByteSize(isInPerformanceTestingMode ? 2500000 : 466906, true);
// The original benchmark citm_catalog.json 500299 Bytes according to getSizeInBytes.
const citm = isInPerformanceTestingMode
	? generateCitmJson(2, 2500000)
	: generateCitmJson(1, 500299);
describe("ITreeCursor", () => {
	bench([{ name: "canada", getJson: () => canada, dataConsumer: extractCoordinatesFromCanada }]);
	bench([{ name: "twitter", getJson: () => twitter, dataConsumer: extractAvgValsFromTwitter }]);
	bench([{ name: "citm", getJson: () => citm, dataConsumer: extractAvgValsFromCitm }]);
});<|MERGE_RESOLUTION|>--- conflicted
+++ resolved
@@ -62,11 +62,7 @@
 		scope: "JsonCursor benchmark",
 		libraries: [jsonSchema],
 	}).intoSchema(SchemaBuilder.optional(jsonRoot));
-<<<<<<< HEAD
-	const schema = new TreeStoredSchemaRepository(schemaCollection);
-=======
-	const schema = new InMemoryStoredSchemaRepository(intoStoredSchema(schemaCollection));
->>>>>>> 92e1d5f6
+	const schema = new TreeStoredSchemaRepository(intoStoredSchema(schemaCollection));
 	for (const { name, getJson, dataConsumer } of data) {
 		describe(name, () => {
 			let json: JsonCompatible;
