--- conflicted
+++ resolved
@@ -40,26 +40,6 @@
 				assert.equal(builder.list(Any), listAny);
 			});
 
-<<<<<<< HEAD
-=======
-			it("never", () => {
-				const builder = new SchemaBuilder({ scope: "scope" });
-
-				const listNever = builder.list([]);
-				assert(schemaIsFieldNode(listNever));
-				assert.equal(listNever.name, "scope.List<[]>");
-				assert(
-					listNever.structFields
-						.get("")
-						.equals(FieldSchema.create(FieldKinds.sequence, [])),
-				);
-				type ListAny = UnboxNode<typeof listNever>;
-				type _check = requireTrue<areSafelyAssignable<ListAny, Sequence<readonly []>>>;
-
-				assert.equal(builder.list([]), listNever);
-			});
-
->>>>>>> 55a777f0
 			it("implicit", () => {
 				const builder = new SchemaBuilder({ scope: "scope2" });
 
