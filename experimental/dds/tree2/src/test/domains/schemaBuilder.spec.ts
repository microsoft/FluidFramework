--- conflicted
+++ resolved
@@ -34,17 +34,8 @@
 				const listAny = builder.list(Any);
 				assert(schemaIsFieldNode(listAny));
 				assert.equal(listAny.name, "scope.List<Any>");
-<<<<<<< HEAD
 				assert(listAny.info.equals(TreeFieldSchema.create(FieldKinds.sequence, [Any])));
-				type ListAny = UnboxNode<typeof listAny>;
-=======
-				assert(
-					listAny.objectNodeFields
-						.get("")
-						.equals(TreeFieldSchema.create(FieldKinds.sequence, [Any])),
-				);
 				type ListAny = TypedNode<typeof listAny>["content"];
->>>>>>> 45051701
 				type _check = requireTrue<areSafelyAssignable<ListAny, Sequence<readonly [Any]>>>;
 
 				assert.equal(builder.list(Any), listAny);
