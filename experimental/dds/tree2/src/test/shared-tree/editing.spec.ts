/*!
 * Copyright (c) Microsoft Corporation and contributors. All rights reserved.
 * Licensed under the MIT License.
 */
import { strict as assert } from "assert";
import { unreachableCase } from "@fluidframework/common-utils";

import { jsonObject, jsonString, singleJsonCursor } from "../../domains";
import { rootFieldKeySymbol, UpPath, moveToDetachedField, FieldUpPath } from "../../core";
import { JsonCompatible, brand, makeArray } from "../../util";
import { makeTreeFromJson, remove, insert, expectJsonTree } from "../utils";
import { SharedTreeView } from "../../shared-tree";
import { singleTextCursor } from "../../feature-libraries";

describe("Editing", () => {
	describe("Sequence Field", () => {
		it("can order concurrent inserts within concurrently deleted content", () => {
			const tree = makeTreeFromJson(["A", "B", "C", "D"]);
			const delAB = tree.fork();
			const delCD = tree.fork();
			const addX = tree.fork();
			const addY = tree.fork();

			// Make deletions in two steps to ensure that gap tracking handles comparing insertion places that
			// were affected by different deletes.
			remove(delAB, 0, 2);
			remove(delCD, 2, 2);
			insert(addX, 1, "x");
			insert(addY, 3, "y");

			tree.merge(delAB);
			tree.merge(delCD);
			tree.merge(addX);
			tree.merge(addY);

			delAB.rebaseOnto(tree);
			delCD.rebaseOnto(tree);
			addX.rebaseOnto(tree);
			addY.rebaseOnto(tree);

			expectJsonTree([tree, delAB, delCD, addX, addY], ["x", "y"]);
		});

		it.skip("can rebase a change under a node whose insertion is also rebased", () => {
			const tree1 = makeTreeFromJson(["B"]);
			const tree2 = tree1.fork();
			const tree3 = tree1.fork();

			insert(tree2, 1, "C");
			tree3.editor
				.sequenceField({ parent: undefined, field: rootFieldKeySymbol })
				.insert(0, singleTextCursor({ type: jsonObject.name, fields: { foo: [] } }));

			const rootPath = { parent: undefined, parentField: rootFieldKeySymbol, parentIndex: 0 };
			const aEditor = tree3.editor.sequenceField({ parent: rootPath, field: brand("foo") });
			aEditor.insert(0, singleTextCursor({ type: jsonString.name, value: "a" }));

			tree1.merge(tree2);
			tree1.merge(tree3);

			tree2.rebaseOnto(tree1);
			tree3.rebaseOnto(tree1);

			expectJsonTree([tree1, tree2, tree3], [["a"], "B", "C"]);
		});

		it("can handle competing deletes", () => {
			for (const index of [0, 1, 2, 3]) {
				const startingState = ["A", "B", "C", "D"];
				const tree = makeTreeFromJson(startingState);
				const tree1 = tree.fork();
				const tree2 = tree.fork();
				const tree3 = tree.fork();

				remove(tree1, index, 1);
				remove(tree2, index, 1);
				remove(tree3, index, 1);

				tree.merge(tree1);
				tree.merge(tree2);
				tree.merge(tree3);

				tree1.rebaseOnto(tree);
				tree2.rebaseOnto(tree);
				tree3.rebaseOnto(tree);

				const expected = [...startingState];
				expected.splice(index, 1);
				expectJsonTree([tree, tree1, tree2, tree3], expected);
			}
		});

		it("can rebase local dependent inserts", () => {
			const tree1 = makeTreeFromJson(["y"]);
			const tree2 = tree1.fork();

			insert(tree1, 0, "x");

			insert(tree2, 1, "a", "c");
			insert(tree2, 2, "b");

			expectJsonTree(tree2, ["y", "a", "b", "c"]);

			// Get an anchor to node b
			const cursor = tree2.forest.allocateCursor();
			moveToDetachedField(tree2.forest, cursor);
			cursor.enterNode(2);
			assert.equal(cursor.value, "b");
			const anchor = cursor.buildAnchor();
			cursor.free();

			tree1.merge(tree2);
			tree2.rebaseOnto(tree1);

			expectJsonTree([tree1, tree2], ["x", "y", "a", "b", "c"]);

			// eslint-disable-next-line @typescript-eslint/no-non-null-assertion
			const { parent, parentField, parentIndex } = tree2.locate(anchor)!;
			const expectedPath: UpPath = {
				parent: undefined,
				parentField: rootFieldKeySymbol,
				parentIndex: 3,
			};
			assert.deepEqual({ parent, parentField, parentIndex }, expectedPath);
		});

		it("can rebase a local delete", () => {
			const addW = makeTreeFromJson(["x", "y"]);
			const delY = addW.fork();

			remove(delY, 1, 1);
			insert(addW, 0, "w");

			addW.merge(delY);
			delY.rebaseOnto(addW);

			expectJsonTree([addW, delY], ["w", "x"]);
		});

		it("inserts that concurrently target the same insertion point do not interleave their contents", () => {
			const tree = makeTreeFromJson([]);
			const abc = tree.fork();
			const rst = tree.fork();
			const xyz = tree.fork();

			insert(abc, 0, "a", "b", "c");
			insert(rst, 0, "r", "s", "t");
			insert(xyz, 0, "x", "y", "z");

			tree.merge(xyz);
			tree.merge(rst);
			tree.merge(abc);

			xyz.rebaseOnto(tree);
			rst.rebaseOnto(tree);
			abc.rebaseOnto(tree);

			expectJsonTree([tree, abc, rst, xyz], ["a", "b", "c", "r", "s", "t", "x", "y", "z"]);
		});

		it("merge-left tie-breaking does not interleave concurrent left to right inserts", () => {
			const tree = makeTreeFromJson([]);
			const a = tree.fork();
			const r = tree.fork();
			const x = tree.fork();

			insert(a, 0, "a");
			const b = a.fork();
			insert(b, 1, "b");
			const c = b.fork();
			insert(c, 2, "c");

			insert(r, 0, "r");
			const s = r.fork();
			insert(s, 1, "s");
			const t = s.fork();
			insert(s, 2, "t");

			insert(x, 0, "x");
			const y = x.fork();
			insert(y, 1, "y");
			const z = y.fork();
			insert(z, 2, "z");

			tree.merge(x);
			tree.merge(r);
			tree.merge(a);
			tree.merge(s);
			tree.merge(b);
			tree.merge(y);
			tree.merge(c);
			tree.merge(z);
			tree.merge(t);

			c.rebaseOnto(tree);
			t.rebaseOnto(tree);
			z.rebaseOnto(tree);

			expectJsonTree([tree, c, t, z], ["a", "b", "c", "r", "s", "t", "x", "y", "z"]);
		});

		// The current implementation orders the letters from inserted last to inserted first.
		// This is due to the hard-coded merge-left policy.
		// Having merge-right tie-breaking does preserve groupings but in a first-to-last order
		// which is the desired outcome for RTL text.
		// TODO: update and activate this test once merge-right is supported.
		it.skip("merge-right tie-breaking does not interleave concurrent right to left inserts", () => {
			const tree = makeTreeFromJson([]);
			const c = tree.fork();
			const t = tree.fork();
			const z = tree.fork();

			insert(c, 0, "c");
			const b = c.fork();
			insert(b, 0, "b");
			const a = b.fork();
			insert(a, 0, "a");

			insert(t, 0, "t");
			const s = t.fork();
			insert(s, 0, "s");
			const r = s.fork();
			insert(r, 0, "r");

			insert(z, 0, "z");
			const y = z.fork();
			insert(y, 0, "y");
			const x = y.fork();
			insert(x, 0, "x");

			tree.merge(z);
			tree.merge(t);
			tree.merge(c);
			tree.merge(s);
			tree.merge(b);
			tree.merge(y);
			tree.merge(a);
			tree.merge(x);
			tree.merge(r);

			a.rebaseOnto(tree);
			r.rebaseOnto(tree);
			x.rebaseOnto(tree);

			expectJsonTree([tree, a, r, x], ["a", "b", "c", "r", "s", "t", "x", "y", "z"]);
		});

		// TODO: Enable once local branch repair data is supported
		it.skip("intentional revive", () => {
			const tree1 = makeTreeFromJson(["A", "B", "C"]);
			const tree2 = tree1.fork();

			remove(tree1, 1, 1);

			remove(tree2, 0, 3);
			tree2.undo();

			tree1.merge(tree2);
			tree2.rebaseOnto(tree1);

			expectJsonTree([tree1, tree2], ["a", "b", "c"]);
		});

		it("intra-field move", () => {
			const tree1 = makeTreeFromJson(["A", "B"]);

			tree1.editor
				.sequenceField({
					parent: undefined,
					field: rootFieldKeySymbol,
				})
				.move(0, 1, 1);

			expectJsonTree(tree1, ["B", "A"]);
		});

		it.skip("can rebase intra-field move over insert", () => {
			const tree1 = makeTreeFromJson(["A", "B"]);
			const tree2 = tree1.fork();

			insert(tree1, 2, "C");

			tree2.editor
				.sequenceField({
					parent: undefined,
					field: rootFieldKeySymbol,
				})
				.move(0, 1, 1);

			tree1.merge(tree2);
			tree2.rebaseOnto(tree1);
			expectJsonTree(tree1, ["B", "A", "C"]);
			expectJsonTree(tree2, ["B", "A", "C"]);
		});

		it("can concurrently edit and move a subtree", () => {
			const tree1 = makeTreeFromJson(["A", { foo: "B" }]);
			const tree2 = tree1.fork();

			const parent = { parent: undefined, parentField: rootFieldKeySymbol, parentIndex: 1 };
			const editor = tree1.editor.valueField({ parent, field: brand("foo") });
			editor.set(singleTextCursor({ type: jsonString.name, value: "C" }));

			// Move B before A.
			tree2.editor.move(
				{ parent: undefined, field: rootFieldKeySymbol },
				1,
				1,
				{ parent: undefined, field: rootFieldKeySymbol },
				0,
			);

			tree1.merge(tree2);
			tree2.rebaseOnto(tree1);

			const expectedState: JsonCompatible = [{ foo: "C" }, "A"];
			expectJsonTree(tree1, expectedState);
			expectJsonTree(tree2, expectedState);
		});

		it("can concurrently edit and move a subtree (Move first)", () => {
			const tree1 = makeTreeFromJson(["A", { foo: "B" }]);
			const tree2 = tree1.fork();

			// Move B before A.
			tree1.editor.move(
				{ parent: undefined, field: rootFieldKeySymbol },
				1,
				1,
				{ parent: undefined, field: rootFieldKeySymbol },
				0,
			);

			const parent = { parent: undefined, parentField: rootFieldKeySymbol, parentIndex: 0 };
			const editor = tree1.editor.valueField({ parent, field: brand("foo") });
			editor.set(singleTextCursor({ type: jsonString.name, value: "C" }));

			tree1.merge(tree2);
			tree2.rebaseOnto(tree1);

			const expectedState: JsonCompatible = [{ foo: "C" }, "A"];
			expectJsonTree(tree1, expectedState);
			expectJsonTree(tree2, expectedState);
		});

		it("can rebase cross-field move over edit of moved node", () => {
			const tree1 = makeTreeFromJson({
				foo: [{ baz: "A" }],
				bar: ["B"],
			});
			const tree2 = tree1.fork();

			const rootPath = {
				parent: undefined,
				parentField: rootFieldKeySymbol,
				parentIndex: 0,
			};

			const fooList: UpPath = { parent: rootPath, parentField: brand("foo"), parentIndex: 0 };
			const barList: UpPath = { parent: rootPath, parentField: brand("bar"), parentIndex: 0 };

			// Change value of A to C
			const editor = tree1.editor.valueField({
				parent: { parent: fooList, parentField: brand(""), parentIndex: 0 },
				field: brand("baz"),
			});
			editor.set(singleTextCursor({ type: jsonString.name, value: "C" }));

			// Move A after B.
			tree2.editor.move(
				{ parent: fooList, field: brand("") },
				0,
				1,
				{ parent: barList, field: brand("") },
				1,
			);

			const expectedState: JsonCompatible = [
				{
					foo: [],
					bar: ["B", { baz: "C" }],
				},
			];

			tree1.merge(tree2);
			tree2.rebaseOnto(tree1);

			expectJsonTree([tree1, tree2], expectedState);
		});

<<<<<<< HEAD
		it("can rebase node deletion over cross-field move of descendant", () => {
			const tree1 = makeTreeFromJson({
				foo: ["A"],
			});
			const tree2 = tree1.fork();

			const rootPath = {
				parent: undefined,
				parentField: rootFieldKeySymbol,
				parentIndex: 0,
			};
			const rootField = { parent: undefined, field: rootFieldKeySymbol };

			const fooList: UpPath = { parent: rootPath, parentField: brand("foo"), parentIndex: 0 };

			// Move A out of foo.
			tree1.editor.move({ parent: fooList, field: brand("") }, 0, 1, rootField, 0);

			// Delete root.
			tree2.editor.sequenceField(rootField).delete(0, 1);

			const expectedState: JsonCompatible = ["A"];

			tree1.merge(tree2);
			tree2.rebaseOnto(tree1);

			expectJsonTree([tree1, tree2], expectedState);
		});

		it("can rebase value change over cross-field move of changed node", () => {
=======
		it("can rebase edit over cross-field move of changed node", () => {
>>>>>>> 2190fb0b
			const tree1 = makeTreeFromJson({
				foo: [{ baz: "A" }],
				bar: ["B"],
			});
			const tree2 = tree1.fork();

			const rootPath = {
				parent: undefined,
				parentField: rootFieldKeySymbol,
				parentIndex: 0,
			};

			const fooList: UpPath = { parent: rootPath, parentField: brand("foo"), parentIndex: 0 };
			const barList: UpPath = { parent: rootPath, parentField: brand("bar"), parentIndex: 0 };

			// Move A after B.
			tree1.editor.move(
				{ parent: fooList, field: brand("") },
				0,
				1,
				{ parent: barList, field: brand("") },
				1,
			);

			// Change value of A to C
			const editor = tree2.editor.valueField({
				parent: { parent: fooList, parentField: brand(""), parentIndex: 0 },
				field: brand("baz"),
			});
			editor.set(singleTextCursor({ type: jsonString.name, value: "C" }));

			const expectedState: JsonCompatible = [
				{
					foo: [],
					bar: ["B", { baz: "C" }],
				},
			];

			tree1.merge(tree2);
			tree2.rebaseOnto(tree1);
			expectJsonTree([tree1, tree2], expectedState);
		});

		it("move under move-out", () => {
			const tree1 = makeTreeFromJson([{ foo: ["a", "b"] }, "x"]);

			tree1.transaction.start();

			const node1: UpPath = {
				parent: undefined,
				parentField: rootFieldKeySymbol,
				parentIndex: 0,
			};
			const listNode: UpPath = {
				parent: node1,
				parentField: brand("foo"),
				parentIndex: 0,
			};
			const fooField = tree1.editor.sequenceField({ parent: listNode, field: brand("") });
			fooField.move(0, 1, 1);

			const rootField = tree1.editor.sequenceField({
				parent: undefined,
				field: rootFieldKeySymbol,
			});
			rootField.move(0, 1, 1);

			tree1.transaction.commit();

			expectJsonTree(tree1, ["x", { foo: ["b", "a"] }]);
		});

		it("move adjacent nodes to separate destinations", () => {
			const tree = makeTreeFromJson(["A", "B", "C", "D"]);
			const tree2 = tree.fork();

			tree2.transaction.start();

			const sequence = tree2.editor.sequenceField({
				parent: undefined,
				field: rootFieldKeySymbol,
			});
			sequence.move(1, 1, 0);
			sequence.move(2, 1, 3);
			tree2.transaction.commit();
			tree.merge(tree2);
			expectJsonTree([tree, tree2], ["B", "A", "D", "C"]);
		});

		it("move separate nodes to adjacent destinations", () => {
			const tree = makeTreeFromJson(["A", "B", "C", "D"]);
			const tree2 = tree.fork();

			tree2.transaction.start();

			const sequence = tree2.editor.sequenceField({
				parent: undefined,
				field: rootFieldKeySymbol,
			});
			sequence.move(0, 1, 1);
			sequence.move(3, 1, 2);
			tree2.transaction.commit();
			tree.merge(tree2);
			expectJsonTree([tree, tree2], ["B", "A", "D", "C"]);
		});

		it("rebase changes to field untouched by base", () => {
			const tree = makeTreeFromJson({ foo: [{ bar: "A" }, { baz: "B" }] });
			const tree1 = tree.fork();
			const tree2 = tree.fork();

			const rootNode: UpPath = {
				parent: undefined,
				parentField: rootFieldKeySymbol,
				parentIndex: 0,
			};
			const fooList: UpPath = {
				parent: rootNode,
				parentField: brand("foo"),
				parentIndex: 0,
			};
			const foo1: UpPath = {
				parent: fooList,
				parentField: brand(""),
				parentIndex: 0,
			};
			const nodeB: UpPath = {
				parent: fooList,
				parentField: brand(""),
				parentIndex: 1,
			};

			tree1.editor
				.valueField({ parent: nodeB, field: brand("baz") })
				.set(singleTextCursor({ type: jsonString.name, value: "b" }));
			tree2.editor.sequenceField({ parent: foo1, field: brand("bar") }).delete(0, 1);

			tree.merge(tree1);
			tree.merge(tree2);
			tree1.rebaseOnto(tree);
			tree2.rebaseOnto(tree);

			expectJsonTree([tree, tree1, tree2], [{ foo: [{}, { baz: "b" }] }]);
		});

		describe.skip("Exhaustive removal tests", () => {
			// Toggle the constant below to run each scenario as a separate test.
			// This is useful to debug a specific scenario but makes CI and the test browser slower.
			// Note that if the numbers of nodes and peers are too high (more than 3 nodes and 3 peers),
			// then the number of scenarios overwhelms the test browser.
			// Should be committed with the constant set to false.
			const individualTests = false;
			const nbNodes = 3;
			const nbPeers = 3;
			const testRemoveRevive = true;
			const testMoveReturn = true;
			assert(testRemoveRevive || testMoveReturn, "No scenarios to run");

			const [outerFixture, innerFixture] = individualTests
				? [describe, it]
				: [it, (title: string, fn: () => void) => fn()];

			enum StepType {
				Remove,
				Undo,
			}
			interface RemoveStep {
				readonly type: StepType.Remove;
				/**
				 * The index of the removed node.
				 * Note that this index does not account for the removal of earlier nodes.
				 */
				readonly index: number;
				/**
				 * The index of the peer that removes the node.
				 */
				readonly peer: number;
			}

			interface UndoStep {
				readonly type: StepType.Undo;
				/**
				 * The index of the peer that performs the undo.
				 */
				readonly peer: number;
			}

			type ScenarioStep = RemoveStep | UndoStep;

			/**
			 * Generates all permutations for `nbNodes` and `nbPeers` such that:
			 * - Each node is removed exactly once.
			 * - Each removal is undone by the peer that removed it.
			 * The order of removals and undos is unique when considering which peer does what.
			 * This does mean that this function produces symmetrical scenarios such as:
			 * - D(i:0 p:0) D(i:1 p:1) U(1) U(0)
			 * - D(i:0 p:1) D(i:1 p:0) U(0) U(1)
			 * This is taken advantage of to test different network conditions (see {@link runScenario}).
			 */
			function buildScenarios(): Generator<readonly ScenarioStep[]> {
				interface ScenarioBuilderState {
					/**
					 * Whether the `i`th node has been removed.
					 * The index does not account for the removal of earlier nodes.
					 */
					removed: boolean[];
					/**
					 * The number of operations that the `i`th peer has yet to undo.
					 */
					peerUndoStack: number[];
				}

				const buildState: ScenarioBuilderState = {
					removed: makeArray(nbNodes, () => false),
					peerUndoStack: makeArray(nbPeers, () => 0),
				};

				/**
				 * Generates all permutations with prefix `scenario`
				 */
				function* buildScenariosWithPrefix(
					scenario: ScenarioStep[] = [],
				): Generator<readonly ScenarioStep[]> {
					let done = true;
					for (let p = 0; p < nbPeers; p++) {
						for (let i = 0; i < nbNodes; i++) {
							if (!buildState.removed[i]) {
								buildState.removed[i] = true;
								buildState.peerUndoStack[p] += 1;
								yield* buildScenariosWithPrefix([
									...scenario,
									{ type: StepType.Remove, index: i, peer: p },
								]);
								buildState.peerUndoStack[p] -= 1;
								buildState.removed[i] = false;
								done = false;
							}
						}
						if (buildState.peerUndoStack[p] > 0) {
							buildState.peerUndoStack[p] -= 1;
							yield* buildScenariosWithPrefix([
								...scenario,
								{ type: StepType.Undo, peer: p },
							]);
							buildState.peerUndoStack[p] += 1;
							done = false;
						}
					}
					if (done) {
						yield scenario;
					}
				}
				return buildScenariosWithPrefix();
			}

			const delAction = (peer: SharedTreeView, idx: number) => remove(peer, idx, 1);
			const srcField: FieldUpPath = { parent: undefined, field: rootFieldKeySymbol };
			const dstField: FieldUpPath = { parent: undefined, field: brand("dst") };
			const moveAction = (peer: SharedTreeView, idx: number) =>
				peer.editor.move(srcField, idx, 1, dstField, 0);

			/**
			 * Runs the given `scenario` using either delete or move operations.
			 * Verifies that the final state is the same as the initial state.
			 * Simulates different peers learning of the same edit at different times.
			 * For example, given the following two (otherwise symmetrical) scenarios:
			 * 1) D(i:0 p:0) D(i:1 p:1) U(1) U(0)
			 * 2) D(i:0 p:1) D(i:1 p:0) U(0) U(1)
			 * In scenario 1, the peer that deletes N1 learns of the deletion of N0 beforehand.
			 * In scenario 2, the peer that deletes N1 learns of the deletion of N0 afterwards.
			 * @param scenario - The scenario to run through.
			 * @param useMove - When `true`, uses move operations. Otherwise, uses delete operations.
			 */
			function runScenario(scenario: readonly ScenarioStep[], useMove: boolean): void {
				const [verb, action] = useMove ? ["M", moveAction] : ["D", delAction];
				const title = scenario
					.map((s) => {
						switch (s.type) {
							case StepType.Remove:
								return `${verb}(i:${s.index} p:${s.peer})`;
							case StepType.Undo:
								return `U(${s.peer})`;
							default:
								unreachableCase(s);
						}
					})
					.join(" ");
				innerFixture(title, () => {
					// Indicator which keeps track of which nodes are present in the root field for a given peer.
					// Represented as an integer (0: removed, 1: present) to facilitate summing.
					// Used to compute the index of the next node to remove.
					const present = makeArray(nbPeers, () => makeArray(nbNodes, () => 1));
					// The number of remaining undos available for each peer.
					const undoQueues: number[][] = makeArray(nbPeers, () => []);

					const tree = makeTreeFromJson(startState);
					const peers = makeArray(nbPeers, () => tree.fork());
					for (const step of scenario) {
						const iPeer = step.peer;
						const peer = peers[iPeer];
						let presence: number;
						let affectedNode: number;
						switch (step.type) {
							case StepType.Remove: {
								const idx = present[iPeer]
									.slice(0, step.index)
									.reduce((a, b) => a + b, 0);
								action(peer, idx);
								presence = 0;
								affectedNode = step.index;
								undoQueues[iPeer].push(step.index);
								break;
							}
							case StepType.Undo: {
								peer.undo();
								presence = 1;
								// eslint-disable-next-line @typescript-eslint/no-non-null-assertion
								affectedNode = undoQueues[iPeer].pop()!;
								break;
							}
							default:
								unreachableCase(step);
						}
						tree.merge(peer);
						// We only let peers with a higher index learn of this edit.
						// This breaks the symmetry between scenarios where the permutation of actions is the same
						// except for which peer does which set of actions.
						// It also helps simulate different peers learning of the same edit at different times.
						for (let downhillPeer = iPeer + 1; downhillPeer < nbPeers; downhillPeer++) {
							peers[downhillPeer].rebaseOnto(peer);
							present[downhillPeer][affectedNode] = presence;
						}
						present[iPeer][affectedNode] = presence;
					}
					peers.forEach((peer) => peer.rebaseOnto(tree));
					expectJsonTree([tree, ...peers], startState);
				});
			}

			const startState = makeArray(nbNodes, (n) => `N${n}`);
			const scenarios = buildScenarios();

			outerFixture("All Scenarios", () => {
				for (const scenario of scenarios) {
					if (testRemoveRevive) {
						runScenario(scenario, false);
					}
					if (testMoveReturn) {
						runScenario(scenario, true);
					}
				}
			});
		});
	});

	describe("Optional Field", () => {
		it("can rebase a node replacement and a dependent edit to the new node", () => {
			const tree1 = makeTreeFromJson([]);
			const tree2 = tree1.fork();

			const rootPath = {
				parent: undefined,
				parentField: rootFieldKeySymbol,
				parentIndex: 0,
			};

			tree1.editor
				.optionalField({
					parent: undefined,
					field: rootFieldKeySymbol,
				})
				.set(singleJsonCursor("41"), true);

			tree2.editor
				.optionalField({
					parent: undefined,
					field: rootFieldKeySymbol,
				})
				.set(singleJsonCursor({ foo: "42" }), true);

			const editor = tree2.editor.valueField({ parent: rootPath, field: brand("foo") });
			editor.set(singleTextCursor({ type: jsonString.name, value: "43" }));

			tree1.merge(tree2);
			tree2.rebaseOnto(tree1);

			expectJsonTree([tree1, tree2], [{ foo: "43" }]);
		});

		it("can rebase a node edit over the node being replaced and restored", () => {
			const tree1 = makeTreeFromJson([{ foo: "40" }]);
			const tree2 = tree1.fork();

			const rootPath = {
				parent: undefined,
				parentField: rootFieldKeySymbol,
				parentIndex: 0,
			};

			tree1.editor
				.optionalField({
					parent: undefined,
					field: rootFieldKeySymbol,
				})
				.set(singleJsonCursor({ foo: "41" }), false);

			tree1.undo();

			const editor = tree2.editor.valueField({ parent: rootPath, field: brand("foo") });
			editor.set(singleTextCursor({ type: jsonString.name, value: "42" }));

			tree1.merge(tree2);
			tree2.rebaseOnto(tree1);

			expectJsonTree([tree1, tree2], [{ foo: "42" }]);
		});

		it("can replace and restore a node", () => {
			const tree1 = makeTreeFromJson(["42"]);

			tree1.editor
				.optionalField({
					parent: undefined,
					field: rootFieldKeySymbol,
				})
				.set(singleJsonCursor("43"), false);

			expectJsonTree(tree1, ["43"]);

			tree1.undo();

			expectJsonTree(tree1, ["42"]);
		});

		it("rebases repair data", () => {
			const tree = makeTreeFromJson(["42"]);
			const tree2 = tree.fork();

			tree.editor
				.optionalField({
					parent: undefined,
					field: rootFieldKeySymbol,
				})
				.set(singleJsonCursor("43"), false);

			tree2.editor
				.optionalField({ parent: undefined, field: rootFieldKeySymbol })
				.set(undefined, false);

			tree.merge(tree2);
			tree2.rebaseOnto(tree);

			tree2.undo();

			tree.merge(tree2);
			tree2.rebaseOnto(tree);

			expectJsonTree([tree, tree2], ["43"]);
		});
	});

	describe("Constraints", () => {
		describe("Node existence constraint", () => {
			it("handles ancestor revive", () => {
				const tree = makeTreeFromJson([]);

				const aPath = {
					parent: undefined,
					parentField: rootFieldKeySymbol,
					parentIndex: 0,
				};

				const rootSequence = tree.editor.sequenceField({
					parent: undefined,
					field: rootFieldKeySymbol,
				});
				rootSequence.insert(0, singleTextCursor({ type: jsonObject.name }));
				const treeSequence = tree.editor.sequenceField({
					parent: aPath,
					field: brand("foo"),
				});
				treeSequence.insert(0, singleTextCursor({ type: jsonString.name, value: "bar" }));

				const tree2 = tree.fork();

				// Delete a
				remove(tree, 0, 1);
				// Undo delete of a
				tree.undo();

				tree2.transaction.start();
				// Put existence constraint on child field of a
				// Constraint should be not be violated after undo
				tree2.editor.addNodeExistsConstraint({
					parent: aPath,
					parentField: brand("foo"),
					parentIndex: 0,
				});
				const tree2Sequence = tree2.editor.sequenceField({
					parent: undefined,
					field: rootFieldKeySymbol,
				});
				tree2Sequence.insert(1, singleJsonCursor("b"));
				tree2.transaction.commit();

				tree.merge(tree2);
				tree2.rebaseOnto(tree);

				expectJsonTree([tree, tree2], [{ foo: "bar" }, "b"]);
			});

			it("handles ancestor delete", () => {
				const tree = makeTreeFromJson([]);

				const aPath = {
					parent: undefined,
					parentField: rootFieldKeySymbol,
					parentIndex: 0,
				};

				const rootSequence = tree.editor.sequenceField({
					parent: undefined,
					field: rootFieldKeySymbol,
				});
				rootSequence.insert(0, singleTextCursor({ type: jsonObject.name }));
				const treeSequence = tree.editor.sequenceField({
					parent: aPath,
					field: brand("foo"),
				});
				treeSequence.insert(0, singleTextCursor({ type: jsonString.name, value: "bar" }));

				const tree2 = tree.fork();

				// Delete a
				remove(tree, 0, 1);

				tree2.transaction.start();
				// Put existence constraint on child field of a
				tree2.editor.addNodeExistsConstraint({
					parent: aPath,
					parentField: brand("foo"),
					parentIndex: 0,
				});
				const tree2Sequence = tree2.editor.sequenceField({
					parent: undefined,
					field: rootFieldKeySymbol,
				});
				tree2Sequence.insert(1, singleTextCursor({ type: jsonString.name, value: "b" }));
				tree2.transaction.commit();

				tree.merge(tree2);
				tree2.rebaseOnto(tree);

				expectJsonTree([tree, tree2], []);
			});

			it("sequence field node exists constraint", () => {
				const tree = makeTreeFromJson([]);
				const bPath = {
					parent: undefined,
					parentField: rootFieldKeySymbol,
					parentIndex: 1,
				};

				insert(tree, 0, "a", "b");
				const tree2 = tree.fork();

				// Delete b
				remove(tree, 1, 1);

				tree2.transaction.start();
				// Put an existence constraint on b
				tree2.editor.addNodeExistsConstraint(bPath);
				const tree2RootSequence = tree2.editor.sequenceField({
					parent: undefined,
					field: rootFieldKeySymbol,
				});
				// Should not be inserted because b has been concurrently deleted
				tree2RootSequence.insert(
					0,
					singleTextCursor({ type: jsonString.name, value: "c" }),
				);
				tree2.transaction.commit();

				tree.merge(tree2);
				tree2.rebaseOnto(tree);

				expectJsonTree([tree, tree2], ["a"]);
			});

			it("revived sequence field node exists constraint", () => {
				const tree = makeTreeFromJson([]);
				const bPath = {
					parent: undefined,
					parentField: rootFieldKeySymbol,
					parentIndex: 1,
				};

				insert(tree, 0, "a", "b");
				const tree2 = tree.fork();

				// Remove and revive second object in root sequence
				remove(tree, 1, 1);
				tree.undo();

				tree2.transaction.start();
				tree2.editor.addNodeExistsConstraint(bPath);
				const sequence = tree2.editor.sequenceField({
					parent: undefined,
					field: rootFieldKeySymbol,
				});
				sequence.insert(0, singleTextCursor({ type: jsonString.name, value: "c" }));
				tree2.transaction.commit();

				tree.merge(tree2);
				tree2.rebaseOnto(tree);

				expectJsonTree([tree, tree2], ["c", "a", "b"]);
			});

			it("optional field node exists constraint", () => {
				const tree = makeTreeFromJson([]);
				const rootSequence = tree.editor.sequenceField({
					parent: undefined,
					field: rootFieldKeySymbol,
				});
				rootSequence.insert(0, singleTextCursor({ type: jsonObject.name }));
				const path = {
					parent: undefined,
					parentField: rootFieldKeySymbol,
					parentIndex: 0,
				};
				const optional = tree.editor.optionalField({ parent: path, field: brand("foo") });
				optional.set(singleTextCursor({ type: jsonString.name, value: "x" }), true);

				const tree2 = tree.fork();

				// Delete foo
				optional.set(undefined, false);

				tree2.transaction.start();
				tree2.editor.addNodeExistsConstraint({
					parent: path,
					parentField: brand("foo"),
					parentIndex: 0,
				});
				tree2.editor
					.sequenceField({ parent: path, field: brand("bar") })
					.insert(0, singleJsonCursor(1));
				tree2.transaction.commit();

				tree.merge(tree2);
				tree2.rebaseOnto(tree);

				expectJsonTree([tree, tree2], [{}]);
			});

			it("revived optional field node exists constraint", () => {
				const tree = makeTreeFromJson([]);
				const rootSequence = tree.editor.sequenceField({
					parent: undefined,
					field: rootFieldKeySymbol,
				});
				rootSequence.insert(0, singleTextCursor({ type: jsonObject.name }));

				const path = {
					parent: undefined,
					parentField: rootFieldKeySymbol,
					parentIndex: 0,
				};

				const optional = tree.editor.optionalField({ parent: path, field: brand("foo") });
				optional.set(singleTextCursor({ type: jsonString.name, value: "x" }), true);

				const tree2 = tree.fork();

				optional.set(undefined, false);
				tree.undo();

				tree2.transaction.start();
				tree2.editor.addNodeExistsConstraint({
					parent: path,
					parentField: brand("foo"),
					parentIndex: 0,
				});
				tree2.editor
					.sequenceField({ parent: path, field: brand("bar") })
					.insert(0, singleJsonCursor(1));
				tree2.transaction.commit();

				tree.merge(tree2);
				tree2.rebaseOnto(tree);

				expectJsonTree([tree, tree2], [{ foo: "x", bar: 1 }]);
			});

			it("existence constraint on node inserted in prior transaction", () => {
				const tree = makeTreeFromJson([]);
				const tree2 = tree.fork();

				// Insert "a"
				// State should be: ["a"]
				const sequence = tree.editor.sequenceField({
					parent: undefined,
					field: rootFieldKeySymbol,
				});
				sequence.insert(0, singleTextCursor({ type: jsonString.name, value: "a" }));

				// Insert "b" after "a" with constraint that "a" exists.
				// State should be: ["a", "b"]
				tree.transaction.start();
				tree.editor.addNodeExistsConstraint({
					parent: undefined,
					parentField: rootFieldKeySymbol,
					parentIndex: 0,
				});
				const rootSequence = tree.editor.sequenceField({
					parent: undefined,
					field: rootFieldKeySymbol,
				});
				rootSequence.insert(1, singleTextCursor({ type: jsonString.name, value: "b" }));
				tree.transaction.commit();

				// Make a concurrent edit to rebase over that inserts into root sequence
				// State should be (to tree2): ["c"]
				const tree2RootSequence = tree2.editor.sequenceField({
					parent: undefined,
					field: rootFieldKeySymbol,
				});
				tree2RootSequence.insert(
					0,
					singleTextCursor({ type: jsonString.name, value: "c" }),
				);

				tree.merge(tree2);
				tree2.rebaseOnto(tree);

				expectJsonTree([tree, tree2], ["c", "a", "b"]);
			});

			it("can add constraint to node inserted in same transaction", () => {
				const tree = makeTreeFromJson([{}]);
				const tree2 = tree.fork();

				const rootPath: UpPath = {
					parent: undefined,
					parentField: rootFieldKeySymbol,
					parentIndex: 0,
				};

				// Constrain on "a" existing and insert "b" if it does
				// State should be (if "a" exists): [{ foo: "a"}, "b"]
				tree.transaction.start();
				const sequence = tree.editor.sequenceField({
					parent: rootPath,
					field: brand("foo"),
				});
				sequence.insert(0, singleTextCursor({ type: jsonString.name, value: "a" }));

				tree.editor.addNodeExistsConstraint({
					parent: rootPath,
					parentField: brand("foo"),
					parentIndex: 0,
				});
				const rootSequence = tree.editor.sequenceField({
					parent: undefined,
					field: rootFieldKeySymbol,
				});
				rootSequence.insert(1, singleTextCursor({ type: jsonString.name, value: "b" }));
				tree.transaction.commit();

				// Insert "c" concurrently so that we rebase over something
				// State should be (to tree2): [{}, "c"]
				const tree2Sequence = tree2.editor.sequenceField({
					parent: undefined,
					field: rootFieldKeySymbol,
				});
				tree2Sequence.insert(1, singleTextCursor({ type: jsonString.name, value: "c" }));

				tree.merge(tree2);
				tree2.rebaseOnto(tree);

				expectJsonTree([tree, tree2], [{ foo: "a" }, "c", "b"]);
			});

			// TODO: This doesn't update the constraint properly yet because
			// rebaseChild isn't called inside of handleCurrAttach
			it.skip("transaction dropped when node can't be inserted", () => {
				const tree = makeTreeFromJson([{}]);
				const tree2 = tree.fork();

				const rootPath: UpPath = {
					parent: undefined,
					parentField: rootFieldKeySymbol,
					parentIndex: 0,
				};

				// Delete node from root sequence
				const tree1RootSequence = tree.editor.sequenceField({
					parent: undefined,
					field: rootFieldKeySymbol,
				});
				tree1RootSequence.delete(0, 1);

				// Constrain on "a" existing and insert "b" if it does
				// This insert should be dropped since the node "a" is inserted under is
				// concurrently deleted
				tree2.transaction.start();
				const sequence = tree2.editor.sequenceField({
					parent: rootPath,
					field: brand("foo"),
				});
				sequence.insert(0, singleTextCursor({ type: jsonString.name, value: "a" }));

				tree2.editor.addNodeExistsConstraint({
					parent: rootPath,
					parentField: brand("foo"),
					parentIndex: 0,
				});
				const rootSequence = tree2.editor.sequenceField({
					parent: undefined,
					field: rootFieldKeySymbol,
				});
				rootSequence.insert(1, singleTextCursor({ type: jsonString.name, value: "b" }));
				tree2.transaction.commit();

				tree.merge(tree2);
				tree2.rebaseOnto(tree);

				expectJsonTree([tree, tree2], []);
			});

			it("not violated by move out under delete", () => {
				const tree = makeTreeFromJson([{ foo: ["a"] }, {}]);
				const tree2 = tree.fork();

				const firstPath = {
					parent: undefined,
					parentField: rootFieldKeySymbol,
					parentIndex: 0,
				};

				const secondPath = {
					...firstPath,
					parentIndex: 1,
				};

				tree.transaction.start();
				tree.editor.move(
					{ field: brand("foo"), parent: firstPath },
					0,
					1,
					{
						field: brand("foo2"),
						parent: secondPath,
					},
					0,
				);

				const rootSequence = tree.editor.sequenceField({
					parent: undefined,
					field: rootFieldKeySymbol,
				});
				rootSequence.delete(0, 1);
				tree.transaction.commit();

				tree2.transaction.start();
				tree2.editor.addNodeExistsConstraint({
					parent: firstPath,
					parentField: brand("foo"),
					parentIndex: 0,
				});
				const tree2RootSequence = tree2.editor.sequenceField({
					parent: undefined,
					field: rootFieldKeySymbol,
				});
				tree2RootSequence.insert(2, singleTextCursor({ type: jsonObject.name }));
				tree2.transaction.commit();

				tree.merge(tree2);
				tree2.rebaseOnto(tree);

				expectJsonTree([tree, tree2], [{ foo2: ["a"] }, {}]);
			});

			// TODO: Constraint state isn't updated properly because
			// rebaseChild isn't called when currMark is undefined in rebaseMarkList
			it.skip("violated by move in under delete", () => {
				const tree = makeTreeFromJson([{ foo: ["a"] }, {}]);
				const tree2 = tree.fork();

				const firstPath = {
					parent: undefined,
					parentField: rootFieldKeySymbol,
					parentIndex: 0,
				};

				const secondPath = {
					...firstPath,
					parentIndex: 1,
				};

				// Move "a" from foo to foo2 in the second node in the root sequence and then delete
				// the second node in the root sequence
				tree.transaction.start();
				tree.editor.move(
					{ field: brand("foo"), parent: firstPath },
					0,
					1,
					{
						field: brand("foo2"),
						parent: secondPath,
					},
					0,
				);

				const rootSequence = tree.editor.sequenceField({
					parent: undefined,
					field: rootFieldKeySymbol,
				});
				rootSequence.delete(1, 1);
				tree.transaction.commit();

				// Put a constraint on "a" existing and insert "b" if it does
				// a's ancestor will be deleted so this insert should be dropped
				tree2.transaction.start();
				tree2.editor.addNodeExistsConstraint({
					parent: firstPath,
					parentField: brand("foo"),
					parentIndex: 0,
				});
				const tree2RootSequence = tree2.editor.sequenceField({
					parent: undefined,
					field: rootFieldKeySymbol,
				});
				tree2RootSequence.insert(
					2,
					singleTextCursor({ type: jsonString.name, value: "b" }),
				);
				tree2.transaction.commit();

				tree.merge(tree2);
				tree2.rebaseOnto(tree);

				expectJsonTree([tree, tree2], [{}]);
			});
		});
	});
});<|MERGE_RESOLUTION|>--- conflicted
+++ resolved
@@ -388,7 +388,6 @@
 			expectJsonTree([tree1, tree2], expectedState);
 		});
 
-<<<<<<< HEAD
 		it("can rebase node deletion over cross-field move of descendant", () => {
 			const tree1 = makeTreeFromJson({
 				foo: ["A"],
@@ -418,10 +417,7 @@
 			expectJsonTree([tree1, tree2], expectedState);
 		});
 
-		it("can rebase value change over cross-field move of changed node", () => {
-=======
 		it("can rebase edit over cross-field move of changed node", () => {
->>>>>>> 2190fb0b
 			const tree1 = makeTreeFromJson({
 				foo: [{ baz: "A" }],
 				bar: ["B"],
