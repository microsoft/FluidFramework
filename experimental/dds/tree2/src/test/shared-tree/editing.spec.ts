/*!
 * Copyright (c) Microsoft Corporation and contributors. All rights reserved.
 * Licensed under the MIT License.
 */
import { strict as assert } from "assert";
import { unreachableCase } from "@fluidframework/common-utils";

import { jsonObject, jsonString, singleJsonCursor } from "../../domains";
import {
	rootFieldKeySymbol,
	UpPath,
	moveToDetachedField,
	FieldUpPath,
	JsonableTree,
} from "../../core";
import { JsonCompatible, brand, makeArray } from "../../util";
import {
	makeTreeFromJson,
	remove,
	insert,
	expectJsonTree,
	toJsonableTree,
	TestTreeProviderLite,
	initializeTestTree,
} from "../utils";
import { SharedTreeView } from "../../shared-tree";
import { singleTextCursor } from "../../feature-libraries";

describe("Editing", () => {
	describe("Sequence Field", () => {
		it("can order concurrent inserts within concurrently deleted content", () => {
			const tree = makeTreeFromJson(["A", "B", "C", "D"]);
			const delAB = tree.fork();
			const delCD = tree.fork();
			const addX = tree.fork();
			const addY = tree.fork();

			// Make deletions in two steps to ensure that gap tracking handles comparing insertion places that
			// were affected by different deletes.
			remove(delAB, 0, 2);
			remove(delCD, 2, 2);
			insert(addX, 1, "x");
			insert(addY, 3, "y");

			tree.merge(delAB, false);
			tree.merge(delCD, false);
			tree.merge(addX, false);
			tree.merge(addY, false);

			delAB.rebaseOnto(tree);
			delCD.rebaseOnto(tree);
			addX.rebaseOnto(tree);
			addY.rebaseOnto(tree);

			expectJsonTree([tree, delAB, delCD, addX, addY], ["x", "y"]);
		});

		it("can rebase a change under a node whose insertion is also rebased", () => {
			const tree1 = makeTreeFromJson(["B"]);
			const tree2 = tree1.fork();
			const tree3 = tree1.fork();

			insert(tree2, 1, "C");
			tree3.editor
				.sequenceField({ parent: undefined, field: rootFieldKeySymbol })
				.insert(0, singleTextCursor({ type: jsonObject.name, fields: { foo: [] } }));

			const rootPath = { parent: undefined, parentField: rootFieldKeySymbol, parentIndex: 0 };
			const aEditor = tree3.editor.sequenceField({ parent: rootPath, field: brand("foo") });
			aEditor.insert(0, singleTextCursor({ type: jsonString.name, value: "a" }));

			tree1.merge(tree2, false);
			tree1.merge(tree3, false);

			tree2.rebaseOnto(tree1);
			tree3.rebaseOnto(tree1);

			expectJsonTree([tree1, tree2, tree3], [{ foo: "a" }, "B", "C"]);
		});

		it("can handle competing deletes", () => {
			for (const index of [0, 1, 2, 3]) {
				const startingState = ["A", "B", "C", "D"];
				const tree = makeTreeFromJson(startingState);
				const tree1 = tree.fork();
				const tree2 = tree.fork();
				const tree3 = tree.fork();

				remove(tree1, index, 1);
				remove(tree2, index, 1);
				remove(tree3, index, 1);

				tree.merge(tree1, false);
				tree.merge(tree2, false);
				tree.merge(tree3, false);

				tree1.rebaseOnto(tree);
				tree2.rebaseOnto(tree);
				tree3.rebaseOnto(tree);

				const expected = [...startingState];
				expected.splice(index, 1);
				expectJsonTree([tree, tree1, tree2, tree3], expected);
			}
		});

		it("can rebase local dependent inserts", () => {
			const tree1 = makeTreeFromJson(["y"]);
			const tree2 = tree1.fork();

			insert(tree1, 0, "x");

			insert(tree2, 1, "a", "c");
			insert(tree2, 2, "b");

			expectJsonTree(tree2, ["y", "a", "b", "c"]);

			// Get an anchor to node b
			const cursor = tree2.forest.allocateCursor();
			moveToDetachedField(tree2.forest, cursor);
			cursor.enterNode(2);
			assert.equal(cursor.value, "b");
			const anchor = cursor.buildAnchor();
			cursor.free();

			tree1.merge(tree2, false);
			tree2.rebaseOnto(tree1);

			expectJsonTree([tree1, tree2], ["x", "y", "a", "b", "c"]);

			// eslint-disable-next-line @typescript-eslint/no-non-null-assertion
			const { parent, parentField, parentIndex } = tree2.locate(anchor)!;
			const expectedPath: UpPath = {
				parent: undefined,
				parentField: rootFieldKeySymbol,
				parentIndex: 3,
			};
			assert.deepEqual({ parent, parentField, parentIndex }, expectedPath);
		});

		it("can rebase a local delete", () => {
			const addW = makeTreeFromJson(["x", "y"]);
			const delY = addW.fork();

			remove(delY, 1, 1);
			insert(addW, 0, "w");

			addW.merge(delY, false);
			delY.rebaseOnto(addW);

			expectJsonTree([addW, delY], ["w", "x"]);
		});

		it("inserts that concurrently target the same insertion point do not interleave their contents", () => {
			const tree = makeTreeFromJson([]);
			const abc = tree.fork();
			const rst = tree.fork();
			const xyz = tree.fork();

			insert(abc, 0, "a", "b", "c");
			insert(rst, 0, "r", "s", "t");
			insert(xyz, 0, "x", "y", "z");

			tree.merge(xyz, false);
			tree.merge(rst, false);
			tree.merge(abc, false);

			xyz.rebaseOnto(tree);
			rst.rebaseOnto(tree);
			abc.rebaseOnto(tree);

			expectJsonTree([tree, abc, rst, xyz], ["a", "b", "c", "r", "s", "t", "x", "y", "z"]);
		});

		it("merge-left tie-breaking does not interleave concurrent left to right inserts", () => {
			const tree = makeTreeFromJson([]);
			const a = tree.fork();
			const r = tree.fork();
			const x = tree.fork();

			insert(a, 0, "a");
			const b = a.fork();
			insert(b, 1, "b");
			const c = b.fork();
			insert(c, 2, "c");

			insert(r, 0, "r");
			const s = r.fork();
			insert(s, 1, "s");
			const t = s.fork();
			insert(s, 2, "t");

			insert(x, 0, "x");
			const y = x.fork();
			insert(y, 1, "y");
			const z = y.fork();
			insert(z, 2, "z");

			tree.merge(x);
			tree.merge(r);
			tree.merge(a);
			tree.merge(s);
			tree.merge(b);
			tree.merge(y);
			tree.merge(c, false);
			tree.merge(z, false);
			tree.merge(t, false);

			c.rebaseOnto(tree);
			t.rebaseOnto(tree);
			z.rebaseOnto(tree);

			expectJsonTree([tree, c, t, z], ["a", "b", "c", "r", "s", "t", "x", "y", "z"]);
		});

		// The current implementation orders the letters from inserted last to inserted first.
		// This is due to the hard-coded merge-left policy.
		// Having merge-right tie-breaking does preserve groupings but in a first-to-last order
		// which is the desired outcome for RTL text.
		// TODO: update and activate this test once merge-right is supported.
		it.skip("merge-right tie-breaking does not interleave concurrent right to left inserts", () => {
			const tree = makeTreeFromJson([]);
			const c = tree.fork();
			const t = tree.fork();
			const z = tree.fork();

			insert(c, 0, "c");
			const b = c.fork();
			insert(b, 0, "b");
			const a = b.fork();
			insert(a, 0, "a");

			insert(t, 0, "t");
			const s = t.fork();
			insert(s, 0, "s");
			const r = s.fork();
			insert(r, 0, "r");

			insert(z, 0, "z");
			const y = z.fork();
			insert(y, 0, "y");
			const x = y.fork();
			insert(x, 0, "x");

			tree.merge(z);
			tree.merge(t);
			tree.merge(c);
			tree.merge(s);
			tree.merge(b);
			tree.merge(y);
			tree.merge(a);
			tree.merge(x);
			tree.merge(r);

			a.rebaseOnto(tree);
			r.rebaseOnto(tree);
			x.rebaseOnto(tree);

			expectJsonTree([tree, a, r, x], ["a", "b", "c", "r", "s", "t", "x", "y", "z"]);
		});

		// TODO: Enable once local branch repair data is supported
		it.skip("intentional revive", () => {
			const tree1 = makeTreeFromJson(["A", "B", "C"]);
			const tree2 = tree1.fork();

			remove(tree1, 1, 1);

			remove(tree2, 0, 3);
			tree2.undo();

			tree1.merge(tree2);
			tree2.rebaseOnto(tree1);

			expectJsonTree([tree1, tree2], ["A", "B", "C"]);
		});

		it("intra-field move", () => {
			const tree1 = makeTreeFromJson(["A", "B"]);

			tree1.editor
				.sequenceField({
					parent: undefined,
					field: rootFieldKeySymbol,
				})
				.move(0, 1, 1);

			expectJsonTree(tree1, ["B", "A"]);
		});

		it("can rebase intra-field move over insert", () => {
			const tree1 = makeTreeFromJson(["A", "B"]);
			const tree2 = tree1.fork();

			insert(tree1, 2, "C");

			tree2.editor
				.sequenceField({
					parent: undefined,
					field: rootFieldKeySymbol,
				})
				.move(0, 1, 1);

			tree1.merge(tree2, false);
			tree2.rebaseOnto(tree1);
			expectJsonTree(tree1, ["B", "A", "C"]);
			expectJsonTree(tree2, ["B", "A", "C"]);
		});

		it("can concurrently edit and move a subtree", () => {
			const tree1 = makeTreeFromJson(["A", { foo: "B" }]);
			const tree2 = tree1.fork();

			const parent = { parent: undefined, parentField: rootFieldKeySymbol, parentIndex: 1 };
			const editor = tree1.editor.valueField({ parent, field: brand("foo") });
			editor.set(singleTextCursor({ type: jsonString.name, value: "C" }));

			// Move B before A.
			tree2.editor.move(
				{ parent: undefined, field: rootFieldKeySymbol },
				1,
				1,
				{ parent: undefined, field: rootFieldKeySymbol },
				0,
			);

			tree1.merge(tree2, false);
			tree2.rebaseOnto(tree1);

			const expectedState: JsonCompatible = [{ foo: "C" }, "A"];
			expectJsonTree(tree1, expectedState);
			expectJsonTree(tree2, expectedState);
		});

		it("can concurrently edit and move a subtree (Move first)", () => {
			const tree1 = makeTreeFromJson(["A", { foo: "B" }]);
			const tree2 = tree1.fork();

			// Move B before A.
			tree1.editor.move(
				{ parent: undefined, field: rootFieldKeySymbol },
				1,
				1,
				{ parent: undefined, field: rootFieldKeySymbol },
				0,
			);

			const parent = { parent: undefined, parentField: rootFieldKeySymbol, parentIndex: 0 };
			const editor = tree1.editor.valueField({ parent, field: brand("foo") });
			editor.set(singleTextCursor({ type: jsonString.name, value: "C" }));

			tree1.merge(tree2, false);
			tree2.rebaseOnto(tree1);

			const expectedState: JsonCompatible = [{ foo: "C" }, "A"];
			expectJsonTree(tree1, expectedState);
			expectJsonTree(tree2, expectedState);
		});

		it("can rebase cross-field move over edit of moved node", () => {
			const tree1 = makeTreeFromJson({
				foo: [{ baz: "A" }],
				bar: ["B"],
			});
			const tree2 = tree1.fork();

			const rootPath = {
				parent: undefined,
				parentField: rootFieldKeySymbol,
				parentIndex: 0,
			};

			const fooList: UpPath = { parent: rootPath, parentField: brand("foo"), parentIndex: 0 };
			const barList: UpPath = { parent: rootPath, parentField: brand("bar"), parentIndex: 0 };

			// Change value of A to C
			const editor = tree1.editor.valueField({
				parent: { parent: fooList, parentField: brand(""), parentIndex: 0 },
				field: brand("baz"),
			});
			editor.set(singleTextCursor({ type: jsonString.name, value: "C" }));

			// Move A after B.
			tree2.editor.move(
				{ parent: fooList, field: brand("") },
				0,
				1,
				{ parent: barList, field: brand("") },
				1,
			);

			const expectedState: JsonCompatible = [
				{
					foo: [],
					bar: ["B", { baz: "C" }],
				},
			];

			tree1.merge(tree2, false);
			tree2.rebaseOnto(tree1);

			expectJsonTree([tree1, tree2], expectedState);
		});

		it("can rebase node deletion over cross-field move of descendant", () => {
			const tree1 = makeTreeFromJson({
				foo: ["A"],
			});
			const tree2 = tree1.fork();

			const rootPath = {
				parent: undefined,
				parentField: rootFieldKeySymbol,
				parentIndex: 0,
			};
			const rootField = { parent: undefined, field: rootFieldKeySymbol };

			const fooList: UpPath = { parent: rootPath, parentField: brand("foo"), parentIndex: 0 };

			// Move A out of foo.
			tree1.editor.move({ parent: fooList, field: brand("") }, 0, 1, rootField, 0);

			// Delete root.
			tree2.editor.sequenceField(rootField).delete(0, 1);

			const expectedState: JsonCompatible = ["A"];

			tree1.merge(tree2, false);
			tree2.rebaseOnto(tree1);

			expectJsonTree([tree1, tree2], expectedState);
		});

		it("can rebase edit over cross-field move of changed node", () => {
			const tree1 = makeTreeFromJson({
				foo: [{ baz: "A" }],
				bar: ["B"],
			});
			const tree2 = tree1.fork();

			const rootPath = {
				parent: undefined,
				parentField: rootFieldKeySymbol,
				parentIndex: 0,
			};

			const fooList: UpPath = { parent: rootPath, parentField: brand("foo"), parentIndex: 0 };
			const barList: UpPath = { parent: rootPath, parentField: brand("bar"), parentIndex: 0 };

			// Move A after B.
			tree1.editor.move(
				{ parent: fooList, field: brand("") },
				0,
				1,
				{ parent: barList, field: brand("") },
				1,
			);

			// Change value of A to C
			const editor = tree2.editor.valueField({
				parent: { parent: fooList, parentField: brand(""), parentIndex: 0 },
				field: brand("baz"),
			});
			editor.set(singleTextCursor({ type: jsonString.name, value: "C" }));

			const expectedState: JsonCompatible = [
				{
					foo: [],
					bar: ["B", { baz: "C" }],
				},
			];

			tree1.merge(tree2, false);
			tree2.rebaseOnto(tree1);
			expectJsonTree([tree1, tree2], expectedState);
		});

		it("move under move-out", () => {
			const tree1 = makeTreeFromJson([{ foo: ["a", "b"] }, "x"]);

			tree1.transaction.start();

			const node1: UpPath = {
				parent: undefined,
				parentField: rootFieldKeySymbol,
				parentIndex: 0,
			};
			const listNode: UpPath = {
				parent: node1,
				parentField: brand("foo"),
				parentIndex: 0,
			};
			const fooField = tree1.editor.sequenceField({ parent: listNode, field: brand("") });
			fooField.move(0, 1, 1);

			const rootField = tree1.editor.sequenceField({
				parent: undefined,
				field: rootFieldKeySymbol,
			});
			rootField.move(0, 1, 1);

			tree1.transaction.commit();

			expectJsonTree(tree1, ["x", { foo: ["b", "a"] }]);
		});

		it("move adjacent nodes to separate destinations", () => {
			const tree = makeTreeFromJson(["A", "B", "C", "D"]);
			const tree2 = tree.fork();

			tree2.transaction.start();

			const sequence = tree2.editor.sequenceField({
				parent: undefined,
				field: rootFieldKeySymbol,
			});
			sequence.move(1, 1, 0);
			sequence.move(2, 1, 3);
			tree2.transaction.commit();
			tree.merge(tree2);
			expectJsonTree([tree, tree2], ["B", "A", "D", "C"]);
		});

		it("move separate nodes to adjacent destinations", () => {
			const tree = makeTreeFromJson(["A", "B", "C", "D"]);
			const tree2 = tree.fork();

			tree2.transaction.start();

			const sequence = tree2.editor.sequenceField({
				parent: undefined,
				field: rootFieldKeySymbol,
			});
			sequence.move(0, 1, 1);
			sequence.move(3, 1, 2);
			tree2.transaction.commit();
			tree.merge(tree2);
			expectJsonTree([tree, tree2], ["B", "A", "D", "C"]);
		});

<<<<<<< HEAD
		it.only("can move nodes from field, and back to the source field", () => {
			const tree = makeTreeFromJson({
				foo: ["A", "B", "C", "D"],
				bar: ["D"],
			});

			const rootPath = {
				parent: undefined,
				parentField: rootFieldKeySymbol,
				parentIndex: 0,
			};

			const fooList: UpPath = { parent: rootPath, parentField: brand("foo"), parentIndex: 0 };
			const barList: UpPath = { parent: rootPath, parentField: brand("bar"), parentIndex: 0 };

			// Move nodes from foo into bar.
			tree.editor.move(
				{ parent: fooList, field: brand("") },
				0,
				3,
				{ parent: barList, field: brand("") },
				0,
			);

			// Move the same nodes from bar back to foo.
			tree.editor.move(
				{ parent: barList, field: brand("") },
				0,
				3,
				{ parent: fooList, field: brand("") },
				0,
			);

			const expectedState: JsonCompatible = [
				{
					foo: ["A", "B", "C", "D"],
					bar: ["D"],
				},
			];

			expectJsonTree(tree, expectedState);
		});

		it.only("can move different nodes with 3 different fields", () => {
			const tree = makeTreeFromJson({
				foo: ["A", "B", "C", "D"],
				bar: ["E", "F", "G", "H"],
				baz: ["I", "J", "K", "L"],
			});

			const rootPath = {
				parent: undefined,
				parentField: rootFieldKeySymbol,
				parentIndex: 0,
			};

			const fooList: UpPath = { parent: rootPath, parentField: brand("foo"), parentIndex: 0 };
			const barList: UpPath = { parent: rootPath, parentField: brand("bar"), parentIndex: 0 };
			const bazList: UpPath = { parent: rootPath, parentField: brand("baz"), parentIndex: 0 };

			// Move nodes from foo into bar.
			tree.editor.move(
				{ parent: fooList, field: brand("") },
				0,
				2,
				{ parent: barList, field: brand("") },
				0,
			);

			// Move different nodes from bar into baz.
			tree.editor.move(
				{ parent: barList, field: brand("") },
				2,
				2,
				{ parent: bazList, field: brand("") },
				0,
			);

			// Move different nodes from baz into foo.
			tree.editor.move(
				{ parent: bazList, field: brand("") },
				2,
				2,
				{ parent: fooList, field: brand("") },
				0,
			);

			const expectedState: JsonCompatible = [
				{
					foo: ["I", "J", "C", "D"],
					bar: ["A", "B", "G", "H"],
					baz: ["E", "F", "K", "L"],
				},
			];

			expectJsonTree(tree, expectedState);
		});

		it.only("can move inserted nodes to a different field", () => {
			const tree = makeTreeFromJson({
				foo: ["D"],
				bar: ["D"],
			});

			const rootPath = {
				parent: undefined,
				parentField: rootFieldKeySymbol,
				parentIndex: 0,
			};

			const fooList: UpPath = { parent: rootPath, parentField: brand("foo"), parentIndex: 0 };
			const barList: UpPath = { parent: rootPath, parentField: brand("bar"), parentIndex: 0 };

			// inserts nodes to move
			const field = tree.editor.sequenceField({ parent: fooList, field: brand("") });
			field.insert(0, singleTextCursor({ type: jsonString.name, value: "C" }));
			field.insert(0, singleTextCursor({ type: jsonString.name, value: "B" }));
			field.insert(0, singleTextCursor({ type: jsonString.name, value: "A" }));

			// Move nodes from foo into bar.
			tree.editor.move(
				{ parent: fooList, field: brand("") },
				0,
				3,
				{ parent: barList, field: brand("") },
				0,
			);

			const expectedState: JsonCompatible = [
				{
					foo: ["D"],
					bar: ["A", "B", "C", "D"],
				},
			];

			expectJsonTree(tree, expectedState);
		});

		it.only("can move nodes to another field and delete them", () => {
			const tree = makeTreeFromJson({
				foo: ["A", "B", "C", "D"],
				bar: ["D"],
			});

			const rootPath = {
				parent: undefined,
				parentField: rootFieldKeySymbol,
				parentIndex: 0,
			};

			const fooList: UpPath = { parent: rootPath, parentField: brand("foo"), parentIndex: 0 };
			const barList: UpPath = { parent: rootPath, parentField: brand("bar"), parentIndex: 0 };

			// Move nodes from foo into bar.
			tree.editor.move(
				{ parent: fooList, field: brand("") },
				0,
				3,
				{ parent: barList, field: brand("") },
				0,
			);

			// Deletes moved nodes
			const field = tree.editor.sequenceField({ parent: barList, field: brand("") });
			field.delete(0, 3);

			const expectedState: JsonCompatible = [
				{
					foo: ["D"],
					bar: ["D"],
				},
			];

			expectJsonTree(tree, expectedState);
		});

		it.only("can move nodes to another field and delete a subset of them", () => {
			const tree = makeTreeFromJson({
				foo: ["A", "B", "C", "D", "E"],
				bar: ["E"],
			});

			const rootPath = {
				parent: undefined,
				parentField: rootFieldKeySymbol,
				parentIndex: 0,
			};

			const fooList: UpPath = { parent: rootPath, parentField: brand("foo"), parentIndex: 0 };
			const barList: UpPath = { parent: rootPath, parentField: brand("bar"), parentIndex: 0 };

			// Move nodes from foo into bar.
			tree.editor.move(
				{ parent: fooList, field: brand("") },
				0,
				4,
				{ parent: barList, field: brand("") },
				0,
			);

			// Deletes subset of moved nodes
			const field = tree.editor.sequenceField({ parent: barList, field: brand("") });
			field.delete(1, 2);

			const expectedState: JsonCompatible = [
				{
					foo: ["E"],
					bar: ["A", "D", "E"],
				},
			];

			expectJsonTree(tree, expectedState);
		});

		it.only("can move nodes to one field, and move remaining nodes to another field", () => {
			const tree = makeTreeFromJson({
				foo: ["A", "B", "C", "D"],
				bar: ["E"],
				baz: ["F"],
			});

			const rootPath = {
				parent: undefined,
				parentField: rootFieldKeySymbol,
				parentIndex: 0,
			};

			const fooList: UpPath = { parent: rootPath, parentField: brand("foo"), parentIndex: 0 };
			const barList: UpPath = { parent: rootPath, parentField: brand("bar"), parentIndex: 0 };
			const bazList: UpPath = { parent: rootPath, parentField: brand("baz"), parentIndex: 0 };

			// Move nodes from foo into bar.
			tree.editor.move(
				{ parent: fooList, field: brand("") },
				0,
				2,
				{ parent: barList, field: brand("") },
				0,
			);

			// Move nodes from foo into baz.
			tree.editor.move(
				{ parent: fooList, field: brand("") },
				0,
				2,
				{ parent: bazList, field: brand("") },
				0,
			);

			const expectedState: JsonCompatible = [
				{
					foo: [],
					bar: ["A", "B", "E"],
					baz: ["C", "D", "F"],
				},
			];

			expectJsonTree(tree, expectedState);
		});

		it.only("can move nodes to one field, and move its child node to another field", () => {
			const tree = makeTreeFromJson({
				foo: ["A", { foo: "B" }],
				bar: ["E"],
				baz: ["F"],
			});

			const rootPath = {
				parent: undefined,
				parentField: rootFieldKeySymbol,
				parentIndex: 0,
			};

			const fooList: UpPath = { parent: rootPath, parentField: brand("foo"), parentIndex: 0 };
			const barList: UpPath = { parent: rootPath, parentField: brand("bar"), parentIndex: 0 };
			const barListChild: UpPath = {
				parent: barList,
				parentField: brand(""),
				parentIndex: 0,
			};
			const bazList: UpPath = { parent: rootPath, parentField: brand("baz"), parentIndex: 0 };

			// Move node from foo into bar.
			tree.editor.move(
				{ parent: fooList, field: brand("") },
				1,
				1,
				{ parent: barList, field: brand("") },
				0,
			);

			// Move child node from bar into baz.
			tree.editor.move(
				{ parent: barListChild, field: brand("foo") },
				0,
				1,
				{ parent: bazList, field: brand("") },
				0,
			);

			const expectedState: JsonCompatible = [
				{
					foo: ["A"],
					bar: [{}, "E"],
					baz: ["B", "F"],
				},
			];

			expectJsonTree(tree, expectedState);
		});

		it.only("can move node to root field, and delete the source's parent node", () => {
			const tree = makeTreeFromJson([]);

			tree.editor
				.sequenceField({
					parent: undefined,
					field: rootFieldKeySymbol,
				})
				.insert(0, singleJsonCursor({ foo: ["A", "B", "C"] }));

			const rootPath = {
				parent: undefined,
				parentField: rootFieldKeySymbol,
				parentIndex: 0,
			};

			const fooList: UpPath = { parent: rootPath, parentField: brand("foo"), parentIndex: 0 };

			// Move node from foo into rootField.
			tree.editor.move(
				{ parent: fooList, field: brand("") },
				0,
				1,
				{ parent: undefined, field: rootFieldKeySymbol },
				1,
			);

			// Deletes parent node
			const field = tree.editor.sequenceField({
				parent: undefined,
				field: rootFieldKeySymbol,
			});
			field.delete(0, 1);

			const expectedState: JsonCompatible = ["A"];

			expectJsonTree(tree, expectedState);
		});

		it.only("can move node within a child branch to another field, and delete the source's parent node", () => {
			const provider = new TestTreeProviderLite();
			const [tree] = provider.trees;

			const initialState: JsonableTree = {
				type: brand("Node"),
				fields: {
					foo: [
						{
							type: brand("Node"),
							fields: {
								foo: [
									{ type: brand("Node"), value: "A" },
									{ type: brand("Node"), value: "B" },
								],
							},
						},
						{
							type: brand("Node"),
							fields: {
								bar: [
									{ type: brand("Node"), value: "C" },
									{ type: brand("Node"), value: "D" },
								],
							},
						},
					],
				},
			};
			initializeTestTree(tree, initialState);

			const rootPath = {
				parent: undefined,
				parentField: rootFieldKeySymbol,
				parentIndex: 0,
			};

			const fooList: UpPath = { parent: rootPath, parentField: brand("foo"), parentIndex: 0 };
			const barList: UpPath = { parent: rootPath, parentField: brand("foo"), parentIndex: 1 };

			// Move node from child branch foo to child branch bar.
			tree.editor.move(
				{ parent: fooList, field: brand("foo") },
				0,
				1,
				{ parent: barList, field: brand("bar") },
				0,
			);

			// Deletes parent node which contains child branch foo
			const field = tree.editor.sequenceField({ parent: rootPath, field: brand("foo") });
			field.delete(0, 1);

			const expectedState: JsonableTree = {
				type: brand("Node"),
				fields: {
					foo: [
						{
							type: brand("Node"),
							fields: {
								bar: [
									{ type: brand("Node"), value: "A" },
									{ type: brand("Node"), value: "C" },
									{ type: brand("Node"), value: "D" },
								],
							},
						},
					],
				},
			};

			assert.deepEqual([expectedState], toJsonableTree(tree));
		});

		it.only("can move node within a child branch to another field, and delete the destination's parent node", () => {
			const provider = new TestTreeProviderLite();
			const [tree] = provider.trees;

			const initialState: JsonableTree = {
				type: brand("Node"),
				fields: {
					foo: [
						{
							type: brand("Node"),
							fields: {
								foo: [
									{ type: brand("Node"), value: "A" },
									{ type: brand("Node"), value: "B" },
								],
							},
						},
						{
							type: brand("Node"),
							fields: {
								bar: [
									{ type: brand("Node"), value: "C" },
									{ type: brand("Node"), value: "D" },
								],
							},
						},
					],
				},
			};
			initializeTestTree(tree, initialState);

			const rootPath = {
				parent: undefined,
				parentField: rootFieldKeySymbol,
				parentIndex: 0,
			};

			const fooList: UpPath = { parent: rootPath, parentField: brand("foo"), parentIndex: 0 };
			const barList: UpPath = { parent: rootPath, parentField: brand("foo"), parentIndex: 1 };

			// Move node from child branch foo to child branch bar.
			tree.editor.move(
				{ parent: fooList, field: brand("foo") },
				0,
				1,
				{ parent: barList, field: brand("bar") },
				0,
			);

			// Deletes parent node which contains child branch foo
			const field = tree.editor.sequenceField({ parent: rootPath, field: brand("foo") });
			field.delete(1, 1);

			const expectedState: JsonableTree = {
				type: brand("Node"),
				fields: {
					foo: [
						{
							type: brand("Node"),
							fields: {
								foo: [
									{ type: brand("Node"), value: "B" },
								],
							},
						},
					],
				},
			};

			assert.deepEqual([expectedState], toJsonableTree(tree));
		});

		it.only("can move node within a child branch to another field, and delete the destination's parent node", () => {
			const provider = new TestTreeProviderLite();
			const [tree] = provider.trees;

			const initialState: JsonableTree = {
				type: brand("Node"),
				fields: {
					foo: [
						{
							type: brand("Node"),
							fields: {
								foo: [
									{ type: brand("Node"), value: "A" },
									{ type: brand("Node"), value: "B" },
								],
							},
						},
						{
							type: brand("Node"),
							fields: {
								bar: [
									{ type: brand("Node"), value: "C" },
									{ type: brand("Node"), value: "D" },
								],
							},
						},
					],
				},
			};
			initializeTestTree(tree, initialState);

			const rootPath = {
				parent: undefined,
				parentField: rootFieldKeySymbol,
				parentIndex: 0,
			};

			const fooList: UpPath = { parent: rootPath, parentField: brand("foo"), parentIndex: 0 };
			const barList: UpPath = { parent: rootPath, parentField: brand("foo"), parentIndex: 1 };

			// Move node from child branch foo to child branch bar.
			tree.editor.move(
				{ parent: fooList, field: brand("foo") },
				0,
				1,
				{ parent: barList, field: brand("bar") },
				0,
			);

			// Deletes parent node which contains child branch foo
			const field = tree.editor.sequenceField({ parent: undefined, field: rootFieldKeySymbol });
			field.delete(0, 1);

			assert.deepEqual([], toJsonableTree(tree));
=======
		// Moving a node into a concurrently deleted subtree should result in the moved node being deleted
		it("ancestor of move destination deleted", () => {
			const tree = makeTreeFromJson([{ foo: ["a"] }, {}]);
			const tree2 = tree.fork();

			const first: UpPath = {
				parent: undefined,
				parentIndex: 0,
				parentField: rootFieldKeySymbol,
			};

			const second: UpPath = {
				parent: undefined,
				parentIndex: 1,
				parentField: rootFieldKeySymbol,
			};

			const sequence = tree.editor.sequenceField({
				parent: undefined,
				field: rootFieldKeySymbol,
			});

			// Delete destination's ancestor concurrently
			sequence.delete(1, 1);

			tree2.editor.move(
				{ parent: first, field: brand("foo") },
				0,
				1,
				{ parent: second, field: brand("bar") },
				0,
			);

			tree.merge(tree2, false);
			tree2.rebaseOnto(tree);

			expectJsonTree([tree, tree2], [{}]);
		});

		// Tests that a move is aborted if the moved node has been concurrently deleted
		it("ancestor of move source deleted", () => {
			const tree = makeTreeFromJson([{ foo: ["a"] }, {}]);
			const tree2 = tree.fork();

			const first: UpPath = {
				parent: undefined,
				parentIndex: 0,
				parentField: rootFieldKeySymbol,
			};

			const second: UpPath = {
				parent: undefined,
				parentIndex: 1,
				parentField: rootFieldKeySymbol,
			};

			const sequence = tree.editor.sequenceField({
				parent: undefined,
				field: rootFieldKeySymbol,
			});

			// Delete source's ancestor concurrently
			sequence.delete(0, 1);

			tree2.editor.move(
				{ parent: first, field: brand("foo") },
				0,
				1,
				{ parent: second, field: brand("bar") },
				0,
			);

			tree.merge(tree2, false);
			tree2.rebaseOnto(tree);

			expectJsonTree([tree, tree2], [{}]);
		});

		it("ancestor of move source deleted then revived", () => {
			const tree = makeTreeFromJson([{ foo: ["a"] }, {}]);
			const tree2 = tree.fork();

			const first: UpPath = {
				parent: undefined,
				parentIndex: 0,
				parentField: rootFieldKeySymbol,
			};

			const second: UpPath = {
				parent: undefined,
				parentIndex: 1,
				parentField: rootFieldKeySymbol,
			};

			const sequence = tree.editor.sequenceField({
				parent: undefined,
				field: rootFieldKeySymbol,
			});

			// Delete source's ancestor concurrently
			sequence.delete(0, 1);
			// Revive the ancestor
			tree.undo();

			tree2.editor.move(
				{ parent: first, field: brand("foo") },
				0,
				1,
				{ parent: second, field: brand("bar") },
				0,
			);

			tree.merge(tree2, false);
			tree2.rebaseOnto(tree);

			expectJsonTree([tree, tree2], [{}, { bar: ["a"] }]);
		});

		it("node being concurrently moved and deleted with source ancestor revived", () => {
			const tree = makeTreeFromJson([{ foo: ["a"] }, {}]);
			const tree2 = tree.fork();

			const first: UpPath = {
				parent: undefined,
				parentIndex: 0,
				parentField: rootFieldKeySymbol,
			};

			const second: UpPath = {
				parent: undefined,
				parentIndex: 1,
				parentField: rootFieldKeySymbol,
			};

			const sequence = tree.editor.sequenceField({
				parent: undefined,
				field: rootFieldKeySymbol,
			});

			// Delete source's ancestor concurrently
			sequence.delete(0, 1);
			// Revive source's ancestor
			tree.undo();
			// Delete "a"
			tree.editor.sequenceField({ parent: first, field: brand("foo") }).delete(0, 1);

			tree2.editor.move(
				{ parent: first, field: brand("foo") },
				0,
				1,
				{ parent: second, field: brand("bar") },
				0,
			);

			tree.merge(tree2, false);
			tree2.rebaseOnto(tree);

			expectJsonTree([tree, tree2], [{}, {}]);
		});

		it("node being concurrently moved and revived with source ancestor deleted", () => {
			const tree = makeTreeFromJson([{ foo: ["a"] }, {}]);
			const tree2 = tree.fork();

			const first: UpPath = {
				parent: undefined,
				parentIndex: 0,
				parentField: rootFieldKeySymbol,
			};

			const second: UpPath = {
				parent: undefined,
				parentIndex: 1,
				parentField: rootFieldKeySymbol,
			};

			const sequence = tree.editor.sequenceField({
				parent: undefined,
				field: rootFieldKeySymbol,
			});

			// Delete "a"
			tree.editor.sequenceField({ parent: first, field: brand("foo") }).delete(0, 1);
			// Revive "a"
			tree.undo();
			// Delete source's ancestor concurrently
			sequence.delete(0, 1);

			tree2.editor.move(
				{ parent: first, field: brand("foo") },
				0,
				1,
				{ parent: second, field: brand("bar") },
				0,
			);

			tree.merge(tree2, false);
			tree2.rebaseOnto(tree);

			expectJsonTree([tree, tree2], [{}]);
		});

		it("delete ancestor of return source", () => {
			const tree = makeTreeFromJson([{ foo: ["a"] }, {}]);
			const first: UpPath = {
				parent: undefined,
				parentIndex: 0,
				parentField: rootFieldKeySymbol,
			};

			const second: UpPath = {
				parent: undefined,
				parentIndex: 1,
				parentField: rootFieldKeySymbol,
			};

			// Move to bar: [{}, { bar: ["a"] }}]
			tree.editor.move(
				{ parent: first, field: brand("foo") },
				0,
				1,
				{ parent: second, field: brand("bar") },
				0,
			);

			const tree2 = tree.fork();

			const sequence = tree.editor.sequenceField({
				parent: undefined,
				field: rootFieldKeySymbol,
			});

			// Delete ancestor of "a"
			sequence.delete(1, 1);
			// Undo move to bar
			tree2.undo();

			tree.merge(tree2, false);
			tree2.rebaseOnto(tree);

			expectJsonTree([tree, tree2], [{}]);
		});

		it("delete ancestor of return destination", () => {
			const tree = makeTreeFromJson([{ foo: ["a"] }, {}]);
			const first: UpPath = {
				parent: undefined,
				parentIndex: 0,
				parentField: rootFieldKeySymbol,
			};

			const second: UpPath = {
				parent: undefined,
				parentIndex: 1,
				parentField: rootFieldKeySymbol,
			};

			// Move to bar: [{}, { bar: ["a"] }}]
			tree.editor.move(
				{ parent: first, field: brand("foo") },
				0,
				1,
				{ parent: second, field: brand("bar") },
				0,
			);

			const tree2 = tree.fork();

			const sequence = tree.editor.sequenceField({
				parent: undefined,
				field: rootFieldKeySymbol,
			});

			// Delete destination ancestor
			sequence.delete(0, 1);
			// Undo move to bar
			tree2.undo();

			tree.merge(tree2, false);
			tree2.rebaseOnto(tree);

			expectJsonTree([tree, tree2], [{}]);
>>>>>>> 5601d71e
		});

		it("rebase changes to field untouched by base", () => {
			const tree = makeTreeFromJson({ foo: [{ bar: "A" }, { baz: "B" }] });
			const tree1 = tree.fork();
			const tree2 = tree.fork();

			const rootNode: UpPath = {
				parent: undefined,
				parentField: rootFieldKeySymbol,
				parentIndex: 0,
			};
			const fooList: UpPath = {
				parent: rootNode,
				parentField: brand("foo"),
				parentIndex: 0,
			};
			const foo1: UpPath = {
				parent: fooList,
				parentField: brand(""),
				parentIndex: 0,
			};
			const nodeB: UpPath = {
				parent: fooList,
				parentField: brand(""),
				parentIndex: 1,
			};

			tree1.editor
				.valueField({ parent: nodeB, field: brand("baz") })
				.set(singleTextCursor({ type: jsonString.name, value: "b" }));
			tree2.editor.sequenceField({ parent: foo1, field: brand("bar") }).delete(0, 1);

			tree.merge(tree1, false);
			tree.merge(tree2, false);
			tree1.rebaseOnto(tree);
			tree2.rebaseOnto(tree);

			expectJsonTree([tree, tree1, tree2], [{ foo: [{}, { baz: "b" }] }]);
		});

		describe.skip("Exhaustive removal tests", () => {
			// Toggle the constant below to run each scenario as a separate test.
			// This is useful to debug a specific scenario but makes CI and the test browser slower.
			// Note that if the numbers of nodes and peers are too high (more than 3 nodes and 3 peers),
			// then the number of scenarios overwhelms the test browser.
			// Should be committed with the constant set to false.
			const individualTests = false;
			const nbNodes = 3;
			const nbPeers = 3;
			const testRemoveRevive = true;
			const testMoveReturn = true;
			assert(testRemoveRevive || testMoveReturn, "No scenarios to run");

			const [outerFixture, innerFixture] = individualTests
				? [describe, it]
				: [it, (title: string, fn: () => void) => fn()];

			enum StepType {
				Remove,
				Undo,
			}
			interface RemoveStep {
				readonly type: StepType.Remove;
				/**
				 * The index of the removed node.
				 * Note that this index does not account for the removal of earlier nodes.
				 */
				readonly index: number;
				/**
				 * The index of the peer that removes the node.
				 */
				readonly peer: number;
			}

			interface UndoStep {
				readonly type: StepType.Undo;
				/**
				 * The index of the peer that performs the undo.
				 */
				readonly peer: number;
			}

			type ScenarioStep = RemoveStep | UndoStep;

			/**
			 * Generates all permutations for `nbNodes` and `nbPeers` such that:
			 * - Each node is removed exactly once.
			 * - Each removal is undone by the peer that removed it.
			 * The order of removals and undos is unique when considering which peer does what.
			 * This does mean that this function produces symmetrical scenarios such as:
			 * - D(i:0 p:0) D(i:1 p:1) U(1) U(0)
			 * - D(i:0 p:1) D(i:1 p:0) U(0) U(1)
			 * This is taken advantage of to test different network conditions (see {@link runScenario}).
			 */
			function buildScenarios(): Generator<readonly ScenarioStep[]> {
				interface ScenarioBuilderState {
					/**
					 * Whether the `i`th node has been removed.
					 * The index does not account for the removal of earlier nodes.
					 */
					removed: boolean[];
					/**
					 * The number of operations that the `i`th peer has yet to undo.
					 */
					peerUndoStack: number[];
				}

				const buildState: ScenarioBuilderState = {
					removed: makeArray(nbNodes, () => false),
					peerUndoStack: makeArray(nbPeers, () => 0),
				};

				/**
				 * Generates all permutations with prefix `scenario`
				 */
				function* buildScenariosWithPrefix(
					scenario: ScenarioStep[] = [],
				): Generator<readonly ScenarioStep[]> {
					let done = true;
					for (let p = 0; p < nbPeers; p++) {
						for (let i = 0; i < nbNodes; i++) {
							if (!buildState.removed[i]) {
								buildState.removed[i] = true;
								buildState.peerUndoStack[p] += 1;
								yield* buildScenariosWithPrefix([
									...scenario,
									{ type: StepType.Remove, index: i, peer: p },
								]);
								buildState.peerUndoStack[p] -= 1;
								buildState.removed[i] = false;
								done = false;
							}
						}
						if (buildState.peerUndoStack[p] > 0) {
							buildState.peerUndoStack[p] -= 1;
							yield* buildScenariosWithPrefix([
								...scenario,
								{ type: StepType.Undo, peer: p },
							]);
							buildState.peerUndoStack[p] += 1;
							done = false;
						}
					}
					if (done) {
						yield scenario;
					}
				}
				return buildScenariosWithPrefix();
			}

			const delAction = (peer: SharedTreeView, idx: number) => remove(peer, idx, 1);
			const srcField: FieldUpPath = { parent: undefined, field: rootFieldKeySymbol };
			const dstField: FieldUpPath = { parent: undefined, field: brand("dst") };
			const moveAction = (peer: SharedTreeView, idx: number) =>
				peer.editor.move(srcField, idx, 1, dstField, 0);

			/**
			 * Runs the given `scenario` using either delete or move operations.
			 * Verifies that the final state is the same as the initial state.
			 * Simulates different peers learning of the same edit at different times.
			 * For example, given the following two (otherwise symmetrical) scenarios:
			 * 1) D(i:0 p:0) D(i:1 p:1) U(1) U(0)
			 * 2) D(i:0 p:1) D(i:1 p:0) U(0) U(1)
			 * In scenario 1, the peer that deletes N1 learns of the deletion of N0 beforehand.
			 * In scenario 2, the peer that deletes N1 learns of the deletion of N0 afterwards.
			 * @param scenario - The scenario to run through.
			 * @param useMove - When `true`, uses move operations. Otherwise, uses delete operations.
			 */
			function runScenario(scenario: readonly ScenarioStep[], useMove: boolean): void {
				const [verb, action] = useMove ? ["M", moveAction] : ["D", delAction];
				const title = scenario
					.map((s) => {
						switch (s.type) {
							case StepType.Remove:
								return `${verb}(i:${s.index} p:${s.peer})`;
							case StepType.Undo:
								return `U(${s.peer})`;
							default:
								unreachableCase(s);
						}
					})
					.join(" ");
				innerFixture(title, () => {
					// Indicator which keeps track of which nodes are present in the root field for a given peer.
					// Represented as an integer (0: removed, 1: present) to facilitate summing.
					// Used to compute the index of the next node to remove.
					const present = makeArray(nbPeers, () => makeArray(nbNodes, () => 1));
					// The number of remaining undos available for each peer.
					const undoQueues: number[][] = makeArray(nbPeers, () => []);

					const tree = makeTreeFromJson(startState);
					const peers = makeArray(nbPeers, () => tree.fork());
					for (const step of scenario) {
						const iPeer = step.peer;
						const peer = peers[iPeer];
						let presence: number;
						let affectedNode: number;
						switch (step.type) {
							case StepType.Remove: {
								const idx = present[iPeer]
									.slice(0, step.index)
									.reduce((a, b) => a + b, 0);
								action(peer, idx);
								presence = 0;
								affectedNode = step.index;
								undoQueues[iPeer].push(step.index);
								break;
							}
							case StepType.Undo: {
								peer.undo();
								presence = 1;
								// eslint-disable-next-line @typescript-eslint/no-non-null-assertion
								affectedNode = undoQueues[iPeer].pop()!;
								break;
							}
							default:
								unreachableCase(step);
						}
						tree.merge(peer);
						// We only let peers with a higher index learn of this edit.
						// This breaks the symmetry between scenarios where the permutation of actions is the same
						// except for which peer does which set of actions.
						// It also helps simulate different peers learning of the same edit at different times.
						for (let downhillPeer = iPeer + 1; downhillPeer < nbPeers; downhillPeer++) {
							peers[downhillPeer].rebaseOnto(peer);
							present[downhillPeer][affectedNode] = presence;
						}
						present[iPeer][affectedNode] = presence;
					}
					peers.forEach((peer) => peer.rebaseOnto(tree));
					expectJsonTree([tree, ...peers], startState);
				});
			}

			const startState = makeArray(nbNodes, (n) => `N${n}`);
			const scenarios = buildScenarios();

			outerFixture("All Scenarios", () => {
				for (const scenario of scenarios) {
					if (testRemoveRevive) {
						runScenario(scenario, false);
					}
					if (testMoveReturn) {
						runScenario(scenario, true);
					}
				}
			});
		});
	});

	describe("Optional Field", () => {
		it("can rebase a node replacement and a dependent edit to the new node", () => {
			const tree1 = makeTreeFromJson([]);
			const tree2 = tree1.fork();

			const rootPath = {
				parent: undefined,
				parentField: rootFieldKeySymbol,
				parentIndex: 0,
			};

			tree1.editor
				.optionalField({
					parent: undefined,
					field: rootFieldKeySymbol,
				})
				.set(singleJsonCursor("41"), true);

			tree2.editor
				.optionalField({
					parent: undefined,
					field: rootFieldKeySymbol,
				})
				.set(singleJsonCursor({ foo: "42" }), true);

			const editor = tree2.editor.valueField({ parent: rootPath, field: brand("foo") });
			editor.set(singleTextCursor({ type: jsonString.name, value: "43" }));

			tree1.merge(tree2, false);
			tree2.rebaseOnto(tree1);

			expectJsonTree([tree1, tree2], [{ foo: "43" }]);
		});

		it("can rebase a node edit over the node being replaced and restored", () => {
			const tree1 = makeTreeFromJson([{ foo: "40" }]);
			const tree2 = tree1.fork();

			const rootPath = {
				parent: undefined,
				parentField: rootFieldKeySymbol,
				parentIndex: 0,
			};

			tree1.editor
				.optionalField({
					parent: undefined,
					field: rootFieldKeySymbol,
				})
				.set(singleJsonCursor({ foo: "41" }), false);

			tree1.undo();

			const editor = tree2.editor.valueField({ parent: rootPath, field: brand("foo") });
			editor.set(singleTextCursor({ type: jsonString.name, value: "42" }));

			tree1.merge(tree2, false);
			tree2.rebaseOnto(tree1);

			expectJsonTree([tree1, tree2], [{ foo: "42" }]);
		});

		it("can replace and restore a node", () => {
			const tree1 = makeTreeFromJson(["42"]);

			tree1.editor
				.optionalField({
					parent: undefined,
					field: rootFieldKeySymbol,
				})
				.set(singleJsonCursor("43"), false);

			expectJsonTree(tree1, ["43"]);

			tree1.undo();

			expectJsonTree(tree1, ["42"]);
		});

		it("rebases repair data", () => {
			const tree = makeTreeFromJson(["42"]);
			const tree2 = tree.fork();

			tree.editor
				.optionalField({
					parent: undefined,
					field: rootFieldKeySymbol,
				})
				.set(singleJsonCursor("43"), false);

			tree2.editor
				.optionalField({ parent: undefined, field: rootFieldKeySymbol })
				.set(undefined, false);

			tree.merge(tree2, false);
			tree2.rebaseOnto(tree);

			tree2.undo();

			tree.merge(tree2, false);
			tree2.rebaseOnto(tree);

			expectJsonTree([tree, tree2], ["43"]);
		});

		it.only("can move node to root field, and delete its previous parent node", () => {
			const tree = makeTreeFromJson([]);

			tree.editor
				.optionalField({
					parent: undefined,
					field: rootFieldKeySymbol,
				})
				.set(singleJsonCursor({ foo: ["A"] }), true);

			const rootPath = {
				parent: undefined,
				parentField: rootFieldKeySymbol,
				parentIndex: 0,
			};

			const fooList: UpPath = { parent: rootPath, parentField: brand("foo"), parentIndex: 0 };

			// Move node from foo into rootField.
			tree.editor.move(
				{ parent: fooList, field: brand("") },
				0,
				1,
				{ parent: undefined, field: rootFieldKeySymbol },
				1,
			);

			// Deletes parent node
			const field = tree.editor.sequenceField({
				parent: undefined,
				field: rootFieldKeySymbol,
			});
			field.delete(0, 1);

			const expectedState: JsonCompatible = ["A"];

			expectJsonTree(tree, expectedState);
		});

	});

	describe("Constraints", () => {
		describe("Node existence constraint", () => {
			it("handles ancestor revive", () => {
				const tree = makeTreeFromJson([]);

				const aPath = {
					parent: undefined,
					parentField: rootFieldKeySymbol,
					parentIndex: 0,
				};

				const rootSequence = tree.editor.sequenceField({
					parent: undefined,
					field: rootFieldKeySymbol,
				});
				rootSequence.insert(0, singleTextCursor({ type: jsonObject.name }));
				const treeSequence = tree.editor.sequenceField({
					parent: aPath,
					field: brand("foo"),
				});
				treeSequence.insert(0, singleTextCursor({ type: jsonString.name, value: "bar" }));

				const tree2 = tree.fork();

				// Delete a
				remove(tree, 0, 1);
				// Undo delete of a
				tree.undo();

				tree2.transaction.start();
				// Put existence constraint on child field of a
				// Constraint should be not be violated after undo
				tree2.editor.addNodeExistsConstraint({
					parent: aPath,
					parentField: brand("foo"),
					parentIndex: 0,
				});
				const tree2Sequence = tree2.editor.sequenceField({
					parent: undefined,
					field: rootFieldKeySymbol,
				});
				tree2Sequence.insert(1, singleJsonCursor("b"));
				tree2.transaction.commit();

				tree.merge(tree2, false);
				tree2.rebaseOnto(tree);

				expectJsonTree([tree, tree2], [{ foo: "bar" }, "b"]);
			});

			it("handles ancestor delete", () => {
				const tree = makeTreeFromJson([]);

				const aPath = {
					parent: undefined,
					parentField: rootFieldKeySymbol,
					parentIndex: 0,
				};

				const rootSequence = tree.editor.sequenceField({
					parent: undefined,
					field: rootFieldKeySymbol,
				});
				rootSequence.insert(0, singleTextCursor({ type: jsonObject.name }));
				const treeSequence = tree.editor.sequenceField({
					parent: aPath,
					field: brand("foo"),
				});
				treeSequence.insert(0, singleTextCursor({ type: jsonString.name, value: "bar" }));

				const tree2 = tree.fork();

				// Delete a
				remove(tree, 0, 1);

				tree2.transaction.start();
				// Put existence constraint on child field of a
				tree2.editor.addNodeExistsConstraint({
					parent: aPath,
					parentField: brand("foo"),
					parentIndex: 0,
				});
				const tree2Sequence = tree2.editor.sequenceField({
					parent: undefined,
					field: rootFieldKeySymbol,
				});
				tree2Sequence.insert(1, singleTextCursor({ type: jsonString.name, value: "b" }));
				tree2.transaction.commit();

				tree.merge(tree2, false);
				tree2.rebaseOnto(tree);

				expectJsonTree([tree, tree2], []);
			});

			it("sequence field node exists constraint", () => {
				const tree = makeTreeFromJson([]);
				const bPath = {
					parent: undefined,
					parentField: rootFieldKeySymbol,
					parentIndex: 1,
				};

				insert(tree, 0, "a", "b");
				const tree2 = tree.fork();

				// Delete b
				remove(tree, 1, 1);

				tree2.transaction.start();
				// Put an existence constraint on b
				tree2.editor.addNodeExistsConstraint(bPath);
				const tree2RootSequence = tree2.editor.sequenceField({
					parent: undefined,
					field: rootFieldKeySymbol,
				});
				// Should not be inserted because b has been concurrently deleted
				tree2RootSequence.insert(
					0,
					singleTextCursor({ type: jsonString.name, value: "c" }),
				);
				tree2.transaction.commit();

				tree.merge(tree2, false);
				tree2.rebaseOnto(tree);

				expectJsonTree([tree, tree2], ["a"]);
			});

			it("revived sequence field node exists constraint", () => {
				const tree = makeTreeFromJson([]);
				const bPath = {
					parent: undefined,
					parentField: rootFieldKeySymbol,
					parentIndex: 1,
				};

				insert(tree, 0, "a", "b");
				const tree2 = tree.fork();

				// Remove and revive second object in root sequence
				remove(tree, 1, 1);
				tree.undo();

				tree2.transaction.start();
				tree2.editor.addNodeExistsConstraint(bPath);
				const sequence = tree2.editor.sequenceField({
					parent: undefined,
					field: rootFieldKeySymbol,
				});
				sequence.insert(0, singleTextCursor({ type: jsonString.name, value: "c" }));
				tree2.transaction.commit();

				tree.merge(tree2, false);
				tree2.rebaseOnto(tree);

				expectJsonTree([tree, tree2], ["c", "a", "b"]);
			});

			it("optional field node exists constraint", () => {
				const tree = makeTreeFromJson([]);
				const rootSequence = tree.editor.sequenceField({
					parent: undefined,
					field: rootFieldKeySymbol,
				});
				rootSequence.insert(0, singleTextCursor({ type: jsonObject.name }));
				const path = {
					parent: undefined,
					parentField: rootFieldKeySymbol,
					parentIndex: 0,
				};
				const optional = tree.editor.optionalField({ parent: path, field: brand("foo") });
				optional.set(singleTextCursor({ type: jsonString.name, value: "x" }), true);

				const tree2 = tree.fork();

				// Delete foo
				optional.set(undefined, false);

				tree2.transaction.start();
				tree2.editor.addNodeExistsConstraint({
					parent: path,
					parentField: brand("foo"),
					parentIndex: 0,
				});
				tree2.editor
					.sequenceField({ parent: path, field: brand("bar") })
					.insert(0, singleJsonCursor(1));
				tree2.transaction.commit();

				tree.merge(tree2, false);
				tree2.rebaseOnto(tree);

				expectJsonTree([tree, tree2], [{}]);
			});

			it("revived optional field node exists constraint", () => {
				const tree = makeTreeFromJson([]);
				const rootSequence = tree.editor.sequenceField({
					parent: undefined,
					field: rootFieldKeySymbol,
				});
				rootSequence.insert(0, singleTextCursor({ type: jsonObject.name }));

				const path = {
					parent: undefined,
					parentField: rootFieldKeySymbol,
					parentIndex: 0,
				};

				const optional = tree.editor.optionalField({ parent: path, field: brand("foo") });
				optional.set(singleTextCursor({ type: jsonString.name, value: "x" }), true);

				const tree2 = tree.fork();

				optional.set(undefined, false);
				tree.undo();

				tree2.transaction.start();
				tree2.editor.addNodeExistsConstraint({
					parent: path,
					parentField: brand("foo"),
					parentIndex: 0,
				});
				tree2.editor
					.sequenceField({ parent: path, field: brand("bar") })
					.insert(0, singleJsonCursor(1));
				tree2.transaction.commit();

				tree.merge(tree2, false);
				tree2.rebaseOnto(tree);

				expectJsonTree([tree, tree2], [{ foo: "x", bar: 1 }]);
			});

			it("existence constraint on node inserted in prior transaction", () => {
				const tree = makeTreeFromJson([]);
				const tree2 = tree.fork();

				// Insert "a"
				// State should be: ["a"]
				const sequence = tree.editor.sequenceField({
					parent: undefined,
					field: rootFieldKeySymbol,
				});
				sequence.insert(0, singleTextCursor({ type: jsonString.name, value: "a" }));

				// Insert "b" after "a" with constraint that "a" exists.
				// State should be: ["a", "b"]
				tree.transaction.start();
				tree.editor.addNodeExistsConstraint({
					parent: undefined,
					parentField: rootFieldKeySymbol,
					parentIndex: 0,
				});
				const rootSequence = tree.editor.sequenceField({
					parent: undefined,
					field: rootFieldKeySymbol,
				});
				rootSequence.insert(1, singleTextCursor({ type: jsonString.name, value: "b" }));
				tree.transaction.commit();

				// Make a concurrent edit to rebase over that inserts into root sequence
				// State should be (to tree2): ["c"]
				const tree2RootSequence = tree2.editor.sequenceField({
					parent: undefined,
					field: rootFieldKeySymbol,
				});
				tree2RootSequence.insert(
					0,
					singleTextCursor({ type: jsonString.name, value: "c" }),
				);

				tree.merge(tree2, false);
				tree2.rebaseOnto(tree);

				expectJsonTree([tree, tree2], ["c", "a", "b"]);
			});

			it("can add constraint to node inserted in same transaction", () => {
				const tree = makeTreeFromJson([{}]);
				const tree2 = tree.fork();

				const rootPath: UpPath = {
					parent: undefined,
					parentField: rootFieldKeySymbol,
					parentIndex: 0,
				};

				// Constrain on "a" existing and insert "b" if it does
				// State should be (if "a" exists): [{ foo: "a"}, "b"]
				tree.transaction.start();
				const sequence = tree.editor.sequenceField({
					parent: rootPath,
					field: brand("foo"),
				});
				sequence.insert(0, singleTextCursor({ type: jsonString.name, value: "a" }));

				tree.editor.addNodeExistsConstraint({
					parent: rootPath,
					parentField: brand("foo"),
					parentIndex: 0,
				});
				const rootSequence = tree.editor.sequenceField({
					parent: undefined,
					field: rootFieldKeySymbol,
				});
				rootSequence.insert(1, singleTextCursor({ type: jsonString.name, value: "b" }));
				tree.transaction.commit();

				// Insert "c" concurrently so that we rebase over something
				// State should be (to tree2): [{}, "c"]
				const tree2Sequence = tree2.editor.sequenceField({
					parent: undefined,
					field: rootFieldKeySymbol,
				});
				tree2Sequence.insert(1, singleTextCursor({ type: jsonString.name, value: "c" }));

				tree.merge(tree2, false);
				tree2.rebaseOnto(tree);

				expectJsonTree([tree, tree2], [{ foo: "a" }, "c", "b"]);
			});

			// TODO: This doesn't update the constraint properly yet because
			// rebaseChild isn't called inside of handleCurrAttach
			it.skip("transaction dropped when node can't be inserted", () => {
				const tree = makeTreeFromJson([{}]);
				const tree2 = tree.fork();

				const rootPath: UpPath = {
					parent: undefined,
					parentField: rootFieldKeySymbol,
					parentIndex: 0,
				};

				// Delete node from root sequence
				const tree1RootSequence = tree.editor.sequenceField({
					parent: undefined,
					field: rootFieldKeySymbol,
				});
				tree1RootSequence.delete(0, 1);

				// Constrain on "a" existing and insert "b" if it does
				// This insert should be dropped since the node "a" is inserted under is
				// concurrently deleted
				tree2.transaction.start();
				const sequence = tree2.editor.sequenceField({
					parent: rootPath,
					field: brand("foo"),
				});
				sequence.insert(0, singleTextCursor({ type: jsonString.name, value: "a" }));

				tree2.editor.addNodeExistsConstraint({
					parent: rootPath,
					parentField: brand("foo"),
					parentIndex: 0,
				});
				const rootSequence = tree2.editor.sequenceField({
					parent: undefined,
					field: rootFieldKeySymbol,
				});
				rootSequence.insert(1, singleTextCursor({ type: jsonString.name, value: "b" }));
				tree2.transaction.commit();

				tree.merge(tree2);
				tree2.rebaseOnto(tree);

				expectJsonTree([tree, tree2], []);
			});

			it("not violated by move out under delete", () => {
				const tree = makeTreeFromJson([{ foo: ["a"] }, {}]);
				const tree2 = tree.fork();

				const firstPath = {
					parent: undefined,
					parentField: rootFieldKeySymbol,
					parentIndex: 0,
				};

				const secondPath = {
					...firstPath,
					parentIndex: 1,
				};

				tree.transaction.start();
				tree.editor.move(
					{ field: brand("foo"), parent: firstPath },
					0,
					1,
					{
						field: brand("foo2"),
						parent: secondPath,
					},
					0,
				);

				const rootSequence = tree.editor.sequenceField({
					parent: undefined,
					field: rootFieldKeySymbol,
				});
				rootSequence.delete(0, 1);
				tree.transaction.commit();

				tree2.transaction.start();
				tree2.editor.addNodeExistsConstraint({
					parent: firstPath,
					parentField: brand("foo"),
					parentIndex: 0,
				});
				const tree2RootSequence = tree2.editor.sequenceField({
					parent: undefined,
					field: rootFieldKeySymbol,
				});
				tree2RootSequence.insert(2, singleTextCursor({ type: jsonObject.name }));
				tree2.transaction.commit();

				tree.merge(tree2, false);
				tree2.rebaseOnto(tree);

				expectJsonTree([tree, tree2], [{ foo2: ["a"] }, {}]);
			});

			// TODO: Constraint state isn't updated properly because
			// rebaseChild isn't called when currMark is undefined in rebaseMarkList
			it.skip("violated by move in under delete", () => {
				const tree = makeTreeFromJson([{ foo: ["a"] }, {}]);
				const tree2 = tree.fork();

				const firstPath = {
					parent: undefined,
					parentField: rootFieldKeySymbol,
					parentIndex: 0,
				};

				const secondPath = {
					...firstPath,
					parentIndex: 1,
				};

				// Move "a" from foo to foo2 in the second node in the root sequence and then delete
				// the second node in the root sequence
				tree.transaction.start();
				tree.editor.move(
					{ field: brand("foo"), parent: firstPath },
					0,
					1,
					{
						field: brand("foo2"),
						parent: secondPath,
					},
					0,
				);

				const rootSequence = tree.editor.sequenceField({
					parent: undefined,
					field: rootFieldKeySymbol,
				});
				rootSequence.delete(1, 1);
				tree.transaction.commit();

				// Put a constraint on "a" existing and insert "b" if it does
				// a's ancestor will be deleted so this insert should be dropped
				tree2.transaction.start();
				tree2.editor.addNodeExistsConstraint({
					parent: firstPath,
					parentField: brand("foo"),
					parentIndex: 0,
				});
				const tree2RootSequence = tree2.editor.sequenceField({
					parent: undefined,
					field: rootFieldKeySymbol,
				});
				tree2RootSequence.insert(
					2,
					singleTextCursor({ type: jsonString.name, value: "b" }),
				);
				tree2.transaction.commit();

				tree.merge(tree2);
				tree2.rebaseOnto(tree);

				expectJsonTree([tree, tree2], [{}]);
			});
		});
	});
});<|MERGE_RESOLUTION|>--- conflicted
+++ resolved
@@ -538,7 +538,6 @@
 			expectJsonTree([tree, tree2], ["B", "A", "D", "C"]);
 		});
 
-<<<<<<< HEAD
 		it.only("can move nodes from field, and back to the source field", () => {
 			const tree = makeTreeFromJson({
 				foo: ["A", "B", "C", "D"],
@@ -1089,7 +1088,6 @@
 			field.delete(0, 1);
 
 			assert.deepEqual([], toJsonableTree(tree));
-=======
 		// Moving a node into a concurrently deleted subtree should result in the moved node being deleted
 		it("ancestor of move destination deleted", () => {
 			const tree = makeTreeFromJson([{ foo: ["a"] }, {}]);
@@ -1372,7 +1370,6 @@
 			tree2.rebaseOnto(tree);
 
 			expectJsonTree([tree, tree2], [{}]);
->>>>>>> 5601d71e
 		});
 
 		it("rebase changes to field untouched by base", () => {
