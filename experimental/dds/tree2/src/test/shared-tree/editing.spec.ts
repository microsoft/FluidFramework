--- conflicted
+++ resolved
@@ -6,13 +6,8 @@
 import { unreachableCase } from "@fluidframework/common-utils";
 
 import { singleJsonCursor } from "../../domains";
-<<<<<<< HEAD
-import { rootFieldKeySymbol, UpPath, moveToDetachedField } from "../../core";
-import { JsonCompatible, brand } from "../../util";
-=======
 import { rootFieldKeySymbol, UpPath, moveToDetachedField, FieldUpPath } from "../../core";
-import { brand, makeArray } from "../../util";
->>>>>>> 6295ab68
+import { JsonCompatible, brand, makeArray } from "../../util";
 import { makeTreeFromJson, remove, insert, expectJsonTree } from "../utils";
 import { SharedTreeView } from "../../shared-tree";
 
