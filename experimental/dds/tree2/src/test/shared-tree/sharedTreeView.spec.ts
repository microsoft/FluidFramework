--- conflicted
+++ resolved
@@ -3,14 +3,8 @@
  * Licensed under the MIT License.
  */
 import { strict as assert } from "assert";
-<<<<<<< HEAD
-import { Any } from "../../feature-libraries";
-import { createSharedTreeView } from "../../shared-tree";
-import { AllowedUpdateType, mintRevisionTag, storedEmptyFieldSchema } from "../../core";
-=======
 import { Any, on } from "../../feature-libraries";
 import { runSynchronous } from "../../shared-tree";
->>>>>>> cfdf0a9b
 import { leaf, SchemaBuilder } from "../../domains";
 import {
 	createTestUndoRedoStacks,
@@ -31,20 +25,12 @@
 		assert.deepEqual(toJsonableTree(view), [{ type: leaf.number.name, value: 5 }]);
 	});
 
-<<<<<<< HEAD
-describe("sharedTreeView", () => {
-	describe("schematize", () => {
-		it("initialize tree", () => {
-			const tree = createSharedTreeView(mintRevisionTag);
-			assert.equal(tree.storedSchema.rootFieldSchema, storedEmptyFieldSchema);
-=======
 	describe("Events", () => {
 		const builder = new SchemaBuilder({ scope: "Events test schema" });
 		const rootTreeNodeSchema = builder.object("root", {
 			x: builder.number,
 		});
 		const schema = builder.intoSchema(builder.optional(Any));
->>>>>>> cfdf0a9b
 
 		it("triggers events for local and subtree changes", () => {
 			const view = viewWithContent({
@@ -72,11 +58,6 @@
 			log.push("editStart");
 			root.x = 7;
 
-<<<<<<< HEAD
-		it("noop upgrade", () => {
-			const tree = createSharedTreeView(mintRevisionTag);
-			tree.storedSchema.update(schema);
-=======
 			assert.deepEqual(log, [
 				"editStart",
 				"subtree",
@@ -92,7 +73,6 @@
 				"editStart",
 			]);
 		});
->>>>>>> cfdf0a9b
 
 		it("propagates path args for local and subtree changes", () => {
 			const view = viewWithContent({
@@ -101,21 +81,6 @@
 					x: 24,
 				},
 			});
-<<<<<<< HEAD
-			// And does not add initial tree:
-			assert.equal(schematized.root, undefined);
-		});
-
-		it("incompatible upgrade errors", () => {
-			const tree = createSharedTreeView(mintRevisionTag);
-			tree.storedSchema.update(schemaGeneralized);
-			assert.throws(() => {
-				tree.schematize({
-					allowedSchemaModifications: AllowedUpdateType.None,
-					initialTree: 5,
-					schema,
-				});
-=======
 			const rootNode = view.context.root.getNode(0);
 			const root = view.root as unknown as { x: number };
 			const log: string[] = [];
@@ -124,7 +89,6 @@
 			);
 			const unsubscribeSubtree = rootNode[on]("subtreeChanging", (upPath) => {
 				log.push(`subtree-${String(upPath.parentField)}-${upPath.parentIndex}`);
->>>>>>> cfdf0a9b
 			});
 			const unsubscribeAfter = view.events.on("afterBatch", () => log.push("after"));
 			log.push("editStart");
@@ -154,21 +118,11 @@
 			]);
 		});
 
-<<<<<<< HEAD
-		it("upgrade schema", () => {
-			const tree = createSharedTreeView(mintRevisionTag);
-			tree.storedSchema.update(schema);
-			const schematized = tree.schematize({
-				allowedSchemaModifications: AllowedUpdateType.SchemaCompatible,
-				initialTree: 5,
-				schema: schemaGeneralized,
-=======
 		// TODO: unskip once forking revertibles is supported
 		it.skip("triggers a revertible event for a changes merged into the local branch", () => {
 			const tree1 = viewWithContent({
 				schema: jsonSequenceRootSchema,
 				initialTree: [],
->>>>>>> cfdf0a9b
 			});
 			const branch = tree1.fork();
 
