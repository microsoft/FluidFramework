--- conflicted
+++ resolved
@@ -5,17 +5,8 @@
 import { strict as assert } from "assert";
 import { Any } from "../../feature-libraries";
 import { createSharedTreeView } from "../../shared-tree";
-<<<<<<< HEAD
-import {
-	ValueSchema,
-	AllowedUpdateType,
-	storedEmptyFieldSchema,
-	mintRevisionTag,
-} from "../../core";
-=======
-import { AllowedUpdateType, storedEmptyFieldSchema } from "../../core";
+import { AllowedUpdateType, mintRevisionTag, storedEmptyFieldSchema } from "../../core";
 import { leaf, SchemaBuilder } from "../../domains";
->>>>>>> 1a0100e4
 
 const builder = new SchemaBuilder({
 	scope: "test",
