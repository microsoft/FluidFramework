--- conflicted
+++ resolved
@@ -289,10 +289,6 @@
 		assert(provider.trees[1].isAttached());
 
 		const value = "42";
-<<<<<<< HEAD
-		const expectedSchema = schemaCodec.encode(intoStoredSchema(stringSequenceRootSchema));
-=======
->>>>>>> 9ca8890f
 
 		// Apply an edit to the first tree which inserts a node with a value
 		const view1 = provider.trees[0].schematizeInternal({
@@ -303,7 +299,10 @@
 
 		// Ensure that the first tree has the state we expect
 		assert.deepEqual(view1.editableTree.asArray, [value]);
-		expectSchemaEqual(provider.trees[0].storedSchema, stringSequenceRootSchema);
+		expectSchemaEqual(
+			provider.trees[0].storedSchema,
+			intoStoredSchema(stringSequenceRootSchema),
+		);
 		// Ensure that the second tree receives the expected state from the first tree
 		await provider.ensureSynchronized();
 		validateTreeConsistency(provider.trees[0], provider.trees[1]);
@@ -1263,19 +1262,14 @@
 			await provider.ensureSynchronized();
 
 			const otherLoadedTree = provider.trees[1];
-<<<<<<< HEAD
-			expectSchemaEquality(
+			expectSchemaEqual(
 				tree.contentSnapshot().schema,
 				intoStoredSchema(stringSequenceRootSchema),
 			);
-			expectSchemaEquality(
+			expectSchemaEqual(
 				otherLoadedTree.storedSchema,
 				intoStoredSchema(stringSequenceRootSchema),
 			);
-=======
-			expectSchemaEqual(tree.contentSnapshot().schema, stringSequenceRootSchema);
-			expectSchemaEqual(otherLoadedTree.storedSchema, stringSequenceRootSchema);
->>>>>>> 9ca8890f
 		});
 	});
 
