--- conflicted
+++ resolved
@@ -1936,16 +1936,10 @@
 function testTreeView(): ISharedTreeView {
 	const factory = new SharedTreeFactory({ jsonValidator: typeboxValidator });
 	const builder = new SchemaBuilder("testTreeView");
-<<<<<<< HEAD
-	const treeSchema = builder.terminal("root", ValueSchema.Number);
-=======
-	const numberSchema = builder.primitive("number", ValueSchema.Number);
-	const treeSchema = builder.object("root", {
-		local: {
-			x: SchemaBuilder.fieldValue(numberSchema),
-		},
-	});
->>>>>>> ab0f70bf
+	const numberSchema = builder.terminal("number", ValueSchema.Number);
+	const treeSchema = builder.struct("root", {
+		x: SchemaBuilder.fieldValue(numberSchema),
+	});
 	const schema = builder.intoDocumentSchema(SchemaBuilder.fieldOptional(Any));
 	const tree = factory.create(new MockFluidDataStoreRuntime(), "test");
 	return tree.schematize({
