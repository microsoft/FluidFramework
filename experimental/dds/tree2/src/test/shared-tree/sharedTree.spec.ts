--- conflicted
+++ resolved
@@ -2045,34 +2045,20 @@
 	};
 	it(`${title} (root view)`, () => {
 		const provider = new TestTreeProviderLite();
-<<<<<<< HEAD
-		// Test an actual SharedTree...
-		fn(provider.trees[0]);
-		// ...as well as a reference view
-		fn(createSharedTreeView(mintRevisionTag));
-=======
 		// Test an actual SharedTree.
 		fn(provider.trees[0].schematize(config));
 	});
 
 	it(`${title} (reference view)`, () => {
 		fn(viewWithContent(content));
->>>>>>> b734bca6
 	});
 
 	it(`${title} (forked view)`, () => {
 		const provider = new TestTreeProviderLite();
-<<<<<<< HEAD
-		// Test an actual SharedTree fork...
-		fn(provider.trees[0].fork());
-		// ...as well as a reference fork
-		fn(createSharedTreeView(mintRevisionTag).fork());
-=======
 		fn(provider.trees[0].schematize(config).fork());
 	});
 
 	it(`${title} (reference forked view)`, () => {
 		fn(viewWithContent(content).fork());
->>>>>>> b734bca6
 	});
 }