/*!
 * Copyright (c) Microsoft Corporation and contributors. All rights reserved.
 * Licensed under the MIT License.
 */
import { strict as assert } from "assert";
import { MockFluidDataStoreRuntime } from "@fluidframework/test-runtime-utils";
import { ITestFluidObject, waitForContainerConnection } from "@fluidframework/test-utils";
import { requestFluidObject } from "@fluidframework/runtime-utils";
import { IContainerExperimental } from "@fluidframework/container-loader";
import {
	singleTextCursor,
	makeSchemaCodec,
	jsonableTreeFromCursor,
	Any,
	TreeStatus,
	TreeFieldSchema,
	SchemaBuilderInternal,
	boxedIterator,
	TreeSchema,
} from "../../feature-libraries";
import { brand, disposeSymbol, fail, TransactionResult } from "../../util";
import {
	SharedTreeTestFactory,
	SummarizeType,
	TestTreeProvider,
	TestTreeProviderLite,
	createTestUndoRedoStacks,
	emptyStringSequenceConfig,
	expectSchemaEqual,
	initializeTestTree,
	jsonSequenceRootSchema,
	stringSequenceRootSchema,
	validateTreeConsistency,
	validateTreeContent,
	validateViewConsistency,
	checkoutWithContent,
} from "../utils";
import {
	ForestType,
	ISharedTree,
	ITreeCheckout,
	ITreeView,
	InitializeAndSchematizeConfiguration,
	SharedTree,
	SharedTreeFactory,
	TreeContent,
	runSynchronous,
} from "../../shared-tree";
import {
	compareUpPaths,
	FieldKey,
	JsonableTree,
	mapCursorField,
	rootFieldKey,
	UpPath,
	moveToDetachedField,
	TreeStoredSchema,
	AllowedUpdateType,
	storedEmptyFieldSchema,
} from "../../core";
import { typeboxValidator } from "../../external-utilities";
import { EditManager } from "../../shared-tree-core";
import { leaf, SchemaBuilder } from "../../domains";
import { noopValidator } from "../../codec";

const schemaCodec = makeSchemaCodec({ jsonValidator: typeboxValidator });

const fooKey: FieldKey = brand("foo");

describe("SharedTree", () => {
	describe("schematize", () => {
		const factory = new SharedTreeFactory({
			jsonValidator: typeboxValidator,
			forest: ForestType.Reference,
		});

		const builder = new SchemaBuilder({
			scope: "test",
			name: "Schematize Tree Tests",
		});
		const schema = builder.intoSchema(SchemaBuilder.optional(leaf.number));

		const builderGeneralized = new SchemaBuilder({
			scope: "test",
			name: "Schematize Tree Tests Generalized",
		});

		const schemaGeneralized = builderGeneralized.intoSchema(SchemaBuilder.optional(Any));

		// TODO: concurrent use of schematize should not double initialize. Should use constraints so second run conflicts.
		it.skip("Concurrent Schematize", () => {
			const provider = new TestTreeProviderLite(2);
			const content = {
				schema: stringSequenceRootSchema,
				allowedSchemaModifications: AllowedUpdateType.None,
				initialTree: ["x"],
			} satisfies InitializeAndSchematizeConfiguration;
			const tree1 = provider.trees[0].schematize(content);
			provider.trees[1].schematize(content);
			provider.processMessages();

			assert.deepEqual(tree1.editableTree.asArray, ["x"]);
		});

		it("initialize tree", () => {
			const tree = factory.create(new MockFluidDataStoreRuntime(), "the tree");
			assert.equal(tree.contentSnapshot().schema.rootFieldSchema, storedEmptyFieldSchema);

			const view = tree.schematize({
				allowedSchemaModifications: AllowedUpdateType.None,
				initialTree: 10,
				schema,
			});
			assert.equal(view.root, 10);
		});

		it("noop upgrade", () => {
			const tree = factory.create(new MockFluidDataStoreRuntime(), "the tree") as SharedTree;
			tree.storedSchema.update(schema);

			// No op upgrade with AllowedUpdateType.None does not error
			const schematized = tree.schematize({
				allowedSchemaModifications: AllowedUpdateType.None,
				initialTree: 10,
				schema,
			});
			// And does not add initial tree:
			assert.equal(schematized.root, undefined);
		});

		it("incompatible upgrade errors", () => {
			const tree = factory.create(new MockFluidDataStoreRuntime(), "the tree") as SharedTree;
			tree.storedSchema.update(schemaGeneralized);
			assert.throws(() => {
				tree.schematize({
					allowedSchemaModifications: AllowedUpdateType.None,
					initialTree: 5,
					schema,
				});
			});
		});

		it("upgrade schema", () => {
			const tree = factory.create(new MockFluidDataStoreRuntime(), "the tree") as SharedTree;
			tree.storedSchema.update(schema);
			const schematized = tree.schematize({
				allowedSchemaModifications: AllowedUpdateType.SchemaCompatible,
				initialTree: 5,
				schema: schemaGeneralized,
			});
			// Initial tree should not be applied
			assert.equal(schematized.root, undefined);
		});
	});

	describe("requireSchema", () => {
		const factory = new SharedTreeFactory({
			jsonValidator: typeboxValidator,
			forest: ForestType.Reference,
		});
		const schemaEmpty = new SchemaBuilderInternal({
			scope: "com.fluidframework.test",
			lint: { rejectEmpty: false, rejectForbidden: false },
		}).intoSchema(TreeFieldSchema.empty);

		function updateSchema(tree: SharedTree, schema: TreeSchema): void {
			tree.storedSchema.update(schema);
			// Workaround to trigger for schema update batching kludge in afterSchemaChanges
			tree.view.events.emit("afterBatch");
		}

		it("empty", () => {
			const tree = factory.create(new MockFluidDataStoreRuntime(), "the tree") as SharedTree;
			const view = assertSchema(tree, schemaEmpty);
			assert.deepEqual([...view.editableTree[boxedIterator]()], []);
		});

		it("differing schema errors and schema change callback", () => {
			const tree = factory.create(new MockFluidDataStoreRuntime(), "the tree") as SharedTree;
			const builder = new SchemaBuilder({ scope: "test" });
			const schemaGeneralized = builder.intoSchema(builder.optional(Any));
			{
				const view = tree.requireSchema(schemaGeneralized, () => assert.fail());
				assert.equal(view, undefined);
			}

			const log: string[] = [];
			{
				const view = tree.requireSchema(schemaEmpty, () => log.push("empty"));
				assert(view !== undefined);
			}
			assert.deepEqual(log, []);
			updateSchema(tree, schemaGeneralized);

			assert.deepEqual(log, ["empty"]);

			{
				const view = tree.requireSchema(schemaGeneralized, () =>
					// TypeScript's type narrowing turned "log" into never[] here since it assumes methods never modify anything, so we have to cast it back to a string[]:
					(log as string[]).push("general"),
				);
				assert(view !== undefined);
			}
			assert.deepEqual(log, ["empty"]);
			updateSchema(tree, schemaEmpty);
			assert.deepEqual(log, ["empty", "general"]);
		});
	});

	it("handle in op", async () => {
		const provider = await TestTreeProvider.create(2);
		assert(provider.trees[0].isAttached());
		assert(provider.trees[1].isAttached());

		const field = provider.trees[0].editor.optionalField({
			parent: undefined,
			field: rootFieldKey,
		});
		field.set(
			singleTextCursor({ type: leaf.handle.name, value: provider.trees[0].handle }),
			true,
		);
	});

	it("editable-tree-2-end-to-end", () => {
		const builder = new SchemaBuilder({ scope: "e2e" });
		const schema = builder.intoSchema(leaf.number);
		const factory = new SharedTreeFactory({
			jsonValidator: typeboxValidator,
			forest: ForestType.Reference,
		});
		const sharedTree = factory.create(new MockFluidDataStoreRuntime(), "the tree");
		const view = sharedTree.schematize({
			allowedSchemaModifications: AllowedUpdateType.SchemaCompatible,
			initialTree: 1,
			schema,
		});
		const root = view.editableTree;
		const leafNode = root.boxedContent;
		assert.equal(leafNode.value, 1);
		root.content = 2;
		assert(leafNode.treeStatus() !== TreeStatus.InDocument);
		assert.equal(root.content, 2);
	});

	it("contentSnapshot", () => {
		const factory = new SharedTreeFactory();
		const sharedTree = factory.create(new MockFluidDataStoreRuntime(), "the tree");
		{
			const snapshot = sharedTree.contentSnapshot();
			assert.deepEqual(snapshot.tree, []);
			expectSchemaEqual(snapshot.schema, {
				rootFieldSchema: storedEmptyFieldSchema,
				nodeSchema: new Map(),
			});
		}
		sharedTree.schematize({
			allowedSchemaModifications: AllowedUpdateType.SchemaCompatible,
			initialTree: ["x"],
			schema: stringSequenceRootSchema,
		});
		{
			const snapshot = sharedTree.contentSnapshot();
			assert.deepEqual(snapshot.tree, [{ type: leaf.string.name, value: "x" }]);
			expectSchemaEqual(snapshot.schema, stringSequenceRootSchema);
		}
	});

	it("can be connected to another tree", async () => {
		const provider = await TestTreeProvider.create(2);
		assert(provider.trees[0].isAttached());
		assert(provider.trees[1].isAttached());

		const value = "42";
		const expectedSchema = schemaCodec.encode(stringSequenceRootSchema);

		// Apply an edit to the first tree which inserts a node with a value
		const view1 = provider.trees[0].schematize({
			schema: stringSequenceRootSchema,
			allowedSchemaModifications: AllowedUpdateType.None,
			initialTree: [value],
		});

		// Ensure that the first tree has the state we expect
		assert.deepEqual(view1.editableTree.asArray, [value]);
		assert.deepEqual(schemaCodec.encode(provider.trees[0].storedSchema), expectedSchema);
		// Ensure that the second tree receives the expected state from the first tree
		await provider.ensureSynchronized();
		validateTreeConsistency(provider.trees[0], provider.trees[1]);
		// Ensure that a tree which connects after the edit has already happened also catches up
		const joinedLaterTree = await provider.createTree();
		validateTreeConsistency(provider.trees[0], joinedLaterTree);
	});

	it("can summarize and load", async () => {
		const provider = await TestTreeProvider.create(1, SummarizeType.onDemand);
		const value = 42;
		const summarizingTree = provider.trees[0].schematize({
			schema: jsonSequenceRootSchema,
			allowedSchemaModifications: AllowedUpdateType.None,
			initialTree: [value],
		});
		await provider.summarize();
		await provider.ensureSynchronized();
		const loadingTree = await provider.createTree();
		validateTreeContent(loadingTree.view, {
			schema: jsonSequenceRootSchema,
			initialTree: [value],
		});
	});

	it("can process ops after loading from summary", async () => {
		const provider = await TestTreeProvider.create(1, SummarizeType.onDemand);
		const tree2 = await provider.createTree();
		const tree3 = await provider.createTree();

		const [container1, container2, container3] = provider.containers;

		const tree1 = provider.trees[0].schematize({
			schema: stringSequenceRootSchema,
			allowedSchemaModifications: AllowedUpdateType.None,
			initialTree: ["Z", "A", "C"],
		});

		await provider.ensureSynchronized();

		const view1 = tree1.editableTree;
		const view2 = assertSchema(tree2, stringSequenceRootSchema).editableTree;
		const view3 = assertSchema(tree3, stringSequenceRootSchema).editableTree;

		// Stop the processing of incoming changes on tree3 so that it does not learn about the deletion of Z
		await provider.opProcessingController.pauseProcessing(container3);

		// Delete Z
		view2.removeAt(0);

		// Ensure tree2 has a chance to send deletion of Z
		await provider.opProcessingController.processOutgoing(container2);

		// Ensure tree1 has a chance to receive the deletion of Z before putting out a summary
		await provider.opProcessingController.processIncoming(container1);
		assert.deepEqual(view1.asArray, ["A", "C"]);

		// Have tree1 make a summary
		// Summarized state: A C
		await provider.summarize();

		// Insert B between A and C (without knowing of Z being deleted)
		view3.insertAt(2, ["B"]);

		// Ensure the insertion of B is sent for processing by tree3 before tree3 receives the deletion of Z
		await provider.opProcessingController.processOutgoing(container3);

		// Allow tree3 to receive further changes (i.e., the deletion of Z)
		provider.opProcessingController.resumeProcessing(container3);

		// Ensure all trees are now caught up
		await provider.ensureSynchronized();

		// Load the last summary (state: "AC") and process the deletion of Z and insertion of B
		const tree4 = assertSchema(await provider.createTree(), stringSequenceRootSchema);

		// Ensure tree4 has a chance to process trailing ops.
		await provider.ensureSynchronized();

		// Trees 1 through 3 should get the correct end state (ABC) whether we include EditManager data
		// in summaries or not.
		const expectedValues = ["A", "B", "C"];
		assert.deepEqual(view1.asArray, expectedValues);
		assert.deepEqual(view2.asArray, expectedValues);
		assert.deepEqual(view3.asArray, expectedValues);
		// tree4 should only get the correct end state if it was able to get the adequate
		// EditManager state from the summary. Specifically, in order to correctly rebase the insert
		// of B, tree4 needs to have a local copy of the edit that deleted Z, so it can
		// rebase the insertion of  B over that edit.
		// Without that, it will interpret the insertion of B based on the current state, yielding
		// the order ACB.
		assert.deepEqual(tree4.editableTree.asArray, expectedValues);
	});

	it("can load a summary from a tree and receive edits of the new state", async () => {
		const provider = await TestTreeProvider.create(1, SummarizeType.onDemand);
		const [summarizingTree] = provider.trees;

		const initialState: JsonableTree = {
			type: brand("Node"),
			fields: {
				foo: [
					{ type: brand("Node"), value: "a" },
					{ type: brand("Node"), value: "b" },
					{ type: brand("Node"), value: "c" },
				],
			},
		};
		initializeTestTree(summarizingTree.view, initialState);

		await provider.ensureSynchronized();
		await provider.summarize();

		const loadingTree = (await provider.createTree()).view;
		const fooField: FieldKey = brand("foo");

		runSynchronous(summarizingTree.view, () => {
			const rootPath = {
				parent: undefined,
				parentField: rootFieldKey,
				parentIndex: 0,
			};
			summarizingTree.editor
				.sequenceField({ parent: rootPath, field: fooField })
				.delete(0, 1);
		});

		await provider.ensureSynchronized();

		const cursor = loadingTree.forest.allocateCursor();
		moveToDetachedField(loadingTree.forest, cursor);
		assert.equal(cursor.firstNode(), true);
		cursor.enterField(fooField);
		assert.equal(cursor.firstNode(), true);
		// An error may occur earlier in the test but may be swallowed up. If so, this line will fail
		// due to the delete edit above not being able to be applied to loadingTree.
		assert.equal(cursor.value, "b");
		assert.equal(cursor.nextNode(), true);
		assert.equal(cursor.value, "c");
		assert.equal(cursor.nextNode(), false);
	});

	it("can load a summary from a tree and receive edits that require repair data", async () => {
		const provider = await TestTreeProvider.create(1, SummarizeType.onDemand);
		const [summarizingTree] = provider.trees;

		const initialState: JsonableTree = {
			type: brand("Node"),
			fields: {
				foo: [
					{ type: brand("Node"), value: "a" },
					{ type: brand("Node"), value: "b" },
					{ type: brand("Node"), value: "c" },
				],
			},
		};
		initializeTestTree(summarizingTree.view, initialState);

		const { undoStack, unsubscribe } = createTestUndoRedoStacks(summarizingTree.view.events);

		const fooField: FieldKey = brand("foo");
		runSynchronous(summarizingTree.view, () => {
			const rootPath = {
				parent: undefined,
				parentField: rootFieldKey,
				parentIndex: 0,
			};
			summarizingTree.editor
				.sequenceField({ parent: rootPath, field: fooField })
				.delete(0, 1);
		});

		const cursor = summarizingTree.view.forest.allocateCursor();
		moveToDetachedField(summarizingTree.view.forest, cursor);
		assert.equal(cursor.firstNode(), true);
		cursor.enterField(fooField);
		assert.equal(cursor.firstNode(), true);
		assert.equal(cursor.value, "b");
		cursor.free();

		await provider.ensureSynchronized();
		await provider.summarize();

		const loadingTree = (await provider.createTree()).view;

		const revertible = undoStack.pop();
		assert(revertible !== undefined, "expected undo stack to have an entry");
		revertible.revert();

		const cursor2 = summarizingTree.view.forest.allocateCursor();
		moveToDetachedField(summarizingTree.view.forest, cursor2);
		assert.equal(cursor2.firstNode(), true);
		cursor2.enterField(fooField);
		assert.equal(cursor2.firstNode(), true);
		assert.equal(cursor2.value, "a");
		cursor2.free();

		await provider.ensureSynchronized();

		const cursor3 = loadingTree.forest.allocateCursor();
		moveToDetachedField(loadingTree.forest, cursor3);
		assert.equal(cursor3.firstNode(), true);
		cursor3.enterField(fooField);
		assert.equal(cursor3.firstNode(), true);
		// An error may occur earlier in the test but may be swallowed up. If so, this line will fail
		// due to the undo edit above not being able to be applied to loadingTree.
		assert.equal(cursor3.value, "a");
		assert.equal(cursor3.nextNode(), true);
		assert.equal(cursor3.value, "b");
		assert.equal(cursor3.nextNode(), true);
		assert.equal(cursor3.value, "c");
		assert.equal(cursor3.nextNode(), false);
		cursor3.free();
		unsubscribe();
	});

	it("can summarize local edits in the attach summary", async () => {
		const onCreate = (tree: SharedTree) => {
			const view = tree.schematize(emptyStringSequenceConfig);
			view.editableTree.insertAtStart(["A"]);
			view.editableTree.insertAtEnd(["C"]);
			assert.deepEqual(view.editableTree.asArray, ["A", "C"]);
			view[disposeSymbol]();
		};
		const provider = await TestTreeProvider.create(
			1,
			SummarizeType.onDemand,
			new SharedTreeTestFactory(onCreate),
		);
		const tree1 = assertSchema(provider.trees[0], stringSequenceRootSchema);
		assert.deepEqual(tree1.editableTree.asArray, ["A", "C"]);
		const tree2 = assertSchema(await provider.createTree(), stringSequenceRootSchema);
		// Check that the joining tree was initialized with data from the attach summary
		assert.deepEqual(tree2.editableTree.asArray, ["A", "C"]);

		// Check that further edits are interpreted properly
		tree1.editableTree.insertAt(1, "B");
		await provider.ensureSynchronized();
		assert.deepEqual(tree1.editableTree.asArray, ["A", "B", "C"]);
		assert.deepEqual(tree2.editableTree.asArray, ["A", "B", "C"]);
	});

	it("can tolerate local edits submitted as part of a transaction in the attach summary", async () => {
		const onCreate = (tree: SharedTree) => {
			// Schematize uses a transaction as well
			const view = tree.schematize(emptyStringSequenceConfig);
			view.checkout.transaction.start();
			view.editableTree.insertAtStart(["A"]);
			view.editableTree.insertAt(1, ["C"]);
			view.checkout.transaction.commit();
			assert.deepEqual(view.editableTree.asArray, ["A", "C"]);
			view[disposeSymbol]();
		};
		const provider = await TestTreeProvider.create(
			1,
			SummarizeType.onDemand,
			new SharedTreeTestFactory(onCreate),
		);
		const tree1 = assertSchema(provider.trees[0], stringSequenceRootSchema);
		assert.deepEqual(tree1.editableTree.asArray, ["A", "C"]);
		const tree2 = assertSchema(await provider.createTree(), stringSequenceRootSchema);
		// Check that the joining tree was initialized with data from the attach summary
		assert.deepEqual(tree2.editableTree.asArray, ["A", "C"]);

		// Check that further edits are interpreted properly
		tree1.editableTree.insertAt(1, "B");
		await provider.ensureSynchronized();
		assert.deepEqual(tree1.editableTree.asArray, ["A", "B", "C"]);
		assert.deepEqual(tree2.editableTree.asArray, ["A", "B", "C"]);
	});

	// AB#5745: Enable this test once it passes.
	it.skip("can tolerate incomplete transactions when attaching", async () => {
		const onCreate = (tree: SharedTree) => {
			tree.storedSchema.update(stringSequenceRootSchema);
			tree.view.transaction.start();
			const view = assertSchema(tree, stringSequenceRootSchema).editableTree;
			view.insertAtStart(["A"]);
			view.insertAt(1, ["C"]);
			assert.deepEqual(view.asArray, ["A", "C"]);
		};
		const provider = await TestTreeProvider.create(
			1,
			SummarizeType.onDemand,
			new SharedTreeTestFactory(onCreate),
		);
		const tree1 = assertSchema(provider.trees[0], stringSequenceRootSchema);
		assert.deepEqual(tree1.editableTree.asArray, ["A", "C"]);
		const tree2 = assertSchema(await provider.createTree(), stringSequenceRootSchema);
		tree1.checkout.transaction.commit();
		// Check that the joining tree was initialized with data from the attach summary
		assert.deepEqual(tree2, []);

		await provider.ensureSynchronized();
		assert.deepEqual(tree1.editableTree.asArray, ["A", "C"]);
		assert.deepEqual(tree2.editableTree.asArray, ["A", "C"]);

		// Check that further edits are interpreted properly
		tree1.editableTree.insertAt(1, ["B"]);
		await provider.ensureSynchronized();
		assert.deepEqual(tree1.editableTree.asArray, ["A", "B", "C"]);
		assert.deepEqual(tree2.editableTree.asArray, ["A", "B", "C"]);
	});

	it("has bounded memory growth in EditManager", () => {
		const provider = new TestTreeProviderLite(2);
		provider.trees[0].schematize(emptyStringSequenceConfig)[disposeSymbol]();
		provider.processMessages();

		const [tree1, tree2] = provider.trees.map(
			(t) => assertSchema(t, stringSequenceRootSchema).editableTree,
		);

		// Make some arbitrary number of edits
		for (let i = 0; i < 10; ++i) {
			tree1.insertAtStart([""]);
		}

		provider.processMessages();

		// These two edit will have ref numbers that correspond to the last of the above edits
		tree1.insertAtStart([""]);
		tree2.insertAtStart([""]);

		// This synchronization point should ensure that both trees see the edits with the higher ref numbers.
		provider.processMessages();

		// It's not clear if we'll ever want to expose the EditManager to ISharedTree consumers or
		// if we'll ever expose some memory stats in which the trunk length would be included.
		// If we do then this test should be updated to use that code path.
		const t1 = provider.trees[0] as unknown as { editManager?: EditManager<any, any, any> };
		const t2 = provider.trees[1] as unknown as { editManager?: EditManager<any, any, any> };
		assert(
			t1.editManager !== undefined && t2.editManager !== undefined,
			"EditManager has moved. This test must be updated.",
		);
		assert(t1.editManager.getTrunkChanges().length < 10);
		assert(t2.editManager.getTrunkChanges().length < 10);
	});

	it("can process changes while detached", async () => {
		const onCreate = (t: ISharedTree) => {
			const view = t.schematize(emptyStringSequenceConfig);
			view.editableTree.insertAtStart(["B"]);
			view.editableTree.insertAtStart(["A"]);
			assert.deepEqual(view.editableTree.asArray, ["A", "B"]);
			view[disposeSymbol]();
		};
		const provider = await TestTreeProvider.create(
			1,
			undefined,
			new SharedTreeTestFactory(onCreate),
		);
		const tree = assertSchema(provider.trees[0], stringSequenceRootSchema);
		assert.deepEqual(tree.editableTree.asArray, ["A", "B"]);
	});

	describe("Undo and redo", () => {
		it("the insert of a node in a sequence field", () => {
			const value = "42";
			const provider = new TestTreeProviderLite(2);
<<<<<<< HEAD
			const tree1 = provider.trees[0].schematize(emptyJsonSequenceConfig).branch;
			const { undoStack, redoStack, unsubscribe } = createTestUndoRedoStacks(tree1.events);
=======
			const tree1 = provider.trees[0].schematize(emptyStringSequenceConfig);
			const { undoStack, redoStack, unsubscribe } = createTestUndoRedoStacks(tree1.checkout);
>>>>>>> 48922494
			provider.processMessages();
			const tree2 = provider.trees[1].schematize(emptyStringSequenceConfig);
			provider.processMessages();

			// Insert node
			tree1.editableTree.insertAtStart([value]);
			provider.processMessages();

			// Validate insertion
			assert.deepEqual(tree2.editableTree.asArray, [value]);

			// Undo node insertion
			undoStack.pop()?.revert();
			provider.processMessages();

			assert.deepEqual(tree1.editableTree.asArray, []);
			assert.deepEqual(tree2.editableTree.asArray, []);

			// Redo node insertion
			redoStack.pop()?.revert();
			provider.processMessages();

			assert.deepEqual(tree1.editableTree.asArray, [value]);
			assert.deepEqual(tree2.editableTree.asArray, [value]);
			unsubscribe();
		});

		it("inserts of multiple nodes in a sequence field", () => {
			const value = "42";
			const value2 = "43";
			const value3 = "44";
			const provider = new TestTreeProviderLite(2);
			const tree1 = provider.trees[0].schematize(emptyJsonSequenceConfig).branch;
			const { undoStack, redoStack, unsubscribe } = createTestUndoRedoStacks(tree1.events);
			provider.processMessages();
			const tree2 = provider.trees[1].schematize(emptyJsonSequenceConfig).branch;
			provider.processMessages();

			// Insert node
			insertFirstNode(tree1, value3);
			insertFirstNode(tree1, value2);
			insertFirstNode(tree1, value);
			provider.processMessages();

			// Validate insertion
			validateRootField(tree2, [value, value2, value3]);

			// Undo node insertion
			undoStack.pop()?.revert();
			provider.processMessages();

			validateRootField(tree1, [value2, value3]);
			validateRootField(tree2, [value2, value3]);

			// Undo node insertion
			undoStack.pop()?.revert();
			provider.processMessages();

			validateRootField(tree1, [value3]);
			validateRootField(tree2, [value3]);

			// Undo node insertion
			undoStack.pop()?.revert();
			provider.processMessages();

			validateRootField(tree1, []);
			validateRootField(tree2, []);

			// Redo node insertion
			redoStack.pop()?.revert();
			provider.processMessages();

			validateRootField(tree1, [value3]);
			validateRootField(tree2, [value3]);
			unsubscribe();
		});

		it("rebased edits", () => {
			const provider = new TestTreeProviderLite(2);
			const content = {
				schema: stringSequenceRootSchema,
				allowedSchemaModifications: AllowedUpdateType.None,
				initialTree: ["A", "B", "C", "D"],
			} satisfies InitializeAndSchematizeConfiguration;
			const tree1 = provider.trees[0].schematize(content);

			const {
				undoStack: undoStack1,
				redoStack: redoStack1,
				unsubscribe: unsubscribe1,
<<<<<<< HEAD
			} = createTestUndoRedoStacks(tree1.events);
=======
			} = createTestUndoRedoStacks(tree1.checkout);

			provider.processMessages();
			const tree2 =
				provider.trees[1].requireSchema(content.schema, () => fail("schema changed")) ??
				fail("schematize failed");
>>>>>>> 48922494
			const {
				undoStack: undoStack2,
				redoStack: redoStack2,
				unsubscribe: unsubscribe2,
<<<<<<< HEAD
			} = createTestUndoRedoStacks(tree2.events);
			provider.processMessages();
=======
			} = createTestUndoRedoStacks(tree2.checkout);
>>>>>>> 48922494

			// Validate insertion
			validateTreeContent(tree2.checkout, content);

			const root1 = tree1.editableTree;
			const root2 = tree2.editableTree;
			// Insert nodes on both trees
			root1.insertAt(1, ["x"]);
			assert.deepEqual(root1.asArray, ["A", "x", "B", "C", "D"]);

			root2.insertAt(3, ["y"]);
			assert.deepEqual(root2.asArray, ["A", "B", "C", "y", "D"]);

			// Syncing will cause both trees to rebase their local changes
			provider.processMessages();

			// Undo node insertion on both trees
			undoStack1.pop()?.revert();
			assert.deepEqual(root1.asArray, ["A", "B", "C", "y", "D"]);

			undoStack2.pop()?.revert();
			assert.deepEqual(root2.asArray, ["A", "x", "B", "C", "D"]);

			provider.processMessages();
			validateTreeContent(tree1.checkout, content);
			validateTreeContent(tree2.checkout, content);

			// Insert additional node at the beginning to require rebasing
			root1.insertAt(0, ["0"]);
			assert.deepEqual(root1.asArray, ["0", "A", "B", "C", "D"]);

			const expectedAfterRedo = ["0", "A", "x", "B", "C", "y", "D"];
			// Redo node insertion on both trees
			redoStack1.pop()?.revert();
			assert.deepEqual(root1.asArray, ["0", "A", "x", "B", "C", "D"]);

			redoStack2.pop()?.revert();
			assert.deepEqual(root2.asArray, ["A", "B", "C", "y", "D"]);

			provider.processMessages();
			assert.deepEqual(tree1.editableTree.asArray, expectedAfterRedo);
			assert.deepEqual(tree2.editableTree.asArray, expectedAfterRedo);
			unsubscribe1();
			unsubscribe2();
		});
	});

	// TODO: many of these events tests should be tests of SharedTreeView instead.
	describe("Events", () => {
		const builder = new SchemaBuilder({ scope: "Events test schema" });
		const rootTreeNodeSchema = builder.object("root", {
			x: builder.number,
		});
		const schema = builder.intoSchema(builder.optional(Any));

		it("triggers revertible events for local changes", () => {
			const value = "42";
			const provider = new TestTreeProviderLite(2);
			const tree1 = provider.trees[0].schematize(emptyStringSequenceConfig);
			provider.processMessages();
			const tree2 = assertSchema(provider.trees[1], stringSequenceRootSchema);

			const {
				undoStack: undoStack1,
				redoStack: redoStack1,
				unsubscribe: unsubscribe1,
<<<<<<< HEAD
			} = createTestUndoRedoStacks(tree1.events);
=======
			} = createTestUndoRedoStacks(tree1.checkout);
>>>>>>> 48922494
			const {
				undoStack: undoStack2,
				redoStack: redoStack2,
				unsubscribe: unsubscribe2,
<<<<<<< HEAD
			} = createTestUndoRedoStacks(tree2.events);
=======
			} = createTestUndoRedoStacks(tree2.checkout);
>>>>>>> 48922494

			// Insert node
			tree1.editableTree.insertAtStart([value]);
			provider.processMessages();

			// Validate insertion
			assert.deepEqual(tree2.editableTree.asArray, [value]);
			assert.equal(undoStack1.length, 1);
			assert.equal(undoStack2.length, 0);

			undoStack1.pop()?.revert();
			provider.processMessages();

			// Insert node
			tree2.editableTree.insertAtStart(["43"]);
			provider.processMessages();

			assert.equal(undoStack1.length, 0);
			assert.equal(redoStack1.length, 1);
			assert.equal(undoStack2.length, 1);
			assert.equal(redoStack2.length, 0);

			redoStack1.pop()?.revert();
			provider.processMessages();

			assert.equal(undoStack1.length, 1);
			assert.equal(redoStack1.length, 0);
			assert.equal(undoStack2.length, 1);
			assert.equal(redoStack2.length, 0);

			unsubscribe1();
			unsubscribe2();
		});

		it("doesn't trigger a revertible event for rebases", () => {
			const provider = new TestTreeProviderLite(2);
			// Initialize the tree
			const tree1 = provider.trees[0].schematize({
				initialTree: ["A", "B", "C", "D"],
				schema: stringSequenceRootSchema,
				allowedSchemaModifications: AllowedUpdateType.None,
			});
			provider.processMessages();
			const tree2 =
				provider.trees[1].requireSchema(stringSequenceRootSchema, () =>
					fail("schema changed"),
				) ?? fail("invalid schema");

			// Validate initialization
			validateViewConsistency(tree1.checkout, tree2.checkout);

			const { undoStack: undoStack1, unsubscribe: unsubscribe1 } = createTestUndoRedoStacks(
<<<<<<< HEAD
				tree1.events,
			);
			const { undoStack: undoStack2, unsubscribe: unsubscribe2 } = createTestUndoRedoStacks(
				tree2.events,
=======
				tree1.checkout,
			);
			const { undoStack: undoStack2, unsubscribe: unsubscribe2 } = createTestUndoRedoStacks(
				tree2.checkout,
>>>>>>> 48922494
			);

			const root1 = tree1.editableTree;
			const root2 = tree2.editableTree;
			// Insert a node on tree 2
			root2.insertAt(4, ["z"]);
			assert.deepEqual(root2.asArray, ["A", "B", "C", "D", "z"]);

			// Insert nodes on both trees
			root1.insertAt(1, ["x"]);
			assert.deepEqual(root1.asArray, ["A", "x", "B", "C", "D"]);

			root2.insertAt(3, ["y"]);
			assert.deepEqual(root2.asArray, ["A", "B", "C", "y", "D", "z"]);

			// Syncing will cause both trees to rebase their local changes
			provider.processMessages();

			assert.equal(undoStack1.length, 1);
			assert.equal(undoStack2.length, 2);

			unsubscribe1();
			unsubscribe2();
		});
	});

	// TODO:
	// These tests should either be tests of SharedTreeView, EditManager, or the relevant field kind's rebase function.
	// Keeping a couple integration tests for rebase at this level might be ok (for example schema vs other edits), but that should be minimal,
	// and those tests should setup proper schema, and use the high levels editing APIs (editable tree) if they are serving as integration tests of SharedTree,
	describe("Rebasing", () => {
		it("rebases stashed ops with prior state present", async () => {
			const provider = await TestTreeProvider.create(2);
			const config = {
				initialTree: ["a"],
				schema: stringSequenceRootSchema,
				allowedSchemaModifications: AllowedUpdateType.None,
			};
			const view1 = provider.trees[0].schematize(config);
			await provider.ensureSynchronized();

			const pausedContainer: IContainerExperimental = provider.containers[0];
			const url = (await pausedContainer.getAbsoluteUrl("")) ?? fail("didn't get url");
			const pausedTree = view1;
			await provider.opProcessingController.pauseProcessing(pausedContainer);
			pausedTree.editableTree.insertAt(1, ["b"]);
			pausedTree.editableTree.insertAt(2, ["c"]);
			const pendingOps = await pausedContainer.closeAndGetPendingLocalState?.();
			provider.opProcessingController.resumeProcessing();

			const otherLoadedTree = assertSchema(
				provider.trees[1],
				stringSequenceRootSchema,
			).editableTree;
			otherLoadedTree.insertAtStart(["d"]);
			await provider.ensureSynchronized();

			const loader = provider.makeTestLoader();
			const loadedContainer = await loader.resolve({ url }, pendingOps);
			const dataStore = await requestFluidObject<ITestFluidObject>(loadedContainer, "/");
			const tree = assertSchema(
				await dataStore.getSharedObject<ISharedTree>("TestSharedTree"),
				stringSequenceRootSchema,
			);
			await waitForContainerConnection(loadedContainer, true);
			await provider.ensureSynchronized();
			assert.deepEqual(tree.editableTree.asArray, ["d", "a", "b", "c"]);
			assert.deepEqual(otherLoadedTree.asArray, ["d", "a", "b", "c"]);
		});
	});

	describe("Anchors", () => {
		it("Anchors can be created and dereferenced", () => {
			const provider = new TestTreeProviderLite();
			const tree = provider.trees[0].view;

			const initialState: JsonableTree = {
				type: brand("Node"),
				fields: {
					foo: [
						{ type: brand("Number"), value: 0 },
						{ type: brand("Number"), value: 1 },
						{ type: brand("Number"), value: 2 },
					],
				},
			};
			initializeTestTree(tree, initialState);

			const cursor = tree.forest.allocateCursor();
			moveToDetachedField(tree.forest, cursor);
			cursor.enterNode(0);
			cursor.enterField(brand("foo"));
			cursor.enterNode(0);
			cursor.seekNodes(1);
			const anchor = cursor.buildAnchor();
			cursor.free();
			const childPath = tree.locate(anchor);
			const expected: UpPath = {
				parent: {
					parent: undefined,
					parentField: rootFieldKey,
					parentIndex: 0,
				},
				parentField: brand("foo"),
				parentIndex: 1,
			};
			assert(compareUpPaths(childPath, expected));
		});
	});

<<<<<<< HEAD
	describe("Views", () => {
		itView("can fork and apply edits without affecting the parent", (parent) => {
			insertFirstNode(parent, "parent");
			const child = parent.fork();
			insertFirstNode(child, "child");
			assert.equal(getTestValue(parent), "parent");
			assert.deepEqual(getTestValues(child), ["parent", "child"]);
		});

		itView("can apply edits without affecting a fork", (parent) => {
			const child = parent.fork();
			assert.equal(getTestValue(parent), undefined);
			assert.equal(getTestValue(child), undefined);
			insertFirstNode(parent, "root");
			assert.equal(getTestValue(parent), "root");
			assert.equal(getTestValue(child), undefined);
		});

		itView("can merge changes into a parent", (parent) => {
			const child = parent.fork();
			insertFirstNode(child, "view");
			parent.merge(child);
			assert.equal(getTestValue(parent), "view");
		});

		itView("can rebase over a parent view", (parent) => {
			const child = parent.fork();
			insertFirstNode(parent, "root");
			assert.equal(getTestValue(child), undefined);
			child.rebaseOnto(parent);
			assert.equal(getTestValue(child), "root");
		});

		itView("can rebase over a child view", (view) => {
			const parent = view.fork();
			insertFirstNode(parent, "P1");
			const child = parent.fork();
			insertFirstNode(parent, "P2");
			insertFirstNode(child, "C1");
			parent.rebaseOnto(child);
			assert.deepEqual(getTestValues(child), ["P1", "C1"]);
			assert.deepEqual(getTestValues(parent), ["P1", "C1", "P2"]);
		});

		itView("merge changes through multiple views", (viewA) => {
			const viewB = viewA.fork();
			const viewC = viewB.fork();
			const viewD = viewC.fork();
			insertFirstNode(viewD, "view");
			viewC.merge(viewD);
			assert.equal(getTestValue(viewB), undefined);
			assert.equal(getTestValue(viewC), "view");
			viewB.merge(viewC);
			assert.equal(getTestValue(viewB), "view");
			assert.equal(getTestValue(viewC), "view");
		});

		itView("merge correctly when multiple ancestors are mutated", (viewA) => {
			const viewB = viewA.fork();
			const viewC = viewB.fork();
			const viewD = viewC.fork();
			insertFirstNode(viewB, "B");
			insertFirstNode(viewC, "C");
			insertFirstNode(viewD, "D");
			viewC.merge(viewD);
			assert.equal(getTestValue(viewB), "B");
			assert.equal(getTestValue(viewC), "D");
			viewB.merge(viewC);
			assert.equal(getTestValue(viewB), "D");
		});

		itView("can merge a parent view into a child", (view) => {
			const parent = view.fork();
			insertFirstNode(parent, "P1");
			const child = parent.fork();
			insertFirstNode(parent, "P2");
			insertFirstNode(child, "C1");
			child.merge(parent);
			assert.deepEqual(getTestValues(child), ["P1", "C1", "P2"]);
			assert.deepEqual(getTestValues(parent), ["P1", "P2"]);
		});

		itView("can perform a complicated merge scenario", (viewA) => {
			const viewB = viewA.fork();
			const viewC = viewB.fork();
			const viewD = viewC.fork();
			insertFirstNode(viewB, "A1");
			insertFirstNode(viewC, "B1");
			insertFirstNode(viewD, "C1");
			viewC.merge(viewD);
			insertFirstNode(viewA, "R1");
			insertFirstNode(viewB, "A2");
			insertFirstNode(viewC, "B2");
			viewB.merge(viewC);
			const viewE = viewB.fork();
			insertFirstNode(viewB, "A3");
			viewE.rebaseOnto(viewB);
			assert.equal(getTestValue(viewE), "A3");
			insertFirstNode(viewB, "A4");
			insertFirstNode(viewE, "D1");
			insertFirstNode(viewA, "R2");
			viewB.merge(viewE);
			viewA.merge(viewB);
			insertFirstNode(viewA, "R3");
			assert.deepEqual(getTestValues(viewA), [
				"R1",
				"R2",
				"A1",
				"A2",
				"B1",
				"C1",
				"B2",
				"A3",
				"A4",
				"D1",
				"R3",
			]);
		});

		itView("update anchors after applying a change", (view) => {
			insertFirstNode(view, "A");
			let cursor = view.forest.allocateCursor();
			moveToDetachedField(view.forest, cursor);
			cursor.firstNode();
			const anchor = cursor.buildAnchor();
			cursor.clear();
			insertFirstNode(view, "B");
			cursor = view.forest.allocateCursor();
			view.forest.tryMoveCursorToNode(anchor, cursor);
			assert.equal(cursor.value, "A");
			cursor.clear();
		});

		itView("update anchors after merging into a parent", (parent) => {
			insertFirstNode(parent, "A");
			let cursor = parent.forest.allocateCursor();
			moveToDetachedField(parent.forest, cursor);
			cursor.firstNode();
			const anchor = cursor.buildAnchor();
			cursor.clear();
			const child = parent.fork();
			insertFirstNode(child, "B");
			parent.merge(child);
			cursor = parent.forest.allocateCursor();
			parent.forest.tryMoveCursorToNode(anchor, cursor);
			assert.equal(cursor.value, "A");
			cursor.clear();
		});

		itView("update anchors after merging a branch into a divergent parent", (parent) => {
			insertFirstNode(parent, "A");
			let cursor = parent.forest.allocateCursor();
			moveToDetachedField(parent.forest, cursor);
			cursor.firstNode();
			const anchor = cursor.buildAnchor();
			cursor.clear();
			const child = parent.fork();
			insertFirstNode(parent, "P");
			insertFirstNode(child, "B");
			parent.merge(child);
			cursor = parent.forest.allocateCursor();
			parent.forest.tryMoveCursorToNode(anchor, cursor);
			assert.equal(cursor.value, "A");
			cursor.clear();
		});

		itView("update anchors after undoing", (view) => {
			const { undoStack, unsubscribe } = createTestUndoRedoStacks(view.events);
			insertFirstNode(view, "A");
			let cursor = view.forest.allocateCursor();
			moveToDetachedField(view.forest, cursor);
			cursor.firstNode();
			const anchor = cursor.buildAnchor();
			cursor.clear();
			insertFirstNode(view, "B");
			undoStack.pop()?.revert();
			cursor = view.forest.allocateCursor();
			view.forest.tryMoveCursorToNode(anchor, cursor);
			assert.equal(cursor.value, "A");
			cursor.clear();
			unsubscribe();
		});

		itView("can be mutated after merging", (parent) => {
			const child = parent.fork();
			insertFirstNode(child, "A");
			parent.merge(child, false);
			insertFirstNode(child, "B");
			assert.deepEqual(getTestValues(parent), ["A"]);
			assert.deepEqual(getTestValues(child), ["A", "B"]);
			parent.merge(child);
			assert.deepEqual(getTestValues(parent), ["A", "B"]);
		});

		itView("can rebase after merging", (parent) => {
			const child = parent.fork();
			insertFirstNode(child, "A");
			parent.merge(child, false);
			insertFirstNode(parent, "B");
			child.rebaseOnto(parent);
			assert.deepEqual(getTestValues(child), ["A", "B"]);
		});

		itView("can be read after merging", (parent) => {
			insertFirstNode(parent, "root");
			const child = parent.fork();
			parent.merge(child);
			assert.equal(getTestValue(child), "root");
		});

		itView("properly fork the tree schema", (parent) => {
			const schemaA: TreeStoredSchema = {
				nodeSchema: new Map([]),
				rootFieldSchema: storedEmptyFieldSchema,
			};
			const schemaB: TreeStoredSchema = {
				nodeSchema: new Map([[leaf.number.name, leaf.number]]),
				rootFieldSchema: storedEmptyFieldSchema,
			};
			function getSchema(t: ISharedTreeView): "schemaA" | "schemaB" {
				return t.storedSchema.nodeSchema.size === 0 ? "schemaA" : "schemaB";
			}

			parent.storedSchema.update(schemaA);
			assert.equal(getSchema(parent), "schemaA");
			const child = parent.fork();
			child.storedSchema.update(schemaB);
			assert.equal(getSchema(parent), "schemaA");
			assert.equal(getSchema(child), "schemaB");
		});

		it("submit edits to Fluid when merging into the root view", () => {
			const provider = new TestTreeProviderLite(2);
			const tree1 = provider.trees[0].schematize(emptyJsonSequenceConfig).branch;
			provider.processMessages();
			const tree2 = provider.trees[1].schematize(emptyJsonSequenceConfig).branch;
			provider.processMessages();
			const baseView = tree1.fork();
			const view = baseView.fork();
			// Modify the view, but tree2 should remain unchanged until the edit merges all the way up
			insertFirstNode(view, "42");
			provider.processMessages();
			assert.equal(getTestValue(tree2), undefined);
			baseView.merge(view);
			provider.processMessages();
			assert.equal(getTestValue(tree2), undefined);
			tree1.merge(baseView);
			provider.processMessages();
			assert.equal(getTestValue(tree2), "42");
		});

		it("do not squash commits", () => {
			const provider = new TestTreeProviderLite(2);
			const tree1 = provider.trees[0].schematize(emptyJsonSequenceConfig).branch;
			provider.processMessages();
			const tree2 = provider.trees[1];
			let opsReceived = 0;
			tree2.on("op", () => (opsReceived += 1));
			const baseView = tree1.fork();
			const view = baseView.fork();
			insertFirstNode(view, "A");
			insertFirstNode(view, "B");
			baseView.merge(view);
			tree1.merge(baseView);
			provider.processMessages();
			assert.equal(opsReceived, 2);
		});
=======
	it("don't send ops before committing", () => {
		const provider = new TestTreeProviderLite(2);
		const tree1 = provider.trees[0].schematize(emptyStringSequenceConfig);
		provider.processMessages();
		const tree2 = provider.trees[1];
		let opsReceived = 0;
		tree2.on("op", () => (opsReceived += 1));
		tree1.checkout.transaction.start();
		tree1.editableTree.insertAtStart(["x"]);
		provider.processMessages();
		assert.equal(opsReceived, 0);
		tree1.checkout.transaction.commit();
		provider.processMessages();
		assert.equal(opsReceived, 1);
		assert.deepEqual(assertSchema(tree2, stringSequenceRootSchema).editableTree.asArray, ["x"]);
>>>>>>> 48922494
	});

	it("send only one op after committing", () => {
		const provider = new TestTreeProviderLite(2);
		const tree1 = provider.trees[0].schematize(emptyStringSequenceConfig);
		provider.processMessages();
		const tree2 = provider.trees[1];
		let opsReceived = 0;
		tree2.on("op", () => (opsReceived += 1));
		tree1.checkout.transaction.start();
		tree1.editableTree.insertAtStart(["B"]);
		tree1.editableTree.insertAtStart(["A"]);
		tree1.checkout.transaction.commit();
		provider.processMessages();
		assert.equal(opsReceived, 1);
		assert.deepEqual(assertSchema(tree2, stringSequenceRootSchema).editableTree.asArray, [
			"A",
			"B",
		]);
	});

	it("do not send an op after committing if nested", () => {
		const provider = new TestTreeProviderLite(2);
		const tree1 = provider.trees[0].schematize(emptyStringSequenceConfig);
		provider.processMessages();
		const tree2 = provider.trees[1];
		let opsReceived = 0;
		tree2.on("op", () => (opsReceived += 1));
		tree1.checkout.transaction.start();
		tree1.checkout.transaction.start();
		tree1.editableTree.insertAtStart("A");
		tree1.checkout.transaction.commit();
		provider.processMessages();
		assert.equal(opsReceived, 0);
		const view2 = assertSchema(tree2, stringSequenceRootSchema).editableTree;
		assert.deepEqual(view2.asArray, []);
		tree1.editableTree.insertAtEnd(["B"]);
		tree1.checkout.transaction.commit();
		provider.processMessages();
		assert.equal(opsReceived, 1);
		assert.deepEqual(view2.asArray, ["A", "B"]);
	});

	it("process changes while detached", async () => {
		const onCreate = (parentTree: SharedTree) => {
			const parent = parentTree.schematize({
				initialTree: ["A"],
				schema: stringSequenceRootSchema,
				allowedSchemaModifications: AllowedUpdateType.None,
			});
			parent.checkout.transaction.start();
			parent.editableTree.insertAtStart(["B"]);
			parent.checkout.transaction.commit();
			const child = parent.fork();
			child.checkout.transaction.start();
			child.editableTree.insertAtStart(["C"]);
			child.checkout.transaction.commit();
			parent.checkout.merge(child.checkout);
			child[disposeSymbol]();
			assert.deepEqual(parent.editableTree.asArray, ["C", "B", "A"]);
			parent[disposeSymbol]();
		};
		const provider = await TestTreeProvider.create(
			1,
			undefined,
			new SharedTreeTestFactory(onCreate),
		);
		const [tree] = provider.trees;
		assert.deepEqual(assertSchema(tree, stringSequenceRootSchema).editableTree.asArray, [
			"C",
			"B",
			"A",
		]);
	});
	describe("Stashed ops", () => {
		it("can apply and resubmit stashed schema ops", async () => {
			const provider = await TestTreeProvider.create(2);

			const pausedContainer: IContainerExperimental = provider.containers[0];
			const url = (await pausedContainer.getAbsoluteUrl("")) ?? fail("didn't get url");
			const pausedTree = provider.trees[0];
			await provider.opProcessingController.pauseProcessing(pausedContainer);
			pausedTree.storedSchema.update(stringSequenceRootSchema);
			const pendingOps = await pausedContainer.closeAndGetPendingLocalState?.();
			provider.opProcessingController.resumeProcessing();

			const loader = provider.makeTestLoader();
			const loadedContainer = await loader.resolve({ url }, pendingOps);
			const dataStore = await requestFluidObject<ITestFluidObject>(loadedContainer, "/");
			const tree = await dataStore.getSharedObject<ISharedTree>("TestSharedTree");
			await waitForContainerConnection(loadedContainer, true);
			await provider.ensureSynchronized();

			const otherLoadedTree = provider.trees[1];
			expectSchemaEquality(tree.contentSnapshot().schema, stringSequenceRootSchema);
			expectSchemaEquality(otherLoadedTree.storedSchema, stringSequenceRootSchema);
		});

		function expectSchemaEquality(actual: TreeStoredSchema, expected: TreeStoredSchema): void {
			const codec = makeSchemaCodec({ jsonValidator: noopValidator });
			assert.deepEqual(codec.encode(actual), codec.encode(expected));
		}
	});

	describe.skip("Fuzz Test fail cases", () => {
		it("Anchor Stability fails when root node is deleted", async () => {
			const provider = await TestTreeProvider.create(1, SummarizeType.onDemand);

			const rootFieldSchema = SchemaBuilder.required(Any);
			const testSchemaBuilder = new SchemaBuilder({ scope: "testSchema" });
			const rootNodeSchema = testSchemaBuilder.objectRecursive("Node", {
				foo: SchemaBuilder.sequence(leaf.number),
				foo2: SchemaBuilder.sequence(leaf.number),
			});
			const testSchema = testSchemaBuilder.intoSchema(rootFieldSchema);

			// TODO: if this tests is just about deleting the root, it should use a simpler tree.
			const initialTreeState: JsonableTree = {
				type: rootNodeSchema.name,
				fields: {
					foo: [
						{ type: leaf.number.name, value: 0 },
						{ type: leaf.number.name, value: 1 },
						{ type: leaf.number.name, value: 2 },
					],
					foo2: [
						{ type: leaf.number.name, value: 0 },
						{ type: leaf.number.name, value: 1 },
						{ type: leaf.number.name, value: 2 },
					],
				},
			};
			const tree = provider.trees[0].view;
			initializeTestTree(tree, initialTreeState, testSchema);

			// building the anchor for anchor stability test
			const cursor = tree.forest.allocateCursor();
			moveToDetachedField(tree.forest, cursor);
			cursor.enterNode(0);
			cursor.getPath();
			cursor.firstField();
			cursor.getFieldKey();
			cursor.enterNode(1);
			const firstAnchor = cursor.buildAnchor();
			cursor.free();

			let anchorPath;

			// validate anchor
			const expectedPath: UpPath = {
				parent: {
					parent: undefined,
					parentIndex: 0,
					parentField: rootFieldKey,
				},
				parentField: brand("foo"),
				parentIndex: 1,
			};

			const rootPath = {
				parent: undefined,
				parentField: rootFieldKey,
				parentIndex: 0,
			};
			let path: UpPath;
			// edit 1
			let readCursor = tree.forest.allocateCursor();
			moveToDetachedField(tree.forest, readCursor);
			let actual = mapCursorField(readCursor, jsonableTreeFromCursor);
			readCursor.free();
			// eslint-disable-next-line prefer-const
			path = {
				parent: rootPath,
				parentField: brand("foo2"),
				parentIndex: 1,
			};
			runSynchronous(tree, () => {
				const field = tree.editor.sequenceField({
					parent: undefined,
					field: rootFieldKey,
				});
				field.insert(
					1,
					singleTextCursor({ type: brand("Test"), value: -9007199254740991 }),
				);
				return TransactionResult.Abort;
			});

			anchorPath = tree.locate(firstAnchor);
			assert(compareUpPaths(expectedPath, anchorPath));

			readCursor = tree.forest.allocateCursor();
			moveToDetachedField(tree.forest, readCursor);
			actual = mapCursorField(readCursor, jsonableTreeFromCursor);
			readCursor.free();

			// edit 2
			runSynchronous(tree, () => {
				const field = tree.editor.sequenceField({
					parent: undefined,
					field: rootFieldKey,
				});
				field.delete(0, 1);
				return TransactionResult.Abort;
			});
			readCursor = tree.forest.allocateCursor();
			moveToDetachedField(tree.forest, readCursor);
			actual = mapCursorField(readCursor, jsonableTreeFromCursor);
			readCursor.free();
			anchorPath = tree.locate(firstAnchor);
			assert(compareUpPaths(expectedPath, anchorPath));
		});
	});

	describe("Creates a SharedTree using specific ForestType", () => {
		it("unspecified ForestType uses ObjectForest", () => {
			const { trees } = new TestTreeProviderLite(
				1,
				new SharedTreeFactory({
					jsonValidator: typeboxValidator,
				}),
			);
			assert.equal(trees[0].view.forest.computationName, "object-forest.ObjectForest");
		});

		it("ForestType.Reference uses ObjectForest", () => {
			const { trees } = new TestTreeProviderLite(
				1,
				new SharedTreeFactory({
					jsonValidator: typeboxValidator,
					forest: ForestType.Reference,
				}),
			);
			assert.equal(trees[0].view.forest.computationName, "object-forest.ObjectForest");
		});

		it("ForestType.Optimized uses ChunkedForest", () => {
			const { trees } = new TestTreeProviderLite(
				1,
				new SharedTreeFactory({
					jsonValidator: typeboxValidator,
					forest: ForestType.Optimized,
				}),
			);
			assert.equal(trees[0].view.forest.computationName, "object-forest.ChunkedForest");
		});
	});
});

function assertSchema<TRoot extends TreeFieldSchema>(
	tree: ISharedTree,
	schema: TreeSchema<TRoot>,
): ITreeView<TRoot> {
	return tree.requireSchema(schema, () => assert.fail()) ?? assert.fail();
}

/**
 * Runs the given test function as two tests,
 * one where `view` is the root SharedTree view and the other where `view` is a fork.
 * This is useful for testing because both `SharedTree` and `SharedTreeFork` implement `ISharedTreeView` in different ways.
 *
 * TODO: users of this are making schema: one has been provided that might be close, but likely isn't fully correct..
 * TODO: users of this doesn't depend on SharedTree directly and should be moved to tests of SharedTreeView.
 */
function itView(title: string, fn: (view: ITreeCheckout) => void): void {
	const content: TreeContent = {
		schema: jsonSequenceRootSchema,
		initialTree: [],
	};
	const config = {
		...content,
		allowedSchemaModifications: AllowedUpdateType.None,
	};
	it(`${title} (root view)`, () => {
		const provider = new TestTreeProviderLite();
		// Test an actual SharedTree.
		fn(provider.trees[0].schematize(config).checkout);
	});

	it(`${title} (reference view)`, () => {
		fn(checkoutWithContent(content));
	});

	it(`${title} (forked view)`, () => {
		const provider = new TestTreeProviderLite();
		fn(provider.trees[0].schematize(config).checkout.fork());
	});

	it(`${title} (reference forked view)`, () => {
		fn(checkoutWithContent(content).fork());
	});
}<|MERGE_RESOLUTION|>--- conflicted
+++ resolved
@@ -645,13 +645,10 @@
 		it("the insert of a node in a sequence field", () => {
 			const value = "42";
 			const provider = new TestTreeProviderLite(2);
-<<<<<<< HEAD
-			const tree1 = provider.trees[0].schematize(emptyJsonSequenceConfig).branch;
-			const { undoStack, redoStack, unsubscribe } = createTestUndoRedoStacks(tree1.events);
-=======
 			const tree1 = provider.trees[0].schematize(emptyStringSequenceConfig);
-			const { undoStack, redoStack, unsubscribe } = createTestUndoRedoStacks(tree1.checkout);
->>>>>>> 48922494
+			const { undoStack, redoStack, unsubscribe } = createTestUndoRedoStacks(
+				tree1.checkout.events,
+			);
 			provider.processMessages();
 			const tree2 = provider.trees[1].schematize(emptyStringSequenceConfig);
 			provider.processMessages();
@@ -684,48 +681,50 @@
 			const value2 = "43";
 			const value3 = "44";
 			const provider = new TestTreeProviderLite(2);
-			const tree1 = provider.trees[0].schematize(emptyJsonSequenceConfig).branch;
-			const { undoStack, redoStack, unsubscribe } = createTestUndoRedoStacks(tree1.events);
-			provider.processMessages();
-			const tree2 = provider.trees[1].schematize(emptyJsonSequenceConfig).branch;
+			const tree1 = provider.trees[0].schematize(emptyStringSequenceConfig);
+			const { undoStack, redoStack, unsubscribe } = createTestUndoRedoStacks(
+				tree1.checkout.events,
+			);
+			provider.processMessages();
+			const tree2 = provider.trees[1].schematize(emptyStringSequenceConfig);
 			provider.processMessages();
 
 			// Insert node
-			insertFirstNode(tree1, value3);
-			insertFirstNode(tree1, value2);
-			insertFirstNode(tree1, value);
+			tree1.editableTree.insertAt(0, value);
+			tree1.editableTree.insertAt(1, value2);
+			tree1.editableTree.insertAt(2, value3);
 			provider.processMessages();
 
 			// Validate insertion
-			validateRootField(tree2, [value, value2, value3]);
+			assert.deepEqual(tree2.editableTree.asArray, [value, value2, value3]);
 
 			// Undo node insertion
 			undoStack.pop()?.revert();
 			provider.processMessages();
 
-			validateRootField(tree1, [value2, value3]);
-			validateRootField(tree2, [value2, value3]);
+			assert.deepEqual(tree1.editableTree.asArray, [value, value2]);
+			assert.deepEqual(tree2.editableTree.asArray, [value, value2]);
 
 			// Undo node insertion
 			undoStack.pop()?.revert();
 			provider.processMessages();
 
-			validateRootField(tree1, [value3]);
-			validateRootField(tree2, [value3]);
+			assert.deepEqual(tree1.editableTree.asArray, [value]);
+			assert.deepEqual(tree2.editableTree.asArray, [value]);
 
 			// Undo node insertion
 			undoStack.pop()?.revert();
 			provider.processMessages();
 
-			validateRootField(tree1, []);
-			validateRootField(tree2, []);
+			assert.deepEqual(tree1.editableTree.asArray, []);
+			assert.deepEqual(tree2.editableTree.asArray, []);
 
 			// Redo node insertion
 			redoStack.pop()?.revert();
 			provider.processMessages();
 
-			validateRootField(tree1, [value3]);
-			validateRootField(tree2, [value3]);
+			assert.deepEqual(tree1.editableTree.asArray, [value]);
+			assert.deepEqual(tree2.editableTree.asArray, [value]);
 			unsubscribe();
 		});
 
@@ -742,26 +741,17 @@
 				undoStack: undoStack1,
 				redoStack: redoStack1,
 				unsubscribe: unsubscribe1,
-<<<<<<< HEAD
-			} = createTestUndoRedoStacks(tree1.events);
-=======
-			} = createTestUndoRedoStacks(tree1.checkout);
+			} = createTestUndoRedoStacks(tree1.checkout.events);
 
 			provider.processMessages();
 			const tree2 =
 				provider.trees[1].requireSchema(content.schema, () => fail("schema changed")) ??
 				fail("schematize failed");
->>>>>>> 48922494
 			const {
 				undoStack: undoStack2,
 				redoStack: redoStack2,
 				unsubscribe: unsubscribe2,
-<<<<<<< HEAD
-			} = createTestUndoRedoStacks(tree2.events);
-			provider.processMessages();
-=======
-			} = createTestUndoRedoStacks(tree2.checkout);
->>>>>>> 48922494
+			} = createTestUndoRedoStacks(tree2.checkout.events);
 
 			// Validate insertion
 			validateTreeContent(tree2.checkout, content);
@@ -828,20 +818,12 @@
 				undoStack: undoStack1,
 				redoStack: redoStack1,
 				unsubscribe: unsubscribe1,
-<<<<<<< HEAD
-			} = createTestUndoRedoStacks(tree1.events);
-=======
-			} = createTestUndoRedoStacks(tree1.checkout);
->>>>>>> 48922494
+			} = createTestUndoRedoStacks(tree1.checkout.events);
 			const {
 				undoStack: undoStack2,
 				redoStack: redoStack2,
 				unsubscribe: unsubscribe2,
-<<<<<<< HEAD
-			} = createTestUndoRedoStacks(tree2.events);
-=======
-			} = createTestUndoRedoStacks(tree2.checkout);
->>>>>>> 48922494
+			} = createTestUndoRedoStacks(tree2.checkout.events);
 
 			// Insert node
 			tree1.editableTree.insertAtStart([value]);
@@ -894,17 +876,10 @@
 			validateViewConsistency(tree1.checkout, tree2.checkout);
 
 			const { undoStack: undoStack1, unsubscribe: unsubscribe1 } = createTestUndoRedoStacks(
-<<<<<<< HEAD
-				tree1.events,
+				tree1.checkout.events,
 			);
 			const { undoStack: undoStack2, unsubscribe: unsubscribe2 } = createTestUndoRedoStacks(
-				tree2.events,
-=======
-				tree1.checkout,
-			);
-			const { undoStack: undoStack2, unsubscribe: unsubscribe2 } = createTestUndoRedoStacks(
-				tree2.checkout,
->>>>>>> 48922494
+				tree2.checkout.events,
 			);
 
 			const root1 = tree1.editableTree;
@@ -1015,275 +990,6 @@
 		});
 	});
 
-<<<<<<< HEAD
-	describe("Views", () => {
-		itView("can fork and apply edits without affecting the parent", (parent) => {
-			insertFirstNode(parent, "parent");
-			const child = parent.fork();
-			insertFirstNode(child, "child");
-			assert.equal(getTestValue(parent), "parent");
-			assert.deepEqual(getTestValues(child), ["parent", "child"]);
-		});
-
-		itView("can apply edits without affecting a fork", (parent) => {
-			const child = parent.fork();
-			assert.equal(getTestValue(parent), undefined);
-			assert.equal(getTestValue(child), undefined);
-			insertFirstNode(parent, "root");
-			assert.equal(getTestValue(parent), "root");
-			assert.equal(getTestValue(child), undefined);
-		});
-
-		itView("can merge changes into a parent", (parent) => {
-			const child = parent.fork();
-			insertFirstNode(child, "view");
-			parent.merge(child);
-			assert.equal(getTestValue(parent), "view");
-		});
-
-		itView("can rebase over a parent view", (parent) => {
-			const child = parent.fork();
-			insertFirstNode(parent, "root");
-			assert.equal(getTestValue(child), undefined);
-			child.rebaseOnto(parent);
-			assert.equal(getTestValue(child), "root");
-		});
-
-		itView("can rebase over a child view", (view) => {
-			const parent = view.fork();
-			insertFirstNode(parent, "P1");
-			const child = parent.fork();
-			insertFirstNode(parent, "P2");
-			insertFirstNode(child, "C1");
-			parent.rebaseOnto(child);
-			assert.deepEqual(getTestValues(child), ["P1", "C1"]);
-			assert.deepEqual(getTestValues(parent), ["P1", "C1", "P2"]);
-		});
-
-		itView("merge changes through multiple views", (viewA) => {
-			const viewB = viewA.fork();
-			const viewC = viewB.fork();
-			const viewD = viewC.fork();
-			insertFirstNode(viewD, "view");
-			viewC.merge(viewD);
-			assert.equal(getTestValue(viewB), undefined);
-			assert.equal(getTestValue(viewC), "view");
-			viewB.merge(viewC);
-			assert.equal(getTestValue(viewB), "view");
-			assert.equal(getTestValue(viewC), "view");
-		});
-
-		itView("merge correctly when multiple ancestors are mutated", (viewA) => {
-			const viewB = viewA.fork();
-			const viewC = viewB.fork();
-			const viewD = viewC.fork();
-			insertFirstNode(viewB, "B");
-			insertFirstNode(viewC, "C");
-			insertFirstNode(viewD, "D");
-			viewC.merge(viewD);
-			assert.equal(getTestValue(viewB), "B");
-			assert.equal(getTestValue(viewC), "D");
-			viewB.merge(viewC);
-			assert.equal(getTestValue(viewB), "D");
-		});
-
-		itView("can merge a parent view into a child", (view) => {
-			const parent = view.fork();
-			insertFirstNode(parent, "P1");
-			const child = parent.fork();
-			insertFirstNode(parent, "P2");
-			insertFirstNode(child, "C1");
-			child.merge(parent);
-			assert.deepEqual(getTestValues(child), ["P1", "C1", "P2"]);
-			assert.deepEqual(getTestValues(parent), ["P1", "P2"]);
-		});
-
-		itView("can perform a complicated merge scenario", (viewA) => {
-			const viewB = viewA.fork();
-			const viewC = viewB.fork();
-			const viewD = viewC.fork();
-			insertFirstNode(viewB, "A1");
-			insertFirstNode(viewC, "B1");
-			insertFirstNode(viewD, "C1");
-			viewC.merge(viewD);
-			insertFirstNode(viewA, "R1");
-			insertFirstNode(viewB, "A2");
-			insertFirstNode(viewC, "B2");
-			viewB.merge(viewC);
-			const viewE = viewB.fork();
-			insertFirstNode(viewB, "A3");
-			viewE.rebaseOnto(viewB);
-			assert.equal(getTestValue(viewE), "A3");
-			insertFirstNode(viewB, "A4");
-			insertFirstNode(viewE, "D1");
-			insertFirstNode(viewA, "R2");
-			viewB.merge(viewE);
-			viewA.merge(viewB);
-			insertFirstNode(viewA, "R3");
-			assert.deepEqual(getTestValues(viewA), [
-				"R1",
-				"R2",
-				"A1",
-				"A2",
-				"B1",
-				"C1",
-				"B2",
-				"A3",
-				"A4",
-				"D1",
-				"R3",
-			]);
-		});
-
-		itView("update anchors after applying a change", (view) => {
-			insertFirstNode(view, "A");
-			let cursor = view.forest.allocateCursor();
-			moveToDetachedField(view.forest, cursor);
-			cursor.firstNode();
-			const anchor = cursor.buildAnchor();
-			cursor.clear();
-			insertFirstNode(view, "B");
-			cursor = view.forest.allocateCursor();
-			view.forest.tryMoveCursorToNode(anchor, cursor);
-			assert.equal(cursor.value, "A");
-			cursor.clear();
-		});
-
-		itView("update anchors after merging into a parent", (parent) => {
-			insertFirstNode(parent, "A");
-			let cursor = parent.forest.allocateCursor();
-			moveToDetachedField(parent.forest, cursor);
-			cursor.firstNode();
-			const anchor = cursor.buildAnchor();
-			cursor.clear();
-			const child = parent.fork();
-			insertFirstNode(child, "B");
-			parent.merge(child);
-			cursor = parent.forest.allocateCursor();
-			parent.forest.tryMoveCursorToNode(anchor, cursor);
-			assert.equal(cursor.value, "A");
-			cursor.clear();
-		});
-
-		itView("update anchors after merging a branch into a divergent parent", (parent) => {
-			insertFirstNode(parent, "A");
-			let cursor = parent.forest.allocateCursor();
-			moveToDetachedField(parent.forest, cursor);
-			cursor.firstNode();
-			const anchor = cursor.buildAnchor();
-			cursor.clear();
-			const child = parent.fork();
-			insertFirstNode(parent, "P");
-			insertFirstNode(child, "B");
-			parent.merge(child);
-			cursor = parent.forest.allocateCursor();
-			parent.forest.tryMoveCursorToNode(anchor, cursor);
-			assert.equal(cursor.value, "A");
-			cursor.clear();
-		});
-
-		itView("update anchors after undoing", (view) => {
-			const { undoStack, unsubscribe } = createTestUndoRedoStacks(view.events);
-			insertFirstNode(view, "A");
-			let cursor = view.forest.allocateCursor();
-			moveToDetachedField(view.forest, cursor);
-			cursor.firstNode();
-			const anchor = cursor.buildAnchor();
-			cursor.clear();
-			insertFirstNode(view, "B");
-			undoStack.pop()?.revert();
-			cursor = view.forest.allocateCursor();
-			view.forest.tryMoveCursorToNode(anchor, cursor);
-			assert.equal(cursor.value, "A");
-			cursor.clear();
-			unsubscribe();
-		});
-
-		itView("can be mutated after merging", (parent) => {
-			const child = parent.fork();
-			insertFirstNode(child, "A");
-			parent.merge(child, false);
-			insertFirstNode(child, "B");
-			assert.deepEqual(getTestValues(parent), ["A"]);
-			assert.deepEqual(getTestValues(child), ["A", "B"]);
-			parent.merge(child);
-			assert.deepEqual(getTestValues(parent), ["A", "B"]);
-		});
-
-		itView("can rebase after merging", (parent) => {
-			const child = parent.fork();
-			insertFirstNode(child, "A");
-			parent.merge(child, false);
-			insertFirstNode(parent, "B");
-			child.rebaseOnto(parent);
-			assert.deepEqual(getTestValues(child), ["A", "B"]);
-		});
-
-		itView("can be read after merging", (parent) => {
-			insertFirstNode(parent, "root");
-			const child = parent.fork();
-			parent.merge(child);
-			assert.equal(getTestValue(child), "root");
-		});
-
-		itView("properly fork the tree schema", (parent) => {
-			const schemaA: TreeStoredSchema = {
-				nodeSchema: new Map([]),
-				rootFieldSchema: storedEmptyFieldSchema,
-			};
-			const schemaB: TreeStoredSchema = {
-				nodeSchema: new Map([[leaf.number.name, leaf.number]]),
-				rootFieldSchema: storedEmptyFieldSchema,
-			};
-			function getSchema(t: ISharedTreeView): "schemaA" | "schemaB" {
-				return t.storedSchema.nodeSchema.size === 0 ? "schemaA" : "schemaB";
-			}
-
-			parent.storedSchema.update(schemaA);
-			assert.equal(getSchema(parent), "schemaA");
-			const child = parent.fork();
-			child.storedSchema.update(schemaB);
-			assert.equal(getSchema(parent), "schemaA");
-			assert.equal(getSchema(child), "schemaB");
-		});
-
-		it("submit edits to Fluid when merging into the root view", () => {
-			const provider = new TestTreeProviderLite(2);
-			const tree1 = provider.trees[0].schematize(emptyJsonSequenceConfig).branch;
-			provider.processMessages();
-			const tree2 = provider.trees[1].schematize(emptyJsonSequenceConfig).branch;
-			provider.processMessages();
-			const baseView = tree1.fork();
-			const view = baseView.fork();
-			// Modify the view, but tree2 should remain unchanged until the edit merges all the way up
-			insertFirstNode(view, "42");
-			provider.processMessages();
-			assert.equal(getTestValue(tree2), undefined);
-			baseView.merge(view);
-			provider.processMessages();
-			assert.equal(getTestValue(tree2), undefined);
-			tree1.merge(baseView);
-			provider.processMessages();
-			assert.equal(getTestValue(tree2), "42");
-		});
-
-		it("do not squash commits", () => {
-			const provider = new TestTreeProviderLite(2);
-			const tree1 = provider.trees[0].schematize(emptyJsonSequenceConfig).branch;
-			provider.processMessages();
-			const tree2 = provider.trees[1];
-			let opsReceived = 0;
-			tree2.on("op", () => (opsReceived += 1));
-			const baseView = tree1.fork();
-			const view = baseView.fork();
-			insertFirstNode(view, "A");
-			insertFirstNode(view, "B");
-			baseView.merge(view);
-			tree1.merge(baseView);
-			provider.processMessages();
-			assert.equal(opsReceived, 2);
-		});
-=======
 	it("don't send ops before committing", () => {
 		const provider = new TestTreeProviderLite(2);
 		const tree1 = provider.trees[0].schematize(emptyStringSequenceConfig);
@@ -1299,7 +1005,6 @@
 		provider.processMessages();
 		assert.equal(opsReceived, 1);
 		assert.deepEqual(assertSchema(tree2, stringSequenceRootSchema).editableTree.asArray, ["x"]);
->>>>>>> 48922494
 	});
 
 	it("send only one op after committing", () => {
