/*!
 * Copyright (c) Microsoft Corporation and contributors. All rights reserved.
 * Licensed under the MIT License.
 */
import { strict as assert } from "assert";
import {
	MockFluidDataStoreRuntime,
	validateAssertionError,
} from "@fluidframework/test-runtime-utils";
import { ITestFluidObject, waitForContainerConnection } from "@fluidframework/test-utils";
import { requestFluidObject } from "@fluidframework/runtime-utils";
import { IContainerExperimental } from "@fluidframework/container-loader";
import {
	singleTextCursor,
	makeSchemaCodec,
	jsonableTreeFromCursor,
	on,
	ContextuallyTypedNodeData,
	SchemaBuilder,
	Any,
	TreeStatus,
} from "../../feature-libraries";
import { brand, fail, TransactionResult } from "../../util";
import {
	SharedTreeTestFactory,
	SummarizeType,
	TestTreeProvider,
	TestTreeProviderLite,
	jsonSequenceRootSchema,
	toJsonableTree,
	validateTree,
	validateTreeContent,
	validateViewConsistency,
	viewWithContent,
	wrongSchema,
} from "../utils";
import {
	ForestType,
	ISharedTree,
	ISharedTreeView,
	InitializeAndSchematizeConfiguration,
	SharedTree,
	SharedTreeFactory,
	TreeContent,
	runSynchronous,
} from "../../shared-tree";
import {
	compareUpPaths,
	FieldKey,
	JsonableTree,
	mapCursorField,
	rootFieldKey,
	TreeValue,
	UpPath,
	Value,
	moveToDetachedField,
	SchemaData,
	ValueSchema,
	AllowedUpdateType,
	LocalCommitSource,
	storedEmptyFieldSchema,
} from "../../core";
import { typeboxValidator } from "../../external-utilities";
import { EditManager } from "../../shared-tree-core";
import { jsonNumber, jsonSchema, leaf } from "../../domains";
import { noopValidator } from "../../codec";

const schemaCodec = makeSchemaCodec({ jsonValidator: typeboxValidator });

const fooKey: FieldKey = brand("foo");

const emptyJsonSequenceConfig: InitializeAndSchematizeConfiguration = {
	schema: jsonSequenceRootSchema,
	allowedSchemaModifications: AllowedUpdateType.None,
	initialTree: [],
};

describe("SharedTree", () => {
	// TODO: concurrent use of schematize should not double initialize. Should use constraints so second run conflicts.
	it.skip("Concurrent Schematize", () => {
		const provider = new TestTreeProviderLite(2);
		const content: InitializeAndSchematizeConfiguration = {
			schema: jsonSequenceRootSchema,
			allowedSchemaModifications: AllowedUpdateType.None,
			initialTree: [1],
		};
		const tree1 = provider.trees[0].schematize(content);
		provider.trees[1].schematize(content);
		provider.processMessages();

		validateRootField(tree1, [1]);
	});

	it("reads only one node", () => {
		// This is a regression test for a scenario in which a transaction would apply its delta twice,
		// inserting two nodes instead of just one
		const view = viewWithContent({ schema: jsonSequenceRootSchema, initialTree: [] });
		runSynchronous(view, (t) => {
			t.context.root.insertNodes(0, [5]);
		});

		assert.deepEqual(toJsonableTree(view), [{ type: jsonNumber.name, value: 5 }]);
	});

	it("editable-tree-2-end-to-end", () => {
		const builder = new SchemaBuilder({ scope: "e2e", libraries: [leaf.library] });
		const schema = builder.toDocumentSchema(SchemaBuilder.fieldRequired(leaf.number));
		const factory = new SharedTreeFactory({
			jsonValidator: typeboxValidator,
			forest: ForestType.Reference,
		});
		const sharedTree = factory.create(new MockFluidDataStoreRuntime(), "the tree");
		const view = sharedTree.schematize({
			allowedSchemaModifications: AllowedUpdateType.SchemaCompatible,
			initialTree: 1,
			schema,
		});
		const root = view.editableTree2(schema);
<<<<<<< HEAD
		const leafNode = root.boxedContent;
		assert.equal(leafNode.value, 1);
		root.setContent(2);
		assert(leafNode.treeStatus() !== TreeStatus.InDocument);
=======
		const leaf = root.boxedContent;
		assert.equal(leaf.value, 1);
		root.content = 2;
		assert(leaf.treeStatus() !== TreeStatus.InDocument);
>>>>>>> 572c9e1e
		assert.equal(root.content, 2);
	});

	it("can be connected to another tree", async () => {
		const provider = await TestTreeProvider.create(2);
		assert(provider.trees[0].isAttached());
		assert(provider.trees[1].isAttached());

		const value = "42";
		const expectedSchema = schemaCodec.encode(jsonSequenceRootSchema);

		// Apply an edit to the first tree which inserts a node with a value
		const view1 = provider.trees[0].schematize({
			schema: jsonSequenceRootSchema,
			allowedSchemaModifications: AllowedUpdateType.None,
			initialTree: [value],
		});

		// Ensure that the first tree has the state we expect
		assert.equal(getTestValue(view1), value);
		assert.deepEqual(schemaCodec.encode(provider.trees[0].storedSchema), expectedSchema);
		// Ensure that the second tree receives the expected state from the first tree
		await provider.ensureSynchronized();
		validateViewConsistency(view1, provider.trees[1].view);
		// Ensure that a tree which connects after the edit has already happened also catches up
		const joinedLaterTree = await provider.createTree();
		validateViewConsistency(view1, joinedLaterTree.view);
	});

	it("can summarize and load", async () => {
		const provider = await TestTreeProvider.create(1, SummarizeType.onDemand);
		const value = 42;
		const summarizingTree = provider.trees[0].schematize({
			schema: jsonSequenceRootSchema,
			allowedSchemaModifications: AllowedUpdateType.None,
			initialTree: [value],
		});
		await provider.summarize();
		await provider.ensureSynchronized();
		const loadingTree = await provider.createTree();
		validateTreeContent(loadingTree.view, {
			schema: jsonSequenceRootSchema,
			initialTree: [value],
		});
	});

	it("can process ops after loading from summary", async () => {
		const provider = await TestTreeProvider.create(1, SummarizeType.onDemand);
		const tree2 = (await provider.createTree()).view;
		const tree3 = (await provider.createTree()).view;
		const [container1, container2, container3] = provider.containers;

		const tree1 = provider.trees[0].schematize({
			schema: jsonSequenceRootSchema,
			allowedSchemaModifications: AllowedUpdateType.None,
			initialTree: ["Z", "A", "C"],
		});

		await provider.ensureSynchronized();

		// Stop the processing of incoming changes on tree3 so that it does not learn about the deletion of Z
		await provider.opProcessingController.pauseProcessing(container3);

		// Delete Z
		remove(tree2, 0, 1);

		// Ensure tree2 has a chance to send deletion of Z
		await provider.opProcessingController.processOutgoing(container2);

		// Ensure tree1 has a chance to receive the deletion of Z before putting out a summary
		await provider.opProcessingController.processIncoming(container1);
		validateRootField(tree1, ["A", "C"]);

		// Have tree1 make a summary
		// Summarized state: A C
		await provider.summarize();

		// Insert B between A and C (without knowing of Z being deleted)
		insert(tree3, 2, "B");

		// Ensure the insertion of B is sent for processing by tree3 before tree3 receives the deletion of Z
		await provider.opProcessingController.processOutgoing(container3);

		// Allow tree3 to receive further changes (i.e., the deletion of Z)
		provider.opProcessingController.resumeProcessing(container3);

		// Ensure all trees are now caught up
		await provider.ensureSynchronized();

		// Load the last summary (state: "AC") and process the deletion of Z and insertion of B
		const tree4 = (await provider.createTree()).view;

		// Ensure tree4 has a chance to process trailing ops.
		await provider.ensureSynchronized();

		// Trees 1 through 3 should get the correct end state (ABC) whether we include EditManager data
		// in summaries or not.
		const expectedValues = ["A", "B", "C"];
		validateRootField(tree1, expectedValues);
		validateRootField(tree2, expectedValues);
		validateRootField(tree3, expectedValues);
		// tree4 should only get the correct end state if it was able to get the adequate
		// EditManager state from the summary. Specifically, in order to correctly rebase the insert
		// of B, tree4 needs to have a local copy of the edit that deleted Z, so it can
		// rebase the insertion of  B over that edit.
		// Without that, it will interpret the insertion of B based on the current state, yielding
		// the order ACB.
		validateRootField(tree4, expectedValues);
	});

	it("can load a summary from a tree and receive edits of the new state", async () => {
		const provider = await TestTreeProvider.create(1, SummarizeType.onDemand);
		const [summarizingTree] = provider.trees;

		const initialState: JsonableTree = {
			type: brand("Node"),
			fields: {
				foo: [
					{ type: brand("Node"), value: "a" },
					{ type: brand("Node"), value: "b" },
					{ type: brand("Node"), value: "c" },
				],
			},
		};
		initializeTestTree(summarizingTree.view, initialState);

		await provider.ensureSynchronized();
		await provider.summarize();

		const loadingTree = (await provider.createTree()).view;
		const fooField: FieldKey = brand("foo");

		runSynchronous(summarizingTree.view, () => {
			const rootPath = {
				parent: undefined,
				parentField: rootFieldKey,
				parentIndex: 0,
			};
			summarizingTree.editor
				.sequenceField({ parent: rootPath, field: fooField })
				.delete(0, 1);
		});

		await provider.ensureSynchronized();

		const cursor = loadingTree.forest.allocateCursor();
		moveToDetachedField(loadingTree.forest, cursor);
		assert.equal(cursor.firstNode(), true);
		cursor.enterField(fooField);
		assert.equal(cursor.firstNode(), true);
		// An error may occur earlier in the test but may be swallowed up. If so, this line will fail
		// due to the delete edit above not being able to be applied to loadingTree.
		assert.equal(cursor.value, "b");
		assert.equal(cursor.nextNode(), true);
		assert.equal(cursor.value, "c");
		assert.equal(cursor.nextNode(), false);
	});

	it("can summarize local edits in the attach summary", async () => {
		const onCreate = (tree: SharedTree) => {
			tree.storedSchema.update(jsonSequenceRootSchema);
			insert(tree.view, 0, "A");
			insert(tree.view, 1, "C");
			validateRootField(tree.view, ["A", "C"]);
		};
		const provider = await TestTreeProvider.create(
			1,
			SummarizeType.onDemand,
			new SharedTreeTestFactory(onCreate),
		);
		const tree1 = provider.trees[0].view;
		validateRootField(tree1, ["A", "C"]);
		const tree2 = (await provider.createTree()).view;
		// Check that the joining tree was initialized with data from the attach summary
		validateRootField(tree2, ["A", "C"]);

		// Check that further edits are interpreted properly
		insert(tree1, 1, "B");
		await provider.ensureSynchronized();
		validateRootField(tree1, ["A", "B", "C"]);
		validateRootField(tree2, ["A", "B", "C"]);
	});

	it("can tolerate local edits submitted as part of a transaction in the attach summary", async () => {
		const onCreate = (tree: SharedTree) => {
			tree.storedSchema.update(jsonSequenceRootSchema);
			tree.view.transaction.start();
			insert(tree.view, 0, "A");
			insert(tree.view, 1, "C");
			tree.view.transaction.commit();
			validateRootField(tree.view, ["A", "C"]);
		};
		const provider = await TestTreeProvider.create(
			1,
			SummarizeType.onDemand,
			new SharedTreeTestFactory(onCreate),
		);
		const tree1 = provider.trees[0].view;
		validateRootField(tree1, ["A", "C"]);
		const tree2 = (await provider.createTree()).view;
		// Check that the joining tree was initialized with data from the attach summary
		validateRootField(tree2, ["A", "C"]);

		// Check that further edits are interpreted properly
		insert(tree1, 1, "B");
		await provider.ensureSynchronized();
		validateRootField(tree1, ["A", "B", "C"]);
		validateRootField(tree2, ["A", "B", "C"]);
	});

	// AB#5745: Enable this test once it passes.
	it.skip("can tolerate incomplete transactions when attaching", async () => {
		const onCreate = (tree: SharedTree) => {
			tree.storedSchema.update(jsonSequenceRootSchema);
			tree.view.transaction.start();
			insert(tree.view, 0, "A");
			insert(tree.view, 1, "C");
			validateRootField(tree.view, ["A", "C"]);
		};
		const provider = await TestTreeProvider.create(
			1,
			SummarizeType.onDemand,
			new SharedTreeTestFactory(onCreate),
		);
		const tree1 = provider.trees[0].view;
		validateRootField(tree1, ["A", "C"]);
		const tree2 = (await provider.createTree()).view;
		tree1.transaction.commit();
		// Check that the joining tree was initialized with data from the attach summary
		validateRootField(tree2, []);

		await provider.ensureSynchronized();
		validateRootField(tree1, ["A", "C"]);
		validateRootField(tree2, ["A", "C"]);

		// Check that further edits are interpreted properly
		insert(tree1, 1, "B");
		await provider.ensureSynchronized();
		validateRootField(tree1, ["A", "B", "C"]);
		validateRootField(tree2, ["A", "B", "C"]);
	});

	it("has bounded memory growth in EditManager", () => {
		const provider = new TestTreeProviderLite(2);
		provider.trees[0].schematize(emptyJsonSequenceConfig);

		const [tree1, tree2] = provider.trees.map((t) => t.view);

		// Make some arbitrary number of edits
		for (let i = 0; i < 10; ++i) {
			insert(tree1, 0, "");
		}

		provider.processMessages();

		// These two edit will have ref numbers that correspond to the last of the above edits
		insert(tree1, 0, "");
		insert(tree2, 0, "");

		// This synchronization point should ensure that both trees see the edits with the higher ref numbers.
		provider.processMessages();

		// It's not clear if we'll ever want to expose the EditManager to ISharedTree consumers or
		// if we'll ever expose some memory stats in which the trunk length would be included.
		// If we do then this test should be updated to use that code path.
		const t1 = provider.trees[0] as unknown as { editManager?: EditManager<any, any, any> };
		const t2 = provider.trees[1] as unknown as { editManager?: EditManager<any, any, any> };
		assert(
			t1.editManager !== undefined && t2.editManager !== undefined,
			"EditManager has moved. This test must be updated.",
		);
		assert(t1.editManager.getTrunkChanges().length < 10);
		assert(t2.editManager.getTrunkChanges().length < 10);
	});

	it("can process changes while detached", async () => {
		const onCreate = (t: ISharedTree) => {
			const view = t.schematize(emptyJsonSequenceConfig);
			insertFirstNode(view, "B");
			insertFirstNode(view, "A");
			validateRootField(view, ["A", "B"]);
		};
		const provider = await TestTreeProvider.create(
			1,
			undefined,
			new SharedTreeTestFactory(onCreate),
		);
		const tree = provider.trees[0].view;
		validateRootField(tree, ["A", "B"]);
	});

	// TODO:
	// If these are testing collaboration and conflicts they should probably be EditManager tests.
	// If they are testing the editor API and that it creates the proper deltas, they should be at that level.
	// These tests currently mostly don't use the public facing editing API, so they probably shouldn't be in this file,
	// except for maybe some integration/end to end test which uses editable tree and collaboration.
	describe("Editing", () => {
		it("can insert and delete a node in a sequence field", () => {
			const value = "42";
			const provider = new TestTreeProviderLite(2);
			const tree1 = provider.trees[0].schematize(emptyJsonSequenceConfig);
			provider.processMessages();
			const tree2 = provider.trees[1].schematize(emptyJsonSequenceConfig);
			provider.processMessages();

			// Insert node
			tree1.context.root.insertNodes(0, [value]);
			provider.processMessages();

			// Validate insertion
			validateRootField(tree2, [value]);

			// Delete node
			remove(tree1, 0, 1);

			provider.processMessages();

			validateRootField(tree1, []);
			validateRootField(tree2, []);
		});

		it("can handle competing deletes", () => {
			for (const index of [0, 1, 2, 3]) {
				const provider = new TestTreeProviderLite(4);
				const config: InitializeAndSchematizeConfiguration = {
					schema: jsonSequenceRootSchema,
					initialTree: [0, 1, 2, 3],
					allowedSchemaModifications: AllowedUpdateType.None,
				};
				const tree1 = provider.trees[0].schematize(config);
				provider.processMessages();
				const tree2 = provider.trees[1].schematize(config);
				const tree3 = provider.trees[2].schematize(config);
				const tree4 = provider.trees[3].schematize(config);
				provider.processMessages();

				remove(tree1, index, 1);
				remove(tree2, index, 1);
				remove(tree3, index, 1);

				provider.processMessages();

				const expectedSequence = [0, 1, 2, 3];
				expectedSequence.splice(index, 1);
				validateRootField(tree1, expectedSequence);
				validateRootField(tree2, expectedSequence);
				validateRootField(tree3, expectedSequence);
				validateRootField(tree4, expectedSequence);
			}
		});

		it("can insert and delete a node in an optional field", () => {
			const value = 42;
			const provider = new TestTreeProviderLite(2);
			const schema = new SchemaBuilder({
				scope: "optional",
				libraries: [jsonSchema],
			}).toDocumentSchema(SchemaBuilder.fieldOptional(jsonNumber));
			const config: InitializeAndSchematizeConfiguration = {
				schema,
				initialTree: value,
				allowedSchemaModifications: AllowedUpdateType.None,
			};
			const tree1 = provider.trees[0].schematize(config);
			provider.processMessages();
			const tree2 = provider.trees[1].schematize(config);

			// Delete node
			tree1.setContent(undefined);
			provider.processMessages();
			assert.equal(tree1.root, undefined);
			assert.equal(tree2.root, undefined);

			// Set node
			tree1.setContent(43);
			provider.processMessages();
			assert.equal(tree1.root, 43);
			assert.equal(tree2.root, 43);
		});

		function abortTransaction(branch: ISharedTreeView): void {
			const initialState: JsonableTree = {
				type: brand("Node"),
				fields: {
					foo: [
						{ type: brand("Number"), value: 0 },
						{ type: brand("Number"), value: 1 },
						{ type: brand("Number"), value: 2 },
					],
				},
			};
			initializeTestTree(branch, initialState);
			runSynchronous(branch, () => {
				const rootField = branch.editor.sequenceField({
					parent: undefined,
					field: rootFieldKey,
				});
				const root0Path = {
					parent: undefined,
					parentField: rootFieldKey,
					parentIndex: 0,
				};
				const root1Path = {
					parent: undefined,
					parentField: rootFieldKey,
					parentIndex: 1,
				};
				const foo0 = branch.editor.sequenceField({ parent: root0Path, field: fooKey });
				const foo1 = branch.editor.sequenceField({ parent: root1Path, field: fooKey });
				foo0.delete(1, 1);
				foo0.insert(1, singleTextCursor({ type: brand("Number"), value: 41 }));
				foo0.delete(2, 1);
				foo0.insert(2, singleTextCursor({ type: brand("Number"), value: 42 }));
				foo0.delete(0, 1);
				rootField.insert(0, singleTextCursor({ type: brand("Test") }));
				foo1.delete(0, 1);
				foo1.insert(0, singleTextCursor({ type: brand("Number"), value: "RootValue2" }));
				foo1.insert(0, singleTextCursor({ type: brand("Test") }));
				foo1.delete(1, 1);
				foo1.insert(1, singleTextCursor({ type: brand("Number"), value: 82 }));
				// Aborting the transaction should restore the forest
				return TransactionResult.Abort;
			});

			validateTree(branch, [initialState]);
		}

		it("can abandon a transaction", () => {
			const provider = new TestTreeProviderLite(2);
			const [tree1] = provider.trees;
			abortTransaction(tree1.view);
		});

		it("can abandon a transaction on a branch", () => {
			const provider = new TestTreeProviderLite(2);
			const [tree] = provider.trees;
			abortTransaction(tree.view.fork());
		});

		it("can insert multiple nodes", () => {
			const provider = new TestTreeProviderLite(2);
			const tree1 = provider.trees[0].view;
			const tree2 = provider.trees[1].view;

			// Insert nodes
			runSynchronous(tree1, () => {
				const field = tree1.editor.sequenceField({
					parent: undefined,
					field: rootFieldKey,
				});
				field.insert(0, singleTextCursor({ type: brand("Test"), value: 1 }));
			});

			runSynchronous(tree1, () => {
				const field = tree1.editor.sequenceField({
					parent: undefined,
					field: rootFieldKey,
				});
				field.insert(1, singleTextCursor({ type: brand("Test"), value: 2 }));
			});

			provider.processMessages();

			// Validate insertion
			{
				const readCursor = tree2.forest.allocateCursor();
				moveToDetachedField(tree2.forest, readCursor);
				assert(readCursor.firstNode());
				assert.equal(readCursor.value, 1);
				assert.equal(readCursor.nextNode(), true);
				assert.equal(readCursor.value, 2);
				assert.equal(readCursor.nextNode(), false);
				readCursor.free();
			}
		});

		it("can move nodes across fields", () => {
			const provider = new TestTreeProviderLite(2);
			const tree1 = provider.trees[0].view;
			const tree2 = provider.trees[1].view;

			const initialState: JsonableTree = {
				type: brand("Node"),
				fields: {
					foo: [
						{ type: brand("Node"), value: "a" },
						{ type: brand("Node"), value: "b" },
						{ type: brand("Node"), value: "c" },
					],
					bar: [
						{ type: brand("Node"), value: "d" },
						{ type: brand("Node"), value: "e" },
						{ type: brand("Node"), value: "f" },
					],
				},
			};
			initializeTestTree(tree1, initialState);

			runSynchronous(tree1, () => {
				const rootPath = {
					parent: undefined,
					parentField: rootFieldKey,
					parentIndex: 0,
				};
				tree1.editor.move(
					{ parent: rootPath, field: brand("foo") },
					1,
					2,
					{ parent: rootPath, field: brand("bar") },
					1,
				);
			});

			provider.processMessages();

			const expectedState: JsonableTree = {
				type: brand("Node"),
				fields: {
					foo: [{ type: brand("Node"), value: "a" }],
					bar: [
						{ type: brand("Node"), value: "d" },
						{ type: brand("Node"), value: "b" },
						{ type: brand("Node"), value: "c" },
						{ type: brand("Node"), value: "e" },
						{ type: brand("Node"), value: "f" },
					],
				},
			};
			validateTree(tree1, [expectedState]);
			validateTree(tree2, [expectedState]);
		});

		// TODO: unskip once the bug which compose is fixed
		it.skip("can make multiple moves in a transaction", () => {
			const provider = new TestTreeProviderLite();
			const tree = provider.trees[0].view;

			const initialState: JsonableTree = {
				type: brand("Node"),
				fields: {
					foo: [{ type: brand("Node"), value: "a" }],
				},
			};
			initializeTestTree(tree, initialState);

			const rootPath = {
				parent: undefined,
				parentField: rootFieldKey,
				parentIndex: 0,
			};
			// Perform multiple moves that should each be assigned a unique ID
			runSynchronous(tree, () => {
				tree.editor.move(
					{ parent: rootPath, field: brand("foo") },
					0,
					1,
					{ parent: rootPath, field: brand("bar") },
					0,
				);
				tree.editor.move(
					{ parent: rootPath, field: brand("bar") },
					0,
					1,
					{ parent: rootPath, field: brand("baz") },
					0,
				);
				runSynchronous(tree, () => {
					tree.editor.move(
						{ parent: rootPath, field: brand("baz") },
						0,
						1,
						{ parent: rootPath, field: brand("qux") },
						0,
					);
				});
			});

			const expectedState: JsonableTree = {
				type: brand("Node"),
				fields: {
					qux: [{ type: brand("Node"), value: "a" }],
				},
			};
			provider.processMessages();
			validateTree(tree, [expectedState]);
		});
	});

	describe("Undo and redo", () => {
		it("does nothing if there are no commits in the undo stack", () => {
			const value = "42";
			const provider = new TestTreeProviderLite(2);
			const tree1 = provider.trees[0].schematize(emptyJsonSequenceConfig);
			provider.processMessages();
			const tree2 = provider.trees[1].schematize(emptyJsonSequenceConfig);
			provider.processMessages();

			// Insert node
			insertFirstNode(tree1, value);
			provider.processMessages();

			// Validate insertion
			assert.equal(getTestValue(tree2), value);

			// Undo node insertion
			tree1.undo();
			provider.processMessages();

			assert.equal(getTestValue(tree1), undefined);
			assert.equal(getTestValue(tree2), undefined);

			// Undo again
			tree1.undo();
			provider.processMessages();

			// Redo
			tree1.redo();
			provider.processMessages();

			assert.equal(getTestValue(tree1), value);
			assert.equal(getTestValue(tree2), value);

			// Redo again
			tree1.redo();
			provider.processMessages();

			assert.equal(getTestValue(tree1), value);
			assert.equal(getTestValue(tree2), value);
		});

		it("does not undo edits made remotely", () => {
			const provider = new TestTreeProviderLite(2);
			const content: InitializeAndSchematizeConfiguration = {
				schema: jsonSequenceRootSchema,
				allowedSchemaModifications: AllowedUpdateType.None,
				initialTree: ["tree2"],
			};
			// Do initialization on tree2
			const tree2 = provider.trees[1].schematize(content);
			provider.processMessages();
			const tree1 = provider.trees[0].schematize(content);
			provider.processMessages();

			validateRootField(tree1, ["tree2"]);

			// Insert node
			insert(tree1, 0, "tree1");
			provider.processMessages();

			validateRootField(tree1, ["tree1", "tree2"]);

			// Make a remote edit
			remove(tree2, 1, 1);
			provider.processMessages();

			// Validate deletion
			validateRootField(tree1, ["tree1"]);

			// Undo
			tree1.undo(); // undoes insert of "tree1"
			// Call undo to ensure it doesn't undo the change from tree2
			tree1.undo(); // No-op
			provider.processMessages();

			// Validate undo
			validateRootField(tree1, []);
			validateRootField(tree2, []);

			// Call redo
			tree1.redo();
			provider.processMessages();

			// Validate redo
			validateRootField(tree1, ["tree1"]);
		});

		it("the insert of a node in a sequence field", () => {
			const value = "42";
			const provider = new TestTreeProviderLite(2);
			const tree1 = provider.trees[0].schematize(emptyJsonSequenceConfig);
			provider.processMessages();
			const tree2 = provider.trees[1].schematize(emptyJsonSequenceConfig);
			provider.processMessages();

			// Insert node
			insertFirstNode(tree1, value);
			provider.processMessages();

			// Validate insertion
			validateRootField(tree2, [value]);

			// Undo node insertion
			tree1.undo();
			provider.processMessages();

			validateRootField(tree1, []);
			validateRootField(tree2, []);

			// Redo node insertion
			tree1.redo();
			provider.processMessages();

			validateRootField(tree1, [value]);
			validateRootField(tree2, [value]);
		});

		it("rebased edits", () => {
			const provider = new TestTreeProviderLite(2);
			const content: InitializeAndSchematizeConfiguration = {
				schema: jsonSequenceRootSchema,
				allowedSchemaModifications: AllowedUpdateType.None,
				initialTree: ["A", "B", "C", "D"],
			};
			const tree1 = provider.trees[0].schematize(content);
			const tree2 = provider.trees[1].view;
			provider.processMessages();

			// Validate insertion
			validateTreeContent(tree2, content);

			// Insert nodes on both trees
			insert(tree1, 1, "x");
			assert.deepEqual([...tree1.context.root], ["A", "x", "B", "C", "D"]);

			insert(tree2, 3, "y");
			assert.deepEqual([...tree2.context.root], ["A", "B", "C", "y", "D"]);

			// Syncing will cause both trees to rebase their local changes
			provider.processMessages();

			// Undo node insertion on both trees
			tree1.undo();
			assert.deepEqual([...tree1.context.root], ["A", "B", "C", "y", "D"]);

			tree2.undo();
			assert.deepEqual([...tree2.context.root], ["A", "x", "B", "C", "D"]);

			provider.processMessages();
			validateTreeContent(tree1, content);
			validateTreeContent(tree2, content);

			// Insert additional node at the beginning to require rebasing
			insert(tree1, 0, "0");
			assert.deepEqual([...tree1.context.root], ["0", "A", "B", "C", "D"]);

			const expectedAfterRedo = ["0", "A", "x", "B", "C", "y", "D"];
			// Redo node insertion on both trees
			tree1.redo();
			assert.deepEqual([...tree1.context.root], ["0", "A", "x", "B", "C", "D"]);

			tree2.redo();
			assert.deepEqual([...tree2.context.root], ["A", "B", "C", "y", "D"]);

			provider.processMessages();
			validateRootField(tree1, expectedAfterRedo);
			validateRootField(tree2, expectedAfterRedo);
		});

		it("updates rebased undoable commits in the correct order", () => {
			const provider = new TestTreeProviderLite(2);

			// Initialize the tree
			const content: InitializeAndSchematizeConfiguration = {
				initialTree: ["A", "B", "C", "D"],
				schema: jsonSequenceRootSchema,
				allowedSchemaModifications: AllowedUpdateType.None,
			};
			const tree1 = provider.trees[0].schematize(content);
			const tree2 = provider.trees[1].view;
			provider.processMessages();

			// Validate initialization
			validateTreeContent(tree2, content);

			// Insert a node on tree 2
			insert(tree2, 4, "z");
			assert.deepEqual([...tree2.context.root], ["A", "B", "C", "D", "z"]);

			// Insert nodes on both trees
			insert(tree1, 1, "x");
			assert.deepEqual([...tree1.context.root], ["A", "x", "B", "C", "D"]);

			insert(tree2, 3, "y");
			assert.deepEqual([...tree2.context.root], ["A", "B", "C", "y", "D", "z"]);

			// Syncing will cause both trees to rebase their local changes
			provider.processMessages();

			// Undo node insertion on both trees
			tree1.undo();
			assert.deepEqual([...tree1.context.root], ["A", "B", "C", "y", "D", "z"]);

			// First undo should be the insertion of y
			tree2.undo();
			assert.deepEqual([...tree2.context.root], ["A", "x", "B", "C", "D", "z"]);
			tree2.undo();
			assert.deepEqual([...tree2.context.root], ["A", "x", "B", "C", "D"]);

			provider.processMessages();
			validateTreeContent(tree1, content);
			validateTreeContent(tree2, content);

			// Insert additional node at the beginning to require rebasing
			insert(tree1, 0, "0");
			assert.deepEqual([...tree1.context.root], ["0", "A", "B", "C", "D"]);
			provider.processMessages();

			const expectedAfterRedo = ["0", "A", "x", "B", "C", "y", "D", "z"];

			// Redo node insertion on both trees
			tree1.redo();
			assert.deepEqual([...tree1.context.root], ["0", "A", "x", "B", "C", "D"]);

			// First redo should be the insertion of z
			tree2.redo();
			assert.deepEqual([...tree2.context.root], ["0", "A", "B", "C", "D", "z"]);
			tree2.redo();
			assert.deepEqual([...tree2.context.root], ["0", "A", "B", "C", "y", "D", "z"]);

			provider.processMessages();
			assert.deepEqual([...tree1.context.root], expectedAfterRedo);
			assert.deepEqual([...tree2.context.root], expectedAfterRedo);
		});

		it("an insert after another undo has been sequenced", () => {
			const value = "42";
			const value2 = "43";
			const value3 = "44";
			const provider = new TestTreeProviderLite(2);
			const tree1 = provider.trees[0].schematize({
				initialTree: ["A", "B", "C", "D"],
				schema: jsonSequenceRootSchema,
				allowedSchemaModifications: AllowedUpdateType.None,
			});
			const tree2 = provider.trees[1].view;
			provider.processMessages();

			// Insert node
			insert(tree1, 1, value);
			insert(tree1, 2, value2);

			assert.deepEqual([...tree1.context.root], ["A", value, value2, "B", "C", "D"]);

			insert(tree2, 0, value3);
			assert.deepEqual([...tree2.context.root], [value3, "A", "B", "C", "D"]);

			// Undo insertion of value2
			tree1.undo();

			assert.deepEqual([...tree1.context.root], ["A", value, "B", "C", "D"]);

			// Sequence after the undo to ensure that undo commits are tracked
			// correctly in the trunk undo redo manager and after the and after the insert
			// on tree2 to cause rebasing of the local branch on tree1
			provider.processMessages();

			assert.deepEqual([...tree1.context.root], [value3, "A", value, "B", "C", "D"]);
			assert.deepEqual([...tree2.context.root], [value3, "A", value, "B", "C", "D"]);

			// Undo insertion of value
			tree1.undo();

			assert.deepEqual([...tree1.context.root], [value3, "A", "B", "C", "D"]);

			// Insert another value to cause rebasing
			insert(tree2, 0, value3);
			assert.deepEqual([...tree2.context.root], [value3, value3, "A", value, "B", "C", "D"]);

			provider.processMessages();

			// Redo node insertion
			tree1.redo();
			provider.processMessages();

			assert.deepEqual([...tree1.context.root], [value3, value3, "A", value, "B", "C", "D"]);
			assert.deepEqual([...tree2.context.root], [value3, value3, "A", value, "B", "C", "D"]);
		});
	});

	// TODO: many of these events tests should be tests of SharedTreeView instead.
	describe("Events", () => {
		const builder = new SchemaBuilder({ scope: "Events test schema" });
		const numberSchema = builder.leaf("number", ValueSchema.Number);
		const treeSchema = builder.struct("root", {
			x: SchemaBuilder.fieldRequired(numberSchema),
		});
		const schema = builder.toDocumentSchema(SchemaBuilder.fieldOptional(Any));

		it("triggers events for local and subtree changes", () => {
			const view = viewWithContent({
				schema,
				initialTree: {
					x: 24,
				},
			});
			const rootNode = view.context.root.getNode(0);
			const root = view.root as unknown as { x: number };
			const log: string[] = [];
			const unsubscribe = rootNode[on]("changing", () => log.push("change"));
			const unsubscribeSubtree = rootNode[on]("subtreeChanging", () => {
				log.push("subtree");
			});
			const unsubscribeAfter = view.events.on("afterBatch", () => log.push("after"));
			log.push("editStart");
			root.x = 5;
			log.push("editStart");
			root.x = 6;
			log.push("unsubscribe");
			unsubscribe();
			unsubscribeSubtree();
			unsubscribeAfter();
			log.push("editStart");
			root.x = 7;

			assert.deepEqual(log, [
				"editStart",
				"subtree",
				"change",
				"subtree",
				"change",
				"after",
				"editStart",
				"subtree",
				"change",
				"subtree",
				"change",
				"after",
				"unsubscribe",
				"editStart",
			]);
		});

		it("propagates path args for local and subtree changes", () => {
			const view = viewWithContent({
				schema,
				initialTree: {
					x: 24,
				},
			});
			const rootNode = view.context.root.getNode(0);
			const root = view.root as unknown as { x: number };
			const log: string[] = [];
			const unsubscribe = rootNode[on]("changing", (upPath) =>
				log.push(`change-${String(upPath.parentField)}-${upPath.parentIndex}`),
			);
			const unsubscribeSubtree = rootNode[on]("subtreeChanging", (upPath) => {
				log.push(`subtree-${String(upPath.parentField)}-${upPath.parentIndex}`);
			});
			const unsubscribeAfter = view.events.on("afterBatch", () => log.push("after"));
			log.push("editStart");
			root.x = 5;
			log.push("editStart");
			root.x = 6;
			log.push("unsubscribe");
			unsubscribe();
			unsubscribeSubtree();
			unsubscribeAfter();
			log.push("editStart");
			root.x = 7;

			assert.deepEqual(log, [
				"editStart",
				"subtree-rootFieldKey-0",
				"change-rootFieldKey-0",
				"subtree-rootFieldKey-0",
				"change-rootFieldKey-0",
				"after",
				"editStart",
				"subtree-rootFieldKey-0",
				"change-rootFieldKey-0",
				"subtree-rootFieldKey-0",
				"change-rootFieldKey-0",
				"after",
				"unsubscribe",
				"editStart",
			]);
		});

		it("triggers revertible events for local changes", () => {
			const value = "42";
			const provider = new TestTreeProviderLite(2);
			const tree1 = provider.trees[0].schematize(emptyJsonSequenceConfig);
			const tree2 = provider.trees[1].view;
			provider.processMessages();

			const revertibles1: LocalCommitSource[] = [];
			tree1.events.on("revertible", (commitSource) => {
				revertibles1.push(commitSource);
			});

			const revertibles2: LocalCommitSource[] = [];
			tree2.events.on("revertible", (commitSource) => {
				revertibles2.push(commitSource);
			});

			// Insert node
			insertFirstNode(tree1, "42");
			provider.processMessages();

			// Validate insertion
			assert.equal(getTestValue(tree2), value);
			assert.deepEqual(revertibles1, [LocalCommitSource.Default]);
			assert.deepEqual(revertibles2, []);

			tree1.undo();
			provider.processMessages();

			// Insert node
			insertFirstNode(tree2, "43");
			provider.processMessages();

			assert.deepEqual(revertibles1, [LocalCommitSource.Default, LocalCommitSource.Undo]);
			assert.deepEqual(revertibles2, [LocalCommitSource.Default]);

			tree1.redo();
			provider.processMessages();

			assert.deepEqual(revertibles1, [
				LocalCommitSource.Default,
				LocalCommitSource.Undo,
				LocalCommitSource.Redo,
			]);
			assert.deepEqual(revertibles2, [LocalCommitSource.Default]);
		});

		it("triggers a revertible event for a changes merged into the local branch", () => {
			const tree1 = viewWithContent({
				schema: jsonSequenceRootSchema,
				initialTree: [],
			});
			const branch = tree1.fork();

			const revertibles1: LocalCommitSource[] = [];
			tree1.events.on("revertible", (commitSource) => {
				revertibles1.push(commitSource);
			});

			const revertibles2: LocalCommitSource[] = [];
			branch.events.on("revertible", (commitSource) => {
				revertibles2.push(commitSource);
			});

			// Insert node
			branch.setContent(["42"]);

			assert.deepEqual(revertibles1, []);
			assert.deepEqual(revertibles2, [LocalCommitSource.Default]);

			tree1.merge(branch);
			assert.deepEqual(revertibles1, [LocalCommitSource.Default]);
			assert.deepEqual(revertibles2, [LocalCommitSource.Default]);
		});

		it("doesn't trigger a revertible event for rebases", () => {
			const provider = new TestTreeProviderLite(2);
			// Initialize the tree
			const tree1 = provider.trees[0].schematize({
				initialTree: ["A", "B", "C", "D"],
				schema: jsonSequenceRootSchema,
				allowedSchemaModifications: AllowedUpdateType.None,
			});
			const tree2 = provider.trees[1].view;

			provider.processMessages();

			// Validate initialization
			validateViewConsistency(tree1, tree2);

			const revertibles1: LocalCommitSource[] = [];
			tree1.events.on("revertible", (commitSource) => {
				revertibles1.push(commitSource);
			});

			const revertibles2: LocalCommitSource[] = [];
			tree2.events.on("revertible", (commitSource) => {
				revertibles2.push(commitSource);
			});

			// Insert a node on tree 2
			insert(tree2, 4, "z");
			assert.deepEqual([...tree2.context.root], ["A", "B", "C", "D", "z"]);

			// Insert nodes on both trees
			insert(tree1, 1, "x");
			assert.deepEqual([...tree1.context.root], ["A", "x", "B", "C", "D"]);

			insert(tree2, 3, "y");
			assert.deepEqual([...tree2.context.root], ["A", "B", "C", "y", "D", "z"]);

			// Syncing will cause both trees to rebase their local changes
			provider.processMessages();

			assert.deepEqual(revertibles1, [LocalCommitSource.Default]);
			assert.deepEqual(revertibles2, [LocalCommitSource.Default, LocalCommitSource.Default]);
		});
	});

	// TODO:
	// These tests should either be tests of SharedTreeView, EditManager, or the relevant field kind's rebase function.
	// Keeping a couple integration tests for rebase at this level might be ok (for example schema vs other edits), but that should be minimal,
	// and those tests should setup proper schema, and use the high levels editing APIs (editable tree) if they are serving as integration tests of SharedTree,
	describe("Rebasing", () => {
		it("rebases stashed ops with prior state present", async () => {
			const provider = await TestTreeProvider.create(2);
			const view1 = provider.trees[0].schematize({
				initialTree: ["a"],
				schema: jsonSequenceRootSchema,
				allowedSchemaModifications: AllowedUpdateType.None,
			});
			await provider.ensureSynchronized();

			const pausedContainer: IContainerExperimental = provider.containers[0];
			const url = (await pausedContainer.getAbsoluteUrl("")) ?? fail("didn't get url");
			const pausedTree = view1;
			await provider.opProcessingController.pauseProcessing(pausedContainer);
			insert(pausedTree, 1, "b");
			insert(pausedTree, 2, "c");
			const pendingOps = await pausedContainer.closeAndGetPendingLocalState?.();
			provider.opProcessingController.resumeProcessing();

			const otherLoadedTree = provider.trees[1].view;
			insert(otherLoadedTree, 0, "d");
			await provider.ensureSynchronized();

			const loader = provider.makeTestLoader();
			const loadedContainer = await loader.resolve({ url }, pendingOps);
			const dataStore = await requestFluidObject<ITestFluidObject>(loadedContainer, "/");
			const tree = await dataStore.getSharedObject<ISharedTree>("TestSharedTree");
			await waitForContainerConnection(loadedContainer, true);
			await provider.ensureSynchronized();
			validateRootField(tree.view, ["d", "a", "b", "c"]);
			validateRootField(otherLoadedTree, ["d", "a", "b", "c"]);
		});
	});

	describe("Anchors", () => {
		it("Anchors can be created and dereferenced", () => {
			const provider = new TestTreeProviderLite();
			const tree = provider.trees[0].view;

			const initialState: JsonableTree = {
				type: brand("Node"),
				fields: {
					foo: [
						{ type: brand("Number"), value: 0 },
						{ type: brand("Number"), value: 1 },
						{ type: brand("Number"), value: 2 },
					],
				},
			};
			initializeTestTree(tree, initialState);

			const cursor = tree.forest.allocateCursor();
			moveToDetachedField(tree.forest, cursor);
			cursor.enterNode(0);
			cursor.enterField(brand("foo"));
			cursor.enterNode(0);
			cursor.seekNodes(1);
			const anchor = cursor.buildAnchor();
			cursor.free();
			const childPath = tree.locate(anchor);
			const expected: UpPath = {
				parent: {
					parent: undefined,
					parentField: rootFieldKey,
					parentIndex: 0,
				},
				parentField: brand("foo"),
				parentIndex: 1,
			};
			assert(compareUpPaths(childPath, expected));
		});
	});

	describe("Views", () => {
		itView("can fork and apply edits without affecting the parent", (parent) => {
			insertFirstNode(parent, "parent");
			const child = parent.fork();
			insertFirstNode(child, "child");
			assert.equal(getTestValue(parent), "parent");
			assert.deepEqual(getTestValues(child), ["parent", "child"]);
		});

		itView("can apply edits without affecting a fork", (parent) => {
			const child = parent.fork();
			assert.equal(getTestValue(parent), undefined);
			assert.equal(getTestValue(child), undefined);
			insertFirstNode(parent, "root");
			assert.equal(getTestValue(parent), "root");
			assert.equal(getTestValue(child), undefined);
		});

		itView("can merge changes into a parent", (parent) => {
			const child = parent.fork();
			insertFirstNode(child, "view");
			parent.merge(child);
			assert.equal(getTestValue(parent), "view");
		});

		itView("can rebase over a parent view", (parent) => {
			const child = parent.fork();
			insertFirstNode(parent, "root");
			assert.equal(getTestValue(child), undefined);
			child.rebaseOnto(parent);
			assert.equal(getTestValue(child), "root");
		});

		itView("can rebase over a child view", (view) => {
			const parent = view.fork();
			insertFirstNode(parent, "P1");
			const child = parent.fork();
			insertFirstNode(parent, "P2");
			insertFirstNode(child, "C1");
			parent.rebaseOnto(child);
			assert.deepEqual(getTestValues(child), ["P1", "C1"]);
			assert.deepEqual(getTestValues(parent), ["P1", "C1", "P2"]);
		});

		itView("merge changes through multiple views", (viewA) => {
			const viewB = viewA.fork();
			const viewC = viewB.fork();
			const viewD = viewC.fork();
			insertFirstNode(viewD, "view");
			viewC.merge(viewD);
			assert.equal(getTestValue(viewB), undefined);
			assert.equal(getTestValue(viewC), "view");
			viewB.merge(viewC);
			assert.equal(getTestValue(viewB), "view");
			assert.equal(getTestValue(viewC), "view");
		});

		itView("merge correctly when multiple ancestors are mutated", (viewA) => {
			const viewB = viewA.fork();
			const viewC = viewB.fork();
			const viewD = viewC.fork();
			insertFirstNode(viewB, "B");
			insertFirstNode(viewC, "C");
			insertFirstNode(viewD, "D");
			viewC.merge(viewD);
			assert.equal(getTestValue(viewB), "B");
			assert.equal(getTestValue(viewC), "D");
			viewB.merge(viewC);
			assert.equal(getTestValue(viewB), "D");
		});

		itView("can merge a parent view into a child", (view) => {
			const parent = view.fork();
			insertFirstNode(parent, "P1");
			const child = parent.fork();
			insertFirstNode(parent, "P2");
			insertFirstNode(child, "C1");
			child.merge(parent);
			assert.deepEqual(getTestValues(child), ["P1", "C1", "P2"]);
			assert.deepEqual(getTestValues(parent), ["P1", "P2"]);
		});

		itView("can perform a complicated merge scenario", (viewA) => {
			const viewB = viewA.fork();
			const viewC = viewB.fork();
			const viewD = viewC.fork();
			insertFirstNode(viewB, "A1");
			insertFirstNode(viewC, "B1");
			insertFirstNode(viewD, "C1");
			viewC.merge(viewD);
			insertFirstNode(viewA, "R1");
			insertFirstNode(viewB, "A2");
			insertFirstNode(viewC, "B2");
			viewB.merge(viewC);
			const viewE = viewB.fork();
			insertFirstNode(viewB, "A3");
			viewE.rebaseOnto(viewB);
			assert.equal(getTestValue(viewE), "A3");
			insertFirstNode(viewB, "A4");
			insertFirstNode(viewE, "D1");
			insertFirstNode(viewA, "R2");
			viewB.merge(viewE);
			viewA.merge(viewB);
			insertFirstNode(viewA, "R3");
			assert.deepEqual(getTestValues(viewA), [
				"R1",
				"R2",
				"A1",
				"A2",
				"B1",
				"C1",
				"B2",
				"A3",
				"A4",
				"D1",
				"R3",
			]);
		});

		itView("update anchors after applying a change", (view) => {
			insertFirstNode(view, "A");
			let cursor = view.forest.allocateCursor();
			moveToDetachedField(view.forest, cursor);
			cursor.firstNode();
			const anchor = cursor.buildAnchor();
			cursor.clear();
			insertFirstNode(view, "B");
			cursor = view.forest.allocateCursor();
			view.forest.tryMoveCursorToNode(anchor, cursor);
			assert.equal(cursor.value, "A");
			cursor.clear();
		});

		itView("update anchors after merging into a parent", (parent) => {
			insertFirstNode(parent, "A");
			let cursor = parent.forest.allocateCursor();
			moveToDetachedField(parent.forest, cursor);
			cursor.firstNode();
			const anchor = cursor.buildAnchor();
			cursor.clear();
			const child = parent.fork();
			insertFirstNode(child, "B");
			parent.merge(child);
			cursor = parent.forest.allocateCursor();
			parent.forest.tryMoveCursorToNode(anchor, cursor);
			assert.equal(cursor.value, "A");
			cursor.clear();
		});

		itView("update anchors after merging a branch into a divergent parent", (parent) => {
			insertFirstNode(parent, "A");
			let cursor = parent.forest.allocateCursor();
			moveToDetachedField(parent.forest, cursor);
			cursor.firstNode();
			const anchor = cursor.buildAnchor();
			cursor.clear();
			const child = parent.fork();
			insertFirstNode(parent, "P");
			insertFirstNode(child, "B");
			parent.merge(child);
			cursor = parent.forest.allocateCursor();
			parent.forest.tryMoveCursorToNode(anchor, cursor);
			assert.equal(cursor.value, "A");
			cursor.clear();
		});

		itView("update anchors after undoing", (view) => {
			insertFirstNode(view, "A");
			let cursor = view.forest.allocateCursor();
			moveToDetachedField(view.forest, cursor);
			cursor.firstNode();
			const anchor = cursor.buildAnchor();
			cursor.clear();
			insertFirstNode(view, "B");
			view.undo();
			cursor = view.forest.allocateCursor();
			view.forest.tryMoveCursorToNode(anchor, cursor);
			assert.equal(cursor.value, "A");
			cursor.clear();
		});

		itView("can be mutated after merging", (parent) => {
			const child = parent.fork();
			insertFirstNode(child, "A");
			parent.merge(child, false);
			insertFirstNode(child, "B");
			assert.deepEqual(getTestValues(parent), ["A"]);
			assert.deepEqual(getTestValues(child), ["A", "B"]);
			parent.merge(child);
			assert.deepEqual(getTestValues(parent), ["A", "B"]);
		});

		itView("can rebase after merging", (parent) => {
			const child = parent.fork();
			insertFirstNode(child, "A");
			parent.merge(child, false);
			insertFirstNode(parent, "B");
			child.rebaseOnto(parent);
			assert.deepEqual(getTestValues(child), ["A", "B"]);
		});

		itView("can be read after merging", (parent) => {
			insertFirstNode(parent, "root");
			const child = parent.fork();
			parent.merge(child);
			assert.equal(getTestValue(child), "root");
		});

		itView("properly fork the tree schema", (parent) => {
			const schemaA: SchemaData = {
				treeSchema: new Map([]),
				rootFieldSchema: storedEmptyFieldSchema,
			};
			const schemaB: SchemaData = {
				treeSchema: new Map([[jsonNumber.name, jsonNumber]]),
				rootFieldSchema: storedEmptyFieldSchema,
			};
			function getSchema(t: ISharedTreeView): "schemaA" | "schemaB" {
				return t.storedSchema.treeSchema.size === 0 ? "schemaA" : "schemaB";
			}

			parent.storedSchema.update(schemaA);
			assert.equal(getSchema(parent), "schemaA");
			const child = parent.fork();
			child.storedSchema.update(schemaB);
			assert.equal(getSchema(parent), "schemaA");
			assert.equal(getSchema(child), "schemaB");
		});

		it("submit edits to Fluid when merging into the root view", () => {
			const provider = new TestTreeProviderLite(2);
			const tree1 = provider.trees[0].schematize(emptyJsonSequenceConfig);
			provider.processMessages();
			const tree2 = provider.trees[1].schematize(emptyJsonSequenceConfig);
			provider.processMessages();
			const baseView = tree1.fork();
			const view = baseView.fork();
			// Modify the view, but tree2 should remain unchanged until the edit merges all the way up
			insertFirstNode(view, "42");
			provider.processMessages();
			assert.equal(getTestValue(tree2), undefined);
			baseView.merge(view);
			provider.processMessages();
			assert.equal(getTestValue(tree2), undefined);
			tree1.merge(baseView);
			provider.processMessages();
			assert.equal(getTestValue(tree2), "42");
		});

		it("do not squash commits", () => {
			const provider = new TestTreeProviderLite(2);
			const tree1 = provider.trees[0].schematize(emptyJsonSequenceConfig);
			provider.processMessages();
			const tree2 = provider.trees[1];
			let opsReceived = 0;
			tree2.on("op", () => (opsReceived += 1));
			const baseView = tree1.fork();
			const view = baseView.fork();
			insertFirstNode(view, "A");
			insertFirstNode(view, "B");
			baseView.merge(view);
			tree1.merge(baseView);
			provider.processMessages();
			assert.equal(opsReceived, 2);
		});
	});

	describe("Transactions", () => {
		itView("update the tree while open", (view) => {
			view.transaction.start();
			insertFirstNode(view, 42);
			assert.equal(getTestValue(view), 42);
		});

		itView("update the tree after committing", (view) => {
			view.transaction.start();
			insertFirstNode(view, 42);
			view.transaction.commit();
			assert.equal(getTestValue(view), 42);
		});

		itView("revert the tree after aborting", (view) => {
			view.transaction.start();
			insertFirstNode(view, 42);
			view.transaction.abort();
			assert.equal(getTestValue(view), undefined);
		});

		itView("can nest", (view) => {
			view.transaction.start();
			insertFirstNode(view, "A");
			view.transaction.start();
			insertFirstNode(view, "B");
			assert.deepEqual(getTestValues(view), ["A", "B"]);
			view.transaction.commit();
			assert.deepEqual(getTestValues(view), ["A", "B"]);
			view.transaction.commit();
			assert.deepEqual(getTestValues(view), ["A", "B"]);
		});

		itView("can span a view fork and merge", (view) => {
			view.transaction.start();
			const fork = view.fork();
			insertFirstNode(fork, 42);
			assert.throws(
				() => view.merge(fork, false),
				(e: Error) =>
					validateAssertionError(
						e,
						"A view that is merged into an in-progress transaction must be disposed",
					),
			);
			view.merge(fork, true);
			view.transaction.commit();
			assert.equal(getTestValue(view), 42);
		});

		itView("automatically commit if in progress when view merges", (view) => {
			const fork = view.fork();
			fork.transaction.start();
			insertFirstNode(fork, 42);
			insertFirstNode(fork, 43);
			view.merge(fork, false);
			assert.deepEqual(getTestValues(fork), [42, 43]);
			assert.equal(fork.transaction.inProgress(), false);
		});

		itView("do not close across forks", (view) => {
			view.transaction.start();
			const fork = view.fork();
			assert.throws(
				() => fork.transaction.commit(),
				(e: Error) => validateAssertionError(e, "No transaction is currently in progress"),
			);
		});

		itView("do not affect pre-existing forks", (view) => {
			const fork = view.fork();
			insertFirstNode(view, "A");
			fork.transaction.start();
			insertFirstNode(view, "B");
			fork.transaction.abort();
			insertFirstNode(view, "C");
			view.merge(fork);
			assert.deepEqual(getTestValues(view), ["A", "B", "C"]);
		});

		itView("can handle a pull while in progress", (view) => {
			const fork = view.fork();
			fork.transaction.start();
			insertFirstNode(view, 42);
			fork.rebaseOnto(view);
			assert.equal(getTestValue(fork), 42);
			fork.transaction.commit();
			assert.equal(getTestValue(fork), 42);
		});

		itView("update anchors correctly", (view) => {
			insertFirstNode(view, "A");
			let cursor = view.forest.allocateCursor();
			moveToDetachedField(view.forest, cursor);
			cursor.firstNode();
			const anchor = cursor.buildAnchor();
			cursor.clear();
			insertFirstNode(view, "B");
			cursor = view.forest.allocateCursor();
			view.forest.tryMoveCursorToNode(anchor, cursor);
			assert.equal(cursor.value, "A");
			cursor.clear();
		});

		itView("can handle a complicated scenario", (view) => {
			insertFirstNode(view, "A");
			view.transaction.start();
			insertFirstNode(view, "B");
			insertFirstNode(view, "C");
			view.transaction.start();
			insertFirstNode(view, "D");
			const fork = view.fork();
			insertFirstNode(fork, "E");
			fork.transaction.start();
			insertFirstNode(fork, "F");
			insertFirstNode(view, "G");
			fork.transaction.commit();
			insertFirstNode(fork, "H");
			fork.transaction.start();
			insertFirstNode(fork, "I");
			fork.transaction.abort();
			view.merge(fork);
			insertFirstNode(view, "J");
			view.transaction.start();
			const fork2 = view.fork();
			insertFirstNode(fork2, "K");
			insertFirstNode(fork2, "L");
			view.merge(fork2);
			view.transaction.abort();
			insertFirstNode(view, "M");
			view.transaction.commit();
			insertFirstNode(view, "N");
			view.transaction.commit();
			insertFirstNode(view, "O");
			assert.deepEqual(getTestValues(view), [
				"A",
				"B",
				"C",
				"D",
				"G",
				"E",
				"F",
				"H",
				"J",
				"M",
				"N",
				"O",
			]);
		});

		it("don't send ops before committing", () => {
			const provider = new TestTreeProviderLite(2);
			const tree1 = provider.trees[0].schematize(emptyJsonSequenceConfig);
			provider.processMessages();
			const tree2 = provider.trees[1];
			let opsReceived = 0;
			tree2.on("op", () => (opsReceived += 1));
			tree1.transaction.start();
			insertFirstNode(tree1, 42);
			provider.processMessages();
			assert.equal(opsReceived, 0);
			tree1.transaction.commit();
			provider.processMessages();
			assert.equal(opsReceived, 1);
			assert.deepEqual(getTestValue(tree2.view), 42);
		});

		it("send only one op after committing", () => {
			const provider = new TestTreeProviderLite(2);
			const tree1 = provider.trees[0].schematize(emptyJsonSequenceConfig);
			provider.processMessages();
			const tree2 = provider.trees[1];
			let opsReceived = 0;
			tree2.on("op", () => (opsReceived += 1));
			tree1.transaction.start();
			insertFirstNode(tree1, 42);
			insertFirstNode(tree1, 43);
			tree1.transaction.commit();
			provider.processMessages();
			assert.equal(opsReceived, 1);
			assert.deepEqual(getTestValues(tree2.view), [42, 43]);
		});

		it("do not send an op after committing if nested", () => {
			const provider = new TestTreeProviderLite(2);
			const tree1 = provider.trees[0].schematize(emptyJsonSequenceConfig);
			provider.processMessages();
			const tree2 = provider.trees[1];
			let opsReceived = 0;
			tree2.on("op", () => (opsReceived += 1));
			tree1.transaction.start();
			tree1.transaction.start();
			insertFirstNode(tree1, 42);
			tree1.transaction.commit();
			provider.processMessages();
			assert.equal(opsReceived, 0);
			assert.deepEqual(getTestValues(tree2.view), []);
			insertFirstNode(tree1, 43);
			tree1.transaction.commit();
			provider.processMessages();
			assert.equal(opsReceived, 1);
			assert.deepEqual(getTestValues(tree2.view), [42, 43]);
		});

		it("process changes while detached", async () => {
			const onCreate = (parentTree: SharedTree) => {
				const parent = parentTree.schematize({
					initialTree: ["A"],
					schema: jsonSequenceRootSchema,
					allowedSchemaModifications: AllowedUpdateType.None,
				});
				parent.transaction.start();
				insertFirstNode(parent, "B");
				parent.transaction.commit();
				const child = parent.fork();
				child.transaction.start();
				insertFirstNode(child, "C");
				child.transaction.commit();
				parent.merge(child);
				assert.deepEqual(getTestValues(parent), ["A", "B", "C"]);
			};
			const provider = await TestTreeProvider.create(
				1,
				undefined,
				new SharedTreeTestFactory(onCreate),
			);
			const [tree] = provider.trees;
			assert.deepEqual(getTestValues(tree.view), ["A", "B", "C"]);
		});
	});

	describe("Stashed ops", () => {
		it("can apply and resubmit stashed schema ops", async () => {
			const provider = await TestTreeProvider.create(2);

			const pausedContainer: IContainerExperimental = provider.containers[0];
			const url = (await pausedContainer.getAbsoluteUrl("")) ?? fail("didn't get url");
			const pausedTree = provider.trees[0];
			await provider.opProcessingController.pauseProcessing(pausedContainer);
			pausedTree.storedSchema.update(jsonSequenceRootSchema);
			const pendingOps = await pausedContainer.closeAndGetPendingLocalState?.();
			provider.opProcessingController.resumeProcessing();

			const loader = provider.makeTestLoader();
			const loadedContainer = await loader.resolve({ url }, pendingOps);
			const dataStore = await requestFluidObject<ITestFluidObject>(loadedContainer, "/");
			const tree = await dataStore.getSharedObject<ISharedTree>("TestSharedTree");
			await waitForContainerConnection(loadedContainer, true);
			await provider.ensureSynchronized();

			const otherLoadedTree = provider.trees[1];
			expectSchemaEquality(tree.view.storedSchema, jsonSequenceRootSchema);
			expectSchemaEquality(otherLoadedTree.storedSchema, jsonSequenceRootSchema);
		});

		function expectSchemaEquality(actual: SchemaData, expected: SchemaData): void {
			const codec = makeSchemaCodec({ jsonValidator: noopValidator });
			assert.deepEqual(codec.encode(actual), codec.encode(expected));
		}
	});

	describe.skip("Fuzz Test fail cases", () => {
		it("Anchor Stability fails when root node is deleted", async () => {
			const provider = await TestTreeProvider.create(1, SummarizeType.onDemand);

			const rootFieldSchema = SchemaBuilder.fieldRequired(Any);
			const testSchemaBuilder = new SchemaBuilder({ scope: "testSchema" });
			const numberSchema = testSchemaBuilder.leaf("Number", ValueSchema.Number);
			const rootNodeSchema = testSchemaBuilder.structRecursive("Node", {
				foo: SchemaBuilder.fieldSequence(numberSchema),
				foo2: SchemaBuilder.fieldSequence(numberSchema),
			});
			const testSchema = testSchemaBuilder.toDocumentSchema(rootFieldSchema);

			// TODO: if this tests is just about deleting the root, it should use a simpler tree.
			const initialTreeState: JsonableTree = {
				type: rootNodeSchema.name,
				fields: {
					foo: [
						{ type: numberSchema.name, value: 0 },
						{ type: numberSchema.name, value: 1 },
						{ type: numberSchema.name, value: 2 },
					],
					foo2: [
						{ type: numberSchema.name, value: 0 },
						{ type: numberSchema.name, value: 1 },
						{ type: numberSchema.name, value: 2 },
					],
				},
			};
			const tree = provider.trees[0].view;
			initializeTestTree(tree, initialTreeState, testSchema);

			// building the anchor for anchor stability test
			const cursor = tree.forest.allocateCursor();
			moveToDetachedField(tree.forest, cursor);
			cursor.enterNode(0);
			cursor.getPath();
			cursor.firstField();
			cursor.getFieldKey();
			cursor.enterNode(1);
			const firstAnchor = cursor.buildAnchor();
			cursor.free();

			let anchorPath;

			// validate anchor
			const expectedPath: UpPath = {
				parent: {
					parent: undefined,
					parentIndex: 0,
					parentField: rootFieldKey,
				},
				parentField: brand("foo"),
				parentIndex: 1,
			};

			const rootPath = {
				parent: undefined,
				parentField: rootFieldKey,
				parentIndex: 0,
			};
			let path: UpPath;
			// edit 1
			let readCursor = tree.forest.allocateCursor();
			moveToDetachedField(tree.forest, readCursor);
			let actual = mapCursorField(readCursor, jsonableTreeFromCursor);
			readCursor.free();
			// eslint-disable-next-line prefer-const
			path = {
				parent: rootPath,
				parentField: brand("foo2"),
				parentIndex: 1,
			};
			runSynchronous(tree, () => {
				const field = tree.editor.sequenceField({
					parent: undefined,
					field: rootFieldKey,
				});
				field.insert(
					1,
					singleTextCursor({ type: brand("Test"), value: -9007199254740991 }),
				);
				return TransactionResult.Abort;
			});

			anchorPath = tree.locate(firstAnchor);
			assert(compareUpPaths(expectedPath, anchorPath));

			readCursor = tree.forest.allocateCursor();
			moveToDetachedField(tree.forest, readCursor);
			actual = mapCursorField(readCursor, jsonableTreeFromCursor);
			readCursor.free();

			// edit 2
			runSynchronous(tree, () => {
				const field = tree.editor.sequenceField({
					parent: undefined,
					field: rootFieldKey,
				});
				field.delete(0, 1);
				return TransactionResult.Abort;
			});
			readCursor = tree.forest.allocateCursor();
			moveToDetachedField(tree.forest, readCursor);
			actual = mapCursorField(readCursor, jsonableTreeFromCursor);
			readCursor.free();
			anchorPath = tree.locate(firstAnchor);
			assert(compareUpPaths(expectedPath, anchorPath));
		});
	});

	describe("Creates a SharedTree using specific ForestType", () => {
		it("unspecified ForestType uses ObjectForest", () => {
			const { trees } = new TestTreeProviderLite(
				1,
				new SharedTreeFactory({
					jsonValidator: typeboxValidator,
				}),
			);
			assert.equal(trees[0].view.forest.computationName, "object-forest.ObjectForest");
		});

		it("ForestType.Reference uses ObjectForest", () => {
			const { trees } = new TestTreeProviderLite(
				1,
				new SharedTreeFactory({
					jsonValidator: typeboxValidator,
					forest: ForestType.Reference,
				}),
			);
			assert.equal(trees[0].view.forest.computationName, "object-forest.ObjectForest");
		});

		it("ForestType.Optimized uses ChunkedForest", () => {
			const { trees } = new TestTreeProviderLite(
				1,
				new SharedTreeFactory({
					jsonValidator: typeboxValidator,
					forest: ForestType.Optimized,
				}),
			);
			assert.equal(trees[0].view.forest.computationName, "object-forest.ChunkedForest");
		});
	});
});

/**
 * Updates the given `tree` to the given `schema` and inserts `state` as its root.
 */
// TODO: replace use of this with initialize or schematize, and/or move them out of this file and use viewWithContent
function initializeTestTree(
	tree: ISharedTreeView,
	state?: JsonableTree | JsonableTree[],
	schema: SchemaData = wrongSchema,
): void {
	if (state === undefined) {
		tree.storedSchema.update(schema);
		return;
	}

	if (!Array.isArray(state)) {
		initializeTestTree(tree, [state], schema);
	} else {
		tree.storedSchema.update(schema);

		// Apply an edit to the tree which inserts a node with a value
		runSynchronous(tree, () => {
			const writeCursors = state.map(singleTextCursor);
			const field = tree.editor.sequenceField({
				parent: undefined,
				field: rootFieldKey,
			});
			field.insert(0, writeCursors);
		});
	}
}

/**
 * Inserts a single node under the root of the tree with the given value.
 * Use {@link getTestValue} to read the value.
 */
function insertFirstNode(branch: ISharedTreeView, value: ContextuallyTypedNodeData): void {
	insert(branch, 0, value);
}

// const testValueSchema = namedTreeSchema({
// 	name: "TestValue",
// 	leafValue: ValueSchema.Serializable,
// });

/**
 * Helper function to insert node at a given index.
 *
 * TODO: delete once the JSON editing API is ready for use.
 *
 * @param tree - The tree on which to perform the insert.
 * @param index - The index in the root field at which to insert.
 * @param value - The value of the inserted nodes.
 */
function insert(
	tree: ISharedTreeView,
	index: number,
	...values: ContextuallyTypedNodeData[]
): void {
	tree.context.root.insertNodes(index, values);
}

/**
 * Reads the last value added by {@link insertFirstNode} if it exists.
 */
function getTestValue({ forest }: ISharedTreeView): TreeValue | undefined {
	const readCursor = forest.allocateCursor();
	moveToDetachedField(forest, readCursor);
	if (!readCursor.firstNode()) {
		readCursor.free();
		return undefined;
	}
	const { value } = readCursor;
	readCursor.free();
	return value;
}

/**
 * Reads all values in a tree set by {@link insertFirstNode} in the order they were added (which is the reverse of the tree order).
 */
function getTestValues({ forest }: ISharedTreeView): Value[] {
	const readCursor = forest.allocateCursor();
	moveToDetachedField(forest, readCursor);
	const values: Value[] = [];
	if (readCursor.firstNode()) {
		values.unshift(readCursor.value);
		while (readCursor.nextNode()) {
			values.unshift(readCursor.value);
		}
	}
	readCursor.free();
	return values;
}

function remove(tree: ISharedTreeView, index: number, count: number): void {
	runSynchronous(tree, () => {
		const field = tree.editor.sequenceField({ parent: undefined, field: rootFieldKey });
		field.delete(index, count);
	});
}

/**
 * Checks that the root field of the given tree contains nodes with the given values.
 * Fails if the given tree contains fewer or more nodes in the root trait.
 * Fails if the given tree contains nodes with different values in the root trait.
 * Fails if nodes in the root trait have any children or do not unwrap to the provided values.
 *
 * TODO: delete once the JSON reading API is ready for use.
 *
 * @param tree - The tree to verify.
 * @param expected - The expected values for the nodes in the root field of the tree.
 */
function validateRootField(tree: ISharedTreeView, expected: Value[]): void {
	const actual = [...tree.context.root];
	assert.deepEqual(actual, expected);
}

/**
 * Runs the given test function as two tests,
 * one where `view` is the root SharedTree view and the other where `view` is a fork.
 * This is useful for testing because both `SharedTree` and `SharedTreeFork` implement `ISharedTreeView` in different ways.
 *
 * TODO: users of this are making schema: one has been provided that might be close, but likely isn't fully correct..
 * TODO: users of this doesn't depend on SharedTree directly and should be moved to tests of SharedTreeView.
 */
function itView(title: string, fn: (view: ISharedTreeView) => void): void {
	const content: TreeContent = {
		schema: jsonSequenceRootSchema,
		initialTree: [],
	};
	const config = {
		...content,
		allowedSchemaModifications: AllowedUpdateType.None,
	};
	it(`${title} (root view)`, () => {
		const provider = new TestTreeProviderLite();
		// Test an actual SharedTree.
		fn(provider.trees[0].schematize(config));
	});

	it(`${title} (reference view)`, () => {
		fn(viewWithContent(content));
	});

	it(`${title} (forked view)`, () => {
		const provider = new TestTreeProviderLite();
		fn(provider.trees[0].schematize(config).fork());
	});

	it(`${title} (reference forked view)`, () => {
		fn(viewWithContent(content).fork());
	});
}<|MERGE_RESOLUTION|>--- conflicted
+++ resolved
@@ -116,17 +116,10 @@
 			schema,
 		});
 		const root = view.editableTree2(schema);
-<<<<<<< HEAD
 		const leafNode = root.boxedContent;
 		assert.equal(leafNode.value, 1);
-		root.setContent(2);
+		root.content = 2;
 		assert(leafNode.treeStatus() !== TreeStatus.InDocument);
-=======
-		const leaf = root.boxedContent;
-		assert.equal(leaf.value, 1);
-		root.content = 2;
-		assert(leaf.treeStatus() !== TreeStatus.InDocument);
->>>>>>> 572c9e1e
 		assert.equal(root.content, 2);
 	});
 
