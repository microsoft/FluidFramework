--- conflicted
+++ resolved
@@ -12,11 +12,8 @@
 	clonePath,
 	compareUpPaths,
 	forEachNodeInSubtree,
-<<<<<<< HEAD
 	Revertible,
-=======
 	AllowedUpdateType,
->>>>>>> f550f9e0
 } from "../../../core";
 import { FieldKinds, FieldSchema, StructTyped, TypedField } from "../../../feature-libraries";
 import { SharedTree, ISharedTreeView, ISharedTree } from "../../../shared-tree";
@@ -45,7 +42,7 @@
 export const fuzzSchema = builder.intoSchema(fuzzNode.structFieldsObject.optionalChild);
 
 export function fuzzViewFromTree(tree: ISharedTree): ISharedTreeView {
-	return tree.schematize({
+	return tree.schematizeView({
 		initialTree: undefined,
 		schema: fuzzSchema,
 		allowedSchemaModifications: AllowedUpdateType.None,
@@ -87,7 +84,6 @@
 	return anchors;
 }
 
-<<<<<<< HEAD
 export type RevertibleSharedTreeView = ISharedTreeView & {
 	undoStack: Revertible[];
 	redoStack: Revertible[];
@@ -97,7 +93,7 @@
 export function isRevertibleSharedTreeView(s: ISharedTreeView): s is RevertibleSharedTreeView {
 	return (s as RevertibleSharedTreeView).undoStack !== undefined;
 }
-=======
+
 // KLUDGE:AB#5677: Avoid calling editableTree2 more than once per tree as it currently crashes.
 const cachedEditableTreeSymbol = Symbol();
 export function getEditableTree(
@@ -113,5 +109,4 @@
 export const failureDirectory = pathJoin(
 	__dirname,
 	"../../../../src/test/shared-tree/fuzz/failures",
-);
->>>>>>> f550f9e0
+);