--- conflicted
+++ resolved
@@ -58,19 +58,11 @@
 		};
 		const emitter = new TypedEventEmitter<DDSFuzzHarnessEvents>();
 		emitter.on("testStart", (initialState: UndoRedoFuzzTestState) => {
-<<<<<<< HEAD
-			initialState.initialTreeState = toJsonableTree(initialState.clients[0].channel.view);
-			initialState.firstAnchors = [];
-			// creates an initial anchor for each tree
-			for (const client of initialState.clients) {
-				initialState.firstAnchors.push(getFirstAnchor(client.channel.view));
-=======
 			const tree = initialState.clients[0].channel;
 			initialState.initialTreeState = toJsonableTree(tree);
 			initialState.anchors = [];
 			for (const client of initialState.clients) {
 				initialState.anchors.push(createAnchors(client.channel));
->>>>>>> 88b2e096
 			}
 		});
 		emitter.on("testEnd", (finalState: UndoRedoFuzzTestState) => {
@@ -100,26 +92,8 @@
 			// validate the current state of the clients with the initial state, and check anchor stability
 			for (const [i, client] of clients.entries()) {
 				assert(finalState.initialTreeState !== undefined);
-<<<<<<< HEAD
-				validateTree(client.channel.view, finalState.initialTreeState);
-				// check anchor stability
-				const expectedPath: UpPath = {
-					parent: {
-						parent: undefined,
-						parentIndex: 0,
-						parentField: rootFieldKey,
-					},
-					parentField: brand("foo"),
-					parentIndex: 1,
-				};
-				assert(finalState.firstAnchors !== undefined);
-				assert(finalState.firstAnchors[i] !== undefined);
-				const anchorPath = client.channel.view.locate(finalState.firstAnchors[i]);
-				assert(compareUpPaths(expectedPath, anchorPath));
-=======
 				validateTree(client.channel, finalState.initialTreeState);
 				validateAnchors(client.channel, finalState.anchors[i], true);
->>>>>>> 88b2e096
 			}
 
 			// redo all of the undone changes and validate against the finalTreeState for each tree
@@ -154,19 +128,11 @@
 		};
 		const emitter = new TypedEventEmitter<DDSFuzzHarnessEvents>();
 		emitter.on("testStart", (initialState: UndoRedoFuzzTestState) => {
-<<<<<<< HEAD
-			initialState.initialTreeState = toJsonableTree(initialState.clients[0].channel.view);
-			initialState.firstAnchors = [];
-			// creates an initial anchor for each tree
-			for (const client of initialState.clients) {
-				initialState.firstAnchors.push(getFirstAnchor(client.channel.view));
-=======
 			initialState.initialTreeState = toJsonableTree(initialState.clients[0].channel);
 			initialState.anchors = [];
 			// creates an initial anchor for each tree
 			for (const client of initialState.clients) {
 				initialState.anchors.push(createAnchors(client.channel));
->>>>>>> 88b2e096
 			}
 		});
 		emitter.on("testEnd", (finalState: UndoRedoFuzzTestState) => {
@@ -192,26 +158,8 @@
 			assert(finalState.anchors !== undefined);
 			for (const [i, client] of clients.entries()) {
 				assert(finalState.initialTreeState !== undefined);
-<<<<<<< HEAD
-				validateTree(client.channel.view, finalState.initialTreeState);
-				// check anchor stability
-				const expectedPath: UpPath = {
-					parent: {
-						parent: undefined,
-						parentIndex: 0,
-						parentField: rootFieldKey,
-					},
-					parentField: brand("foo"),
-					parentIndex: 1,
-				};
-				assert(finalState.firstAnchors !== undefined);
-				assert(finalState.firstAnchors[i] !== undefined);
-				const anchorPath = client.channel.view.locate(finalState.firstAnchors[i]);
-				assert(compareUpPaths(expectedPath, anchorPath));
-=======
 				validateTree(client.channel, finalState.initialTreeState);
 				validateAnchors(client.channel, finalState.anchors[i], true);
->>>>>>> 88b2e096
 			}
 		});
 		createDDSFuzzSuite(model, {
