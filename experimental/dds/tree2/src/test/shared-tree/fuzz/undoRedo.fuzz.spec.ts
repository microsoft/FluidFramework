--- conflicted
+++ resolved
@@ -22,17 +22,15 @@
 } from "../../utils";
 import { makeOpGenerator, EditGeneratorOpWeights, FuzzTestState } from "./fuzzEditGenerators";
 import { fuzzReducer } from "./fuzzEditReducers";
-<<<<<<< HEAD
 import {
 	RevertibleSharedTreeView,
 	createAnchors,
+	failureDirectory,
+	fuzzViewFromTree,
 	isRevertibleSharedTreeView,
 	onCreate,
 	validateAnchors,
 } from "./fuzzUtils";
-=======
-import { createAnchors, failureDirectory, onCreate, validateAnchors } from "./fuzzUtils";
->>>>>>> f550f9e0
 import { Operation } from "./operationTypes";
 
 /**
@@ -69,11 +67,11 @@
 		};
 		const emitter = new TypedEventEmitter<DDSFuzzHarnessEvents>();
 		emitter.on("testStart", (initialState: UndoRedoFuzzTestState) => {
-			const tree = initialState.clients[0].channel.view;
+			const tree = fuzzViewFromTree(initialState.clients[0].channel);
 			initialState.initialTreeState = toJsonableTree(tree);
 			initialState.anchors = [];
 			for (const client of initialState.clients) {
-				const view = client.channel.view as RevertibleSharedTreeView;
+				const view = fuzzViewFromTree(client.channel) as RevertibleSharedTreeView;
 				const { undoStack, redoStack, unsubscribe } = createTestUndoRedoStacks(view);
 				view.undoStack = undoStack;
 				view.redoStack = redoStack;
