/*!
 * Copyright (c) Microsoft Corporation and contributors. All rights reserved.
 * Licensed under the MIT License.
 */
import { strict as assert } from "assert";
import {
	AsyncGenerator,
	Generator,
	done,
	IRandom,
	createWeightedGenerator,
	BaseFuzzTestState,
} from "@fluid-private/stochastic-test-utils";
<<<<<<< HEAD
import { DDSFuzzTestState } from "@fluid-private/test-dds-utils";
import { ISharedTreeView, SharedTreeFactory } from "../../../shared-tree";
import { brand, fail } from "../../../util";
import { FieldKey, FieldUpPath, JsonableTree, UpPath } from "../../../core";
=======
import { Client, DDSFuzzTestState } from "@fluid-internal/test-dds-utils";
import {
	ISharedTree,
	ISharedTreeView,
	ISharedTreeView2,
	SharedTreeFactory,
	TreeContent,
} from "../../../shared-tree";
import { brand, fail, getOrCreate } from "../../../util";
import { AllowedUpdateType, FieldKey, FieldUpPath, JsonableTree, UpPath } from "../../../core";
>>>>>>> 92941a78
import { DownPath, TreeNode, toDownPath } from "../../../feature-libraries";
import {
	FieldEditTypes,
	FuzzInsert,
	FuzzSet,
	FuzzTransactionType,
	FuzzUndoRedoType,
	Operation,
	RedoOp,
	Synchronize,
	TransactionAbortOp,
	TransactionBoundary,
	TransactionCommitOp,
	TransactionStartOp,
	TreeEdit,
	UndoOp,
	UndoRedo,
} from "./operationTypes";
import { FuzzNode, fuzzNode, fuzzSchema, fuzzViewFromTree } from "./fuzzUtils";

export interface FuzzTestState extends DDSFuzzTestState<SharedTreeFactory> {
	// Schematized view of clients. Created lazily by viewFromState.
	view2?: Map<ISharedTree, ISharedTreeView2<typeof fuzzSchema.rootFieldSchema>>;
}

export function viewFromState(
	state: FuzzTestState,
	client: Client<SharedTreeFactory> = state.client,
	initialTree: TreeContent<typeof fuzzSchema.rootFieldSchema>["initialTree"] = undefined,
): ISharedTreeView2<typeof fuzzSchema.rootFieldSchema> {
	state.view2 ??= new Map();
	return getOrCreate(state.view2, client.channel, (tree) =>
		tree.schematize({
			initialTree,
			schema: fuzzSchema,
			allowedSchemaModifications: AllowedUpdateType.None,
		}),
	);
}

/**
 * When performing an operation, a random field must be selected. Rather than enumerate all fields of the tree, this is
 * performed recursively starting at the root field.
 *
 * When a field needs to be selected, the fuzz test generator walks down the tree from the root field, randomly selecting
 * one of the below options. If the selected option is not valid (e.g. the field is empty and the generator is trying to
 * select a node to delete), field selection will automatically re-sample excluding this option.
 *
 * Each weight is used throughout the field selection process.
 *
 * @remarks
 * Allowing more than just numbers here could be interesting. E.g. `(depth: number) => number` to allow biasing away from
 * changing the root field for more interesting merge outcomes. The `filter` parameter can already accomplish this, but is
 * a bit less efficient in doing so (it'd need to walk to the root repeatedly to compute depth)
 */
export interface FieldSelectionWeights {
	/**
	 * Select the current Fuzz node's "optionalChild" field
	 */
	optional: number;
	/**
	 * Select the current Fuzz node's "requiredChild" field
	 */
	required: number;
	/**
	 * Select the current Fuzz node's "sequenceChild" field
	 */
	sequence: number;
	/**
	 * Select a direct child of the current Fuzz node, uniformly at random
	 */
	recurse: number;

	/**
	 * Whether the selected field is acceptable for use.
	 *
	 * @remarks - This can be helpful for restricting tests to only use certain types of fields
	 */
	filter?: FieldFilter;
}

const defaultFieldSelectionWeights: FieldSelectionWeights = {
	optional: 1,
	required: 1,
	sequence: 1,
	recurse: 4,
	filter: () => true,
};

export interface EditGeneratorOpWeights {
	insert: number;
	delete: number;
	start: number;
	commit: number;
	abort: number;
	undo: number;
	redo: number;
	move: number;
	// This is explicitly all-or-nothing. If changing to be partially specifiable, the override logic to apply default values
	// needs to be updated since this is a nested object.
	fieldSelection: FieldSelectionWeights;
	synchronizeTrees: number;
}
const defaultEditGeneratorOpWeights: EditGeneratorOpWeights = {
	insert: 0,
	delete: 0,
	start: 0,
	commit: 0,
	abort: 0,
	undo: 0,
	redo: 0,
	move: 0,
	fieldSelection: defaultFieldSelectionWeights,
	synchronizeTrees: 0,
};

export interface EditGeneratorOptions {
	weights: Partial<EditGeneratorOpWeights>;
	maxDeleteCount: number;
}

export const makeEditGenerator = (
	opWeightsArg: Partial<EditGeneratorOpWeights>,
): Generator<TreeEdit, FuzzTestState> => {
	const weights = {
		...defaultEditGeneratorOpWeights,
		...opWeightsArg,
	};

	const jsonableTree = (state: FuzzTestState): JsonableTree => {
		// Heuristics around what type of tree we insert could be made customizable to tend toward trees of certain characteristics.
		return state.random.bool(0.3)
			? {
					type: brand("com.fluidframework.leaf.number"),
					value: state.random.integer(Number.MIN_SAFE_INTEGER, Number.MAX_SAFE_INTEGER),
			  }
			: {
					type: brand("tree2fuzz.node"),
					fields: {
						requiredChild: [
							{
								type: brand("com.fluidframework.leaf.number"),
								value: state.random.integer(
									Number.MIN_SAFE_INTEGER,
									Number.MAX_SAFE_INTEGER,
								),
							},
						],
					},
			  };
	};

	const insert = (state: FuzzTestState): FieldEditTypes => {
		const fieldInfo = selectTreeField(
			viewFromState(state),
			state.random,
			weights.fieldSelection,
			weights.fieldSelection.filter,
		);
		switch (fieldInfo.type) {
			case "optional":
			case "required": {
				const { type: fieldType, content: field } = fieldInfo;
				const contents: FuzzSet = {
					type: "set",
					parent: maybeDownPathFromNode(field.parent),
					key: field.key,
					value: jsonableTree(state),
				};
				return {
					type: fieldType,
					edit: contents,
				};
			}
			case "sequence": {
				const { content: field } = fieldInfo;
				const contents: FuzzInsert = {
					type: "insert",
					parent: maybeDownPathFromNode(field.parent),
					key: field.key,
					index: state.random.integer(0, field.length),
					value: jsonableTree(state),
				};
				return {
					type: "sequence",
					edit: contents,
				};
			}
			default:
				fail(`Invalid field type: ${(fieldInfo as { type: unknown }).type}`);
		}
	};

	const deletableFieldFilter: FieldFilter = (fieldInfo) =>
		isNonEmptyField(fieldInfo) &&
		fieldInfo.type !== "required" &&
		(weights.fieldSelection.filter?.(fieldInfo) ?? true);

	const deleteContent = (state: FuzzTestState): FieldEditTypes => {
		const fieldInfo = selectTreeField(
			viewFromState(state),
			state.random,
			weights.fieldSelection,
			deletableFieldFilter,
		);
		switch (fieldInfo.type) {
			case "optional": {
				const { content: field } = fieldInfo;
				const { content } = field;
				// Note: if we ever decide to generate deletes for currently empty optional fields, the logic
				// in the reducer needs to be adjusted (it hard-codes `wasEmpty` to `false`).
				assert(
					content !== undefined,
					"Optional field should have content for it to be selected for deletion",
				);

				return {
					type: "optional",
					edit: {
						type: "delete",
						firstNode: downPathFromNode(content),
						count: 1,
					},
				};
			}
			case "sequence": {
				const { content: field } = fieldInfo;

				assert(
					field.length > 0,
					"Sequence field should have content for it to be selected for deletion",
				);
				const start = state.random.integer(0, field.length - 1);
				// It'd be reasonable to move this to config. The idea is that by avoiding large deletions,
				// we're more likely to generate more interesting outcomes.
				const count = state.random.integer(1, Math.min(3, field.length - start));
				const node = field.at(start);
				// We computed 'start' in a way that guarantees it's in-bounds, so at() shouldn't have returned undefined.
				assert(node !== undefined, "Tried to access a node that doesn't exist");
				return {
					type: "sequence",
					edit: {
						type: "delete",
						firstNode: downPathFromNode(node),
						count,
					},
				};
			}
			default:
				fail(`Invalid field type for deletion of content: ${fieldInfo.type}`);
		}
	};

	const move = (state: FuzzTestState): FieldEditTypes => {
		const tree = state.client.channel;
		const fieldInfo = selectTreeField(
			viewFromState(state),
			state.random,
			weights.fieldSelection,
			(f) => f.type === "sequence" && f.content.length > 0,
		);
		assert(fieldInfo.type === "sequence", "Move should only be performed on sequence fields");
		const { content: field } = fieldInfo;
		assert(field.length > 0, "Sequence must have at least one element to perform a move");

		// This can be done in O(1) but it's more clear this way:
		// Valid move indices are any index before or equal to the start of the sequence
		// and after the end of the sequence.
		const start = state.random.integer(0, field.length - 1);
		const count = state.random.integer(1, field.length - start);
		const validMoveIndices: number[] = [];
		for (let i = 0; i < field.length; i++) {
			if (i <= start || i > start + count) {
				validMoveIndices.push(i);
			}
		}
		const moveIndex = state.random.pick(validMoveIndices);
		const node = field.at(start);
		assert(node !== undefined, "Node should be defined at chosen index");

		return {
			type: "sequence",
			edit: {
				type: "move",
				dstIndex: moveIndex,
				count,
				firstNode: downPathFromNode(node),
			},
		};
	};

	const fieldEdit = createWeightedGenerator<FieldEditTypes, FuzzTestState>([
		[
			insert,
			weights.insert,
			(state) =>
				trySelectTreeField(
					viewFromState(state),
					state.random,
					weights.fieldSelection,
					weights.fieldSelection.filter,
				) !== "no-valid-fields",
		],
		[
			deleteContent,
			weights.delete,
			(state) =>
				trySelectTreeField(
					viewFromState(state),
					state.random,
					weights.fieldSelection,
					deletableFieldFilter,
				) !== "no-valid-fields",
		],
		[
			move,
			weights.move,
			(state) =>
				trySelectTreeField(
					viewFromState(state),
					state.random,
					weights.fieldSelection,
					(f) => f.type === "sequence" && f.content.length > 0,
				) !== "no-valid-fields",
		],
	]);

	return (state) => {
		const change = fieldEdit(state);
		return change === done
			? done
			: {
					type: "edit",
					contents: {
						type: "fieldEdit",
						change,
					},
			  };
	};
};

export const makeTransactionEditGenerator = (
	opWeights: Partial<EditGeneratorOpWeights>,
): Generator<TransactionBoundary, FuzzTestState> => {
	const passedOpWeights = {
		...defaultEditGeneratorOpWeights,
		...opWeights,
	};
	const start: TransactionStartOp = { fuzzType: "transactionStart" };
	const commit: TransactionCommitOp = { fuzzType: "transactionCommit" };
	const abort: TransactionAbortOp = { fuzzType: "transactionAbort" };

	const transactionBoundaryType = createWeightedGenerator<FuzzTransactionType, FuzzTestState>([
		[start, passedOpWeights.start],
		[
			commit,
			passedOpWeights.commit,
			({ client }) => transactionsInProgress(fuzzViewFromTree(client.channel)),
		],
		[
			abort,
			passedOpWeights.abort,
			({ client }) => transactionsInProgress(fuzzViewFromTree(client.channel)),
		],
	]);

	return (state) => {
		const contents = transactionBoundaryType(state);

		return contents === done
			? done
			: {
					type: "transaction",
					contents,
			  };
	};
};

export const makeUndoRedoEditGenerator = (
	opWeights: Partial<EditGeneratorOpWeights>,
): Generator<UndoRedo, FuzzTestState> => {
	const passedOpWeights = {
		...defaultEditGeneratorOpWeights,
		...opWeights,
	};
	const undo: UndoOp = { type: "undo" };
	const redo: RedoOp = { type: "redo" };

	const undoRedoType = createWeightedGenerator<FuzzUndoRedoType, FuzzTestState>([
		[undo, passedOpWeights.undo],
		[redo, passedOpWeights.redo],
	]);

	return (state) => {
		const contents = undoRedoType(state);
		return contents === done
			? done
			: {
					type: "undoRedo",
					contents,
			  };
	};
};

export function makeOpGenerator(
	weightsArg: Partial<EditGeneratorOpWeights> = defaultEditGeneratorOpWeights,
): AsyncGenerator<Operation, DDSFuzzTestState<SharedTreeFactory>> {
	const weights = {
		...defaultEditGeneratorOpWeights,
		...weightsArg,
	};
	// note: 'delete' is a JS keyword so isn't shorthanded in this destructure.
	const { insert, abort, commit, start, undo, redo } = weights;
	const editWeight = sumWeights([weights.delete, insert]);
	const transactionWeight = sumWeights([abort, commit, start]);
	const undoRedoWeight = sumWeights([undo, redo]);

	const syncGenerator = createWeightedGenerator<Operation, FuzzTestState>(
		(
			[
				[() => makeEditGenerator(weights), editWeight],
				[() => makeTransactionEditGenerator(weights), transactionWeight],
				[() => makeUndoRedoEditGenerator(weights), undoRedoWeight],
				[
					(): Synchronize => ({
						type: "synchronizeTrees",
					}),
					weights.synchronizeTrees,
				],
			] as const
		)
			.filter(([, weight]) => weight > 0)
			.map(([f, weight]) => [f(), weight]),
	);
	return async (state) => {
		return syncGenerator(state);
	};
}

function sumWeights(values: (number | undefined)[]): number {
	let sum = 0;
	for (const value of values) {
		if (value !== undefined) {
			sum += value;
		}
	}
	return sum;
}

export interface FieldPathWithCount {
	fieldPath: FieldUpPath;
	fieldKey: FieldKey;
	count: number;
}

function upPathFromNode(node: TreeNode): UpPath {
	const parentField = node.parentField.parent;

	return {
		parent: parentField.parent ? upPathFromNode(parentField.parent) : undefined,
		parentField: parentField.key,
		parentIndex: node.parentField.index,
	};
}

function downPathFromNode(node: TreeNode): DownPath {
	return toDownPath(upPathFromNode(node));
}

function maybeDownPathFromNode(node: TreeNode | undefined): DownPath | undefined {
	return node === undefined ? undefined : downPathFromNode(node);
}

type FuzzField =
	| {
			type: "optional";
			content: FuzzNode["boxedOptionalChild"];
	  }
	| {
			type: "sequence";
			content: FuzzNode["boxedSequenceChildren"];
	  }
	| {
			type: "required";
			content: FuzzNode["boxedRequiredChild"];
	  };

type FieldFilter = (field: FuzzField) => boolean;

const isNonEmptyField: FieldFilter = (field) =>
	field.content !== undefined &&
	((field.type === "sequence" && field.content.length > 0) ||
		(field.type !== "sequence" && field.content.content !== undefined));

function selectField(
	node: FuzzNode,
	random: IRandom,
	weights: Omit<FieldSelectionWeights, "filter">,
	filter: FieldFilter = () => true,
): FuzzField | "no-valid-fields" {
	const alreadyPickedOptions = new Set<string>();
	const optional = (): FuzzField | "no-valid-fields" => {
		const field = { type: "optional", content: node.boxedOptionalChild } as const;
		if (filter(field)) {
			return field;
		} else {
			alreadyPickedOptions.add("optional");
			return "no-valid-fields";
		}
	};

	const value = (): FuzzField | "no-valid-fields" => {
		const field = { type: "required", content: node.boxedRequiredChild } as const;
		if (filter(field)) {
			return field;
		} else {
			alreadyPickedOptions.add("required");
			return "no-valid-fields";
		}
	};

	const sequence = (): FuzzField | "no-valid-fields" => {
		const field = { type: "sequence", content: node.boxedSequenceChildren } as const;
		if (filter(field)) {
			return field;
		} else {
			alreadyPickedOptions.add("sequence");
			return "no-valid-fields";
		}
	};

	const recurse = (state: { random: IRandom }): FuzzField | "no-valid-fields" => {
		const childNodes: FuzzNode[] = [];
		// Checking "=== true" causes tsc to fail to typecheck, as it is no longer able to narrow according
		// to the .is typeguard.
		// eslint-disable-next-line @typescript-eslint/strict-boolean-expressions
		if (node.optionalChild?.is(fuzzNode)) {
			childNodes.push(node.optionalChild);
		}

		if (node.requiredChild?.is(fuzzNode)) {
			childNodes.push(node.requiredChild);
		}
		node.sequenceChildren.map((child) => {
			if (child.is(fuzzNode)) {
				childNodes.push(child);
			}
		});
		state.random.shuffle(childNodes);
		for (const child of childNodes) {
			const childResult = selectField(child, random, weights, filter);
			if (childResult !== "no-valid-fields") {
				return childResult;
			}
		}
		alreadyPickedOptions.add("child");
		return "no-valid-fields";
	};

	// If the test author passed any weights of 0, we don't want to rerun the below generator repeatedly when it will never
	// produce other results.
	const weightsArray = [weights.optional, weights.required, weights.sequence, weights.recurse];
	const nonZeroWeights = weightsArray.filter((weight) => weight > 0);
	const hasNotAlreadySelected = (name: string) => () => !alreadyPickedOptions.has(name);
	const generator = createWeightedGenerator<FuzzField | "no-valid-fields", BaseFuzzTestState>([
		[optional, weights.optional, hasNotAlreadySelected("optional")],
		[value, weights.required, hasNotAlreadySelected("required")],
		[sequence, weights.sequence, hasNotAlreadySelected("sequence")],
		[recurse, weights.recurse, hasNotAlreadySelected("child")],
		[
			"no-valid-fields",
			// Give this a reasonable chance of occurring. Ideally we'd have a little more control over the control flow here.
			sumWeights(weightsArray) / 4,
			() => alreadyPickedOptions.size === nonZeroWeights.length,
		],
	]);
	let result: FuzzField | "no-valid-fields" | typeof done = "no-valid-fields";
	do {
		result = generator({ random });
		assert(result !== done, "createWeightedGenerators should never return done");
	} while (result === "no-valid-fields" && alreadyPickedOptions.size < 4);
	return result;
}

function trySelectTreeField(
	tree: ISharedTreeView2<typeof fuzzSchema.rootFieldSchema>,
	random: IRandom,
	weights: Omit<FieldSelectionWeights, "filter">,
	filter: FieldFilter = () => true,
): FuzzField | "no-valid-fields" {
	const editable = tree.editableTree;
	const options =
		weights.optional === 0
			? ["recurse"]
			: weights.recurse === 0
			? ["optional"]
			: random.bool(weights.optional / (weights.optional + weights.recurse))
			? ["optional", "recurse"]
			: ["recurse", "optional"];

	for (const option of options) {
		switch (option) {
			case "optional": {
				const field = { type: "optional", content: editable } as const;
				if (filter(field)) {
					return field;
				}
				break;
			}
			case "recurse": {
				// Checking "=== true" causes tsc to fail to typecheck, as it is no longer able to narrow according
				// to the .is typeguard.
				// eslint-disable-next-line @typescript-eslint/strict-boolean-expressions
				if (editable.content?.is(fuzzNode)) {
					const result = selectField(editable.content, random, weights, filter);
					if (result !== "no-valid-fields") {
						return result;
					}
				}

				break;
			}
			default:
				fail(`Invalid option: ${option}`);
		}
	}

	return "no-valid-fields";
}

function selectTreeField(
	tree: ISharedTreeView2<typeof fuzzSchema.rootFieldSchema>,
	random: IRandom,
	weights: Omit<FieldSelectionWeights, "filter">,
	filter: FieldFilter = () => true,
): FuzzField {
	const result = trySelectTreeField(tree, random, weights, filter);
	assert(result !== "no-valid-fields", "No valid fields found");
	return result;
}

function transactionsInProgress(tree: ISharedTreeView) {
	return tree.transaction.inProgress();
}<|MERGE_RESOLUTION|>--- conflicted
+++ resolved
@@ -11,13 +11,7 @@
 	createWeightedGenerator,
 	BaseFuzzTestState,
 } from "@fluid-private/stochastic-test-utils";
-<<<<<<< HEAD
-import { DDSFuzzTestState } from "@fluid-private/test-dds-utils";
-import { ISharedTreeView, SharedTreeFactory } from "../../../shared-tree";
-import { brand, fail } from "../../../util";
-import { FieldKey, FieldUpPath, JsonableTree, UpPath } from "../../../core";
-=======
-import { Client, DDSFuzzTestState } from "@fluid-internal/test-dds-utils";
+import { Client, DDSFuzzTestState } from "@fluid-private/test-dds-utils";
 import {
 	ISharedTree,
 	ISharedTreeView,
@@ -27,7 +21,6 @@
 } from "../../../shared-tree";
 import { brand, fail, getOrCreate } from "../../../util";
 import { AllowedUpdateType, FieldKey, FieldUpPath, JsonableTree, UpPath } from "../../../core";
->>>>>>> 92941a78
 import { DownPath, TreeNode, toDownPath } from "../../../feature-libraries";
 import {
 	FieldEditTypes,
