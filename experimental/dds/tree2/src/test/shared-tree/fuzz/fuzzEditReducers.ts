--- conflicted
+++ resolved
@@ -3,12 +3,8 @@
  * Licensed under the MIT License.
  */
 
-<<<<<<< HEAD
-import { combineReducersAsync } from "@fluid-private/stochastic-test-utils";
-=======
 import { strict as assert } from "assert";
-import { AsyncReducer, combineReducers } from "@fluid-internal/stochastic-test-utils";
->>>>>>> 7c8cdb86
+import { AsyncReducer, combineReducers } from "@fluid-private/stochastic-test-utils";
 import { DDSFuzzTestState } from "@fluid-internal/test-dds-utils";
 import { DownPath, TreeField, TreeNode, singleTextCursor } from "../../../feature-libraries";
 import { fail } from "../../../util";
