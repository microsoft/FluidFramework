--- conflicted
+++ resolved
@@ -4,20 +4,13 @@
  */
 
 import { strict as assert } from "assert";
-<<<<<<< HEAD
-import { combineReducersAsync } from "@fluid-internal/stochastic-test-utils";
-=======
 import { AsyncReducer, combineReducers } from "@fluid-internal/stochastic-test-utils";
->>>>>>> f550f9e0
 import { DDSFuzzTestState } from "@fluid-internal/test-dds-utils";
 import { DownPath, TreeField, TreeNode, singleTextCursor } from "../../../feature-libraries";
 import { fail } from "../../../util";
 import { validateTreeConsistency } from "../../utils";
 import { ISharedTree, ISharedTreeView, SharedTreeFactory } from "../../../shared-tree";
-<<<<<<< HEAD
-import { FieldUpPath, Revertible } from "../../../core";
-=======
->>>>>>> f550f9e0
+import { Revertible } from "../../../core";
 import {
 	FieldEdit,
 	FuzzDelete,
@@ -27,11 +20,12 @@
 	FuzzUndoRedoType,
 	Operation,
 } from "./operationTypes";
-<<<<<<< HEAD
-import { isRevertibleSharedTreeView } from "./fuzzUtils";
-=======
-import { fuzzNode, fuzzViewFromTree, getEditableTree } from "./fuzzUtils";
->>>>>>> f550f9e0
+import {
+	fuzzNode,
+	fuzzViewFromTree,
+	getEditableTree,
+	isRevertibleSharedTreeView,
+} from "./fuzzUtils";
 
 const syncFuzzReducer = combineReducers<Operation, DDSFuzzTestState<SharedTreeFactory>>({
 	edit: (state, operation) => {
@@ -48,17 +42,10 @@
 	transaction: (state, operation) => {
 		applyTransactionEdit(fuzzViewFromTree(state.client.channel), operation.contents);
 	},
-<<<<<<< HEAD
-	undoRedo: async (state, operation) => {
-		const { contents } = operation;
-		const tree = state.client.channel;
-		assert(isRevertibleSharedTreeView(tree.view));
-		applyUndoRedoEdit(tree.view.undoStack, tree.view.redoStack, contents);
-		return state;
-=======
 	undoRedo: (state, operation) => {
-		applyUndoRedoEdit(fuzzViewFromTree(state.client.channel), operation.contents);
->>>>>>> f550f9e0
+		const view = fuzzViewFromTree(state.client.channel);
+		assert(isRevertibleSharedTreeView(view));
+		applyUndoRedoEdit(view.undoStack, view.redoStack, operation.contents);
 	},
 	synchronizeTrees: (state) => {
 		applySynchronizationOp(state);
