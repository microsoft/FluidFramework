--- conflicted
+++ resolved
@@ -83,12 +83,9 @@
 				maxNumberOfClients: 3,
 			},
 			reconnectProbability: 0,
-<<<<<<< HEAD
 			idCompressorFactory: deterministicIdCompressorFactory(0xdeadbeef),
-=======
 			// TODO:AB#6298: Support transactions in optional field.
 			skip: [4, 12, 46, 48],
->>>>>>> 4acb0381
 		};
 		createDDSFuzzSuite(model, options);
 	});
@@ -117,12 +114,9 @@
 			saveFailures: {
 				directory: failureDirectory,
 			},
-<<<<<<< HEAD
 			idCompressorFactory: deterministicIdCompressorFactory(0xdeadbeef),
-=======
 			// TODO:AB#6298: Support transactions in optional field.
 			skip: [41],
->>>>>>> 4acb0381
 		};
 
 		createDDSFuzzSuite(model, options);
