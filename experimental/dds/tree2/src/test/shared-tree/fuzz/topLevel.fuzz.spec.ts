/*!
 * Copyright (c) Microsoft Corporation and contributors. All rights reserved.
 * Licensed under the MIT License.
 */
import { takeAsync } from "@fluid-private/stochastic-test-utils";
import {
	DDSFuzzModel,
	createDDSFuzzSuite,
	DDSFuzzTestState,
	DDSFuzzSuiteOptions,
} from "@fluid-private/test-dds-utils";
import { FlushMode } from "@fluidframework/runtime-definitions";
import { SharedTreeTestFactory, createIdCompressor, validateTreeConsistency } from "../../utils";
import { makeOpGenerator, EditGeneratorOpWeights } from "./fuzzEditGenerators";
import { fuzzReducer } from "./fuzzEditReducers";
import { failureDirectory, onCreate } from "./fuzzUtils";
import { Operation } from "./operationTypes";

const baseOptions: Partial<DDSFuzzSuiteOptions> = {
	numberOfClients: 3,
	clientJoinOptions: {
		maxNumberOfClients: 6,
		clientAddProbability: 0.1,
	},
	reconnectProbability: 0.5,
};

/**
 * Fuzz tests in this suite are meant to exercise as much of the SharedTree code as possible and do so in the most
 * production-like manner possible. For example, these fuzz tests should not utilize branching APIs to emulate
 * multiple clients working on the same document. Instead, they should use multiple SharedTree instances, tied together
 * by a sequencing service. The tests may still use branching APIs because that's part of the normal usage of
 * SharedTree, but not as way to avoid using multiple SharedTree instances.
 *
 * The fuzz tests should validate that the clients do not crash and that their document states do not diverge.
 * See the "Fuzz - Targeted" test suite for tests that validate more specific code paths or invariants.
 */
describe("Fuzz - Top-Level", () => {
	const runsPerBatch = 50;
	const opsPerRun = 20;
	// TODO: Enable other types of ops.
	const editGeneratorOpWeights: Partial<EditGeneratorOpWeights> = {
		insert: 1,
		delete: 1,
		move: 1,
		fieldSelection: { optional: 1, required: 1, sequence: 3, recurse: 3 },
	};
	const generatorFactory = () => takeAsync(opsPerRun, makeOpGenerator(editGeneratorOpWeights));
	/**
	 * This test suite is meant exercise all public APIs of SharedTree together, as well as all service-oriented
	 * operations (such as summarization and stashed ops).
	 */
	describe("Everything", () => {
		const model: DDSFuzzModel<
			SharedTreeTestFactory,
			Operation,
			DDSFuzzTestState<SharedTreeTestFactory>
		> = {
			workloadName: "SharedTree",
			factory: new SharedTreeTestFactory(onCreate),
			generatorFactory,
			reducer: fuzzReducer,
			validateConsistency: validateTreeConsistency,
		};
		const options: Partial<DDSFuzzSuiteOptions> = {
			...baseOptions,
			defaultTestCount: runsPerBatch,
			saveFailures: {
				directory: failureDirectory,
			},
			detachedStartOptions: {
				enabled: false,
				attachProbability: 0.2,
			},
			clientJoinOptions: {
				clientAddProbability: 0,
				maxNumberOfClients: 3,
			},
			reconnectProbability: 0,
<<<<<<< HEAD
			skip: [26],
			idCompressorFactory: createIdCompressor,
=======
>>>>>>> 6f070179
		};
		createDDSFuzzSuite(model, options);
	});

	describe("Batch rebasing", () => {
		const model: DDSFuzzModel<
			SharedTreeTestFactory,
			Operation,
			DDSFuzzTestState<SharedTreeTestFactory>
		> = {
			workloadName: "SharedTree rebasing",
			factory: new SharedTreeTestFactory(onCreate),
			generatorFactory,
			reducer: fuzzReducer,
			validateConsistency: validateTreeConsistency,
		};
		const options: Partial<DDSFuzzSuiteOptions> = {
			...baseOptions,
			reconnectProbability: 0.0,
			defaultTestCount: runsPerBatch,
			rebaseProbability: 0.2,
			containerRuntimeOptions: {
				flushMode: FlushMode.TurnBased,
				enableGroupedBatching: true,
			},
			saveFailures: {
				directory: failureDirectory,
			},
<<<<<<< HEAD
			skip: [42],
			idCompressorFactory: createIdCompressor,
=======
>>>>>>> 6f070179
		};
		createDDSFuzzSuite(model, options);
	});
});<|MERGE_RESOLUTION|>--- conflicted
+++ resolved
@@ -10,7 +10,8 @@
 	DDSFuzzSuiteOptions,
 } from "@fluid-private/test-dds-utils";
 import { FlushMode } from "@fluidframework/runtime-definitions";
-import { SharedTreeTestFactory, createIdCompressor, validateTreeConsistency } from "../../utils";
+import { createIdCompressor } from "@fluidframework/id-compressor";
+import { SharedTreeTestFactory, validateTreeConsistency } from "../../utils";
 import { makeOpGenerator, EditGeneratorOpWeights } from "./fuzzEditGenerators";
 import { fuzzReducer } from "./fuzzEditReducers";
 import { failureDirectory, onCreate } from "./fuzzUtils";
@@ -77,11 +78,7 @@
 				maxNumberOfClients: 3,
 			},
 			reconnectProbability: 0,
-<<<<<<< HEAD
-			skip: [26],
 			idCompressorFactory: createIdCompressor,
-=======
->>>>>>> 6f070179
 		};
 		createDDSFuzzSuite(model, options);
 	});
@@ -110,12 +107,9 @@
 			saveFailures: {
 				directory: failureDirectory,
 			},
-<<<<<<< HEAD
-			skip: [42],
 			idCompressorFactory: createIdCompressor,
-=======
->>>>>>> 6f070179
 		};
+
 		createDDSFuzzSuite(model, options);
 	});
 });