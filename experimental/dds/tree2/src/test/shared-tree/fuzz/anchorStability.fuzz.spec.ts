/*!
 * Copyright (c) Microsoft Corporation and contributors. All rights reserved.
 * Licensed under the MIT License.
 */
import { strict as assert } from "assert";
import { AsyncGenerator, takeAsync } from "@fluid-internal/stochastic-test-utils";
import {
	DDSFuzzModel,
	DDSFuzzTestState,
	createDDSFuzzSuite,
	DDSFuzzHarnessEvents,
} from "@fluid-internal/test-dds-utils";
import { TypedEventEmitter } from "@fluid-internal/client-utils";
<<<<<<< HEAD
import { assert } from "@fluidframework/core-utils";
import { UpPath, Anchor, Value } from "../../../core";
import { SharedTreeTestFactory, createTestUndoRedoStacks, validateTree } from "../../utils";
import { makeOpGenerator, EditGeneratorOpWeights, FuzzTestState } from "./fuzzEditGenerators";
import { fuzzReducer } from "./fuzzEditReducers";
import {
	onCreate,
	initialTreeState,
	createAnchors,
	validateAnchors,
	RevertibleSharedTreeView,
=======
import { UpPath, Anchor, Value, AllowedUpdateType, JsonableTree } from "../../../core";
import { ISharedTreeView, SharedTree } from "../../../shared-tree";
import { SchemaAware, typeNameSymbol } from "../../../feature-libraries";
import { SharedTreeTestFactory, toJsonableTree, validateTree } from "../../utils";
import { makeOpGenerator, EditGeneratorOpWeights, FuzzTestState } from "./fuzzEditGenerators";
import { fuzzReducer } from "./fuzzEditReducers";
import {
	createAnchors,
	validateAnchors,
	fuzzNode,
	fuzzSchema,
	FuzzNodeSchema,
	failureDirectory,
>>>>>>> f550f9e0
} from "./fuzzUtils";
import { Operation } from "./operationTypes";

interface AbortFuzzTestState extends FuzzTestState {
	anchors?: Map<Anchor, [UpPath, Value]>[];
}

// Setting the tree to have an initial value is more interesting for this targeted test than if it's empty:
// returning to an empty state is arguably "easier" than returning to a non-empty state after some undos.
const initialTree: SchemaAware.AllowedTypesToTypedTrees<
	SchemaAware.ApiMode.Flexible,
	[FuzzNodeSchema]
> = {
	[typeNameSymbol]: fuzzNode.name,
	sequenceChildren: [1, 2, 3],
	requiredChild: {
		[typeNameSymbol]: fuzzNode.name,
		requiredChild: 0,
		optionalChild: undefined,
		sequenceChildren: [4, 5, 6],
	},
	optionalChild: undefined,
};

let initialTreeJson: JsonableTree[];
function setInitialJsonTree(view: ISharedTreeView): void {
	const jsonTree = toJsonableTree(view);
	if (initialTreeJson !== undefined) {
		assert.deepEqual(jsonTree, initialTreeJson);
	}
	initialTreeJson = jsonTree;
}

const onCreate = (tree: SharedTree) => {
	const view = tree.schematize({
		schema: fuzzSchema,
		initialTree,
		allowedSchemaModifications: AllowedUpdateType.None,
	});
	setInitialJsonTree(view);
};

/**
 * Fuzz tests in this suite are meant to exercise specific code paths or invariants.
 * They should typically use SharedTree's branching APIs to emulate multiple clients concurrently editing the document
 * as that is less computationally expensive and offers greater control over the order of concurrent operations.
 *
 * See the "Fuzz - Top-Level" test suite for tests are more general in scope.
 */
describe("Fuzz - anchor stability", () => {
	const opsPerRun = 20;
	const runsPerBatch = 20;
	describe("Anchors are unaffected by aborted transaction", () => {
		// TODO: Add deletes once anchors are stable across removal and reinsertion
		// TODO: Add moves once we have a generator for them
		const editGeneratorOpWeights: Partial<EditGeneratorOpWeights> = {
			insert: 1,
			// When adding deletes/moves, also consider turning on optional/value fields
			// (as of now, they're off as "set" can delete nodes which causes the same problems as above)
			fieldSelection: {
				optional: 0,
				required: 0,
				sequence: 2,
				recurse: 1,
			},
		};
		const generatorFactory = () =>
			takeAsync(opsPerRun, makeOpGenerator(editGeneratorOpWeights));

		const model: DDSFuzzModel<
			SharedTreeTestFactory,
			Operation,
			DDSFuzzTestState<SharedTreeTestFactory>
		> = {
			workloadName: "anchors",
			factory: new SharedTreeTestFactory(onCreate),
			generatorFactory,
			reducer: fuzzReducer,
			validateConsistency: () => {},
		};

		const emitter = new TypedEventEmitter<DDSFuzzHarnessEvents>();
		emitter.on("testStart", (initialState: AbortFuzzTestState) => {
			const tree = initialState.clients[0].channel.view;
			tree.transaction.start();
			initialState.anchors = [createAnchors(initialState.clients[0].channel.view)];
		});

		emitter.on("testEnd", (finalState: AbortFuzzTestState) => {
			// aborts any transactions that may still be in progress
			const tree = finalState.clients[0].channel.view;
			tree.transaction.abort();
			validateTree(tree, initialTreeJson);
			const anchors = finalState.anchors;
			assert(anchors !== undefined, "Anchors should be defined");
			validateAnchors(finalState.clients[0].channel.view, anchors[0], true);
		});

		createDDSFuzzSuite(model, {
			defaultTestCount: runsPerBatch,
			numberOfClients: 1,
			emitter,
			saveFailures: {
				directory: failureDirectory,
			},
			// AB#5745: Starting a transaction while detached, submitting edits, then attaching hits 0x428.
			// Once this is fixed, this fuzz test could also include working from a detached state if desired.
			detachedStartOptions: { enabled: false, attachProbability: 1 },
			clientJoinOptions: { maxNumberOfClients: 1, clientAddProbability: 0 },
		});
	});
	describe("Anchors are stable", () => {
		// TODO: Add deletes once anchors are stable across removal
		// TODO: Add moves once we have a generator for them
		const editGeneratorOpWeights: Partial<EditGeneratorOpWeights> = {
			insert: 2,
			undo: 1,
			redo: 1,
			synchronizeTrees: 1,
			// When adding deletes/moves, also consider turning on optional/value fields
			// (as of now, they're off as "set" can delete notes which causes the same problems as above)
			fieldSelection: {
				optional: 0,
				required: 0,
				sequence: 2,
				recurse: 1,
			},
		};
		const generatorFactory = () =>
			takeAsync(opsPerRun, makeOpGenerator(editGeneratorOpWeights));
		const generator = generatorFactory() as AsyncGenerator<Operation, AbortFuzzTestState>;
		const model: DDSFuzzModel<
			SharedTreeTestFactory,
			Operation,
			DDSFuzzTestState<SharedTreeTestFactory>
		> = {
			workloadName: "anchors-undo-redo",
			factory: new SharedTreeTestFactory(onCreate),
			generatorFactory: () => generator,
			reducer: fuzzReducer,
			validateConsistency: () => {},
		};

		const emitter = new TypedEventEmitter<DDSFuzzHarnessEvents>();
		emitter.on("testStart", (initialState: AbortFuzzTestState) => {
			initialState.anchors = [];
			for (const client of initialState.clients) {
				const view = client.channel.view as RevertibleSharedTreeView;
				const { undoStack, redoStack, unsubscribe } = createTestUndoRedoStacks(view);
				view.undoStack = undoStack;
				view.redoStack = redoStack;
				view.unsubscribe = unsubscribe;
				initialState.anchors.push(createAnchors(view));
			}
		});

		emitter.on("testEnd", (finalState: AbortFuzzTestState) => {
			const anchors = finalState.anchors;
			assert(anchors !== undefined, "Anchors should be defined");
			for (const [i, client] of finalState.clients.entries()) {
				validateAnchors(client.channel.view, anchors[i], false);
			}
		});

		createDDSFuzzSuite(model, {
			defaultTestCount: runsPerBatch,
			detachedStartOptions: { enabled: false, attachProbability: 1 },
			numberOfClients: 2,
			emitter,
			saveFailures: {
				directory: failureDirectory,
			},
		});
	});
});<|MERGE_RESOLUTION|>--- conflicted
+++ resolved
@@ -11,23 +11,15 @@
 	DDSFuzzHarnessEvents,
 } from "@fluid-internal/test-dds-utils";
 import { TypedEventEmitter } from "@fluid-internal/client-utils";
-<<<<<<< HEAD
-import { assert } from "@fluidframework/core-utils";
-import { UpPath, Anchor, Value } from "../../../core";
-import { SharedTreeTestFactory, createTestUndoRedoStacks, validateTree } from "../../utils";
-import { makeOpGenerator, EditGeneratorOpWeights, FuzzTestState } from "./fuzzEditGenerators";
-import { fuzzReducer } from "./fuzzEditReducers";
-import {
-	onCreate,
-	initialTreeState,
-	createAnchors,
-	validateAnchors,
-	RevertibleSharedTreeView,
-=======
 import { UpPath, Anchor, Value, AllowedUpdateType, JsonableTree } from "../../../core";
 import { ISharedTreeView, SharedTree } from "../../../shared-tree";
 import { SchemaAware, typeNameSymbol } from "../../../feature-libraries";
-import { SharedTreeTestFactory, toJsonableTree, validateTree } from "../../utils";
+import {
+	SharedTreeTestFactory,
+	createTestUndoRedoStacks,
+	toJsonableTree,
+	validateTree,
+} from "../../utils";
 import { makeOpGenerator, EditGeneratorOpWeights, FuzzTestState } from "./fuzzEditGenerators";
 import { fuzzReducer } from "./fuzzEditReducers";
 import {
@@ -37,7 +29,8 @@
 	fuzzSchema,
 	FuzzNodeSchema,
 	failureDirectory,
->>>>>>> f550f9e0
+	RevertibleSharedTreeView,
+	fuzzViewFromTree,
 } from "./fuzzUtils";
 import { Operation } from "./operationTypes";
 
@@ -72,7 +65,7 @@
 }
 
 const onCreate = (tree: SharedTree) => {
-	const view = tree.schematize({
+	const view = tree.schematizeView({
 		schema: fuzzSchema,
 		initialTree,
 		allowedSchemaModifications: AllowedUpdateType.None,
@@ -121,9 +114,9 @@
 
 		const emitter = new TypedEventEmitter<DDSFuzzHarnessEvents>();
 		emitter.on("testStart", (initialState: AbortFuzzTestState) => {
-			const tree = initialState.clients[0].channel.view;
+			const tree = fuzzViewFromTree(initialState.clients[0].channel);
 			tree.transaction.start();
-			initialState.anchors = [createAnchors(initialState.clients[0].channel.view)];
+			initialState.anchors = [createAnchors(tree)];
 		});
 
 		emitter.on("testEnd", (finalState: AbortFuzzTestState) => {
@@ -185,7 +178,7 @@
 		emitter.on("testStart", (initialState: AbortFuzzTestState) => {
 			initialState.anchors = [];
 			for (const client of initialState.clients) {
-				const view = client.channel.view as RevertibleSharedTreeView;
+				const view = fuzzViewFromTree(client.channel) as RevertibleSharedTreeView;
 				const { undoStack, redoStack, unsubscribe } = createTestUndoRedoStacks(view);
 				view.undoStack = undoStack;
 				view.redoStack = redoStack;
