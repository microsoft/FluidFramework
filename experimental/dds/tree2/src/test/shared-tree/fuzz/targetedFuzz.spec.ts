--- conflicted
+++ resolved
@@ -15,18 +15,14 @@
 	DDSFuzzHarnessEvents,
 } from "@fluid-internal/test-dds-utils";
 import { TypedEventEmitter } from "@fluidframework/common-utils";
-<<<<<<< HEAD
-import { moveToDetachedField, compareUpPaths, rootFieldKey, UpPath, Anchor } from "../../../core";
-=======
 import {
 	moveToDetachedField,
 	compareUpPaths,
-	rootFieldKeySymbol,
+	rootFieldKey,
 	UpPath,
 	Anchor,
 	JsonableTree,
 } from "../../../core";
->>>>>>> b25fa515
 import { brand } from "../../../util";
 import { SharedTreeTestFactory, toJsonableTree, validateTree } from "../../utils";
 import { ISharedTree, SharedTreeView } from "../../../shared-tree";
@@ -249,7 +245,7 @@
 					parent: {
 						parent: undefined,
 						parentIndex: 0,
-						parentField: rootFieldKeySymbol,
+						parentField: rootFieldKey,
 					},
 					parentField: brand("foo"),
 					parentIndex: 1,
