--- conflicted
+++ resolved
@@ -62,10 +62,7 @@
 		editedState: ["C", "D"],
 	},
 	{
-<<<<<<< HEAD
-=======
 		skip: true, // Blocked on #5263
->>>>>>> b734bca6
 		name: "nested deletes",
 		edit: (actedOn) => {
 			const listNode: UpPath = {
@@ -87,10 +84,7 @@
 		editedState: [],
 	},
 	{
-<<<<<<< HEAD
-=======
 		skip: true, // Blocked on #5263
->>>>>>> b734bca6
 		name: "move out under delete",
 		edit: (actedOn) => {
 			const listNode: UpPath = {
@@ -159,12 +153,8 @@
 		forkUndoState,
 	} of testCases) {
 		const count = undoCount ?? 1;
-<<<<<<< HEAD
-		it(`${name} (act on fork undo on fork)`, () => {
-=======
 		const itFn = skip ? it.skip : it;
 		itFn(`${name} (act on fork undo on fork)`, () => {
->>>>>>> b734bca6
 			const view = makeTreeFromJson(initialState);
 			const fork = view.fork();
 
@@ -188,11 +178,7 @@
 			expectJsonTree(fork, editedState);
 		});
 
-<<<<<<< HEAD
-		it(`${name} (act on view undo on fork)`, () => {
-=======
 		itFn(`${name} (act on view undo on fork)`, () => {
->>>>>>> b734bca6
 			const view = makeTreeFromJson(initialState);
 			const fork = view.fork();
 
@@ -216,11 +202,7 @@
 			expectJsonTree(fork, editedState);
 		});
 
-<<<<<<< HEAD
-		it(`${name} (act on view undo on view)`, () => {
-=======
 		itFn(`${name} (act on view undo on view)`, () => {
->>>>>>> b734bca6
 			const view = makeTreeFromJson(initialState);
 			const fork = view.fork();
 
@@ -243,11 +225,7 @@
 			expectJsonTree(view, editedState);
 		});
 
-<<<<<<< HEAD
-		it(`${name} (act on fork undo on view)`, () => {
-=======
 		itFn(`${name} (act on fork undo on view)`, () => {
->>>>>>> b734bca6
 			const view = makeTreeFromJson(initialState);
 			const fork = view.fork();
 
