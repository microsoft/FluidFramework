/*!
 * Copyright (c) Microsoft Corporation and contributors. All rights reserved.
 * Licensed under the MIT License.
 */
import { strict as assert } from "assert";
import { MockFluidDataStoreRuntime } from "@fluidframework/test-runtime-utils";
import { FieldKinds, singleTextCursor } from "../../feature-libraries";
import { jsonSchemaData, jsonString, singleJsonCursor } from "../../domains";
import { rootFieldKeySymbol, fieldSchema, rootFieldKey, SchemaData } from "../../core";
import { ISharedTree, ISharedTreeView, SharedTreeFactory } from "../../shared-tree";

const factory = new SharedTreeFactory();
const runtime = new MockFluidDataStoreRuntime();
// For now, require tree to be a list of strings.
const schema: SchemaData = {
	treeSchema: jsonSchemaData.treeSchema,
	globalFieldSchema: new Map([
		[rootFieldKey, fieldSchema(FieldKinds.sequence, [jsonString.name])],
	]),
};

// TODO: Dedupe with the helpers in editing.spec.ts
function makeTree(...json: string[]): ISharedTree {
	const tree = factory.create(runtime, "TestSharedTree");
	tree.storedSchema.update(schema);
	const field = tree.editor.sequenceField({ parent: undefined, field: rootFieldKeySymbol });
	field.insert(0, json.map(singleJsonCursor));
	return tree;
}

describe("Undo", () => {
	itView("the insert of a node on the main branch from a fork", "A", (view) => {
		const fork = view.fork();

		fork.undo();
		view.merge(fork);

		expectJsonTree(view, []);
	});

	itView("the insert of a node on a fork", "A", (view) => {
		const fork = view.fork();

		insert(fork, 1, "x");

		expectJsonTree(fork, ["A", "x"]);

		fork.undo();
		view.merge(fork);

		expectJsonTree(view, ["A"]);
		expectJsonTree(fork, ["A"]);
	});

	itView("the delete of a node", ["A", "B", "C", "D"], (view) => {
		const fork = view.fork();

		remove(fork, 0, 2);

		expectJsonTree(fork, ["C", "D"]);

		view.merge(fork);

		expectJsonTree(view, ["C", "D"]);

		fork.undo();
		view.merge(fork);

		expectJsonTree(view, ["A", "B", "C", "D"]);
	});

	it("the move of a node", () => {
		const tree = makeTree("A", "B", "C", "D");

		const field = tree.editor.sequenceField({ parent: undefined, field: rootFieldKeySymbol });
		field.move(0, 2, 2);
		expectJsonTree(tree, ["C", "D", "A", "B"]);

		tree.undo();
		expectJsonTree(tree, ["A", "B", "C", "D"]);
	});

	itView("a move that has been rebased", ["A", "B", "C", "D"], (view) => {
		const fork = view.fork();

<<<<<<< HEAD
		insert(view, 1, "x");
		expectJsonTree(view, ["A", "x", "B", "C", "D"]);
=======
		const field = fork.editor.sequenceField({ parent: undefined, field: rootFieldKeySymbol });
		field.move(0, 2, 2);
>>>>>>> f730500b

		const field = fork.editor.sequenceField(undefined, rootFieldKeySymbol);
		field.move(1, 1, 3);
		expectJsonTree(fork, ["A", "C", "D", "B"]);

		fork.rebaseOnto(view);

		expectJsonTree(fork, ["A", "x", "C", "D", "B"]);

		// Expect that undo on deleteB still undoes the deletion of B
		fork.undo();
		expectJsonTree(fork, ["A", "x", "B", "C", "D"]);
	});

	itView("an insert from a fork on its parent", ["A", "B", "C", "D"], (view) => {
		const fork = view.fork();

		insert(fork, 1, "x");
		expectJsonTree(fork, ["A", "x", "B", "C", "D"]);

		view.merge(fork);
		expectJsonTree(view, ["A", "x", "B", "C", "D"]);

		view.undo();
		expectJsonTree(view, ["A", "B", "C", "D"]);

		fork.rebaseOnto(view);
		expectJsonTree(fork, ["A", "B", "C", "D"]);
	});

	describe.skip("tests that are being skipped due to bugs", () => {
		// TODO: See bug 4104
		itView("the move of a node on a fork", ["A", "B", "C", "D"], (view) => {
			const fork2 = view.fork();

			const field = fork2.editor.sequenceField(undefined, rootFieldKeySymbol);
			field.move(0, 2, 2);

			expectJsonTree(fork2, ["C", "D", "A", "B"]);

			view.merge(fork2);

			expectJsonTree(view, ["C", "D", "A", "B"]);

			fork2.undo();
			view.merge(fork2);

			expectJsonTree(view, ["A", "B", "C", "D"]);
		});

		// TODO: unskip when undo can handle rebasing
		itView("the insert of two separate nodes", ["A", "B", "C", "D"], (view) => {
			const addX = view.fork();
			const addY = view.fork();

			insert(addX, 1, "x");
			insert(addY, 3, "y");

			view.merge(addX);
			view.merge(addY);

			expectJsonTree(view, ["A", "x", "B", "C", "y", "D"]);

			addX.undo();
			addY.undo();
			view.merge(addX);
			view.merge(addY);

			expectJsonTree(view, ["A", "B", "C", "D"]);
		});

		// TODO: unskip when undo can handle rebasing
		itView("an insert from a parent branch on its fork", ["A", "B", "C", "D"], (view) => {
			const fork = view.fork();

			insert(view, 1, "x");
			expectJsonTree(view, ["A", "x", "B", "C", "D"]);

			fork.rebaseOnto(view);
			expectJsonTree(fork, ["A", "x", "B", "C", "D"]);

			fork.undo();
			expectJsonTree(fork, ["A", "B", "C", "D"]);

			view.merge(fork);
			expectJsonTree(view, ["A", "B", "C", "D"]);
		});

		// TODO: unskip this test once the bug that causes rebasing the undo commit to be empty is fixed.
		itView(
			"an insert that needs to be rebased over an insert on the base branch",
			["A", "B", "C", "D"],
			(view) => {
				const fork = view.fork();

				insert(view, 1, "x");
				insert(fork, 3, "y");
				view.merge(fork);

				fork.undo();
				view.merge(fork);

				expectJsonTree(view, ["A", "x", "B", "C", "D"]);
			},
		);
	});
});

// TODO: Dedupe with the helpers in editing.spec.ts

/**
 * Helper function to insert node at a given index.
 *
 * @param tree - The tree on which to perform the insert.
 * @param index - The index in the root field at which to insert.
 * @param value - The value of the inserted node.
 */
function insert(tree: ISharedTreeView, index: number, ...values: string[]): void {
	const field = tree.editor.sequenceField({ parent: undefined, field: rootFieldKeySymbol });
	const nodes = values.map((value) => singleTextCursor({ type: jsonString.name, value }));
	field.insert(index, nodes);
}

function remove(tree: ISharedTreeView, index: number, count: number): void {
	const field = tree.editor.sequenceField({ parent: undefined, field: rootFieldKeySymbol });
	field.delete(index, count);
}

function expectJsonTree(actual: ISharedTreeView | ISharedTreeView[], expected: string[]): void {
	const trees = Array.isArray(actual) ? actual : [actual];
	for (const tree of trees) {
		const roots = [...tree.context.root];
		assert.deepEqual(roots, expected);
	}
}

/**
 * Runs the given test function as two tests,
 * one where `view` is the root SharedTree view and the other where `view` is a fork.
 * This is useful for testing because both `SharedTree` and `SharedTreeFork` implement `ISharedTreeView` in different ways.
 */
function itView(
	title: string,
	initialData: string | string[],
	fn: (view: ISharedTreeView) => void,
): void {
	it(`${title} (root view)`, () => {
		const view = makeTree(...initialData);
		fn(view);
	});

	it(`${title} (forked view)`, () => {
		const view = makeTree(...initialData);
		fn(view.fork());
	});
}<|MERGE_RESOLUTION|>--- conflicted
+++ resolved
@@ -83,15 +83,10 @@
 	itView("a move that has been rebased", ["A", "B", "C", "D"], (view) => {
 		const fork = view.fork();
 
-<<<<<<< HEAD
 		insert(view, 1, "x");
 		expectJsonTree(view, ["A", "x", "B", "C", "D"]);
-=======
+
 		const field = fork.editor.sequenceField({ parent: undefined, field: rootFieldKeySymbol });
-		field.move(0, 2, 2);
->>>>>>> f730500b
-
-		const field = fork.editor.sequenceField(undefined, rootFieldKeySymbol);
 		field.move(1, 1, 3);
 		expectJsonTree(fork, ["A", "C", "D", "B"]);
 
@@ -125,7 +120,10 @@
 		itView("the move of a node on a fork", ["A", "B", "C", "D"], (view) => {
 			const fork2 = view.fork();
 
-			const field = fork2.editor.sequenceField(undefined, rootFieldKeySymbol);
+			const field = fork2.editor.sequenceField({
+				parent: undefined,
+				field: rootFieldKeySymbol,
+			});
 			field.move(0, 2, 2);
 
 			expectJsonTree(fork2, ["C", "D", "A", "B"]);
