--- conflicted
+++ resolved
@@ -4,8 +4,7 @@
  */
 
 import { strict as assert } from "assert";
-<<<<<<< HEAD
-import { RevisionMetadataSource, singleTextCursor } from "../feature-libraries";
+import { RevisionMetadataSource, cursorForJsonableTreeNode } from "../feature-libraries";
 import {
 	makeAnonChange,
 	FieldKey,
@@ -15,13 +14,9 @@
 	RevisionTag,
 	TaggedChange,
 } from "../core";
-=======
-import { cursorForJsonableTreeNode } from "../feature-libraries";
-import { makeAnonChange, FieldKey, tagChange, mintRevisionTag, deltaForSet } from "../core";
->>>>>>> 09f8c8b8
 import { brand } from "../util";
 import { TestChange } from "./testChange";
-import { ChildStateGenerator, FieldStateTree, getInputContext } from "./exhaustiveRebaserUtils";
+import { ChildStateGenerator, FieldStateTree } from "./exhaustiveRebaserUtils";
 // eslint-disable-next-line import/no-internal-modules
 import { runExhaustiveComposeRebaseSuite } from "./feature-libraries/rebaserAxiomaticTests";
 import { deepFreeze } from "./utils";
