/*!
 * Copyright (c) Microsoft Corporation and contributors. All rights reserved.
 * Licensed under the MIT License.
 */

import { strict as assert, fail } from "assert";
import { validateAssertionError } from "@fluidframework/test-runtime-utils";
// Allow importing from these specific files which are being tested:
import {
	GraphCommit,
	RevisionTag,
	findAncestor,
	findCommonAncestor,
	mintRevisionTag,
	rebaseBranch,
	/* eslint-disable-next-line import/no-internal-modules */
} from "../../core/rebase";
import { NonEmptyTestChange, TestChange, TestChangeRebaser } from "../testChange";

function newCommit(
	intention: number | number[],
	parent?: GraphCommit<TestChange>,
): GraphCommit<TestChange> {
	const inputContext2: number[] = [];
	if (parent !== undefined) {
		const path: GraphCommit<TestChange>[] = [];
		const ancestor = findAncestor([parent, path]);
		inputContext2.push(
			...[ancestor, ...path].map((c) => Number.parseInt(c.revision as string, 10)),
		);
	}
	return {
		change: TestChange.mint(inputContext2, intention),
		revision: intention.toString() as RevisionTag,
		parent,
	};
}

describe("rebaseBranch", () => {
	function assertChanges(
		commits: Iterable<GraphCommit<TestChange>>,
		...changes: TestChange[]
	): void {
		for (const commit of commits) {
			const change = changes.shift();
			assert(change !== undefined, "Fewer changes than commits");
			assert.deepEqual(commit.change, change);
		}
		assert(changes.length === 0, "Fewer commits than changes");
	}

	function assertOutputContext(change?: TestChange, ...expected: number[]): void {
		const outputContext =
			(change as NonEmptyTestChange | undefined)?.outputContext ??
			fail("Expected output context");

		assert.deepEqual(outputContext, expected);
	}

	// These tests use the following notation to show the commit graph used in each scenario:
	//
	// 1 ─(2)─ 3
	// └─ 4 ─ 5
	//
	// Commit "3" has a parent "2", which has a parent "1". Commit "5" has a parent "4" which has a parent "1".
	// Commit "1" is the common ancestor of the branch with head commit "3" and the branch with head commit "5".
	// Commit "2" is in parentheses and is the target commit of the rebase operation.

	it("fails if branches are disjoint", () => {
		// 1 ─ 2
		// 3
		const n1 = newCommit(1);
		const n2 = newCommit(2, n1);
		const n3 = newCommit(3);

		assert.throws(
<<<<<<< HEAD
			() => rebaseBranch(new TestChangeRebaser(), undefined, mintRevisionTag, n3, n2),
=======
			() => rebaseBranch(new TestChangeRebaser(), n3, n2),
>>>>>>> 1a0100e4
			(e: Error) => validateAssertionError(e, "branches must be related"),
		);

		assert.throws(
<<<<<<< HEAD
			() => rebaseBranch(new TestChangeRebaser(), undefined, mintRevisionTag, n2, n3, n1),
=======
			() => rebaseBranch(new TestChangeRebaser(), n2, n3, n1),
>>>>>>> 1a0100e4
			(e: Error) => validateAssertionError(e, "target commit is not in target branch"),
		);
	});

	it("does nothing if already rebased onto target", () => {
		// 1
		// └─ 2 ─ 3
		const n1 = newCommit(1);
		const n2 = newCommit(2, n1);
		const n3 = newCommit(3, n2);

		// (1)
		//  └─ 2 ─ 3
<<<<<<< HEAD
		const [n3_1, change, commits] = rebaseBranch(
			new TestChangeRebaser(),
			undefined,
			mintRevisionTag,
			n3,
			n1,
		);
=======
		const [n3_1, change, commits] = rebaseBranch(new TestChangeRebaser(), n3, n1);
>>>>>>> 1a0100e4
		assert.equal(n3_1, n3);
		assert.equal(change, undefined);
		assert.deepEqual(commits.deletedSourceCommits, []);
		assert.deepEqual(commits.targetCommits, []);
		assert.deepEqual(commits.sourceCommits, [n2, n3]);
	});

	it("can rebase a branch onto the head of another branch", () => {
		// 1 ─ 2 ─ 3
		// └─ 4 ─ 5
		const n1 = newCommit(1);
		const n2 = newCommit(2, n1);
		const n3 = newCommit(3, n2);
		const n4 = newCommit(4, n1);
		const n5 = newCommit(5, n4);

		// 1 ─ 2 ─(3)
		//         └─ 4'─ 5'
<<<<<<< HEAD
		const [n5_1, change, commits] = rebaseBranch(
			new TestChangeRebaser(),
			undefined,
			mintRevisionTag,
			n5,
			n3,
		);
=======
		const [n5_1, change, commits] = rebaseBranch(new TestChangeRebaser(), n5, n3);
>>>>>>> 1a0100e4
		const newPath = getPath(n3, n5_1);
		assertChanges(
			newPath,
			{ inputContext: [1, 2, 3], intentions: [4], outputContext: [1, 2, 3, 4] },
			{ inputContext: [1, 2, 3, 4], intentions: [5], outputContext: [1, 2, 3, 4, 5] },
		);
		assertOutputContext(change, 1, 2, 3, 4, 5);
		assert.deepEqual(commits.deletedSourceCommits, [n4, n5]);
		assert.deepEqual(commits.targetCommits, [n2, n3]);
		assert.deepEqual(commits.sourceCommits, newPath);
	});

	it("can rebase a branch onto the middle of another branch", () => {
		// 1 ─ 2 ─ 3
		// └─ 4 ─ 5
		const n1 = newCommit(1);
		const n2 = newCommit(2, n1);
		const n3 = newCommit(3, n2);
		const n4 = newCommit(4, n1);
		const n5 = newCommit(5, n4);

		// 1 ─(2)─ 3
		//     └─ 4'─ 5'
<<<<<<< HEAD
		const [n5_1, change, commits] = rebaseBranch(
			new TestChangeRebaser(),
			undefined,
			mintRevisionTag,
			n5,
			n2,
			n3,
		);
=======
		const [n5_1, change, commits] = rebaseBranch(new TestChangeRebaser(), n5, n2, n3);
>>>>>>> 1a0100e4
		const newPath = getPath(n2, n5_1);
		assertChanges(
			newPath,
			{ inputContext: [1, 2], intentions: [4], outputContext: [1, 2, 4] },
			{ inputContext: [1, 2, 4], intentions: [5], outputContext: [1, 2, 4, 5] },
		);
		assertOutputContext(change, 1, 2, 4, 5);
		assert.deepEqual(commits.deletedSourceCommits, [n4, n5]);
		assert.deepEqual(commits.targetCommits, [n2]);
		assert.deepEqual(commits.sourceCommits, newPath);
	});

	it("skips and advances over commits with the same revision tag", () => {
		// 1 ─ 2 ─ 3 ─ 4
		// └─ 2'─ 3'─ 5
		const n1 = newCommit(1);
		const n2 = newCommit(2, n1);
		const n3 = newCommit(3, n2);
		const n4 = newCommit(4, n3);
		const n2_1 = newCommit(2, n1);
		const n3_1 = newCommit(3, n2_1);
		const n5 = newCommit(5, n3_1);

		// 1 ─(2)─ 3 ─ 4
		//         └─ 5'
<<<<<<< HEAD
		const [n5_1, change, commits] = rebaseBranch(
			new TestChangeRebaser(),
			undefined,
			mintRevisionTag,
			n5,
			n2,
			n4,
		);
=======
		const [n5_1, change, commits] = rebaseBranch(new TestChangeRebaser(), n5, n2, n4);
>>>>>>> 1a0100e4
		const newPath = getPath(n3, n5_1);
		assertChanges(newPath, {
			inputContext: [1, 2, 3],
			intentions: [5],
			outputContext: [1, 2, 3, 5],
		});
		assert.equal(change, undefined);
		assert.deepEqual(commits.deletedSourceCommits, [n2_1, n3_1, n5]);
		assert.deepEqual(commits.targetCommits, [n2, n3]);
		assert.deepEqual(commits.sourceCommits, newPath);
	});

	it("correctly rebases over branches that share some commits", () => {
		// 1 ─ 2 ─ 3 ─ 4
		// └─ 2'─ 3'─ 5
		const n1 = newCommit(1);
		const n2 = newCommit(2, n1);
		const n3 = newCommit(3, n2);
		const n4 = newCommit(4, n3);
		const n2_1 = newCommit(2, n1);
		const n3_1 = newCommit(3, n2_1);
		const n5 = newCommit(5, n3_1);

		// 1 ─ 2 ─ 3 ─(4)
		//             └─ 5'
<<<<<<< HEAD
		const [n5_1, change, commits] = rebaseBranch(
			new TestChangeRebaser(),
			undefined,
			mintRevisionTag,
			n5,
			n4,
		);
=======
		const [n5_1, change, commits] = rebaseBranch(new TestChangeRebaser(), n5, n4);
>>>>>>> 1a0100e4
		const newPath = getPath(n4, n5_1);
		assertChanges(newPath, {
			inputContext: [1, 2, 3, 4],
			intentions: [5],
			outputContext: [1, 2, 3, 4, 5],
		});
		assertOutputContext(change, 1, 2, 3, 4, 5);
		assert.deepEqual(commits.deletedSourceCommits, [n2_1, n3_1, n5]);
		assert.deepEqual(commits.targetCommits, [n2, n3, n4]);
		assert.deepEqual(commits.sourceCommits, newPath);
	});

	it("reports no change for equivalent branches", () => {
		// 1 ─ 2 ─ 3 ─ 4
		// └─ 2'─ 3'
		const n1 = newCommit(1);
		const n2 = newCommit(2, n1);
		const n3 = newCommit(3, n2);
		const n4 = newCommit(4, n3);
		const n2_1 = newCommit(2, n1);
		const n3_1 = newCommit(3, n2_1);

		// 1 ─ 2 ─(3)─ 4
		//         └─
<<<<<<< HEAD
		const [n3_2, change, commits] = rebaseBranch(
			new TestChangeRebaser(),
			undefined,
			mintRevisionTag,
			n3_1,
			n3,
			n4,
		);
=======
		const [n3_2, change, commits] = rebaseBranch(new TestChangeRebaser(), n3_1, n3, n4);
>>>>>>> 1a0100e4
		assert.equal(n3_2, n3);
		assert.equal(change, undefined);
		assert.deepEqual(commits.deletedSourceCommits, [n2_1, n3_1]);
		assert.deepEqual(commits.targetCommits, [n2, n3]);
		assert.deepEqual(commits.sourceCommits, []);
	});

	it("generates and stores repair data for rebased changes", () => {
		// 1 ─ 2 ─ 3 ─ 4
		// └─ 2'─ 3'─ 5
		const n1 = newCommit(1);
		const n2 = newCommit(2, n1);
		const n3 = newCommit(3, n2);
		const n4 = newCommit(4, n3);
		const n2_1 = newCommit(2, n1);
		const n3_1 = newCommit(3, n2_1);
		const n5 = newCommit(5, n3_1);

		// 1 ─ 2 ─ 3 ─(4)
		//             └─ 5'
<<<<<<< HEAD
		const [n5_1] = rebaseBranch(
			new TestChangeRebaser(),
			new MockRepairDataStoreProvider(),
			mintRevisionTag,
			n5,
			n4,
		);

		// Check that 5' has newly generated repair data from 5
		// and the 4 has the same repair data as before
		assert.notEqual(n5.repairData, n5_1.repairData);
		assert.equal(n5_1.parent?.repairData, repair4);
=======
		const [n5_1] = rebaseBranch(new TestChangeRebaser(), n5, n4);
>>>>>>> 1a0100e4
	});
});

/**
 * @returns the path from the base of a branch to its head
 */
function getPath<TChange>(
	fromAncestor: GraphCommit<TChange> | undefined,
	toHead: GraphCommit<TChange>,
): GraphCommit<TChange>[] {
	const path: GraphCommit<TChange>[] = [];
	const ancestor = findCommonAncestor(fromAncestor, [toHead, path]);
	assert.equal(ancestor, fromAncestor);
	return path;
}<|MERGE_RESOLUTION|>--- conflicted
+++ resolved
@@ -74,20 +74,12 @@
 		const n3 = newCommit(3);
 
 		assert.throws(
-<<<<<<< HEAD
-			() => rebaseBranch(new TestChangeRebaser(), undefined, mintRevisionTag, n3, n2),
-=======
-			() => rebaseBranch(new TestChangeRebaser(), n3, n2),
->>>>>>> 1a0100e4
+			() => rebaseBranch(mintRevisionTag, new TestChangeRebaser(), n3, n2),
 			(e: Error) => validateAssertionError(e, "branches must be related"),
 		);
 
 		assert.throws(
-<<<<<<< HEAD
-			() => rebaseBranch(new TestChangeRebaser(), undefined, mintRevisionTag, n2, n3, n1),
-=======
-			() => rebaseBranch(new TestChangeRebaser(), n2, n3, n1),
->>>>>>> 1a0100e4
+			() => rebaseBranch(mintRevisionTag, new TestChangeRebaser(), n2, n3, n1),
 			(e: Error) => validateAssertionError(e, "target commit is not in target branch"),
 		);
 	});
@@ -101,17 +93,12 @@
 
 		// (1)
 		//  └─ 2 ─ 3
-<<<<<<< HEAD
 		const [n3_1, change, commits] = rebaseBranch(
-			new TestChangeRebaser(),
-			undefined,
-			mintRevisionTag,
+			mintRevisionTag,
+			new TestChangeRebaser(),
 			n3,
 			n1,
 		);
-=======
-		const [n3_1, change, commits] = rebaseBranch(new TestChangeRebaser(), n3, n1);
->>>>>>> 1a0100e4
 		assert.equal(n3_1, n3);
 		assert.equal(change, undefined);
 		assert.deepEqual(commits.deletedSourceCommits, []);
@@ -130,17 +117,12 @@
 
 		// 1 ─ 2 ─(3)
 		//         └─ 4'─ 5'
-<<<<<<< HEAD
-		const [n5_1, change, commits] = rebaseBranch(
-			new TestChangeRebaser(),
-			undefined,
-			mintRevisionTag,
-			n5,
-			n3,
-		);
-=======
-		const [n5_1, change, commits] = rebaseBranch(new TestChangeRebaser(), n5, n3);
->>>>>>> 1a0100e4
+		const [n5_1, change, commits] = rebaseBranch(
+			mintRevisionTag,
+			new TestChangeRebaser(),
+			n5,
+			n3,
+		);
 		const newPath = getPath(n3, n5_1);
 		assertChanges(
 			newPath,
@@ -164,18 +146,13 @@
 
 		// 1 ─(2)─ 3
 		//     └─ 4'─ 5'
-<<<<<<< HEAD
-		const [n5_1, change, commits] = rebaseBranch(
-			new TestChangeRebaser(),
-			undefined,
-			mintRevisionTag,
+		const [n5_1, change, commits] = rebaseBranch(
+			mintRevisionTag,
+			new TestChangeRebaser(),
 			n5,
 			n2,
 			n3,
 		);
-=======
-		const [n5_1, change, commits] = rebaseBranch(new TestChangeRebaser(), n5, n2, n3);
->>>>>>> 1a0100e4
 		const newPath = getPath(n2, n5_1);
 		assertChanges(
 			newPath,
@@ -201,18 +178,13 @@
 
 		// 1 ─(2)─ 3 ─ 4
 		//         └─ 5'
-<<<<<<< HEAD
-		const [n5_1, change, commits] = rebaseBranch(
-			new TestChangeRebaser(),
-			undefined,
-			mintRevisionTag,
+		const [n5_1, change, commits] = rebaseBranch(
+			mintRevisionTag,
+			new TestChangeRebaser(),
 			n5,
 			n2,
 			n4,
 		);
-=======
-		const [n5_1, change, commits] = rebaseBranch(new TestChangeRebaser(), n5, n2, n4);
->>>>>>> 1a0100e4
 		const newPath = getPath(n3, n5_1);
 		assertChanges(newPath, {
 			inputContext: [1, 2, 3],
@@ -238,17 +210,12 @@
 
 		// 1 ─ 2 ─ 3 ─(4)
 		//             └─ 5'
-<<<<<<< HEAD
-		const [n5_1, change, commits] = rebaseBranch(
-			new TestChangeRebaser(),
-			undefined,
-			mintRevisionTag,
+		const [n5_1, change, commits] = rebaseBranch(
+			mintRevisionTag,
+			new TestChangeRebaser(),
 			n5,
 			n4,
 		);
-=======
-		const [n5_1, change, commits] = rebaseBranch(new TestChangeRebaser(), n5, n4);
->>>>>>> 1a0100e4
 		const newPath = getPath(n4, n5_1);
 		assertChanges(newPath, {
 			inputContext: [1, 2, 3, 4],
@@ -273,18 +240,13 @@
 
 		// 1 ─ 2 ─(3)─ 4
 		//         └─
-<<<<<<< HEAD
 		const [n3_2, change, commits] = rebaseBranch(
-			new TestChangeRebaser(),
-			undefined,
-			mintRevisionTag,
+			mintRevisionTag,
+			new TestChangeRebaser(),
 			n3_1,
 			n3,
 			n4,
 		);
-=======
-		const [n3_2, change, commits] = rebaseBranch(new TestChangeRebaser(), n3_1, n3, n4);
->>>>>>> 1a0100e4
 		assert.equal(n3_2, n3);
 		assert.equal(change, undefined);
 		assert.deepEqual(commits.deletedSourceCommits, [n2_1, n3_1]);
@@ -305,22 +267,7 @@
 
 		// 1 ─ 2 ─ 3 ─(4)
 		//             └─ 5'
-<<<<<<< HEAD
-		const [n5_1] = rebaseBranch(
-			new TestChangeRebaser(),
-			new MockRepairDataStoreProvider(),
-			mintRevisionTag,
-			n5,
-			n4,
-		);
-
-		// Check that 5' has newly generated repair data from 5
-		// and the 4 has the same repair data as before
-		assert.notEqual(n5.repairData, n5_1.repairData);
-		assert.equal(n5_1.parent?.repairData, repair4);
-=======
-		const [n5_1] = rebaseBranch(new TestChangeRebaser(), n5, n4);
->>>>>>> 1a0100e4
+		const [n5_1] = rebaseBranch(mintRevisionTag, new TestChangeRebaser(), n5, n4);
 	});
 });
 
