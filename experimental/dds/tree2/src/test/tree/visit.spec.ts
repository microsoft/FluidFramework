--- conflicted
+++ resolved
@@ -236,11 +236,7 @@
 			["exitField", rootKey],
 		];
 		testTreeVisit(delta, expected, index);
-<<<<<<< HEAD
-		assert.equal(index.entries().next().done, true);
-=======
-		assert.deepEqual(Array.from(index.entries()), [{ id: { minor: 42 }, root: 1 }]);
->>>>>>> 55f2e58a
+		assert.equal(index.entries().next().done, true);
 	});
 	it("move node to the right", () => {
 		const index = makeDetachedFieldIndex("");
@@ -384,13 +380,7 @@
 			["exitField", field1],
 		];
 		testTreeVisit(delta, expected, index);
-<<<<<<< HEAD
-		assert.deepEqual(Array.from(index.entries()), [
-			{ field: field1, id: { minor: 42 }, root: 1 },
-		]);
-=======
-		assert.deepEqual(Array.from(index.entries()), [{ id: { minor: 42 }, root: 0 }]);
->>>>>>> 55f2e58a
+		assert.deepEqual(Array.from(index.entries()), [{ id: { minor: 42 }, root: 1 }]);
 	});
 	it("changes under move-out", () => {
 		const index = makeDetachedFieldIndex("");
@@ -433,11 +423,7 @@
 			["exitField", rootKey],
 		];
 		testTreeVisit(delta, expected, index);
-<<<<<<< HEAD
-		assert.equal(index.entries().next().done, true);
-=======
-		assert.deepEqual(Array.from(index.entries()), [{ id: { minor: 42 }, root: 0 }]);
->>>>>>> 55f2e58a
+		assert.equal(index.entries().next().done, true);
 	});
 	it("changes under replaced node", () => {
 		const index = makeDetachedFieldIndex("");
@@ -483,9 +469,7 @@
 			["exitField", field2],
 		];
 		testTreeVisit(delta, expected, index);
-		assert.deepEqual(Array.from(index.entries()), [
-			{ field: field2, id: { minor: 42 }, root: 2 },
-		]);
+		assert.deepEqual(Array.from(index.entries()), [{ id: { minor: 42 }, root: 2 }]);
 	});
 	it("changes under replacement node", () => {
 		const index = makeDetachedFieldIndex("");
@@ -529,13 +513,7 @@
 			["exitField", rootKey],
 		];
 		testTreeVisit(delta, expected, index);
-<<<<<<< HEAD
-		assert.deepEqual(Array.from(index.entries()), [
-			{ field: field2, id: { minor: 42 }, root: 2 },
-		]);
-=======
-		assert.deepEqual(Array.from(index.entries()), [{ id: { minor: 42 }, root: 1 }]);
->>>>>>> 55f2e58a
+		assert.deepEqual(Array.from(index.entries()), [{ id: { minor: 42 }, root: 2 }]);
 	});
 	it("transient insert", () => {
 		const index = makeDetachedFieldIndex("");
@@ -554,13 +532,7 @@
 			["exitField", rootKey],
 		];
 		testTreeVisit(delta, expected, index);
-<<<<<<< HEAD
-		assert.deepEqual(Array.from(index.entries()), [
-			{ field: field1, id: { minor: 43 }, root: 1 },
-		]);
-=======
-		assert.deepEqual(Array.from(index.entries()), [{ id: { minor: 42 }, root: 1 }]);
->>>>>>> 55f2e58a
+		assert.deepEqual(Array.from(index.entries()), [{ id: { minor: 43 }, root: 1 }]);
 	});
 	it("changes under transient", () => {
 		const index = makeDetachedFieldIndex("");
@@ -607,11 +579,7 @@
 			["exitField", field2],
 		];
 		testTreeVisit(delta, expected, index);
-<<<<<<< HEAD
-		assert.deepEqual(Array.from(index.entries()), [{ field: field2, id: detachId, root: 2 }]);
-=======
-		assert.deepEqual(Array.from(index.entries()), [{ id: { minor: 42 }, root: 2 }]);
->>>>>>> 55f2e58a
+		assert.deepEqual(Array.from(index.entries()), [{ id: detachId, root: 2 }]);
 	});
 	it("restore", () => {
 		const index = makeDetachedFieldIndex("");
@@ -753,11 +721,7 @@
 			["exitField", field2],
 		];
 		testTreeVisit(delta, expected, index);
-<<<<<<< HEAD
-		assert.deepEqual(Array.from(index.entries()), [{ field: field2, id: detachId, root: 2 }]);
-=======
-		assert.deepEqual(Array.from(index.entries()), [{ id: { minor: 42 }, root: 2 }]);
->>>>>>> 55f2e58a
+		assert.deepEqual(Array.from(index.entries()), [{ id: detachId, root: 2 }]);
 	});
 	it("transient restore", () => {
 		const index = makeDetachedFieldIndex("");
@@ -820,8 +784,8 @@
 				];
 				testTreeVisit(delta, expected, index);
 				assert.deepEqual(Array.from(index.entries()), [
-					{ field: field2, id: detachId, root: 2 },
-					{ field: field3, id: node1, root: 3 },
+					{ id: detachId, root: 2 },
+					{ id: node1, root: 3 },
 				]);
 			});
 		}
