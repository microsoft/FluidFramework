/*!
 * Copyright (c) Microsoft Corporation and contributors. All rights reserved.
 * Licensed under the MIT License.
 */
import { strict as assert } from "assert";
import { IEvent } from "@fluidframework/core-interfaces";
import { IsoBuffer, TypedEventEmitter } from "@fluid-internal/client-utils";
import { IChannelAttributes, IChannelStorageService } from "@fluidframework/datastore-definitions";
import { ISummaryTree, SummaryObject, SummaryType } from "@fluidframework/protocol-definitions";
import {
	ITelemetryContext,
	ISummaryTreeWithStats,
	IGarbageCollectionData,
} from "@fluidframework/runtime-definitions";
import {
	MockContainerRuntimeFactory,
	MockFluidDataStoreRuntime,
	MockSharedObjectServices,
	MockStorage,
} from "@fluidframework/test-runtime-utils";
import { createSingleBlobSummary } from "@fluidframework/shared-object-base";
import {
	ChangeEvents,
	EditManager,
	SharedTreeCore,
	Summarizable,
	SummaryElementParser,
	SummaryElementStringifier,
} from "../../shared-tree-core";
import { AllowedUpdateType, ChangeFamily, ChangeFamilyEditor, rootFieldKey } from "../../core";
import {
	DefaultChangeset,
	DefaultEditBuilder,
	FieldKinds,
	SchemaBuilder,
	singleTextCursor,
	typeNameSymbol,
} from "../../feature-libraries";
import { brand } from "../../util";
import { ISubscribable } from "../../events";
import { SharedTreeTestFactory } from "../utils";
import { InitializeAndSchematizeConfiguration } from "../../shared-tree";
import { leaf } from "../../domains";
import { TestSharedTreeCore } from "./utils";

describe("SharedTreeCore", () => {
	describe("emits", () => {
		/** Implementation of SharedTreeCore which exposes change events */
		class ChangeEventSharedTree extends TestSharedTreeCore {
			public constructor() {
				const runtime = new MockFluidDataStoreRuntime();
				const attributes: IChannelAttributes = {
					type: "ChangeEventSharedTree",
					snapshotFormatVersion: "0.0.0",
					packageVersion: "0.0.0",
				};
				super();
			}

			public get events(): ISubscribable<ChangeEvents<DefaultChangeset>> {
				return this.changeEvents;
			}
		}

		function countTreeEvent(event: keyof ChangeEvents<DefaultChangeset>): {
			tree: ChangeEventSharedTree;
			counter: { count: number };
		} {
			const counter = {
				count: 0,
			};
			const tree = new ChangeEventSharedTree();
			tree.events.on(event, () => (counter.count += 1));
			return { tree, counter };
		}

		it("local change event after a change", async () => {
			const { tree, counter } = countTreeEvent("newLocalChange");
			changeTree(tree);
			assert.equal(counter.count, 1);
			changeTree(tree);
			assert.equal(counter.count, 2);
		});

		it("local change event after a change in a transaction", async () => {
			const { tree, counter } = countTreeEvent("newLocalChange");
			tree.getLocalBranch().startTransaction();
			changeTree(tree);
			assert.equal(counter.count, 1);
			changeTree(tree);
			assert.equal(counter.count, 2);
		});

		it("no local change event when committing a transaction", async () => {
			const { tree, counter } = countTreeEvent("newLocalChange");
			tree.getLocalBranch().startTransaction();
			changeTree(tree);
			assert.equal(counter.count, 1);
			tree.getLocalBranch().commitTransaction();
			assert.equal(counter.count, 1);
		});

		it("local state event after a change", async () => {
			const { tree, counter } = countTreeEvent("newLocalState");
			changeTree(tree);
			assert.equal(counter.count, 1);
			changeTree(tree);
			assert.equal(counter.count, 2);
		});

		it("local state event after a change in a transaction", async () => {
			const { tree, counter } = countTreeEvent("newLocalState");
			tree.getLocalBranch().startTransaction();
			changeTree(tree);
			assert.equal(counter.count, 1);
			changeTree(tree);
			assert.equal(counter.count, 2);
		});

		it("no local state event when committing a transaction", async () => {
			const { tree, counter } = countTreeEvent("newLocalState");
			tree.getLocalBranch().startTransaction();
			changeTree(tree);
			assert.equal(counter.count, 1);
			tree.getLocalBranch().commitTransaction();
			assert.equal(counter.count, 1);
		});
	});

	it("summarizes without indexes", async () => {
		const tree = createTree([]);
		const { summary, stats } = await tree.summarize();
		assert(summary);
		assert(stats);
		assert.equal(stats.treeNodeCount, 3);
		assert.equal(stats.blobNodeCount, 1); // EditManager is always summarized
		assert.equal(stats.handleNodeCount, 0);
	});

	describe("summarizables", () => {
		it("are loaded", async () => {
			const summarizable = new MockSummarizable();
			let loaded = false;
			summarizable.on("loaded", () => (loaded = true));
			const summarizables = [summarizable] as const;
			const tree = createTree(summarizables);
			const defaultSummary = await createTree([]).summarize();
			await tree.load(MockSharedObjectServices.createFromSummary(defaultSummary.summary));
			assert(loaded, "Expected summarizable to load");
		});

		it("load blobs", async () => {
			const summarizable = new MockSummarizable();
			let loadedBlob = false;
			summarizable.on("loaded", (blobContents) => {
				if (blobContents === MockSummarizable.blobContents) {
					loadedBlob = true;
				}
			});
			const summarizables = [summarizable] as const;
			const tree = createTree(summarizables);
			const { summary } = await tree.summarize();
			await tree.load(MockSharedObjectServices.createFromSummary(summary));
			assert.equal(loadedBlob, true);
		});

		it("summarize synchronously", () => {
			const summarizableA = new MockSummarizable("summarizable A");
			let summarizedA = false;
			summarizableA.on("summarizeAttached", () => (summarizedA = true));
			const summarizableB = new MockSummarizable("summarizable B");
			let summarizedB = false;
			summarizableB.on("summarizeAttached", () => (summarizedB = true));
			const summarizables = [summarizableA, summarizableB] as const;
			const tree = createTree(summarizables);
			const { summary, stats } = tree.getAttachSummary();
			assert(summarizedA, "Expected summarizable A to summarize");
			assert(summarizedB, "Expected summarizable B to summarize");
			const summarizableTree = summary.tree.indexes;
			assert(
				isSummaryTree(summarizableTree),
				"Expected summarizable subtree to be present in summary",
			);
			assert.equal(
				Object.entries(summarizableTree.tree).length - 1, // EditManager is always summarized
				summarizables.length,
				"Expected both summaries to be present in the summarizable",
			);

			assert.equal(
				stats.treeNodeCount,
				5,
				"Expected summary stats to correctly count tree nodes",
			);
		});

		// TODO: Enable once SharedTreeCore properly implements async summaries
		it.skip("summarize asynchronously", async () => {
			const summarizableA = new MockSummarizable("summarizable A");
			let summarizedA = false;
			summarizableA.on("summarizeAsync", () => (summarizedA = true));
			const summarizableB = new MockSummarizable("summarizable B");
			let summarizedB = false;
			summarizableB.on("summarizeAsync", () => (summarizedB = true));
			const summarizables = [summarizableA, summarizableB];
			const tree = createTree(summarizables);
			const { summary, stats } = await tree.summarize();
			assert(summarizedA, "Expected summarizable A to summarize");
			assert(summarizedB, "Expected summarizable B to summarize");
			const summarizableTree = summary.tree.indexes;
			assert(
				isSummaryTree(summarizableTree),
				"Expected summarizable subtree to be present in summary",
			);
			assert.equal(
				Object.entries(summarizableTree.tree).length,
				summarizables.length,
				"Expected both summaries to be present in the summary",
			);

			assert.equal(
				stats.treeNodeCount,
				summarizables.length + 1,
				"Expected summary stats to correctly count tree nodes",
			);
		});

		it("are asked for GC", () => {
			const summarizable = new MockSummarizable("summarizable");
			let requestedGC = false;
			summarizable.on("gcRequested", () => (requestedGC = true));
			const summarizables = [summarizable] as const;
			const tree = createTree(summarizables);
			tree.getGCData();
			assert(requestedGC, "Expected SharedTree to ask summarizable for GC");
		});
	});

	it("evicts trunk commits behind the minimum sequence number", () => {
		const runtime = new MockFluidDataStoreRuntime();
		const tree = new TestSharedTreeCore(runtime);
		const factory = new MockContainerRuntimeFactory();
		factory.createContainerRuntime(runtime);
		tree.connect({
			deltaConnection: runtime.createDeltaConnection(),
			objectStorage: new MockStorage(),
		});

		changeTree(tree);
		factory.processAllMessages(); // Minimum sequence number === 0
		assert.equal(getTrunkLength(tree), 1);
		changeTree(tree);
		changeTree(tree);
		// One commit is at the minimum sequence number and is evicted
		factory.processAllMessages(); // Minimum sequence number === 1
		assert.equal(getTrunkLength(tree), 2);
		changeTree(tree);
		changeTree(tree);
		changeTree(tree);
		// Three commits are behind or at the minimum sequence number and are evicted
		factory.processAllMessages(); // Minimum sequence number === 3
		assert.equal(getTrunkLength(tree), 6 - 3);
	});

	it("evicts trunk commits only when no branches have them in their ancestry", () => {
		const runtime = new MockFluidDataStoreRuntime();
		const tree = new TestSharedTreeCore(runtime);
		const factory = new MockContainerRuntimeFactory();
		factory.createContainerRuntime(runtime);
		tree.connect({
			deltaConnection: runtime.createDeltaConnection(),
			objectStorage: new MockStorage(),
		});

		// The following scenario tests that branches are tracked across rebases and untracked after disposal.
		// Calling `factory.processAllMessages()` will result in the minimum sequence number being set to the the
		// sequence number just before the most recently received changed. Thus, eviction from this point of view
		// is "off by one"; a commit is only evicted once another commit is sequenced after it.
		//
		//                                            trunk: [seqNum1, (branchBaseA, branchBaseB, ...), seqNum2, ...]
		changeTree(tree);
		factory.processAllMessages(); //                     [1]
		assert.equal(getTrunkLength(tree), 1);
		const branch1 = tree.getLocalBranch().fork();
		const branch2 = tree.getLocalBranch().fork();
		const branch3 = branch2.fork();
		changeTree(tree);
		factory.processAllMessages(); //                     [x (b1, b2, b3), 2]
		changeTree(tree);
		factory.processAllMessages(); //                     [x (b1, b2, b3), 2, 3]
		assert.equal(getTrunkLength(tree), 2);
		branch1.dispose(); //                                [x (b2, b3), 2, 3]
		assert.equal(getTrunkLength(tree), 2);
		branch2.dispose(); //                                [x (b3), 2, 3]
		assert.equal(getTrunkLength(tree), 2);
		branch3.dispose(); //                                [x, x, 3]
		assert.equal(getTrunkLength(tree), 1);
		const branch4 = tree.getLocalBranch().fork(); //     [x, x, 3 (b4)]
		changeTree(tree);
		changeTree(tree);
		factory.processAllMessages(); //                     [x, x, x (b4), 4, 5]
		assert.equal(getTrunkLength(tree), 2);
		const branch5 = tree.getLocalBranch().fork(); //     [x, x, x (b4), 4, 5 (b5)]
		branch4.rebaseOnto(branch5); //                      [x, x, x, 4, 5 (b4, b5)]
		branch4.dispose(); //                                [x, x, x, 4, 5 (b5)]
		assert.equal(getTrunkLength(tree), 2);
		changeTree(tree);
		factory.processAllMessages(); //                     [x, x, x, x, 5 (b5), 6]
		assert.equal(getTrunkLength(tree), 1);
		changeTree(tree);
		branch5.dispose(); //                                [x, x, x, x, x, x, 7]
		assert.equal(getTrunkLength(tree), 1);
	});

	// This test triggers 0x4a6 at the time of writing, as rebasing tree2's final edit over tree1's final edit
	// didn't properly track state related to the detached node the edit affects.
	// When unskipping this test, it may be desirable to add assertions verifying the final state of the two trees.
	it.skip("Regression test for 0x4a6", async () => {
		const containerRuntimeFactory = new MockContainerRuntimeFactory();
		const dataStoreRuntime1 = new MockFluidDataStoreRuntime();
		const dataStoreRuntime2 = new MockFluidDataStoreRuntime();
		const factory = new SharedTreeTestFactory(() => {});

		containerRuntimeFactory.createContainerRuntime(dataStoreRuntime1);
		containerRuntimeFactory.createContainerRuntime(dataStoreRuntime2);
		const tree1 = factory.create(dataStoreRuntime1, "A");
		tree1.connect({
			deltaConnection: dataStoreRuntime1.createDeltaConnection(),
			objectStorage: new MockStorage(),
		});

		const b = new SchemaBuilder({ scope: "0x4a6 repro", libraries: [leaf.library] });
		const node = b.structRecursive("test node", {
			child: SchemaBuilder.fieldRecursive(FieldKinds.optional, () => node, leaf.number),
		});
		const schema = b.toDocumentSchema(SchemaBuilder.fieldOptional(node));

		const tree2 = await factory.load(
			dataStoreRuntime2,
			"B",
			{
				deltaConnection: dataStoreRuntime2.createDeltaConnection(),
				objectStorage: MockStorage.createFromSummary((await tree1.summarize()).summary),
			},
			factory.attributes,
		);

		const config: InitializeAndSchematizeConfiguration = {
			schema,
			initialTree: undefined,
			allowedSchemaModifications: AllowedUpdateType.None,
		};

		const view1 = tree1.schematize(config);
		const view2 = tree2.schematize(config);
		const editable1 = view1.editableTree2(schema);
		const editable2 = view2.editableTree2(schema);

<<<<<<< HEAD
		editable2.setContent({ [typeNameSymbol]: node.name, child: undefined });
		editable1.setContent({ [typeNameSymbol]: node.name, child: undefined });
		const rootNode = editable2.content;
		assert(rootNode?.is(node), "Expected set operation to set root node");
		rootNode.boxedChild.setContent(42);
		editable1.setContent({ [typeNameSymbol]: node.name, child: undefined });
		rootNode.boxedChild.setContent(43);
=======
		editable2.content = { [typeNameSymbol]: "test node", child: undefined };
		editable1.content = { [typeNameSymbol]: "test node", child: undefined };
		const rootNode = editable2.content;
		assert(rootNode?.is(node), "Expected set operation to set root node");
		rootNode.boxedChild.content = 42;
		editable1.content = { [typeNameSymbol]: "test node", child: undefined };
		rootNode.boxedChild.content = 43;
>>>>>>> 572c9e1e
		containerRuntimeFactory.processAllMessages();
	});

	function isSummaryTree(summaryObject: SummaryObject): summaryObject is ISummaryTree {
		return summaryObject.type === SummaryType.Tree;
	}

	function createTree<TIndexes extends readonly Summarizable[]>(
		indexes: TIndexes,
	): TestSharedTreeCore {
		return new TestSharedTreeCore(undefined, undefined, indexes);
	}

	interface MockSummarizableEvents extends IEvent {
		(event: "loaded", listener: (blobContents?: string) => void): void;
		(event: "summarize" | "summarizeAttached" | "summarizeAsync" | "gcRequested"): void;
	}

	class MockSummarizable
		extends TypedEventEmitter<MockSummarizableEvents>
		implements Summarizable
	{
		public static readonly blobKey = "MockIndexBlobKey";
		public static readonly blobContents = "MockIndexBlobContent";

		public constructor(public readonly key = "MockIndexsummarizable") {
			super();
		}

		public async load(
			services: IChannelStorageService,
			parse: SummaryElementParser,
		): Promise<void> {
			if (await services.contains(MockSummarizable.blobKey)) {
				const blob = await services.readBlob(MockSummarizable.blobKey);
				const blobContents = parse(IsoBuffer.from(blob).toString());
				this.emit("loaded", blobContents);
			} else {
				this.emit("loaded");
			}
		}

		public getAttachSummary(
			stringify: SummaryElementStringifier,
			fullTree?: boolean | undefined,
			trackState?: boolean | undefined,
			telemetryContext?: ITelemetryContext | undefined,
		): ISummaryTreeWithStats {
			this.emit("summarizeAttached");
			return this.summarizeCore(stringify);
		}

		public async summarize(
			stringify: SummaryElementStringifier,
			fullTree?: boolean | undefined,
			trackState?: boolean | undefined,
			telemetryContext?: ITelemetryContext | undefined,
		): Promise<ISummaryTreeWithStats> {
			this.emit("summarizeAsync");
			return this.summarizeCore(stringify);
		}

		private summarizeCore(stringify: SummaryElementStringifier): ISummaryTreeWithStats {
			this.emit("summarize");
			return createSingleBlobSummary(
				MockSummarizable.blobKey,
				stringify(MockSummarizable.blobContents),
			);
		}

		public getGCData(fullGC?: boolean | undefined): IGarbageCollectionData {
			this.emit("gcRequested");
			return { gcNodes: {} };
		}
	}
});

/** Makes an arbitrary change to the given tree */
function changeTree<TChange, TEditor extends DefaultEditBuilder>(
	tree: SharedTreeCore<TEditor, TChange>,
): void {
	const field = tree.editor.sequenceField({ parent: undefined, field: rootFieldKey });
	field.insert(0, singleTextCursor({ type: brand("Node"), value: 42 }));
}

/** Returns the length of the trunk branch in the given tree. Acquired via unholy cast; use for glass-box tests only. */
function getTrunkLength<TEditor extends ChangeFamilyEditor, TChange>(
	tree: SharedTreeCore<TEditor, TChange>,
): number {
	const { editManager } = tree as unknown as {
		editManager: EditManager<TEditor, TChange, ChangeFamily<TEditor, TChange>>;
	};
	assert(
		editManager !== undefined,
		"EditManager in SharedTreeCore has been moved/deleted. Please update glass box tests.",
	);
	return editManager.getTrunkChanges().length;
}<|MERGE_RESOLUTION|>--- conflicted
+++ resolved
@@ -356,23 +356,13 @@
 		const editable1 = view1.editableTree2(schema);
 		const editable2 = view2.editableTree2(schema);
 
-<<<<<<< HEAD
-		editable2.setContent({ [typeNameSymbol]: node.name, child: undefined });
-		editable1.setContent({ [typeNameSymbol]: node.name, child: undefined });
-		const rootNode = editable2.content;
-		assert(rootNode?.is(node), "Expected set operation to set root node");
-		rootNode.boxedChild.setContent(42);
-		editable1.setContent({ [typeNameSymbol]: node.name, child: undefined });
-		rootNode.boxedChild.setContent(43);
-=======
-		editable2.content = { [typeNameSymbol]: "test node", child: undefined };
-		editable1.content = { [typeNameSymbol]: "test node", child: undefined };
+		editable2.content = { [typeNameSymbol]: node.name, child: undefined };
+		editable1.content = { [typeNameSymbol]: node.name, child: undefined };
 		const rootNode = editable2.content;
 		assert(rootNode?.is(node), "Expected set operation to set root node");
 		rootNode.boxedChild.content = 42;
-		editable1.content = { [typeNameSymbol]: "test node", child: undefined };
+		editable1.content = { [typeNameSymbol]: node.name, child: undefined };
 		rootNode.boxedChild.content = 43;
->>>>>>> 572c9e1e
 		containerRuntimeFactory.processAllMessages();
 	});
 
