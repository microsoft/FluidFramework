--- conflicted
+++ resolved
@@ -558,18 +558,6 @@
 		return branch;
 	}
 
-<<<<<<< HEAD
-	function createRevertible(from: DefaultBranch): DefaultBranch {
-		return new SharedTreeBranch(
-			from.getHead(),
-			defaultChangeFamily,
-			mintRevisionTag,
-			UndoRedoManager.create(defaultChangeFamily),
-		);
-	}
-
-=======
->>>>>>> cfdf0a9b
 	let changeValue = 0;
 	beforeEach(() => {
 		changeValue = 0;
