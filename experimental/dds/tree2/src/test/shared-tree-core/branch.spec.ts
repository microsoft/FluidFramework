--- conflicted
+++ resolved
@@ -619,16 +619,7 @@
 			revision: nullRevisionTag,
 		};
 
-<<<<<<< HEAD
-		const branch = new SharedTreeBranch(
-			initCommit,
-			defaultChangeFamily,
-			mintRevisionTag,
-			new MockRepairDataStoreProvider(),
-		);
-=======
-		const branch = new SharedTreeBranch(initCommit, defaultChangeFamily);
->>>>>>> 1a0100e4
+		const branch = new SharedTreeBranch(initCommit, defaultChangeFamily, mintRevisionTag);
 		if (onChange !== undefined) {
 			branch.on("change", onChange);
 		}
@@ -640,11 +631,7 @@
 		return new SharedTreeBranch(
 			from.getHead(),
 			defaultChangeFamily,
-<<<<<<< HEAD
 			mintRevisionTag,
-			new MockRepairDataStoreProvider(),
-=======
->>>>>>> 1a0100e4
 			UndoRedoManager.create(defaultChangeFamily),
 		);
 	}
