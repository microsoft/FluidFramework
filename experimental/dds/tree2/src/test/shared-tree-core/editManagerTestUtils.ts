--- conflicted
+++ resolved
@@ -33,11 +33,7 @@
 		ChangeFamilyEditor,
 		TestChange,
 		ChangeFamily<ChangeFamilyEditor, TestChange>
-<<<<<<< HEAD
-	>(family, options.sessionId ?? "0", new MockRepairDataStoreProvider(), mintRevisionTag);
-=======
-	>(family, options.sessionId ?? "0");
->>>>>>> 1a0100e4
+	>(family, options.sessionId ?? "0", mintRevisionTag);
 	return { manager, family };
 }
 
