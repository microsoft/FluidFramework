--- conflicted
+++ resolved
@@ -905,18 +905,9 @@
 							// As part of rebasing P+, we invert...
 							//   - each of the phase-1 peer edits: P
 							// Adding both terms and simplifying:
-<<<<<<< HEAD
-							inverted: P * 2,
+							inverted: P,
 							// As part of rebasing the peer branch that contains the phase-1 edits,
 							//  the composition is skipped because no subscribers exist to read the net change.
-=======
-							inverted: P,
-							// As part of rebasing the peer branch, we compose...
-							//   - the inverse of the phase-1 peer edits: P
-							//   - the trunk edits: T
-							//   - the rebased version of the phase-1 peer edits: P
-							// Note: the output of the composition doesn't appear to be consumed.
->>>>>>> 4100024a
 							// As part of rebasing the local branch, we compose...
 							//   - the phase-2 peer edit: 1
 							// Note: this composition is only needed to bake the RevisionTag into the changeset.
