--- conflicted
+++ resolved
@@ -723,11 +723,7 @@
 						// we compose...
 						// - the rebased version of that peer edit: 1
 						// This compose is part of the code path updating the local branch.
-<<<<<<< HEAD
-						// Note: this that composition is only needed to bake the RevisionTag into the changeset.
-=======
 						// Note: this composition is only needed to bake the RevisionTag into the changeset.
->>>>>>> e95a6b0f
 						composed: peerCount,
 					};
 					assert.deepEqual(actual, expected);
@@ -780,22 +776,10 @@
 						// - each of the phase-1 peer edits: P
 						// This is so that we can rebase P+ over the their inverse.
 						inverted: peerCount + peerCount,
-<<<<<<< HEAD
-						// As part of rebasing the local branch, we compose...
-						// - the phase-2 peer edit: 1
-						// Note: this that composition is only needed to bake the RevisionTag into the changeset.
-						composed: 1,
-=======
-						// As part of rebasing the peer branch, we compose...
-						// - the inverse of the phase-1 peer edits: P
-						// - the trunk edits: T
-						// - the rebased version of the phase-1 peer edits: P
-						// Note: the output of the composition doesn't appear to be consumed.
 						// As part of rebasing the local branch, we compose...
 						// - the phase-2 peer edit: 1
 						// Note: this composition is only needed to bake the RevisionTag into the changeset.
-						composed: peerCount + trunkCount + peerCount + 1,
->>>>>>> e95a6b0f
+						composed: 1,
 					};
 					assert.deepEqual(actual, expected);
 				});
@@ -847,22 +831,10 @@
 						// - each of the phase-1 peer edits (which are based on commit Tc): P
 						// This is so that we can rebase P+ over the inverse of the phase-1 peer edits and up to T+.
 						inverted: peerCount + peerCount,
-<<<<<<< HEAD
-						// As part of rebasing the local branch, we compose...
-						// - the phase-2 peer edit P+: 1
-						// Note: this that composition is only needed to bake the RevisionTag into the changeset.
-						composed: 1,
-=======
-						// As part of rebasing the peer branch, we compose...
-						// - the inverse of the phase-1 peer edits: P
-						// - the trunk edits up to the ref# of P+: T
-						// - the rebased version of the phase-1 peer edits: P
-						// Note: the output of the composition doesn't appear to be consumed.
 						// As part of rebasing the local branch, we compose...
 						// - the phase-2 peer edit P+: 1
 						// Note: this composition is only needed to bake the RevisionTag into the changeset.
-						composed: peerCount + trunkCount + peerCount + 1,
->>>>>>> e95a6b0f
+						composed: 1,
 					};
 					assert.deepEqual(actual, expected);
 				});
