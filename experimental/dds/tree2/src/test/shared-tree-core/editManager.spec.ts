--- conflicted
+++ resolved
@@ -663,12 +663,6 @@
 				//                   └─(L1)─...─(Lc)
 				it(`Rebase ${L} local commits over ${T} trunk commits`, () => {
 					const rebaser = new NoOpChangeRebaser();
-<<<<<<< HEAD
-					rebaseLocalEditsOverTrunkEdits(rebasedEditCount, trunkEditCount, rebaser);
-					assert.equal(rebaser.rebasedCount, trunkEditCount * rebasedEditCount);
-					assert.equal(rebaser.invertedCount, trunkEditCount * rebasedEditCount);
-					assert.equal(rebaser.composedCount, trunkEditCount * rebasedEditCount * 3);
-=======
 					const manager = testChangeEditManagerFactory({ rebaser }).manager;
 					const run = rebaseLocalEditsOverTrunkEdits(
 						L,
@@ -713,7 +707,6 @@
 						composed: T * (2 * L + 1),
 					};
 					assert.deepEqual(actual, expected);
->>>>>>> e89a4781
 				});
 			}
 		});
@@ -787,10 +780,6 @@
 			}
 		});
 
-<<<<<<< HEAD
-					assert.equal(rebaser.invertedCount, rebasedEditCount - 1);
-					assert.equal(rebaser.composedCount, 0);
-=======
 		describe("Peer commit rebasing for peer with advancing (but not tip) seq ref#", () => {
 			for (const editCount of [1, 2, 10]) {
 				// This test simulates the following inputs to the EditManager:
@@ -878,7 +867,6 @@
 						composed: P,
 					};
 					assert.deepEqual(actual, expected);
->>>>>>> e89a4781
 				});
 			}
 		});
