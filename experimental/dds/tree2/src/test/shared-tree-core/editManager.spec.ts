--- conflicted
+++ resolved
@@ -41,17 +41,12 @@
 } {
 	const family = testChangeFamilyFactory(options.rebaser);
 	const anchors = new TestAnchorSet();
-<<<<<<< HEAD
 	const undoRedoManager = UndoRedoManager.create(new MockRepairDataStoreProvider(), family);
-	const manager = new EditManager<TestChange, ChangeFamily<ChangeFamilyEditor, TestChange>>(
-=======
-	const undoRedoManager = new UndoRedoManager(new MockRepairDataStoreProvider(), family);
 	const manager = new EditManager<
 		ChangeFamilyEditor,
 		TestChange,
 		ChangeFamily<ChangeFamilyEditor, TestChange>
 	>(
->>>>>>> 6051e4f6
 		family,
 		options.sessionId ?? localSessionId,
 		undoRedoManager,
@@ -334,29 +329,6 @@
 			assert.equal(manager.getTrunk().length, 1);
 		});
 
-<<<<<<< HEAD
-		it("Errors when a branch is registered multiple times", () => {
-			const manager = new EditManager<DefaultChangeset, DefaultChangeFamily>(
-				defaultChangeFamily,
-				"",
-				createMockUndoRedoManager(),
-				createMockUndoRedoManager(),
-			);
-			const branch = new SharedTreeBranch(
-				manager.getLocalBranchHead(),
-				"",
-				defaultChangeFamily,
-				UndoRedoManager.create(new MockRepairDataStoreProvider(), defaultChangeFamily),
-			);
-			manager.registerBranch(branch);
-			assert.throws(
-				() => manager.registerBranch(branch),
-				(e) => validateAssertionError(e, "Branch was registered more than once"),
-			);
-		});
-
-=======
->>>>>>> 6051e4f6
 		it("Rebases anchors over local changes", () => {
 			const { manager, anchors } = editManagerFactory({});
 			const change = TestChange.mint([], 1);
