--- conflicted
+++ resolved
@@ -14,11 +14,7 @@
 	mintRevisionTag,
 	ChangeFamilyEditor,
 	UndoRedoManager,
-<<<<<<< HEAD
 	Delta,
-=======
-	UndoRedoManagerCommitType,
->>>>>>> 5c6c4958
 } from "../../core";
 import { brand, clone, makeArray, RecursiveReadonly } from "../../util";
 import {
@@ -621,17 +617,10 @@
 					localCommits.push(commit);
 					knownToLocal.push(seq);
 					// Local changes should always lead to a delta that is equivalent to the local change.
-<<<<<<< HEAD
 					manager.localBranch.apply(changeset, revision);
 					assert.deepEqual(
 						manager.changeFamily.intoDelta(manager.localBranch.getHead().change),
 						asDelta([seq]),
-=======
-					assert.deepEqual(manager.addLocalChange(revision, changeset), asDelta([seq]));
-					manager.localBranchUndoRedoManager.trackCommit(
-						commit,
-						UndoRedoManagerCommitType.Undoable,
->>>>>>> 5c6c4958
 					);
 					break;
 				}
