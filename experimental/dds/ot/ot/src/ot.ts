/*!
 * Copyright (c) Microsoft Corporation and contributors. All rights reserved.
 * Licensed under the MIT License.
 */

import { assert, bufferToString } from "@fluidframework/common-utils";
<<<<<<< HEAD
import {
    FileMode,
    ISequencedDocumentMessage,
    ITree,
    TreeEntry,
} from "@fluidframework/protocol-definitions";
=======
import { IFluidSerializer } from "@fluidframework/core-interfaces";
import { ISequencedDocumentMessage } from "@fluidframework/protocol-definitions";
>>>>>>> 3d87ea53
import {
    IChannelAttributes,
    IFluidDataStoreRuntime,
    IChannelStorageService,
} from "@fluidframework/datastore-definitions";
<<<<<<< HEAD
import { IFluidSerializer, SharedObject } from "@fluidframework/shared-object-base";
=======
import { ISummaryTreeWithStats } from "@fluidframework/runtime-definitions";
import { createSingleBlobSummary, SharedObject } from "@fluidframework/shared-object-base";
>>>>>>> 3d87ea53

interface ISequencedOpInfo<TOp> {
    client: string;
    seq: number;
    op: TOp;
}

export abstract class SharedOT<TState, TOp> extends SharedObject {
    /**
     * Queue of sequenced ops that are above minSeq.  Used by 'processCore' to
     * adjust incoming ops to account for prior ops that the sender didn't know about
     * at the time they submitted their op.
     */
    private readonly sequencedOps: ISequencedOpInfo<TOp>[] = [];

    /**
     * Queue of local pending ops that have not yet been ACKed by the service.  Used
     * to lazily rebuild the "local" state cache when it is invalidated by interleaved
     * remote ops.
     */
    private readonly pendingOps: TOp[] = [];

    /** The "global" state is the result of applying all sequenced ops. */
    private global: TState;

    /**
     * Lazily cached result of optimistically applying pendingOps on top of the current
     * "global" state.
     */
    private local: TState;
    private localDirty = false;

    constructor(id: string, runtime: IFluidDataStoreRuntime, attributes: IChannelAttributes, initialValue: TState) {
        super(id, runtime, attributes);

        this.global = this.local = initialValue;
    }

    protected apply(op: TOp) {
        this.local = this.applyCore(this.state, op);

        // If we are not attached, don't submit the op.
        if (!this.isAttached()) {
            this.global = this.local;
            return;
        }

        this.pendingOps.push(op);
        this.submitLocalMessage(op);
    }

    /**
     * Apply the given 'op' to the provided 'state', producing a new instance of state.
     */
    protected abstract applyCore(state: TState, op: TOp): TState;

    /**
     * Transform the 'input' op to adjust for the earlier 'transform' op.
     */
    protected abstract transform(input: TOp, transform: TOp): TOp;

    protected summarizeCore(serializer: IFluidSerializer, fullTree: boolean): ISummaryTreeWithStats {
        // Summarizer must not have locally pending changes.
        assert(this.pendingOps.length === 0, 0);

        return createSingleBlobSummary("header", serializer.stringify(this.global, this.handle));
    }

    protected async loadCore(storage: IChannelStorageService): Promise<void> {
        const blob = await storage.readBlob("header");
        const rawContent = bufferToString(blob, "utf8");
        this.global = this.local = this.serializer.parse(rawContent);
    }

    protected registerCore() {}

    protected onDisconnect() { }

    protected processCore(message: ISequencedDocumentMessage, local: boolean) {
        // Discard any sequenced ops that are now below the minimum sequence number.
        const minSeq = this.runtime.deltaManager.minimumSequenceNumber;
        while (this.sequencedOps[0]?.seq < minSeq) {
            this.sequencedOps.shift();
        }

        let remoteOp = message.contents;
        const messageSeq = message.sequenceNumber;
        const remoteRefSeq = message.referenceSequenceNumber;
        const remoteClient = message.clientId;

        // Adjust the incoming sequenced op to account for prior sequenced ops that the
        // sender hadn't yet seen at the time they sent the op.
        for (const { op, seq, client } of this.sequencedOps) {
            if (remoteRefSeq < seq && remoteClient !== client) {
                remoteOp = this.transform(remoteOp, op);
            }
        }

        // Retain the adjusted op in order to adjust future remote ops.
        this.sequencedOps.push({ seq: messageSeq, client: remoteClient, op: remoteOp });

        // The incoming sequenced op is now part of the "global" state.  Apply it to "this.global"
        // now.
        //
        // TODO: If the op is local, we could defer applying the remoteOp and wait and see if
        //       the global state catches up with our local state.
        this.global = this.applyCore(this.global, remoteOp);

        if (local) {
            this.pendingOps.shift();
        } else {
            // Our optimistic local cache (if any) did not account for the incoming op.
            this.localDirty = true;

            // Adjust our queue of locally pending ops to account for the incoming op so that they
            // may be reapplied to the global state if needed.
            for (let i = 0; i < this.pendingOps.length; i++) {
                this.pendingOps[i] = this.transform(this.pendingOps[i], remoteOp);
            }
        }
    }

    protected get state() {
        // If the locally cached state is dirty, reset it to the global state and reapply our
        // pending ops to bring it up to date.
        if (this.localDirty) {
            this.local = this.global;

            for (const op of this.pendingOps) {
                this.local = this.applyCore(this.local, op);
            }

            this.localDirty = false;
        }

        return this.local;
    }

    protected applyStashedOp() {
        throw new Error("not implemented");
    }
}<|MERGE_RESOLUTION|>--- conflicted
+++ resolved
@@ -4,28 +4,14 @@
  */
 
 import { assert, bufferToString } from "@fluidframework/common-utils";
-<<<<<<< HEAD
-import {
-    FileMode,
-    ISequencedDocumentMessage,
-    ITree,
-    TreeEntry,
-} from "@fluidframework/protocol-definitions";
-=======
-import { IFluidSerializer } from "@fluidframework/core-interfaces";
 import { ISequencedDocumentMessage } from "@fluidframework/protocol-definitions";
->>>>>>> 3d87ea53
 import {
     IChannelAttributes,
     IFluidDataStoreRuntime,
     IChannelStorageService,
 } from "@fluidframework/datastore-definitions";
-<<<<<<< HEAD
-import { IFluidSerializer, SharedObject } from "@fluidframework/shared-object-base";
-=======
 import { ISummaryTreeWithStats } from "@fluidframework/runtime-definitions";
-import { createSingleBlobSummary, SharedObject } from "@fluidframework/shared-object-base";
->>>>>>> 3d87ea53
+import { createSingleBlobSummary, IFluidSerializer, SharedObject } from "@fluidframework/shared-object-base";
 
 interface ISequencedOpInfo<TOp> {
     client: string;
