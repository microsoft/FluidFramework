--- conflicted
+++ resolved
@@ -90,11 +90,7 @@
 		"typescript": "~4.5.5"
 	},
 	"typeValidation": {
-<<<<<<< HEAD
-		"disabled": true
-=======
 		"disabled": true,
 		"broken": {}
->>>>>>> e392e287
 	}
 }