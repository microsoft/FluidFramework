--- conflicted
+++ resolved
@@ -58,13 +58,8 @@
   "dependencies": {
     "@fluid-experimental/ot": "^0.45.0",
     "@fluidframework/common-utils": "^0.31.0",
-<<<<<<< HEAD
     "@fluidframework/core-interfaces": "^0.39.7",
-    "@fluidframework/datastore-definitions": "^0.44.0",
-=======
-    "@fluidframework/core-interfaces": "^0.39.5",
     "@fluidframework/datastore-definitions": "^0.45.0",
->>>>>>> f98fced2
     "@fluidframework/protocol-definitions": "^0.1024.0",
     "@fluidframework/shared-object-base": "^0.45.0",
     "debug": "^4.1.1",
