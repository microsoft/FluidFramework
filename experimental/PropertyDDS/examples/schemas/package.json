--- conflicted
+++ resolved
@@ -44,12 +44,8 @@
 		"tsc": "fluid-tsc commonjs --project ./tsconfig.cjs.json && copyfiles -f ../../../../common/build/build-common/src/cjs/package.json ./dist"
 	},
 	"devDependencies": {
-<<<<<<< HEAD
 		"@arethetypeswrong/cli": "^0.13.3",
-		"@biomejs/biome": "^1.6.1",
-=======
 		"@biomejs/biome": "^1.6.2",
->>>>>>> fea195ee
 		"@fluidframework/build-common": "^2.0.3",
 		"@fluidframework/build-tools": "^0.34.0",
 		"copyfiles": "^2.4.1",
