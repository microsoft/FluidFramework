{
	"name": "@fluid-example/schemas",
	"version": "2.0.0-internal.7.1.0",
	"private": true,
	"description": "Centralized package for storing schemas used by the samples.",
	"homepage": "https://fluidframework.com",
	"repository": {
		"type": "git",
		"url": "https://github.com/microsoft/FluidFramework.git",
		"directory": "experimental/PropertyDDS/examples/schemas"
	},
	"license": "MIT",
	"author": "Microsoft and contributors",
	"main": "dist/index.js",
	"module": "dist/index.js",
	"types": "dist/index.d.ts",
	"scripts": {
		"build": "fluid-build . --task build",
		"build:compile": "fluid-build . --task compile",
		"clean": "rimraf --glob 'dist' '*.tsbuildinfo' '*.build.log'",
		"eslint": "eslint --format stylish src",
		"eslint:fix": "eslint --format stylish src --fix --fix-type problem,suggestion,layout",
		"format": "npm run prettier:fix",
		"lint": "npm run prettier && npm run eslint",
		"lint:fix": "npm run prettier:fix && npm run eslint:fix",
		"prettier": "prettier --check . --ignore-path ../../../../.prettierignore",
		"prettier:fix": "prettier --write . --ignore-path ../../../../.prettierignore",
		"test": "echo \"Error: no test specified\" && exit 1",
		"tsc": "tsc"
	},
	"devDependencies": {
		"@fluidframework/build-common": "^2.0.0",
<<<<<<< HEAD
		"@fluidframework/build-tools": "^0.24.0",
		"eslint": "~8.50.0",
=======
		"@fluidframework/build-tools": "^0.25.0",
		"eslint": "~8.6.0",
>>>>>>> 9d747826
		"prettier": "~3.0.3",
		"rimraf": "^4.4.0",
		"typescript": "~5.1.6"
	},
	"typeValidation": {
		"disabled": true,
		"broken": {}
	}
}<|MERGE_RESOLUTION|>--- conflicted
+++ resolved
@@ -30,13 +30,8 @@
 	},
 	"devDependencies": {
 		"@fluidframework/build-common": "^2.0.0",
-<<<<<<< HEAD
-		"@fluidframework/build-tools": "^0.24.0",
-		"eslint": "~8.50.0",
-=======
 		"@fluidframework/build-tools": "^0.25.0",
 		"eslint": "~8.6.0",
->>>>>>> 9d747826
 		"prettier": "~3.0.3",
 		"rimraf": "^4.4.0",
 		"typescript": "~5.1.6"
