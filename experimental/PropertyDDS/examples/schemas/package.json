{
  "name": "@fluid-experimental/schemas",
<<<<<<< HEAD
  "version": "0.46.0",
=======
  "version": "0.47.0",
>>>>>>> 538c370c
  "description": "Centralized package for storing schemas used by the samples.",
  "homepage": "https://fluidframework.com",
  "repository": "https://github.com/microsoft/FluidFramework",
  "license": "MIT",
  "author": "Microsoft and contributors",
  "main": "dist/index.js",
  "module": "lib/index.js",
  "types": "dist/index.d.ts",
  "scripts": {
    "build": "concurrently npm:build:compile npm:lint",
    "build:compile": "npm run tsc",
    "build:full": "npm run build",
    "build:full:compile": "npm run build:compile",
    "clean": "rimraf dist *.tsbuildinfo *.build.log",
    "eslint": "eslint --format stylish src",
    "eslint:fix": "eslint --format stylish src --fix",
    "lint": "npm run eslint",
    "lint:fix": "npm run eslint:fix",
    "test": "echo \"Error: no test specified\" && exit 1",
    "tsc": "tsc"
  },
  "devDependencies": {
    "eslint": "~7.18.0",
    "eslint-plugin-eslint-comments": "~3.2.0",
    "eslint-plugin-import": "~2.22.1",
    "eslint-plugin-no-null": "~1.0.2",
    "eslint-plugin-prefer-arrow": "~1.2.2",
    "eslint-plugin-react": "~7.22.0",
    "eslint-plugin-unicorn": "~26.0.1",
    "rimraf": "^2.6.2",
    "typescript": "~4.1.3"
  }
}<|MERGE_RESOLUTION|>--- conflicted
+++ resolved
@@ -1,10 +1,6 @@
 {
   "name": "@fluid-experimental/schemas",
-<<<<<<< HEAD
-  "version": "0.46.0",
-=======
   "version": "0.47.0",
->>>>>>> 538c370c
   "description": "Centralized package for storing schemas used by the samples.",
   "homepage": "https://fluidframework.com",
   "repository": "https://github.com/microsoft/FluidFramework",
