{
<<<<<<< HEAD
	"name": "@fluid-experimental/schemas",
	"version": "2.0.0-internal.4.0.0",
=======
	"name": "@fluid-example/schemas",
	"version": "2.0.0-internal.3.2.0",
	"private": true,
>>>>>>> 3132fbdb
	"description": "Centralized package for storing schemas used by the samples.",
	"homepage": "https://fluidframework.com",
	"repository": {
		"type": "git",
		"url": "https://github.com/microsoft/FluidFramework.git",
		"directory": "experimental/PropertyDDS/examples/schemas"
	},
	"license": "MIT",
	"author": "Microsoft and contributors",
	"main": "dist/index.js",
	"module": "lib/index.js",
	"types": "dist/index.d.ts",
	"scripts": {
		"build": "concurrently npm:build:compile npm:lint",
		"build:compile": "npm run tsc",
		"build:full": "npm run build",
		"build:full:compile": "npm run build:compile",
		"clean": "rimraf dist *.tsbuildinfo *.build.log",
		"eslint": "eslint --format stylish src",
		"eslint:fix": "eslint --format stylish src --fix --fix-type problem,suggestion,layout",
		"format": "npm run prettier:fix",
		"lint": "npm run prettier && npm run eslint",
		"lint:fix": "npm run prettier:fix && npm run eslint:fix",
		"prettier": "prettier --check . --ignore-path ../../../../.prettierignore",
		"prettier:fix": "prettier --write . --ignore-path ../../../../.prettierignore",
		"test": "echo \"Error: no test specified\" && exit 1",
		"tsc": "tsc"
	},
	"devDependencies": {
		"@fluidframework/build-common": "^1.1.0",
		"@rushstack/eslint-config": "^2.5.1",
		"concurrently": "^6.2.0",
		"eslint": "~8.6.0",
		"prettier": "~2.6.2",
		"rimraf": "^2.6.2",
		"typescript": "~4.5.5"
	},
	"typeValidation": {
		"disabled": true,
		"version": "2.0.0-internal.2.1.0",
		"broken": {}
	}
}<|MERGE_RESOLUTION|>--- conflicted
+++ resolved
@@ -1,12 +1,7 @@
 {
-<<<<<<< HEAD
-	"name": "@fluid-experimental/schemas",
+	"name": "@fluid-example/schemas",
 	"version": "2.0.0-internal.4.0.0",
-=======
-	"name": "@fluid-example/schemas",
-	"version": "2.0.0-internal.3.2.0",
 	"private": true,
->>>>>>> 3132fbdb
 	"description": "Centralized package for storing schemas used by the samples.",
 	"homepage": "https://fluidframework.com",
 	"repository": {
