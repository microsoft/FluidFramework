/*!
 * Copyright (c) Microsoft Corporation and contributors. All rights reserved.
 * Licensed under the MIT License.
 */

import { StaticCodeLoader, TinyliciousModelLoader } from "@fluid-example/example-utils";
import { registerSchemas } from "@fluid-example/schemas";
import { PropertyFactory } from "@fluid-experimental/property-properties";

<<<<<<< HEAD
import { PropertyTreeContainerRuntimeFactory, IPropertyTreeAppModel } from "./containerCode.js";
import { renderApp } from "./inspector.js";
=======
import { IPropertyTreeAppModel, PropertyTreeContainerRuntimeFactory } from "./containerCode";
import { renderApp } from "./inspector";
>>>>>>> 26f01bd1

/**
 * Start the app and render.
 *
 * @remarks We wrap this in an async function so we can await Fluid's async calls.
 */
async function start() {
	// Register all schemas.
	// It's important to register schemas before loading an existing document
	// in order to process the changeset.
	registerSchemas(PropertyFactory);

	const tinyliciousModelLoader = new TinyliciousModelLoader<IPropertyTreeAppModel>(
		new StaticCodeLoader(new PropertyTreeContainerRuntimeFactory()),
	);

	let id: string;
	let model: IPropertyTreeAppModel;

	if (location.hash.length === 0) {
		// Normally our code loader is expected to match up with the version passed here.
		// But since we're using a StaticCodeLoader that always loads the same runtime factory regardless,
		// the version doesn't actually matter.
		const createResponse = await tinyliciousModelLoader.createDetached("1.0");
		model = createResponse.model;
		id = await createResponse.attach();
	} else {
		id = location.hash.substring(1);
		model = await tinyliciousModelLoader.loadExisting(id);
	}

	// update the browser URL and the window title with the actual container ID
	location.hash = id;
	document.title = id;

	renderApp(model.propertyTree.tree, document.getElementById("root")!);
}

start().catch((error) => console.error(error));<|MERGE_RESOLUTION|>--- conflicted
+++ resolved
@@ -7,13 +7,8 @@
 import { registerSchemas } from "@fluid-example/schemas";
 import { PropertyFactory } from "@fluid-experimental/property-properties";
 
-<<<<<<< HEAD
-import { PropertyTreeContainerRuntimeFactory, IPropertyTreeAppModel } from "./containerCode.js";
+import { PropertyTreeContainerRuntimeFactory, type IPropertyTreeAppModel } from "./containerCode.js";
 import { renderApp } from "./inspector.js";
-=======
-import { IPropertyTreeAppModel, PropertyTreeContainerRuntimeFactory } from "./containerCode";
-import { renderApp } from "./inspector";
->>>>>>> 26f01bd1
 
 /**
  * Start the app and render.
