--- conflicted
+++ resolved
@@ -4,12 +4,7 @@
  */
 
 module.exports = {
-<<<<<<< HEAD
 	extends: ["@fluidframework/eslint-config-fluid/minimal", "prettier"],
-=======
-	extends: ["@fluidframework/eslint-config-fluid/minimal"],
->>>>>>> d730964b
-
 	parserOptions: {
 		project: ["./tsconfig.json"],
 	},
