--- conflicted
+++ resolved
@@ -5,16 +5,11 @@
 
 import { SessionStorageModelLoader, StaticCodeLoader } from "@fluid-example/example-utils";
 
-<<<<<<< HEAD
 import { renderApp } from "../src/inspector.js";
 import {
 	PropertyTreeContainerRuntimeFactory,
-	IPropertyTreeAppModel,
+	type IPropertyTreeAppModel,
 } from "../src/containerCode.js";
-=======
-import { IPropertyTreeAppModel, PropertyTreeContainerRuntimeFactory } from "../src/containerCode";
-import { renderApp } from "../src/inspector";
->>>>>>> 26f01bd1
 
 /**
  * This is a helper function for loading the page. It's required because getting the Fluid Container
