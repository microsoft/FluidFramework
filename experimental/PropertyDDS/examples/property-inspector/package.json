--- conflicted
+++ resolved
@@ -18,13 +18,9 @@
 		"build:esnext": "tsc --project ./tsconfig.json",
 		"build:webpack": "npm run webpack",
 		"build:webpack:dev": "webpack --env.clean",
-<<<<<<< HEAD
-		"clean": "rimraf --glob dist lib \"**/*.tsbuildinfo\" \"**/*.build.log\" nyc",
-=======
 		"check:biome": "biome check .",
 		"check:prettier": "prettier --check . --cache --ignore-path ../../../../.prettierignore",
-		"clean": "rimraf --glob dist \"**/*.tsbuildinfo\" \"**/*.build.log\" nyc",
->>>>>>> 26f01bd1
+		"clean": "rimraf --glob dist lib \"**/*.tsbuildinfo\" \"**/*.build.log\" nyc",
 		"eslint": "eslint --format stylish src",
 		"eslint:fix": "eslint --format stylish src --fix --fix-type problem,suggestion,layout",
 		"format": "fluid-build --task format .",
