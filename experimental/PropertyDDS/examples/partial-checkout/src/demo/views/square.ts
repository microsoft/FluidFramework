/*!
 * Copyright (c) Microsoft Corporation and contributors. All rights reserved.
 * Licensed under the MIT License.
 */
import { SquaresBoard } from "./squaresBoard";

export interface IPoint2D {
    x: number;
    y: number;
}

export class Square {
    static DEFAULT_LENGTH = 20;
    private canvas: HTMLCanvasElement | undefined;
    position: IPoint2D;
    public board!: SquaresBoard;

    constructor(
        position: IPoint2D,
        private color: string,
        readonly updatePointCb: (pos: IPoint2D) => any,
        public length: number = Square.DEFAULT_LENGTH) {
            this.position = position;
        }

    public draw() {
        if (!this.canvas) {
            throw new Error("The canvas is not set. Square should be added to the board before drawing");
        }
        const ctx = this.canvas.getContext("2d");
        if (!ctx) {
            console.error("The HTML canvas is not found.");
            return;
        }
        const { x, y } = this.position;
        ctx.fillStyle = this.color;
        ctx.fillRect(x, y, this.length, this.length);
    }

    public setCanvas(canvas: HTMLCanvasElement) {
        this.canvas = canvas;
    }

    public isPointWithin(point: IPoint2D): Square | undefined {
        const { x, y } = this.position;
        const { x: _x, y: _y } = point;
        if ((_x >= x && _x <= x + this.length) && (_y >= y && _y <= y + this.length)) {
            return this;
        }
    }

    public clean() {
        if (!this.canvas) {
            throw new Error("The canvas is not set. Square should be added to the board before cleaning.");
        }
        const ctx = this.canvas.getContext("2d");
        ctx?.clearRect(this.position.x, this.position.y, this.length, this.length);
    }

<<<<<<< HEAD
    public updatePosition(position: { x: number, y: number }) {
=======
    public updatePosition(position: { x: number; y: number; }) {
>>>>>>> 24231532
        this.board.clean();
        this.position = position;
        this.board.draw();
    }

    public updateColor(color: string) {
        this.board.clean();
        this.color = color;
        this.board.draw();
    }

    public updateLength(length: number) {
        this.board.clean();
        this.length = length;
        this.board.draw();
    }
}<|MERGE_RESOLUTION|>--- conflicted
+++ resolved
@@ -57,11 +57,7 @@
         ctx?.clearRect(this.position.x, this.position.y, this.length, this.length);
     }
 
-<<<<<<< HEAD
-    public updatePosition(position: { x: number, y: number }) {
-=======
     public updatePosition(position: { x: number; y: number; }) {
->>>>>>> 24231532
         this.board.clean();
         this.position = position;
         this.board.draw();
