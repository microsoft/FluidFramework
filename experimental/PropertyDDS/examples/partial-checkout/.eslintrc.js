/*!
 * Copyright (c) Microsoft Corporation and contributors. All rights reserved.
 * Licensed under the MIT License.
 */

module.exports = {
<<<<<<< HEAD
	extends: ["@fluidframework/eslint-config-fluid/minimal"],
    "parserOptions": {
        "project": ["./tsconfig.json"]
=======
    extends: ["@fluidframework/eslint-config-fluid"],
    parserOptions: {
        project: ["./tsconfig.json"],
>>>>>>> 7bddf454
    },
    rules: {
        "@typescript-eslint/strict-boolean-expressions": "off",
        "import/no-internal-modules": "off",
        "unicorn/filename-case": "off",
        "@typescript-eslint/no-non-null-assertion": "off",
        "@typescript-eslint/unbound-method": "off",

        // This library is used in the browser, so we don't want dependencies on most node libraries.
        "import/no-nodejs-modules": ["error", { allow: ["events"] }],
    },
    overrides: [
        {
            // Rules only for test files
            files: ["*.spec.ts", "src/test/**"],
            rules: {
                // This library is used in the browser, so we don't want dependencies on most node libraries.
                "import/no-nodejs-modules": ["error", { allow: ["assert","events"] }],
            },
        },
    ],
};<|MERGE_RESOLUTION|>--- conflicted
+++ resolved
@@ -4,15 +4,9 @@
  */
 
 module.exports = {
-<<<<<<< HEAD
 	extends: ["@fluidframework/eslint-config-fluid/minimal"],
     "parserOptions": {
         "project": ["./tsconfig.json"]
-=======
-    extends: ["@fluidframework/eslint-config-fluid"],
-    parserOptions: {
-        project: ["./tsconfig.json"],
->>>>>>> 7bddf454
     },
     rules: {
         "@typescript-eslint/strict-boolean-expressions": "off",
