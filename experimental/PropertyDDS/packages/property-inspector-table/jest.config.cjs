/*!
 * Copyright (c) Microsoft Corporation and contributors. All rights reserved.
 * Licensed under the MIT License.
 */
// jest.config.cjs
module.exports = {
	globals: {
		"ts-jest": {
			tsconfig: "<rootDir>/test/tsconfig.test.json",
		},
	},
	preset: "ts-jest",
	reporters: [
		"default",
		[
			"jest-junit",
			{
				outputDirectory: "nyc",
				outputName: "jest-junit-report.xml",
			},
		],
	],
	// The glob patterns Jest uses to detect test files
	testMatch: ["/**/test/*.spec.tsx"],

	testEnvironment: "jsdom",

	// An array of regexp pattern strings that are matched against all test paths, matched tests are skipped
	testPathIgnorePatterns: ["/node_modules/", "dist"],

	// A map from regular expressions to paths to transformers
	transform: {
		"^.+\\.(t|j)sx?$": "ts-jest",
		"^.+\\.(jpg|jpeg|png|gif|svg|mp4)$": "jest-transform-file",
	},

	// A map from regular expressions to module names that allow to stub out resources with a single module
	moduleNameMapper: {
		"\\.(css|less)$": "identity-obj-proxy",
		// Force module sinon to resolve with the CJS entry point, because Jest does not support package.json.exports. Somewhat similar issue: https://github.com/uuidjs/uuid/issues/451
<<<<<<< HEAD
		"^sinon$": require.resolve("sinon"),
=======
		"^sinon$": "<rootDir>/node_modules/sinon/lib/sinon.js",
>>>>>>> dca5a73e
		// '\\.svg$': '<rootDir>/__mocks__/svgrMock.js'
	},

	// A list of paths to modules that run some code to configure or set up the testing framework before each test
	setupFilesAfterEnv: ["<rootDir>/test/setup.ts"],
};<|MERGE_RESOLUTION|>--- conflicted
+++ resolved
@@ -38,11 +38,7 @@
 	moduleNameMapper: {
 		"\\.(css|less)$": "identity-obj-proxy",
 		// Force module sinon to resolve with the CJS entry point, because Jest does not support package.json.exports. Somewhat similar issue: https://github.com/uuidjs/uuid/issues/451
-<<<<<<< HEAD
-		"^sinon$": require.resolve("sinon"),
-=======
 		"^sinon$": "<rootDir>/node_modules/sinon/lib/sinon.js",
->>>>>>> dca5a73e
 		// '\\.svg$': '<rootDir>/__mocks__/svgrMock.js'
 	},
 
