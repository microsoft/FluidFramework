/*!
 * Copyright (c) Microsoft Corporation and contributors. All rights reserved.
 * Licensed under the MIT License.
 */

<<<<<<< HEAD
import { InspectorDecorator } from "./InspectorDecorator.js";
import { storiesOf } from "@storybook/react";
import * as React from "react";
import { InspectorTableDecorator } from "./InspectorTableDecorator.js";
import { EditReferencePath } from "./EditReferencePath.js";
=======
import { storiesOf } from "@storybook/react";
import * as React from "react";
import { EditReferencePath } from "./EditReferencePath";
import { InspectorDecorator } from "./InspectorDecorator";
import { InspectorTableDecorator } from "./InspectorTableDecorator";
>>>>>>> 26f01bd1

storiesOf("EditReferencePath", module)
	.addDecorator(InspectorDecorator)
	.addDecorator(InspectorTableDecorator)
	.add("default", () => {
		return (
			<div style={{ border: "1px solid rgba(1,1,1,0)", width: "600px", height: "400px" }}>
				<EditReferencePath
					onCancel={() => {}}
					onEdit={() => {
						console.log("Hello");
						return Promise.resolve();
					}}
					name={"dummy"}
					path={"dummyPath"}
					style={{ width: "600px" }}
				/>
			</div>
		);
	});<|MERGE_RESOLUTION|>--- conflicted
+++ resolved
@@ -3,19 +3,11 @@
  * Licensed under the MIT License.
  */
 
-<<<<<<< HEAD
-import { InspectorDecorator } from "./InspectorDecorator.js";
 import { storiesOf } from "@storybook/react";
 import * as React from "react";
+import { EditReferencePath } from "./EditReferencePath.js";
+import { InspectorDecorator } from "./InspectorDecorator.js";
 import { InspectorTableDecorator } from "./InspectorTableDecorator.js";
-import { EditReferencePath } from "./EditReferencePath.js";
-=======
-import { storiesOf } from "@storybook/react";
-import * as React from "react";
-import { EditReferencePath } from "./EditReferencePath";
-import { InspectorDecorator } from "./InspectorDecorator";
-import { InspectorTableDecorator } from "./InspectorTableDecorator";
->>>>>>> 26f01bd1
 
 storiesOf("EditReferencePath", module)
 	.addDecorator(InspectorDecorator)
