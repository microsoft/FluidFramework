/*!
 * Copyright (c) Microsoft Corporation and contributors. All rights reserved.
 * Licensed under the MIT License.
 */

import {
  IColumns, IExpandedMap, IInspectorRow,
  IInspectorSearchCallback, IInspectorSearchControls,
  IInspectorSearchMatch,
  IInspectorSearchState, IShowNextResultResult, IToTableRowsOptions, IToTableRowsProps,
}
  from "./InspectorTableTypes";
  // @TODO remove this default behavior when making the table fully generic.
import { fillExpanded as defaultFillExpanded } from "./propertyInspectorUtils";

/**
 * Generates:
 * @type{IShowNextResultResult} object, containing information,
 * required to make desired match visible and where this match is located
 *
 * Parameters:
 * @param data - List of all @type{IInspectorRow} items, which have to be displayed in the table
 * @param currentlyExpanded - List of hashes of nodes, which are currently expanded (for example by user)
 * @param filteredExpanded - List of hashes of nodes, which have to be expanded to make matching elements visible
 * @param allMatches - List of @type{IInspectorSearchMatch} containing information about matching rows
 * @param resultIndex - Index of desired matching item, starting from 0
 */
export const showNextResult = (
  data: IInspectorRow[], currentlyExpanded: IExpandedMap, allMatches: IInspectorSearchMatch[],
  resultIndex: number, childToParentMap: { [key: string]: string; }): IShowNextResultResult => {
  const desiredDataItem = allMatches[resultIndex];
  // sanity check
  if (!desiredDataItem) {
    return { expandedRows: currentlyExpanded, rowIdx: -1, columnIdx: -1 };
  }

  // iterate through all the parents until root is reached
  let toBeExpandedNode = childToParentMap[desiredDataItem.rowId];
  while (toBeExpandedNode) {
    if (!(toBeExpandedNode in currentlyExpanded)) {
      currentlyExpanded[toBeExpandedNode] = true;
    }
    toBeExpandedNode = childToParentMap[toBeExpandedNode];
  }
  const rowInfo = findMatchingElementIndexInDataSet(data, currentlyExpanded, desiredDataItem);

  return { expandedRows: currentlyExpanded, rowIdx: rowInfo.idx, columnIdx: desiredDataItem.indexOfColumn };
};

/**
 * Recursive function to find index of matching element in data set
 *
 * Generates:
 * Object, containing information about row, containing matching element:
 * - index of the row
 * - flag whether the element was found
 *
 * Parameters:
 * @param data - List of all @type{IInspectorRow} items of the dataset
 * @param currentlyExpanded - List of hashes of nodes, which are currently expanded
 * @param matchingElement - @type{IInspectorSearchMatch} object, containing information about match
 * @param rowCounter - (default value 0) aggregation counter, used during recursive process
 */
function findMatchingElementIndexInDataSet(data: IInspectorRow[], currentlyExpanded: IExpandedMap,
  matchingElement: IInspectorSearchMatch, rowCounter = 0): { idx: number; found: boolean; } {
  for (const row of data) {
    if (row.id === matchingElement.rowId) {
      return { idx: rowCounter, found: true };
    }
    rowCounter++;
    // If current row is expanded - search recursively among its children
    if (row.id in currentlyExpanded) {
      const res = findMatchingElementIndexInDataSet(row.children!, currentlyExpanded, matchingElement, rowCounter);
      if (res.found) {
        return res;
      } else {
        rowCounter = res.idx;
      }
    }
  }
  return { idx: rowCounter, found: false };
}

const abortSearch = (searchState: IInspectorSearchState) => {
  if (searchState.scheduled !== undefined || searchState.updateScheduled !== undefined) {
    clearTimeout(searchState.scheduled);
    clearTimeout(searchState.updateScheduled);
  }
  searchState.abort = true;
};

const updateHandler = (callback: IInspectorSearchCallback, searchState: IInspectorSearchState, done: boolean) => {
  searchState.newMatchFound = false;
  searchState.updateScheduled = window.setTimeout(() => {
    callback(searchState.foundMatches, searchState.matchesMap, done, searchState.childToParentMap);
  }, 0);
};

/**
 * This search function will recursively traverse the table rows provided as `data` in chunks of the given size.
 * After processing `chunksSize` amount of rows, it will return control to the main thread and queue a follow-up run if
 * necessary, until the whole data set has been searched through. Incomplete table rows will be filled on the fly. In
 * order to avoid infinite search, the function will not follow references.
 * @param searchExpression - The term to search for.
 * @param data - The data set to search.
 * @param dataGetter - The data getter function that is used to determine cell values.
 * @param columns - An array of columns to search.
 * @param handleUpdate - A callback that will be invoked for every search result, or when the search is completed.
 * @param toTableRowsProps - A subset of the inspector table props that is passed on to the toTableRows method.
 * @param toTableRowsOptions - Options that influence the behaviour of the toTableRows method.
 * @param searchState - An object storing the (intermediate) search results and information on how to proceed in
 * subsequent calls. Users don't need to mind this.
 * @param chunkSize - The size of the chunk (number of rows) to search in each pass.
 * @param recursive - A flag indicating whether the search function has been called recursively by itself.
 * Users don't need to mind this.
 * @param entryPoint - A flag indicating whether this functions was the entry point of a recursive traversal.
 * Users don't need to mind this.
 * @return An object that gives access to the search state and abort handler. While the state object needs to be passed
 * to future search calls, the abort handler is a function that can be used to abort the search process at any time.
 */
export const search = (
  searchExpression: string, data: IInspectorRow[], dataGetter, columns: IColumns[],
  handleUpdate: IInspectorSearchCallback, toTableRowsProps: IToTableRowsProps, toTableRowsOptions: IToTableRowsOptions,
  searchState: IInspectorSearchState = { foundMatches: [], matchesMap: {}, childToParentMap: {} },
  chunkSize = 1000, recursive = false, entryPoint = true, fillExpanded: any = defaultFillExpanded):
   IInspectorSearchControls => {
  // Check if search should be aborted.
  if (searchState.abort) {
    return {
      abortHandler: () => { /* noop */ },
      state: searchState,
    };
  }

  let searchControls: IInspectorSearchControls | undefined;

  // Prepare the search state object when calling this method for the first time.
  if (searchState.expression === undefined) {
    searchState.expression = searchExpression.toLowerCase();
  }
  if (searchState.scheduled !== undefined) {
    searchState.scheduled = undefined;
  }
  if (!searchState.levels) {
    searchState.levels = [{ data, index: 0 }];
  }
  if (searchState.chunkSize === undefined) {
    searchState.chunkSize = chunkSize;
  }
  const levelState = searchState.levels[searchState.levels.length - 1];
  const rows = levelState.data || data;

  // Iterate over all rows in a depth first traversal.
  let item: IInspectorRow;
  for (; levelState.index < rows.length; ++levelState.index) {
    // Check if we need to interrupt at the end of a chunk.
    if (searchState.chunkSize === 0 || searchState.newMatchFound) {
      // Schedule next iteration. We would like to do it only if nothing was found.
      if (searchState.chunkSize === 0 && !searchState.newMatchFound) {
        if (searchState.scheduled === undefined) {
          searchState.scheduled = window.setTimeout(() => {
            searchState.chunkSize = chunkSize;
            search(searchExpression, rows, dataGetter, columns, handleUpdate, toTableRowsProps,
              toTableRowsOptions, searchState, chunkSize, false, true, fillExpanded);
          }, 10);
        }
      }
      if (entryPoint && searchState.newMatchFound) {
        updateHandler(handleUpdate, searchState, false);
      }

      return {
        abortHandler: abortSearch.bind(null, searchState),
        state: searchState,
      };
    }

    item = rows[levelState.index];
    searchState.childToParentMap[item.id] = item.parentId;
    // Skip data creation row.
    if (item.context === undefined) {
      continue;
    }

    // Search current row and store the result in the search state.
    for (let columnIndex = 0; columnIndex < columns.length; columnIndex++) {
      // TODO: Not sure if we pass the correct row index to the data getter. I think it should be the overall index in
      // the table. That's at least what the base table seems to pass to it.
      const column = columns[columnIndex];
      const validGetter = dataGetter && dataGetter({
        column, columnIndex, columns, rowData: item,
        rowIndex: levelState.index,
      });
      const cell = validGetter || item[column.dataKey];
      if ((cell !== undefined ? String(cell).toLowerCase() : "").includes(searchState.expression!)) {
        if (!searchState.matchesMap[item.id]) {
          searchState.matchesMap[item.id] = [];
        }
        if (!searchState.matchesMap[item.id][columnIndex]) {
          searchState.foundMatches.push({ rowId: item.id, indexOfColumn: columnIndex });
          searchState.matchesMap[item.id][columnIndex] = true;
          searchState.newMatchFound = true;
          break;
        }
      }
    }
    if (searchState.newMatchFound) {
      if (entryPoint) {
        updateHandler(handleUpdate, searchState, false);
      }
      return {
        abortHandler: abortSearch.bind(null, searchState),
        state: searchState,
      };
    }

    // Recursively search through children.
    --searchState.chunkSize;
    if (item.children && !item.isReference) {
      if (item.children[0].context === "d") {
        fillExpanded({ [item.id]: true }, [item], toTableRowsProps, toTableRowsOptions);
      }

      if (item.children.length > 0) {
        searchState.levels.push({ data: item.children, index: 0 });
        searchControls = search(searchExpression, item.children, dataGetter, columns, handleUpdate, toTableRowsProps,
          toTableRowsOptions, searchState, chunkSize, true, false, fillExpanded);
        if (searchState.newMatchFound || (searchState.chunkSize === 0 && searchState.scheduled !== undefined)) {
          if (entryPoint && searchState.newMatchFound) {
            updateHandler(handleUpdate, searchState, false);
          }
          return searchControls;
        }
      }
    }
  }

  // We are done with this level.
  searchState.levels.pop();
  if (!recursive && searchState.levels.length > 0) {
    // Walk up the hierarchy and continue in the parent.
    const parent = searchState.levels[searchState.levels.length - 1];
    ++parent.index;
    searchControls = search(searchExpression, parent.data!, dataGetter, columns, handleUpdate, toTableRowsProps,
      toTableRowsOptions, searchState, chunkSize, false, false, fillExpanded);
  }

  // If we are in the first instance of this function on the stack trace (i.e. all recursively called instances have
  // returned already) and have checked all rows or found a new match, we call the search result update handler.
  if (entryPoint && (searchState.newMatchFound || searchState.levels.length === 0)) {
    updateHandler(handleUpdate, searchState, searchState.levels.length === 0);
  }

  return searchControls
    ? searchControls
<<<<<<< HEAD
    : { abortHandler: abortSearch.bind(null, searchState),
        state: searchState,
      };
};

export const isPrimitive = memoize((typeid: string): boolean => {
  return TypeIdHelper.isPrimitiveType(typeid);
});
const getTypeid = memoize((property: BaseProperty): string => {
  return isEnumProperty(property) || property.getContext() !== "single" ?
    property.getFullTypeid() :
    property.getTypeid();
});

export const getCollectionTypeid = memoize((property: BaseProperty): string => {
  return isEnumArrayProperty(property) ? (property as any).getFullTypeid(true) : property.getTypeid();
});

export const getReferenceValue = (rowData: IInspectorRow) => {
  const parentProp = (rowData.parent! as ContainerProperty);
  let path = "";
  if (Utils.isReferenceCollectionTypeid(getCollectionTypeid(parentProp))) {
    path = parentProp.getValue(rowData.propertyId) as string;
  } else {
    const unresolvedProperty =
      parentProp.get([rowData.propertyId, BaseProperty.PATH_TOKENS.REF]) as unknown as ReferenceProperty;
    path = unresolvedProperty.getValue() as string;
  }

  return path;
};

const getShortId = (parentPath: string, childId: string | undefined = undefined): string => {
  const sanitizer = [
    { searchFor: /[.[]/g, replaceWith: idSeparator },
    { searchFor: /]/g, replaceWith: "" },
    { searchFor: /\/\/+/g, replaceWith: idSeparator },
  ];
  const absolutePath =
    childId !== undefined ?
      parentPath + idSeparator + childId :
      parentPath;
  const hash = new HashCalculator();
  hash.pushString(sanitizePath(absolutePath, sanitizer));
  return hash.getHash();
};

/**
 * Checks if a row is expandable.
 * @param data - The data of the current row.
 * @param context - The specified context of the row. Will only be used if data is primitive.
 * @param typeid - The specified typeid of the row.
 * @param dataCreation - Indicates if data creation is enabled
 */
const isExpandable = (data: any, context: string, typeid: string, dataCreation: boolean): boolean => {
  context = (data && data.getProperty) ? data.getProperty().getContext() : context;
  // If data creation is enabled everything except primitives is expandable to access the data
  // creation. Otherwise, make sure that properties contain at least one element.
  return dataCreation ? data && (context !== "single" || !isPrimitive(typeid)) :
    data && ((context !== "single" && (data.size > 0 || data.length > 0)) ||
      (!isPrimitive(typeid) && Object.keys(data).length > 0));
};

const addAdditionalRow = (subRows, id, parentProperty) => {
  const undefinedRowData = {
    context: undefined,
    data: undefined,
    id: `${ id }/Add`,
    name: "",
    parent: parentProperty,
    typeid: undefined,
    value: undefined,
  };

  const isDefinedParent = parentProperty.getParent() !== undefined;
  const isNotUint64Property = !isUint64Property(parentProperty);
  const isNotInt64Property = !isInt64Property(parentProperty);
  const isNotEnumProperty = !isEnumProperty(parentProperty);

  const canAddData = (isDefinedParent || parentProperty.isRoot()) &&
    (parentProperty.isDynamic() || isCollectionProperty(parentProperty)) &&
    (isNotUint64Property || isNotInt64Property || isNotEnumProperty);

  if (canAddData) {
    subRows.push(undefinedRowData);
  }
};

const compareName = (a: string, b: string) => {
  // ignore upper and lowercase
  const nameA = a.toUpperCase();
  const nameB = b.toUpperCase();
  if (nameA < nameB) {
    return -1;
  }
  if (nameA > nameB) {
    return 1;
  }
  return 0;
};

const compareNameDesc = (a: string, b: string) => {
  return compareName(a, b) * -1;
};

interface IToTableRowsOptions {
  depth: number;
  addDummy: boolean;
  followReferences: boolean;
  ascending: boolean;
  parentIsConstant?: boolean;
}

interface IPropertyToTableRowOptions extends Partial<IToTableRowsOptions> {
  depth: number;
  dataCreation: boolean;
}

export const dummyChild = {
  children: undefined,
  context: "d",
  data: "d",
  id: "d",
  isConstant: false,
  isReference: false,
  name: "d",
  parentId: "d",
  parentIsConstant: false,
  propertyId: "d",
  typeid: "d",
  value: "d",
};

const OPTION_DEFAULTS = { depth: 0, addDummy: true, followReferences: true, ascending: true, parentIsConstant: false };

type IToTableRowsProps = Pick<IInspectorTableProps, "dataCreationHandler" | "dataCreationOptionGenerationHandler" |
  "childGetter" | "nameGetter" | "readOnly">;
export const toTableRows = (
  {
    data,
    id = "",
  }: IInspectorRow,
  props: IToTableRowsProps,
  options: Partial<IToTableRowsOptions> = {},
  pathPrefix: string = "",
): IInspectorRow[] => {
  const { ascending, parentIsConstant } = { ...OPTION_DEFAULTS, ...options };
  const dataCreation = (props.readOnly !== true) && !parentIsConstant &&
    !!props.dataCreationHandler && !!props.dataCreationOptionGenerationHandler;
  const subRows: IInspectorRow[] = [];

  const parentProperty = data.getProperty();
  const dataContext = parentProperty.getContext();
  const keys = Object.keys(parentProperty.getEntriesReadOnly());

  let sortedKeys = keys;
  if (dataContext === "map" || dataContext === "single") {
    sortedKeys = ascending ? keys.sort(compareName) : keys.sort(compareNameDesc);
  }

  switch (dataContext) {
    case "single": {
      sortedKeys.forEach((key) => {
        const newRow = singlePropertyTableRow(data, key, id, props,
            { ...OPTION_DEFAULTS, ...options, dataCreation }, pathPrefix);
        subRows.push(newRow);
      });
      break;
    }
    default: {
      sortedKeys.forEach((key) => {
        const newRow = collectionChildTableRow(data, key, id, props,
          { ...OPTION_DEFAULTS, ...options, dataCreation }, pathPrefix);
        subRows.push(newRow);
      });
      break;
    }
  }
  if (dataCreation) { addAdditionalRow(subRows, id, parentProperty); }
  return subRows;
};

const createInvalidReference = (parentData: BaseProxifiedProperty, propertyId: string, parentRowId: string,
                                props: IToTableRowsProps, options: IPropertyToTableRowOptions,
                                pathPrefix: string) => {
  const parentProperty = parentData.getProperty();
  const newId = getShortId(pathPrefix + parentProperty.getAbsolutePath(), propertyId);
  const parentIsConstant = !!options.parentIsConstant;
  const newRow: IInspectorRow = {
    children: undefined,
    context: "single",
    data: undefined,
    id: newId,
    isConstant: false,
    isReference: true,
    name: String(propertyId),
    parent: parentProperty,
    parentId: parentRowId,
    parentIsConstant,
    propertyId: String(propertyId),
    typeid: "Reference",
    value: "",
  };
  return newRow;
};

/**
 * Construct a table row for an entry in a property that is not a collection.
 */
export const singlePropertyTableRow = (parentData: BaseProxifiedProperty, propertyId: string, parentRowId: string,
                                       props: IToTableRowsProps, options: IPropertyToTableRowOptions,
                                       pathPrefix: string): IInspectorRow => {
  const { depth, addDummy, dataCreation, followReferences, ascending } = options;
  const parentIsConstant = !!options.parentIsConstant;
  const parentProperty = parentData.getProperty();
  let property;
  // when we try to access an non-existing element of an array, the 'get' method throws which causes app crash
  try {
    property = (parentProperty as ContainerProperty).get(propertyId);
  } catch {
    return createInvalidReference(parentData, propertyId, parentRowId, props, options, pathPrefix);
  }
  const unresolvedProperty = parentData.getProperty([propertyId, BaseProperty.PATH_TOKENS.REF]);
  if (property === undefined || !followReferences || !property.getContext) {
    // This could happen if the property is ReferenceProperty that points to an invalid reference.
    property = unresolvedProperty;
  }
  const currentContext = property.getContext();
  const currentTypeid = getTypeid(property);

  let determinedData = parentData[propertyId];
  // Show a value only if the typeid of the property is primitive
  // Use the PropertyProxy's caret syntax to show the string representation of properties that support it.
  const determinedValue = getPropertyValue(parentData, propertyId, currentContext, currentTypeid, followReferences);
  if (isReferenceProperty(property) && !followReferences) {
    determinedData = undefined;
  }
  // Apply custom child and name getters
  determinedData = props.childGetter!(determinedData, propertyId, parentProperty, currentTypeid, currentContext);
  const name = props.nameGetter!(propertyId, parentProperty, currentTypeid, currentContext);
  const isPropExpandable = isExpandable(determinedData, currentContext, currentTypeid, dataCreation);
  const newId = getShortId(pathPrefix + parentProperty.getAbsolutePath(), propertyId);

  const propertyIdString = String(propertyId);

  const newRow: IInspectorRow = {
    children: undefined,
    context: currentContext,
    data: determinedData,
    id: newId,
    isConstant: property && (property as any)._isConstant,
    isReference: isReferenceProperty(unresolvedProperty),
    name: name === propertyId ? propertyIdString : name,
    parent: parentProperty,
    parentId: parentRowId,
    parentIsConstant,
    propertyId: propertyIdString,
    typeid: currentTypeid,
    value: determinedValue,
  };
  if (isPropExpandable) {
    if (depth !== 0) {
      newRow.children = toTableRows(
        { ...newRow },
        props,
        {
          addDummy,
          ascending,
          depth: depth - 1,
          followReferences,
          parentIsConstant: newRow.isConstant || newRow.parentIsConstant },
        pathPrefix,
      );
    } else if (addDummy) {
      newRow.children = [dummyChild];
    }
  }

  return newRow;
};

/**
 * Construct a table row for an entry in a collection property.
 */
export const collectionChildTableRow = (collectionPropertyProxy: BaseProxifiedProperty,
                                        propertyId: string,
                                        parentRowId: string,
                                        props: IToTableRowsProps,
                                        options: IPropertyToTableRowOptions,
                                        pathPrefix: string): IInspectorRow => {
  const collectionProperty = collectionPropertyProxy.getProperty() as ContainerProperty;
  let prop;
  // when we try to access an non-existing element of an array, the 'get' method throws which causes app crash
  try {
    prop = (collectionProperty as ContainerProperty).get(propertyId);
  } catch {
    return createInvalidReference(collectionPropertyProxy, propertyId, parentRowId, props, options, pathPrefix);
  }
  const propertyProxy = (prop && PropertyFactory.instanceOf(prop, "BaseProperty") ?
    PropertyProxy.proxify(prop) : prop) as BaseProxifiedProperty;
  const { depth, addDummy, dataCreation, followReferences, ascending } = options;
  const parentIsConstant = !!options.parentIsConstant;
  const collectionTypeid = getCollectionTypeid(collectionProperty);
  const isReferenceCollection = isReferenceCollectionTypeid(collectionTypeid);
  // Always start with the collection typeid, and fresh variables
  let determinedData;
  let currentTypeid = collectionTypeid;
  let currentContext = "single";
  let property: BaseProperty | BaseProxifiedProperty | undefined = propertyProxy;

  if (!isReferenceCollection || (isReferenceCollection && followReferences)) {
    if (propertyProxy !== undefined && propertyProxy.getProperty &&
      PropertyFactory.instanceOf(propertyProxy.getProperty(), "BaseProperty")) {
      property = propertyProxy.getProperty();
      currentTypeid = getTypeid(property);
      currentContext = property.getContext();
    } else if (isReferenceCollection) {
      // Try to obtain a property
      const { referencedPropertyParent, relativePathFromParent } =
        PropertyProxy.getParentOfReferencedProperty(collectionProperty as ReferenceArrayProperty, propertyId);
      if (referencedPropertyParent && relativePathFromParent) {
        // Introducing this intermediate variable improves type inference in some newer versions of TypeScript.
        const baseProperty = (referencedPropertyParent as ContainerProperty).get(relativePathFromParent)!;
        property = baseProperty;
        if (property) {
          if (PropertyFactory.instanceOf(property, "BaseProperty")) {
            currentTypeid = getTypeid(property);
            currentContext = property.getContext();
          } else {
            currentTypeid = getCollectionTypeid(referencedPropertyParent);
          }
        }
      }
    } else if (isEnumProperty(collectionProperty.get(propertyId)!) && collectionProperty.getContext() === "map") {
      // TODO: Temporary fix as the full typeid of enum maps is currently wrong
      // Introducing this intermediate variable improves type inference in some newer versions of TypeScript.
      const baseProperty = (collectionProperty as MapProperty).get(propertyId)!;
      property = baseProperty;
      currentTypeid = property.getFullTypeid();
      currentContext = property.getContext();
    }
  }

  // In case a set is processed there is no valid key, take the guid instead.
  propertyId = collectionProperty.getContext() === "set" ? (propertyProxy as any).guid : propertyId;
  const determinedValue = getPropertyValue(collectionPropertyProxy, propertyId, currentContext, currentTypeid,
    followReferences);

  if (propertyProxy && (followReferences || !TypeIdHelper.isReferenceTypeId(currentTypeid))) {
    determinedData = propertyProxy;
  }

  // Apply custom child and name getters
  determinedData = props.childGetter!(
    determinedData, propertyId, collectionProperty, currentTypeid, currentContext);
  const name = props.nameGetter!(propertyId, collectionProperty, currentTypeid, currentContext);

  const isPropExpandable = isExpandable(determinedData, currentContext, currentTypeid, dataCreation);
  const children = undefined;
  const newId = getShortId(pathPrefix + collectionProperty.getAbsolutePath(), propertyId);

  const propertyIdString = String(propertyId);

  const newRow: IInspectorRow = {
    children,
    context: currentContext,
    data: determinedData,
    id: newId,
    isConstant: property && (property as any)._isConstant,
    isReference: isReferenceCollection,
    name: name === propertyId ? propertyIdString : name,
    parent: collectionProperty,
    parentId: parentRowId,
    parentIsConstant,
    propertyId: propertyIdString,
    typeid: currentTypeid,
    value: determinedValue,
  };
  if (isPropExpandable) {
    if (addDummy) {
      newRow.children = [dummyChild];
    } else if (depth !== 0) {
      newRow.children = toTableRows({ ...newRow }, props, {
        addDummy,
        ascending,
        depth: depth - 1,
        followReferences,
      }, pathPrefix);
    }
  }

  return newRow;
};

export interface ISanitizer {
  searchFor: RegExp;
  replaceWith: string;
}
export const sanitizePath = (inPath: string, sanitizer: ISanitizer[]) => {
  let outPath = inPath;
  sanitizer.forEach((replaceCase) => {
    outPath = outPath.replace(replaceCase.searchFor, replaceCase.replaceWith);
  });
  return outPath;
};

export const expandAll = (workspace: Workspace) => {
  const expanded: IExpandedMap = {};
  const root = (workspace as any).root;

  forEachProperty(root, (property) => {
    if (!isPrimitive(property.getFullTypeid())) {
      const newId = getShortId(property.getAbsolutePath());
      expanded[newId] = true;
    }
    return true;
  });

  return expanded;
};

export const fillExpanded = (
  expanded: IExpandedMap,
  innerRows: IInspectorRow[],
  props: IToTableRowsProps,
  toTableRowsOptions?: IToTableRowsOptions,
  pathPrefix: string = "",
) => {
    for (const row of innerRows) {
      if (row.id in expanded) {
        const newPathPrefix = row.parent && row.isReference ?
          pathPrefix + row.parent.getAbsolutePath() + idSeparator + row.name : pathPrefix;

        if (row.children && row.children[0].context === "d") {
          row.children = toTableRows(
            { ...row },
            props,
            { ...toTableRowsOptions, parentIsConstant: row.isConstant || row.parentIsConstant },
            newPathPrefix,
          );
        }
        fillExpanded(expanded, row.children!, props, toTableRowsOptions, newPathPrefix);
      }
    }
};

const isPropertyProxy = (p: any): p is BaseProxifiedProperty => {
  return p.getProperty && PropertyFactory.instanceOf(p.getProperty(), "BaseProperty");
};

const invalidReference = (parentProxy: BaseProxifiedProperty, id: string | number) => {
  return `Invalid Reference: ${
    isReferenceMapProperty(parentProxy.getProperty())
      ? (parentProxy as any).get(`${ id }*`)
      : parentProxy[`${ id }*`]}`;
};

/**
 * Extracts the value from a property and returns it.
 * @param parent - The parent of the property in question.
 * @param id - The id of the child property that we want to extract the value from.
 * @return The property value.
 */
export const getPropertyValue = (parent: ContainerProperty | BaseProxifiedProperty,
                                 id: string,
                                 context: string,
                                 typeid: string,
                                 followReferences = true): string | number | boolean => {
  let parentProperty;
  let parentProxy;
  if (isPropertyProxy(parent)) {
    parentProxy = parent;
    parentProperty = parentProxy.getProperty();
  } else {
    parentProperty = parent;
    parentProxy = PropertyProxy.proxify(parent);
  }

  let property;
  try {
    property = (parentProperty as ContainerProperty).get(id);
  } catch (e) {
    // Most likely failed due to some Reference mess up
    if (Utils.isReferenceCollectionTypeid(parentProperty.getTypeid()) ||
      Utils.isReferenceProperty(parentProxy.getProperty([id, BaseProperty.PATH_TOKENS.REF]))) {
        return invalidReference(parentProxy, id);
    } else {
      throw (e);
    }
  }

  if (property === undefined || !followReferences) {
    // TODO This could happen if the property is ReferenceProperty that points to an invalid reference.
    property = parentProxy.getProperty([id, BaseProperty.PATH_TOKENS.REF]) as BaseProperty;
  }

  let propertyProxy = (parentProperty.getContext() === "map"
    ? (parentProxy as any).get(id)
    : parentProxy[id]);
  if (parentProperty.getContext() === "set") {
    propertyProxy = PropertyProxy.proxify(property);
  }

  const contextIsSingle = context === "single";
  const parentContextIsSingle = parentProperty.getContext() === "single";
  id = parentProperty.getContext() === "set" ? (propertyProxy as any).guid : id;

  let determinedValue;
  // If the property is a reference and we don't follow them, we store the reference path string instead.
  if (!followReferences && TypeIdHelper.isReferenceTypeId(typeid)) {
    determinedValue = parentContextIsSingle || isReferenceArrayProperty(parentProperty)
        ? parentProxy[`${ id }*`]
        : (parentProxy as any).get(`${ id }*`);
  } else if (contextIsSingle && propertyProxy !== undefined && isPrimitive(typeid)) {
    try {
      if (parentProxy[`${ id }^`] !== undefined) {
        determinedValue = parentProxy[`${ id }^`];
      } else if ((parentProxy as any).get(`${ id }^`) !== undefined) {
        determinedValue = (parentProxy as any).get(`${ id }^`);
      } else {
        determinedValue = parentProxy;
      }
    } catch (error) {
      console.error(error);
    }
  } else if (
    (propertyProxy === undefined &&
    (isReferenceArrayProperty(parentProperty) || isReferenceMapProperty(parentProperty)) &&
    !parentProperty.isReferenceValid(id as never)
    ) ||
    (contextIsSingle &&
    PropertyFactory.instanceOf(property, "Reference") &&
    !(property as ReferenceProperty).isReferenceValid())
  ) {
    // Probably encountered an invalid Reference.
    determinedValue = invalidReference(parentProxy, id);
  }

  return determinedValue;
=======
    : {
      abortHandler: abortSearch.bind(null, searchState),
      state: searchState,
    };
>>>>>>> 656efdac
};<|MERGE_RESOLUTION|>--- conflicted
+++ resolved
@@ -253,550 +253,8 @@
 
   return searchControls
     ? searchControls
-<<<<<<< HEAD
-    : { abortHandler: abortSearch.bind(null, searchState),
-        state: searchState,
-      };
-};
-
-export const isPrimitive = memoize((typeid: string): boolean => {
-  return TypeIdHelper.isPrimitiveType(typeid);
-});
-const getTypeid = memoize((property: BaseProperty): string => {
-  return isEnumProperty(property) || property.getContext() !== "single" ?
-    property.getFullTypeid() :
-    property.getTypeid();
-});
-
-export const getCollectionTypeid = memoize((property: BaseProperty): string => {
-  return isEnumArrayProperty(property) ? (property as any).getFullTypeid(true) : property.getTypeid();
-});
-
-export const getReferenceValue = (rowData: IInspectorRow) => {
-  const parentProp = (rowData.parent! as ContainerProperty);
-  let path = "";
-  if (Utils.isReferenceCollectionTypeid(getCollectionTypeid(parentProp))) {
-    path = parentProp.getValue(rowData.propertyId) as string;
-  } else {
-    const unresolvedProperty =
-      parentProp.get([rowData.propertyId, BaseProperty.PATH_TOKENS.REF]) as unknown as ReferenceProperty;
-    path = unresolvedProperty.getValue() as string;
-  }
-
-  return path;
-};
-
-const getShortId = (parentPath: string, childId: string | undefined = undefined): string => {
-  const sanitizer = [
-    { searchFor: /[.[]/g, replaceWith: idSeparator },
-    { searchFor: /]/g, replaceWith: "" },
-    { searchFor: /\/\/+/g, replaceWith: idSeparator },
-  ];
-  const absolutePath =
-    childId !== undefined ?
-      parentPath + idSeparator + childId :
-      parentPath;
-  const hash = new HashCalculator();
-  hash.pushString(sanitizePath(absolutePath, sanitizer));
-  return hash.getHash();
-};
-
-/**
- * Checks if a row is expandable.
- * @param data - The data of the current row.
- * @param context - The specified context of the row. Will only be used if data is primitive.
- * @param typeid - The specified typeid of the row.
- * @param dataCreation - Indicates if data creation is enabled
- */
-const isExpandable = (data: any, context: string, typeid: string, dataCreation: boolean): boolean => {
-  context = (data && data.getProperty) ? data.getProperty().getContext() : context;
-  // If data creation is enabled everything except primitives is expandable to access the data
-  // creation. Otherwise, make sure that properties contain at least one element.
-  return dataCreation ? data && (context !== "single" || !isPrimitive(typeid)) :
-    data && ((context !== "single" && (data.size > 0 || data.length > 0)) ||
-      (!isPrimitive(typeid) && Object.keys(data).length > 0));
-};
-
-const addAdditionalRow = (subRows, id, parentProperty) => {
-  const undefinedRowData = {
-    context: undefined,
-    data: undefined,
-    id: `${ id }/Add`,
-    name: "",
-    parent: parentProperty,
-    typeid: undefined,
-    value: undefined,
-  };
-
-  const isDefinedParent = parentProperty.getParent() !== undefined;
-  const isNotUint64Property = !isUint64Property(parentProperty);
-  const isNotInt64Property = !isInt64Property(parentProperty);
-  const isNotEnumProperty = !isEnumProperty(parentProperty);
-
-  const canAddData = (isDefinedParent || parentProperty.isRoot()) &&
-    (parentProperty.isDynamic() || isCollectionProperty(parentProperty)) &&
-    (isNotUint64Property || isNotInt64Property || isNotEnumProperty);
-
-  if (canAddData) {
-    subRows.push(undefinedRowData);
-  }
-};
-
-const compareName = (a: string, b: string) => {
-  // ignore upper and lowercase
-  const nameA = a.toUpperCase();
-  const nameB = b.toUpperCase();
-  if (nameA < nameB) {
-    return -1;
-  }
-  if (nameA > nameB) {
-    return 1;
-  }
-  return 0;
-};
-
-const compareNameDesc = (a: string, b: string) => {
-  return compareName(a, b) * -1;
-};
-
-interface IToTableRowsOptions {
-  depth: number;
-  addDummy: boolean;
-  followReferences: boolean;
-  ascending: boolean;
-  parentIsConstant?: boolean;
-}
-
-interface IPropertyToTableRowOptions extends Partial<IToTableRowsOptions> {
-  depth: number;
-  dataCreation: boolean;
-}
-
-export const dummyChild = {
-  children: undefined,
-  context: "d",
-  data: "d",
-  id: "d",
-  isConstant: false,
-  isReference: false,
-  name: "d",
-  parentId: "d",
-  parentIsConstant: false,
-  propertyId: "d",
-  typeid: "d",
-  value: "d",
-};
-
-const OPTION_DEFAULTS = { depth: 0, addDummy: true, followReferences: true, ascending: true, parentIsConstant: false };
-
-type IToTableRowsProps = Pick<IInspectorTableProps, "dataCreationHandler" | "dataCreationOptionGenerationHandler" |
-  "childGetter" | "nameGetter" | "readOnly">;
-export const toTableRows = (
-  {
-    data,
-    id = "",
-  }: IInspectorRow,
-  props: IToTableRowsProps,
-  options: Partial<IToTableRowsOptions> = {},
-  pathPrefix: string = "",
-): IInspectorRow[] => {
-  const { ascending, parentIsConstant } = { ...OPTION_DEFAULTS, ...options };
-  const dataCreation = (props.readOnly !== true) && !parentIsConstant &&
-    !!props.dataCreationHandler && !!props.dataCreationOptionGenerationHandler;
-  const subRows: IInspectorRow[] = [];
-
-  const parentProperty = data.getProperty();
-  const dataContext = parentProperty.getContext();
-  const keys = Object.keys(parentProperty.getEntriesReadOnly());
-
-  let sortedKeys = keys;
-  if (dataContext === "map" || dataContext === "single") {
-    sortedKeys = ascending ? keys.sort(compareName) : keys.sort(compareNameDesc);
-  }
-
-  switch (dataContext) {
-    case "single": {
-      sortedKeys.forEach((key) => {
-        const newRow = singlePropertyTableRow(data, key, id, props,
-            { ...OPTION_DEFAULTS, ...options, dataCreation }, pathPrefix);
-        subRows.push(newRow);
-      });
-      break;
-    }
-    default: {
-      sortedKeys.forEach((key) => {
-        const newRow = collectionChildTableRow(data, key, id, props,
-          { ...OPTION_DEFAULTS, ...options, dataCreation }, pathPrefix);
-        subRows.push(newRow);
-      });
-      break;
-    }
-  }
-  if (dataCreation) { addAdditionalRow(subRows, id, parentProperty); }
-  return subRows;
-};
-
-const createInvalidReference = (parentData: BaseProxifiedProperty, propertyId: string, parentRowId: string,
-                                props: IToTableRowsProps, options: IPropertyToTableRowOptions,
-                                pathPrefix: string) => {
-  const parentProperty = parentData.getProperty();
-  const newId = getShortId(pathPrefix + parentProperty.getAbsolutePath(), propertyId);
-  const parentIsConstant = !!options.parentIsConstant;
-  const newRow: IInspectorRow = {
-    children: undefined,
-    context: "single",
-    data: undefined,
-    id: newId,
-    isConstant: false,
-    isReference: true,
-    name: String(propertyId),
-    parent: parentProperty,
-    parentId: parentRowId,
-    parentIsConstant,
-    propertyId: String(propertyId),
-    typeid: "Reference",
-    value: "",
-  };
-  return newRow;
-};
-
-/**
- * Construct a table row for an entry in a property that is not a collection.
- */
-export const singlePropertyTableRow = (parentData: BaseProxifiedProperty, propertyId: string, parentRowId: string,
-                                       props: IToTableRowsProps, options: IPropertyToTableRowOptions,
-                                       pathPrefix: string): IInspectorRow => {
-  const { depth, addDummy, dataCreation, followReferences, ascending } = options;
-  const parentIsConstant = !!options.parentIsConstant;
-  const parentProperty = parentData.getProperty();
-  let property;
-  // when we try to access an non-existing element of an array, the 'get' method throws which causes app crash
-  try {
-    property = (parentProperty as ContainerProperty).get(propertyId);
-  } catch {
-    return createInvalidReference(parentData, propertyId, parentRowId, props, options, pathPrefix);
-  }
-  const unresolvedProperty = parentData.getProperty([propertyId, BaseProperty.PATH_TOKENS.REF]);
-  if (property === undefined || !followReferences || !property.getContext) {
-    // This could happen if the property is ReferenceProperty that points to an invalid reference.
-    property = unresolvedProperty;
-  }
-  const currentContext = property.getContext();
-  const currentTypeid = getTypeid(property);
-
-  let determinedData = parentData[propertyId];
-  // Show a value only if the typeid of the property is primitive
-  // Use the PropertyProxy's caret syntax to show the string representation of properties that support it.
-  const determinedValue = getPropertyValue(parentData, propertyId, currentContext, currentTypeid, followReferences);
-  if (isReferenceProperty(property) && !followReferences) {
-    determinedData = undefined;
-  }
-  // Apply custom child and name getters
-  determinedData = props.childGetter!(determinedData, propertyId, parentProperty, currentTypeid, currentContext);
-  const name = props.nameGetter!(propertyId, parentProperty, currentTypeid, currentContext);
-  const isPropExpandable = isExpandable(determinedData, currentContext, currentTypeid, dataCreation);
-  const newId = getShortId(pathPrefix + parentProperty.getAbsolutePath(), propertyId);
-
-  const propertyIdString = String(propertyId);
-
-  const newRow: IInspectorRow = {
-    children: undefined,
-    context: currentContext,
-    data: determinedData,
-    id: newId,
-    isConstant: property && (property as any)._isConstant,
-    isReference: isReferenceProperty(unresolvedProperty),
-    name: name === propertyId ? propertyIdString : name,
-    parent: parentProperty,
-    parentId: parentRowId,
-    parentIsConstant,
-    propertyId: propertyIdString,
-    typeid: currentTypeid,
-    value: determinedValue,
-  };
-  if (isPropExpandable) {
-    if (depth !== 0) {
-      newRow.children = toTableRows(
-        { ...newRow },
-        props,
-        {
-          addDummy,
-          ascending,
-          depth: depth - 1,
-          followReferences,
-          parentIsConstant: newRow.isConstant || newRow.parentIsConstant },
-        pathPrefix,
-      );
-    } else if (addDummy) {
-      newRow.children = [dummyChild];
-    }
-  }
-
-  return newRow;
-};
-
-/**
- * Construct a table row for an entry in a collection property.
- */
-export const collectionChildTableRow = (collectionPropertyProxy: BaseProxifiedProperty,
-                                        propertyId: string,
-                                        parentRowId: string,
-                                        props: IToTableRowsProps,
-                                        options: IPropertyToTableRowOptions,
-                                        pathPrefix: string): IInspectorRow => {
-  const collectionProperty = collectionPropertyProxy.getProperty() as ContainerProperty;
-  let prop;
-  // when we try to access an non-existing element of an array, the 'get' method throws which causes app crash
-  try {
-    prop = (collectionProperty as ContainerProperty).get(propertyId);
-  } catch {
-    return createInvalidReference(collectionPropertyProxy, propertyId, parentRowId, props, options, pathPrefix);
-  }
-  const propertyProxy = (prop && PropertyFactory.instanceOf(prop, "BaseProperty") ?
-    PropertyProxy.proxify(prop) : prop) as BaseProxifiedProperty;
-  const { depth, addDummy, dataCreation, followReferences, ascending } = options;
-  const parentIsConstant = !!options.parentIsConstant;
-  const collectionTypeid = getCollectionTypeid(collectionProperty);
-  const isReferenceCollection = isReferenceCollectionTypeid(collectionTypeid);
-  // Always start with the collection typeid, and fresh variables
-  let determinedData;
-  let currentTypeid = collectionTypeid;
-  let currentContext = "single";
-  let property: BaseProperty | BaseProxifiedProperty | undefined = propertyProxy;
-
-  if (!isReferenceCollection || (isReferenceCollection && followReferences)) {
-    if (propertyProxy !== undefined && propertyProxy.getProperty &&
-      PropertyFactory.instanceOf(propertyProxy.getProperty(), "BaseProperty")) {
-      property = propertyProxy.getProperty();
-      currentTypeid = getTypeid(property);
-      currentContext = property.getContext();
-    } else if (isReferenceCollection) {
-      // Try to obtain a property
-      const { referencedPropertyParent, relativePathFromParent } =
-        PropertyProxy.getParentOfReferencedProperty(collectionProperty as ReferenceArrayProperty, propertyId);
-      if (referencedPropertyParent && relativePathFromParent) {
-        // Introducing this intermediate variable improves type inference in some newer versions of TypeScript.
-        const baseProperty = (referencedPropertyParent as ContainerProperty).get(relativePathFromParent)!;
-        property = baseProperty;
-        if (property) {
-          if (PropertyFactory.instanceOf(property, "BaseProperty")) {
-            currentTypeid = getTypeid(property);
-            currentContext = property.getContext();
-          } else {
-            currentTypeid = getCollectionTypeid(referencedPropertyParent);
-          }
-        }
-      }
-    } else if (isEnumProperty(collectionProperty.get(propertyId)!) && collectionProperty.getContext() === "map") {
-      // TODO: Temporary fix as the full typeid of enum maps is currently wrong
-      // Introducing this intermediate variable improves type inference in some newer versions of TypeScript.
-      const baseProperty = (collectionProperty as MapProperty).get(propertyId)!;
-      property = baseProperty;
-      currentTypeid = property.getFullTypeid();
-      currentContext = property.getContext();
-    }
-  }
-
-  // In case a set is processed there is no valid key, take the guid instead.
-  propertyId = collectionProperty.getContext() === "set" ? (propertyProxy as any).guid : propertyId;
-  const determinedValue = getPropertyValue(collectionPropertyProxy, propertyId, currentContext, currentTypeid,
-    followReferences);
-
-  if (propertyProxy && (followReferences || !TypeIdHelper.isReferenceTypeId(currentTypeid))) {
-    determinedData = propertyProxy;
-  }
-
-  // Apply custom child and name getters
-  determinedData = props.childGetter!(
-    determinedData, propertyId, collectionProperty, currentTypeid, currentContext);
-  const name = props.nameGetter!(propertyId, collectionProperty, currentTypeid, currentContext);
-
-  const isPropExpandable = isExpandable(determinedData, currentContext, currentTypeid, dataCreation);
-  const children = undefined;
-  const newId = getShortId(pathPrefix + collectionProperty.getAbsolutePath(), propertyId);
-
-  const propertyIdString = String(propertyId);
-
-  const newRow: IInspectorRow = {
-    children,
-    context: currentContext,
-    data: determinedData,
-    id: newId,
-    isConstant: property && (property as any)._isConstant,
-    isReference: isReferenceCollection,
-    name: name === propertyId ? propertyIdString : name,
-    parent: collectionProperty,
-    parentId: parentRowId,
-    parentIsConstant,
-    propertyId: propertyIdString,
-    typeid: currentTypeid,
-    value: determinedValue,
-  };
-  if (isPropExpandable) {
-    if (addDummy) {
-      newRow.children = [dummyChild];
-    } else if (depth !== 0) {
-      newRow.children = toTableRows({ ...newRow }, props, {
-        addDummy,
-        ascending,
-        depth: depth - 1,
-        followReferences,
-      }, pathPrefix);
-    }
-  }
-
-  return newRow;
-};
-
-export interface ISanitizer {
-  searchFor: RegExp;
-  replaceWith: string;
-}
-export const sanitizePath = (inPath: string, sanitizer: ISanitizer[]) => {
-  let outPath = inPath;
-  sanitizer.forEach((replaceCase) => {
-    outPath = outPath.replace(replaceCase.searchFor, replaceCase.replaceWith);
-  });
-  return outPath;
-};
-
-export const expandAll = (workspace: Workspace) => {
-  const expanded: IExpandedMap = {};
-  const root = (workspace as any).root;
-
-  forEachProperty(root, (property) => {
-    if (!isPrimitive(property.getFullTypeid())) {
-      const newId = getShortId(property.getAbsolutePath());
-      expanded[newId] = true;
-    }
-    return true;
-  });
-
-  return expanded;
-};
-
-export const fillExpanded = (
-  expanded: IExpandedMap,
-  innerRows: IInspectorRow[],
-  props: IToTableRowsProps,
-  toTableRowsOptions?: IToTableRowsOptions,
-  pathPrefix: string = "",
-) => {
-    for (const row of innerRows) {
-      if (row.id in expanded) {
-        const newPathPrefix = row.parent && row.isReference ?
-          pathPrefix + row.parent.getAbsolutePath() + idSeparator + row.name : pathPrefix;
-
-        if (row.children && row.children[0].context === "d") {
-          row.children = toTableRows(
-            { ...row },
-            props,
-            { ...toTableRowsOptions, parentIsConstant: row.isConstant || row.parentIsConstant },
-            newPathPrefix,
-          );
-        }
-        fillExpanded(expanded, row.children!, props, toTableRowsOptions, newPathPrefix);
-      }
-    }
-};
-
-const isPropertyProxy = (p: any): p is BaseProxifiedProperty => {
-  return p.getProperty && PropertyFactory.instanceOf(p.getProperty(), "BaseProperty");
-};
-
-const invalidReference = (parentProxy: BaseProxifiedProperty, id: string | number) => {
-  return `Invalid Reference: ${
-    isReferenceMapProperty(parentProxy.getProperty())
-      ? (parentProxy as any).get(`${ id }*`)
-      : parentProxy[`${ id }*`]}`;
-};
-
-/**
- * Extracts the value from a property and returns it.
- * @param parent - The parent of the property in question.
- * @param id - The id of the child property that we want to extract the value from.
- * @return The property value.
- */
-export const getPropertyValue = (parent: ContainerProperty | BaseProxifiedProperty,
-                                 id: string,
-                                 context: string,
-                                 typeid: string,
-                                 followReferences = true): string | number | boolean => {
-  let parentProperty;
-  let parentProxy;
-  if (isPropertyProxy(parent)) {
-    parentProxy = parent;
-    parentProperty = parentProxy.getProperty();
-  } else {
-    parentProperty = parent;
-    parentProxy = PropertyProxy.proxify(parent);
-  }
-
-  let property;
-  try {
-    property = (parentProperty as ContainerProperty).get(id);
-  } catch (e) {
-    // Most likely failed due to some Reference mess up
-    if (Utils.isReferenceCollectionTypeid(parentProperty.getTypeid()) ||
-      Utils.isReferenceProperty(parentProxy.getProperty([id, BaseProperty.PATH_TOKENS.REF]))) {
-        return invalidReference(parentProxy, id);
-    } else {
-      throw (e);
-    }
-  }
-
-  if (property === undefined || !followReferences) {
-    // TODO This could happen if the property is ReferenceProperty that points to an invalid reference.
-    property = parentProxy.getProperty([id, BaseProperty.PATH_TOKENS.REF]) as BaseProperty;
-  }
-
-  let propertyProxy = (parentProperty.getContext() === "map"
-    ? (parentProxy as any).get(id)
-    : parentProxy[id]);
-  if (parentProperty.getContext() === "set") {
-    propertyProxy = PropertyProxy.proxify(property);
-  }
-
-  const contextIsSingle = context === "single";
-  const parentContextIsSingle = parentProperty.getContext() === "single";
-  id = parentProperty.getContext() === "set" ? (propertyProxy as any).guid : id;
-
-  let determinedValue;
-  // If the property is a reference and we don't follow them, we store the reference path string instead.
-  if (!followReferences && TypeIdHelper.isReferenceTypeId(typeid)) {
-    determinedValue = parentContextIsSingle || isReferenceArrayProperty(parentProperty)
-        ? parentProxy[`${ id }*`]
-        : (parentProxy as any).get(`${ id }*`);
-  } else if (contextIsSingle && propertyProxy !== undefined && isPrimitive(typeid)) {
-    try {
-      if (parentProxy[`${ id }^`] !== undefined) {
-        determinedValue = parentProxy[`${ id }^`];
-      } else if ((parentProxy as any).get(`${ id }^`) !== undefined) {
-        determinedValue = (parentProxy as any).get(`${ id }^`);
-      } else {
-        determinedValue = parentProxy;
-      }
-    } catch (error) {
-      console.error(error);
-    }
-  } else if (
-    (propertyProxy === undefined &&
-    (isReferenceArrayProperty(parentProperty) || isReferenceMapProperty(parentProperty)) &&
-    !parentProperty.isReferenceValid(id as never)
-    ) ||
-    (contextIsSingle &&
-    PropertyFactory.instanceOf(property, "Reference") &&
-    !(property as ReferenceProperty).isReferenceValid())
-  ) {
-    // Probably encountered an invalid Reference.
-    determinedValue = invalidReference(parentProxy, id);
-  }
-
-  return determinedValue;
-=======
     : {
       abortHandler: abortSearch.bind(null, searchState),
       state: searchState,
     };
->>>>>>> 656efdac
 };