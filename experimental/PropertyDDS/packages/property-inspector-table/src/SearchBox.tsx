--- conflicted
+++ resolved
@@ -11,20 +11,15 @@
 import * as React from "react";
 import { SvgIcon } from "./SVGIcon";
 import {
-	Omit,
+	type Omit,
 	backGroundDarkColor,
 	backGroundLightColor,
 	iconBaseColor,
 	iconHeight,
 	iconHoverColor,
 	iconWidth,
-<<<<<<< HEAD
 	Omit,
 } from "./constants.js";
-import { SvgIcon } from "./SVGIcon.js";
-=======
-} from "./constants";
->>>>>>> 26f01bd1
 
 export interface ISearchBoxProps extends Omit<React.HTMLProps<HTMLInputElement>, "value"> {
 	searchExpression: string;
