--- conflicted
+++ resolved
@@ -323,70 +323,11 @@
         newState.tableRows = updatedTableRows;
       }
 
-<<<<<<< HEAD
-      const getEmptyPanel = (repoIsExpired: boolean = false) => {
-        const modalEnabled = !!repositoryUrn && !!currentUrn && !isV1Urn;
-        return repoIsExpired ? (
-            <Empty
-              description={
-                <div className={classes.expiredNotice}>
-                  <span>
-                    Expired repositories are destroyed after 30 days.<br/>
-                    Until they get destroyed, expired repositories can be restored.
-                    {
-                      !modalEnabled &&
-                        <span>
-                          <br/><br/>Undeleting expired repositories is only possible with v2 urns.<br/>
-                          Please change your v1 urn ({this.props.currentUrn}) into a v2 urn manually and reload.
-                        </span>
-                    }
-                  </span>
-                  <ModalConsumer>
-                    {({ showModal, hideModal }) => (
-                      <Button
-                        className={classes.expiryButton}
-                        color="primary"
-                        disabled={!modalEnabled}
-                        variant="contained"
-                        onClick={
-                          () => {
-                            const modalProps = {
-                              deleteRepo: deleteRepo!,
-                              getRepoExpiry: getRepoExpiry!,
-                              isV1Urn: isV1Urn!,
-                              onClosed: hideModal,
-                              repositoryUrn: repositoryUrn!,
-                              setRepoExpiry: setRepoExpiry!,
-                            };
-                            showModal(ExpiryModal, modalProps);
-                          }
-                        }
-                      >
-                        Manage Repository Expiry
-                      </Button>
-                    )}
-                  </ModalConsumer>
-                </div>}
-              iconId={"expired"}
-              iconSize={computeIconSize(width)}
-              message={"This repository is expired"}
-            />
-          ) : (
-            <Empty
-              description={emptyDescription}
-              iconId={"no-data"}
-              iconSize={computeIconSize(width)}
-              message={"There is no data to show"}
-            />
-          );
-      };
-=======
       if (searchExpression.length > 0) {
         // If a search process was running already, stop it.
         if (this.state.searchAbortHandler) {
           this.state.searchAbortHandler();
         }
->>>>>>> 656efdac
 
         // Trigger the new search and update the state.
         const searchControls = this.startSearch(searchExpression, this.updateSearchState, false);
