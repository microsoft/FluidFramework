--- conflicted
+++ resolved
@@ -3,19 +3,13 @@
  * Licensed under the MIT License.
  */
 
-import { ContainerProperty, EnumArrayProperty } from "@fluid-experimental/property-properties";
+import type { ContainerProperty, EnumArrayProperty } from "@fluid-experimental/property-properties";
 import MenuItem from "@material-ui/core/MenuItem";
-import Select, { SelectProps } from "@material-ui/core/Select";
-import * as React from "react";
-<<<<<<< HEAD
-import { IEditableValueCellProps, IInspectorRow } from "../InspectorTableTypes.js";
+import Select, { type SelectProps } from "@material-ui/core/Select";
+import type * as React from "react";
+import type { IEditableValueCellProps, IInspectorRow } from "../InspectorTableTypes.js";
+import { getPropertyValue } from "../propertyInspectorUtils.js";
 import { Utils } from "../typeUtils.js";
-import { getPropertyValue } from "../propertyInspectorUtils.js";
-=======
-import { IEditableValueCellProps, IInspectorRow } from "../InspectorTableTypes";
-import { getPropertyValue } from "../propertyInspectorUtils";
-import { Utils } from "../typeUtils";
->>>>>>> 26f01bd1
 
 type ValType = string | number | boolean;
 
