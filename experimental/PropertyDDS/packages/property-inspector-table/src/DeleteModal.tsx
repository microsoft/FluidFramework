/*!
 * Copyright (c) Microsoft Corporation and contributors. All rights reserved.
 * Licensed under the MIT License.
 */

import { WithStyles } from "@material-ui/core";
import Button from "@material-ui/core/Button";
import { withStyles } from "@material-ui/core/styles";
import * as React from "react";
<<<<<<< HEAD
import { ErrorPopup } from "./ErrorPopup.js";
import { IDeleteModalTextParameters } from "./DeleteModalTextParameters.js";
import { InspectorModal } from "./InspectorModal.js";
=======
import { IDeleteModalTextParameters } from "./DeleteModalTextParameters";
import { ErrorPopup } from "./ErrorPopup";
import { InspectorModal } from "./InspectorModal";
>>>>>>> 26f01bd1

const styles = () => ({
	cancelButton: {
		"margin-right": "12px",
	},
	contentContainer: {
		"display": "flex",
		"flex-direction": "column",
		"justify-content": "space-between",
	},
	horizontalButtonContainer: {
		"align-items": "center",
		"display": "flex",
		"justify-content": "flex-end",
		"margin-bottom": "16px",
	},
	spacer: {
		"flex-basis": "5vh",
	},
	truncatedText: {
		"overflow": "hidden",
		"text-overflow": "ellipsis",
	},
});

export interface IDeleteOptions {
	/**
	 * The handler that is invoked if the user deciders to delete.
	 */
	handler: () => Promise<any>;
}

export interface IDeleteModalProps {
	/**
	 * The callback invoked after the modal is closed
	 */
	onClosed: () => void;
	/**
	 * The options required for handling the deletion
	 */
	options: IDeleteOptions;
	/**
	 * The title of the item to be deleted.
	 */
	title: string;

	modalTextParameters: IDeleteModalTextParameters;
}

export interface IDeleteModalState {
	deleting: boolean;
}

/**
 * A deletion modal.
 */
class DeleteModal extends React.Component<
	IDeleteModalProps & WithStyles<typeof styles>,
	IDeleteModalState
> {
	constructor(props) {
		super(props);

		this.state = {
			deleting: false,
		};
	}

	public render() {
		const textParameters = this.props.modalTextParameters;
		/* eslint-disable @typescript-eslint/no-misused-promises */
		return (
			<InspectorModal title={textParameters.modalHeader}>
				<div className={this.props.classes!.contentContainer}>
					<div className={this.props.classes!.truncatedText}>
						{`You are about to delete the `}
						<span style={{ fontWeight: "bold" }}>{this.props.title}</span>
						{` ${textParameters.modalCallingSource}.`}
						<br />
						{`Are you sure you want to proceed?`}
					</div>
					<div className={this.props.classes!.spacer} />
					<div className={this.props.classes!.horizontalButtonContainer}>
						<Button
							color="primary"
							variant="outlined"
							disabled={this.state.deleting}
							className={this.props.classes!.cancelButton}
							onClick={this.props.onClosed}
						>
							Cancel
						</Button>
						<Button
							id="deletePropertyConfirm"
							onClick={this.deleteHandler}
							variant="contained"
							color="primary"
						>
							{this.state.deleting
								? "Deleting"
								: `Yes, delete ${textParameters.modalCallingSource}`}
						</Button>
					</div>
				</div>
			</InspectorModal>
		);
		/* eslint-enable @typescript-eslint/no-misused-promises */
	}

	private readonly deleteHandler = async () => {
		this.setState({ deleting: true });
		return ErrorPopup(this.props.options.handler, false)
			.then(() => {
				this.props.onClosed();
			})
			.catch(() => {
				// eslint-disable-next-line @typescript-eslint/no-floating-promises
				ErrorPopup(() => {
					throw new Error("The property was deleted by a remote collaborator!");
				});
				this.setState({ deleting: false });
				this.props.onClosed();
			});
	};
}

const StyledDeleteModal = withStyles(styles, { name: "DeleteModal" })(DeleteModal);
export { StyledDeleteModal as DeleteModal };<|MERGE_RESOLUTION|>--- conflicted
+++ resolved
@@ -3,19 +3,13 @@
  * Licensed under the MIT License.
  */
 
-import { WithStyles } from "@material-ui/core";
+import type { WithStyles } from "@material-ui/core";
 import Button from "@material-ui/core/Button";
 import { withStyles } from "@material-ui/core/styles";
 import * as React from "react";
-<<<<<<< HEAD
+import type { IDeleteModalTextParameters } from "./DeleteModalTextParameters.js";
 import { ErrorPopup } from "./ErrorPopup.js";
-import { IDeleteModalTextParameters } from "./DeleteModalTextParameters.js";
 import { InspectorModal } from "./InspectorModal.js";
-=======
-import { IDeleteModalTextParameters } from "./DeleteModalTextParameters";
-import { ErrorPopup } from "./ErrorPopup";
-import { InspectorModal } from "./InspectorModal";
->>>>>>> 26f01bd1
 
 const styles = () => ({
 	cancelButton: {
