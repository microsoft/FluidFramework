--- conflicted
+++ resolved
@@ -8,19 +8,11 @@
 import MenuItem from "@material-ui/core/MenuItem";
 import { makeStyles } from "@material-ui/styles";
 import * as React from "react";
-<<<<<<< HEAD
+import { DeleteModal, type IDeleteOptions } from "./DeleteModal.js";
+import type { IDeleteModalTextParameters } from "./DeleteModalTextParameters.js";
 import { ModalConsumer } from "./ModalManager.js";
 import { SvgIcon } from "./SVGIcon.js";
-import { DeleteModal, IDeleteOptions } from "./DeleteModal.js";
-import { IDeleteModalTextParameters } from "./DeleteModalTextParameters.js";
-import { IShareOptions, ShareModal } from "./ShareModal.js";
-=======
-import { DeleteModal, IDeleteOptions } from "./DeleteModal";
-import { IDeleteModalTextParameters } from "./DeleteModalTextParameters";
-import { ModalConsumer } from "./ModalManager";
-import { SvgIcon } from "./SVGIcon";
-import { IShareOptions, ShareModal } from "./ShareModal";
->>>>>>> 26f01bd1
+import { type IShareOptions, ShareModal } from "./ShareModal.js";
 
 export interface ICopyOptions {
 	/**
