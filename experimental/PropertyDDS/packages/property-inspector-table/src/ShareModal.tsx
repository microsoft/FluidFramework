--- conflicted
+++ resolved
@@ -3,22 +3,15 @@
  * Licensed under the MIT License.
  */
 
-import { WithStyles } from "@material-ui/core";
+import type { WithStyles } from "@material-ui/core";
 import Button from "@material-ui/core/Button";
 import Tooltip from "@material-ui/core/Tooltip";
 import { withStyles } from "@material-ui/core/styles";
 import * as React from "react";
-<<<<<<< HEAD
+import { ErrorPopup } from "./ErrorPopup.js";
 import { FloatingLabelTextField } from "./FloatingLabelTextField.js";
 import { InspectorModal } from "./InspectorModal.js";
-import { ErrorPopup } from "./ErrorPopup.js";
 import { SvgIcon } from "./SVGIcon.js";
-=======
-import { ErrorPopup } from "./ErrorPopup";
-import { FloatingLabelTextField } from "./FloatingLabelTextField";
-import { InspectorModal } from "./InspectorModal";
-import { SvgIcon } from "./SVGIcon";
->>>>>>> 26f01bd1
 
 const styles = () => ({
 	contentContainer: {
