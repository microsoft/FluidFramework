/*!
 * Copyright (c) Microsoft Corporation and contributors. All rights reserved.
 * Licensed under the MIT License.
 */

import { ExpiryTimeType } from "@fluid-experimental/property-properties";
import Button from "@material-ui/core/Button";
import FormControl from "@material-ui/core/FormControl";
import FormControlLabel from "@material-ui/core/FormControlLabel";
import Radio from "@material-ui/core/Radio";
import RadioGroup from "@material-ui/core/RadioGroup";
import { Theme, makeStyles } from "@material-ui/core/styles";
import classNames from "classnames";
import React, { useEffect, useState } from "react";

<<<<<<< HEAD
import { IExpiryInfo, IExpiryState, IRepoExpiryGetter, IRepoExpirySetter } from "./CommonTypes.js";
import { LoadingButton } from "./LoadingButton.js";
import { CustomChip } from "./CustomChip.js";
import { ErrorPopup } from "./ErrorPopup.js";
import { backGroundGrayColor, textDarkColor } from "./constants.js";
import { InspectorModal } from "./InspectorModal.js";
=======
import { IExpiryInfo, IExpiryState, IRepoExpiryGetter, IRepoExpirySetter } from "./CommonTypes";
import { CustomChip } from "./CustomChip";
import { ErrorPopup } from "./ErrorPopup";
import { InspectorModal } from "./InspectorModal";
import { LoadingButton } from "./LoadingButton";
import { backGroundGrayColor, textDarkColor } from "./constants";
>>>>>>> 26f01bd1

const useStyles = makeStyles(
	(theme: Theme) => ({
		annotation: {
			color: `${textDarkColor}b3`, // 8 digit hex code with alpha 0.7
			fontSize: "12px",
		},
		cancelButton: {
			"margin-right": theme.spacing(1.5),
		},
		contentContainer: {
			"color": textDarkColor,
			"display": "flex",
			"flex-direction": "column",
			"justify-content": "space-between",
		},
		deleteButton: {
			"&:hover": {
				background: "#C01010",
			},
			"background": "#DD2222",
			"color": backGroundGrayColor,
		},
		deleteLink: {
			color: "#FF2222",
		},
		expiryStateChip: {
			"&.expired": {
				background: "#FAA21B",
			},
			"&.live": {
				background: "#87B340",
			},
			"align-items": "center",
			"color": "white",
			"display": "inline-flex",
		},
		horizontalButtonContainer: {
			alignItems: "center",
			display: "flex",
			justifyContent: "flex-end",
			marginTop: "10px",
		},
		horizontalContainer: {
			alignItems: "center",
			display: "flex",
			justifyContent: "space-between",
			marginBottom: theme.spacing(2),
		},
		label: {
			fontWeight: "bold",
		},
		legend: {
			marginBottom: theme.spacing(2),
		},
		radioGroup: {
			"&>*": {
				marginBottom: theme.spacing(1.5),
			},
		},
		selectionLabel: {
			lineHeight: "1.2",
			paddingLeft: theme.spacing(2),
		},
		textButton: {
			"&:hover": {
				background: "transparent",
				cursor: "pointer",
				textDecorationLine: "underline",
			},
			"align-self": "flex-end",
			"padding-bottom": theme.spacing(1.5),
			"padding-right": "3px",
		},
	}),
	{ name: "ExpiryModal" },
);

interface IModalExpiryState {
	expiresIn: string;
	expiryState: IExpiryState;
}

interface IModalState {
	mode: "default" | "expirySelection" | "deletion";
}

interface IModalPolicyState {
	retentionStrategy: ExpiryTimeType;
	updating: boolean;
}

interface IModalDeletionState {
	deleting: boolean;
}

export interface IExpiryModalProps {
	deleteRepo: (repoUrn: string) => Promise<void>;
	getRepoExpiry: IRepoExpiryGetter;
	setRepoExpiry: IRepoExpirySetter;
	isV1Urn: boolean;
	repositoryUrn?: string;
	onClosed: () => void;
}

const retentionStrategyDescriptions: { [key in ExpiryTimeType]: string } = {
	persistent: "The repo does never expire",
	temporary: "The repo expires after 30 days",
	transient: "The repo expires after 24 hours",
};

const lifeCycleDescriptions: { [key in IExpiryState]: string } = {
	expired: "Expired State",
	live: "Live State",
};

const expiryPlaceHolder = "loading...";

/**
 * An info modal.
 */
export const ExpiryModal: React.FunctionComponent<IExpiryModalProps> = (props) => {
	const classes = useStyles();
	const { deleteRepo, getRepoExpiry, isV1Urn, onClosed, repositoryUrn, setRepoExpiry } = props;

	// ### Utilities and state management ###

	// NOTE: Setting multiple state variables independently will lead to multiple render passes unfortunately.
	// It is inevitable though, because handling all state in just one state object doesn't work if we update it several
	// times in nested promises (we'll end up with an inconsistent state because consecutive updates will not be merged
	// properly).
	const [modalState, setModalState] = useState<IModalState>({ mode: "default" });
	const [modalExpiryState, setModalExpiryState] = useState<IModalExpiryState>({
		expiresIn: expiryPlaceHolder,
		expiryState: "live",
	});
	const [deletionState, setDeletionState] = useState<IModalDeletionState>({ deleting: false });
	const [policyState, setPolicyState] = useState<IModalPolicyState>({
		retentionStrategy: "temporary",
		updating: false,
	});

	// Get a promise that resolves with the expiry information for the current repository.
	const getExpiryInfo = async (): Promise<IExpiryInfo | void> => {
		return ErrorPopup(getRepoExpiry.bind(null, repositoryUrn!));
	};

	/**
	 * Transform expiry information to a state object.
	 * @param expiryInfo - The expiry information object.
	 */
	const expiryInfoToState = (expiryInfo: IExpiryInfo): IModalExpiryState => {
		const newState = {} as IModalExpiryState;
		newState.expiryState = expiryInfo.state;
		newState.expiresIn = expiryInfo.when ? new Date(expiryInfo.when).toLocaleString() : "never";
		return newState;
	};

	/**
	 * Set the expiration state of this modal.
	 * @param newState - If present, it will be set as the new state of the modal. Otherwise, {{getExpiryInfo}} will be
	 * called and its return values will be used to fill the state.
	 */
	const setExpiryState = (newState?: IModalExpiryState) => {
		if (newState) {
			setModalExpiryState(newState);
		} else {
			// eslint-disable-next-line @typescript-eslint/no-floating-promises
			getExpiryInfo().then((expiryInfo) => {
				if (expiryInfo) {
					newState = expiryInfoToState(expiryInfo);
					setModalExpiryState(newState);
				}
			});
		}
	};

	/**
	 * Set the expiry of the current repository to the provided retention policy
	 * @param expiryTime - The new retention policy/expiry time.
	 */
	const setExpiry = async (expiryTime: ExpiryTimeType): Promise<void> => {
		setPolicyState({ ...policyState, updating: true });
		setModalExpiryState({ ...modalExpiryState, expiresIn: expiryPlaceHolder });
		return ErrorPopup(setRepoExpiry.bind(null, repositoryUrn!, expiryTime)).then(() => {
			setModalState({ mode: "default" });
			// eslint-disable-next-line @typescript-eslint/no-floating-promises
			getExpiryInfo().then((expiryInfo) => {
				if (expiryInfo) {
					const newState = expiryInfoToState(expiryInfo);
					setModalExpiryState(newState);
					setPolicyState({ ...policyState, updating: false });
				}
			});
		});
	};

	const setRetentionPolicy = (event) => {
		setPolicyState({ ...policyState, retentionStrategy: event.target.value });
	};

	const deleteRepository = async (repoUrn: string) => {
		setDeletionState({ deleting: true });
		setModalExpiryState({ ...modalExpiryState, expiresIn: expiryPlaceHolder });
		return ErrorPopup(deleteRepo.bind(null, repoUrn)).then(() => {
			setModalState({ mode: "default" });
			setDeletionState({ deleting: false });
			setExpiryState();
		});
	};

	useEffect(setExpiryState, [repositoryUrn]);

	// ### Rendering ###

	// Renders the modal title
	const renderTitle = () => {
		return modalState.mode === "default"
			? "Repository Expiry"
			: modalState.mode === "expirySelection"
			? "Set a new retention policy"
			: "Delete Repository";
	};

	// Renders the life cycle state chip or placeholder
	const renderLifeCycleState = () => {
		return modalExpiryState.expiresIn === expiryPlaceHolder ? (
			<span>{modalExpiryState.expiresIn}</span>
		) : (
			<CustomChip
				height={30}
				label={lifeCycleDescriptions[modalExpiryState.expiryState]}
				className={classNames(classes.expiryStateChip, [modalExpiryState.expiryState])}
			/>
		);
	};

	// Renders the main view of the modal
	const renderExpiryOverview = () => {
		return (
			<div className={classes.contentContainer}>
				<span className={classes.annotation}>Current Lifecycle State</span>
				<div className={classes!.horizontalContainer}>
					{renderLifeCycleState()}
					<Button
						id="delete-repository"
						color="primary"
						className={classes.textButton}
						classes={{ textPrimary: classes.deleteLink }}
						disabled={
							modalExpiryState.expiresIn === expiryPlaceHolder ||
							modalExpiryState.expiryState === "expired"
						}
						onClick={() => {
							setModalState({ mode: "deletion" });
						}}
					>
						Delete Repository
					</Button>
				</div>
				<span className={classes.annotation}>
					{modalExpiryState.expiryState === "live" ? "Expiry" : "Deletion"} date
				</span>
				<div className={classes!.horizontalContainer}>
					<span>{modalExpiryState.expiresIn}</span>
					<Button
						id="set-expiry"
						color="primary"
						className={classes.textButton}
						disabled={modalExpiryState.expiresIn === expiryPlaceHolder}
						onClick={() => {
							setModalState({ mode: "expirySelection" });
						}}
					>
						Set a new expiry
					</Button>
				</div>
				<div className={classes.horizontalButtonContainer}>
					<Button color="primary" variant="contained" onClick={onClosed}>
						Ok
					</Button>
				</div>
			</div>
		);
	};

	const renderSelectionLabel = (policy: ExpiryTimeType) => {
		let policyName: string = policy.toString();
		policyName = policyName.substr(0, 1).toUpperCase() + policyName.substring(1);
		return (
			<div className={classes.selectionLabel}>
				<span className={classes.label}>
					{policyName}
					<br />
				</span>
				<span className={classes.annotation}>{retentionStrategyDescriptions[policy]}</span>
			</div>
		);
	};

	// Renders the expiration selection view (when clicking on 'set a new expiry').
	const renderNewExpirySelection = () => {
		const radioButton = () => {
			return <Radio color="primary" />;
		};

		return (
			<div className={classes.contentContainer}>
				<FormControl component={"fieldset" as "div"}>
					<span className={classes.legend}>Select one of following expiry options:</span>
					<RadioGroup
						aria-label="policy"
						className={classes.radioGroup}
						name="policy"
						onChange={setRetentionPolicy}
						value={policyState.retentionStrategy}
					>
						<FormControlLabel
							value="transient"
							control={radioButton()}
							label={renderSelectionLabel("transient")}
						/>
						<FormControlLabel
							value="temporary"
							control={radioButton()}
							label={renderSelectionLabel("temporary")}
						/>
						<FormControlLabel
							value="persistent"
							control={radioButton()}
							label={renderSelectionLabel("persistent")}
						/>
					</RadioGroup>
				</FormControl>
				<div className={classes.horizontalButtonContainer}>
					<Button
						color="primary"
						disabled={policyState.updating}
						variant="outlined"
						className={classes.cancelButton}
						onClick={() => {
							setModalState({ mode: "default" });
						}}
					>
						Cancel
					</Button>
					<LoadingButton
						color="primary"
						onClick={async () => setExpiry(policyState.retentionStrategy)}
						variant="contained"
					>
						Update
					</LoadingButton>
				</div>
			</div>
		);
	};

	// Renders the confirmation dialog for deleting a repository
	const renderDeletionConfirmation = () => {
		return (
			<div className={classes.contentContainer}>
				Are you sure you want to delete this repository?
				<br />
				By deleting it, the Lifecycle State will change to &quot;Expired&quot; for 30 days
				before being destroyed.
				{isV1Urn && (
					<span>
						<br />
						Note: You are using a v1 branch urn. You will need to convert it into a v2
						urn in order to undelete this repository in the inspector app.
						<br />
						<br />
					</span>
				)}
				<div className={classes.horizontalButtonContainer}>
					<Button
						color="primary"
						disabled={deletionState.deleting}
						variant="outlined"
						className={classes.cancelButton}
						onClick={() => {
							setModalState({ mode: "default" });
						}}
					>
						Cancel
					</Button>
					<LoadingButton
						classes={{ contained: classes.deleteButton }}
						onClick={async () => deleteRepository(repositoryUrn!)}
						variant="contained"
					>
						Yes, delete
					</LoadingButton>
				</div>
			</div>
		);
	};

	return (
		<InspectorModal title={`${renderTitle()}`}>
			{modalState.mode === "default"
				? renderExpiryOverview()
				: modalState.mode === "expirySelection"
				? renderNewExpirySelection()
				: renderDeletionConfirmation()}
		</InspectorModal>
	);
};<|MERGE_RESOLUTION|>--- conflicted
+++ resolved
@@ -3,31 +3,28 @@
  * Licensed under the MIT License.
  */
 
-import { ExpiryTimeType } from "@fluid-experimental/property-properties";
+import type { ExpiryTimeType } from "@fluid-experimental/property-properties";
 import Button from "@material-ui/core/Button";
 import FormControl from "@material-ui/core/FormControl";
 import FormControlLabel from "@material-ui/core/FormControlLabel";
 import Radio from "@material-ui/core/Radio";
 import RadioGroup from "@material-ui/core/RadioGroup";
-import { Theme, makeStyles } from "@material-ui/core/styles";
+import { type Theme, makeStyles } from "@material-ui/core/styles";
 import classNames from "classnames";
-import React, { useEffect, useState } from "react";
-
-<<<<<<< HEAD
-import { IExpiryInfo, IExpiryState, IRepoExpiryGetter, IRepoExpirySetter } from "./CommonTypes.js";
-import { LoadingButton } from "./LoadingButton.js";
+import type React from "react";
+import { useEffect, useState } from "react";
+
+import type {
+	IExpiryInfo,
+	IExpiryState,
+	IRepoExpiryGetter,
+	IRepoExpirySetter,
+} from "./CommonTypes.js";
 import { CustomChip } from "./CustomChip.js";
 import { ErrorPopup } from "./ErrorPopup.js";
+import { InspectorModal } from "./InspectorModal.js";
+import { LoadingButton } from "./LoadingButton.js";
 import { backGroundGrayColor, textDarkColor } from "./constants.js";
-import { InspectorModal } from "./InspectorModal.js";
-=======
-import { IExpiryInfo, IExpiryState, IRepoExpiryGetter, IRepoExpirySetter } from "./CommonTypes";
-import { CustomChip } from "./CustomChip";
-import { ErrorPopup } from "./ErrorPopup";
-import { InspectorModal } from "./InspectorModal";
-import { LoadingButton } from "./LoadingButton";
-import { backGroundGrayColor, textDarkColor } from "./constants";
->>>>>>> 26f01bd1
 
 const useStyles = makeStyles(
 	(theme: Theme) => ({
