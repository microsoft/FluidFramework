--- conflicted
+++ resolved
@@ -9,13 +9,8 @@
 import { Field } from "./Field";
 
 export const TooltipedField: React.FunctionComponent<IEditableValueCellProps & {
-<<<<<<< HEAD
-  message: string,
-  classes: Record<"container" | "tooltip" | "info" | "input" | "textField", string>,
-=======
   message: string;
   classes: Record<"container" | "tooltip" | "info" | "input" | "textField", string>;
->>>>>>> 24231532
 }> = ({ message, ...props }) => {
   const { classes } = props;
 
