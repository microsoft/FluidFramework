/*!
 * Copyright (c) Microsoft Corporation and contributors. All rights reserved.
 * Licensed under the MIT License.
 */

import Button from "@material-ui/core/Button";
import TextField from "@material-ui/core/TextField";
import { Theme, makeStyles } from "@material-ui/core/styles";
import classNames from "classnames";
import React from "react";
<<<<<<< HEAD
import { LoadingButton } from "./LoadingButton.js";
import { SvgIcon } from "./SVGIcon.js";
import { ErrorPopup } from "./ErrorPopup.js";
import { iconHeight, iconWidth } from "./constants.js";
=======
import { ErrorPopup } from "./ErrorPopup";
import { LoadingButton } from "./LoadingButton";
import { SvgIcon } from "./SVGIcon";
import { iconHeight, iconWidth } from "./constants";
>>>>>>> 26f01bd1

const useStyles = makeStyles(
	(theme: Theme) => ({
		bottomMargin: {
			marginBottom: theme.spacing(1),
		},
		cancelButton: {
			marginRight: theme.spacing(1),
		},
		container: {
			backgroundColor: "#F5F5F5",
			border: "1px solid #EEEEEE",
			borderRadius: "4px",
			display: "flex",
			flexDirection: "column",
			padding: theme.spacing(2),
		},
		horizontal: {
			alignItems: "center",
			display: "flex",
		},
		italic: {
			fontStyle: "italic",
		},
		root: {
			"& .MuiOutlinedInput-root": {
				"& input": {
					fontWeight: "normal",
					padding: "5px",
				},
			},
		},
		textField: {
			backgroundColor: theme.palette.background.default,
			flexGrow: 1,
			height: "100%",
			marginBottom: 0,
			marginRight: theme.spacing(2),
			marginTop: 0,
		},
		textFieldInput: {
			fontSize: "12px",
			height: "100%",
		},
	}),
	{ name: "EditReferencePath" },
);

interface IEditReferencePathProps {
	onCancel: () => void;
	onEdit: (newPath: string) => Promise<any>;
	name: string;
	path: string;
}

export const EditReferencePath: React.FunctionComponent<
	IEditReferencePathProps & React.HTMLAttributes<HTMLDivElement>
	// eslint-disable-next-line react/prop-types
> = ({ onCancel, onEdit, name, path, className, ...restProps }) => {
	const classes = useStyles();
	const [newPath, setNewPath] = React.useState(path);
	const inputRef = React.useRef<HTMLInputElement>(null);

	const handleInputChange = (event: React.ChangeEvent<HTMLInputElement>) => {
		setNewPath(event.target.value);
	};

	const handleEdit = async () => {
		return ErrorPopup(onEdit.bind(null, newPath));
	};

	React.useEffect(() => {
		if (inputRef && inputRef.current) {
			inputRef.current.focus();
		}
	}, []);

	return (
		<div className={classNames(classes.container, className)} {...restProps}>
			<div className={classNames(classes.horizontal, classes.bottomMargin)}>
				<SvgIcon width={iconWidth} height={iconHeight} svgId="reference-24" />
				<span>
					Modifying the reference path for <span className={classes.italic}>{name}</span>
				</span>
			</div>
			<div className={classes.horizontal}>
				<TextField
					inputRef={inputRef}
					classes={{ root: classes.root }}
					className={classes.textField}
					id="outlined-bare"
					onChange={handleInputChange}
					onKeyPress={(event) => {
						if (event.key === "Enter") {
							// eslint-disable-next-line @typescript-eslint/no-floating-promises
							handleEdit();
						}
					}}
					placeholder={path}
					margin="normal"
					variant="outlined"
					InputProps={{
						className: classes.textFieldInput,
					}}
				/>
				<Button
					color="primary"
					variant="outlined"
					className={classes.cancelButton}
					onClick={onCancel}
				>
					Cancel
				</Button>
				<LoadingButton variant="contained" color="primary" onClick={handleEdit}>
					Edit
				</LoadingButton>
			</div>
		</div>
	);
};<|MERGE_RESOLUTION|>--- conflicted
+++ resolved
@@ -5,20 +5,13 @@
 
 import Button from "@material-ui/core/Button";
 import TextField from "@material-ui/core/TextField";
-import { Theme, makeStyles } from "@material-ui/core/styles";
+import { type Theme, makeStyles } from "@material-ui/core/styles";
 import classNames from "classnames";
 import React from "react";
-<<<<<<< HEAD
+import { ErrorPopup } from "./ErrorPopup.js";
 import { LoadingButton } from "./LoadingButton.js";
 import { SvgIcon } from "./SVGIcon.js";
-import { ErrorPopup } from "./ErrorPopup.js";
 import { iconHeight, iconWidth } from "./constants.js";
-=======
-import { ErrorPopup } from "./ErrorPopup";
-import { LoadingButton } from "./LoadingButton";
-import { SvgIcon } from "./SVGIcon";
-import { iconHeight, iconWidth } from "./constants";
->>>>>>> 26f01bd1
 
 const useStyles = makeStyles(
 	(theme: Theme) => ({
