/*!
 * Copyright (c) Microsoft Corporation and contributors. All rights reserved.
 * Licensed under the MIT License.
 */

import {
	ArrayProperty,
	NodeProperty,
	PropertyFactory,
} from "@fluid-experimental/property-properties";
import { PropertyProxy } from "@fluid-experimental/property-proxy";
import { Tooltip } from "@material-ui/core";
import { ReactWrapper } from "enzyme";
import React from "react";
import { useFakeTimers } from "sinon";
<<<<<<< HEAD
import { InspectorMessages } from "../src/constants.js";
import { Empty } from "../src/Empty.js";
import { IDataGetterParameter } from "../src/InspectorTableTypes.js";
import { NameCell } from "../src/NameCell.js";
import { fetchRegisteredTemplates } from "../src/PropertyDataCreationHandlers.js";
import { BooleanView, EnumView, NumberView, StringView } from "../src/PropertyViews/index.js";
=======
import { Empty } from "../src/Empty";
import { IDataGetterParameter } from "../src/InspectorTableTypes";
import { NameCell } from "../src/NameCell";
import { fetchRegisteredTemplates } from "../src/PropertyDataCreationHandlers";
import { BooleanView, EnumView, NumberView, StringView } from "../src/PropertyViews";
import { InspectorMessages } from "../src/constants";
>>>>>>> 26f01bd1
import {
	coordinateSystem3DSchema,
	enumUnoDosTresSchema,
	inheritNodeProp,
	inheritsNamedNodeProp,
	point3DSchema,
	primitiveCollectionsNodeSchema,
	primitiveCollectionsSchema,
	sampleConstCollectionSchema,
	sampleConstSchema,
} from "./schemas.js";
import {
	addProperty,
	changeBoolValue,
	changeValue,
	deleteProperty,
	expandRow,
	findAndClick,
	findEditableCell,
	findRowMenuButton,
	findTableRow,
	generateRandomValidNumber,
	initializeWorkspace,
	mountInspectorTable,
	testDynamicDropdown,
	toggleEditableValueCellBoolSwitch,
	typeNewName,
	updateEditableValueCellSelectValue,
	updateEditableValueCellValue,
} from "./testUtils.js";

const changeSearchInput = (wrapper, value, clock?) => {
	wrapper.find("SearchBox").simulate("click");
	const input = wrapper.find("SearchBox").find("input");
	input.simulate("change", { target: { value } });
	if (clock) {
		clock.tick(250);
		wrapper.update();
	}
};

describe("InspectorTable", () => {
	let workspace;
	let rootProxy;
	let domNode: HTMLDivElement;
	beforeEach(async () => {
		return ({ workspace, rootProxy } = await initializeWorkspace(false));
	});

	beforeAll(() => {
		jest.mock("react-virtualized-auto-sizer");

		PropertyFactory.register(coordinateSystem3DSchema);
		PropertyFactory.register(enumUnoDosTresSchema);
		PropertyFactory.register(inheritsNamedNodeProp);
		PropertyFactory.register(inheritNodeProp);
		PropertyFactory.register(point3DSchema);
		PropertyFactory.register(primitiveCollectionsNodeSchema);
		PropertyFactory.register(primitiveCollectionsSchema);
		PropertyFactory.register(sampleConstCollectionSchema);
		PropertyFactory.register(sampleConstSchema);
	});

	describe("noDataPanel", () => {
		const noCreationProps = {
			dataCreationHandler: undefined,
			dataCreationOptionGenerationHandler: undefined,
		};
		it("should show empty data panel if no data is passed", () => {
			// Mount table with empty data but data creation enabled
			const wrapper = mountInspectorTable(undefined);
			expect(wrapper.find(Empty).exists()).toEqual(true);
			expect(wrapper.find(Empty).props().description).toEqual(InspectorMessages.NO_DATA);
		});

		it("should show empty data panel if empty workspace is passed", () => {
			// Mount table with empty workspace and data creation disabled
			const wrapper = mountInspectorTable(rootProxy, noCreationProps);
			expect(wrapper.find(Empty).exists()).toEqual(true);
			expect(wrapper.find(Empty).props().description).toEqual(
				InspectorMessages.EMPTY_WORKSPACE,
			);
		});

		// skipping the test since currently orphaned properties its not relevant with the new PropertyTree.
		it.skip("should show empty data panel if orphan property is passed", () => {
			// Mount table with empty workspace and data creation disabled
			const newProperty = PropertyFactory.create("NodeProperty") as NodeProperty;
			newProperty.insert("test", PropertyFactory.create("String")!);
			const wrapper = mountInspectorTable(
				PropertyProxy.proxify(newProperty),
				noCreationProps,
			);
			expect(wrapper.find(Empty).exists()).toEqual(true);
			expect(wrapper.find(Empty).props().description).toEqual(InspectorMessages.NO_WORKSPACE);
		});
	});

	describe("search", () => {
		let clock;
		beforeEach(() => {
			clock = useFakeTimers();
		});

		afterEach(() => {
			clock.restore();
		});

		it("should never find an occurrence of the dummy row", () => {
			workspace.root.insert(
				"coordinateSystem3D",
				PropertyFactory.create(coordinateSystem3DSchema.typeid),
			);
			const wrapper = mountInspectorTable(rootProxy);
			changeSearchInput(wrapper, "d", clock);
			expect(wrapper.find("InspectorTable").state().searchInProgress).toEqual(true);
			clock.runAll();
			expect(wrapper.find("InspectorTable").state().searchInProgress).toEqual(false);
			const tableRows = wrapper.find(NameCell);
			expect(
				tableRows.reduce((acc, curr) => {
					const rowData = curr.props().rowData;
					return (
						acc ||
						(rowData.name === "d" &&
							rowData.typeid === "d" &&
							rowData.parentId === "d" &&
							rowData.context === "d")
					);
				}, false),
			).toEqual(false);
		});

		it("should recompute search when the data props changes, when there was a match already", () => {
			const testString = "stringFilterTest";
			workspace.root.insert(testString, PropertyFactory.create("String", "single", "result"));
			const wrapper = mountInspectorTable(rootProxy);
			changeSearchInput(wrapper, testString, clock);
			clock.runAll();
			expect(wrapper.find("InspectorTable").state().foundMatches.length).toEqual(1);
			workspace.get(testString).value = testString;
			wrapper.setProps({ data: PropertyProxy.proxify(workspace.getRoot()) });
			clock.runAll();
			// It should still be one, since we perform search on demand
			expect(wrapper.find("InspectorTable").state().foundMatches.length).toEqual(1);
			workspace.root.insert(
				`${testString}2`,
				PropertyFactory.create("String", "single", "result"),
			);
			wrapper.setProps({ data: PropertyProxy.proxify(workspace.getRoot()) });
			clock.runAll();
			expect(wrapper.find("InspectorTable").state().foundMatches.length).toEqual(1);
		});

		it("should recompute search when the data props changes, when there was no match", () => {
			const testString = "stringFilterTest";
			workspace.root.insert(testString, PropertyFactory.create("String", "single", "result"));
			const wrapper = mountInspectorTable(rootProxy);
			changeSearchInput(wrapper, "2");
			clock.runAll();
			expect(wrapper.find("InspectorTable").state().foundMatches.length).toEqual(0);
			workspace.root.insert(
				`${testString}2`,
				PropertyFactory.create("String", "single", "result"),
			);
			wrapper.setProps({ data: PropertyProxy.proxify(workspace.getRoot()) });
			clock.runAll();
			expect(wrapper.find("InspectorTable").state().foundMatches.length).toEqual(1);
		});

		it("should recompute search when state changes", () => {
			const testString = "stringFilterTest";
			workspace.root.insert(testString, PropertyFactory.create("String", "single", "result"));
			const wrapper = mountInspectorTable(rootProxy);
			changeSearchInput(wrapper, testString);
			clock.runAll();
			expect(wrapper.find("InspectorTable").state().foundMatches.length).toEqual(1);
			workspace.get(testString).value = testString;
			wrapper.setProps({ data: PropertyProxy.proxify(workspace.getRoot()) });
			clock.runAll();
			// It is still should be one, since we perform search on demand
			expect(wrapper.find("InspectorTable").state().foundMatches.length).toEqual(1);
			workspace.root.insert(
				`${testString}2`,
				PropertyFactory.create("String", "single", "result"),
			);
			wrapper.setProps({ data: PropertyProxy.proxify(workspace.getRoot()) });
			clock.runAll();
			expect(wrapper.find("InspectorTable").state().foundMatches.length).toEqual(1);
		});

		it("should search and highlight matches on demand", () => {
			workspace.root.insert("pointX", PropertyFactory.create(point3DSchema.typeid, "single"));
			workspace.root.insert("pointY", PropertyFactory.create(point3DSchema.typeid, "single"));
			const wrapper = mountInspectorTable(rootProxy);
			changeSearchInput(wrapper, "point");
			clock.runAll();
			wrapper.update();
			// We found the first match and do not highlight anything else
			expect(wrapper.find('NameCell[className^="InspectorTable-match"]').length).toEqual(0);
			let firstMatch = wrapper.find('NameCell[className^="InspectorTable-currentMatch"]');
			expect(firstMatch.length).toEqual(1);

			// Initiate search of next result. The first result is now a match, but not the current one anymore.
			wrapper.find("SearchBox").find("input").simulate("focus");
			wrapper
				.find("SearchBox")
				.findWhere((w) => w.key() === "next")
				.simulate("click");
			clock.runAll();
			wrapper.update();
			expect(wrapper.find('NameCell[className^="InspectorTable-match"]').length).toEqual(1);
			let secondMatch = wrapper.find('NameCell[className^="InspectorTable-currentMatch"]');
			expect(secondMatch.length).toEqual(1);
			expect(secondMatch).not.toEqual(firstMatch);
		});

		it("should search and highlight nested matches on demand", () => {
			workspace.root.insert("pointX", PropertyFactory.create(point3DSchema.typeid, "single"));
			const wrapper = mountInspectorTable(rootProxy);
			changeSearchInput(wrapper, "x");
			clock.runAll();
			wrapper.update();
			expect(wrapper.find('NameCell[className^="InspectorTable-match"]').length).toEqual(0);
			let currentMatch = wrapper.find('NameCell[className^="InspectorTable-currentMatch"]');
			expect(currentMatch.length).toEqual(1);
			wrapper.find("SearchBox").find("input").simulate("focus");
			wrapper
				.find("SearchBox")
				.findWhere((w) => w.key() === "next")
				.simulate("click"); // search the next result
			clock.runAll();
			wrapper.update();
			expect(wrapper.find('NameCell[className^="InspectorTable-match"]').length).toEqual(1);
			currentMatch = wrapper.find('NameCell[className^="InspectorTable-currentMatch"]');
			expect(currentMatch.length).toEqual(1);
		});

		it("should not search again when navigating to already found row", () => {
			workspace.root.insert("pointX", PropertyFactory.create(point3DSchema.typeid, "single"));
			workspace.root.insert("pointY", PropertyFactory.create(point3DSchema.typeid, "single"));
			const wrapper = mountInspectorTable(rootProxy);
			changeSearchInput(wrapper, "point");
			clock.runAll();
			wrapper.update();
			// We found the first match and do not highlight anything else
			expect(wrapper.find('NameCell[className^="InspectorTable-match"]').length).toEqual(0);
			expect(
				wrapper.find('NameCell[className^="InspectorTable-currentMatch"]').length,
			).toEqual(1);

			// Initiate search of next result. The first result is now a match, but not the current one anymore.
			wrapper.find("SearchBox").find("input").simulate("focus");
			wrapper
				.find("SearchBox")
				.findWhere((w) => w.key() === "next")
				.simulate("click");
			// First attempt to find. Search should be in progress
			expect(wrapper.find("InspectorTable").state().searchInProgress).toEqual(true);
			clock.runAll();
			wrapper.update();
			// Result found. Search should not be in progress anymore.
			expect(wrapper.find("InspectorTable").state().searchInProgress).toEqual(false);
			expect(wrapper.find('NameCell[className^="InspectorTable-match"]').length).toEqual(1);
			expect(
				wrapper.find('NameCell[className^="InspectorTable-currentMatch"]').length,
			).toEqual(1);

			// Go back to the previous result, should not start search
			wrapper.find("SearchBox").find("input").simulate("focus");
			wrapper
				.find("SearchBox")
				.findWhere((w) => w.key() === "previous")
				.simulate("click");
			expect(wrapper.find("InspectorTable").state().searchInProgress).toEqual(false);
			clock.runAll();
			wrapper.update();

			// Go to the last found one
			wrapper.find("SearchBox").find("input").simulate("focus");
			wrapper
				.find("SearchBox")
				.findWhere((w) => w.key() === "next")
				.simulate("click");
			expect(wrapper.find("InspectorTable").state().searchInProgress).toEqual(false);
			clock.runAll();
			wrapper.update();
		});

		it("should not highlight matches when search is closed", () => {
			workspace.root.insert("pointX", PropertyFactory.create(point3DSchema.typeid, "single"));
			const wrapper = mountInspectorTable(rootProxy);
			changeSearchInput(wrapper, "x");
			clock.runAll();
			wrapper.update();
			wrapper.find("SearchBox").find("input").simulate("focus");
			wrapper
				.find("SearchBox")
				.findWhere((w) => w.key() === "close")
				.simulate("click"); // should close the searchbox
			const currentMatch = wrapper.find('NameCell[className^="InspectorTable-currentMatch"]');
			expect(currentMatch.length).toEqual(0);
		});

		it("should work when no results are found", () => {
			workspace.root.insert("pointX", PropertyFactory.create(point3DSchema.typeid, "single"));
			const wrapper = mountInspectorTable(rootProxy);
			changeSearchInput(wrapper, `${Math.random()}`); // unlikely string to find
			clock.runAll();
			wrapper.update();
			expect(wrapper.find("InspectorTable").state().currentResult).toEqual(-1);
			// should not do anything when clicking
			wrapper.find("SearchBox").find("input").simulate("focus");
			wrapper
				.find("SearchBox")
				.findWhere((w) => w.key() === "next")
				.simulate("click");
			expect(wrapper.find("InspectorTable").state().currentResult).toEqual(-1);
			wrapper
				.find("SearchBox")
				.findWhere((w) => w.key() === "previous")
				.simulate("click");
			expect(wrapper.find("InspectorTable").state().currentResult).toEqual(-1);
		});

		it("should debounce filtering 250ms after last keystroke", () => {
			workspace.root.insert("pointX", PropertyFactory.create(point3DSchema.typeid, "single"));
			const wrapper = mountInspectorTable(rootProxy);

			// Simulate changing typing pointX in time.
			changeSearchInput(wrapper, "p");
			clock.tick(100);
			wrapper.update();
			expect(wrapper.find("InspectorTable").state().searchInProgress).toEqual(false);
			expect(wrapper.find("InspectorTable").state().foundMatches.length).toEqual(0);

			const input = wrapper.find("SearchBox").find("input");
			input.simulate("change", { target: { value: "poin" } });
			clock.tick(100);
			wrapper.update();
			expect(wrapper.find("InspectorTable").state().searchInProgress).toEqual(false);
			expect(wrapper.find("InspectorTable").state().foundMatches.length).toEqual(0);

			// Last stroke
			input.simulate("change", { target: { value: "pointX" } });
			clock.tick(100);
			wrapper.update();
			expect(wrapper.find("InspectorTable").state().searchInProgress).toEqual(false);
			expect(wrapper.find("InspectorTable").state().foundMatches.length).toEqual(0);

			// debounce time total 250 after last stroke
			clock.tick(150);
			expect(wrapper.find("InspectorTable").state().searchInProgress).toEqual(true);
			// Finish search process
			clock.runAll();
			wrapper.update();
			expect(wrapper.find("InspectorTable").state().searchInProgress).toEqual(false);
			expect(wrapper.find("InspectorTable").state().foundMatches.length).toEqual(1);
		});
	});

	describe("dataGetter", () => {
		beforeEach(async () => {
			workspace.root.insert("test1", PropertyFactory.create("String", "single", "1")!);
			workspace.root.insert("test2", PropertyFactory.create("String", "single", "2")!);
			rootProxy = PropertyProxy.proxify(workspace.getRoot());
		});

		it("should overwrite dataGetter", () => {
			const wrapper = mountInspectorTable(rootProxy, {
				dataGetter: (parameters: IDataGetterParameter) => {
					const text = "Row" + parameters.rowIndex + "Col" + parameters.columnIndex;
					return <div id={text}>{text}</div>;
				},
			});
			expect(wrapper.find("#Row0Col0").props().children).toEqual("Row0Col0");
			expect(wrapper.find("#Row0Col1").props().children).toEqual("Row0Col1");
			expect(wrapper.find("#Row1Col0").props().children).toEqual("Row1Col0");
			expect(wrapper.find("#Row1Col1").props().children).toEqual("Row1Col1");
			// should not overwrite the data creation UI
			expect(wrapper.find("NewDataRow").length).toEqual(1);
		});

		it("should not overwrite null dataGetter", () => {
			const wrapper = mountInspectorTable(rootProxy, {
				dataGetter: (parameters: IDataGetterParameter) => {
					const text = "Row" + parameters.rowIndex + "Col" + parameters.columnIndex;
					return parameters.rowIndex === 0 ? null : <div id={text}>{text}</div>;
				},
			});
			expect(wrapper.find(NameCell).props().rowData.name).toEqual("test1");
			expect(wrapper.find(NameCell).length).toEqual(1);

			expect(wrapper.find("#Row1Col0").props().children).toEqual("Row1Col0");
			expect(wrapper.find("#Row1Col1").props().children).toEqual("Row1Col1");
		});
	});

	describe("PropertyCreation", () => {
		let wrapper: ReactWrapper;
		afterEach(() => {
			if (wrapper) {
				wrapper.unmount();
			}
		});

		beforeAll(() => {
			domNode = document.createElement("div");
			domNode.id = "inspectorRoot";
			document.body.appendChild(domNode);
		});

		afterAll(() => {
			document.body.removeChild(domNode);
		});

		/**
		 * This function is test the dropdown options in the inspectortable property creation.
		 * @param newDataForm             React wrapper for the form.
		 * @param parentTypeId            Property typeid of the parent.
		 * @param expectedNumberOfTypes   Number of property types expected in dropdown.
		 * @param expectedContexts        Array of strings containing context values expected in the dropdown.
		 */
		const checkDropDown = (
			newDataForm,
			parentTypeId,
			expectedNumberOfTypes?,
			expectedContexts?,
		) => {
			const decoratedSelect = newDataForm.find("DecoratedSelect");
			const propertySelection = decoratedSelect.filterWhere(
				(node) => node.props().id === "propertyTypeSelector",
			);
			const contextSelection = decoratedSelect.filterWhere(
				(node) => node.props().id === "contextSelector",
			);
			const allOptions = propertySelection
				.props()
				.options.reduce((acc, val) => acc.concat(val.options), []);

			if (expectedNumberOfTypes) {
				// Only parent type or inherited types in dropdown for collections
				expect(allOptions.length).toEqual(expectedNumberOfTypes);
				expect(allOptions[0].value).toEqual(parentTypeId);
				expect(propertySelection.props().defaultValue.value).toEqual(parentTypeId);
			}

			if (expectedContexts) {
				// list of contexts in dropdown should be same as what is expected
				const listOfContexts = contextSelection
					.props()
					.options.map((context) => context.value);
				expect(JSON.stringify(listOfContexts.sort())).toEqual(
					JSON.stringify(expectedContexts.sort()),
				);
			}
		};

		describe("primitives", () => {
			const typIds = {
				array: {
					String: { initialValue: ["something"], newValue: { key: "1", value: "" } },
				},
				map: {
					String: {
						initialValue: { test: "something" },
						newValue: { key: "newTest", value: "" },
					},
				},
			};
			const testWithContext = () => {
				Object.keys(typIds).forEach((context) => {
					it(`should work for creation under ${context}`, () => {
						const typContext = typIds[context];
						Object.keys(typContext).forEach((type) => {
							workspace.root.insert(
								type,
								PropertyFactory.create(
									type,
									context,
									typContext[type].initialValue,
								),
							);
							wrapper = mountInspectorTable(rootProxy, {}, { attachTo: domNode });
							expandRow(wrapper, type);
							findAndClick(wrapper, type);
							if (!(context === "array")) {
								checkDropDown(wrapper.find("NewDataForm"), type, 1, ["single"]);
								addProperty(wrapper, type, "single", typContext[type].newValue.key);
							}
							expect(workspace.get(type).get(typContext[type].newValue.key)).toEqual(
								typContext[type].newValue.value,
							);
						});
					});
				});
			};
			it("primitives should at least include properties from the list", () => {
				const knownProps = [
					"Float32",
					"Float64",
					"Int16",
					"Int32",
					"Int64",
					"Int8",
					"Uint16",
					"Uint32",
					"Uint64",
					"Uint8",
					"String",
					"Bool",
					"Reference",
					"NodeProperty",
				];
				const propsTemplatesObj = fetchRegisteredTemplates()[0][1] as Array<{
					value: string;
					label: string;
				}>;
				const propsTemplates = propsTemplatesObj.map((x) => x.value);
				expect(propsTemplates).toEqual(expect.arrayContaining(knownProps));
			});
			describe("property creation at root", () => {
				const propsTemplates = fetchRegisteredTemplates();
				(propsTemplates[0][1] as Array<{ value: string; label: string }>).forEach(
					(prop) => {
						it(`should work for ${prop.label} creation`, () => {
							wrapper = mountInspectorTable(rootProxy, {}, { attachTo: domNode });
							findAndClick(wrapper);
							addProperty(wrapper, prop.label, "single", "test");
							expect(workspace.getEntriesReadOnly().test.getTypeid()).toEqual(
								prop.value,
							);
						});
					},
				);
				it(`should not allow to create property with the same name`, () => {
					const mProp = propsTemplates[0][1][0] as { value: string; label: string };
					wrapper = mountInspectorTable(rootProxy, {}, { attachTo: domNode });
					findAndClick(wrapper);
					addProperty(wrapper, mProp.label, "single", "test");
					findAndClick(wrapper);
					typeNewName(wrapper, "test");
					const isCreateDisabled = wrapper
						.find("NewDataForm")
						.find("button")
						.at(1)
						.props().disabled;
					expect(isCreateDisabled).toEqual(true);
				});
				it(`should not allow to create property with an empty name`, () => {
					wrapper = mountInspectorTable(rootProxy, {}, { attachTo: domNode });
					findAndClick(wrapper);
					typeNewName(wrapper, "");
					const isCreateDisabled1 = wrapper
						.find("NewDataForm")
						.find("button")
						.at(1)
						.props().disabled;
					expect(isCreateDisabled1).toEqual(true);
					typeNewName(wrapper, " ");
					const isCreateDisabled2 = wrapper
						.find("NewDataForm")
						.find("button")
						.at(1)
						.props().disabled;
					expect(isCreateDisabled2).toEqual(true);
				});
				it("should allow set creation only under NamedNodeProperty", () => {
					wrapper = mountInspectorTable(rootProxy, {}, { attachTo: domNode });
					findAndClick(wrapper);
					const check = testDynamicDropdown(wrapper);
					expect(check);
				});
			});
			describe("property creation under collections", () => {
				testWithContext();
				it("should work for creation under set", () => {
					workspace.root.insert(
						"namedNodeSet",
						PropertyFactory.create("NamedNodeProperty", "set"),
					);

					// Inserting dummy prop for custom type to be visible in workspace
					workspace.root.insert(
						"dummy",
						PropertyFactory.create(inheritsNamedNodeProp.typeid),
					);
					workspace.commit();
					wrapper = mountInspectorTable(rootProxy, {}, { attachTo: domNode });

					expandRow(wrapper, "namedNodeSet");
					findAndClick(wrapper, "namedNodeSet");
					checkDropDown(wrapper.find("NewDataForm"), "NamedNodeProperty", 2, ["single"]);

					// Also test creation of complex property
					addProperty(wrapper, "test:inheritsNamedNodeProp-1.0.0", "single");
					expect(workspace.get("namedNodeSet").getIds().length).toEqual(1);
				});
			});
		});
		describe("property creation for dynamic properties only", () => {
			it("should allow creation under node property", () => {
				workspace.root.insert(
					"inheritNodeProp",
					PropertyFactory.create(inheritNodeProp.typeid),
				);
				wrapper = mountInspectorTable(rootProxy, {}, { attachTo: domNode });
				expandRow(wrapper, "inheritNodeProp");
				const dataRow = wrapper.find("NewDataRow");
				expect(dataRow.length).toEqual(2);
				findAndClick(wrapper, "inheritNodeProp");
				const dataForm = wrapper.find("NewDataForm");
				expect(dataForm.length).toEqual(1);
			});
			it("should not allow creation under non-node property", () => {
				workspace.root.insert(
					"inheritNonNodeProp",
					PropertyFactory.create(point3DSchema.typeid),
				);
				wrapper = mountInspectorTable(rootProxy, {}, { attachTo: domNode });
				const dataRow = wrapper.find("NewDataRow");
				expect(dataRow.length).toEqual(1);
			});
		});

		describe("property deletion", () => {
			it("should provide context menu for deletion", () => {
				workspace.root.insert("testProp", PropertyFactory.create("String"));
				wrapper = mountInspectorTable(rootProxy, {}, { attachTo: domNode });

				const menuButtonWrapper = findRowMenuButton(wrapper, "testProp");
				expect(menuButtonWrapper.length).toEqual(1);
			});

			it("should delete custom property", () => {
				workspace.root.insert(
					"propertyToDelete",
					PropertyFactory.create(primitiveCollectionsSchema.typeid),
				);
				wrapper = mountInspectorTable(rootProxy, {}, { attachTo: domNode }, true);
				// Find context menu button inside row
				const menuButtonWrapper = findRowMenuButton(wrapper, "propertyToDelete");
				deleteProperty(wrapper, menuButtonWrapper);
				// check that item was deleted
				expect(workspace.getIds().length).toEqual(0);
			});

			it("should delete element of static array", () => {
				workspace.root.insert(
					"propertyCollectionSchema",
					PropertyFactory.create(primitiveCollectionsSchema.typeid),
				);
				wrapper = mountInspectorTable(rootProxy, {}, { attachTo: domNode }, true);

				expandRow(wrapper, "propertyCollectionSchema");
				expandRow(wrapper, "array");
				// Find context menu button inside row
				const menuButtonWrapper = findRowMenuButton(wrapper, 1);
				deleteProperty(wrapper, menuButtonWrapper);
				// check that item was deleted
				expect(
					workspace.get("propertyCollectionSchema").get("array").getIds().length,
				).toEqual(2);
			});

			it("should delete element of static map", () => {
				workspace.root.insert(
					"propertyCollectionSchema",
					PropertyFactory.create(primitiveCollectionsSchema.typeid),
				);
				wrapper = mountInspectorTable(rootProxy, {}, { attachTo: domNode }, true);

				expandRow(wrapper, "propertyCollectionSchema");
				expandRow(wrapper, "map");
				// Find context menu button inside row
				const menuButtonWrapper = findRowMenuButton(wrapper, "a");
				deleteProperty(wrapper, menuButtonWrapper);
				expect(
					workspace.get("propertyCollectionSchema").get("map").getIds().length,
				).toEqual(1);
			});

			it("should delete primitive property from mix of static and dynamic", () => {
				const temp = PropertyFactory.create(primitiveCollectionsNodeSchema.typeid);
				(temp as NodeProperty).insert("Int_Value", PropertyFactory.create("Int32")!);
				workspace.root.insert("mixedProperty", temp);
				wrapper = mountInspectorTable(rootProxy, {}, { attachTo: domNode }, true);

				expandRow(wrapper, "mixedProperty");

				const menuArrayButtonWrapper = findRowMenuButton(wrapper, "array");
				// it should contain a copy menu item
				expect(menuArrayButtonWrapper.length).toEqual(1);
				expect(
					menuArrayButtonWrapper.find(".MuiPaper-root").find("SvgIcon").props().svgId,
				).toEqual("copy-16");

				// Find context menu button inside row
				const menuButtonWrapper = findRowMenuButton(wrapper, "Int_Value");
				deleteProperty(wrapper, menuButtonWrapper);
				expect(workspace.get("mixedProperty").getIds().length).toEqual(2);
			});

			it("should delete custom property from mix of static and dynamic", () => {
				const temp = PropertyFactory.create(primitiveCollectionsNodeSchema.typeid);
				(temp as NodeProperty).insert(
					"NodeProperty_value",
					PropertyFactory.create(inheritNodeProp.typeid)!,
				);
				workspace.root.insert("mixedProperty", temp);
				wrapper = mountInspectorTable(rootProxy, {}, { attachTo: domNode }, true);

				expandRow(wrapper, "mixedProperty");

				// Find context menu button inside row
				const menuButtonWrapper = findRowMenuButton(wrapper, "NodeProperty_value");
				deleteProperty(wrapper, menuButtonWrapper);
				expect(workspace.get("mixedProperty").getIds().length).toEqual(2);
			});

			it("should delete array from mix of static and dynamic", () => {
				const temp = PropertyFactory.create(primitiveCollectionsNodeSchema.typeid);
				(temp as NodeProperty).insert(
					"Int_Array",
					PropertyFactory.create("Int32", "array")!,
				);
				workspace.root.insert("mixedProperty", temp);
				wrapper = mountInspectorTable(rootProxy, {}, { attachTo: domNode }, true);

				expandRow(wrapper, "mixedProperty");

				// Find context menu button inside row
				const menuButtonWrapper = findRowMenuButton(wrapper, "Int_Array");
				deleteProperty(wrapper, menuButtonWrapper);
				expect(workspace.get("mixedProperty").getIds().length).toEqual(2);
			});

			it("should delete array element from mix of static and dynamic", () => {
				const temp = PropertyFactory.create(primitiveCollectionsNodeSchema.typeid);
				const intArray = PropertyFactory.create("Int32", "array");
				(intArray as ArrayProperty).push(2);
				(intArray as ArrayProperty).push(3);
				(temp as NodeProperty).insert("Int_Array", intArray!);
				workspace.root.insert("mixedProperty", temp);
				wrapper = mountInspectorTable(rootProxy, {}, { attachTo: domNode }, true);

				expandRow(wrapper, "mixedProperty");
				expandRow(wrapper, "Int_Array");

				// Find context menu button inside row
				const menuButtonWrapper = findRowMenuButton(wrapper, 1);
				deleteProperty(wrapper, menuButtonWrapper);
				expect(workspace.get("mixedProperty").get("Int_Array").getIds().length).toEqual(1);
			});

			it("should provide context menu for deletion - array element", () => {
				workspace.root.insert(
					"collections",
					PropertyFactory.create(primitiveCollectionsSchema.typeid),
				);
				wrapper = mountInspectorTable(rootProxy, {}, { attachTo: domNode });
				expandRow(wrapper, "collections");
				expandRow(wrapper, "array");
				const menuButtonWrapper = findRowMenuButton(wrapper, 1);
				expect(menuButtonWrapper.length).toEqual(1);
			});

			it("should provide context menu for deletion - map element", () => {
				workspace.root.insert(
					"collections",
					PropertyFactory.create(primitiveCollectionsSchema.typeid),
				);
				wrapper = mountInspectorTable(rootProxy, {}, { attachTo: domNode });
				expandRow(wrapper, "collections");
				expandRow(wrapper, "map");
				const menuButtonWrapper = findRowMenuButton(wrapper, "a");
				expect(menuButtonWrapper.length).toEqual(1);
			});

			it("should not provide context menu entry for deletion of constant child", () => {
				workspace.root.insert("prop", PropertyFactory.create(sampleConstSchema.typeid));
				wrapper = mountInspectorTable(rootProxy, {}, { attachTo: domNode });
				expandRow(wrapper, "prop");

				const menuButtonWrapper = findRowMenuButton(wrapper, "const");
				expect(menuButtonWrapper.length).toEqual(1);
			});

			it("should not provide context menu for deletion of constant child - array", () => {
				workspace.root.insert(
					"constCollectionProp",
					PropertyFactory.create(sampleConstCollectionSchema.typeid),
				);
				wrapper = mountInspectorTable(rootProxy, {}, { attachTo: domNode });
				expandRow(wrapper, "constCollectionProp");

				const menuButtonWrapper = findRowMenuButton(wrapper, "numbersConst");
				expect(menuButtonWrapper.length).toEqual(1);
				expect(menuButtonWrapper.find(".MuiPaper-root").find("SvgIcon").length).toEqual(1);
				expect(
					menuButtonWrapper.find(".MuiPaper-root").find("SvgIcon").props().svgId,
				).toEqual("copy-16");
			});

			it("should not provide context menu for deletion of constant child - array element", () => {
				workspace.root.insert(
					"constCollectionProp",
					PropertyFactory.create(sampleConstCollectionSchema.typeid),
				);
				wrapper = mountInspectorTable(rootProxy, {}, { attachTo: domNode });
				expandRow(wrapper, "constCollectionProp");
				expandRow(wrapper, "numbersConst");
				const menuButtonWrapper = findRowMenuButton(wrapper, 1);
				expect(menuButtonWrapper.length).toEqual(1);
				expect(menuButtonWrapper.find(".MuiPaper-root").find("SvgIcon").length).toEqual(1);
				expect(
					menuButtonWrapper.find(".MuiPaper-root").find("SvgIcon").props().svgId,
				).toEqual("copy-16");
			});

			const getValueField = (row) => {
				const valueColumn = row.find("EditableValueCell").childAt(0);
				const field = valueColumn.find("Field");
				return field.props().rowData.value;
			};

			it("references should become invalid when referenced property is deleted", () => {
				workspace.root.insert("IntProperty", PropertyFactory.create("Int8"));
				workspace.root.insert(
					"ReferenceProperty",
					PropertyFactory.create("Reference", "single", "IntProperty"),
				);
				wrapper = mountInspectorTable(rootProxy, {}, { attachTo: domNode }, true);
				const intMenuButtonWrapper = findRowMenuButton(wrapper, "IntProperty");
				deleteProperty(wrapper, intMenuButtonWrapper);
				wrapper.unmount();
				wrapper = mountInspectorTable(rootProxy, {}, { attachTo: domNode });
				const row = findTableRow(wrapper, "ReferenceProperty");
				const text = getValueField(row);
				expect(text.includes("Invalid Reference: IntProperty")).toEqual(true);
			});

			it("references should become invalid when referenced reference is deleted", () => {
				workspace.root.insert("IntProperty", PropertyFactory.create("Int8"));
				workspace.root.insert(
					"ReferenceProperty",
					PropertyFactory.create("Reference", "single", "IntProperty"),
				);
				workspace.root.insert(
					"ReferenceReferenceProperty",
					PropertyFactory.create("Reference", "single", "ReferenceProperty"),
				);
				wrapper = mountInspectorTable(rootProxy, {}, { attachTo: domNode }, true);
				let row = findTableRow(wrapper, "ReferenceProperty");
				let text = getValueField(row);
				expect(text.toString()).toEqual("0");

				const intMenuButtonWrapper = findRowMenuButton(wrapper, "ReferenceProperty");
				deleteProperty(wrapper, intMenuButtonWrapper, true);
				wrapper.unmount();
				wrapper = mountInspectorTable(rootProxy, {}, { attachTo: domNode });
				row = findTableRow(wrapper, "ReferenceReferenceProperty");
				text = getValueField(row);
				expect(text.includes("Invalid Reference: ReferenceProperty")).toEqual(true);
			});

			it("reference should point to the 2nd element of the array after the 1st is deleted", () => {
				workspace.root.insert(
					"IntArray",
					PropertyFactory.create("Int8", "array", [1, 2, 3]),
				);
				workspace.root.insert(
					"ReferenceProperty",
					PropertyFactory.create("Reference", "single", "IntArray[1]"),
				);
				wrapper = mountInspectorTable(rootProxy, {}, { attachTo: domNode }, true);
				let row = findTableRow(wrapper, "ReferenceProperty");
				let text = getValueField(row);
				expect(text.toString()).toEqual("2");

				expandRow(wrapper, "IntArray");
				const menuButtonWrapper = findRowMenuButton(wrapper, 1);
				deleteProperty(wrapper, menuButtonWrapper);

				wrapper.unmount();
				wrapper = mountInspectorTable(rootProxy, {}, { attachTo: domNode });
				row = findTableRow(wrapper, "ReferenceProperty");
				text = getValueField(row);
				expect(text.toString()).toEqual("3");
			});
		});

		describe("test callback parameters", () => {
			it("should correctly call callbacks", () => {
				const innerContent = { value: "Int8", label: "Int8" };
				const spyVar = jest.fn();
				wrapper = mountInspectorTable(
					rootProxy,
					{
						dataCreationHandler: spyVar,
						dataCreationOptionGenerationHandler: () => ({
							name: "property",
							options: [["Primitives", [innerContent]]],
						}),
					},
					{ attachTo: domNode },
				);
				findAndClick(wrapper);
				addProperty(wrapper, "Int8", "single", "Int8");
				expect(spyVar).toHaveBeenCalledTimes(1);
				expect(spyVar).toHaveBeenCalledWith(
					(wrapper.find("TableRow").props() as any).rowData,
					"Int8",
					"Int8",
					"single",
				);
			});
		});
	});

	describe("PropertyUpdate", () => {
		describe("primitives", () => {
			const numberTypeids = [
				"Float32",
				"Float64",
				"Int8",
				"Uint8",
				"Int16",
				"Uint16",
				"Int32",
				"Uint32",
			];
			const typIds = {
				array: {
					Bool: { initialValue: [false], newValue: true, is64: false },
					Int64: {
						initialValue: [0],
						newValue: Number.MAX_SAFE_INTEGER + "0",
						is64: true,
					},
					String: {
						initialValue: ["something"],
						newValue: Number.MAX_SAFE_INTEGER + "0",
						is64: false,
					},
					Uint64: {
						initialValue: [0],
						newValue: Number.MAX_SAFE_INTEGER + "0",
						is64: true,
					},
				},
				map: {
					Bool: { initialValue: { ["test"]: false }, newValue: true, is64: false },
					Int64: {
						initialValue: { ["test"]: 0 },
						newValue: Number.MAX_SAFE_INTEGER + "0",
						is64: true,
					},
					String: {
						initialValue: { ["test"]: "something" },
						newValue: Number.MAX_SAFE_INTEGER + "0",
						is64: false,
					},
					Uint64: {
						initialValue: { ["test"]: 0 },
						newValue: Number.MAX_SAFE_INTEGER + "0",
						is64: true,
					},
				},
				single: {
					Bool: { newValue: true, is64: false },
					Int64: { newValue: Number.MAX_SAFE_INTEGER + "0", is64: true },
					String: { newValue: Number.MAX_SAFE_INTEGER + "0", is64: false },
					Uint64: { newValue: Number.MAX_SAFE_INTEGER + "0", is64: true },
				},
			};
			const testWithContext = (context, collectionPath?, collectionKey?) => {
				for (const typContext in typIds[context]) {
					if (!typIds[context].hasOwnProperty(typContext)) {
						continue;
					}
					it(`should work for ${context} of ${typContext}`, () => {
						if (context === "single") {
							workspace.root.insert(typContext, PropertyFactory.create(typContext));
							const newValue = typIds[context][typContext].newValue;
							typContext === "Bool"
								? changeBoolValue(newValue, rootProxy)
								: changeValue(newValue, rootProxy);
							if (typIds[context][typContext].is64) {
								expect(workspace.get(typContext).toString()).toEqual(newValue);
							} else {
								expect(workspace.get(typContext).value).toEqual(newValue);
							}
						} else {
							const initialValue = typIds[context][typContext].initialValue;
							workspace.root.insert(
								collectionPath,
								PropertyFactory.create(typContext, context, initialValue),
							);
							const newValue = typIds[context][typContext].newValue;
							mountExpandUpdateCollection(
								newValue,
								collectionPath,
								collectionKey,
								typContext,
							);
							if (typIds[context][typContext].is64) {
								// workaround to get the toString method for base 64 values
								const prop64 = PropertyFactory.create(
									typContext,
									"single",
									workspace.get([collectionPath, collectionKey]),
								)!;
								expect(prop64.toString()).toEqual(newValue);
							} else {
								expect(workspace.get([collectionPath, collectionKey])).toEqual(
									newValue,
								);
							}
						}
					});
				}
			};

			for (const typeid of numberTypeids) {
				const numberTests = {
					array: { args: ["array", [0]], path: ["0"], collectionKey: 0 },
					map: { args: ["map", { test: 0 }], path: ["test"], collectionKey: "test" },
					single: { args: [], path: [] },
				};
				Object.keys(numberTests).forEach((key) => {
					it(`should work for ${key} of ${typeid}`, () => {
						workspace.root.insert(
							"test",
							PropertyFactory.create(typeid, ...numberTests[key].args),
						);
						const newValue = generateRandomValidNumber(typeid);
						mountExpandUpdateCollection(
							newValue,
							"test",
							numberTests[key].collectionKey,
						);
						const valProperty = workspace.get(["test"].concat(numberTests[key].path));
						expect(key === "single" ? valProperty.value : valProperty).toBeCloseTo(
							newValue,
							0.001,
						);
					});
				});
			}
			const inlineEnumSchema = (context: string = "single") => ({
				properties: [
					{
						context,
						id: "inlineEnum",
						properties: [
							{ id: "uno", value: 1 },
							{ id: "dos", value: 2 },
							{ id: "tres", value: 3 },
						],
						typeid: "Enum",
					},
				],
				typeid: `autodesk.enum:${context}inline-1.0.0`,
			});

			const mountExpandUpdateCollection = (
				newValue,
				collectionPath?,
				collectionKey?,
				typeContext = "",
			) => {
				const wrapper = mountInspectorTable(rootProxy);
				if (collectionPath) {
					expandRow(wrapper, collectionPath);
				}
				typeContext === "Bool"
					? toggleEditableValueCellBoolSwitch(wrapper, newValue, collectionKey)
					: updateEditableValueCellValue(wrapper, newValue, collectionKey);
			};

			// TODO: skipping map test for inline enum
			const inheritingEnumTests = {
				array: { args: ["array", [1]], path: ["0"], collectionKey: 0 },
				map: { args: ["map", { test: 1 }], path: ["test"], collectionKey: "test" },
				single: { args: [], path: [] },
			};
			Object.keys(inheritingEnumTests).forEach((key) => {
				it(`should work for ${key} of Enum inheriting`, () => {
					workspace.root.insert(
						"test",
						PropertyFactory.create(
							enumUnoDosTresSchema.typeid,
							...inheritingEnumTests[key].args,
						),
					);
					const wrapper = mountInspectorTable(rootProxy);
					expandRow(wrapper, "test");
					updateEditableValueCellSelectValue(wrapper, "dos");
					const enumPath = ["test"].concat(inheritingEnumTests[key].path);
					expect(
						key === "array" ? workspace.get(enumPath) : workspace.get(enumPath).value,
					).toEqual(2);
					updateEditableValueCellSelectValue(wrapper, 1);
					expect(
						key === "array" ? workspace.get(enumPath) : workspace.get(enumPath).value,
					).toEqual(1);
				});
			});

			// TODO: skipping maps since the PropertyTree doesn't support it
			const inlineEnumTests = {
				array: { args: ["array", [1]], path: ["0"], collectionKey: 0 },
				// map: {args: ['map', {test: 1}], path: ['test'], collectionKey: 'test'},
				single: { args: [], path: [] },
			};

			Object.keys(inlineEnumTests).forEach((key) => {
				it(`should work for ${key} of inline Enum`, () => {
					const schema = inlineEnumSchema(key);
					PropertyFactory.register(schema);
					workspace.root.insert("parent", PropertyFactory.create(schema.typeid));
					if (key === "single") {
						workspace.get(["parent", "inlineEnum"]).setEnumByString("tres");
					} else if (key === "array") {
						workspace.get(["parent", "inlineEnum"]).push("uno");
					}
					const wrapper = mountInspectorTable(rootProxy);
					expandRow(wrapper, "parent");
					if (key !== "single") {
						expandRow(wrapper, "inlineEnum");
					}
					updateEditableValueCellSelectValue(wrapper, "dos");
					const enumPath = ["parent", "inlineEnum"].concat(inheritingEnumTests[key].path);
					expect(
						key !== "single" ? workspace.get(enumPath) : workspace.get(enumPath).value,
					).toEqual(2);
					updateEditableValueCellSelectValue(wrapper, 1);
					expect(
						key !== "single" ? workspace.get(enumPath) : workspace.get(enumPath).value,
					).toEqual(1);
				});
			});

			testWithContext("single");

			testWithContext("map", "collection", "test");

			testWithContext("array", "arrays", 0);

			const referenceTests = {
				array: { args: ["array", ["/String"]], path: ["0"], collectionKey: 0 },
				map: { args: ["map", { test: "/String" }], path: ["test"], collectionKey: "test" },
				single: { args: ["single", "/String"], path: [], collectionKey: "ref" },
			};
			Object.keys(referenceTests).forEach((key) => {
				it(`should work for ${key} of Reference`, () => {
					workspace.root.insert(
						"String",
						PropertyFactory.create("String", "single", "someValue"),
					);
					workspace.root.insert(
						"ref",
						PropertyFactory.create("Reference", ...referenceTests[key].args),
					);
					const newValue = Math.random() + "";
					mountExpandUpdateCollection(newValue, "ref", referenceTests[key].collectionKey);
					expect(workspace.get("String").value).toEqual(newValue);
				});
			});
		});
	});

	describe("EditableValueCell", () => {
		type sampleTestMapType = {
			[key: string]: {
				view: React.FunctionComponent<any>;
				searchRef: string;
				typeidOverride?: string;
				args: any[];
			};
		};

		const sampleTestMap: sampleTestMapType = {
			Bool: { view: BooleanView, searchRef: "Switch", args: ["single"] },
			Enum: {
				view: EnumView,
				searchRef: "Select",
				typeidOverride: enumUnoDosTresSchema.typeid,
				args: [],
			},
			String: { view: StringView, searchRef: "TextField", args: ["single"] },
			Uint8: { view: NumberView, searchRef: "TextField", args: ["single"] },
		};

		Object.entries(sampleTestMap).forEach(([key, testData]) => {
			it(`should mount correct view component for ${key}`, () => {
				workspace.root.insert(
					"testRow",
					PropertyFactory.create(testData.typeidOverride || key, ...testData.args),
				);
				const wrapper = mountInspectorTable(rootProxy);
				if (key === "Enum") {
					expandRow(wrapper, "testRow");
				}
				expect(wrapper.find(testData.view).length).toEqual(1);
			});

			it(`should render correct MaterialUI component for ${key}`, () => {
				workspace.root.insert(
					"testRow",
					PropertyFactory.create(testData.typeidOverride || key, ...testData.args),
				);
				const wrapper = mountInspectorTable(rootProxy);
				const innerComponent = wrapper
					.find(`ForwardRef(${testData.searchRef})`)
					.filterWhere((x) => x.props().placeholder !== "Search"); // there are 2 TextField
				expect(innerComponent.length).toEqual(1);
			});
		});
	});

	describe("Footer", () => {
		it("should be rendered", () => {
			const wrapper = mountInspectorTable(rootProxy, {});
			expect(wrapper.find("InspectorTableFooter").length).toEqual(1);
		});
		describe("ExpandAll Button", () => {
			it("should be rendered", () => {
				const wrapper = mountInspectorTable(rootProxy, {});
				expect(wrapper.find({ id: "expandAllButton" }).length).toEqual(1);
				expect(wrapper.find({ svgId: "expand-all" }).length).toEqual(1);
			});
			it("should populate the expanded array in InspectorTable state", () => {
				const wrapper = mountInspectorTable(rootProxy, {});
				const expandAllButton = wrapper.find("#expandAllButton");
				expandAllButton.simulate("click");
				const expanded = wrapper.find("InspectorTable").state().expanded;
				expect(Object.keys(expanded).length).toBeGreaterThan(0);
			});
		});
		describe("CollapseAll Button", () => {
			it("should be rendered", () => {
				const wrapper = mountInspectorTable(rootProxy, {});
				expect(wrapper.find({ id: "collapseAllButton" }).length).toEqual(1);
				expect(wrapper.find({ svgId: "collapse-all" }).length).toEqual(1);
			});
			it("should empty the expanded array in InspectorTable state", () => {
				const wrapper = mountInspectorTable(rootProxy, {});
				const collapseAllButton = wrapper.find({ id: "collapseAllButton" });
				const expandAllButton = wrapper.find("#expandAllButton");

				// simulate expand to make sure that the InspectorTable.state.expanded is populated
				expandAllButton.simulate("click");

				// simulate collapse to empty the InspectorTable.state.expanded array
				collapseAllButton.simulate("click");
				const expanded = wrapper.find("InspectorTable").state().expanded;
				expect(Object.keys(expanded).length).toEqual(0);
			});
		});
	});

	describe("Reference editing", () => {
		let wrapper: ReactWrapper;
		afterEach(() => {
			if (wrapper) {
				wrapper.unmount();
			}
		});

		beforeAll(() => {
			domNode = document.createElement("div");
			domNode.id = "inspectorRoot";
			document.body.appendChild(domNode);
		});

		afterAll(() => {
			document.body.removeChild(domNode);
		});

		const editReference = (referenceName, newValue) => {
			// click edit button and open edit reference path dialog
			const menuButtonWrapper = findRowMenuButton(wrapper, referenceName);
			menuButtonWrapper.find("button").simulate("click");
			const position = 1;
			menuButtonWrapper
				.find(".MuiPaper-root")
				.find(".MuiButtonBase-root")
				.at(position)
				.simulate("click");

			// find edit reference path dialog, alter the path and simulate click
			const editRefPathWrapper = wrapper.find("EditReferencePath");
			editRefPathWrapper.find("input").simulate("change", { target: { value: newValue } });
			editRefPathWrapper.update();
			editRefPathWrapper.find(".MuiButtonBase-root").at(1).simulate("click");
			wrapper.setProps({ data: PropertyProxy.proxify(workspace.getRoot()) });
			// close the container
			wrapper.find("EditReferencePath").find(".MuiButtonBase-root").at(0).simulate("click");
			wrapper.update();
		};

		const twoReferencesCheck = (
			oldTypeId,
			oldContext,
			oldVal,
			newTypeId,
			newContext,
			newVal,
		) => {
			workspace.root.insert(
				"OneProperty",
				PropertyFactory.create(oldTypeId, oldContext, oldVal),
			);
			workspace.root.insert(
				"AnotherProperty",
				PropertyFactory.create(newTypeId, newContext, newVal),
			);
			workspace.root.insert(
				"ReferenceProperty",
				PropertyFactory.create("Reference", "single", "OneProperty"),
			);
			wrapper = mountInspectorTable(rootProxy, {}, { attachTo: domNode });

			// Verify that the EditableValueCell shows the correct value
			expect(
				findEditableCell(
					wrapper,
					["ForwardRef(InputBase)", "input"],
					"ReferenceProperty",
				).instance().value,
			).toEqual(oldVal.toString());
			editReference("ReferenceProperty", "AnotherProperty");
			// Verification
			wrapper.update();
			expect(workspace.get("ReferenceProperty").getValue()).toEqual(newVal);
			expect(
				findEditableCell(
					wrapper,
					["ForwardRef(InputBase)", "input"],
					"ReferenceProperty",
				).instance().value,
			).toEqual(newVal.toString());
		};

		it("reference modification should work: Int8 to Int8", () => {
			twoReferencesCheck("Int8", "single", 3, "Int8", "single", 8);
		});

		it("reference modification should work: Float64 to Float64", () => {
			twoReferencesCheck("Float64", "single", 3.43, "Float64", "single", 8.7);
		});

		it("reference modification should work: String to String", () => {
			twoReferencesCheck("String", "single", "abc", "String", "single", "def");
		});

		it("reference modification should work: String to Int", () => {
			twoReferencesCheck("String", "single", "abc", "Int8", "single", 8);
		});

		it("reference modification should work: cyclic reference", () => {
			workspace.root.insert(
				"ReferenceProperty",
				PropertyFactory.create("Reference", "single"),
			);
			workspace.root.insert(
				"OneReferenceProperty",
				PropertyFactory.create("Reference", "single", "ReferenceProperty"),
			);
			wrapper = mountInspectorTable(rootProxy, {}, { attachTo: domNode });

			// Verify that the EditableValueCell shows the correct value
			expect(
				findEditableCell(
					wrapper,
					["ForwardRef(InputBase)", "input"],
					"OneReferenceProperty",
				).instance().value,
			).toEqual("Invalid Reference: ReferenceProperty");

			editReference("ReferenceProperty", "OneReferenceProperty");

			// Verification
			wrapper.update();
			expect(
				findEditableCell(
					wrapper,
					["ForwardRef(InputBase)", "input"],
					"ReferenceProperty",
				).instance().value,
			).toEqual("Invalid Reference: Could not resolve the reference");
		});

		it("reference modification should work: cyclic reference with multiple nodes", () => {
			workspace.root.insert(
				"ReferenceProperty",
				PropertyFactory.create("Reference", "single"),
			);
			workspace.root.insert(
				"SecondReferenceProperty",
				PropertyFactory.create("Reference", "single", "ReferenceProperty"),
			);
			workspace.root.insert(
				"ThirdReferenceProperty",
				PropertyFactory.create("Reference", "single", "SecondReferenceProperty"),
			);
			wrapper = mountInspectorTable(rootProxy, {}, { attachTo: domNode });
			editReference("ReferenceProperty", "ThirdReferenceProperty");
			// Verification
			wrapper.update();
			expect(
				findEditableCell(
					wrapper,
					["ForwardRef(InputBase)", "input"],
					"ReferenceProperty",
				).instance().value,
			).toEqual("Invalid Reference: Could not resolve the reference");
		});

		it("reference modification should work: reference -> reference from array -> int", () => {
			workspace.root.insert("IntProperty1", PropertyFactory.create("Int8", "single", 8));
			workspace.root.insert("IntProperty2", PropertyFactory.create("Int8", "single", 9));
			workspace.root.insert(
				"ReferencePropertyArray",
				PropertyFactory.create("Reference", "array"),
			);
			workspace.root.insert(
				"ReferenceProperty",
				PropertyFactory.create("Reference", "single", "ReferencePropertyArray[0]"),
			);
			wrapper = mountInspectorTable(rootProxy, {}, { attachTo: domNode });
			expandRow(wrapper, "ReferencePropertyArray");
			findAndClick(wrapper, "ReferencePropertyArray");
			findAndClick(wrapper, "ReferencePropertyArray");
			wrapper.setProps({ data: PropertyProxy.proxify(workspace.getRoot()) });
			wrapper.update();

			editReference("0", "IntProperty1");
			editReference("1", "IntProperty2");
			expect(
				findEditableCell(
					wrapper,
					["ForwardRef(InputBase)", "input"],
					"ReferenceProperty",
				).instance().value,
			).toEqual("8");
			// We have to unmount and mount the component again to enable the ModalManager. We cannot use it with the
			// ModalManager directly, because it doesn't allow us to update the data prop of the table then, which we need in
			// order to re-render it properly.
			wrapper.unmount();
			wrapper = mountInspectorTable(rootProxy, {}, { attachTo: domNode }, true);
			expandRow(wrapper, "ReferencePropertyArray");
			const intMenuButtonWrapper = findRowMenuButton(wrapper, "0");
			deleteProperty(wrapper, intMenuButtonWrapper, true);
			wrapper.unmount();
			wrapper = mountInspectorTable(rootProxy, {}, { attachTo: domNode });
			expect(
				findEditableCell(
					wrapper,
					["ForwardRef(InputBase)", "input"],
					"ReferenceProperty",
				).instance().value,
			).toEqual("9");
		});
	});

	describe("overflowTooltip", () => {
		let wrapper: ReactWrapper;

		beforeAll(() => {
			domNode = document.createElement("div");
			domNode.id = "inspectorRoot";
			document.body.appendChild(domNode);
		});

		afterAll(() => {
			document.body.removeChild(domNode);
		});

		afterEach(() => {
			if (wrapper) {
				wrapper.unmount();
			}
		});

		it("should show tooltip for very long texts in named cells", () => {
			workspace.root.insert(
				"Repeat this string to get a long name".repeat(10),
				PropertyFactory.create("NodeProperty", "single"),
			);
			workspace.root.insert(
				"test-short-name",
				PropertyFactory.create("NodeProperty", "single"),
			);

			wrapper = mountInspectorTable(rootProxy, {}, { attachTo: domNode });
			const overflowableCells = wrapper.find("OverflowableCell");
			overflowableCells.forEach((cell) => {
				const cellDomNode = cell
					.find('[className^="OverflowableCell-wrappedCell"]')
					.getDOMNode();
				const tooltip = cell.find(Tooltip);
				if (cellDomNode.scrollWidth > cellDomNode.clientWidth) {
					// tooltip should render when text is long.
					expect(tooltip.length).toEqual(1);
				} else {
					// tooltip should not render when text is short.
					expect(tooltip.length).toEqual(0);
				}
			});
		});
	});
});<|MERGE_RESOLUTION|>--- conflicted
+++ resolved
@@ -4,30 +4,21 @@
  */
 
 import {
-	ArrayProperty,
-	NodeProperty,
+	type ArrayProperty,
+	type NodeProperty,
 	PropertyFactory,
 } from "@fluid-experimental/property-properties";
 import { PropertyProxy } from "@fluid-experimental/property-proxy";
 import { Tooltip } from "@material-ui/core";
-import { ReactWrapper } from "enzyme";
-import React from "react";
+import type { ReactWrapper } from "enzyme";
+import type React from "react";
 import { useFakeTimers } from "sinon";
-<<<<<<< HEAD
-import { InspectorMessages } from "../src/constants.js";
 import { Empty } from "../src/Empty.js";
-import { IDataGetterParameter } from "../src/InspectorTableTypes.js";
+import type { IDataGetterParameter } from "../src/InspectorTableTypes.js";
 import { NameCell } from "../src/NameCell.js";
 import { fetchRegisteredTemplates } from "../src/PropertyDataCreationHandlers.js";
 import { BooleanView, EnumView, NumberView, StringView } from "../src/PropertyViews/index.js";
-=======
-import { Empty } from "../src/Empty";
-import { IDataGetterParameter } from "../src/InspectorTableTypes";
-import { NameCell } from "../src/NameCell";
-import { fetchRegisteredTemplates } from "../src/PropertyDataCreationHandlers";
-import { BooleanView, EnumView, NumberView, StringView } from "../src/PropertyViews";
-import { InspectorMessages } from "../src/constants";
->>>>>>> 26f01bd1
+import { InspectorMessages } from "../src/constants.js";
 import {
 	coordinateSystem3DSchema,
 	enumUnoDosTresSchema,
@@ -228,7 +219,7 @@
 			wrapper.update();
 			// We found the first match and do not highlight anything else
 			expect(wrapper.find('NameCell[className^="InspectorTable-match"]').length).toEqual(0);
-			let firstMatch = wrapper.find('NameCell[className^="InspectorTable-currentMatch"]');
+			const firstMatch = wrapper.find('NameCell[className^="InspectorTable-currentMatch"]');
 			expect(firstMatch.length).toEqual(1);
 
 			// Initiate search of next result. The first result is now a match, but not the current one anymore.
@@ -240,7 +231,7 @@
 			clock.runAll();
 			wrapper.update();
 			expect(wrapper.find('NameCell[className^="InspectorTable-match"]').length).toEqual(1);
-			let secondMatch = wrapper.find('NameCell[className^="InspectorTable-currentMatch"]');
+			const secondMatch = wrapper.find('NameCell[className^="InspectorTable-currentMatch"]');
 			expect(secondMatch.length).toEqual(1);
 			expect(secondMatch).not.toEqual(firstMatch);
 		});
@@ -399,7 +390,7 @@
 		it("should overwrite dataGetter", () => {
 			const wrapper = mountInspectorTable(rootProxy, {
 				dataGetter: (parameters: IDataGetterParameter) => {
-					const text = "Row" + parameters.rowIndex + "Col" + parameters.columnIndex;
+					const text = `Row${parameters.rowIndex}Col${parameters.columnIndex}`;
 					return <div id={text}>{text}</div>;
 				},
 			});
@@ -414,7 +405,7 @@
 		it("should not overwrite null dataGetter", () => {
 			const wrapper = mountInspectorTable(rootProxy, {
 				dataGetter: (parameters: IDataGetterParameter) => {
-					const text = "Row" + parameters.rowIndex + "Col" + parameters.columnIndex;
+					const text = `Row${parameters.rowIndex}Col${parameters.columnIndex}`;
 					return parameters.rowIndex === 0 ? null : <div id={text}>{text}</div>;
 				},
 			});
@@ -446,10 +437,10 @@
 
 		/**
 		 * This function is test the dropdown options in the inspectortable property creation.
-		 * @param newDataForm             React wrapper for the form.
-		 * @param parentTypeId            Property typeid of the parent.
-		 * @param expectedNumberOfTypes   Number of property types expected in dropdown.
-		 * @param expectedContexts        Array of strings containing context values expected in the dropdown.
+		 * @param newDataForm - React wrapper for the form.
+		 * @param parentTypeId - Property typeid of the parent.
+		 * @param expectedNumberOfTypes - Number of property types expected in dropdown.
+		 * @param expectedContexts - Array of strings containing context values expected in the dropdown.
 		 */
 		const checkDropDown = (
 			newDataForm,
@@ -542,27 +533,23 @@
 					"Reference",
 					"NodeProperty",
 				];
-				const propsTemplatesObj = fetchRegisteredTemplates()[0][1] as Array<{
+				const propsTemplatesObj = fetchRegisteredTemplates()[0][1] as {
 					value: string;
 					label: string;
-				}>;
+				}[];
 				const propsTemplates = propsTemplatesObj.map((x) => x.value);
 				expect(propsTemplates).toEqual(expect.arrayContaining(knownProps));
 			});
 			describe("property creation at root", () => {
 				const propsTemplates = fetchRegisteredTemplates();
-				(propsTemplates[0][1] as Array<{ value: string; label: string }>).forEach(
-					(prop) => {
-						it(`should work for ${prop.label} creation`, () => {
-							wrapper = mountInspectorTable(rootProxy, {}, { attachTo: domNode });
-							findAndClick(wrapper);
-							addProperty(wrapper, prop.label, "single", "test");
-							expect(workspace.getEntriesReadOnly().test.getTypeid()).toEqual(
-								prop.value,
-							);
-						});
-					},
-				);
+				(propsTemplates[0][1] as { value: string; label: string }[]).forEach((prop) => {
+					it(`should work for ${prop.label} creation`, () => {
+						wrapper = mountInspectorTable(rootProxy, {}, { attachTo: domNode });
+						findAndClick(wrapper);
+						addProperty(wrapper, prop.label, "single", "test");
+						expect(workspace.getEntriesReadOnly().test.getTypeid()).toEqual(prop.value);
+					});
+				});
 				it(`should not allow to create property with the same name`, () => {
 					const mProp = propsTemplates[0][1][0] as { value: string; label: string };
 					wrapper = mountInspectorTable(rootProxy, {}, { attachTo: domNode });
@@ -965,17 +952,17 @@
 					Bool: { initialValue: [false], newValue: true, is64: false },
 					Int64: {
 						initialValue: [0],
-						newValue: Number.MAX_SAFE_INTEGER + "0",
+						newValue: `${Number.MAX_SAFE_INTEGER}0`,
 						is64: true,
 					},
 					String: {
 						initialValue: ["something"],
-						newValue: Number.MAX_SAFE_INTEGER + "0",
+						newValue: `${Number.MAX_SAFE_INTEGER}0`,
 						is64: false,
 					},
 					Uint64: {
 						initialValue: [0],
-						newValue: Number.MAX_SAFE_INTEGER + "0",
+						newValue: `${Number.MAX_SAFE_INTEGER}0`,
 						is64: true,
 					},
 				},
@@ -983,25 +970,25 @@
 					Bool: { initialValue: { ["test"]: false }, newValue: true, is64: false },
 					Int64: {
 						initialValue: { ["test"]: 0 },
-						newValue: Number.MAX_SAFE_INTEGER + "0",
+						newValue: `${Number.MAX_SAFE_INTEGER}0`,
 						is64: true,
 					},
 					String: {
 						initialValue: { ["test"]: "something" },
-						newValue: Number.MAX_SAFE_INTEGER + "0",
+						newValue: `${Number.MAX_SAFE_INTEGER}0`,
 						is64: false,
 					},
 					Uint64: {
 						initialValue: { ["test"]: 0 },
-						newValue: Number.MAX_SAFE_INTEGER + "0",
+						newValue: `${Number.MAX_SAFE_INTEGER}0`,
 						is64: true,
 					},
 				},
 				single: {
 					Bool: { newValue: true, is64: false },
-					Int64: { newValue: Number.MAX_SAFE_INTEGER + "0", is64: true },
-					String: { newValue: Number.MAX_SAFE_INTEGER + "0", is64: false },
-					Uint64: { newValue: Number.MAX_SAFE_INTEGER + "0", is64: true },
+					Int64: { newValue: `${Number.MAX_SAFE_INTEGER}0`, is64: true },
+					String: { newValue: `${Number.MAX_SAFE_INTEGER}0`, is64: false },
+					Uint64: { newValue: `${Number.MAX_SAFE_INTEGER}0`, is64: true },
 				},
 			};
 			const testWithContext = (context, collectionPath?, collectionKey?) => {
@@ -1078,7 +1065,7 @@
 					});
 				});
 			}
-			const inlineEnumSchema = (context: string = "single") => ({
+			const inlineEnumSchema = (context = "single") => ({
 				properties: [
 					{
 						context,
@@ -1193,7 +1180,7 @@
 						"ref",
 						PropertyFactory.create("Reference", ...referenceTests[key].args),
 					);
-					const newValue = Math.random() + "";
+					const newValue = `${Math.random()}`;
 					mountExpandUpdateCollection(newValue, "ref", referenceTests[key].collectionKey);
 					expect(workspace.get("String").value).toEqual(newValue);
 				});
@@ -1202,14 +1189,14 @@
 	});
 
 	describe("EditableValueCell", () => {
-		type sampleTestMapType = {
+		interface sampleTestMapType {
 			[key: string]: {
 				view: React.FunctionComponent<any>;
 				searchRef: string;
 				typeidOverride?: string;
 				args: any[];
 			};
-		};
+		}
 
 		const sampleTestMap: sampleTestMapType = {
 			Bool: { view: BooleanView, searchRef: "Switch", args: ["single"] },
