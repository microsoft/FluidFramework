{
  "name": "@fluid-experimental/property-proxy",
<<<<<<< HEAD
  "version": "0.60.1000",
=======
  "version": "0.59.3000",
>>>>>>> cef3bf83
  "description": "Proxify PropertyTree to interact with them in a JavaScript like manner",
  "homepage": "https://fluidframework.com",
  "repository": {
    "type": "git",
    "url": "https://github.com/microsoft/FluidFramework.git",
    "directory": "experimental/PropertyDDS/packages/property-proxy"
  },
  "license": "MIT",
  "author": "Microsoft and contributors",
  "main": "dist/index.js",
  "types": "dist/index.d.ts",
  "files": [
    "dist",
    "index.d.ts"
  ],
  "scripts": {
    "build": "npm run build:genver && concurrently npm:build:compile npm:lint",
    "build:commonjs": "npm run tsc && npm run build:test",
    "build:compile": "concurrently npm:build:commonjs npm:build:esnext",
    "build:esnext": "tsc --project ./tsconfig.esnext.json",
    "build:full": "npm run build",
    "build:full:compile": "npm run build:compile",
    "build:genver": "gen-version",
    "build:test": "tsc --project ./src/test/tsconfig.json",
    "clean": "rimraf dist *.tsbuildinfo *.build.log",
    "eslint": "eslint --format stylish src",
    "eslint:fix": "eslint --format stylish src --fix --fix-type problem,suggestion,layout",
    "lint": "npm run eslint",
    "lint:fix": "npm run eslint:fix",
    "test": "npm run test:jest",
    "test:coverage": "jest --coverage --ci --reporters=default --reporters=jest-junit",
    "test:jest": "jest",
    "tsc": "tsc"
  },
  "dependencies": {
<<<<<<< HEAD
    "@fluid-experimental/property-changeset": "^0.60.1000",
    "@fluid-experimental/property-properties": "^0.60.1000"
=======
    "@fluid-experimental/property-changeset": "^0.59.3000",
    "@fluid-experimental/property-properties": "^0.59.3000"
>>>>>>> cef3bf83
  },
  "devDependencies": {
    "@babel/core": "^7.12.10",
    "@babel/plugin-transform-runtime": "^7.2.0",
    "@babel/preset-env": "^7.2.0",
    "@fluidframework/build-common": "^0.23.0",
    "@fluidframework/eslint-config-fluid": "^0.28.2000-0",
    "@rushstack/eslint-config": "^2.5.1",
    "@types/mocha": "^8.2.2",
    "@typescript-eslint/eslint-plugin": "~5.9.0",
    "@typescript-eslint/parser": "~5.9.0",
    "babel-loader": "^8.0.5",
    "concurrently": "^6.2.0",
    "eslint": "~8.6.0",
    "eslint-plugin-editorconfig": "~3.2.0",
    "eslint-plugin-eslint-comments": "~3.2.0",
    "eslint-plugin-import": "~2.25.4",
    "eslint-plugin-jest": "~26.1.3",
    "eslint-plugin-mocha": "~10.0.3",
    "eslint-plugin-promise": "~6.0.0",
    "eslint-plugin-react": "~7.28.0",
    "eslint-plugin-tsdoc": "~0.2.14",
    "eslint-plugin-unicorn": "~40.0.0",
    "jest": "^26.6.3",
    "jest-junit": "^10.0.0",
    "nyc": "^15.0.0",
    "rimraf": "^2.6.2",
    "source-map-loader": "^2.0.0",
    "source-map-support": "^0.5.16",
    "ts-jest": "^26.4.4",
    "ts-loader": "^9.3.0",
    "typescript": "~4.5.5"
  },
  "jest-junit": {
    "outputDirectory": "nyc",
    "outputName": "jest-junit-report.xml"
  }
}<|MERGE_RESOLUTION|>--- conflicted
+++ resolved
@@ -1,10 +1,6 @@
 {
   "name": "@fluid-experimental/property-proxy",
-<<<<<<< HEAD
   "version": "0.60.1000",
-=======
-  "version": "0.59.3000",
->>>>>>> cef3bf83
   "description": "Proxify PropertyTree to interact with them in a JavaScript like manner",
   "homepage": "https://fluidframework.com",
   "repository": {
@@ -40,13 +36,8 @@
     "tsc": "tsc"
   },
   "dependencies": {
-<<<<<<< HEAD
     "@fluid-experimental/property-changeset": "^0.60.1000",
     "@fluid-experimental/property-properties": "^0.60.1000"
-=======
-    "@fluid-experimental/property-changeset": "^0.59.3000",
-    "@fluid-experimental/property-properties": "^0.59.3000"
->>>>>>> cef3bf83
   },
   "devDependencies": {
     "@babel/core": "^7.12.10",
@@ -64,21 +55,18 @@
     "eslint-plugin-editorconfig": "~3.2.0",
     "eslint-plugin-eslint-comments": "~3.2.0",
     "eslint-plugin-import": "~2.25.4",
-    "eslint-plugin-jest": "~26.1.3",
-    "eslint-plugin-mocha": "~10.0.3",
-    "eslint-plugin-promise": "~6.0.0",
+    "eslint-plugin-no-null": "~1.0.2",
     "eslint-plugin-react": "~7.28.0",
-    "eslint-plugin-tsdoc": "~0.2.14",
     "eslint-plugin-unicorn": "~40.0.0",
     "jest": "^26.6.3",
     "jest-junit": "^10.0.0",
     "nyc": "^15.0.0",
     "rimraf": "^2.6.2",
-    "source-map-loader": "^2.0.0",
+    "source-map-loader": "^0.2.4",
     "source-map-support": "^0.5.16",
     "ts-jest": "^26.4.4",
-    "ts-loader": "^9.3.0",
-    "typescript": "~4.5.5"
+    "ts-loader": "^6.1.2",
+    "typescript": "~4.1.3"
   },
   "jest-junit": {
     "outputDirectory": "nyc",
