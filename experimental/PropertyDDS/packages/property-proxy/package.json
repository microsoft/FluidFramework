{
  "name": "@fluid-experimental/property-proxy",
<<<<<<< HEAD
  "version": "0.46.0",
=======
  "version": "0.47.0",
>>>>>>> 538c370c
  "description": "Proxify PropertyTree to interact with them in a JavaScript like manner",
  "homepage": "https://fluidframework.com",
  "repository": "https://github.com/microsoft/FluidFramework",
  "license": "MIT",
  "author": "Microsoft and contributors",
  "main": "dist/index.js",
  "types": "index.d.ts",
  "files": [
    "dist",
    "index.d.ts"
  ],
  "scripts": {
    "build": "npm run build:genver && concurrently npm:build:compile npm:lint && npm run build:docs",
    "build:commonjs": "npm run tsc && npm run build:test",
    "build:compile": "concurrently npm:build:commonjs npm:build:esnext",
    "build:docs": "api-extractor run --local && copyfiles -u 1 ./_api-extractor-temp/doc-models/* ../../../_api-extractor-temp/",
    "build:esnext": "tsc --project ./tsconfig.esnext.json",
    "build:full": "npm run build",
    "build:full:compile": "npm run build:compile",
    "build:genver": "gen-version",
    "build:test": "tsc --project ./src/test/tsconfig.json",
    "clean": "rimraf dist *.tsbuildinfo *.build.log",
    "eslint": "eslint --format stylish src",
    "eslint:fix": "eslint --format stylish src --fix",
    "lint": "npm run eslint",
    "lint:fix": "npm run eslint:fix",
    "test": "jest",
    "test:coverage": "jest --coverage --ci --reporters=default --reporters=jest-junit",
    "tsc": "tsc"
  },
  "dependencies": {
<<<<<<< HEAD
    "@fluid-experimental/property-changeset": "^0.46.0",
    "@fluid-experimental/property-properties": "^0.46.0"
=======
    "@fluid-experimental/property-changeset": "^0.47.0",
    "@fluid-experimental/property-properties": "^0.47.0"
>>>>>>> 538c370c
  },
  "devDependencies": {
    "@babel/core": "^7.12.10",
    "@babel/plugin-transform-runtime": "^7.2.0",
    "@babel/preset-env": "^7.2.0",
    "@fluidframework/build-common": "^0.22.0",
    "@fluidframework/eslint-config-fluid": "^0.23.0",
    "@types/jest": "22.2.3",
    "@typescript-eslint/eslint-plugin": "~4.14.0",
    "@typescript-eslint/parser": "~4.14.0",
    "babel-loader": "^8.0.5",
    "concurrently": "^5.2.0",
    "eslint": "~7.18.0",
    "eslint-plugin-eslint-comments": "~3.2.0",
    "eslint-plugin-import": "~2.22.1",
    "eslint-plugin-no-null": "~1.0.2",
    "eslint-plugin-prefer-arrow": "~1.2.2",
    "eslint-plugin-react": "~7.22.0",
    "eslint-plugin-unicorn": "~26.0.1",
    "jest": "^26.6.3",
    "jest-junit": "^10.0.0",
    "nyc": "^15.0.0",
    "rimraf": "^2.6.2",
    "source-map-loader": "^0.2.4",
    "source-map-support": "^0.5.16",
    "ts-jest": "^26.4.4",
    "ts-loader": "^6.1.2",
    "typescript": "~4.1.3"
  }
}<|MERGE_RESOLUTION|>--- conflicted
+++ resolved
@@ -1,10 +1,6 @@
 {
   "name": "@fluid-experimental/property-proxy",
-<<<<<<< HEAD
-  "version": "0.46.0",
-=======
   "version": "0.47.0",
->>>>>>> 538c370c
   "description": "Proxify PropertyTree to interact with them in a JavaScript like manner",
   "homepage": "https://fluidframework.com",
   "repository": "https://github.com/microsoft/FluidFramework",
@@ -36,13 +32,8 @@
     "tsc": "tsc"
   },
   "dependencies": {
-<<<<<<< HEAD
-    "@fluid-experimental/property-changeset": "^0.46.0",
-    "@fluid-experimental/property-properties": "^0.46.0"
-=======
     "@fluid-experimental/property-changeset": "^0.47.0",
     "@fluid-experimental/property-properties": "^0.47.0"
->>>>>>> 538c370c
   },
   "devDependencies": {
     "@babel/core": "^7.12.10",
