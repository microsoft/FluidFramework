{
	"name": "@fluid-experimental/property-proxy",
	"version": "2.0.0-rc.5.0.0",
	"description": "Proxify PropertyTree to interact with them in a JavaScript like manner",
	"homepage": "https://fluidframework.com",
	"repository": {
		"type": "git",
		"url": "https://github.com/microsoft/FluidFramework.git",
		"directory": "experimental/PropertyDDS/packages/property-proxy"
	},
	"license": "MIT",
	"author": "Microsoft and contributors",
	"type": "module",
	"exports": {
		".": {
			"import": {
				"types": "./lib/index.d.ts",
				"default": "./lib/index.js"
			},
			"require": {
				"types": "./dist/index.d.ts",
				"default": "./dist/index.js"
			}
		}
	},
	"main": "lib/index.js",
	"types": "lib/index.d.ts",
	"files": [
		"dist/**/*",
		"lib/**/*",
		"dist/index.d.ts"
	],
	"scripts": {
		"build": "fluid-build . --task build",
		"build:commonjs": "fluid-build . --task commonjs",
		"build:compile": "fluid-build . --task compile",
		"build:esnext": "tsc --project ./tsconfig.json",
		"build:test": "npm run build:test:esm && npm run build:test:cjs",
		"build:test:cjs": "fluid-tsc commonjs --project ./src/test/tsconfig.cjs.json",
		"build:test:esm": "tsc --project ./src/test/tsconfig.json",
		"check:are-the-types-wrong": "attw --pack .",
		"check:biome": "biome check . --formatter-enabled=true",
<<<<<<< HEAD
		"check:format": "npm run check:biome",
=======
		"check:format": "npm run check:prettier",
>>>>>>> 6d9b7891
		"check:prettier": "prettier --check . --cache --ignore-path ../../../../.prettierignore",
		"clean": "rimraf --glob dist lib \"**/*.tsbuildinfo\" \"**/*.build.log\" nyc",
		"eslint": "eslint --format stylish src",
		"eslint:fix": "eslint --format stylish src --fix --fix-type problem,suggestion,layout",
<<<<<<< HEAD
		"format": "npm run format:biome",
=======
		"format": "npm run format:prettier",
>>>>>>> 6d9b7891
		"format:biome": "biome check . --formatter-enabled=true --apply",
		"format:prettier": "prettier --write . --cache --ignore-path ../../../../.prettierignore",
		"lint": "fluid-build . --task lint",
		"lint:fix": "fluid-build . --task eslint:fix --task format",
		"test": "npm run test:jest",
		"test:coverage": "jest --coverage --ci",
		"test:jest": "jest",
		"tsc": "fluid-tsc commonjs --project ./tsconfig.cjs.json && copyfiles -f ../../../../common/build/build-common/src/cjs/package.json ./dist"
	},
	"dependencies": {
		"@fluid-experimental/property-changeset": "workspace:~",
		"@fluid-experimental/property-properties": "workspace:~"
	},
	"devDependencies": {
		"@arethetypeswrong/cli": "^0.15.2",
		"@biomejs/biome": "^1.7.3",
		"@fluidframework/build-common": "^2.0.3",
		"@fluidframework/build-tools": "^0.39.0-264124",
		"@fluidframework/eslint-config-fluid": "^5.3.0",
		"@types/jest": "29.5.3",
		"@types/node": "^18.19.0",
		"copyfiles": "^2.4.1",
		"eslint": "~8.55.0",
		"jest": "^29.6.2",
		"jest-junit": "^10.0.0",
		"prettier": "~3.0.3",
		"rimraf": "^4.4.0",
		"ts-jest": "^29.1.1",
		"ts-loader": "^9.3.0",
		"typescript": "~5.4.5",
		"webpack": "^5.82.0"
	},
	"typeValidation": {
		"disabled": true,
		"broken": {}
	}
}<|MERGE_RESOLUTION|>--- conflicted
+++ resolved
@@ -25,11 +25,7 @@
 	},
 	"main": "lib/index.js",
 	"types": "lib/index.d.ts",
-	"files": [
-		"dist/**/*",
-		"lib/**/*",
-		"dist/index.d.ts"
-	],
+	"files": ["dist/**/*", "lib/**/*", "dist/index.d.ts"],
 	"scripts": {
 		"build": "fluid-build . --task build",
 		"build:commonjs": "fluid-build . --task commonjs",
@@ -40,20 +36,12 @@
 		"build:test:esm": "tsc --project ./src/test/tsconfig.json",
 		"check:are-the-types-wrong": "attw --pack .",
 		"check:biome": "biome check . --formatter-enabled=true",
-<<<<<<< HEAD
 		"check:format": "npm run check:biome",
-=======
-		"check:format": "npm run check:prettier",
->>>>>>> 6d9b7891
 		"check:prettier": "prettier --check . --cache --ignore-path ../../../../.prettierignore",
 		"clean": "rimraf --glob dist lib \"**/*.tsbuildinfo\" \"**/*.build.log\" nyc",
 		"eslint": "eslint --format stylish src",
 		"eslint:fix": "eslint --format stylish src --fix --fix-type problem,suggestion,layout",
-<<<<<<< HEAD
 		"format": "npm run format:biome",
-=======
-		"format": "npm run format:prettier",
->>>>>>> 6d9b7891
 		"format:biome": "biome check . --formatter-enabled=true --apply",
 		"format:prettier": "prettier --write . --cache --ignore-path ../../../../.prettierignore",
 		"lint": "fluid-build . --task lint",
