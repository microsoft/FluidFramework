--- conflicted
+++ resolved
@@ -47,11 +47,7 @@
 		"@babel/preset-env": "^7.2.0",
 		"@fluidframework/build-common": "^2.0.3",
 		"@fluidframework/build-tools": "^0.29.0",
-<<<<<<< HEAD
 		"@fluidframework/eslint-config-fluid": "^3.3.0",
-=======
-		"@fluidframework/eslint-config-fluid": "^3.2.0",
->>>>>>> 89b39d30
 		"@types/jest": "29.5.3",
 		"@types/node": "^18.19.0",
 		"babel-loader": "^8.0.5",
