--- conflicted
+++ resolved
@@ -45,13 +45,8 @@
 		"@babel/plugin-transform-runtime": "^7.2.0",
 		"@babel/preset-env": "^7.2.0",
 		"@fluidframework/build-common": "^2.0.0",
-<<<<<<< HEAD
-		"@fluidframework/build-tools": "^0.24.0",
-		"@fluidframework/eslint-config-fluid": "^3.0.0",
-=======
 		"@fluidframework/build-tools": "^0.25.0",
 		"@fluidframework/eslint-config-fluid": "^2.1.0",
->>>>>>> 9d747826
 		"@types/jest": "29.5.3",
 		"@types/node": "^16.18.38",
 		"babel-loader": "^8.0.5",
