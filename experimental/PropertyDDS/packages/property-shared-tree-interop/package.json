--- conflicted
+++ resolved
@@ -43,11 +43,7 @@
 		"@fluidframework/test-runtime-utils": "workspace:~",
 		"@types/jest": "29.5.3",
 		"@types/node": "^16.18.38",
-<<<<<<< HEAD
 		"eslint": "~8.50.0",
-=======
-		"eslint": "~8.6.0",
->>>>>>> 54d3fdc2
 		"eslint-config-prettier": "~9.0.0",
 		"jest": "^29.6.2",
 		"jest-junit": "^10.0.0",
