{
	"name": "@fluid-experimental/property-changeset",
	"version": "2.0.0-rc.5.0.0",
	"description": "property changeset definitions and related functionalities",
	"homepage": "https://fluidframework.com",
	"repository": {
		"type": "git",
		"url": "https://github.com/microsoft/FluidFramework.git",
		"directory": "experimental/PropertyDDS/packages/property-changeset"
	},
	"license": "MIT",
	"author": "Microsoft and contributors",
	"type": "module",
	"exports": {
		".": {
			"import": {
				"types": "./lib/index.d.ts",
				"default": "./lib/index.js"
			},
			"require": {
				"types": "./dist/index.d.ts",
				"default": "./dist/index.js"
			}
		}
	},
	"main": "lib/index.js",
	"types": "lib/index.d.ts",
	"files": [
		"dist/**/*",
		"lib/**/*",
		"dist/index.d.ts"
	],
	"scripts": {
		"build": "fluid-build . --task build",
		"build:commonjs": "fluid-build . --task commonjs",
		"build:compile": "fluid-build . --task compile",
		"build:esnext": "tsc --project ./tsconfig.json",
		"build:test": "npm run build:test:esm && npm run build:test:cjs",
		"build:test:cjs": "fluid-tsc commonjs --project ./src/test/tsconfig.cjs.json",
		"build:test:esm": "tsc --project ./src/test/tsconfig.json",
		"check:are-the-types-wrong": "attw --pack .",
		"check:biome": "biome check . --formatter-enabled=true",
<<<<<<< HEAD
		"check:format": "npm run check:biome",
=======
		"check:format": "npm run check:prettier",
>>>>>>> 6d9b7891
		"check:prettier": "prettier --check . --cache --ignore-path ../../../../.prettierignore",
		"clean": "rimraf --glob dist lib \"**/*.tsbuildinfo\" \"**/*.build.log\" nyc",
		"coverage": "npx nyc --silent --cwd --nycrc-path `pwd`/.nycrc npm run test",
		"eslint": "eslint --format stylish src",
		"eslint:fix": "eslint --format stylish src --fix --fix-type problem,suggestion,layout",
<<<<<<< HEAD
		"format": "npm run format:biome",
=======
		"format": "npm run format:prettier",
>>>>>>> 6d9b7891
		"format:biome": "biome check . --formatter-enabled=true --apply",
		"format:prettier": "prettier --write . --cache --ignore-path ../../../../.prettierignore",
		"lint": "fluid-build . --task lint",
		"lint:fix": "fluid-build . --task eslint:fix --task format",
		"test": "npm run test:mocha",
		"test:coverage": "c8 npm test",
		"test:mocha": "npm run test:mocha:esm && npm run test:mocha:cjs",
		"test:mocha:cjs": "mocha --recursive \"dist/test/**/*.spec.*js\" --exit",
		"test:mocha:esm": "mocha --recursive \"lib/test/**/*.spec.*js\" --exit",
		"test:mocha:verbose": "cross-env FLUID_TEST_VERBOSE=1 npm run test:mocha",
		"tsc": "fluid-tsc commonjs --project ./tsconfig.cjs.json && copyfiles -f ../../../../common/build/build-common/src/cjs/package.json ./dist"
	},
	"c8": {
		"all": true,
		"cache-dir": "nyc/.cache",
		"exclude": [
			"src/test/**/*.*ts",
			"dist/test/**/*.*js"
		],
		"exclude-after-remap": false,
		"include": [
			"src/**/*.*ts",
			"dist/**/*.*js"
		],
		"report-dir": "nyc/report",
		"reporter": [
			"cobertura",
			"html",
			"text"
		],
		"temp-directory": "nyc/.nyc_output"
	},
	"dependencies": {
		"@fluid-experimental/property-common": "workspace:~",
		"ajv": "^8.12.0",
		"ajv-keywords": "^5.1.0",
		"async": "^3.2.2",
		"fastest-json-copy": "^1.0.1",
		"lodash": "^4.17.21",
		"semver": "^7.5.3",
		"traverse": "0.6.6"
	},
	"devDependencies": {
		"@arethetypeswrong/cli": "^0.15.2",
		"@biomejs/biome": "^1.7.3",
		"@fluid-internal/mocha-test-setup": "workspace:~",
		"@fluidframework/build-common": "^2.0.3",
		"@fluidframework/build-tools": "^0.39.0-264124",
		"@types/lodash": "^4.14.118",
		"@types/mocha": "^9.1.1",
		"@types/node": "^18.19.0",
		"@types/semver": "^7.5.0",
		"@types/sinon": "^17.0.3",
		"c8": "^8.0.1",
		"chai": "^4.2.0",
		"copyfiles": "^2.4.1",
		"cross-env": "^7.0.3",
		"eslint": "~8.55.0",
		"mocha": "^10.2.0",
		"mocha-json-output-reporter": "^2.0.1",
		"mocha-multi-reporters": "^1.5.1",
		"moment": "^2.21.0",
		"nock": "^13.3.3",
		"prettier": "~3.0.3",
		"rimraf": "^4.4.0",
		"sinon": "^17.0.1",
		"typescript": "~5.4.5"
	},
	"typeValidation": {
		"disabled": true,
		"broken": {}
	}
}<|MERGE_RESOLUTION|>--- conflicted
+++ resolved
@@ -25,11 +25,7 @@
 	},
 	"main": "lib/index.js",
 	"types": "lib/index.d.ts",
-	"files": [
-		"dist/**/*",
-		"lib/**/*",
-		"dist/index.d.ts"
-	],
+	"files": ["dist/**/*", "lib/**/*", "dist/index.d.ts"],
 	"scripts": {
 		"build": "fluid-build . --task build",
 		"build:commonjs": "fluid-build . --task commonjs",
@@ -40,21 +36,13 @@
 		"build:test:esm": "tsc --project ./src/test/tsconfig.json",
 		"check:are-the-types-wrong": "attw --pack .",
 		"check:biome": "biome check . --formatter-enabled=true",
-<<<<<<< HEAD
 		"check:format": "npm run check:biome",
-=======
-		"check:format": "npm run check:prettier",
->>>>>>> 6d9b7891
 		"check:prettier": "prettier --check . --cache --ignore-path ../../../../.prettierignore",
 		"clean": "rimraf --glob dist lib \"**/*.tsbuildinfo\" \"**/*.build.log\" nyc",
 		"coverage": "npx nyc --silent --cwd --nycrc-path `pwd`/.nycrc npm run test",
 		"eslint": "eslint --format stylish src",
 		"eslint:fix": "eslint --format stylish src --fix --fix-type problem,suggestion,layout",
-<<<<<<< HEAD
 		"format": "npm run format:biome",
-=======
-		"format": "npm run format:prettier",
->>>>>>> 6d9b7891
 		"format:biome": "biome check . --formatter-enabled=true --apply",
 		"format:prettier": "prettier --write . --cache --ignore-path ../../../../.prettierignore",
 		"lint": "fluid-build . --task lint",
@@ -70,21 +58,11 @@
 	"c8": {
 		"all": true,
 		"cache-dir": "nyc/.cache",
-		"exclude": [
-			"src/test/**/*.*ts",
-			"dist/test/**/*.*js"
-		],
+		"exclude": ["src/test/**/*.*ts", "dist/test/**/*.*js"],
 		"exclude-after-remap": false,
-		"include": [
-			"src/**/*.*ts",
-			"dist/**/*.*js"
-		],
+		"include": ["src/**/*.*ts", "dist/**/*.*js"],
 		"report-dir": "nyc/report",
-		"reporter": [
-			"cobertura",
-			"html",
-			"text"
-		],
+		"reporter": ["cobertura", "html", "text"],
 		"temp-directory": "nyc/.nyc_output"
 	},
 	"dependencies": {
