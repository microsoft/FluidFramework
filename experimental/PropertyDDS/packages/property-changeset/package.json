--- conflicted
+++ resolved
@@ -92,11 +92,6 @@
 		"typescript": "~4.5.5"
 	},
 	"typeValidation": {
-<<<<<<< HEAD
 		"disabled": true
-=======
-		"disabled": true,
-		"broken": {}
->>>>>>> e392e287
 	}
 }