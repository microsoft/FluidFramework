--- conflicted
+++ resolved
@@ -94,11 +94,6 @@
 		"typescript": "~4.5.5"
 	},
 	"typeValidation": {
-<<<<<<< HEAD
 		"disabled": true
-=======
-		"disabled": true,
-		"broken": {}
->>>>>>> e392e287
 	}
 }