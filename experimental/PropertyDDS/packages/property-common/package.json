{
	"name": "@fluid-experimental/property-common",
	"version": "2.0.0-rc.4.0.0",
	"description": "common functions used in properties",
	"homepage": "https://fluidframework.com",
	"repository": {
		"type": "git",
		"url": "https://github.com/microsoft/FluidFramework.git",
		"directory": "experimental/PropertyDDS/packages/property-common"
	},
	"license": "MIT",
	"author": "Microsoft and contributors",
	"type": "module",
	"exports": {
		".": {
			"import": {
				"types": "./lib/index.d.ts",
				"default": "./lib/index.js"
			},
			"require": {
				"types": "./dist/index.d.ts",
				"default": "./dist/index.js"
			}
		}
	},
	"main": "dist/index.js",
	"types": "dist/index.d.ts",
	"scripts": {
		"build": "fluid-build . --task build",
		"build:commonjs": "fluid-build . --task commonjs",
		"build:compile": "fluid-build . --task compile",
<<<<<<< HEAD
		"build:esnext": "tsc --project ./tsconfig.json",
		"build:test": "npm run build:test:esm && npm run build:test:cjs",
		"build:test:cjs": "fluid-tsc commonjs --project ./src/test/tsconfig.cjs.json",
		"build:test:esm": "tsc --project ./src/test/tsconfig.json",
		"check:are-the-types-wrong": "attw --pack . --entrypoints .",
=======
		"build:esnext": "tsc --project ./tsconfig.esnext.json",
		"build:test": "tsc --project ./src/test/tsconfig.json",
		"check:prettier": "prettier --check . --cache --ignore-path ../../../../.prettierignore",
>>>>>>> a5c0ee66
		"clean": "rimraf --glob dist lib \"**/*.tsbuildinfo\" \"**/*.build.log\" nyc",
		"eslint": "eslint --format stylish src",
		"eslint:fix": "eslint --format stylish src --fix --fix-type problem,suggestion,layout",
		"format": "fluid-build --task format .",
		"format:prettier": "prettier --write . --cache --ignore-path ../../../../.prettierignore",
		"lint": "fluid-build . --task lint",
		"lint:fix": "fluid-build . --task eslint:fix --task format",
		"test": "npm run test:mocha",
		"test:coverage": "c8 npm test",
		"test:mocha": "npm run test:mocha:esm && npm run test:mocha:cjs",
		"test:mocha:cjs": "mocha --recursive \"dist/test/**/*.spec.*js\" --exit",
		"test:mocha:esm": "mocha --recursive \"lib/test/**/*.spec.*js\" --exit",
		"test:mocha:verbose": "cross-env FLUID_TEST_VERBOSE=1 npm run test:mocha",
		"tsc": "fluid-tsc commonjs --project ./tsconfig.cjs.json && copyfiles -f ../../../../common/build/build-common/src/cjs/package.json ./dist"
	},
	"c8": {
		"all": true,
		"cache-dir": "nyc/.cache",
		"exclude": [
			"src/test/**/*.*ts",
			"dist/test/**/*.*js"
		],
		"exclude-after-remap": false,
		"include": [
			"src/**/*.*ts",
			"dist/**/*.*js"
		],
		"report-dir": "nyc/report",
		"reporter": [
			"cobertura",
			"html",
			"text"
		],
		"temp-directory": "nyc/.nyc_output"
	},
	"dependencies": {
		"@types/events_pkg": "npm:@types/events@^3.0.0",
		"ajv": "^8.12.0",
		"async": "^3.2.2",
		"base64-js": "^1.5.1",
		"events_pkg": "npm:events@^3.1.0",
		"fastest-json-copy": "^1.0.1",
		"lodash": "^4.17.21",
		"murmurhash3js": "3.0.1",
		"semver": "^7.5.3",
		"traverse": "0.6.6",
		"uuid": "^9.0.0"
	},
	"devDependencies": {
		"@arethetypeswrong/cli": "^0.13.3",
		"@biomejs/biome": "^1.6.2",
		"@fluid-internal/mocha-test-setup": "workspace:~",
		"@fluidframework/build-common": "^2.0.3",
		"@fluidframework/build-tools": "^0.37.0",
		"@fluidframework/eslint-config-fluid": "^5.1.0",
		"@microsoft/api-extractor": "^7.42.3",
		"@types/chai": "^4.0.0",
		"@types/debug": "^4.1.5",
		"@types/lodash": "^4.14.118",
		"@types/mocha": "^9.1.1",
		"@types/node": "^18.19.0",
		"@types/semver": "^7.5.0",
		"@types/sinon": "^17.0.3",
		"@types/uuid": "^9.0.2",
		"c8": "^8.0.1",
		"chai": "^4.2.0",
		"copyfiles": "^2.4.1",
		"cross-env": "^7.0.3",
		"eslint": "~8.55.0",
		"mocha": "^10.2.0",
		"mocha-json-output-reporter": "^2.0.1",
		"mocha-multi-reporters": "^1.5.1",
		"moment": "^2.21.0",
		"nock": "^13.3.3",
		"prettier": "~3.0.3",
		"rimraf": "^4.4.0",
		"sinon": "^17.0.1",
		"typescript": "~5.1.6"
	},
	"typeValidation": {
		"disabled": true,
		"broken": {}
	}
}<|MERGE_RESOLUTION|>--- conflicted
+++ resolved
@@ -29,17 +29,12 @@
 		"build": "fluid-build . --task build",
 		"build:commonjs": "fluid-build . --task commonjs",
 		"build:compile": "fluid-build . --task compile",
-<<<<<<< HEAD
 		"build:esnext": "tsc --project ./tsconfig.json",
 		"build:test": "npm run build:test:esm && npm run build:test:cjs",
 		"build:test:cjs": "fluid-tsc commonjs --project ./src/test/tsconfig.cjs.json",
 		"build:test:esm": "tsc --project ./src/test/tsconfig.json",
 		"check:are-the-types-wrong": "attw --pack . --entrypoints .",
-=======
-		"build:esnext": "tsc --project ./tsconfig.esnext.json",
-		"build:test": "tsc --project ./src/test/tsconfig.json",
 		"check:prettier": "prettier --check . --cache --ignore-path ../../../../.prettierignore",
->>>>>>> a5c0ee66
 		"clean": "rimraf --glob dist lib \"**/*.tsbuildinfo\" \"**/*.build.log\" nyc",
 		"eslint": "eslint --format stylish src",
 		"eslint:fix": "eslint --format stylish src --fix --fix-type problem,suggestion,layout",
