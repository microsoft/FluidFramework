{
  "name": "@fluid-experimental/property-common",
<<<<<<< HEAD
  "version": "0.46.0",
=======
  "version": "0.47.0",
>>>>>>> 538c370c
  "description": "common functions used in properties",
  "homepage": "https://fluidframework.com",
  "repository": "https://github.com/microsoft/FluidFramework",
  "license": "MIT",
  "author": "Microsoft and contributors",
  "main": "src/index.js",
  "types": "src/index.d.ts",
  "scripts": {
    "doc": "jsdoc -c jsdoc.conf",
    "test": "npm run test:mocha",
    "test:mocha": "mocha --exit -r node_modules/@fluidframework/mocha-test-setup --unhandled-rejections=strict",
    "test:mocha:verbose": "cross-env FLUID_TEST_VERBOSE=1 npm run test:mocha"
  },
  "dependencies": {
    "ajv": "7.1.1",
    "async": "^3.2.0",
    "base64-js": "1.3.0",
    "lodash": "^4.17.21",
    "semver": "^7.3.4",
    "traverse": "0.6.6"
  },
  "devDependencies": {
<<<<<<< HEAD
    "@fluidframework/mocha-test-setup": "^0.46.0",
=======
    "@fluidframework/mocha-test-setup": "^0.47.0",
>>>>>>> 538c370c
    "chai": "^4.2.0",
    "cross-env": "^7.0.2",
    "mocha": "^8.4.0",
    "nock": "^10.0.1",
    "sinon": "^7.4.2"
  }
}<|MERGE_RESOLUTION|>--- conflicted
+++ resolved
@@ -1,10 +1,6 @@
 {
   "name": "@fluid-experimental/property-common",
-<<<<<<< HEAD
-  "version": "0.46.0",
-=======
   "version": "0.47.0",
->>>>>>> 538c370c
   "description": "common functions used in properties",
   "homepage": "https://fluidframework.com",
   "repository": "https://github.com/microsoft/FluidFramework",
@@ -27,11 +23,7 @@
     "traverse": "0.6.6"
   },
   "devDependencies": {
-<<<<<<< HEAD
-    "@fluidframework/mocha-test-setup": "^0.46.0",
-=======
     "@fluidframework/mocha-test-setup": "^0.47.0",
->>>>>>> 538c370c
     "chai": "^4.2.0",
     "cross-env": "^7.0.2",
     "mocha": "^8.4.0",
