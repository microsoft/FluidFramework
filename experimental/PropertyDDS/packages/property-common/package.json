{
	"name": "@fluid-experimental/property-common",
	"version": "2.0.0-rc.3.0.0",
	"description": "common functions used in properties",
	"homepage": "https://fluidframework.com",
	"repository": {
		"type": "git",
		"url": "https://github.com/microsoft/FluidFramework.git",
		"directory": "experimental/PropertyDDS/packages/property-common"
	},
	"license": "MIT",
	"author": "Microsoft and contributors",
	"type": "module",
	"exports": {
		".": {
			"import": {
				"types": "./lib/index.d.ts",
				"default": "./lib/index.js"
			},
			"require": {
				"types": "./dist/index.d.ts",
				"default": "./dist/index.js"
			}
		}
	},
	"main": "dist/index.js",
	"types": "dist/index.d.ts",
	"scripts": {
		"build": "fluid-build . --task build",
		"build:commonjs": "fluid-build . --task commonjs",
		"build:compile": "fluid-build . --task compile",
		"build:esnext": "tsc --project ./tsconfig.json",
		"build:test": "npm run build:test:esm && npm run build:test:cjs",
		"build:test:cjs": "fluid-tsc commonjs --project ./src/test/tsconfig.cjs.json",
		"build:test:esm": "tsc --project ./src/test/tsconfig.json",
		"check:are-the-types-wrong": "attw --pack . --entrypoints .",
		"clean": "rimraf --glob dist lib \"**/*.tsbuildinfo\" \"**/*.build.log\" nyc",
		"eslint": "eslint --format stylish src",
		"eslint:fix": "eslint --format stylish src --fix --fix-type problem,suggestion,layout",
		"format": "npm run prettier:fix",
		"lint": "npm run prettier && npm run eslint",
		"lint:fix": "npm run prettier:fix && npm run eslint:fix",
		"prettier": "prettier --check . --cache --ignore-path ../../../../.prettierignore",
		"prettier:fix": "prettier --write . --cache --ignore-path ../../../../.prettierignore",
		"test": "npm run test:mocha",
		"test:coverage": "c8 npm test",
		"test:mocha": "npm run test:mocha:esm && npm run test:mocha:cjs",
		"test:mocha:cjs": "mocha --recursive \"dist/test/**/*.spec.*js\" --exit",
		"test:mocha:esm": "mocha --recursive \"lib/test/**/*.spec.*js\" --exit",
		"test:mocha:verbose": "cross-env FLUID_TEST_VERBOSE=1 npm run test:mocha",
		"tsc": "fluid-tsc commonjs --project ./tsconfig.cjs.json && copyfiles -f ../../../../common/build/build-common/src/cjs/package.json ./dist"
	},
	"c8": {
		"all": true,
		"cache-dir": "nyc/.cache",
		"exclude": [
			"src/test/**/*.*ts",
			"dist/test/**/*.*js"
		],
		"exclude-after-remap": false,
		"include": [
			"src/**/*.*ts",
			"dist/**/*.*js"
		],
		"report-dir": "nyc/report",
		"reporter": [
			"cobertura",
			"html",
			"text"
		],
		"temp-directory": "nyc/.nyc_output"
	},
	"dependencies": {
		"@types/events_pkg": "npm:@types/events@^3.0.0",
		"ajv": "^8.12.0",
		"async": "^3.2.2",
		"base64-js": "^1.5.1",
		"events_pkg": "npm:events@^3.1.0",
		"fastest-json-copy": "^1.0.1",
		"lodash": "^4.17.21",
		"murmurhash3js": "3.0.1",
		"semver": "^7.5.3",
		"traverse": "0.6.6",
		"uuid": "^9.0.0"
	},
	"devDependencies": {
<<<<<<< HEAD
		"@arethetypeswrong/cli": "^0.13.3",
=======
		"@biomejs/biome": "^1.6.2",
>>>>>>> f27289d5
		"@fluid-internal/mocha-test-setup": "workspace:~",
		"@fluidframework/build-common": "^2.0.3",
		"@fluidframework/build-tools": "^0.34.0",
		"@fluidframework/eslint-config-fluid": "^5.1.0",
		"@microsoft/api-extractor": "^7.42.3",
		"@types/chai": "^4.0.0",
		"@types/debug": "^4.1.5",
		"@types/lodash": "^4.14.118",
		"@types/mocha": "^9.1.1",
		"@types/node": "^18.19.0",
		"@types/semver": "^7.5.0",
		"@types/sinon": "^17.0.3",
		"@types/uuid": "^9.0.2",
		"c8": "^8.0.1",
		"chai": "^4.2.0",
		"copyfiles": "^2.4.1",
		"cross-env": "^7.0.3",
		"eslint": "~8.55.0",
		"mocha": "^10.2.0",
		"mocha-json-output-reporter": "^2.0.1",
		"mocha-multi-reporters": "^1.5.1",
		"moment": "^2.21.0",
		"nock": "^13.3.3",
		"prettier": "~3.0.3",
		"rimraf": "^4.4.0",
		"sinon": "^17.0.1",
		"typescript": "~5.1.6"
	},
	"typeValidation": {
		"disabled": true,
		"broken": {}
	}
}<|MERGE_RESOLUTION|>--- conflicted
+++ resolved
@@ -84,11 +84,8 @@
 		"uuid": "^9.0.0"
 	},
 	"devDependencies": {
-<<<<<<< HEAD
 		"@arethetypeswrong/cli": "^0.13.3",
-=======
 		"@biomejs/biome": "^1.6.2",
->>>>>>> f27289d5
 		"@fluid-internal/mocha-test-setup": "workspace:~",
 		"@fluidframework/build-common": "^2.0.3",
 		"@fluidframework/build-tools": "^0.34.0",
