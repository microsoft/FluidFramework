--- conflicted
+++ resolved
@@ -7,11 +7,7 @@
  * @fileoverview In this file, we will test the functions exported by deep_copy.js
  */
 import { expect } from "chai";
-<<<<<<< HEAD
 import { Int32DataArray, UniversalDataArray, Int8DataArray, BoolDataArray } from "../../index.js";
-=======
-import { BoolDataArray, Int8DataArray, Int32DataArray, UniversalDataArray } from "../../index";
->>>>>>> d38e957c
 let error;
 
 describe("BaseDataArray", function () {
