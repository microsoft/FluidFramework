--- conflicted
+++ resolved
@@ -7,13 +7,9 @@
  * @fileoverview In this file, we will test the functions exported by datastructres/collection.js
  */
 
+import * as _ from "lodash";
 import { expect } from "chai";
-<<<<<<< HEAD
 import { Collection } from "../../index.js";
-=======
-import * as _ from "lodash";
-import { Collection } from "../../index";
->>>>>>> d38e957c
 
 describe("collection", function () {
 	const createObject = () => ({
