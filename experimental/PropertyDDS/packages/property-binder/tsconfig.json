{
	"extends": "../../../../common/build/build-common/tsconfig.node16.json",
	"exclude": ["src/test/**/*"],
	"compilerOptions": {
		"experimentalDecorators": true,
		"allowJs": true,
		"outDir": "./lib",
		"rootDir": "./src",
<<<<<<< HEAD
		"noUncheckedIndexedAccess": false,
=======
		// Targeting ES2022 causes registerOnPath to not cause callbacks for unknown reasons, so avoid updating.
		"target": "ES2020",
>>>>>>> 1634f59c
	},
	"include": ["src/**/*"],
}<|MERGE_RESOLUTION|>--- conflicted
+++ resolved
@@ -6,12 +6,8 @@
 		"allowJs": true,
 		"outDir": "./lib",
 		"rootDir": "./src",
-<<<<<<< HEAD
-		"noUncheckedIndexedAccess": false,
-=======
 		// Targeting ES2022 causes registerOnPath to not cause callbacks for unknown reasons, so avoid updating.
 		"target": "ES2020",
->>>>>>> 1634f59c
 	},
 	"include": ["src/**/*"],
 }