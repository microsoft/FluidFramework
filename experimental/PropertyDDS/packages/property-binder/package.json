{
  "name": "@fluid-experimental/property-binder",
  "version": "0.53.0",
  "description": "Data Binder for Fluid PropertyDDS",
  "keywords": [],
  "homepage": "https://fluidframework.com",
  "repository": "https://github.com/microsoft/FluidFramework",
  "license": "MIT",
  "author": "Microsoft and contributors",
  "main": "dist/index.js",
  "module": "lib/index.js",
  "types": "dist/index.d.ts",
  "files": [
    "dist/**/*",
    "lib/**/*",
    "dist/index.d.ts"
  ],
"scripts": {
    "build": "concurrently npm:build:compile npm:lint",
    "postbuild": "npm run gen:tscdef",
    "build:commonjs": "npm run tsc && npm run build:test",
    "build:compile": "concurrently npm:build:commonjs npm:build:esnext",
    "build:esnext": "tsc --project ./tsconfig.esnext.json",
    "build:full": "npm run build",
    "build:full:compile": "npm run build:compile",
    "build:test": "tsc --project ./src/test/tsconfig.json",
    "clean": "rimraf dist lib *.tsbuildinfo *.build.log",
    "doc": "cross-var appfw-typedoc $npm_package_name",
    "eslint": "eslint --format stylish src",
    "eslint:fix": "eslint --format stylish src --fix",
    "gen:tscdef": "tsc -p tsconfig.json --outDir dist -d",
    "lint": "npm run eslint",
    "lint:fix": "npm run eslint:fix",
    "precit": "bash -c \"npm run test -- --reporters dots; echo '----------Linting----------'; npm run lint; echo '----------Docs----------'; npm run doc\"",
    "prepublishOnly": "npm run test:dist",
    "test": "npm run test:jest",
    "pretest:coverage": "rimraf coverage/",
    "test:coverage": "nyc npm test -- --reporter xunit --reporter-option output=nyc/junit-report.xml",
    "test:jest": "jest",
    "tsc": "tsc"
  },
  "nyc": {
    "all": true,
    "cache-dir": "nyc/.cache",
    "exclude": [
      "src/test/**/*.ts",
      "dist/test/**/*.js"
    ],
    "exclude-after-remap": false,
    "include": [
      "src/**/*.ts",
      "dist/**/*.js"
    ],
    "report-dir": "nyc/report",
    "reporter": [
      "cobertura",
      "html",
      "text"
    ],
    "temp-directory": "nyc/.nyc_output"
  },
  "dependencies": {
    "@babel/runtime": "^7.13.7",
<<<<<<< HEAD
    "@fluid-experimental/property-changeset": "^0.52.0",
    "@fluid-experimental/property-dds": "^0.52.0",
    "@fluid-experimental/property-properties": "^0.52.0",
    "lodash": "^4.17.21"
=======
    "@fluid-experimental/property-changeset": "^0.53.0",
    "@fluid-experimental/property-dds": "^0.53.0",
    "@fluid-experimental/property-properties": "^0.53.0",
    "underscore": "^1.9.1"
>>>>>>> 3b9de8cd
  },
  "devDependencies": {
    "@babel/core": "^7.12.10",
    "@babel/plugin-transform-runtime": "^7.2.0",
    "@babel/preset-env": "^7.2.0",
    "@fluidframework/build-common": "^0.23.0",
    "@fluidframework/test-runtime-utils": "^0.53.0",
    "@fluidframework/test-utils": "^0.53.0",
    "@types/jest": "22.2.3",
    "async": "^3.2.0",
    "babel-eslint": "^10.0.1",
    "babel-loader": "^8.0.5",
    "babel-plugin-istanbul": "^5.1.0",
    "babel-plugin-module-resolver": "^3.1.1",
    "babel-plugin-polyfill-corejs2": "^0.1.10",
    "babel-plugin-polyfill-corejs3": "^0.1.7",
    "babel-plugin-polyfill-regenerator": "^0.1.6",
    "babel-plugin-transform-jsx": "^2.0.0",
    "body-parser": "^1.18.3",
    "chai": "^4.2.0",
    "concurrently": "^6.2.0",
    "eslint": "~7.18.0",
    "jest": "^26.6.3",
    "jest-junit": "^10.0.0",
    "jsdoc": "3.6.7",
    "lighthouse": "^5.2.0",
    "nyc": "^15.0.0",
    "rimraf": "^2.6.2",
    "source-map-loader": "^0.2.4",
    "source-map-support": "^0.5.16",
    "ts-jest": "^26.4.4",
    "ts-loader": "^6.1.2",
    "ts-node": "^7.0.1",
    "typedoc": "^0.12.0",
    "typescript": "~4.1.3"
  },
  "jest-junit": {
    "outputDirectory": "nyc",
    "outputName": "jest-junit-report.xml"
  }
}<|MERGE_RESOLUTION|>--- conflicted
+++ resolved
@@ -61,17 +61,10 @@
   },
   "dependencies": {
     "@babel/runtime": "^7.13.7",
-<<<<<<< HEAD
-    "@fluid-experimental/property-changeset": "^0.52.0",
-    "@fluid-experimental/property-dds": "^0.52.0",
-    "@fluid-experimental/property-properties": "^0.52.0",
-    "lodash": "^4.17.21"
-=======
     "@fluid-experimental/property-changeset": "^0.53.0",
     "@fluid-experimental/property-dds": "^0.53.0",
     "@fluid-experimental/property-properties": "^0.53.0",
-    "underscore": "^1.9.1"
->>>>>>> 3b9de8cd
+    "lodash": "^4.17.21"
   },
   "devDependencies": {
     "@babel/core": "^7.12.10",
