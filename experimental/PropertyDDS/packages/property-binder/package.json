{
  "name": "@fluid-experimental/property-binder",
  "version": "2.0.0-internal.2.3.0",
  "description": "Data Binder for Fluid PropertyDDS",
  "keywords": [],
  "homepage": "https://fluidframework.com",
  "repository": {
    "type": "git",
    "url": "https://github.com/microsoft/FluidFramework.git",
    "directory": "experimental/PropertyDDS/packages/property-binder"
  },
  "license": "MIT",
  "author": "Microsoft and contributors",
  "main": "dist/index.js",
  "module": "lib/index.js",
  "types": "dist/index.d.ts",
  "files": [
    "dist/**/*",
    "lib/**/*",
    "dist/index.d.ts"
  ],
  "scripts": {
    "build": "concurrently npm:build:compile npm:lint",
    "postbuild": "npm run gen:tscdef",
    "build:commonjs": "npm run tsc && npm run build:test",
    "build:compile": "concurrently npm:build:commonjs npm:build:esnext",
    "build:esnext": "tsc --project ./tsconfig.esnext.json",
    "build:full": "npm run build",
    "build:full:compile": "npm run build:compile",
    "build:test": "tsc --project ./src/test/tsconfig.json",
    "clean": "rimraf dist lib *.tsbuildinfo *.build.log",
    "doc": "cross-var appfw-typedoc $npm_package_name",
    "eslint": "eslint --format stylish src",
    "eslint:fix": "eslint --format stylish src --fix --fix-type problem,suggestion,layout",
    "format": "npm run prettier:fix",
    "gen:tscdef": "tsc -p tsconfig.json --outDir dist -d",
    "lint": "npm run eslint",
    "lint:fix": "npm run eslint:fix",
    "precit": "bash -c \"npm run test -- --reporters dots; echo '----------Linting----------'; npm run lint; echo '----------Docs----------'; npm run doc\"",
    "prepublishOnly": "npm run test:dist",
    "prettier": "prettier --check . --ignore-path ../../../.prettierignore",
    "prettier:fix": "prettier --write . --ignore-path ../../../.prettierignore",
    "test": "npm run test:jest",
    "pretest:coverage": "rimraf coverage/",
    "test:coverage": "nyc npm test -- --reporter xunit --reporter-option output=nyc/junit-report.xml",
    "test:jest": "jest",
    "tsc": "tsc"
  },
  "nyc": {
    "all": true,
    "cache-dir": "nyc/.cache",
    "exclude": [
      "src/test/**/*.ts",
      "dist/test/**/*.js"
    ],
    "exclude-after-remap": false,
    "include": [
      "src/**/*.ts",
      "dist/**/*.js"
    ],
    "report-dir": "nyc/report",
    "reporter": [
      "cobertura",
      "html",
      "text"
    ],
    "temp-directory": "nyc/.nyc_output"
  },
  "dependencies": {
    "@babel/runtime": "^7.13.7",
    "@fluid-experimental/property-changeset": ">=2.0.0-internal.2.3.0 <2.0.0-internal.3.0.0",
    "@fluid-experimental/property-dds": ">=2.0.0-internal.2.3.0 <2.0.0-internal.3.0.0",
    "@fluid-experimental/property-properties": ">=2.0.0-internal.2.3.0 <2.0.0-internal.3.0.0",
    "lodash": "^4.17.21"
  },
  "devDependencies": {
    "@babel/core": "^7.12.10",
    "@babel/eslint-parser": "^7.16.5",
    "@babel/plugin-transform-runtime": "^7.2.0",
    "@babel/preset-env": "^7.2.0",
    "@fluid-experimental/property-binder-previous": "npm:@fluid-experimental/property-binder@2.0.0-internal.2.1.0",
    "@fluidframework/build-common": "^1.1.0",
    "@fluidframework/test-runtime-utils": ">=2.0.0-internal.2.3.0 <2.0.0-internal.3.0.0",
    "@fluidframework/test-utils": ">=2.0.0-internal.2.3.0 <2.0.0-internal.3.0.0",
    "@rushstack/eslint-config": "^2.5.1",
    "@types/jest": "22.2.3",
<<<<<<< HEAD
    "@types/underscore": "1.11.4",
    "async": "^3.2.0",
=======
    "async": "^3.2.2",
>>>>>>> e365bdb3
    "babel-eslint": "^10.0.1",
    "babel-loader": "^8.0.5",
    "babel-plugin-istanbul": "^5.1.0",
    "babel-plugin-module-resolver": "^3.1.1",
    "babel-plugin-polyfill-corejs2": "^0.1.10",
    "babel-plugin-polyfill-corejs3": "^0.1.7",
    "babel-plugin-polyfill-regenerator": "^0.1.6",
    "babel-plugin-transform-jsx": "^2.0.0",
    "body-parser": "^1.18.3",
    "chai": "^4.2.0",
    "concurrently": "^6.2.0",
    "eslint": "~8.6.0",
    "jest": "^26.6.3",
    "jest-junit": "^10.0.0",
    "jsdoc": "3.6.7",
    "lighthouse": "^5.2.0",
    "nyc": "^15.0.0",
    "prettier": "~2.6.2",
    "rimraf": "^2.6.2",
    "source-map-loader": "^2.0.0",
    "source-map-support": "^0.5.16",
    "typedoc": "^0.12.0",
    "typescript": "~4.5.5"
  },
  "jest-junit": {
    "outputDirectory": "nyc",
    "outputName": "jest-junit-report.xml"
  },
  "typeValidation": {
    "disabled": true,
    "version": "2.0.0-internal.2.2.0",
    "baselineRange": ">=2.0.0-internal.2.1.0 <2.0.0-internal.2.2.0",
    "baselineVersion": "2.0.0-internal.2.1.0",
    "broken": {}
  }
}<|MERGE_RESOLUTION|>--- conflicted
+++ resolved
@@ -84,12 +84,7 @@
     "@fluidframework/test-utils": ">=2.0.0-internal.2.3.0 <2.0.0-internal.3.0.0",
     "@rushstack/eslint-config": "^2.5.1",
     "@types/jest": "22.2.3",
-<<<<<<< HEAD
-    "@types/underscore": "1.11.4",
-    "async": "^3.2.0",
-=======
     "async": "^3.2.2",
->>>>>>> e365bdb3
     "babel-eslint": "^10.0.1",
     "babel-loader": "^8.0.5",
     "babel-plugin-istanbul": "^5.1.0",
