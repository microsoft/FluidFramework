--- conflicted
+++ resolved
@@ -9,11 +9,7 @@
 		"noUnusedLocals": false,
 		"outDir": "./dist",
 		"rootDir": "./src",
-<<<<<<< HEAD
-        "types": ["node"]
-=======
 		"types": ["node"]
->>>>>>> bd8adac8
 	},
 	"include": ["src/**/*"],
 }