{
  "name": "@fluid-experimental/property-dds",
  "version": "2.0.0",
  "description": "definition of the property distributed data store",
  "homepage": "https://fluidframework.com",
  "repository": {
    "type": "git",
    "url": "https://github.com/microsoft/FluidFramework.git",
    "directory": "experimental/PropertyDDS/packages/property-dds"
  },
  "license": "MIT",
  "author": "Microsoft and contributors",
  "sideEffects": false,
  "main": "dist/index.js",
  "module": "lib/index.js",
  "types": "dist/index.d.ts",
  "scripts": {
    "build": "concurrently npm:build:compile npm:lint",
    "build:compile": "npm run tsc && npm run build:test && npm run build:esnext",
    "build:docs": "api-extractor run --local --typescript-compiler-folder ../../../../node_modules/typescript && copyfiles -u 1 ./_api-extractor-temp/doc-models/* ../../../_api-extractor-temp/",
    "build:esnext": "tsc --project ./tsconfig.esnext.json",
    "build:full": "npm run build",
    "build:full:compile": "npm run build:compile",
    "build:test": "tsc --project ./src/test/tsconfig.json",
    "ci:build:docs": "api-extractor run --typescript-compiler-folder ../../../../node_modules/typescript && copyfiles -u 1 ./_api-extractor-temp/doc-models/* ../../../../_api-extractor-temp/",
    "clean": "rimraf dist lib *.tsbuildinfo *.build.log",
    "eslint": "eslint src",
    "eslint:fix": "eslint src --fix",
    "lint": "npm run eslint",
    "lint:fix": "npm run eslint:fix",
    "test": "npm run test:mocha",
    "test:mocha": "mocha \"dist/**/*.spec.js\" --exit -r node_modules/@fluidframework/mocha-test-setup --unhandled-rejections=strict",
    "test:mocha-ts": "cross-env FLUID_TEST_VERBOSE=1 TS_NODE_PROJECT=\"./src/test/tsconfig.json\" mocha --require ts-node/register --extensions ts,tsx  \"src/test/**/*.spec.ts\" --exit -r node_modules/@fluidframework/mocha-test-setup --unhandled-rejections=strict --timeout 1500000",
    "test:mocha:verbose": "cross-env FLUID_TEST_VERBOSE=1 npm run test:mocha",
    "tsc": "tsc"
  },
  "dependencies": {
    "@fluid-experimental/property-changeset": "^2.0.0",
    "@fluid-experimental/property-properties": "^2.0.0",
    "@fluidframework/common-utils": "^0.32.1",
    "@fluidframework/container-definitions": "^2.0.0",
    "@fluidframework/core-interfaces": "^2.0.0",
    "@fluidframework/datastore-definitions": "^2.0.0",
    "@fluidframework/protocol-definitions": "^0.1029.1000-0",
    "@fluidframework/runtime-definitions": "^2.0.0",
    "@fluidframework/runtime-utils": "^2.0.0",
    "@fluidframework/shared-object-base": "^2.0.0",
    "axios": "^0.26.0",
    "fastest-json-copy": "^1.0.1",
    "lodash": "^4.17.21",
    "msgpackr": "^1.4.7",
    "uuid": "^8.3.1"
  },
  "devDependencies": {
    "@fluid-experimental/property-common": "^2.0.0",
    "@fluidframework/build-common": "^0.23.0",
    "@fluidframework/driver-definitions": "^2.0.0",
    "@fluidframework/eslint-config-fluid": "^0.28.2000",
    "@fluidframework/local-driver": "^2.0.0",
    "@fluidframework/mocha-test-setup": "^2.0.0",
    "@fluidframework/sequence": "^2.0.0",
<<<<<<< HEAD
    "@fluidframework/server-local-server": "^0.1037.1000-0",
=======
    "@fluidframework/server-local-server":  "^0.1037.1000-0",
>>>>>>> 3c43a734
    "@fluidframework/test-runtime-utils": "^2.0.0",
    "@fluidframework/test-utils": "^2.0.0",
    "@microsoft/api-extractor": "^7.22.2",
    "@rushstack/eslint-config": "^2.5.1",
    "@types/mocha": "^9.1.1",
    "chai": "^4.2.0",
    "concurrently": "^6.2.0",
    "copyfiles": "^2.1.0",
    "cross-env": "^7.0.2",
    "easy-table": "^1.1.1",
    "env-cmd": "^10.1.0",
    "eslint": "~8.6.0",
    "mocha": "^10.0.0",
    "nyc": "^15.0.0",
    "rimraf": "^2.6.2",
    "typescript": "~4.5.5"
  }
}<|MERGE_RESOLUTION|>--- conflicted
+++ resolved
@@ -59,11 +59,7 @@
     "@fluidframework/local-driver": "^2.0.0",
     "@fluidframework/mocha-test-setup": "^2.0.0",
     "@fluidframework/sequence": "^2.0.0",
-<<<<<<< HEAD
-    "@fluidframework/server-local-server": "^0.1037.1000-0",
-=======
     "@fluidframework/server-local-server":  "^0.1037.1000-0",
->>>>>>> 3c43a734
     "@fluidframework/test-runtime-utils": "^2.0.0",
     "@fluidframework/test-utils": "^2.0.0",
     "@microsoft/api-extractor": "^7.22.2",
