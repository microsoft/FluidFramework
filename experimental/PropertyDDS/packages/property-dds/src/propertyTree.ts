--- conflicted
+++ resolved
@@ -37,12 +37,10 @@
 
 export type SerializedChangeSet = any;
 
-<<<<<<< HEAD
 export type Metadata = any;
-=======
+
 type FetchUnrebasedChangeFn = (guid: string) => IRemotePropertyTreeMessage;
 type FetchRebasedChangesFn = (startGuid: string, endGuid?: string) => IPropertyTreeMessage[];
->>>>>>> 1cbb52ad
 
 export const enum OpKind {
 	// eslint-disable-next-line @typescript-eslint/no-shadow
