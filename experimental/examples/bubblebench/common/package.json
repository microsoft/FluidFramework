{
  "name": "@fluid-experimental/bubblebench-common",
<<<<<<< HEAD
  "version": "0.46.0",
=======
  "version": "0.47.0",
>>>>>>> 538c370c
  "description": "Bubblemark inspired DDS benchmark",
  "homepage": "https://fluidframework.com",
  "repository": "https://github.com/microsoft/FluidFramework",
  "license": "MIT",
  "author": "Microsoft and contributors",
  "main": "dist/index.js",
  "module": "lib/index.js",
  "types": "dist/index.d.ts",
  "scripts": {
    "build": "concurrently npm:build:compile npm:lint",
    "build:compile": "concurrently npm:tsc npm:build:esnext",
    "build:esnext": "tsc --project ./tsconfig.esnext.json",
    "build:full": "npm run build",
    "build:full:compile": "npm run build:compile",
    "clean": "rimraf dist lib *.tsbuildinfo *.build.log",
    "eslint": "eslint --format stylish src",
    "eslint:fix": "eslint --format stylish src --fix",
    "lint": "npm run eslint",
    "lint:fix": "npm run eslint:fix",
    "test": "npm run test:mocha",
    "test:coverage": "nyc npm test -- --reporter xunit --reporter-option output=nyc/junit-report.xml",
    "test:mocha": "mocha --recursive dist/test -r node_modules/@fluidframework/mocha-test-setup --unhandled-rejections=strict",
    "test:mocha:verbose": "cross-env FLUID_TEST_VERBOSE=1 npm run test:mocha",
    "tsc": "tsc",
    "tsfmt": "tsfmt --verify",
    "tsfmt:fix": "tsfmt --replace"
  },
  "nyc": {
    "all": true,
    "cache-dir": "nyc/.cache",
    "exclude": [
      "src/test/**/*.ts",
      "dist/test/**/*.js"
    ],
    "exclude-after-remap": false,
    "include": [
      "src/**/*.ts",
      "dist/**/*.js"
    ],
    "report-dir": "nyc/report",
    "reporter": [
      "cobertura",
      "html",
      "text"
    ],
    "temp-directory": "nyc/.nyc_output"
  },
  "dependencies": {
<<<<<<< HEAD
    "@fluid-experimental/tree": "^0.46.0",
    "@fluidframework/aqueduct": "^0.46.0",
    "@fluidframework/container-definitions": "^0.39.8",
    "@fluidframework/core-interfaces": "^0.39.7",
    "@fluidframework/datastore-definitions": "^0.46.0",
    "@fluidframework/map": "^0.46.0",
    "@fluidframework/view-interfaces": "^0.46.0",
=======
    "@fluid-experimental/tree": "^0.47.0",
    "@fluidframework/aqueduct": "^0.47.0",
    "@fluidframework/container-definitions": "^0.39.8",
    "@fluidframework/core-interfaces": "^0.39.7",
    "@fluidframework/datastore-definitions": "^0.47.0",
    "@fluidframework/map": "^0.47.0",
    "@fluidframework/view-interfaces": "^0.47.0",
>>>>>>> 538c370c
    "best-random": "^1.0.0",
    "react": "^16.10.2",
    "react-dom": "^16.10.2",
    "use-resize-observer": "^7.0.0"
  },
  "devDependencies": {
    "@fluidframework/build-common": "^0.22.0",
    "@fluidframework/eslint-config-fluid": "^0.23.0",
<<<<<<< HEAD
    "@fluidframework/mocha-test-setup": "^0.46.0",
=======
    "@fluidframework/mocha-test-setup": "^0.47.0",
>>>>>>> 538c370c
    "@fluidframework/test-tools": "^0.2.3074",
    "@types/mocha": "^8.2.2",
    "@types/node": "^12.19.0",
    "@types/react": "^16.9.15",
    "@types/react-dom": "^16.9.4",
    "@typescript-eslint/eslint-plugin": "~4.14.0",
    "@typescript-eslint/parser": "~4.14.0",
    "concurrently": "^5.2.0",
    "cross-env": "^7.0.2",
    "eslint": "~7.18.0",
    "eslint-plugin-eslint-comments": "~3.2.0",
    "eslint-plugin-import": "~2.22.1",
    "eslint-plugin-no-null": "~1.0.2",
    "eslint-plugin-prefer-arrow": "~1.2.2",
    "eslint-plugin-react": "~7.22.0",
    "eslint-plugin-unicorn": "~26.0.1",
    "mocha": "^8.4.0",
    "nyc": "^15.0.0",
    "rimraf": "^2.6.2",
    "typescript": "~4.1.3",
    "typescript-formatter": "7.1.0"
  },
  "fluid": {
    "browser": {
      "umd": {
        "files": [
          "dist/main.bundle.js"
        ],
        "library": "main"
      }
    }
  },
  "jest-junit": {
    "outputDirectory": "nyc",
    "outputName": "jest-junit-report.xml"
  }
}<|MERGE_RESOLUTION|>--- conflicted
+++ resolved
@@ -1,10 +1,6 @@
 {
   "name": "@fluid-experimental/bubblebench-common",
-<<<<<<< HEAD
-  "version": "0.46.0",
-=======
   "version": "0.47.0",
->>>>>>> 538c370c
   "description": "Bubblemark inspired DDS benchmark",
   "homepage": "https://fluidframework.com",
   "repository": "https://github.com/microsoft/FluidFramework",
@@ -53,15 +49,6 @@
     "temp-directory": "nyc/.nyc_output"
   },
   "dependencies": {
-<<<<<<< HEAD
-    "@fluid-experimental/tree": "^0.46.0",
-    "@fluidframework/aqueduct": "^0.46.0",
-    "@fluidframework/container-definitions": "^0.39.8",
-    "@fluidframework/core-interfaces": "^0.39.7",
-    "@fluidframework/datastore-definitions": "^0.46.0",
-    "@fluidframework/map": "^0.46.0",
-    "@fluidframework/view-interfaces": "^0.46.0",
-=======
     "@fluid-experimental/tree": "^0.47.0",
     "@fluidframework/aqueduct": "^0.47.0",
     "@fluidframework/container-definitions": "^0.39.8",
@@ -69,7 +56,6 @@
     "@fluidframework/datastore-definitions": "^0.47.0",
     "@fluidframework/map": "^0.47.0",
     "@fluidframework/view-interfaces": "^0.47.0",
->>>>>>> 538c370c
     "best-random": "^1.0.0",
     "react": "^16.10.2",
     "react-dom": "^16.10.2",
@@ -78,11 +64,7 @@
   "devDependencies": {
     "@fluidframework/build-common": "^0.22.0",
     "@fluidframework/eslint-config-fluid": "^0.23.0",
-<<<<<<< HEAD
-    "@fluidframework/mocha-test-setup": "^0.46.0",
-=======
     "@fluidframework/mocha-test-setup": "^0.47.0",
->>>>>>> 538c370c
     "@fluidframework/test-tools": "^0.2.3074",
     "@types/mocha": "^8.2.2",
     "@types/node": "^12.19.0",
