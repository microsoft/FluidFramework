{
  "name": "@fluid-experimental/bubblebench-common",
  "version": "0.45.0",
  "description": "Bubblemark inspired DDS benchmark",
  "homepage": "https://fluidframework.com",
  "repository": "https://github.com/microsoft/FluidFramework",
  "license": "MIT",
  "author": "Microsoft and contributors",
  "main": "dist/index.js",
  "module": "lib/index.js",
  "types": "dist/index.d.ts",
  "scripts": {
    "build": "concurrently npm:build:compile npm:lint",
    "build:compile": "concurrently npm:tsc npm:build:esnext",
    "build:esnext": "tsc --project ./tsconfig.esnext.json",
    "build:full": "npm run build",
    "build:full:compile": "npm run build:compile",
    "clean": "rimraf dist lib *.tsbuildinfo *.build.log",
    "eslint": "eslint --format stylish src",
    "eslint:fix": "eslint --format stylish src --fix",
    "lint": "npm run eslint",
    "lint:fix": "npm run eslint:fix",
    "test": "npm run test:mocha",
    "test:coverage": "nyc npm test -- --reporter xunit --reporter-option output=nyc/junit-report.xml",
    "test:mocha": "mocha --recursive dist/test -r node_modules/@fluidframework/mocha-test-setup --unhandled-rejections=strict",
    "test:mocha:verbose": "cross-env FLUID_TEST_VERBOSE=1 npm run test:mocha",
    "tsc": "tsc",
    "tsfmt": "tsfmt --verify",
    "tsfmt:fix": "tsfmt --replace"
  },
  "nyc": {
    "all": true,
    "cache-dir": "nyc/.cache",
    "exclude": [
      "src/test/**/*.ts",
      "dist/test/**/*.js"
    ],
    "exclude-after-remap": false,
    "include": [
      "src/**/*.ts",
      "dist/**/*.js"
    ],
    "report-dir": "nyc/report",
    "reporter": [
      "cobertura",
      "html",
      "text"
    ],
    "temp-directory": "nyc/.nyc_output"
  },
  "dependencies": {
<<<<<<< HEAD
    "@fluid-experimental/tree": "^0.44.0",
    "@fluidframework/aqueduct": "^0.44.0",
    "@fluidframework/container-definitions": "^0.39.7",
    "@fluidframework/core-interfaces": "^0.39.7",
    "@fluidframework/datastore-definitions": "^0.44.0",
    "@fluidframework/map": "^0.44.0",
    "@fluidframework/view-interfaces": "^0.44.0",
=======
    "@fluid-experimental/tree": "^0.45.0",
    "@fluidframework/aqueduct": "^0.45.0",
    "@fluidframework/container-definitions": "^0.39.5",
    "@fluidframework/core-interfaces": "^0.39.5",
    "@fluidframework/datastore-definitions": "^0.45.0",
    "@fluidframework/map": "^0.45.0",
    "@fluidframework/view-interfaces": "^0.45.0",
>>>>>>> f98fced2
    "best-random": "^1.0.0",
    "react": "^16.10.2",
    "react-dom": "^16.10.2",
    "use-resize-observer": "^7.0.0"
  },
  "devDependencies": {
    "@fluidframework/build-common": "^0.22.0",
    "@fluidframework/eslint-config-fluid": "^0.23.0",
    "@fluidframework/mocha-test-setup": "^0.45.0",
    "@fluidframework/test-tools": "^0.2.3074",
    "@types/mocha": "^8.2.2",
    "@types/node": "^12.19.0",
    "@types/react": "^16.9.15",
    "@types/react-dom": "^16.9.4",
    "@typescript-eslint/eslint-plugin": "~4.14.0",
    "@typescript-eslint/parser": "~4.14.0",
    "concurrently": "^5.2.0",
    "cross-env": "^7.0.2",
    "eslint": "~7.18.0",
    "eslint-plugin-eslint-comments": "~3.2.0",
    "eslint-plugin-import": "~2.22.1",
    "eslint-plugin-no-null": "~1.0.2",
    "eslint-plugin-prefer-arrow": "~1.2.2",
    "eslint-plugin-react": "~7.22.0",
    "eslint-plugin-unicorn": "~26.0.1",
    "mocha": "^8.4.0",
    "nyc": "^15.0.0",
    "rimraf": "^2.6.2",
    "typescript": "~4.1.3",
    "typescript-formatter": "7.1.0"
  },
  "fluid": {
    "browser": {
      "umd": {
        "files": [
          "dist/main.bundle.js"
        ],
        "library": "main"
      }
    }
  },
  "jest-junit": {
    "outputDirectory": "nyc",
    "outputName": "jest-junit-report.xml"
  }
}<|MERGE_RESOLUTION|>--- conflicted
+++ resolved
@@ -49,23 +49,13 @@
     "temp-directory": "nyc/.nyc_output"
   },
   "dependencies": {
-<<<<<<< HEAD
-    "@fluid-experimental/tree": "^0.44.0",
-    "@fluidframework/aqueduct": "^0.44.0",
+    "@fluid-experimental/tree": "^0.45.0",
+    "@fluidframework/aqueduct": "^0.45.0",
     "@fluidframework/container-definitions": "^0.39.7",
     "@fluidframework/core-interfaces": "^0.39.7",
-    "@fluidframework/datastore-definitions": "^0.44.0",
-    "@fluidframework/map": "^0.44.0",
-    "@fluidframework/view-interfaces": "^0.44.0",
-=======
-    "@fluid-experimental/tree": "^0.45.0",
-    "@fluidframework/aqueduct": "^0.45.0",
-    "@fluidframework/container-definitions": "^0.39.5",
-    "@fluidframework/core-interfaces": "^0.39.5",
     "@fluidframework/datastore-definitions": "^0.45.0",
     "@fluidframework/map": "^0.45.0",
     "@fluidframework/view-interfaces": "^0.45.0",
->>>>>>> f98fced2
     "best-random": "^1.0.0",
     "react": "^16.10.2",
     "react-dom": "^16.10.2",
