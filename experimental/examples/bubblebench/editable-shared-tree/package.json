{
	"name": "@fluid-example/bubblebench-editable-shared-tree",
	"version": "2.0.0-internal.3.2.0",
	"private": true,
	"description": "Bubblemark inspired DDS benchmark",
	"homepage": "https://fluidframework.com",
	"repository": {
		"type": "git",
		"url": "https://github.com/microsoft/FluidFramework.git",
		"directory": "experimental/examples/bubblebench/editable-shared-tree"
	},
	"license": "MIT",
	"author": "Microsoft and contributors",
	"main": "dist/index.js",
	"module": "lib/index.js",
	"types": "dist/index.d.ts",
	"scripts": {
		"build": "concurrently npm:build:compile npm:lint",
		"build:compile": "concurrently npm:tsc npm:build:esnext",
		"build:esnext": "tsc --project ./tsconfig.esnext.json",
		"build:full": "concurrently npm:build npm:webpack",
		"build:full:compile": "concurrently npm:build:compile npm:webpack",
		"clean": "rimraf dist lib *.tsbuildinfo *.build.log",
		"eslint": "eslint --format stylish src",
		"eslint:fix": "eslint --format stylish src --fix --fix-type problem,suggestion,layout",
		"format": "npm run prettier:fix",
<<<<<<< HEAD
		"lint": "npm run eslint",
		"lint:fix": "npm run eslint:fix",
    "prepack": "npm run webpack",
=======
		"lint": "npm run prettier && npm run eslint",
		"lint:fix": "npm run prettier:fix && npm run eslint:fix",
		"prepack": "npm run webpack",
>>>>>>> ea908aa7
		"prettier": "prettier --check . --ignore-path ../../../../.prettierignore",
		"prettier:fix": "prettier --write . --ignore-path ../../../../.prettierignore",
		"start": "webpack serve --config webpack.config.js --env mode=local",
		"start:docker": "webpack serve --config webpack.config.js --env mode=docker",
		"start:r11s": "webpack serve --config webpack.config.js --env mode=r11s",
		"start:spo": "webpack serve --config webpack.config.js --env mode=spo",
		"start:spo-df": "webpack serve --config webpack.config.js --env mode=spo-df",
		"start:tinylicious": "webpack serve --config webpack.config.js --env mode=tinylicious",
		"test": "npm run test:jest",
		"test:jest": "jest",
		"test:jest:verbose": "cross-env FLUID_TEST_VERBOSE=1 jest",
		"tsc": "tsc",
		"tsfmt": "tsfmt --verify",
		"tsfmt:fix": "tsfmt --replace",
		"webpack": "webpack --env production",
		"webpack:dev": "webpack --env development"
	},
	"dependencies": {
		"@fluid-example/bubblebench-common": ">=2.0.0-internal.3.2.0 <2.0.0-internal.4.0.0",
		"@fluid-example/example-utils": ">=2.0.0-internal.3.2.0 <2.0.0-internal.4.0.0",
		"@fluid-experimental/tree": ">=2.0.0-internal.3.2.0 <2.0.0-internal.4.0.0",
		"@fluid-internal/tree": ">=2.0.0-internal.3.2.0 <2.0.0-internal.4.0.0",
		"@fluidframework/aqueduct": ">=2.0.0-internal.3.2.0 <2.0.0-internal.4.0.0",
		"@fluidframework/common-definitions": "^0.20.1",
		"@fluidframework/container-definitions": ">=2.0.0-internal.3.2.0 <2.0.0-internal.4.0.0",
		"@fluidframework/core-interfaces": ">=2.0.0-internal.3.2.0 <2.0.0-internal.4.0.0",
		"@fluidframework/datastore-definitions": ">=2.0.0-internal.3.2.0 <2.0.0-internal.4.0.0",
		"@fluidframework/map": ">=2.0.0-internal.3.2.0 <2.0.0-internal.4.0.0",
		"react": "^17.0.1"
	},
	"devDependencies": {
		"@fluid-tools/webpack-fluid-loader": ">=2.0.0-internal.3.2.0 <2.0.0-internal.4.0.0",
		"@fluidframework/build-common": "^1.1.0",
		"@fluidframework/eslint-config-fluid": "^2.0.0",
		"@fluidframework/test-tools": "^0.2.3074",
		"@rushstack/eslint-config": "^2.5.1",
		"@types/expect-puppeteer": "2.2.1",
		"@types/jest": "22.2.3",
		"@types/jest-environment-puppeteer": "2.2.0",
		"@types/node": "^14.18.0",
		"@types/puppeteer": "1.3.0",
		"@types/react": "^17.0.1",
		"@types/react-dom": "^17.0.1",
		"concurrently": "^6.2.0",
		"cross-env": "^7.0.2",
		"eslint": "~8.6.0",
		"jest": "^26.6.3",
		"jest-junit": "^10.0.0",
		"jest-puppeteer": "^4.3.0",
		"puppeteer": "^1.20.0",
		"rimraf": "^2.6.2",
		"ts-jest": "^26.4.4",
		"ts-loader": "^9.3.0",
		"typescript": "~4.5.5",
		"typescript-formatter": "7.1.0",
		"webpack": "^5.72.0",
		"webpack-cli": "^4.9.2",
		"webpack-dev-server": "~4.6.0",
		"webpack-merge": "^5.8.0"
	},
	"fluid": {
		"browser": {
			"umd": {
				"files": [
					"dist/main.bundle.js"
				],
				"library": "main"
			}
		}
	},
	"jest-junit": {
		"outputDirectory": "nyc",
		"outputName": "jest-junit-report.xml"
	}
}<|MERGE_RESOLUTION|>--- conflicted
+++ resolved
@@ -24,15 +24,9 @@
 		"eslint": "eslint --format stylish src",
 		"eslint:fix": "eslint --format stylish src --fix --fix-type problem,suggestion,layout",
 		"format": "npm run prettier:fix",
-<<<<<<< HEAD
-		"lint": "npm run eslint",
-		"lint:fix": "npm run eslint:fix",
-    "prepack": "npm run webpack",
-=======
 		"lint": "npm run prettier && npm run eslint",
 		"lint:fix": "npm run prettier:fix && npm run eslint:fix",
 		"prepack": "npm run webpack",
->>>>>>> ea908aa7
 		"prettier": "prettier --check . --ignore-path ../../../../.prettierignore",
 		"prettier:fix": "prettier --write . --ignore-path ../../../../.prettierignore",
 		"start": "webpack serve --config webpack.config.js --env mode=local",
