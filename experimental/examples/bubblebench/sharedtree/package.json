{
  "name": "@fluid-experimental/bubblebench-sharedtree",
  "version": "0.59.2000",
  "description": "Bubblemark inspired DDS benchmark",
  "homepage": "https://fluidframework.com",
  "repository": {
    "type": "git",
    "url": "https://github.com/microsoft/FluidFramework.git",
    "directory": "experimental/examples/bubblebench/sharedtree"
  },
  "license": "MIT",
  "author": "Microsoft and contributors",
  "main": "dist/index.js",
  "module": "lib/index.js",
  "types": "dist/index.d.ts",
  "scripts": {
    "build": "concurrently npm:build:compile npm:lint",
    "build:compile": "concurrently npm:tsc npm:build:esnext",
    "build:esnext": "tsc --project ./tsconfig.esnext.json",
    "build:full": "concurrently npm:build npm:webpack",
    "build:full:compile": "concurrently npm:build:compile npm:webpack",
    "clean": "rimraf dist lib *.tsbuildinfo *.build.log",
    "eslint": "eslint --format stylish src",
    "eslint:fix": "eslint --format stylish src --fix --fix-type problem,suggestion,layout",
    "lint": "npm run eslint",
    "lint:fix": "npm run eslint:fix",
    "prepack": "npm run webpack",
    "start": "webpack serve --config webpack.config.js --env mode=local",
    "start:docker": "webpack serve --config webpack.config.js --env mode=docker",
    "start:r11s": "webpack serve --config webpack.config.js --env mode=r11s",
    "start:spo": "webpack serve --config webpack.config.js --env mode=spo",
    "start:spo-df": "webpack serve --config webpack.config.js --env mode=spo-df",
    "start:tinylicious": "webpack serve --config webpack.config.js --env mode=tinylicious",
    "test": "npm run test:jest",
    "test:jest": "jest",
    "test:jest:verbose": "cross-env FLUID_TEST_VERBOSE=1 jest",
    "tsc": "tsc",
    "tsfmt": "tsfmt --verify",
    "tsfmt:fix": "tsfmt --replace",
    "webpack": "webpack --env production",
    "webpack:dev": "webpack --env development"
  },
  "dependencies": {
    "@fluid-example/example-utils": "^0.59.2000",
    "@fluid-experimental/bubblebench-common": "^0.59.2000",
    "@fluid-experimental/tree": "^0.59.2000",
    "@fluidframework/aqueduct": "^0.59.2000",
    "@fluidframework/common-definitions": "^0.20.1",
    "@fluidframework/container-definitions": "^0.48.1000",
<<<<<<< HEAD
    "@fluidframework/core-interfaces": "^0.43.1000-0",
=======
    "@fluidframework/core-interfaces": "^0.43.1000",
>>>>>>> 0f2488de
    "@fluidframework/datastore-definitions": "^0.59.2000",
    "@fluidframework/map": "^0.59.2000",
    "react": "^16.10.2"
  },
  "devDependencies": {
    "@fluid-tools/webpack-fluid-loader": "^0.59.2000",
    "@fluidframework/build-common": "^0.23.0",
    "@fluidframework/eslint-config-fluid": "^0.28.1000",
    "@fluidframework/test-tools": "^0.2.3074",
    "@rushstack/eslint-config": "^2.5.1",
    "@types/expect-puppeteer": "2.2.1",
    "@types/jest": "22.2.3",
    "@types/jest-environment-puppeteer": "2.2.0",
    "@types/node": "^14.18.0",
    "@types/puppeteer": "1.3.0",
    "@types/react": "^16.9.15",
    "@types/react-dom": "^16.9.4",
    "@typescript-eslint/eslint-plugin": "~5.9.0",
    "@typescript-eslint/parser": "~5.9.0",
    "concurrently": "^6.2.0",
    "cross-env": "^7.0.2",
    "eslint": "~8.6.0",
    "eslint-plugin-editorconfig": "~3.2.0",
    "eslint-plugin-eslint-comments": "~3.2.0",
    "eslint-plugin-import": "~2.25.4",
    "eslint-plugin-no-null": "~1.0.2",
    "eslint-plugin-react": "~7.28.0",
    "eslint-plugin-unicorn": "~40.0.0",
    "jest": "^26.6.3",
    "jest-junit": "^10.0.0",
    "jest-puppeteer": "^4.3.0",
    "puppeteer": "^1.20.0",
    "rimraf": "^2.6.2",
    "ts-jest": "^26.4.4",
    "ts-loader": "^6.1.2",
    "typescript": "~4.1.3",
    "typescript-formatter": "7.1.0",
    "webpack": "^4.46.0",
    "webpack-cli": "^4.9.2",
    "webpack-dev-server": "4.0.0",
    "webpack-merge": "^5.8.0"
  },
  "fluid": {
    "browser": {
      "umd": {
        "files": [
          "dist/main.bundle.js"
        ],
        "library": "main"
      }
    }
  },
  "jest-junit": {
    "outputDirectory": "nyc",
    "outputName": "jest-junit-report.xml"
  }
}<|MERGE_RESOLUTION|>--- conflicted
+++ resolved
@@ -47,11 +47,7 @@
     "@fluidframework/aqueduct": "^0.59.2000",
     "@fluidframework/common-definitions": "^0.20.1",
     "@fluidframework/container-definitions": "^0.48.1000",
-<<<<<<< HEAD
-    "@fluidframework/core-interfaces": "^0.43.1000-0",
-=======
     "@fluidframework/core-interfaces": "^0.43.1000",
->>>>>>> 0f2488de
     "@fluidframework/datastore-definitions": "^0.59.2000",
     "@fluidframework/map": "^0.59.2000",
     "react": "^16.10.2"
