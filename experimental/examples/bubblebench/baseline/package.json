--- conflicted
+++ resolved
@@ -1,10 +1,6 @@
 {
   "name": "@fluid-example/bubblebench-baseline",
-<<<<<<< HEAD
   "version": "0.60.1000",
-=======
-  "version": "0.59.3000",
->>>>>>> cef3bf83
   "private": true,
   "description": "Bubblemark inspired DDS benchmark",
   "homepage": "https://fluidframework.com",
@@ -46,33 +42,18 @@
     "webpack:dev": "webpack --env development"
   },
   "dependencies": {
-<<<<<<< HEAD
     "@fluid-example/bubblebench-common": "0.60.1000",
     "@fluid-example/example-utils": "^0.60.1000",
     "@fluidframework/aqueduct": "^0.60.1000",
-=======
-    "@fluid-example/bubblebench-common": "^0.59.3000",
-    "@fluid-example/example-utils": "^0.59.3000",
-    "@fluidframework/aqueduct": "^0.59.3000",
->>>>>>> cef3bf83
     "@fluidframework/common-definitions": "^0.20.1",
     "@fluidframework/container-definitions": "^0.49.1000-64278",
     "@fluidframework/core-interfaces": "^0.43.1000",
-<<<<<<< HEAD
     "@fluidframework/datastore-definitions": "^0.60.1000",
     "@fluidframework/map": "^0.60.1000",
     "react": "^16.10.2"
   },
   "devDependencies": {
     "@fluid-tools/webpack-fluid-loader": "^0.60.1000",
-=======
-    "@fluidframework/datastore-definitions": "^0.59.3000",
-    "@fluidframework/map": "^0.59.3000",
-    "react": "^16.10.2"
-  },
-  "devDependencies": {
-    "@fluid-tools/webpack-fluid-loader": "^0.59.3000",
->>>>>>> cef3bf83
     "@fluidframework/build-common": "^0.23.0",
     "@fluidframework/eslint-config-fluid": "^0.28.2000-0",
     "@fluidframework/test-tools": "^0.2.3074",
@@ -92,11 +73,8 @@
     "eslint-plugin-editorconfig": "~3.2.0",
     "eslint-plugin-eslint-comments": "~3.2.0",
     "eslint-plugin-import": "~2.25.4",
-    "eslint-plugin-jest": "~26.1.3",
-    "eslint-plugin-mocha": "~10.0.3",
-    "eslint-plugin-promise": "~6.0.0",
+    "eslint-plugin-no-null": "~1.0.2",
     "eslint-plugin-react": "~7.28.0",
-    "eslint-plugin-tsdoc": "~0.2.14",
     "eslint-plugin-unicorn": "~40.0.0",
     "jest": "^26.6.3",
     "jest-junit": "^10.0.0",
@@ -104,10 +82,10 @@
     "puppeteer": "^1.20.0",
     "rimraf": "^2.6.2",
     "ts-jest": "^26.4.4",
-    "ts-loader": "^9.3.0",
-    "typescript": "~4.5.5",
+    "ts-loader": "^6.1.2",
+    "typescript": "~4.1.3",
     "typescript-formatter": "7.1.0",
-    "webpack": "^5.72.0",
+    "webpack": "^4.46.0",
     "webpack-cli": "^4.9.2",
     "webpack-dev-server": "4.0.0",
     "webpack-merge": "^5.8.0"
