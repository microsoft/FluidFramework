{
	"name": "client-release-group-root",
	"version": "2.30.0",
	"private": true,
	"homepage": "https://fluidframework.com",
	"repository": {
		"type": "git",
		"url": "https://github.com/microsoft/FluidFramework.git"
	},
	"license": "MIT",
	"author": "Microsoft and contributors",
	"scripts": {
		"build": "fluid-build --task build",
		"build:api": "fluid-build --task build:api",
		"build:compile": "fluid-build --task compile",
		"build:docs": "fluid-build --task build:docs",
		"build:eslint": "fluid-build --task eslint",
		"build:fast": "fluid-build --task build --worker",
		"build:full": "fluid-build --task full",
		"build:full:compile": "fluid-build --task compile --task webpack",
		"build:gendocs": "concurrently npm:build:gendocs:client npm:build:gendocs:server && cd docs && npm run build",
		"build:gendocs:client": "fluid-build --task build:gendocs:client",
		"build:gendocs:client:azure": "copyfiles \"azure/**/*.api.json\" ./_api-extractor-temp/doc-models/ -e \"**/node_modules/**\" -f -V",
		"build:gendocs:client:examples": "copyfiles \"examples/**/*.api.json\" ./_api-extractor-temp/doc-models/ -e \"**/node_modules/**\" -f -V",
		"build:gendocs:client:experimental": "copyfiles \"experimental/**/*.api.json\" ./_api-extractor-temp/doc-models/ -e \"**/node_modules/**\" -f -V",
		"build:gendocs:client:packages": "copyfiles \"packages/**/*.api.json\" ./_api-extractor-temp/doc-models/ -e \"**/node_modules/**\" -f -V",
		"build:gendocs:server": "concurrently \"npm:build:gendocs:server:*\"",
		"build:gendocs:server:routerlicious": "copyfiles \"server/routerlicious/**/*.api.json\" ./_api-extractor-temp/doc-models/ -e \"**/node_modules/**\" -f -V",
		"build:readme": "markdown-magic --files \"**/*.md\" !docs",
		"bundle-analysis:collect": "npm run webpack:profile && flub generate bundleStats",
		"bundle-analysis:run": "flub run bundleStats --dangerfile build-tools/packages/build-cli/lib/library/dangerfile.cjs",
		"changeset": "flub changeset add --releaseGroup client",
		"check:are-the-types-wrong": "fluid-build --task check:are-the-types-wrong",
		"check:format:repo": "biome check .",
		"check:versions": "flub check buildVersion -g client --path .",
		"check:versions:fix": "flub check buildVersion -g client --path . --fix",
		"checks": "fluid-build --task checks",
		"checks:fix": "fluid-build --task checks:fix",
		"ci:build": "fluid-build --task ci:build",
		"ci:build:docs": "fluid-build --task ci:build:docs",
		"ci:test:jest": "npm run test:jest:report",
		"ci:test:jest:coverage": "c8 --no-clean npm run test:jest:report",
		"ci:test:mocha": "npm run test:mocha",
		"ci:test:mocha:coverage": "c8 --no-clean npm run test:mocha -- --timeout 4s",
		"ci:test:realsvc:local": "pnpm run -r --no-sort --stream --no-bail test:realsvc:local:report",
		"ci:test:realsvc:local:coverage": "c8 --no-clean pnpm recursive --no-sort --stream --no-bail run test:realsvc:local:report",
		"ci:test:realsvc:tinylicious": "pnpm run -r --no-sort --stream --no-bail test:realsvc:tinylicious:report",
		"ci:test:realsvc:tinylicious:coverage": "c8 --no-clean pnpm run -r --no-sort --stream --no-bail test:realsvc:tinylicious:report ",
		"ci:test:stress:tinylicious": "pnpm run -r --no-sort --stream --no-bail test:stress:tinylicious:report ",
		"ci:test:stress:tinylicious:coverage": "c8 --no-clean pnpm run -r --no-sort --stream --no-bail test:stress:tinylicious:report ",
		"clean": "fluid-build --task clean",
		"clean:docs": "rimraf --glob \"**/_api-extractor-temp*\"",
		"clean:nyc": "rimraf --glob \"nyc/**\"",
		"clean:r11s": "fluid-build -g server --task clean",
		"clean:root": "rimraf --glob \"*.done.build.log\"",
		"eslint": "fluid-build --task eslint",
		"eslint:fix": "fluid-build --task eslint:fix",
		"format": "fluid-build --task format",
		"format:biome": "fluid-build --task format:biome",
		"format:changed": "npm run format:changed:main",
		"format:changed:main": "biome check --write --changed --since=main",
		"format:changed:next": "biome check --write --changed --since=next",
		"format:prettier": "fluid-build --task format:prettier",
		"format:repo": "biome check . --write",
		"generate:packageList": "fluid-build --task generate:packageList",
		"generate:packageList:internal-build": "flub list client --no-private --feed internal-build --outFile feeds/internal-build.txt",
		"generate:packageList:internal-dev": "flub list client --no-private --feed internal-dev --outFile feeds/internal-dev.txt",
		"generate:packageList:internal-test": "flub list client --no-private --feed internal-test --outFile feeds/internal-test.txt",
		"generate:packageList:public": "flub list client --no-private --feed public --outFile feeds/public.txt",
		"preinstall": "node scripts/only-pnpm.cjs",
		"layer-check": "flub check layers --info layerInfo.json",
		"lint": "fluid-build --task lint",
		"lint:fix": "fluid-build --task lint:fix",
		"policy-check": "flub check policy",
		"policy-check-help": "echo Detect (and error on) policy-check violations, like package.json sorting, copyright headers etc. Excludes assert-short-code. Run the check or \"pnpm flub check policy --listHandlers\" for a full list.",
		"policy-check:asserts": "flub generate assertTags --all && npm run format",
		"policy-check:fix": "flub check policy --excludeHandler assert-short-codes --fix",
		"policy-check:fix-help": "echo Fix policy-check violations excludes assert-short-code/",
		"prettier": "fluid-build --task prettier",
		"prettier:fix": "fluid-build --task prettier:fix",
		"prettier:repo": "prettier --check . --cache --ignore-path ./.prettierignore",
		"prettier:repo:fix": "prettier --write . --cache --ignore-path ./.prettierignore",
		"prettier:root": "prettier --check \"./*.*\" --cache --ignore-path .prettierignore --ignore-unknown",
		"prettier:root:fix": "prettier --write \"./*.*\" --cache --ignore-path .prettierignore --ignore-unknown",
		"restart": "cd server/routerlicious && npm run restart",
		"start:docker": "docker-compose -f server/docker-compose.yml up",
		"stop:docker": "docker-compose -f server/docker-compose.yml down",
		"stop:docker:full": "docker-compose -f server/docker-compose.yml down && docker volume prune --force",
		"syncpack:deps": "syncpack lint-semver-ranges",
		"syncpack:deps:fix": "syncpack set-semver-ranges",
		"syncpack:versions": "syncpack list-mismatches",
		"syncpack:versions:fix": "syncpack fix-mismatches",
		"test": "npm run test:mocha && npm run test:jest && npm run test:realsvc && npm run test:stress",
		"test:bail": "npm run test:mocha:bail && npm run test:jest:bail",
		"test:benchmark:copyresults": "copyfiles --exclude \"**/node_modules/**\" \"**/benchmarkOutput/**\" benchmarkOutput",
		"test:benchmark:report": "pnpm run -r --no-sort --stream --no-bail test:benchmark:report --reporterOptions reportDir=./benchmarkOutput",
		"test:copyresults": "copyfiles --exclude \"**/node_modules/**\" \"**/nyc/**\" nyc",
		"test:coverage": "c8 npm test",
		"test:fromroot": "mocha \"packages/**/dist/test/**/*.spec.*js\" --exit",
		"test:jest": "assign-test-ports && pnpm puppeteer browsers install chrome-headless-shell && pnpm -r --no-sort --stream --no-bail test:jest --color",
		"test:jest:bail": "assign-test-ports && pnpm puppeteer browsers install chrome-headless-shell && pnpm -r --no-sort --stream test:jest",
		"test:jest:report": "assign-test-ports && pnpm puppeteer browsers install chrome-headless-shell && pnpm -r --no-sort --stream --no-bail --workspace-concurrency=4 test:jest",
		"test:memory-profiling:copyresults": "copyfiles --exclude \"**/node_modules/**\" \"**/memoryProfilingOutput/**\" memoryProfilingOutput",
		"test:memory-profiling:report": "pnpm run -r --no-sort --stream --no-bail test:memory-profiling:report -- --reporterOptions reportDir=./memoryProfilingOutput",
		"test:mocha": "pnpm run -r --no-sort --stream --no-bail test:mocha --color",
		"test:mocha:bail": "pnpm run -r --no-sort --stream test:mocha",
		"test:realsvc": "pnpm run -r --no-sort --stream --no-bail test:realsvc",
		"test:stress": "pnpm run -r --no-sort --stream --no-bail test:stress",
		"tsc": "fluid-build --task tsc",
		"tsc:fast": "fluid-build --task tsc --worker",
		"typetests:gen": "fluid-build --task typetests:gen",
		"typetests:prepare": "flub typetests -g client --reset --previous --normalize",
		"watch": "concurrently \"npm run watch:tsc\" \"npm run watch:esnext\" \"npm run watch:webpack\"",
		"watch:esnext": "pnpm run -r --parallel build:esnext --watch",
		"watch:tsc": "pnpm run -r --parallel tsc --watch",
		"watch:webpack": "pnpm run -r --parallel webpack --watch",
		"webpack": "fluid-build --task webpack",
		"webpack:profile": "fluid-build --task webpack:profile"
	},
	"c8": {
		"all": true,
		"cache-dir": "nyc/.cache",
		"exclude": [
			"**/*.d.*ts",
			"**/src/test/**/*.*ts",
			"**/dist/test/**/*.*js",
			"**/lib/test/**/*.*js",
			"experimental/examples/**",
			"experimental/PropertyDDS/examples/**",
			"**/*.bundle.js",
			"packages/tools/devtools/devtools-browser-extension/dist/e2e-tests/**",
			"packages/tools/devtools/devtools-browser-extension/dist/bundle/**"
		],
		"exclude-after-remap": false,
		"extension": [
			".ts",
			".tsx",
			".js",
			".jsx"
		],
		"include": [
			"packages/**/src/**/*.*ts",
			"packages/**/dist/**/*.*js",
			"packages/**/lib/**/*.*js",
			"experimental/**/src/**/*.*ts",
			"experimental/**/dist/**/*.*js"
		],
		"merge-async": true,
		"report-dir": "nyc/report",
		"reporter": [
			"clover",
			"cobertura",
			"html",
			"json-summary",
			"text"
		],
		"temp-directory": "nyc/.nyc_output"
	},
	"devDependencies": {
		"@biomejs/biome": "~1.9.3",
		"@changesets/cli": "^2.27.8",
		"@fluid-private/changelog-generator-wrapper": "workspace:~",
		"@fluid-tools/build-cli": "^0.54.0",
		"@fluid-tools/markdown-magic": "workspace:~",
		"@fluidframework/build-common": "^2.0.3",
		"@fluidframework/build-tools": "^0.54.0",
		"@fluidframework/eslint-config-fluid": "^5.7.3",
		"@fluidframework/test-tools": "^1.0.195075",
		"@microsoft/api-documenter": "^7.21.6",
		"@microsoft/api-extractor": "7.47.8",
		"auto-changelog": "^2.4.0",
		"c8": "^8.0.1",
		"changesets-format-with-issue-links": "^0.3.0",
		"concurrently": "^8.2.1",
		"copyfiles": "^2.4.1",
		"danger": "^11.3.0",
		"eslint": "~8.55.0",
		"jest": "^29.6.2",
		"mocha": "^10.8.2",
		"prettier": "~3.0.3",
		"pretty-quick": "^4.0.0",
		"puppeteer": "^23.6.0",
		"rimraf": "^4.4.0",
		"run-script-os": "^1.1.6",
		"syncpack": "^9.8.4",
		"ts2esm": "^1.4.0",
		"typescript": "~5.4.5"
	},
	"packageManager": "pnpm@9.15.3+sha512.1f79bc245a66eb0b07c5d4d83131240774642caaa86ef7d0434ab47c0d16f66b04e21e0c086eb61e62c77efc4d7f7ec071afad3796af64892fae66509173893a",
	"engines": {
<<<<<<< HEAD
		"node": ">=20.15.1",
		"pnpm": "8"
=======
		"node": ">=18.17.1",
		"pnpm": "9"
>>>>>>> 7c299a16
	},
	"fluidBuild": {
		"tasks": {
			"build": {
				"dependsOn": [
					"^build",
					"build:docs",
					"build:gendocs:client",
					"checks"
				],
				"script": false
			},
			"build:api": {
				"dependsOn": [
					"^build:docs",
					"build:gendocs:client"
				],
				"script": false
			},
			"build:docs": {
				"dependsOn": [
					"^build:docs",
					"build:gendocs:client",
					"build:readme"
				],
				"script": false
			},
			"build:gendocs:client": {
				"dependsOn": [
					"build:gendocs:client:azure",
					"build:gendocs:client:examples",
					"build:gendocs:client:experimental",
					"build:gendocs:client:packages"
				],
				"script": false
			},
			"build:gendocs:client:azure": {
				"after": [
					"^build:docs",
					"^ci:build:docs"
				]
			},
			"build:gendocs:client:examples": {
				"after": [
					"^build:docs",
					"^ci:build:docs"
				]
			},
			"build:gendocs:client:experimental": {
				"after": [
					"^build:docs",
					"^ci:build:docs"
				]
			},
			"build:gendocs:client:packages": {
				"after": [
					"^build:docs",
					"^ci:build:docs"
				]
			},
			"build:readme": {
				"dependsOn": []
			},
			"check:format": {
				"dependsOn": [
					"check:format:repo"
				],
				"script": false
			},
			"checks": {
				"dependsOn": [
					"check:format",
					"generate:packageList",
					"policy-check",
					"layer-check",
					"syncpack:deps",
					"syncpack:versions",
					"check:versions"
				],
				"script": false
			},
			"checks:fix": {
				"dependsOn": [
					"format",
					"generate:packageList",
					"policy-check:fix",
					"syncpack:deps:fix",
					"syncpack:versions:fix",
					"check:versions:fix"
				],
				"script": false
			},
			"ci:build": {
				"dependsOn": [
					"^ci:build",
					"ci:build:docs"
				],
				"script": false
			},
			"ci:build:docs": {
				"dependsOn": [
					"^ci:build:docs",
					"build:gendocs:client",
					"build:readme"
				],
				"script": false
			},
			"clean": {
				"dependsOn": [
					"^clean",
					"clean:root",
					"clean:docs",
					"clean:nyc"
				],
				"script": false
			},
			"clean:docs": {
				"before": [
					"*"
				]
			},
			"clean:nyc": {
				"before": [
					"*"
				]
			},
			"format": {
				"dependsOn": [
					"format:repo"
				],
				"script": false
			},
			"generate:packageList": {
				"dependsOn": [
					"generate:packageList:internal-build",
					"generate:packageList:internal-dev",
					"generate:packageList:internal-test",
					"generate:packageList:public"
				],
				"script": false
			},
			"lint": {
				"dependsOn": [
					"checks"
				],
				"script": false
			},
			"lint:fix": {
				"dependsOn": [
					"checks:fix"
				],
				"script": false
			},
			"prettier": {
				"dependsOn": [
					"prettier:root",
					"^prettier"
				],
				"script": false
			},
			"prettier:fix": {
				"dependsOn": [
					"prettier:root:fix",
					"^prettier:fix"
				],
				"script": false
			}
		}
	},
	"pnpm": {
		"comments": [
			"nodegit is replaced with an empty package here because it's currently only used by good-fences for features we do not need, and has issues building when changing node versions. See https://github.com/smikula/good-fences/issues/105 for details.",
			"codemirror and marked overrides are because simplemde use * versions, and the fully up to date versions of its deps do not work. packageExtensions was tried to fix this, but did not work.",
			"sharp <0.32.6 has a vulnerability that Component Governance flags (https://github.com/advisories/GHSA-54xq-cgqr-rpm3). It's a transitive dependency through jssm-viz-cli, which hasn't updated to a version with the fix",
			"@fluentui/react-positioning's dependency on @floating-ui/dom causes a peer dependency violation, so overriding it forces a version that meets peer dependency requirements is installed.",
			"get-tsconfig has a bug below 4.7.3 which causes eslint to fail to resolve typescript configurations. See https://github.com/privatenumber/get-tsconfig/issues/67",
			"oclif includes some AWS-related features, but we don't use them, so we override those dependencies with empty packages. This helps reduce lockfile churn since the deps release very frequently.",
			"socket.io-client has an issue with 4.8.0 which breaks the build, so avoid it: https://github.com/socketio/socket.io/issues/5202"
		],
		"overrides": {
			"@types/node@<18": "^18.19.0",
			"get-tsconfig": "^4.7.3",
			"node-fetch": "^2.6.9",
			"good-fences>nodegit": "npm:empty-npm-package@1.0.0",
			"qs": "^6.11.0",
			"simplemde>codemirror": "^5.65.11",
			"simplemde>marked": "^4.3.0",
			"sharp": "^0.33.2",
			"@fluentui/react-positioning>@floating-ui/dom": "~1.5.4",
			"oclif>@aws-sdk/client-cloudfront": "npm:empty-npm-package@1.0.0",
			"oclif>@aws-sdk/client-s3": "npm:empty-npm-package@1.0.0",
			"socket.io-client": "~4.7.5"
		},
		"peerDependencyComments": [
			"@types/node is ignored because it is usually not needed by packages, and if it is, then the package will hit a compilation failure.",
			"Peer dependencies on fluid-framework are never fulfilled since that's an in-repo dependency; we expect a customer using some packages to install it as a dependency.",
			"markdown-magic is provided by another dependency so is ignored here.",
			"oclif includes some AWS-related features, but we don't use them, so we ignore @aws-sdk peer dependencies.",
			"The react-split-pane package used by devtools-view has a peer dependency on React 16, but it doesn't seem to be maintained and it works fine with React 18. TODO: AB#18876"
		],
		"peerDependencyRules": {
			"allowedVersions": {
				"react": "18.3.1",
				"react-dom": "18.3.1",
				"webpack": "^5.94.0"
			},
			"ignoreMissing": [
				"@types/node",
				"fluid-framework",
				"markdown-magic",
				"@aws-sdk/*"
			]
		},
		"patchedDependencies": {
			"@microsoft/api-extractor@7.47.8": "patches/@microsoft__api-extractor@7.47.8.patch"
		}
	}
}<|MERGE_RESOLUTION|>--- conflicted
+++ resolved
@@ -188,13 +188,8 @@
 	},
 	"packageManager": "pnpm@9.15.3+sha512.1f79bc245a66eb0b07c5d4d83131240774642caaa86ef7d0434ab47c0d16f66b04e21e0c086eb61e62c77efc4d7f7ec071afad3796af64892fae66509173893a",
 	"engines": {
-<<<<<<< HEAD
 		"node": ">=20.15.1",
-		"pnpm": "8"
-=======
-		"node": ">=18.17.1",
 		"pnpm": "9"
->>>>>>> 7c299a16
 	},
 	"fluidBuild": {
 		"tasks": {
