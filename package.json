--- conflicted
+++ resolved
@@ -1,11 +1,6 @@
 {
-<<<<<<< HEAD
 	"name": "client-release-group-root",
-	"version": "2.0.0-internal.7.2.0",
-=======
-	"name": "root",
 	"version": "2.0.0-internal.7.3.0",
->>>>>>> 5b66d05b
 	"private": true,
 	"homepage": "https://fluidframework.com",
 	"repository": {
