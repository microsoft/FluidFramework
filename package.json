--- conflicted
+++ resolved
@@ -362,11 +362,8 @@
 			"Fixing the @oclif/core version avoids a large number of peer dep errors since 2.6 adds a prod dep on ts-node and thus a peer dep on @types/node",
 			"sharp <0.32.6 has a vulnerability that Component Governance flags (https://github.com/advisories/GHSA-54xq-cgqr-rpm3). It's a transitive dependency through jssm-viz-cli, which hasn't updated to a version with the fix",
 			"@fluentui/react-positioning's dependency on @floating-ui/dom causes a peer dependency violation, so overriding it forces a version that meets peer dependency requirements is installed.",
-<<<<<<< HEAD
-			"ip dependencies < 1.1.8 and < 2.0.0 have vulnerabilities from CVE-2023-42282 (https://github.com/advisories/GHSA-78xj-cgh5-2h22)"
-=======
+			"ip dependencies < 1.1.8 and < 2.0.0 have vulnerabilities from CVE-2023-42282 (https://github.com/advisories/GHSA-78xj-cgh5-2h22)",
 			"get-tsconfig has a bug below 4.7.3 which causes eslint to fail to resolve typescript configurations. See https://github.com/privatenumber/get-tsconfig/issues/67"
->>>>>>> e891c957
 		],
 		"overrides": {
 			"@types/node@<18": "^18.19.0",
