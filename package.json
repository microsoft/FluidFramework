{
	"name": "client-release-group-root",
	"version": "2.4.0",
	"private": true,
	"homepage": "https://fluidframework.com",
	"repository": {
		"type": "git",
		"url": "https://github.com/microsoft/FluidFramework.git"
	},
	"license": "MIT",
	"author": "Microsoft and contributors",
	"scripts": {
		"build": "fluid-build --task build",
		"build:api": "fluid-build --task build:api",
		"build:compile": "fluid-build --task compile",
		"build:docs": "fluid-build --task build:docs",
		"build:eslint": "fluid-build --task eslint",
		"build:fast": "fluid-build --task build --worker",
		"build:full": "fluid-build --task full",
		"build:full:compile": "fluid-build --task compile --task webpack",
		"build:gendocs": "concurrently npm:build:gendocs:client npm:build:gendocs:server && cd docs && npm run build",
		"build:gendocs:client": "fluid-build --task build:gendocs:client",
		"build:gendocs:client:azure": "copyfiles \"azure/**/*.api.json\" ./_api-extractor-temp/doc-models/ -e \"**/node_modules/**\" -f -V",
		"build:gendocs:client:examples": "copyfiles \"examples/**/*.api.json\" ./_api-extractor-temp/doc-models/ -e \"**/node_modules/**\" -f -V",
		"build:gendocs:client:experimental": "copyfiles \"experimental/**/*.api.json\" ./_api-extractor-temp/doc-models/ -e \"**/node_modules/**\" -f -V",
		"build:gendocs:client:packages": "copyfiles \"packages/**/*.api.json\" ./_api-extractor-temp/doc-models/ -e \"**/node_modules/**\" -f -V",
		"build:gendocs:server": "concurrently \"npm:build:gendocs:server:*\"",
		"build:gendocs:server:routerlicious": "copyfiles \"server/routerlicious/**/*.api.json\" ./_api-extractor-temp/doc-models/ -e \"**/node_modules/**\" -f -V",
		"build:readme": "markdown-magic --files \"**/*.md\" !docs",
		"bundle-analysis:collect": "npm run webpack:profile && flub generate bundleStats",
		"bundle-analysis:run": "flub run bundleStats --dangerfile build-tools/packages/build-cli/lib/library/dangerfile.cjs",
		"changeset": "flub changeset add --releaseGroup client",
		"check:are-the-types-wrong": "fluid-build --task check:are-the-types-wrong",
		"check:format:repo": "biome check .",
		"check:versions": "flub check buildVersion -g client --path .",
		"check:versions:fix": "flub check buildVersion -g client --path . --fix",
		"checks": "fluid-build --task checks",
		"checks:fix": "fluid-build --task checks:fix",
		"ci:build": "fluid-build --task ci:build",
		"ci:build:docs": "fluid-build --task ci:build:docs",
		"ci:test:jest": "npm run test:jest:report",
		"ci:test:jest:coverage": "c8 --no-clean npm run test:jest:report",
		"ci:test:mocha": "npm run test:mocha",
		"ci:test:mocha:coverage": "c8 --no-clean npm run test:mocha -- --timeout 4s",
		"ci:test:realsvc:local": "pnpm run -r --no-sort --stream --no-bail test:realsvc:local:report",
		"ci:test:realsvc:local:coverage": "c8 --no-clean pnpm recursive --no-sort --stream --no-bail run test:realsvc:local:report",
		"ci:test:realsvc:tinylicious": "pnpm run -r --no-sort --stream --no-bail test:realsvc:tinylicious:report",
		"ci:test:realsvc:tinylicious:coverage": "c8 --no-clean pnpm run -r --no-sort --stream --no-bail test:realsvc:tinylicious:report ",
		"ci:test:stress:tinylicious": "pnpm run -r --no-sort --stream --no-bail test:stress:tinylicious:report ",
		"ci:test:stress:tinylicious:coverage": "c8 --no-clean pnpm run -r --no-sort --stream --no-bail test:stress:tinylicious:report ",
		"clean": "fluid-build --task clean",
		"clean:docs": "rimraf --glob \"**/_api-extractor-temp*\"",
		"clean:nyc": "rimraf --glob \"nyc/**\"",
		"clean:r11s": "fluid-build -g server --task clean",
		"clean:root": "rimraf --glob \"*.done.build.log\"",
		"eslint": "fluid-build --task eslint",
		"eslint:fix": "fluid-build --task eslint:fix",
		"format": "fluid-build --task format",
		"format:biome": "fluid-build --task format:biome",
		"format:changed": "npm run format:changed:main",
		"format:changed:main": "biome check --write --changed --since=main",
		"format:changed:next": "biome check --write --changed --since=next",
		"format:prettier": "fluid-build --task format:prettier",
		"format:repo": "biome check . --write",
		"generate:packageList": "fluid-build --task generate:packageList",
		"generate:packageList:internal-build": "flub list client --no-private --feed internal-build --outFile feeds/internal-build.txt",
		"generate:packageList:internal-dev": "flub list client --no-private --feed internal-dev --outFile feeds/internal-dev.txt",
		"generate:packageList:internal-test": "flub list client --no-private --feed internal-test --outFile feeds/internal-test.txt",
		"generate:packageList:public": "flub list client --no-private --feed public --outFile feeds/public.txt",
		"preinstall": "node scripts/only-pnpm.cjs",
		"layer-check": "flub check layers --info layerInfo.json",
		"lint": "fluid-build --task lint",
		"lint:fix": "fluid-build --task lint:fix",
		"policy-check": "flub check policy",
		"policy-check-help": "echo Detect (and error on) policy-check violations, like package.json sorting, copyright headers etc. Excludes assert-short-code. Run the check or \"pnpm flub check policy --listHandlers\" for a full list.",
		"policy-check:asserts": "flub generate assertTags --all && npm run format",
		"policy-check:fix": "flub check policy --excludeHandler assert-short-codes --fix",
		"policy-check:fix-help": "echo Fix policy-check violations excludes assert-short-code/",
		"prettier": "fluid-build --task prettier",
		"prettier:fix": "fluid-build --task prettier:fix",
		"prettier:repo": "prettier --check . --cache --ignore-path ./.prettierignore",
		"prettier:repo:fix": "prettier --write . --cache --ignore-path ./.prettierignore",
		"prettier:root": "prettier --check \"./*.*\" --cache --ignore-path .prettierignore --ignore-unknown",
		"prettier:root:fix": "prettier --write \"./*.*\" --cache --ignore-path .prettierignore --ignore-unknown",
		"restart": "cd server/routerlicious && npm run restart",
		"start:docker": "docker-compose -f server/docker-compose.yml up",
		"stop:docker": "docker-compose -f server/docker-compose.yml down",
		"stop:docker:full": "docker-compose -f server/docker-compose.yml down && docker volume prune --force",
		"syncpack:deps": "syncpack lint-semver-ranges",
		"syncpack:deps:fix": "syncpack set-semver-ranges",
		"syncpack:versions": "syncpack list-mismatches",
		"syncpack:versions:fix": "syncpack fix-mismatches",
		"test": "npm run test:mocha && npm run test:jest && npm run test:realsvc && npm run test:stress",
		"test:bail": "npm run test:mocha:bail && npm run test:jest:bail",
		"test:benchmark:copyresults": "copyfiles --exclude \"**/node_modules/**\" \"**/benchmarkOutput/**\" benchmarkOutput",
		"test:benchmark:report": "pnpm run -r --no-sort --stream --no-bail test:benchmark:report --reporterOptions reportDir=./benchmarkOutput",
		"test:copyresults": "copyfiles --exclude \"**/node_modules/**\" \"**/nyc/**\" nyc",
		"test:coverage": "c8 npm test",
		"test:fromroot": "mocha \"packages/**/dist/test/**/*.spec.*js\" --exit",
		"test:jest": "assign-test-ports && pnpm puppeteer browsers install chrome-headless-shell && pnpm -r --no-sort --stream --no-bail test:jest --color",
		"test:jest:bail": "assign-test-ports && pnpm puppeteer browsers install chrome-headless-shell && pnpm -r --no-sort --stream test:jest",
		"test:jest:report": "assign-test-ports && pnpm puppeteer browsers install chrome-headless-shell && pnpm -r --no-sort --stream --no-bail --workspace-concurrency=4 test:jest --ci",
		"test:memory-profiling:copyresults": "copyfiles --exclude \"**/node_modules/**\" \"**/memoryProfilingOutput/**\" memoryProfilingOutput",
		"test:memory-profiling:report": "pnpm run -r --no-sort --stream --no-bail test:memory-profiling:report -- --reporterOptions reportDir=./memoryProfilingOutput",
		"test:mocha": "pnpm run -r --no-sort --stream --no-bail test:mocha --color",
		"test:mocha:bail": "pnpm run -r --no-sort --stream test:mocha",
		"test:realsvc": "pnpm run -r --no-sort --stream --no-bail test:realsvc",
		"test:stress": "pnpm run -r --no-sort --stream --no-bail test:stress",
		"tsc": "fluid-build --task tsc",
		"tsc:fast": "fluid-build --task tsc --worker",
		"typetests:gen": "fluid-build --task typetests:gen",
		"typetests:prepare": "flub typetests -g client --reset --previous --normalize",
		"watch": "concurrently \"npm run watch:tsc\" \"npm run watch:esnext\" \"npm run watch:webpack\"",
		"watch:esnext": "pnpm run -r --parallel build:esnext --watch",
		"watch:tsc": "pnpm run -r --parallel tsc --watch",
		"watch:webpack": "pnpm run -r --parallel webpack --watch",
		"webpack": "fluid-build --task webpack",
		"webpack:profile": "fluid-build --task webpack:profile"
	},
	"c8": {
		"all": true,
		"cache-dir": "nyc/.cache",
		"exclude": [
			"**/*.d.*ts",
			"**/src/test/**/*.*ts",
			"**/dist/test/**/*.*js",
			"experimental/examples/**",
			"experimental/PropertyDDS/examples/**",
			"**/*.bundle.js",
			"packages/tools/devtools/devtools-browser-extension/dist/e2e-tests/**",
			"packages/tools/devtools/devtools-browser-extension/dist/bundle/**"
		],
		"exclude-after-remap": false,
		"extension": [
			".ts",
			".tsx",
			".js",
			".jsx"
		],
		"include": [
			"packages/**/src/**/*.*ts",
			"packages/**/dist/**/*.*js",
			"experimental/**/src/**/*.*ts",
			"experimental/**/dist/**/*.*js"
		],
		"merge-async": true,
		"report-dir": "nyc/report",
		"reporter": [
			"cobertura",
			"html",
			"text"
		],
		"temp-directory": "nyc/.nyc_output"
	},
	"devDependencies": {
		"@biomejs/biome": "~1.8.3",
		"@changesets/cli": "^2.27.8",
		"@fluid-private/changelog-generator-wrapper": "workspace:~",
		"@fluid-tools/build-cli": "^0.46.0",
		"@fluid-tools/markdown-magic": "workspace:~",
		"@fluidframework/build-common": "^2.0.3",
		"@fluidframework/build-tools": "^0.46.0",
		"@fluidframework/eslint-config-fluid": "^5.4.0",
		"@fluidframework/test-tools": "^1.0.195075",
		"@microsoft/api-documenter": "^7.21.6",
		"@microsoft/api-extractor": "7.47.8",
		"@octokit/core": "^4.0.5",
		"auto-changelog": "^2.4.0",
		"c8": "^8.0.1",
		"changesets-format-with-issue-links": "^0.3.0",
		"concurrently": "^8.2.1",
		"copyfiles": "^2.4.1",
		"danger": "^11.3.0",
		"eslint": "~8.55.0",
		"jest": "^29.6.2",
		"mocha": "^10.2.0",
		"prettier": "~3.0.3",
		"pretty-quick": "^4.0.0",
		"puppeteer": "^22.2.0",
		"rimraf": "^4.4.0",
		"run-script-os": "^1.1.6",
		"syncpack": "^9.8.4",
		"ts2esm": "^1.4.0",
		"typescript": "~5.4.5"
	},
	"packageManager": "pnpm@8.15.8+sha512.d1a029e1a447ad90bc96cd58b0fad486d2993d531856396f7babf2d83eb1823bb83c5a3d0fc18f675b2d10321d49eb161fece36fe8134aa5823ecd215feed392",
	"engines": {
		"node": ">=18.17.1",
		"pnpm": "8"
	},
	"fluidBuild": {
		"tasks": {
			"build": {
				"dependsOn": [
					"^build",
					"build:docs",
					"build:gendocs:client",
					"checks"
				],
				"script": false
			},
			"build:api": {
				"dependsOn": [
					"^build:docs",
					"build:gendocs:client"
				],
				"script": false
			},
			"build:docs": {
				"dependsOn": [
					"^build:docs",
					"build:gendocs:client",
					"build:readme"
				],
				"script": false
			},
			"build:gendocs:client": {
				"dependsOn": [
					"build:gendocs:client:azure",
					"build:gendocs:client:examples",
					"build:gendocs:client:experimental",
					"build:gendocs:client:packages"
				],
				"script": false
			},
			"build:gendocs:client:azure": {
				"after": [
					"^build:docs",
					"^ci:build:docs"
				]
			},
			"build:gendocs:client:examples": {
				"after": [
					"^build:docs",
					"^ci:build:docs"
				]
			},
			"build:gendocs:client:experimental": {
				"after": [
					"^build:docs",
					"^ci:build:docs"
				]
			},
			"build:gendocs:client:packages": {
				"after": [
					"^build:docs",
					"^ci:build:docs"
				]
			},
			"build:readme": {
				"dependsOn": []
			},
			"check:format": {
				"dependsOn": [
					"check:format:repo"
				],
				"script": false
			},
			"checks": {
				"dependsOn": [
					"check:format",
					"generate:packageList",
					"policy-check",
					"layer-check",
					"syncpack:deps",
					"syncpack:versions",
					"check:versions"
				],
				"script": false
			},
			"checks:fix": {
				"dependsOn": [
					"format",
					"generate:packageList",
					"policy-check:fix",
					"syncpack:deps:fix",
					"syncpack:versions:fix",
					"check:versions:fix"
				],
				"script": false
			},
			"ci:build": {
				"dependsOn": [
					"^ci:build",
					"ci:build:docs"
				],
				"script": false
			},
			"ci:build:docs": {
				"dependsOn": [
					"^ci:build:docs",
					"build:gendocs:client",
					"build:readme"
				],
				"script": false
			},
			"clean": {
				"dependsOn": [
					"^clean",
					"clean:root",
					"clean:docs",
					"clean:nyc"
				],
				"script": false
			},
			"clean:docs": {
				"before": [
					"*"
				]
			},
			"clean:nyc": {
				"before": [
					"*"
				]
			},
			"format": {
				"dependsOn": [
					"format:repo"
				],
				"script": false
			},
			"generate:packageList": {
				"dependsOn": [
					"generate:packageList:internal-build",
					"generate:packageList:internal-dev",
					"generate:packageList:internal-test",
					"generate:packageList:public"
				],
				"script": false
			},
			"lint": {
				"dependsOn": [
					"checks"
				],
				"script": false
			},
			"lint:fix": {
				"dependsOn": [
					"checks:fix"
				],
				"script": false
			},
			"prettier": {
				"dependsOn": [
					"prettier:root",
					"^prettier"
				],
				"script": false
			},
			"prettier:fix": {
				"dependsOn": [
					"prettier:root:fix",
					"^prettier:fix"
				],
				"script": false
			}
		}
	},
	"pnpm": {
		"comments": [
			"nodegit is replaced with an empty package here because it's currently only used by good-fences for features we do not need, and has issues building when changing node versions. See https://github.com/smikula/good-fences/issues/105 for details.",
			"codemirror and marked overrides are because simplemde use * versions, and the fully up to date versions of its deps do not work. packageExtensions was tried to fix this, but did not work.",
			"sharp <0.32.6 has a vulnerability that Component Governance flags (https://github.com/advisories/GHSA-54xq-cgqr-rpm3). It's a transitive dependency through jssm-viz-cli, which hasn't updated to a version with the fix",
			"@fluentui/react-positioning's dependency on @floating-ui/dom causes a peer dependency violation, so overriding it forces a version that meets peer dependency requirements is installed.",
			"get-tsconfig has a bug below 4.7.3 which causes eslint to fail to resolve typescript configurations. See https://github.com/privatenumber/get-tsconfig/issues/67",
			"oclif includes some AWS-related features, but we don't use them, so we override those dependencies with empty packages. This helps reduce lockfile churn since the deps release very frequently.",
			"socket.io-client has an issue with 4.8.0 which breaks the build, so avoid it: https://github.com/socketio/socket.io/issues/5202"
		],
		"overrides": {
			"@types/node@<18": "^18.19.0",
			"get-tsconfig": "^4.7.3",
			"node-fetch": "^2.6.9",
			"good-fences>nodegit": "npm:empty-npm-package@1.0.0",
			"qs": "^6.11.0",
			"simplemde>codemirror": "^5.65.11",
			"simplemde>marked": "^4.3.0",
			"sharp": "^0.33.2",
			"@fluentui/react-positioning>@floating-ui/dom": "~1.5.4",
			"oclif>@aws-sdk/client-cloudfront": "npm:empty-npm-package@1.0.0",
			"oclif>@aws-sdk/client-s3": "npm:empty-npm-package@1.0.0",
			"socket.io-client": "~4.7.5"
		},
		"peerDependencyComments": [
			"@types/node is ignored because it is usually not needed by packages, and if it is, then the package will hit a compilation failure.",
			"Peer dependencies on fluid-framework are never fulfilled since that's an in-repo dependency; we expect a customer using some packages to install it as a dependency.",
			"markdown-magic is provided by another dependency so is ignored here.",
			"oclif includes some AWS-related features, but we don't use them, so we ignore @aws-sdk peer dependencies.",
<<<<<<< HEAD
			"The react-split-pane package used by devtools-view has a peer dependency on React 16, but it doesn't seem to be maintained and it works fine with React 18."
=======
			"The react-split-pane package used by devtools-view has a peer dependency on React 16, but it doesn't seem to be maintained and it works fine with React 18. TODO: AB#18876"
>>>>>>> c699ac31
		],
		"peerDependencyRules": {
			"allowedVersions": {
				"react": "18.3.1",
				"react-dom": "18.3.1",
				"webpack": "^5.94.0"
			},
			"ignoreMissing": [
				"@types/node",
				"fluid-framework",
				"markdown-magic",
				"@aws-sdk/*"
			]
		},
		"patchedDependencies": {
			"@microsoft/api-extractor@7.47.8": "patches/@microsoft__api-extractor@7.47.8.patch"
		}
	}
}<|MERGE_RESOLUTION|>--- conflicted
+++ resolved
@@ -385,11 +385,7 @@
 			"Peer dependencies on fluid-framework are never fulfilled since that's an in-repo dependency; we expect a customer using some packages to install it as a dependency.",
 			"markdown-magic is provided by another dependency so is ignored here.",
 			"oclif includes some AWS-related features, but we don't use them, so we ignore @aws-sdk peer dependencies.",
-<<<<<<< HEAD
-			"The react-split-pane package used by devtools-view has a peer dependency on React 16, but it doesn't seem to be maintained and it works fine with React 18."
-=======
 			"The react-split-pane package used by devtools-view has a peer dependency on React 16, but it doesn't seem to be maintained and it works fine with React 18. TODO: AB#18876"
->>>>>>> c699ac31
 		],
 		"peerDependencyRules": {
 			"allowedVersions": {
