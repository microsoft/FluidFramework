{
	"name": "client-release-group-root",
	"version": "2.80.0",
	"private": true,
	"homepage": "https://fluidframework.com",
	"repository": {
		"type": "git",
		"url": "https://github.com/microsoft/FluidFramework.git"
	},
	"license": "MIT",
	"author": "Microsoft and contributors",
	"scripts": {
		"build": "fluid-build --task build",
		"build-and-test": "fluid-build --task test --worker",
		"build-and-test:cjs": "fluid-build --task test:cjs --worker",
		"build-and-test:esm": "fluid-build --task test:esm --worker",
		"build-and-test:jest": "fluid-build --task test:jest --worker",
		"build-and-test:mocha": "fluid-build --task test:mocha --worker",
		"build-and-test:mocha:cjs": "fluid-build --task test:mocha:cjs --worker",
		"build-and-test:mocha:esm": "fluid-build --task test:mocha:esm --worker",
		"build-and-test:unit": "fluid-build --task test:unit --worker",
		"build-and-test:unit:cjs": "fluid-build --task test:unit:cjs --worker",
		"build-and-test:unit:esm": "fluid-build --task test:unit:esm --worker",
		"build:api": "fluid-build --task build:api",
		"build:compile": "fluid-build --task compile",
		"build:docs": "fluid-build --task build:docs",
		"build:eslint": "fluid-build --task eslint",
		"build:fast": "fluid-build --task build --worker",
		"build:full": "fluid-build --task full",
		"build:full:compile": "fluid-build --task compile --task webpack",
		"build:gendocs": "concurrently npm:build:gendocs:client npm:build:gendocs:server && cd docs && npm run build",
		"build:gendocs:client": "fluid-build --task build:gendocs:client",
		"build:gendocs:client:azure": "copyfiles \"azure/**/*.api.json\" ./_api-extractor-temp/doc-models/ -e \"**/node_modules/**\" -f -V",
		"build:gendocs:client:examples": "copyfiles \"examples/**/*.api.json\" ./_api-extractor-temp/doc-models/ -e \"**/node_modules/**\" -f -V",
		"build:gendocs:client:experimental": "copyfiles \"experimental/**/*.api.json\" ./_api-extractor-temp/doc-models/ -e \"**/node_modules/**\" -f -V",
		"build:gendocs:client:packages": "copyfiles \"packages/**/*.api.json\" ./_api-extractor-temp/doc-models/ -e \"**/node_modules/**\" -f -V",
		"build:gendocs:server": "concurrently \"npm:build:gendocs:server:*\"",
		"build:gendocs:server:routerlicious": "copyfiles \"server/routerlicious/**/*.api.json\" ./_api-extractor-temp/doc-models/ -e \"**/node_modules/**\" -f -V",
		"build:readme": "markdown-magic --files \"**/*.md\" !docs",
		"bundle-analysis:collect": "npm run webpack:profile && flub generate bundleStats",
		"bundle-analysis:run": "flub run bundleStats --dangerfile build-tools/packages/build-cli/lib/library/dangerfile.cjs",
		"changeset": "flub changeset add --releaseGroup client",
		"check:are-the-types-wrong": "fluid-build --task check:are-the-types-wrong",
		"check:changesets": "vale .changeset --glob=*-*-*.md",
		"check:format:repo": "biome check .",
		"check:versions": "flub check buildVersion -g client --path .",
		"check:versions:fix": "flub check buildVersion -g client --path . --fix",
		"checks": "fluid-build --task checks",
		"checks:fix": "fluid-build --task checks:fix",
		"ci:build": "fluid-build --task ci:build",
		"ci:build:docs": "fluid-build --task ci:build:docs",
		"ci:check:are-the-types-wrong": "pnpm run -r --parallel --no-bail --color check:are-the-types-wrong",
		"ci:test:jest": "npm run test:jest:report",
		"ci:test:jest:coverage": "c8 --no-clean npm run test:jest:report",
		"ci:test:mocha": "npm run test:mocha",
		"ci:test:mocha:coverage": "cross-env FLUID_TEST_TIMEOUT=4s c8 --no-clean npm run test:mocha",
		"ci:test:realsvc:local": "pnpm run -r --no-sort --stream --no-bail test:realsvc:local:report",
		"ci:test:realsvc:local:coverage": "c8 --no-clean pnpm recursive --no-sort --stream --no-bail run test:realsvc:local:report",
		"ci:test:realsvc:tinylicious": "pnpm run -r --no-sort --stream --no-bail test:realsvc:tinylicious:report",
		"ci:test:realsvc:tinylicious:coverage": "c8 --no-clean pnpm run -r --no-sort --stream --no-bail test:realsvc:tinylicious:report ",
		"ci:test:stress:tinylicious": "pnpm run -r --no-sort --stream --no-bail test:stress:tinylicious:report ",
		"ci:test:stress:tinylicious:coverage": "c8 --no-clean pnpm run -r --no-sort --stream --no-bail test:stress:tinylicious:report ",
		"clean": "fluid-build --task clean",
		"clean:docs": "rimraf --glob \"**/_api-extractor-temp*\"",
		"clean:nyc": "rimraf --glob \"nyc/**\"",
		"clean:r11s": "fluid-build -g server --task clean",
		"clean:root": "rimraf --glob \"*.done.build.log\"",
		"eslint": "fluid-build --task eslint",
		"eslint:fix": "fluid-build --task eslint:fix",
		"format": "fluid-build --task format",
		"format:biome": "fluid-build --task format:biome",
		"format:changed": "npm run format:changed:main",
		"format:changed:main": "biome check --write --changed --since=main",
		"format:changed:next": "biome check --write --changed --since=next",
		"format:repo": "biome check . --write",
		"generate:packageList": "fluid-build --task generate:packageList",
		"generate:packageList:internal-build": "flub list client --no-private --feed internal-build --outFile feeds/internal-build.txt",
		"generate:packageList:internal-dev": "flub list client --no-private --feed internal-dev --outFile feeds/internal-dev.txt",
		"generate:packageList:internal-test": "flub list client --no-private --feed internal-test --outFile feeds/internal-test.txt",
		"generate:packageList:public": "flub list client --no-private --feed public --outFile feeds/public.txt",
		"generate:packagesMd": "flub check layers --info layerInfo.json --md .",
		"preinstall": "node scripts/only-pnpm.cjs",
		"layer-check": "flub check layers --info layerInfo.json",
		"lint": "fluid-build --task lint",
		"lint:fix": "fluid-build --task lint:fix",
		"policy-check": "flub check policy",
		"policy-check-help": "echo Detect (and error on) policy-check violations, like package.json sorting, copyright headers etc. Run the check or \"pnpm flub check policy --listHandlers\" for a full list.",
		"policy-check:asserts": "flub generate assertTags --all && npm run format",
		"policy-check:fix": "flub check policy --fix",
		"policy-check:fix-help": "echo Fix policy-check violations",
		"restart": "cd server/routerlicious && npm run restart",
		"start:docker": "docker-compose -f server/docker-compose.yml up",
		"stop:docker": "docker-compose -f server/docker-compose.yml down",
		"stop:docker:full": "docker-compose -f server/docker-compose.yml down && docker volume prune --force",
		"syncpack:deps": "syncpack lint-semver-ranges",
		"syncpack:deps:fix": "syncpack set-semver-ranges",
		"syncpack:versions": "syncpack list-mismatches",
		"syncpack:versions:fix": "syncpack fix-mismatches",
		"test": "npm run test:mocha && npm run test:jest && npm run test:realsvc && npm run test:stress",
		"test:bail": "npm run test:mocha:bail && npm run test:jest:bail",
		"test:benchmark:copyresults": "copyfiles --exclude \"**/node_modules/**\" \"**/benchmarkOutput/**\" benchmarkOutput",
		"test:benchmark:report": "pnpm run -r --no-sort --stream --no-bail test:benchmark:report --reporterOptions reportDir=./benchmarkOutput",
		"test:copyresults": "copyfiles --exclude \"**/node_modules/**\" \"**/nyc/**\" nyc",
		"test:coverage": "c8 npm test",
		"test:fromroot": "mocha \"packages/**/dist/test/**/*.spec.*js\" --exit",
		"test:jest": "assign-test-ports && pnpm puppeteer browsers install chrome-headless-shell && pnpm -r --no-sort --stream --no-bail test:jest --color",
		"test:jest:bail": "assign-test-ports && pnpm puppeteer browsers install chrome-headless-shell && pnpm -r --no-sort --stream test:jest",
		"test:jest:report": "assign-test-ports && pnpm puppeteer browsers install chrome-headless-shell && pnpm -r --no-sort --stream --no-bail --workspace-concurrency=4 test:jest",
		"test:memory-profiling:copyresults": "copyfiles --exclude \"**/node_modules/**\" \"**/memoryProfilingOutput/**\" memoryProfilingOutput",
		"test:memory-profiling:report": "pnpm run -r --no-sort --stream --no-bail test:memory-profiling:report -- --reporterOptions reportDir=./memoryProfilingOutput",
		"test:mocha": "pnpm run -r --no-sort --stream --no-bail test:mocha --color",
		"test:mocha:bail": "pnpm run -r --no-sort --stream test:mocha",
		"test:realsvc": "pnpm run -r --no-sort --stream --no-bail test:realsvc",
		"test:stress": "pnpm run -r --no-sort --stream --no-bail test:stress",
		"tsc": "fluid-build --task tsc",
		"tsc:fast": "fluid-build --task tsc --worker",
		"typetests:gen": "fluid-build --task typetests:gen",
		"typetests:prepare": "flub typetests -g client --reset --previous --normalize",
		"watch": "concurrently \"npm run watch:tsc\" \"npm run watch:esnext\" \"npm run watch:webpack\"",
		"watch:esnext": "pnpm run -r --parallel build:esnext --watch",
		"watch:tsc": "pnpm run -r --parallel tsc --watch",
		"watch:webpack": "pnpm run -r --parallel webpack --watch",
		"webpack": "fluid-build --task webpack",
		"webpack:profile": "fluid-build --task webpack:profile"
	},
	"c8": {
		"all": true,
		"cache-dir": "nyc/.cache",
		"exclude": [
			"**/*.d.*ts",
			"**/src/test/**/*.*ts",
			"**/dist/test/**/*.*js",
			"**/lib/test/**/*.*js",
			"experimental/examples/**",
			"experimental/PropertyDDS/examples/**",
			"**/*.bundle.js",
			"packages/tools/devtools/devtools-browser-extension/dist/e2e-tests/**",
			"packages/tools/devtools/devtools-browser-extension/dist/bundle/**"
		],
		"exclude-after-remap": false,
		"extension": [
			".ts",
			".tsx",
			".js",
			".jsx"
		],
		"include": [
			"packages/**/src/**/*.*ts",
			"packages/**/dist/**/*.*js",
			"packages/**/lib/**/*.*js",
			"experimental/**/src/**/*.*ts",
			"experimental/**/dist/**/*.*js"
		],
		"merge-async": true,
		"report-dir": "nyc/report",
		"reporter": [
			"clover",
			"cobertura",
			"html",
			"json-summary",
			"text"
		],
		"temp-directory": "nyc/.nyc_output"
	},
	"devDependencies": {
		"@biomejs/biome": "~1.9.3",
		"@changesets/cli": "^2.29.8",
		"@fluid-private/changelog-generator-wrapper": "workspace:~",
		"@fluid-tools/build-cli": "^0.62.0",
		"@fluid-tools/markdown-magic": "workspace:~",
		"@fluidframework/build-common": "^2.0.3",
		"@fluidframework/build-tools": "^0.62.0",
		"@fluidframework/eslint-config-fluid": "workspace:^",
		"@fluidframework/test-tools": "^1.0.195075",
		"@microsoft/api-extractor": "7.52.11",
		"@vvago/vale": "^3.12.0",
		"auto-changelog": "^2.4.0",
		"c8": "^10.1.3",
		"changesets-format-with-issue-links": "^0.3.0",
		"concurrently": "^9.2.1",
		"copyfiles": "^2.4.1",
<<<<<<< HEAD
		"cross-env": "^7.0.3",
=======
		"cross-env": "^10.1.0",
>>>>>>> 43b5e633
		"danger": "^13.0.4",
		"eslint": "~9.39.1",
		"jest": "^29.6.2",
		"mocha": "^11.7.5",
		"puppeteer": "^23.6.0",
		"rimraf": "^6.1.2",
		"run-script-os": "^1.1.6",
		"syncpack": "^13.0.4",
		"typescript": "~5.4.5"
	},
	"packageManager": "pnpm@10.18.3+sha512.bbd16e6d7286fd7e01f6b3c0b3c932cda2965c06a908328f74663f10a9aea51f1129eea615134bf992831b009eabe167ecb7008b597f40ff9bc75946aadfb08d",
	"engines": {
		"node": ">=20.19.0",
		"pnpm": "10"
	},
	"fluidBuild": {
		"tasks": {
			"build": {
				"dependsOn": [
					"^build",
					"build:docs",
					"build:gendocs:client",
					"generate:packagesMd",
					"checks"
				],
				"script": false
			},
			"build:api": {
				"dependsOn": [
					"^build:docs",
					"build:gendocs:client"
				],
				"script": false
			},
			"build:docs": {
				"dependsOn": [
					"^build:docs",
					"build:gendocs:client",
					"build:readme"
				],
				"script": false
			},
			"build:gendocs:client": {
				"dependsOn": [
					"build:gendocs:client:azure",
					"build:gendocs:client:examples",
					"build:gendocs:client:experimental",
					"build:gendocs:client:packages"
				],
				"script": false
			},
			"build:gendocs:client:azure": {
				"after": [
					"^build:docs",
					"^ci:build:docs"
				]
			},
			"build:gendocs:client:examples": {
				"after": [
					"^build:docs",
					"^ci:build:docs"
				]
			},
			"build:gendocs:client:experimental": {
				"after": [
					"^build:docs",
					"^ci:build:docs"
				]
			},
			"build:gendocs:client:packages": {
				"after": [
					"^build:docs",
					"^ci:build:docs"
				]
			},
			"build:readme": {
				"dependsOn": []
			},
			"check:format": {
				"dependsOn": [
					"check:format:repo"
				],
				"script": false
			},
			"checks": {
				"dependsOn": [
					"check:format",
					"generate:packageList",
					"policy-check",
					"layer-check",
					"syncpack:deps",
					"syncpack:versions",
					"check:versions"
				],
				"script": false
			},
			"checks:fix": {
				"dependsOn": [
					"format",
					"generate:packageList",
					"policy-check:fix",
					"syncpack:deps:fix",
					"syncpack:versions:fix",
					"check:versions:fix"
				],
				"script": false
			},
			"ci:build": {
				"dependsOn": [
					"^ci:build",
					"ci:build:docs",
					"generate:packagesMd"
				],
				"script": false
			},
			"ci:build:docs": {
				"dependsOn": [
					"^ci:build:docs",
					"build:gendocs:client",
					"build:readme"
				],
				"script": false
			},
			"clean": {
				"dependsOn": [
					"^clean",
					"clean:root",
					"clean:docs",
					"clean:nyc"
				],
				"script": false
			},
			"clean:docs": {
				"before": [
					"*"
				]
			},
			"clean:nyc": {
				"before": [
					"*"
				]
			},
			"format": {
				"dependsOn": [
					"format:repo"
				],
				"script": false
			},
			"generate:packageList": {
				"dependsOn": [
					"generate:packageList:internal-build",
					"generate:packageList:internal-dev",
					"generate:packageList:internal-test",
					"generate:packageList:public"
				],
				"script": false
			},
			"lint": {
				"dependsOn": [
					"checks"
				],
				"script": false
			},
			"lint:fix": {
				"dependsOn": [
					"checks:fix"
				],
				"script": false
			}
		}
	},
	"pnpm": {
		"comments": [
			"node types < 18 are bumped to use the latest 18.x types. Though we don't support 18, old deps that still depend on old type versions will be guaranteed to be working with the correct types for the node version they target.",
			"nodegit is replaced with an empty package here because it's currently only used by good-fences for features we do not need, and has issues building when changing node versions. See https://github.com/smikula/good-fences/issues/105 for details.",
			"node types >= 22 are bumped down to 20.x to work around issues with packages using different types.",
			"codemirror and marked overrides are because simplemde use * versions, and the fully up to date versions of its deps do not work. packageExtensions was tried to fix this, but did not work.",
			"@fluentui/react-positioning's dependency on @floating-ui/dom causes a peer dependency violation, so overriding it forces a version that meets peer dependency requirements is installed.",
			"oclif includes some AWS-related features, but we don't use them, so we override those dependencies with empty packages. This helps reduce lockfile churn since the deps release very frequently.",
			"axios pre-1.0 needs an override to stay current on a version with no reported CVEs. Caret dependencies aren't enough on a pre-1.0 package."
		],
		"overrides": {
			"@types/node@<18": "^18.19.0",
			"@types/node@>=22": "^20.0.0",
			"good-fences>nodegit": "npm:empty-npm-package@1.0.0",
			"qs": "^6.11.0",
			"simplemde>codemirror": "^5.65.11",
			"simplemde>marked": "^4.3.0",
			"@fluentui/react-positioning>@floating-ui/dom": "~1.5.4",
			"oclif>@aws-sdk/client-cloudfront": "npm:empty-npm-package@1.0.0",
			"oclif>@aws-sdk/client-s3": "npm:empty-npm-package@1.0.0",
			"axios@<0.30.0": "^0.30.0"
		},
		"peerDependencyComments": [
			"The react-split-pane package used by devtools-view has a peer dependency on React 16, but it doesn't seem to be maintained and it works fine with React 18. TODO: AB#18876",
			"@types/node is ignored because it is usually not needed by packages, and if it is, then the package will hit a compilation failure.",
			"Peer dependencies on fluid-framework are never fulfilled since that's an in-repo dependency; we expect a customer using some packages to install it as a dependency.",
			"markdown-magic is provided by another dependency so is ignored here.",
			"oclif includes some AWS-related features, but we don't use them, so we ignore @aws-sdk peer dependencies."
		],
		"peerDependencyRules": {
			"allowedVersions": {
				"react": "18.3.1",
				"react-dom": "18.3.1"
			},
			"ignoreMissing": [
				"@types/node",
				"fluid-framework",
				"markdown-magic",
				"@aws-sdk/*"
			]
		},
		"patchedDependencies": {
			"@microsoft/api-extractor@7.52.11": "patches/@microsoft__api-extractor@7.52.11.patch"
		},
		"onlyBuiltDependencies": [
			"@azure/msal-node-extensions",
			"@azure/msal-node-runtime",
			"@biomejs/biome",
			"@parcel/watcher",
			"@vvago/vale",
			"classic-level",
			"core-js",
			"esbuild",
			"keytar",
			"msgpackr-extract",
			"puppeteer",
			"unrs-resolver"
		]
	}
}<|MERGE_RESOLUTION|>--- conflicted
+++ resolved
@@ -179,11 +179,7 @@
 		"changesets-format-with-issue-links": "^0.3.0",
 		"concurrently": "^9.2.1",
 		"copyfiles": "^2.4.1",
-<<<<<<< HEAD
-		"cross-env": "^7.0.3",
-=======
 		"cross-env": "^10.1.0",
->>>>>>> 43b5e633
 		"danger": "^13.0.4",
 		"eslint": "~9.39.1",
 		"jest": "^29.6.2",
