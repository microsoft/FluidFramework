{
	"name": "client-release-group-root",
<<<<<<< HEAD
	"version": "2.1.0",
=======
	"version": "2.4.0",
>>>>>>> fba24a86
	"private": true,
	"homepage": "https://fluidframework.com",
	"repository": {
		"type": "git",
		"url": "https://github.com/microsoft/FluidFramework.git"
	},
	"license": "MIT",
	"author": "Microsoft and contributors",
	"scripts": {
		"build": "fluid-build --task build",
		"build:api": "fluid-build --task build:api",
		"build:compile": "fluid-build --task compile",
		"build:docs": "fluid-build --task build:docs",
		"build:eslint": "fluid-build --task eslint",
		"build:fast": "fluid-build --task build --worker",
		"build:full": "fluid-build --task full",
		"build:full:compile": "fluid-build --task compile --task webpack",
		"build:gendocs": "concurrently npm:build:gendocs:client npm:build:gendocs:server && cd docs && npm run build",
		"build:gendocs:client": "fluid-build --task build:gendocs:client",
		"build:gendocs:client:azure": "copyfiles \"azure/**/*.api.json\" ./_api-extractor-temp/doc-models/ -e \"**/node_modules/**\" -f -V",
		"build:gendocs:client:examples": "copyfiles \"examples/**/*.api.json\" ./_api-extractor-temp/doc-models/ -e \"**/node_modules/**\" -f -V",
		"build:gendocs:client:experimental": "copyfiles \"experimental/**/*.api.json\" ./_api-extractor-temp/doc-models/ -e \"**/node_modules/**\" -f -V",
		"build:gendocs:client:packages": "copyfiles \"packages/**/*.api.json\" ./_api-extractor-temp/doc-models/ -e \"**/node_modules/**\" -f -V",
		"build:gendocs:server": "concurrently \"npm:build:gendocs:server:*\"",
		"build:gendocs:server:routerlicious": "copyfiles \"server/routerlicious/**/*.api.json\" ./_api-extractor-temp/doc-models/ -e \"**/node_modules/**\" -f -V",
		"build:readme": "markdown-magic --files \"**/*.md\" !docs",
		"bundle-analysis:collect": "npm run webpack:profile && flub generate bundleStats",
		"bundle-analysis:run": "flub run bundleStats --dangerfile build-tools/packages/build-cli/lib/library/dangerfile.cjs",
		"changeset": "flub changeset add --releaseGroup client",
		"check:are-the-types-wrong": "fluid-build --task check:are-the-types-wrong",
		"check:format:repo": "biome check .",
		"check:versions": "flub check buildVersion -g client --path .",
		"check:versions:fix": "flub check buildVersion -g client --path . --fix",
		"checks": "fluid-build --task checks",
		"checks:fix": "fluid-build --task checks:fix",
		"ci:build": "fluid-build --task ci:build",
		"ci:build:docs": "fluid-build --task ci:build:docs",
		"ci:test:jest": "npm run test:jest:report",
		"ci:test:jest:coverage": "c8 --no-clean npm run test:jest:report",
		"ci:test:mocha": "npm run test:mocha",
		"ci:test:mocha:coverage": "c8 --no-clean npm run test:mocha -- --timeout 4s",
		"ci:test:realsvc:local": "pnpm run -r --no-sort --stream --no-bail test:realsvc:local:report",
		"ci:test:realsvc:local:coverage": "c8 --no-clean pnpm recursive --no-sort --stream --no-bail run test:realsvc:local:report",
		"ci:test:realsvc:tinylicious": "pnpm run -r --no-sort --stream --no-bail test:realsvc:tinylicious:report",
		"ci:test:realsvc:tinylicious:coverage": "c8 --no-clean pnpm run -r --no-sort --stream --no-bail test:realsvc:tinylicious:report ",
		"ci:test:stress:tinylicious": "pnpm run -r --no-sort --stream --no-bail test:stress:tinylicious:report ",
		"ci:test:stress:tinylicious:coverage": "c8 --no-clean pnpm run -r --no-sort --stream --no-bail test:stress:tinylicious:report ",
		"clean": "fluid-build --task clean",
		"clean:docs": "rimraf --glob \"**/_api-extractor-temp*\"",
		"clean:nyc": "rimraf --glob \"nyc/**\"",
		"clean:r11s": "fluid-build -g server --task clean",
		"clean:root": "rimraf --glob \"*.done.build.log\"",
		"eslint": "fluid-build --task eslint",
		"eslint:fix": "fluid-build --task eslint:fix",
		"format": "fluid-build --task format",
		"format:biome": "fluid-build --task format:biome",
		"format:changed": "npm run format:changed:main",
		"format:changed:main": "biome check --write --changed --since=main",
		"format:changed:next": "biome check --write --changed --since=next",
		"format:prettier": "fluid-build --task format:prettier",
		"format:repo": "biome check . --write",
		"generate:packageList": "fluid-build --task generate:packageList",
		"generate:packageList:internal-build": "flub list client --no-private --feed internal-build --outFile feeds/internal-build.txt",
		"generate:packageList:internal-dev": "flub list client --no-private --feed internal-dev --outFile feeds/internal-dev.txt",
		"generate:packageList:internal-test": "flub list client --no-private --feed internal-test --outFile feeds/internal-test.txt",
		"generate:packageList:public": "flub list client --no-private --feed public --outFile feeds/public.txt",
		"preinstall": "node scripts/only-pnpm.cjs",
		"layer-check": "flub check layers --info layerInfo.json",
		"lint": "fluid-build --task lint",
		"lint:fix": "fluid-build --task lint:fix",
		"policy-check": "flub check policy",
		"policy-check-help": "echo Detect (and error on) policy-check violations, like package.json sorting, copyright headers etc. Excludes assert-short-code. Run the check or \"pnpm flub check policy --listHandlers\" for a full list.",
		"policy-check:asserts": "flub generate assertTags --all && npm run format",
		"policy-check:fix": "flub check policy --excludeHandler assert-short-codes --fix",
		"policy-check:fix-help": "echo Fix policy-check violations excludes assert-short-code/",
		"prettier": "fluid-build --task prettier",
		"prettier:fix": "fluid-build --task prettier:fix",
		"prettier:repo": "prettier --check . --cache --ignore-path ./.prettierignore",
		"prettier:repo:fix": "prettier --write . --cache --ignore-path ./.prettierignore",
		"prettier:root": "prettier --check \"./*.*\" --cache --ignore-path .prettierignore --ignore-unknown",
		"prettier:root:fix": "prettier --write \"./*.*\" --cache --ignore-path .prettierignore --ignore-unknown",
		"restart": "cd server/routerlicious && npm run restart",
		"start:docker": "docker-compose -f server/docker-compose.yml up",
		"stop:docker": "docker-compose -f server/docker-compose.yml down",
		"stop:docker:full": "docker-compose -f server/docker-compose.yml down && docker volume prune --force",
		"syncpack:deps": "syncpack lint-semver-ranges",
		"syncpack:deps:fix": "syncpack set-semver-ranges",
		"syncpack:versions": "syncpack list-mismatches",
		"syncpack:versions:fix": "syncpack fix-mismatches",
		"test": "npm run test:mocha && npm run test:jest && npm run test:realsvc && npm run test:stress",
		"test:bail": "npm run test:mocha:bail && npm run test:jest:bail",
		"test:benchmark:copyresults": "copyfiles --exclude \"**/node_modules/**\" \"**/benchmarkOutput/**\" benchmarkOutput",
		"test:benchmark:report": "pnpm run -r --no-sort --stream --no-bail test:benchmark:report --reporterOptions reportDir=./benchmarkOutput",
		"test:copyresults": "copyfiles --exclude \"**/node_modules/**\" \"**/nyc/**\" nyc",
		"test:coverage": "c8 npm test",
		"test:fromroot": "mocha \"packages/**/dist/test/**/*.spec.*js\" --exit",
		"test:jest": "assign-test-ports && pnpm puppeteer browsers install chrome-headless-shell && pnpm -r --no-sort --stream --no-bail test:jest --color",
		"test:jest:bail": "assign-test-ports && pnpm puppeteer browsers install chrome-headless-shell && pnpm -r --no-sort --stream test:jest",
		"test:jest:report": "assign-test-ports && pnpm puppeteer browsers install chrome-headless-shell && pnpm -r --no-sort --stream --no-bail --workspace-concurrency=4 test:jest --ci",
		"test:memory-profiling:copyresults": "copyfiles --exclude \"**/node_modules/**\" \"**/memoryProfilingOutput/**\" memoryProfilingOutput",
		"test:memory-profiling:report": "pnpm run -r --no-sort --stream --no-bail test:memory-profiling:report -- --reporterOptions reportDir=./memoryProfilingOutput",
		"test:mocha": "pnpm run -r --no-sort --stream --no-bail test:mocha --color",
		"test:mocha:bail": "pnpm run -r --no-sort --stream test:mocha",
		"test:realsvc": "pnpm run -r --no-sort --stream --no-bail test:realsvc",
		"test:stress": "pnpm run -r --no-sort --stream --no-bail test:stress",
		"tsc": "fluid-build --task tsc",
		"tsc:fast": "fluid-build --task tsc --worker",
		"typetests:gen": "fluid-build --task typetests:gen",
		"typetests:prepare": "flub typetests -g client --reset --previous --normalize",
		"watch": "concurrently \"npm run watch:tsc\" \"npm run watch:esnext\" \"npm run watch:webpack\"",
		"watch:esnext": "pnpm run -r --parallel build:esnext --watch",
		"watch:tsc": "pnpm run -r --parallel tsc --watch",
		"watch:webpack": "pnpm run -r --parallel webpack --watch",
		"webpack": "fluid-build --task webpack",
		"webpack:profile": "fluid-build --task webpack:profile"
	},
	"c8": {
		"all": true,
		"cache-dir": "nyc/.cache",
		"exclude": [
			"**/*.d.*ts",
			"**/src/test/**/*.*ts",
			"**/dist/test/**/*.*js",
			"experimental/examples/**",
			"experimental/PropertyDDS/examples/**",
			"**/*.bundle.js",
			"packages/tools/devtools/devtools-browser-extension/dist/e2e-tests/**",
			"packages/tools/devtools/devtools-browser-extension/dist/bundle/**"
		],
		"exclude-after-remap": false,
		"extension": [
			".ts",
			".tsx",
			".js",
			".jsx"
		],
		"include": [
			"packages/**/src/**/*.*ts",
			"packages/**/dist/**/*.*js",
			"experimental/**/src/**/*.*ts",
			"experimental/**/dist/**/*.*js"
		],
		"merge-async": true,
		"report-dir": "nyc/report",
		"reporter": [
			"cobertura",
			"html",
			"text"
		],
		"temp-directory": "nyc/.nyc_output"
	},
	"devDependencies": {
		"@biomejs/biome": "~1.8.3",
		"@changesets/cli": "^2.27.8",
		"@fluid-private/changelog-generator-wrapper": "workspace:~",
		"@fluid-tools/build-cli": "^0.46.0",
		"@fluid-tools/markdown-magic": "workspace:~",
		"@fluidframework/build-common": "^2.0.3",
		"@fluidframework/build-tools": "^0.46.0",
		"@fluidframework/eslint-config-fluid": "^5.4.0",
		"@fluidframework/test-tools": "^1.0.195075",
		"@microsoft/api-documenter": "^7.21.6",
		"@microsoft/api-extractor": "7.47.8",
		"@octokit/core": "^4.0.5",
		"auto-changelog": "^2.4.0",
		"c8": "^8.0.1",
		"changesets-format-with-issue-links": "^0.3.0",
		"concurrently": "^8.2.1",
		"copyfiles": "^2.4.1",
		"danger": "^11.3.0",
		"eslint": "~8.55.0",
		"jest": "^29.6.2",
		"mocha": "^10.2.0",
		"prettier": "~3.0.3",
		"pretty-quick": "^4.0.0",
		"puppeteer": "^22.2.0",
		"rimraf": "^4.4.0",
		"run-script-os": "^1.1.6",
		"syncpack": "^9.8.4",
		"ts2esm": "^1.4.0",
		"typescript": "~5.4.5"
	},
	"packageManager": "pnpm@8.15.8+sha512.d1a029e1a447ad90bc96cd58b0fad486d2993d531856396f7babf2d83eb1823bb83c5a3d0fc18f675b2d10321d49eb161fece36fe8134aa5823ecd215feed392",
	"engines": {
		"node": ">=20.15.1",
		"pnpm": "8"
	},
	"fluidBuild": {
		"tasks": {
			"build": {
				"dependsOn": [
					"^build",
					"build:docs",
					"build:gendocs:client",
					"checks"
				],
				"script": false
			},
			"build:api": {
				"dependsOn": [
					"^build:docs",
					"build:gendocs:client"
				],
				"script": false
			},
			"build:docs": {
				"dependsOn": [
					"^build:docs",
					"build:gendocs:client",
					"build:readme"
				],
				"script": false
			},
			"build:gendocs:client": {
				"dependsOn": [
					"build:gendocs:client:azure",
					"build:gendocs:client:examples",
					"build:gendocs:client:experimental",
					"build:gendocs:client:packages"
				],
				"script": false
			},
			"build:gendocs:client:azure": {
				"after": [
					"^build:docs",
					"^ci:build:docs"
				]
			},
			"build:gendocs:client:examples": {
				"after": [
					"^build:docs",
					"^ci:build:docs"
				]
			},
			"build:gendocs:client:experimental": {
				"after": [
					"^build:docs",
					"^ci:build:docs"
				]
			},
			"build:gendocs:client:packages": {
				"after": [
					"^build:docs",
					"^ci:build:docs"
				]
			},
			"build:readme": {
				"dependsOn": []
			},
			"check:format": {
				"dependsOn": [
					"check:format:repo"
				],
				"script": false
			},
			"checks": {
				"dependsOn": [
					"check:format",
					"generate:packageList",
					"policy-check",
					"layer-check",
					"syncpack:deps",
					"syncpack:versions",
					"check:versions"
				],
				"script": false
			},
			"checks:fix": {
				"dependsOn": [
					"format",
					"generate:packageList",
					"policy-check:fix",
					"syncpack:deps:fix",
					"syncpack:versions:fix",
					"check:versions:fix"
				],
				"script": false
			},
			"ci:build": {
				"dependsOn": [
					"^ci:build",
					"ci:build:docs"
				],
				"script": false
			},
			"ci:build:docs": {
				"dependsOn": [
					"^ci:build:docs",
					"build:gendocs:client",
					"build:readme"
				],
				"script": false
			},
			"clean": {
				"dependsOn": [
					"^clean",
					"clean:root",
					"clean:docs",
					"clean:nyc"
				],
				"script": false
			},
			"clean:docs": {
				"before": [
					"*"
				]
			},
			"clean:nyc": {
				"before": [
					"*"
				]
			},
			"format": {
				"dependsOn": [
					"format:repo"
				],
				"script": false
			},
			"generate:packageList": {
				"dependsOn": [
					"generate:packageList:internal-build",
					"generate:packageList:internal-dev",
					"generate:packageList:internal-test",
					"generate:packageList:public"
				],
				"script": false
			},
			"lint": {
				"dependsOn": [
					"checks"
				],
				"script": false
			},
			"lint:fix": {
				"dependsOn": [
					"checks:fix"
				],
				"script": false
			},
			"prettier": {
				"dependsOn": [
					"prettier:root",
					"^prettier"
				],
				"script": false
			},
			"prettier:fix": {
				"dependsOn": [
					"prettier:root:fix",
					"^prettier:fix"
				],
				"script": false
			}
		}
	},
	"pnpm": {
		"comments": [
			"nodegit is replaced with an empty package here because it's currently only used by good-fences for features we do not need, and has issues building when changing node versions. See https://github.com/smikula/good-fences/issues/105 for details.",
			"codemirror and marked overrides are because simplemde use * versions, and the fully up to date versions of its deps do not work. packageExtensions was tried to fix this, but did not work.",
			"sharp <0.32.6 has a vulnerability that Component Governance flags (https://github.com/advisories/GHSA-54xq-cgqr-rpm3). It's a transitive dependency through jssm-viz-cli, which hasn't updated to a version with the fix",
			"@fluentui/react-positioning's dependency on @floating-ui/dom causes a peer dependency violation, so overriding it forces a version that meets peer dependency requirements is installed.",
			"get-tsconfig has a bug below 4.7.3 which causes eslint to fail to resolve typescript configurations. See https://github.com/privatenumber/get-tsconfig/issues/67",
			"oclif includes some AWS-related features, but we don't use them, so we override those dependencies with empty packages. This helps reduce lockfile churn since the deps release very frequently.",
			"socket.io-client has an issue with 4.8.0 which breaks the build, so avoid it: https://github.com/socketio/socket.io/issues/5202"
		],
		"overrides": {
			"@types/node@<18": "^18.19.0",
			"get-tsconfig": "^4.7.3",
			"node-fetch": "^2.6.9",
			"good-fences>nodegit": "npm:empty-npm-package@1.0.0",
			"qs": "^6.11.0",
			"simplemde>codemirror": "^5.65.11",
			"simplemde>marked": "^4.3.0",
			"sharp": "^0.33.2",
			"@fluentui/react-positioning>@floating-ui/dom": "~1.5.4",
			"oclif>@aws-sdk/client-cloudfront": "npm:empty-npm-package@1.0.0",
			"oclif>@aws-sdk/client-s3": "npm:empty-npm-package@1.0.0",
			"socket.io-client": "~4.7.5"
		},
		"peerDependencyComments": [
			"@types/node is ignored because it is usually not needed by packages, and if it is, then the package will hit a compilation failure.",
			"Peer dependencies on fluid-framework are never fulfilled since that's an in-repo dependency; we expect a customer using some packages to install it as a dependency.",
			"markdown-magic is provided by another dependency so is ignored here.",
			"oclif includes some AWS-related features, but we don't use them, so we ignore @aws-sdk peer dependencies."
		],
		"peerDependencyRules": {
			"allowedVersions": {
				"react": "17.0.2",
				"react-dom": "17.0.2",
				"webpack": "^5.94.0"
			},
			"ignoreMissing": [
				"@types/node",
				"fluid-framework",
				"markdown-magic",
				"@aws-sdk/*"
			]
		},
		"patchedDependencies": {
			"@microsoft/api-extractor@7.47.8": "patches/@microsoft__api-extractor@7.47.8.patch"
		}
	}
}<|MERGE_RESOLUTION|>--- conflicted
+++ resolved
@@ -1,10 +1,6 @@
 {
 	"name": "client-release-group-root",
-<<<<<<< HEAD
-	"version": "2.1.0",
-=======
 	"version": "2.4.0",
->>>>>>> fba24a86
 	"private": true,
 	"homepage": "https://fluidframework.com",
 	"repository": {
