{
  "name": "root",
  "version": "0.14.0",
  "private": true,
  "homepage": "https://fluidframework.com",
  "repository": {
    "type": "git",
    "url": "https://github.com/microsoft/FluidFramework.git",
    "directory": ""
  },
  "license": "MIT",
  "author": "Microsoft and contributors",
  "scripts": {
    "build": "npm run policy-check && npm run layer-check && npm run build:genver && npm run build:compile && npm run lint && npm run build:docs",
    "build:ci": "npm run build:genver && lerna run build:compile --stream",
    "build:compile": "lerna run build:compile --stream",
    "build:docs": "lerna run build:docs --stream --parallel",
    "build:fast": "fluid-build --root .",
    "build:full": "npm run build:genver && npm run build:full:compile && npm run lint && npm run build:docs",
    "build:full:compile": "lerna run build:full:compile --stream",
    "build:gendocs": "copyfiles server/routerlicious/_api-extractor-temp/** ./_api-extractor-temp/doc-models/ -f -V && cd docs && npm run build",
    "build:genver": "lerna run build:genver --stream --parallel",
    "bump-version": "fluid-bump-version --root .",
    "bundle-analysis:collect": "npm run webpack:profile && fluid-collect-bundle-analyses",
    "bundle-analysis:run": "fluid-run-bundle-analyses",
    "ci:build": "npm run build:genver && lerna run build:compile --stream",
    "ci:build:docs": "lerna run ci:build:docs --stream --parallel",
    "ci:test": "npm run test:report ; t1=$? ; npm run test:copyresults ; exit $t1",
    "ci:test:coverage": "npm run test:coverage ; t1=$? ; npm run test:copyresults ; exit $t1",
    "clean": "lerna run clean --stream --parallel && npm run clean:docs && npm run clean:nyc",
    "clean:docs": "rimraf **/_api-extractor-temp docs/api/*/**",
    "clean:nyc": "rimraf nyc/**",
    "clean:r11s": "cd server/routerlicious && npm run clean",
    "postinstall": "npm run postinstall:lerna",
    "layer-check": "fluid-layer-check --info tools/build-tools/data/layerInfo.json",
    "lerna": "lerna",
    "lint": "lerna run lint --no-sort --stream -- -- -- --color",
    "lint:fix": "lerna run lint:fix --no-sort --stream -- -- -- --color",
    "policy-check": "fluid-repo-policy-check",
    "policy-check:fix": "fluid-repo-policy-check -r",
    "post-lerna-install:default": "[ -f package-lock.json ] && mv package-lock.json lerna-package-lock.json; [ -f package-lock.json.bak ] && mv package-lock.json.bak package-lock.json; exit 0",
    "post-lerna-install:win32": "if exist package-lock.json move package-lock.json lerna-package-lock.json && if exist package-lock.json.bak move package-lock.json.bak package-lock.json",
    "postinstall:lerna": "run-script-os",
    "postinstall:lerna:default": "npm run pre-lerna-install:default && { lerna bootstrap --strict --hoist;t1=$?;npm run post-lerna-install:default;exit $t1;}",
    "postinstall:lerna:win32": "npm run pre-lerna-install:win32 && (lerna bootstrap --strict --hoist & npm run post-lerna-install:win32)",
    "pre-lerna-install:default": "[ -f package-lock.json ] && mv package-lock.json package-lock.json.bak; [ -f lerna-package-lock.json ] && mv lerna-package-lock.json package-lock.json; exit 0",
    "pre-lerna-install:win32": "if exist package-lock.json move package-lock.json package-lock.json.bak && if exist lerna-package-lock.json move lerna-package-lock.json package-lock.json",
    "restart": "cd server/routerlicious && npm run restart",
    "start:docker": "docker-compose -f server/docker-compose.yml up",
    "stop:docker": "docker-compose -f server/docker-compose.yml down",
    "stop:docker:full": "docker-compose -f server/docker-compose.yml down && docker volume prune --force",
    "test": "npm run test:mocha && npm run test:jest && npm run test:types && npm run test:realsvc",
    "test:bail": "npm run test:mocha:bail && npm run test:jest:bail",
    "test:copyresults": "copyfiles --exclude \"**/node_modules/**\" \"**/nyc/**\" nyc",
    "test:coverage": "c8 npm run test:report",
    "test:fromroot": "mocha \"packages/**/dist/test/**/*.spec.js\" --exit",
    "test:jest": "assign-test-ports && lerna run test:jest --concurrency 4 --stream --no-bail --no-sort -- -- --color",
    "test:jest:bail": "assign-test-ports && lerna run test:jest --concurrency 4 --stream",
    "test:jest:report": "assign-test-ports && lerna run test:jest --concurrency 4 --stream --no-bail --no-sort -- -- --ci --reporters=default --reporters=jest-junit",
    "test:mocha": "lerna run test:mocha --stream --no-bail --no-sort -- -- --color",
    "test:mocha:bail": "lerna run test:mocha --stream",
    "test:mocha:report": "lerna run test:mocha --stream --no-bail --no-sort -- -- --timeout 4s --reporter xunit --reporter-option output=nyc/mocha-junit-report.xml",
    "test:realsvc": "lerna run test:realsvc --stream --no-bail --no-sort",
    "test:realsvc:report": "lerna run test:realsvc:report --stream --no-bail --no-sort",
    "test:report": "npm run test:mocha:report && npm run test:jest:report && npm run test:realsvc:report",
    "test:types": "lerna run test:types --stream --no-bail --no-sort",
    "tsc": "lerna run tsc --stream",
    "tsc:fast": "fluid-build  --root . -s tsc",
    "tsfmt": "lerna run tsfmt:fix --no-sort --stream --no-bail",
    "tsfmt:fix": "lerna run tsfmt:fix --no-sort --stream --no-bail",
    "typetests:gen": "fluid-type-validator -m packages -v",
    "typetests:prepare": "npm run typetests:gen -- -p",
    "watch": "concurrently \"npm run watch:tsc\" \"npm run watch:esnext\" \"npm run watch:webpack\"",
    "watch:esnext": "lerna run --parallel build:esnext -- -- --watch",
    "watch:tsc": "lerna run --parallel tsc -- -- --watch",
    "watch:webpack": "lerna run --parallel webpack -- -- --watch",
    "webpack": "lerna run --no-sort webpack --stream",
    "webpack:profile": "lerna run --no-sort webpack:profile --stream"
  },
  "c8": {
    "all": true,
    "cache-dir": "nyc/.cache",
    "exclude": [
      "**/*.d.ts",
      "**/src/test/**/*.ts",
      "**/dist/test/**/*.js",
      "experimental/examples/**",
      "experimental/PropertyDDS/examples/**",
      "**/*.bundle.js"
    ],
    "exclude-after-remap": false,
    "extension": [
      ".ts",
      ".tsx",
      ".js",
      ".jsx"
    ],
    "include": [
      "packages/**/src/**/*.ts",
      "packages/**/dist/**/*.js",
      "experimental/**/src/**/*.ts",
      "experimental/**/dist/**/*.js"
    ],
    "report-dir": "nyc/report",
    "reporter": [
      "cobertura",
      "html",
      "text"
    ],
    "temp-directory": "nyc/.nyc_output"
  },
  "devDependencies": {
<<<<<<< HEAD
    "@fluidframework/build-tools": "^0.2.63777",
=======
    "@fluidframework/build-tools": "^0.2.66048",
>>>>>>> 24231532
    "@fluidframework/test-tools": "^0.2.3074",
    "@microsoft/api-documenter": "^7.17.9",
    "@microsoft/api-extractor": "^7.22.2",
    "c8": "^7.7.1",
    "concurrently": "^6.2.0",
    "copyfiles": "^2.1.0",
    "lerna": "^4.0.0",
    "rimraf": "^2.6.2",
    "run-script-os": "^1.1.6",
    "typescript": "~4.5.5"
  },
  "fluidBuild": {
    "repoPackages": {
      "build": "common/build",
      "common-def": "common/lib/common-definitions",
      "common-utils": "common/lib/common-utils",
      "core-interfaces": "common/lib/core-interfaces",
      "protocol-def": "common/lib/protocol-definitions",
      "driver-def": "common/lib/driver-definitions",
      "container-def": "common/lib/container-definitions",
      "azure": "azure",
      "server": "server/routerlicious",
      "client": {
        "directory": "",
        "ignoredDirs": []
      },
      "tools": [
        "tools/benchmark",
        "server/tinylicious",
        "server/azure-local-service"
      ],
      "services": {
        "directory": "server",
        "ignoredDirs": [
          "routerlicious",
          "tinylicious",
          "azure-local-service"
        ]
      }
    }
  }
}<|MERGE_RESOLUTION|>--- conflicted
+++ resolved
@@ -110,11 +110,7 @@
     "temp-directory": "nyc/.nyc_output"
   },
   "devDependencies": {
-<<<<<<< HEAD
-    "@fluidframework/build-tools": "^0.2.63777",
-=======
     "@fluidframework/build-tools": "^0.2.66048",
->>>>>>> 24231532
     "@fluidframework/test-tools": "^0.2.3074",
     "@microsoft/api-documenter": "^7.17.9",
     "@microsoft/api-extractor": "^7.22.2",
