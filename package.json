{
	"name": "client-release-group-root",
	"version": "2.0.0-rc.2.0.0",
	"private": true,
	"homepage": "https://fluidframework.com",
	"repository": {
		"type": "git",
		"url": "https://github.com/microsoft/FluidFramework.git",
		"directory": ""
	},
	"license": "MIT",
	"author": "Microsoft and contributors",
	"scripts": {
		"build": "fluid-build --task build",
		"build:api": "fluid-build --task build:api",
		"build:compile": "fluid-build --task compile",
		"build:docs": "fluid-build --task build:docs",
		"build:eslint": "fluid-build --task eslint",
		"build:fast": "fluid-build --task build --worker",
		"build:full": "fluid-build --task full",
		"build:full:compile": "fluid-build --task compile --task webpack",
		"build:gendocs": "concurrently npm:build:gendocs:client npm:build:gendocs:server && cd docs && npm run build",
		"build:gendocs:client": "fluid-build --task build:gendocs:client",
		"build:gendocs:client:azure": "copyfiles \"azure/**/*.api.json\" ./_api-extractor-temp/doc-models/ -e \"**/node_modules/**\" -f -V",
		"build:gendocs:client:examples": "copyfiles \"examples/**/*.api.json\" ./_api-extractor-temp/doc-models/ -e \"**/node_modules/**\" -f -V",
		"build:gendocs:client:experimental": "copyfiles \"experimental/**/*.api.json\" ./_api-extractor-temp/doc-models/ -e \"**/node_modules/**\" -f -V",
		"build:gendocs:client:packages": "copyfiles \"packages/**/*.api.json\" ./_api-extractor-temp/doc-models/ -e \"**/node_modules/**\" -f -V",
		"build:gendocs:server": "concurrently \"npm:build:gendocs:server:*\"",
		"build:gendocs:server:routerlicious": "copyfiles \"server/routerlicious/**/*.api.json\" ./_api-extractor-temp/doc-models/ -e \"**/node_modules/**\" -f -V",
		"build:readme": "markdown-magic --files \"**/*.md\" !docs",
		"bundle-analysis:collect": "npm run webpack:profile && flub generate bundleStats",
		"bundle-analysis:run": "flub run bundleStats --dangerfile build-tools/packages/build-cli/lib/library/dangerfile.js",
		"changeset": "flub changeset add --releaseGroup client",
		"check:are-the-types-wrong": "fluid-build --task check:are-the-types-wrong",
		"check:versions": "flub check buildVersion -g client --path .",
		"check:versions:fix": "flub check buildVersion -g client --path . --fix",
		"checks": "fluid-build --task checks",
		"checks:fix": "fluid-build --task checks:fix",
		"ci:build": "fluid-build --task ci:build",
		"ci:build:docs": "fluid-build --task ci:build:docs",
		"ci:test:jest": "npm run test:jest:report",
		"ci:test:jest:coverage": "c8 --no-clean npm run test:jest:report",
		"ci:test:mocha": "npm run test:mocha",
		"ci:test:mocha:coverage": "c8 --no-clean npm run test:mocha -- --timeout 4s",
		"ci:test:realsvc:local": "pnpm run -r --no-sort --stream --no-bail test:realsvc:local:report",
		"ci:test:realsvc:local:coverage": "c8 --no-clean pnpm recursive --no-sort --stream --no-bail run test:realsvc:local:report",
		"ci:test:realsvc:local:full": "pnpm run -r --no-sort --stream --no-bail test:realsvc:local:report:full",
		"ci:test:realsvc:local:full:coverage": "c8 --no-clean pnpm recursive --no-sort --stream --no-bail run test:realsvc:local:report:full",
		"ci:test:realsvc:tinylicious": "pnpm run -r --no-sort --stream --no-bail test:realsvc:tinylicious:report",
		"ci:test:realsvc:tinylicious:coverage": "c8 --no-clean pnpm run -r --no-sort --stream --no-bail test:realsvc:tinylicious:report ",
		"ci:test:realsvc:tinylicious:full": "pnpm run -r --no-sort --stream --no-bail test:realsvc:tinylicious:report:full",
		"ci:test:realsvc:tinylicious:full:coverage": "c8 --no-clean pnpm run -r --no-sort --stream --no-bail test:realsvc:tinylicious:report:full",
		"ci:test:stress:tinylicious": "pnpm run -r --no-sort --stream --no-bail test:stress:tinylicious:report ",
		"ci:test:stress:tinylicious:coverage": "c8 --no-clean pnpm run -r --no-sort --stream --no-bail test:stress:tinylicious:report ",
		"clean": "fluid-build --task clean",
		"clean:docs": "rimraf --glob \"**/_api-extractor-temp*\" \"docs/api/*/**\"",
		"clean:nyc": "rimraf --glob \"nyc/**\"",
		"clean:r11s": "fluid-build -g server --task clean",
		"clean:root": "rimraf --glob \"*.done.build.log\"",
		"format": "npm run prettier:root:fix && pnpm run -r --no-sort --stream format",
		"format:changed": "npm run format:changed:main",
		"format:changed:main": "pretty-quick --branch main",
		"format:changed:next": "pretty-quick --branch next",
		"format:repo": "npm run prettier:repo:fix",
		"generate:packageList": "fluid-build --task generate:packageList",
		"generate:packageList:internal-build": "flub list --no-private -g client --feed internal-build --outFile feeds/internal-build.txt",
		"generate:packageList:internal-dev": "flub list --no-private -g client --feed internal-dev --outFile feeds/internal-dev.txt",
		"generate:packageList:internal-test": "flub list --no-private -g client --feed internal-test --outFile feeds/internal-test.txt",
		"generate:packageList:public": "flub list --no-private -g client --feed public --outFile feeds/public.txt",
		"preinstall": "node scripts/only-pnpm.cjs",
		"layer-check": "flub check layers --info layerInfo.json",
		"lint": "fluid-build --task lint",
		"lint:fix": "fluid-build --task lint:fix",
		"policy-check": "flub check policy",
		"policy-check-help": "echo Detect (and error on) policy-check violations, like package.json sorting, copyright headers etc. Excludes assert-short-code. Run the check or \"pnpm flub check policy --listHandlers\" for a full list.",
		"policy-check:asserts": "flub check policy --handler assert-short-codes --fix && pretty-quick",
		"policy-check:fix": "flub check policy --excludeHandler assert-short-codes --fix",
		"policy-check:fix-help": "echo Fix policy-check violations excludes assert-short-code/",
		"prettier": "fluid-build --task prettier",
		"prettier:fix": "fluid-build --task prettier:fix",
		"prettier:repo": "prettier --check . --cache --ignore-path ./.prettierignore",
		"prettier:repo:fix": "prettier --write . --cache --ignore-path ./.prettierignore",
		"prettier:root": "prettier --check \"./*.*\" --cache --ignore-path .prettierignore --ignore-unknown",
		"prettier:root:fix": "prettier --write \"./*.*\" --cache --ignore-path .prettierignore --ignore-unknown",
		"restart": "cd server/routerlicious && npm run restart",
		"start:docker": "docker-compose -f server/docker-compose.yml up",
		"stop:docker": "docker-compose -f server/docker-compose.yml down",
		"stop:docker:full": "docker-compose -f server/docker-compose.yml down && docker volume prune --force",
		"syncpack:deps": "syncpack lint-semver-ranges",
		"syncpack:deps:fix": "syncpack set-semver-ranges",
		"syncpack:versions": "syncpack list-mismatches",
		"syncpack:versions:fix": "syncpack fix-mismatches",
		"test": "npm run test:mocha && npm run test:jest && npm run test:realsvc && npm run test:stress",
		"test:bail": "npm run test:mocha:bail && npm run test:jest:bail",
		"test:benchmark:copyresults": "copyfiles --exclude \"**/node_modules/**\" \"**/benchmarkOutput/**\" benchmarkOutput",
		"test:benchmark:report": "pnpm run -r --no-sort --stream --no-bail test:benchmark:report --reporterOptions reportDir=./benchmarkOutput",
		"test:copyresults": "copyfiles --exclude \"**/node_modules/**\" \"**/nyc/**\" nyc",
		"test:coverage": "c8 npm test",
		"test:fromroot": "mocha \"packages/**/dist/test/**/*.spec.*js\" --exit",
<<<<<<< HEAD
		"test:jest": "assign-test-ports && pnpm run -r --no-sort --stream --no-bail test:jest --color",
		"test:jest:bail": "assign-test-ports && pnpm run -r --no-sort --stream test:jest",
		"test:jest:report": "assign-test-ports && pnpm run -r --no-sort --stream --no-bail --workspace-concurrency=4 test:jest --ci",
=======
		"test:jest": "assign-test-ports && pnpm puppeteer browsers install chrome && pnpm -r --no-sort --stream --no-bail test:jest --color",
		"test:jest:bail": "assign-test-ports && pnpm puppeteer browsers install chrome && pnpm -r --no-sort --stream test:jest",
		"test:jest:report": "assign-test-ports && pnpm puppeteer browsers install chrome && pnpm -r --no-sort --stream --no-bail --workspace-concurrency=4 test:jest --ci",
>>>>>>> 567cbf95
		"test:memory-profiling:copyresults": "copyfiles --exclude \"**/node_modules/**\" \"**/memoryProfilingOutput/**\" memoryProfilingOutput",
		"test:memory-profiling:report": "pnpm run -r --no-sort --stream --no-bail test:memory-profiling:report -- --reporterOptions reportDir=./memoryProfilingOutput",
		"test:mocha": "pnpm run -r --no-sort --stream --no-bail test:mocha --color",
		"test:mocha:bail": "pnpm run -r --no-sort --stream test:mocha",
		"test:realsvc": "pnpm run -r --no-sort --stream --no-bail test:realsvc",
		"test:stress": "pnpm run -r --no-sort --stream --no-bail test:stress",
		"tsc": "fluid-build --task tsc",
		"tsc:fast": "fluid-build --task tsc --worker",
		"typetests:gen": "fluid-build --task typetests:gen",
		"typetests:prepare": "flub typetests -g client --reset --previous --normalize",
		"watch": "concurrently \"npm run watch:tsc\" \"npm run watch:esnext\" \"npm run watch:webpack\"",
		"watch:esnext": "pnpm run -r --parallel build:esnext --watch",
		"watch:tsc": "pnpm run -r --parallel tsc --watch",
		"watch:webpack": "pnpm run -r --parallel webpack --watch",
		"webpack": "fluid-build --task webpack",
		"webpack:profile": "fluid-build --task webpack:profile"
	},
	"c8": {
		"all": true,
		"cache-dir": "nyc/.cache",
		"exclude": [
			"**/*.d.*ts",
			"**/src/test/**/*.*ts",
			"**/dist/test/**/*.*js",
			"experimental/examples/**",
			"experimental/PropertyDDS/examples/**",
			"**/*.bundle.js",
			"packages/tools/devtools/devtools-browser-extension/dist/e2e-tests/**",
			"packages/tools/devtools/devtools-browser-extension/dist/bundle/**"
		],
		"exclude-after-remap": false,
		"extension": [
			".ts",
			".tsx",
			".js",
			".jsx"
		],
		"include": [
			"packages/**/src/**/*.*ts",
			"packages/**/dist/**/*.*js",
			"experimental/**/src/**/*.*ts",
			"experimental/**/dist/**/*.*js"
		],
		"merge-async": true,
		"report-dir": "nyc/report",
		"reporter": [
			"cobertura",
			"html",
			"text"
		],
		"temp-directory": "nyc/.nyc_output"
	},
	"devDependencies": {
		"@changesets/cli": "^2.26.1",
		"@fluid-private/changelog-generator-wrapper": "file:tools/changelog-generator-wrapper",
		"@fluid-tools/build-cli": "^0.29.0",
		"@fluid-tools/markdown-magic": "file:tools/markdown-magic",
		"@fluidframework/build-common": "^2.0.3",
		"@fluidframework/build-tools": "^0.29.0",
		"@fluidframework/eslint-config-fluid": "^3.3.0",
		"@fluidframework/test-tools": "^1.0.195075",
		"@microsoft/api-documenter": "^7.21.6",
		"@microsoft/api-extractor": "^7.39.1",
		"@octokit/core": "^4.0.5",
		"auto-changelog": "^2.4.0",
		"c8": "^8.0.1",
		"changesets-format-with-issue-links": "^0.3.0",
		"concurrently": "^8.2.1",
		"copyfiles": "^2.4.1",
		"danger": "^11.3.0",
		"eslint": "~8.50.0",
		"jest": "^29.6.2",
		"mocha": "^10.2.0",
		"prettier": "~3.0.3",
		"pretty-quick": "^4.0.0",
		"puppeteer": "^22.0.0",
		"rimraf": "^4.4.0",
		"run-script-os": "^1.1.6",
		"syncpack": "^9.8.4",
		"typescript": "~5.1.6"
	},
	"packageManager": "pnpm@7.33.6+sha512.90e27fd38047f18583f3342f784cc3f187f4d4caac89ebc1fffae18dcd7b2dde7678a0bf237481bcb8f7e8e66135fa34803856e4eb2c442ce082ffab5d9d241f",
	"engines": {
		"node": ">=18.17.1",
		"pnpm": "7"
	},
	"fluidBuild": {
		"tasks": {
			"build": {
				"dependsOn": [
					"^build",
					"build:docs",
					"build:gendocs:client",
					"checks"
				],
				"script": false
			},
			"build:api": {
				"dependsOn": [
					"^build:docs",
					"build:gendocs:client"
				],
				"script": false
			},
			"build:docs": {
				"dependsOn": [
					"^build:docs",
					"build:gendocs:client",
					"build:readme"
				],
				"script": false
			},
			"build:gendocs:client": {
				"dependsOn": [
					"build:gendocs:client:azure",
					"build:gendocs:client:examples",
					"build:gendocs:client:experimental",
					"build:gendocs:client:packages"
				],
				"script": false
			},
			"build:gendocs:client:azure": {
				"after": [
					"^build:docs",
					"^ci:build:docs"
				]
			},
			"build:gendocs:client:examples": {
				"after": [
					"^build:docs",
					"^ci:build:docs"
				]
			},
			"build:gendocs:client:experimental": {
				"after": [
					"^build:docs",
					"^ci:build:docs"
				]
			},
			"build:gendocs:client:packages": {
				"after": [
					"^build:docs",
					"^ci:build:docs"
				]
			},
			"build:readme": {
				"dependsOn": []
			},
			"checks": {
				"dependsOn": [
					"^checks",
					"generate:packageList",
					"policy-check",
					"layer-check",
					"syncpack:deps",
					"syncpack:versions",
					"check:versions",
					"prettier"
				],
				"script": false
			},
			"checks:fix": {
				"dependsOn": [
					"^checks:fix",
					"generate:packageList",
					"policy-check:fix",
					"syncpack:deps:fix",
					"syncpack:versions:fix",
					"check:versions:fix",
					"prettier:fix"
				],
				"script": false
			},
			"ci:build": {
				"dependsOn": [
					"^ci:build",
					"ci:build:docs"
				],
				"script": false
			},
			"ci:build:docs": {
				"dependsOn": [
					"^ci:build:docs",
					"build:gendocs:client"
				],
				"script": false
			},
			"clean": {
				"dependsOn": [
					"^clean",
					"clean:root",
					"clean:docs",
					"clean:nyc"
				],
				"script": false
			},
			"clean:docs": {
				"before": [
					"*"
				]
			},
			"clean:nyc": {
				"before": [
					"*"
				]
			},
			"generate:packageList": {
				"dependsOn": [
					"generate:packageList:internal-build",
					"generate:packageList:internal-dev",
					"generate:packageList:internal-test",
					"generate:packageList:public"
				],
				"script": false
			},
			"lint": {
				"dependsOn": [
					"checks"
				],
				"script": false
			},
			"lint:fix": {
				"dependsOn": [
					"checks:fix"
				],
				"script": false
			},
			"prettier": {
				"dependsOn": [
					"prettier:root",
					"^prettier"
				],
				"script": false
			},
			"prettier:fix": {
				"dependsOn": [
					"prettier:root:fix",
					"^prettier:fix"
				],
				"script": false
			}
		}
	},
	"pnpm": {
		"comments": [
			"nodegit is replaced with an empty package here because it's currently only used by good-fences for features we do not need, and has issues building when changing node versions. See https://github.com/smikula/good-fences/issues/105 for details.",
			"jest-environment-puppeteer is not providing typing for its globals, but old (stale types) @types/jest-environment-puppeteer will - see https://github.com/argos-ci/jest-puppeteer/issues/568. expect-puppeteer however needs more recent puppeteer types that @types/jest-environment-puppeteer interferes with. So, force any lingering @types/puppeteer to just puppeteer",
			"codemirror and marked overrides are because simplemde use * versions, and the fully up to date versions of its deps do not work. packageExtensions was tried to fix this, but did not work.",
			"Fixing the @oclif/core version avoids a large number of peer dep errors since 2.6 adds a prod dep on ts-node and thus a peer dep on @types/node",
			"sharp <0.32.6 has a vulnerability that Component Governance flags (https://github.com/advisories/GHSA-54xq-cgqr-rpm3). It's a transitive dependency through jssm-viz-cli, which hasn't updated to a version with the fix"
		],
		"overrides": {
			"@types/node@<18": "^18.19.0",
			"@types/puppeteer": "npm:puppeteer",
			"node-fetch": "^2.6.9",
			"good-fences>nodegit": "npm:empty-npm-package@1.0.0",
			"qs": "^6.11.0",
			"simplemde>codemirror": "^5.65.11",
			"simplemde>marked": "^4.3.0",
			"@oclif/core": "~2.4.0",
			"sharp": "^0.33.2"
		},
		"peerDependencyComments": [
			"@types/node is ignored because it is usually not needed by packages, and if it is, then the package will hit a compilation failure.",
			"Peer dependencies on fluid-framework are never fulfilled since that's an in-repo dependency; we expect a customer using some packages to install it as a dependency.",
			"markdown-magic is provided by another dependency so is ignored here."
		],
		"peerDependencyRules": {
			"allowedVersions": {
				"react": "17.0.2",
				"react-dom": "17.0.2",
				"webpack": "^5.82.0"
			},
			"ignoreMissing": [
				"@types/node",
				"fluid-framework",
				"markdown-magic"
			]
		},
		"patchedDependencies": {
			"@microsoft/api-extractor@7.39.1": "patches/@microsoft__api-extractor@7.39.1.patch",
			"tsc-multi@1.1.0": "patches/tsc-multi@1.1.0.patch"
		}
	}
}<|MERGE_RESOLUTION|>--- conflicted
+++ resolved
@@ -97,15 +97,9 @@
 		"test:copyresults": "copyfiles --exclude \"**/node_modules/**\" \"**/nyc/**\" nyc",
 		"test:coverage": "c8 npm test",
 		"test:fromroot": "mocha \"packages/**/dist/test/**/*.spec.*js\" --exit",
-<<<<<<< HEAD
-		"test:jest": "assign-test-ports && pnpm run -r --no-sort --stream --no-bail test:jest --color",
-		"test:jest:bail": "assign-test-ports && pnpm run -r --no-sort --stream test:jest",
-		"test:jest:report": "assign-test-ports && pnpm run -r --no-sort --stream --no-bail --workspace-concurrency=4 test:jest --ci",
-=======
 		"test:jest": "assign-test-ports && pnpm puppeteer browsers install chrome && pnpm -r --no-sort --stream --no-bail test:jest --color",
 		"test:jest:bail": "assign-test-ports && pnpm puppeteer browsers install chrome && pnpm -r --no-sort --stream test:jest",
 		"test:jest:report": "assign-test-ports && pnpm puppeteer browsers install chrome && pnpm -r --no-sort --stream --no-bail --workspace-concurrency=4 test:jest --ci",
->>>>>>> 567cbf95
 		"test:memory-profiling:copyresults": "copyfiles --exclude \"**/node_modules/**\" \"**/memoryProfilingOutput/**\" memoryProfilingOutput",
 		"test:memory-profiling:report": "pnpm run -r --no-sort --stream --no-bail test:memory-profiling:report -- --reporterOptions reportDir=./memoryProfilingOutput",
 		"test:mocha": "pnpm run -r --no-sort --stream --no-bail test:mocha --color",
