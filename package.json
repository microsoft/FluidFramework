{
  "name": "root",
  "version": "0.14.0",
  "private": true,
  "homepage": "https://fluidframework.com",
  "repository": "microsoft/FluidFramework",
  "license": "MIT",
  "author": "Microsoft",
  "scripts": {
    "build": "npm run policy-check && npm run layer-check && npm run build:genver && npm run build:compile && npm run lint && npm run build:docs",
    "build:ci": "npm run build:genver && lerna run build:compile --stream",
    "build:compile": "lerna run build:compile --stream",
    "build:docs": "lerna run build:docs --stream --parallel",
    "build:fast": "fluid-build --root .",
    "build:full": "npm run build:genver && npm run build:full:compile && npm run lint && npm run build:docs",
    "build:full:compile": "lerna run build:full:compile --stream",
    "build:gendocs": "copyfiles server/routerlicious/_api-extractor-temp/** ./_api-extractor-temp/doc-models/ -f -V && cd docs && npm run build",
    "build:genver": "lerna run build:genver --stream --parallel",
    "bump-version": "fluid-bump-version --root .",
    "bundle-analysis": "npm run webpack:profile && fluid-collect-bundle-analyses",
    "ci:build": "npm run build:genver && lerna run build:compile --stream",
    "ci:test": "npm run test:report;t1=$?;npm run test:copyresults; exit $t1",
    "ci:test:coverage": "npm run test:coverage;t1=$?;npm run test:copyresults; exit $t1",
    "clean": "lerna run clean --stream --parallel && npm run clean:docs && npm run clean:nyc",
    "clean:docs": "rimraf **/_api-extractor-temp docs/api/*/**",
    "clean:nyc": "rimraf nyc/**",
    "clean:r11s": "cd server/routerlicious && npm run clean",
    "postinstall": "npm run postinstall:lerna",
    "layer-check": "fluid-layer-check --info tools/build-tools/data/layerInfo.json",
    "lint": "lerna run lint --no-sort --stream",
    "lint:fix": "lerna run lint:fix --no-sort --stream",
    "policy-check": "fluid-repo-policy-check",
    "policy-check:fix": "fluid-repo-policy-check -r",
    "post-lerna-install:default": "[ -f package-lock.json ] && mv package-lock.json lerna-package-lock.json; [ -f package-lock.json.bak ] && mv package-lock.json.bak package-lock.json; exit 0",
    "post-lerna-install:win32": "if exist package-lock.json move package-lock.json lerna-package-lock.json && if exist package-lock.json.bak move package-lock.json.bak package-lock.json",
    "postinstall:lerna": "run-script-os",
    "postinstall:lerna:default": "npm run pre-lerna-install:default && { lerna bootstrap --strict --hoist;t1=$?;npm run post-lerna-install:default;exit $t1;}",
    "postinstall:lerna:win32": "npm run pre-lerna-install:win32 && (lerna bootstrap --strict --hoist & npm run post-lerna-install:win32)",
    "pre-lerna-install:default": "[ -f package-lock.json ] && mv package-lock.json package-lock.json.bak; [ -f lerna-package-lock.json ] && mv lerna-package-lock.json package-lock.json; exit 0",
    "pre-lerna-install:win32": "if exist package-lock.json move package-lock.json package-lock.json.bak && if exist lerna-package-lock.json move lerna-package-lock.json package-lock.json",
    "restart": "cd server/routerlicious && npm run restart",
    "start:docker": "docker-compose -f server/docker-compose.yml up",
    "stop:docker": "docker-compose -f server/docker-compose.yml down",
    "stop:docker:full": "docker-compose -f server/docker-compose.yml down && docker volume prune --force",
    "test": "npm run test:mocha && npm run test:jest && npm run test:types",
    "test:bail": "npm run test:mocha:bail && npm run test:jest:bail",
    "test:copyresults": "copyfiles --exclude \"**/node_modules/**\" \"**/nyc/**\" nyc",
    "test:coverage": "nyc npm run test:report",
    "test:fromroot": "mocha \"packages/**/dist/test/**/*.spec.js\" --exit",
    "test:jest": "assign-test-ports && lerna run test:jest --concurrency 4 --stream --no-bail --no-sort",
    "test:jest:bail": "assign-test-ports && lerna run test:jest --concurrency 4 --stream",
    "test:jest:report": "assign-test-ports && lerna run test:jest --concurrency 4 --stream --no-bail --no-sort -- -- --ci --reporters=default --reporters=jest-junit",
    "test:mocha": "lerna run test:mocha --stream --no-bail --no-sort",
    "test:mocha:bail": "lerna run test:mocha --stream",
    "test:mocha:report": "lerna run test:mocha --stream --no-bail --no-sort -- -- --timeout 4s --reporter mocha-junit-reporter --reporter-options mochaFile=nyc/mocha-junit-report.xml",
    "test:report": "npm run test:mocha:report && npm run test:jest:report",
    "test:types": "lerna run test:types --stream --no-bail --no-sort",
    "tsc": "lerna run tsc --stream",
    "tsc:fast": "fluid-build  --root . -s tsc",
    "tsfmt": "lerna run tsfmt:fix --no-sort --stream --no-bail",
    "tsfmt:fix": "lerna run tsfmt:fix --no-sort --stream --no-bail",
    "watch": "concurrently \"npm run watch:tsc\" \"npm run watch:esnext\" \"npm run watch:webpack\"",
    "watch:esnext": "lerna run --parallel build:esnext -- -- --watch",
    "watch:tsc": "lerna run --parallel tsc -- -- --watch",
    "watch:webpack": "lerna run --parallel webpack -- -- --watch",
    "webpack": "lerna run --no-sort webpack --stream",
    "webpack:profile": "lerna run --no-sort webpack:profile --stream"
  },
  "nyc": {
    "all": true,
    "cache-dir": "nyc/.cache",
    "exclude": [
      "**/*.d.ts",
      "packages/**/src/test/**/*.ts",
      "packages/**/dist/test/**/*.js",
      "**/*.bundle.js"
    ],
    "exclude-after-remap": false,
    "extension": [
      ".ts",
      ".tsx",
      ".js",
      ".jsx"
    ],
    "include": [
      "packages/**/src/**/*.ts",
      "packages/**/dist/**/*.js"
    ],
    "report-dir": "nyc/report",
    "reporter": [
      "cobertura",
      "html",
      "text"
    ],
    "temp-directory": "nyc/.nyc_output"
  },
  "devDependencies": {
    "@fluidframework/build-tools": "^0.2.5523",
    "@fluidframework/test-tools": "^0.2.3074",
    "@mattetti/custom-api-documenter": "^0.2.1",
    "@microsoft/api-extractor": "^7.7.2",
    "concurrently": "^5.2.0",
    "copyfiles": "^2.1.0",
    "lerna": "^3.14.1",
    "nyc": "^15.0.0",
    "rimraf": "^2.6.2",
    "run-script-os": "^1.0.7",
    "typescript": "~3.7.4"
  },
  "fluidBuild": {
    "repoPackages": {
<<<<<<< HEAD
      "client": [
        {
          "directory": "common"
        },
        {
          "directory": "tools/generator-fluid"
        }
=======
      "build": "common/build",
      "common-def": "common/lib/common-definitions",
      "common-utils": "common/lib/common-utils",
      "server": "server/routerlicious",
      "client": "",
      "tools": [
        "tools/generator-fluid",
        "server/tinylicious"
>>>>>>> e35115a0
      ],
      "services": {
        "directory": "server",
        "ignoredDirs": [
          "routerlicious"
        ]
      }
    },
<<<<<<< HEAD
    "serverPath": "server/routerlicious",
    "releaseOrder": {
      "preRepo": [
        [
          "@fluidframework/eslint-config-fluid",
          "@fluidframework/build-common"
        ],
        [
          "@fluidframework/common-definitions"
        ],
        [
          "@fluidframework/common-utils"
        ]
      ],
      "postRepo": [
        [
          "generator-fluid",
          "tinylicious"
        ]
      ]
    },
=======
>>>>>>> e35115a0
    "generatorName": "generator-fluid"
  }
}<|MERGE_RESOLUTION|>--- conflicted
+++ resolved
@@ -109,15 +109,6 @@
   },
   "fluidBuild": {
     "repoPackages": {
-<<<<<<< HEAD
-      "client": [
-        {
-          "directory": "common"
-        },
-        {
-          "directory": "tools/generator-fluid"
-        }
-=======
       "build": "common/build",
       "common-def": "common/lib/common-definitions",
       "common-utils": "common/lib/common-utils",
@@ -126,7 +117,6 @@
       "tools": [
         "tools/generator-fluid",
         "server/tinylicious"
->>>>>>> e35115a0
       ],
       "services": {
         "directory": "server",
@@ -135,30 +125,6 @@
         ]
       }
     },
-<<<<<<< HEAD
-    "serverPath": "server/routerlicious",
-    "releaseOrder": {
-      "preRepo": [
-        [
-          "@fluidframework/eslint-config-fluid",
-          "@fluidframework/build-common"
-        ],
-        [
-          "@fluidframework/common-definitions"
-        ],
-        [
-          "@fluidframework/common-utils"
-        ]
-      ],
-      "postRepo": [
-        [
-          "generator-fluid",
-          "tinylicious"
-        ]
-      ]
-    },
-=======
->>>>>>> e35115a0
     "generatorName": "generator-fluid"
   }
 }