--- conflicted
+++ resolved
@@ -39,12 +39,8 @@
 		"clean:docs": "rimraf **/_api-extractor-temp docs/api/*/**",
 		"clean:nyc": "rimraf nyc/**",
 		"clean:r11s": "cd server/routerlicious && npm run clean",
-<<<<<<< HEAD
-		"format": "npm run prettier:fix:root && lerna run format --parallel --stream",
+		"format": "npm run prettier:root:fix && lerna run format --parallel --stream",
 		"format:changed": "pretty-quick",
-=======
-		"format": "npm run prettier:root:fix && lerna run format --parallel --stream",
->>>>>>> 74bc654f
 		"preinstall": "node scripts/only-pnpm.cjs",
 		"layer-check": "fluid-layer-check --info build-tools/packages/build-tools/data/layerInfo.json",
 		"lerna": "lerna",
