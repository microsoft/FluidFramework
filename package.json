{
  "name": "monorepo",
  "version": "0.14.0",
  "private": true,
  "homepage": "https://fluidframework.com",
  "repository": {
    "type": "git",
    "url": "https://github.com/microsoft/FluidFramework.git",
    "directory": ""
  },
  "license": "MIT",
  "author": "Microsoft and contributors",
  "workspaces": {
    "packages": [
      "packages/*/*",
      "examples/**",
      "experimental/*/*",
      "server/routerlicious/packages/gitresources",
      "server/routerlicious/packages/protocol*",
      "common/**",
      "tools/**"
    ],
    "nohoist": [
      "**/@fluidframework/mocha-test-setup",
      "**/@types/expect-puppeteer",
      "**/@types/jwt-decode"
    ]
  },
  "scripts": {
    "build": "yarn run policy-check && yarn run layer-check && yarn run build:genver && yarn run build:compile && yarn run lint",
    "build:ci": "yarn run build:genver && lerna run build:compile --stream",
    "build:compile": "lerna run build:compile --stream",
    "build:docs": "lerna run build:docs --stream --parallel",
    "build:fast": "fluid-build --root .",
    "build:full": "yarn run build:genver && yarn run build:full:compile && yarn run lint",
    "build:full:compile": "lerna run build:full:compile --stream",
    "build:gendocs": "copyfiles server/routerlicious/_api-extractor-temp/** ./_api-extractor-temp/doc-models/ -f -V && cd docs && yarn run build",
    "build:genver": "lerna run build:genver --stream --parallel",
    "bump-version": "fluid-bump-version --root .",
    "bundle-analysis:collect": "yarn run webpack:profile && fluid-collect-bundle-analyses",
    "bundle-analysis:run": "fluid-run-bundle-analyses",
    "ci:build": "yarn run build:genver && lerna run build:compile --stream",
    "ci:build:docs": "lerna run ci:build:docs --stream --parallel",
    "ci:test": "yarn run test:report ; t1=$? ; yarn run test:copyresults ; exit $t1",
    "ci:test:coverage": "yarn run test:coverage ; t1=$? ; yarn run test:copyresults ; exit $t1",
    "clean": "lerna run clean --stream --parallel && yarn run clean:docs && yarn run clean:nyc",
    "clean:docs": "rimraf **/_api-extractor-temp docs/api/*/**",
    "clean:nyc": "rimraf nyc/**",
    "clean:r11s": "cd server/routerlicious && yarn run clean",
    "dedup": "yarn-deduplicate",
    "install-strict": "npx midgard-yarn install",
    "layer-check": "fluid-layer-check --info tools/build-tools/data/layerInfo.json",
    "lint": "lerna run lint --no-sort --stream -- -- -- --color",
    "lint:fix": "lerna run lint:fix --no-sort --stream -- -- -- --color",
    "policy-check": "fluid-repo-policy-check",
    "policy-check:fix": "fluid-repo-policy-check -r",
    "post-lerna-install:default": "[ -f package-lock.json ] && mv package-lock.json lerna-package-lock.json; [ -f package-lock.json.bak ] && mv package-lock.json.bak package-lock.json; exit 0",
    "post-lerna-install:win32": "if exist package-lock.json move package-lock.json lerna-package-lock.json && if exist package-lock.json.bak move package-lock.json.bak package-lock.json",
    "postinstall:lerna": "run-script-os",
    "postinstall:lerna:default": "yarn run pre-lerna-install:default && { lerna bootstrap --strict --hoist;t1=$?;yarn run post-lerna-install:default;exit $t1;}",
    "postinstall:lerna:win32": "yarn run pre-lerna-install:win32 && (lerna bootstrap --strict --hoist & yarn run post-lerna-install:win32)",
    "pre-lerna-install:default": "[ -f package-lock.json ] && mv package-lock.json package-lock.json.bak; [ -f lerna-package-lock.json ] && mv lerna-package-lock.json package-lock.json; exit 0",
    "pre-lerna-install:win32": "if exist package-lock.json move package-lock.json package-lock.json.bak && if exist lerna-package-lock.json move lerna-package-lock.json package-lock.json",
    "restart": "cd server/routerlicious && yarn run restart",
    "start:docker": "docker-compose -f server/docker-compose.yml up",
    "stop:docker": "docker-compose -f server/docker-compose.yml down",
    "stop:docker:full": "docker-compose -f server/docker-compose.yml down && docker volume prune --force",
    "test": "yarn run test:mocha && yarn run test:jest && yarn run test:types && yarn run test:realsvc",
    "test:bail": "yarn run test:mocha:bail && yarn run test:jest:bail",
    "test:copyresults": "copyfiles --exclude \"**/node_modules/**\" \"**/nyc/**\" nyc",
    "test:coverage": "c8 yarn run test:report",
    "test:fromroot": "mocha \"packages/**/dist/test/**/*.spec.js\" --exit",
    "test:jest": "assign-test-ports && lerna run test:jest --concurrency 4 --stream --no-bail --no-sort -- -- --color",
    "test:jest:bail": "assign-test-ports && lerna run test:jest --concurrency 4 --stream",
    "test:jest:report": "assign-test-ports && lerna run test:jest --concurrency 4 --stream --no-bail --no-sort -- -- --ci --reporters=default --reporters=jest-junit",
    "test:mocha": "lerna run test:mocha --stream --no-bail --no-sort -- -- --color",
    "test:mocha:bail": "lerna run test:mocha --stream",
    "test:mocha:report": "lerna run test:mocha --stream --no-bail --no-sort -- -- --timeout 4s --reporter xunit --reporter-option output=nyc/mocha-junit-report.xml",
    "test:realsvc": "lerna run test:realsvc --stream --no-bail --no-sort",
    "test:realsvc:report": "lerna run test:realsvc:report --stream --no-bail --no-sort",
    "test:report": "yarn run test:mocha:report && yarn run test:jest:report && yarn run test:realsvc:report",
    "test:types": "lerna run test:types --stream --no-bail --no-sort",
    "tsc": "lerna run tsc --stream",
    "tsc:fast": "fluid-build  --root . -s tsc",
    "tsfmt": "lerna run tsfmt:fix --no-sort --stream --no-bail",
    "tsfmt:fix": "lerna run tsfmt:fix --no-sort --stream --no-bail",
    "typetests:gen": "fluid-type-validator -m packages -v",
    "typetests:prepare": "yarn run typetests:gen -- -p",
    "watch": "concurrently \"yarn run watch:tsc\" \"yarn run watch:esnext\" \"yarn run watch:webpack\"",
    "watch:esnext": "lerna run --parallel build:esnext -- -- --watch",
    "watch:tsc": "lerna run --parallel tsc -- -- --watch",
    "watch:webpack": "lerna run --parallel webpack -- -- --watch",
    "webpack": "lerna run --no-sort webpack --stream",
    "webpack:profile": "lerna run --no-sort webpack:profile --stream"
  },
  "c8": {
    "all": true,
    "cache-dir": "nyc/.cache",
    "exclude": [
      "**/*.d.ts",
      "**/src/test/**/*.ts",
      "**/dist/test/**/*.js",
      "experimental/examples/**",
      "experimental/PropertyDDS/examples/**",
      "**/*.bundle.js"
    ],
    "exclude-after-remap": false,
    "extension": [
      ".ts",
      ".tsx",
      ".js",
      ".jsx"
    ],
    "include": [
      "packages/**/src/**/*.ts",
      "packages/**/dist/**/*.js",
      "experimental/**/src/**/*.ts",
      "experimental/**/dist/**/*.js"
    ],
    "report-dir": "nyc/report",
    "reporter": [
      "cobertura",
      "html",
      "text"
    ],
    "temp-directory": "nyc/.nyc_output"
  },
  "devDependencies": {
    "@fluidframework/build-tools": "^0.2.61804",
    "@fluidframework/test-tools": "^0.2.3074",
<<<<<<< HEAD
    "@microsoft/api-documenter": "^7.12.7",
    "@microsoft/api-extractor": "^7.16.1",
    "@nrwl/cli": "^13.10.2",
    "@nrwl/nx-cloud": "^13.3.1",
    "@nrwl/tao": "^13.10.2",
    "@nrwl/workspace": "^13.10.2",
=======
    "@microsoft/api-documenter": "^7.17.9",
    "@microsoft/api-extractor": "^7.22.2",
>>>>>>> ec15d8ac
    "c8": "^7.7.1",
    "concurrently": "^6.2.0",
    "copyfiles": "^2.1.0",
    "eslint": "~8.6.0",
    "lerna": "^4.0.0",
    "nx": "^13.10.2",
    "rimraf": "^2.6.2",
    "run-script-os": "^1.1.6",
    "typescript": "~4.1.3",
    "yarn-deduplicate": "^4.0.0"
  },
  "fluidBuild": {
    "repoPackages": {
      "build": "common/build",
      "common-def": "common/lib/common-definitions",
      "common-utils": "common/lib/common-utils",
      "core-interfaces": "common/lib/core-interfaces",
      "protocol-def": "common/lib/protocol-definitions",
      "driver-def": "common/lib/driver-definitions",
      "container-def": "common/lib/container-definitions",
      "server": "server/routerlicious",
      "client": {
        "directory": "",
        "ignoredDirs": []
      },
      "tools": [
        "tools/benchmark",
        "server/tinylicious",
        "server/azure-local-service"
      ],
      "services": {
        "directory": "server",
        "ignoredDirs": [
          "routerlicious",
          "tinylicious",
          "azure-local-service"
        ]
      }
    }
  }
}<|MERGE_RESOLUTION|>--- conflicted
+++ resolved
@@ -128,17 +128,12 @@
   "devDependencies": {
     "@fluidframework/build-tools": "^0.2.61804",
     "@fluidframework/test-tools": "^0.2.3074",
-<<<<<<< HEAD
-    "@microsoft/api-documenter": "^7.12.7",
-    "@microsoft/api-extractor": "^7.16.1",
+    "@microsoft/api-documenter": "^7.17.9",
+    "@microsoft/api-extractor": "^7.22.2",
     "@nrwl/cli": "^13.10.2",
     "@nrwl/nx-cloud": "^13.3.1",
     "@nrwl/tao": "^13.10.2",
     "@nrwl/workspace": "^13.10.2",
-=======
-    "@microsoft/api-documenter": "^7.17.9",
-    "@microsoft/api-extractor": "^7.22.2",
->>>>>>> ec15d8ac
     "c8": "^7.7.1",
     "concurrently": "^6.2.0",
     "copyfiles": "^2.1.0",
