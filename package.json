--- conflicted
+++ resolved
@@ -110,7 +110,7 @@
     "temp-directory": "nyc/.nyc_output"
   },
   "devDependencies": {
-    "@fluidframework/build-tools": "^0.2.66048",
+    "@fluidframework/build-tools": "^0.2.65117",
     "@fluidframework/test-tools": "^0.2.3074",
     "@microsoft/api-documenter": "^7.17.9",
     "@microsoft/api-extractor": "^7.22.2",
@@ -131,11 +131,7 @@
       "protocol-def": "common/lib/protocol-definitions",
       "driver-def": "common/lib/driver-definitions",
       "container-def": "common/lib/container-definitions",
-<<<<<<< HEAD
-      "azure": "azure",
-=======
       "azure": "azure/packages",
->>>>>>> 618c26e8
       "server": "server/routerlicious",
       "client": {
         "directory": "",
