--- conflicted
+++ resolved
@@ -15,10 +15,7 @@
       # then change the base branch to a release branch.
       - edited
 
-<<<<<<< HEAD
-=======
       # This is triggered when the PR branch has new commits pushed to it.
->>>>>>> a2d32a2e
       - synchronize
     branches:
       - release/client/**
