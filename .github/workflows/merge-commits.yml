name: Merge commits to next branch

on:
  schedule:
    - cron: "0 */2 * * 1-5" # Cron timezone is in UTC

env:
  TARGET_BRANCH: next
  SOURCE_BRANCH: main
  USERNAME: msfluid-bot
  EMAIL: banana-bot@outlook.com

jobs:
  check-pr:
    runs-on: ubuntu-latest
    if: github.repository_owner == 'microsoft'
    steps:
      - run: npm install @octokit/core
      - name: Check PR exists using octokit
        uses: actions/github-script@7a5c598405937d486b0331594b5da2b14db670da # pin@v6
        id: check-pr-exists
        with:
          token: ${{ secrets.BOT_MAIN_NEXT_WORKFLOW_PAT }}
          script: |
            const { Octokit } = require("@octokit/core");
            const token = `${{ secrets.GITHUB_TOKEN }}`;
            const octokit = new Octokit({ auth: token });
            const response = await octokit.request('GET /repos/{owner}/{repo}/pulls', {
              owner: 'microsoft',
              repo: 'FluidFramework'
            });
            console.log("data----", response);
            console.log("items----", response.data);
            console.log("length---", response.data.length);
            for(let i=0; i<response.data.length; i++) {
              if(response.data[i].title === 'Automation: Main Next Integrate') {
                return true;
              }
            }
            return false;
    outputs:
      EXISTS: ${{ steps.check-pr-exists.outputs.result }}
  dequeue:
    runs-on: ubuntu-latest
    needs: [ check-pr ]
    if: needs.check-pr.outputs.EXISTS == 'false'
    steps:
      - run: npm install @azure/storage-queue
      - uses: actions/github-script@7a5c598405937d486b0331594b5da2b14db670da # pin@v6
        id: dequeue-message
        with:
          script: |
            const { QueueClient, QueueServiceClient } = require('@azure/storage-queue')
            const connectionString = `${{ secrets.AZURE_STORAGE_CONNECTION_STRING }}`;
            const queueName = `${{ secrets.AZURE_QUEUE_NAME }}`;
            const queueServiceClient = QueueServiceClient.fromConnectionString(connectionString);
            const queueClient = queueServiceClient.getQueueClient(queueName);
            // Peek at messages in the queue
            const peekedMessages = await queueClient.peekMessages({ numberOfMessages: 5 });
            let firstMessage;
            for (i = 0; i < peekedMessages.peekedMessageItems.length; i++) {
                // Display the peeked message
                console.log("Peeked message: ", peekedMessages.peekedMessageItems[i].messageText);
                firstMessage = JSON.parse(peekedMessages.peekedMessageItems[i].messageText);
            }
<<<<<<< HEAD
            console.log("sha---", firstMessage.sha);
            console.log("label---", firstMessage.label);
            console.log("author---", firstMessage.author);
=======
            const collaborator = await octokit.request('GET /repos/{owner}/{repo}/collaborators/{username}', {
              owner: 'microsoft',
              repo: 'FluidFramework',
              username: firstMessage.author
            })
            if(collaborator.status !== 204) {
              firstMessage.author = 'sonalivdeshpande'
            }
            console.log("sha---", firstMessage.sha);
            console.log("label---", firstMessage.label);
            console.log("author---", firstMessage.author);
            console.log("collaborators---", collaborator.status);
>>>>>>> d4608dab
            console.log("author---", firstMessage.author);
            return firstMessage;
    outputs:
      LABEL: ${{ fromJSON(steps.dequeue-message.outputs.result).label }}
      AUTHOR: ${{ fromJSON(steps.dequeue-message.outputs.result).author }}
      SHA: ${{ fromJSON(steps.dequeue-message.outputs.result).sha }}
  create-branch:
    runs-on: ubuntu-latest
    permissions:
      contents: write
      packages: write
      actions: write
      checks: write
      issues: write
      pull-requests: write
      statuses: write
    needs: [ dequeue ]
    if: (needs.dequeue.result) == 'success'
    steps:
      - name: Git checkout
        if: ${{needs.dequeue.outputs.LABEL}} == 'queued'
        uses: actions/checkout@7884fcad6b5d53d10323aee724dc68d8b9096a2e # pin@v2
        with:
          token: ${{ secrets.BOT_MAIN_NEXT_WORKFLOW_PAT }}
          fetch-depth: '0'
      - name: Create branch
        if: ${{needs.dequeue.outputs.LABEL}} == 'queued'
        run: |
          git config user.name $USERNAME
          git config user.email $EMAIL
          git fetch origin
          git checkout $SOURCE_BRANCH
          git checkout -b main-next-${{needs.dequeue.outputs.SHA}}
          git fetch --all
          git reset --hard ${{needs.dequeue.outputs.SHA}}
          git push --set-upstream origin main-next-${{needs.dequeue.outputs.SHA}}
  pull-request:
    runs-on: ubuntu-latest
    concurrency:
      group: group-pr
      cancel-in-progress: false
    needs: [ create-branch, dequeue ]
    if: needs.create-branch.result == 'success'
    steps:
      - run: npm install @octokit/core
      - name: Create PR using octokit
        uses: actions/github-script@7a5c598405937d486b0331594b5da2b14db670da # pin@v6
        with:
          token: ${{ secrets.BOT_MAIN_NEXT_WORKFLOW_PAT }}
          script: |
            const { Octokit } = require("@octokit/core");
            const token = `${{ secrets.GITHUB_TOKEN }}`;
            const sha = 'main-next-${{needs.dequeue.outputs.SHA}}';
            const author = '${{needs.dequeue.outputs.AUTHOR}}';
            const description = `
              ## Main-next integrate PR

              The aim of this pull request is to sync main and next branch. The expectation from the assignee is as follows:

              > - Acknowledge the pull request by adding a comment -- "Actively working on it".
              > - Resolve any merge conflicts between this branch and next (and push the resolution to this branch). Merge next into this branch if needed. **Do NOT rebase or squash this branch: its history must be preserved**.
              > - Ensure CI is passing for this PR, fixing any issues. Please don't look into resolving **Real service e2e test** and **Stress test** failures as they are **non-required** CI failures.
              > - Once the PR is ready for merge, please add a comment @mentioning the reviewers to get this PR merged in. Thank you!!

              For more information about how to resolve merge conflicts and CI failures, visit [this wiki page]
              (https://github.com/microsoft/FluidFramework/wiki/Main-next-Automation).`;
            const octokit = new Octokit({ auth: token })
            const newPr = await octokit.request('POST /repos/{owner}/{repo}/pulls', {
              owner: 'microsoft',
              repo: 'FluidFramework',
              title: 'Automation: Main Next Integrate',
              body: description,
              head: sha,
              base: 'next'
            });
            await octokit.request('POST /repos/{owner}/{repo}/issues/{issue_number}/assignees', {
              owner: 'microsoft',
              repo: 'FluidFramework',
              issue_number: newPr.data.number,
              assignees: [ author ]
            });
            await octokit.request('POST /repos/{owner}/{repo}/pulls/{pull_number}/requested_reviewers', {
              owner: 'microsoft',
              repo: 'FluidFramework',
              pull_number: newPr.data.number,
              reviewers: [
                'sonalivdeshpande',
                'tylerbutler',
              ]
            });
            await octokit.request('POST /repos/{owner}/{repo}/issues/{issue_number}/labels', {
              owner: 'microsoft',
              repo: 'FluidFramework',
              issue_number: newPr.data.number,
              labels: [
                'main-next-integrate',
                'do-not-squash-merge'
              ]
            })
  remove-from-queue:
    runs-on: ubuntu-latest
    concurrency:
      group: group-pr
      cancel-in-progress: false
    needs: [ pull-request ]
    if: needs.pull-request.result == 'success'
    steps:
      - uses: actions/checkout@7884fcad6b5d53d10323aee724dc68d8b9096a2e # pin@v2
      - uses: actions/setup-node@1f8c6b94b26d0feae1e387ca63ccbdc44d27b561 # pin@v2
        with:
          node-version: 14
      - run: npm ci
      - run: npm install @azure/storage-queue
      - uses: actions/github-script@7a5c598405937d486b0331594b5da2b14db670da # pin@v6
        with:
          script: |
            const { QueueClient, QueueServiceClient } = require('@azure/storage-queue')
            const connectionString = `${{ secrets.AZURE_STORAGE_CONNECTION_STRING }}`;
            const queueServiceClient = QueueServiceClient.fromConnectionString(connectionString);
            const queueName = `${{ secrets.AZURE_QUEUE_NAME }}`;
            const queueClient = queueServiceClient.getQueueClient(queueName);
            // Get up to 5 messages from the queue
            const receivedMsgsResp = await queueClient.receiveMessages({ numberOfMessages: 5, visibilityTimeout: 5 * 60 });
            for (i = 0; i < receivedMsgsResp.receivedMessageItems.length; i++) {
                message = receivedMsgsResp.receivedMessageItems[i];
                console.log("Dequeuing message: ", message.messageText);
                await queueClient.deleteMessage(message.messageId, message.popReceipt);
            }
  merge-dry-run:
    runs-on: ubuntu-latest
    permissions:
      contents: write
      packages: write
      actions: write
      checks: write
      issues: write
      pull-requests: write
      statuses: write
    needs: [ create-branch, dequeue ]
    steps:
      - name: Git checkout
        uses: actions/checkout@7884fcad6b5d53d10323aee724dc68d8b9096a2e # pin@v2
        with:
          token: ${{ secrets.BOT_MAIN_NEXT_WORKFLOW_PAT }}
          fetch-depth: '0'
      - name: Merge next
        run: |
          git config user.name $USERNAME
          git config user.email $EMAIL
          git fetch origin
          git checkout main-next-${{needs.dequeue.outputs.SHA}}
          git merge origin/$TARGET_BRANCH -X theirs
  push-merge:
    runs-on: ubuntu-latest
    permissions:
      contents: write
      packages: write
      actions: write
      checks: write
      issues: write
      pull-requests: write
      statuses: write
    needs: [ merge-dry-run, dequeue ]
    if: needs.merge-dry-run.result == 'success'
    steps:
      - name: Git checkout
        uses: actions/checkout@7884fcad6b5d53d10323aee724dc68d8b9096a2e # pin@v2
        with:
          token: ${{ secrets.BOT_MAIN_NEXT_WORKFLOW_PAT }}
          fetch-depth: '0'
      - name: Push next merge
        run: |
          git config user.name $USERNAME
          git config user.email $EMAIL
          git fetch origin
          git checkout main-next-${{needs.dequeue.outputs.SHA}}
          git merge origin/$TARGET_BRANCH -X theirs
          git add .
          git commit -m "Main to next"
          git push<|MERGE_RESOLUTION|>--- conflicted
+++ resolved
@@ -63,24 +63,8 @@
                 console.log("Peeked message: ", peekedMessages.peekedMessageItems[i].messageText);
                 firstMessage = JSON.parse(peekedMessages.peekedMessageItems[i].messageText);
             }
-<<<<<<< HEAD
             console.log("sha---", firstMessage.sha);
             console.log("label---", firstMessage.label);
-            console.log("author---", firstMessage.author);
-=======
-            const collaborator = await octokit.request('GET /repos/{owner}/{repo}/collaborators/{username}', {
-              owner: 'microsoft',
-              repo: 'FluidFramework',
-              username: firstMessage.author
-            })
-            if(collaborator.status !== 204) {
-              firstMessage.author = 'sonalivdeshpande'
-            }
-            console.log("sha---", firstMessage.sha);
-            console.log("label---", firstMessage.label);
-            console.log("author---", firstMessage.author);
-            console.log("collaborators---", collaborator.status);
->>>>>>> d4608dab
             console.log("author---", firstMessage.author);
             return firstMessage;
     outputs:
