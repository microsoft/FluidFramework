--- conflicted
+++ resolved
@@ -88,11 +88,6 @@
         with:
           token: ${{ secrets.BOT_MAIN_NEXT_WORKFLOW_PAT }}
           script: |
-<<<<<<< HEAD
-            const path = require('path');
-            const func = require(path.resolve('./.github/gitApi.ts'));
-            return func.createPR(`${{ secrets.GITHUB_TOKEN }}`, `sha`, $SOURCE_BRANCH, $TARGET_BRANCH, author, reviewers);
-=======
             const { Octokit } = require("@octokit/core");
             const token = `${{ secrets.GITHUB_TOKEN }}`;
             const sha = 'main-next-${{needs.dequeue.outputs.SHA}}';
@@ -140,7 +135,6 @@
                 'do-not-squash-merge'
               ]
             })
->>>>>>> 391b38f0
   remove-from-queue:
     runs-on: ubuntu-latest
     concurrency:
