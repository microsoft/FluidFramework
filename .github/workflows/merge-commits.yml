name: Merge commits to next branch

on:
  schedule:
    - cron: "0 */2 * * 1-5" # Cron timezone is in UTC

env:
  TARGET_BRANCH: next
  SOURCE_BRANCH: main
  USERNAME: msfluid-bot
  EMAIL: banana-bot@outlook.com

jobs:
  check-pr:
    runs-on: ubuntu-latest
    if: github.repository_owner == 'microsoft'
    steps:
      - run: npm install @octokit/core
      - name: Check PR exists using octokit
        uses: actions/github-script@7a5c598405937d486b0331594b5da2b14db670da # pin@v6
        id: check-pr-exists
        with:
          token: ${{ secrets.BOT_MAIN_NEXT_WORKFLOW_PAT }}
          script: |
            const { Octokit } = require("@octokit/core");
            const token = `${{ secrets.GITHUB_TOKEN }}`;
            const octokit = new Octokit({ auth: token });
            const response = await octokit.request('GET /repos/{owner}/{repo}/pulls', {
              owner: 'microsoft',
              repo: 'FluidFramework'
            });
            console.log("data----", response);
            console.log("items----", response.data);
            console.log("length---", response.data.length);
            for(let i=0; i<response.data.length; i++) {
              if(response.data[i].title === 'Automation: Main Next Integrate') {
                return true;
              }
            }
            return false;
    outputs:
      EXISTS: ${{ steps.check-pr-exists.outputs.result }}
  dequeue:
    runs-on: ubuntu-latest
    needs: [ check-pr ]
    if: needs.check-pr.outputs.EXISTS == 'false'
    steps:
      - run: npm install @azure/storage-queue
      - uses: actions/github-script@7a5c598405937d486b0331594b5da2b14db670da # pin@v6
        id: dequeue-message
        with:
          script: |
            const { QueueClient, QueueServiceClient } = require('@azure/storage-queue')
            const connectionString = `${{ secrets.AZURE_STORAGE_CONNECTION_STRING }}`;
            const queueName = `${{ secrets.AZURE_QUEUE_NAME }}`;
            const queueServiceClient = QueueServiceClient.fromConnectionString(connectionString);
            const queueClient = queueServiceClient.getQueueClient(queueName);
            // Peek at messages in the queue
            const peekedMessages = await queueClient.peekMessages({ numberOfMessages: 5 });
            let firstMessage;
            for (i = 0; i < peekedMessages.peekedMessageItems.length; i++) {
                // Display the peeked message
                console.log("Peeked message: ", peekedMessages.peekedMessageItems[i].messageText);
                firstMessage = JSON.parse(peekedMessages.peekedMessageItems[i].messageText);
            }
            const collaboratorStatus = await octokit.request('GET /repos/{owner}/{repo}/collaborators/{username}', {
              owner: 'microsoft',
              repo: 'FluidFramework',
              username: firstMessage.author
            })
            if(collaboratorStatus !== 204) {
              firstMessage.author = 'sonalivdeshpande'
            }
            console.log("sha---", firstMessage.sha);
            console.log("label---", firstMessage.label);
            console.log("author---", firstMessage.author);
<<<<<<< HEAD
=======
            console.log("collaborators---", collaboratorStatus);
            console.log("author---", firstMessage.author);
>>>>>>> 26537ac9
            return firstMessage;
    outputs:
      LABEL: ${{ fromJSON(steps.dequeue-message.outputs.result).label }}
      AUTHOR: ${{ fromJSON(steps.dequeue-message.outputs.result).author }}
      SHA: ${{ fromJSON(steps.dequeue-message.outputs.result).sha }}
  create-branch:
    runs-on: ubuntu-latest
    permissions:
      contents: write
      packages: write
      actions: write
      checks: write
      issues: write
      pull-requests: write
      statuses: write
    needs: [ dequeue ]
    if: (needs.dequeue.result) == 'success'
    steps:
      - name: Git checkout
        if: ${{needs.dequeue.outputs.LABEL}} == 'queued'
        uses: actions/checkout@7884fcad6b5d53d10323aee724dc68d8b9096a2e # pin@v2
        with:
          token: ${{ secrets.BOT_MAIN_NEXT_WORKFLOW_PAT }}
          fetch-depth: '0'
      - name: Create branch
        if: ${{needs.dequeue.outputs.LABEL}} == 'queued'
        run: |
          git config user.name $USERNAME
          git config user.email $EMAIL
          git fetch origin
          git checkout $SOURCE_BRANCH
          git checkout -b main-next-${{needs.dequeue.outputs.SHA}}
          git fetch --all
          git reset --hard ${{needs.dequeue.outputs.SHA}}
          git push --set-upstream origin main-next-${{needs.dequeue.outputs.SHA}}
  pull-request:
    runs-on: ubuntu-latest
    concurrency:
      group: group-pr
      cancel-in-progress: false
    needs: [ create-branch, dequeue ]
    if: needs.create-branch.result == 'success'
    steps:
      - run: npm install @octokit/core
      - name: Create PR using octokit
        uses: actions/github-script@7a5c598405937d486b0331594b5da2b14db670da # pin@v6
        with:
          token: ${{ secrets.BOT_MAIN_NEXT_WORKFLOW_PAT }}
          script: |
            const { Octokit } = require("@octokit/core");
            const token = `${{ secrets.GITHUB_TOKEN }}`;
            const sha = 'main-next-${{needs.dequeue.outputs.SHA}}';
            const author = '${{needs.dequeue.outputs.AUTHOR}}';
            const description = `
              ## Main-next integrate PR

              The aim of this pull request is to sync main and next branch. The expectation from the assignee is as follows:

              > - Acknowledge the pull request by adding a comment -- "Actively working on it".
              > - Resolve any merge conflicts between this branch and next (and push the resolution to this branch). Merge next into this branch if needed. **Do NOT rebase or squash this branch: its history must be preserved**.
              > - Ensure CI is passing for this PR, fixing any issues. Please don't look into resolving **Real service e2e test** and **Stress test** failures as they are **non-required** CI failures.
              > - Once the PR is ready for merge, please add a comment @mentioning the reviewers to get this PR merged in. Thank you!!

              For more information about how to resolve merge conflicts and CI failures, visit [this wiki page]
              (https://github.com/microsoft/FluidFramework/wiki/Main-next-Automation).`;
            const octokit = new Octokit({ auth: token })
            const newPr = await octokit.request('POST /repos/{owner}/{repo}/pulls', {
              owner: 'microsoft',
              repo: 'FluidFramework',
              title: 'Automation: Main Next Integrate',
              body: description,
              head: sha,
              base: 'next'
            });
            await octokit.request('POST /repos/{owner}/{repo}/issues/{issue_number}/assignees', {
              owner: 'microsoft',
              repo: 'FluidFramework',
              issue_number: newPr.data.number,
              assignees: [ author ]
            });
            await octokit.request('POST /repos/{owner}/{repo}/pulls/{pull_number}/requested_reviewers', {
              owner: 'microsoft',
              repo: 'FluidFramework',
              pull_number: newPr.data.number,
              reviewers: [
                'sonalivdeshpande',
                'tylerbutler',
              ]
            });
            await octokit.request('POST /repos/{owner}/{repo}/issues/{issue_number}/labels', {
              owner: 'microsoft',
              repo: 'FluidFramework',
              issue_number: newPr.data.number,
              labels: [
                'main-next-integrate',
                'do-not-squash-merge'
              ]
            })
  remove-from-queue:
    runs-on: ubuntu-latest
    concurrency:
      group: group-pr
      cancel-in-progress: false
    needs: [ pull-request ]
    if: needs.pull-request.result == 'success'
    steps:
      - uses: actions/checkout@7884fcad6b5d53d10323aee724dc68d8b9096a2e # pin@v2
      - uses: actions/setup-node@1f8c6b94b26d0feae1e387ca63ccbdc44d27b561 # pin@v2
        with:
          node-version: 14
      - run: npm ci
      - run: npm install @azure/storage-queue
      - uses: actions/github-script@7a5c598405937d486b0331594b5da2b14db670da # pin@v6
        with:
          script: |
            const { QueueClient, QueueServiceClient } = require('@azure/storage-queue')
            const connectionString = `${{ secrets.AZURE_STORAGE_CONNECTION_STRING }}`;
            const queueServiceClient = QueueServiceClient.fromConnectionString(connectionString);
            const queueName = `${{ secrets.AZURE_QUEUE_NAME }}`;
            const queueClient = queueServiceClient.getQueueClient(queueName);
            // Get up to 5 messages from the queue
            const receivedMsgsResp = await queueClient.receiveMessages({ numberOfMessages: 5, visibilityTimeout: 5 * 60 });
            for (i = 0; i < receivedMsgsResp.receivedMessageItems.length; i++) {
                message = receivedMsgsResp.receivedMessageItems[i];
                console.log("Dequeuing message: ", message.messageText);
                await queueClient.deleteMessage(message.messageId, message.popReceipt);
            }
  merge-dry-run:
    runs-on: ubuntu-latest
    permissions:
      contents: write
      packages: write
      actions: write
      checks: write
      issues: write
      pull-requests: write
      statuses: write
    needs: [ create-branch, dequeue ]
    steps:
      - name: Git checkout
        uses: actions/checkout@7884fcad6b5d53d10323aee724dc68d8b9096a2e # pin@v2
        with:
          token: ${{ secrets.BOT_MAIN_NEXT_WORKFLOW_PAT }}
          fetch-depth: '0'
      - name: Merge next
        run: |
          git config user.name $USERNAME
          git config user.email $EMAIL
          git fetch origin
          git checkout main-next-${{needs.dequeue.outputs.SHA}}
          git merge origin/$TARGET_BRANCH -X theirs
  push-merge:
    runs-on: ubuntu-latest
    permissions:
      contents: write
      packages: write
      actions: write
      checks: write
      issues: write
      pull-requests: write
      statuses: write
    needs: [ merge-dry-run, dequeue ]
    if: needs.merge-dry-run.result == 'success'
    steps:
      - name: Git checkout
        uses: actions/checkout@7884fcad6b5d53d10323aee724dc68d8b9096a2e # pin@v2
        with:
          token: ${{ secrets.BOT_MAIN_NEXT_WORKFLOW_PAT }}
          fetch-depth: '0'
      - name: Push next merge
        run: |
          git config user.name $USERNAME
          git config user.email $EMAIL
          git fetch origin
          git checkout main-next-${{needs.dequeue.outputs.SHA}}
          git merge origin/$TARGET_BRANCH -X theirs
          git add .
          git commit -m "Main to next"
          git push<|MERGE_RESOLUTION|>--- conflicted
+++ resolved
@@ -74,11 +74,8 @@
             console.log("sha---", firstMessage.sha);
             console.log("label---", firstMessage.label);
             console.log("author---", firstMessage.author);
-<<<<<<< HEAD
-=======
             console.log("collaborators---", collaboratorStatus);
             console.log("author---", firstMessage.author);
->>>>>>> 26537ac9
             return firstMessage;
     outputs:
       LABEL: ${{ fromJSON(steps.dequeue-message.outputs.result).label }}
