<<<<<<< HEAD
# This file is used as the configuration for srvaroa/labeler

version: 1
labels:
- label: "base: main"
  base-branch: "main"
- label: "base: next"
  base-branch: "next"
- label: "base: release"
  base-branch: "^release/.*"
=======
# This file is a map of labels to repo glob paths. See https://github.com/marketplace/actions/labeler
# for more details.

"area: build":
  - ".github/*"
  - ".github/workflows/**"
  - "tools/pipelines/**"

"area: contributor experience":
  - ".vscode/**"

"area: dds":
  - experimental/dds/**
  - packages/dds/**

"area: dds: propertydds":
  - experimental/PropertyDDS/**

"area: dds: sharedstring":
  - packages/dds/sequence/**

"area: definitions":
  - common/lib/container-definitions/**
  - common/lib/core-interfaces/**
  - common/lib/driver-definitions/**

"area: dev experience":
  - experimental/framework/**

"area: driver":
  - packages/drivers/**

"area: examples":
  - examples/**
  - experimental/examples/**

"area: framework":
  - packages/framework/**

"area: loader":
  - packages/loader/**

"area: odsp-driver":
  - packages/drivers/*odsp*/**
  - packages/utils/odsp-doclib-utils/**

# Add "area: repo" label to any root or .github changes
"area: repo":
  - any: ["*", ".github/**", "!BREAKING.md"]

"area: runtime":
  - packages/runtime/**

"area: server":
  - server/**

"area: tests":
  - packages/test/**

"area: tools":
  - any: ["common/build/**", "tools/**", "tools/pipelines/**"]

"area: website":
  - any: ["docs/**", "!docs/content/**"]

"breaking change":
  - BREAKING.md

dependencies:
  - lerna-package-lock.json
  - package-lock.json

documentation:
  - docs/content/**

# flag changes to public APIs so they can be reviewed to see if they're breaking
"public api change":
  - "**/api-report/**"
>>>>>>> b4f06c1e
<|MERGE_RESOLUTION|>--- conflicted
+++ resolved
@@ -1,4 +1,3 @@
-<<<<<<< HEAD
 # This file is used as the configuration for srvaroa/labeler
 
 version: 1
@@ -8,84 +7,4 @@
 - label: "base: next"
   base-branch: "next"
 - label: "base: release"
-  base-branch: "^release/.*"
-=======
-# This file is a map of labels to repo glob paths. See https://github.com/marketplace/actions/labeler
-# for more details.
-
-"area: build":
-  - ".github/*"
-  - ".github/workflows/**"
-  - "tools/pipelines/**"
-
-"area: contributor experience":
-  - ".vscode/**"
-
-"area: dds":
-  - experimental/dds/**
-  - packages/dds/**
-
-"area: dds: propertydds":
-  - experimental/PropertyDDS/**
-
-"area: dds: sharedstring":
-  - packages/dds/sequence/**
-
-"area: definitions":
-  - common/lib/container-definitions/**
-  - common/lib/core-interfaces/**
-  - common/lib/driver-definitions/**
-
-"area: dev experience":
-  - experimental/framework/**
-
-"area: driver":
-  - packages/drivers/**
-
-"area: examples":
-  - examples/**
-  - experimental/examples/**
-
-"area: framework":
-  - packages/framework/**
-
-"area: loader":
-  - packages/loader/**
-
-"area: odsp-driver":
-  - packages/drivers/*odsp*/**
-  - packages/utils/odsp-doclib-utils/**
-
-# Add "area: repo" label to any root or .github changes
-"area: repo":
-  - any: ["*", ".github/**", "!BREAKING.md"]
-
-"area: runtime":
-  - packages/runtime/**
-
-"area: server":
-  - server/**
-
-"area: tests":
-  - packages/test/**
-
-"area: tools":
-  - any: ["common/build/**", "tools/**", "tools/pipelines/**"]
-
-"area: website":
-  - any: ["docs/**", "!docs/content/**"]
-
-"breaking change":
-  - BREAKING.md
-
-dependencies:
-  - lerna-package-lock.json
-  - package-lock.json
-
-documentation:
-  - docs/content/**
-
-# flag changes to public APIs so they can be reviewed to see if they're breaking
-"public api change":
-  - "**/api-report/**"
->>>>>>> b4f06c1e
+  base-branch: "^release/.*"