{
  "name": "@fluid-example/todo",
<<<<<<< HEAD
  "version": "0.17.2",
=======
  "version": "0.18.0",
>>>>>>> 11e596b6
  "description": "Simple todo canvas.",
  "repository": "microsoft/FluidFramework",
  "license": "MIT",
  "author": "Microsoft",
  "main": "dist/index.js",
  "module": "lib/index.js",
  "types": "dist/index.d.ts",
  "scripts": {
    "build": "concurrently npm:build:compile npm:lint",
    "build:compile": "concurrently npm:tsc npm:build:esnext",
    "build:esnext": "tsc --project ./tsconfig.esnext.json",
    "build:full": "concurrently npm:build npm:webpack",
    "build:full:compile": "concurrently npm:build:compile npm:webpack",
    "clean": "rimraf dist lib *.tsbuildinfo *.build.log",
    "deploy": "npm publish --registry https://packages.wu2.prague.office-int.com",
    "eslint": "eslint --ext=ts,tsx --format stylish src",
    "eslint:fix": "eslint --ext=ts,tsx --format stylish src --fix",
    "lint": "npm run eslint",
    "lint:fix": "npm run eslint:fix",
    "prepack": "npm run webpack",
    "start": "webpack-dev-server --config webpack.config.js --package package.json",
    "start:docker": "webpack-dev-server --config webpack.config.js --package package.json --env.mode docker",
    "start:r11s": "webpack-dev-server --config webpack.config.js --package package.json --env.mode r11s",
    "start:spo": "webpack-dev-server --config webpack.config.js --package package.json --env.mode spo",
    "start:spo-df": "webpack-dev-server --config webpack.config.js --package package.json --env.mode spo-df",
    "start:tinylicious": "webpack-dev-server --config webpack.config.js --package package.json --env.mode tinylicious",
    "test": "npm run test:jest",
    "test:jest": "jest",
    "tsc": "tsc",
    "webpack": "webpack --env.production",
    "webpack:dev": "webpack --env.development"
  },
  "dependencies": {
<<<<<<< HEAD
    "@fluid-example/clicker": "^0.17.2",
    "@microsoft/fluid-aqueduct": "^0.17.2",
    "@microsoft/fluid-aqueduct-react": "^0.17.2",
    "@microsoft/fluid-cell": "^0.17.2",
    "@microsoft/fluid-component-core-interfaces": "^0.17.2",
    "@microsoft/fluid-map": "^0.17.2",
    "@microsoft/fluid-runtime-definitions": "^0.17.2",
    "@microsoft/fluid-sequence": "^0.17.2",
    "@microsoft/fluid-view-adapters": "^0.17.2",
    "@microsoft/fluid-view-interfaces": "^0.17.2",
=======
    "@fluid-example/clicker": "^0.18.0",
    "@microsoft/fluid-aqueduct": "^0.18.0",
    "@microsoft/fluid-aqueduct-react": "^0.18.0",
    "@microsoft/fluid-cell": "^0.18.0",
    "@microsoft/fluid-component-core-interfaces": "^0.18.0",
    "@microsoft/fluid-map": "^0.18.0",
    "@microsoft/fluid-runtime-definitions": "^0.18.0",
    "@microsoft/fluid-sequence": "^0.18.0",
    "@microsoft/fluid-view-adapters": "^0.18.0",
    "@microsoft/fluid-view-interfaces": "^0.18.0",
>>>>>>> 11e596b6
    "react": "^16.10.2",
    "react-dom": "^16.10.2"
  },
  "devDependencies": {
    "@microsoft/eslint-config-fluid": "^0.16.0",
    "@microsoft/fluid-build-common": "^0.14.0",
<<<<<<< HEAD
    "@microsoft/fluid-webpack-component-loader": "^0.17.2",
=======
    "@microsoft/fluid-webpack-component-loader": "^0.18.0",
>>>>>>> 11e596b6
    "@types/node": "^10.14.6",
    "@types/react": "^16.9.15",
    "@types/react-dom": "^16.9.4",
    "@typescript-eslint/eslint-plugin": "~2.17.0",
    "@typescript-eslint/parser": "~2.17.0",
    "concurrently": "^4.1.0",
    "eslint": "~6.8.0",
    "eslint-plugin-eslint-comments": "~3.1.2",
    "eslint-plugin-import": "2.20.0",
    "eslint-plugin-no-null": "~1.0.2",
    "eslint-plugin-optimize-regex": "~1.1.7",
    "eslint-plugin-prefer-arrow": "~1.1.7",
    "eslint-plugin-react": "~7.18.0",
    "eslint-plugin-unicorn": "~15.0.1",
    "jest": "^24.9.0",
    "jest-junit": "^10.0.0",
    "jest-puppeteer": "^4.3.0",
    "puppeteer": "^1.20.0",
    "rimraf": "^2.6.2",
    "ts-loader": "^6.1.2",
    "typescript": "~3.7.4",
    "webpack": "^4.16.5",
    "webpack-cli": "^3.1.2",
    "webpack-dev-server": "^3.8.0",
    "webpack-merge": "^4.1.4"
  },
  "fluid": {
    "browser": {
      "umd": {
        "files": [
          "dist/main.bundle.js"
        ],
        "library": "main"
      }
    }
  },
  "jest-junit": {
    "outputDirectory": "nyc",
    "outputName": "jest-junit-report.xml"
  }
}<|MERGE_RESOLUTION|>--- conflicted
+++ resolved
@@ -1,10 +1,6 @@
 {
   "name": "@fluid-example/todo",
-<<<<<<< HEAD
-  "version": "0.17.2",
-=======
   "version": "0.18.0",
->>>>>>> 11e596b6
   "description": "Simple todo canvas.",
   "repository": "microsoft/FluidFramework",
   "license": "MIT",
@@ -38,18 +34,6 @@
     "webpack:dev": "webpack --env.development"
   },
   "dependencies": {
-<<<<<<< HEAD
-    "@fluid-example/clicker": "^0.17.2",
-    "@microsoft/fluid-aqueduct": "^0.17.2",
-    "@microsoft/fluid-aqueduct-react": "^0.17.2",
-    "@microsoft/fluid-cell": "^0.17.2",
-    "@microsoft/fluid-component-core-interfaces": "^0.17.2",
-    "@microsoft/fluid-map": "^0.17.2",
-    "@microsoft/fluid-runtime-definitions": "^0.17.2",
-    "@microsoft/fluid-sequence": "^0.17.2",
-    "@microsoft/fluid-view-adapters": "^0.17.2",
-    "@microsoft/fluid-view-interfaces": "^0.17.2",
-=======
     "@fluid-example/clicker": "^0.18.0",
     "@microsoft/fluid-aqueduct": "^0.18.0",
     "@microsoft/fluid-aqueduct-react": "^0.18.0",
@@ -60,18 +44,13 @@
     "@microsoft/fluid-sequence": "^0.18.0",
     "@microsoft/fluid-view-adapters": "^0.18.0",
     "@microsoft/fluid-view-interfaces": "^0.18.0",
->>>>>>> 11e596b6
     "react": "^16.10.2",
     "react-dom": "^16.10.2"
   },
   "devDependencies": {
     "@microsoft/eslint-config-fluid": "^0.16.0",
     "@microsoft/fluid-build-common": "^0.14.0",
-<<<<<<< HEAD
-    "@microsoft/fluid-webpack-component-loader": "^0.17.2",
-=======
     "@microsoft/fluid-webpack-component-loader": "^0.18.0",
->>>>>>> 11e596b6
     "@types/node": "^10.14.6",
     "@types/react": "^16.9.15",
     "@types/react-dom": "^16.9.4",
