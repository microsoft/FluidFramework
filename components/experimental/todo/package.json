{
  "name": "@fluid-example/todo",
  "version": "0.19.0",
  "description": "Simple todo canvas.",
  "repository": "microsoft/FluidFramework",
  "license": "MIT",
  "author": "Microsoft",
  "main": "dist/index.js",
  "module": "lib/index.js",
  "types": "dist/index.d.ts",
  "scripts": {
    "build": "concurrently npm:build:compile npm:lint",
    "build:compile": "concurrently npm:tsc npm:build:esnext",
    "build:esnext": "tsc --project ./tsconfig.esnext.json",
    "build:full": "concurrently npm:build npm:webpack",
    "build:full:compile": "concurrently npm:build:compile npm:webpack",
    "clean": "rimraf dist lib *.tsbuildinfo *.build.log",
    "eslint": "eslint --ext=ts,tsx --format stylish src",
    "eslint:fix": "eslint --ext=ts,tsx --format stylish src --fix",
    "lint": "npm run eslint",
    "lint:fix": "npm run eslint:fix",
    "prepack": "npm run webpack",
    "start": "webpack-dev-server --config webpack.config.js --package package.json",
    "start:docker": "webpack-dev-server --config webpack.config.js --package package.json --env.mode docker",
    "start:r11s": "webpack-dev-server --config webpack.config.js --package package.json --env.mode r11s",
    "start:spo": "webpack-dev-server --config webpack.config.js --package package.json --env.mode spo",
    "start:spo-df": "webpack-dev-server --config webpack.config.js --package package.json --env.mode spo-df",
    "start:tinylicious": "webpack-dev-server --config webpack.config.js --package package.json --env.mode tinylicious",
    "test": "npm run test:jest",
    "test:jest": "jest",
    "tsc": "tsc",
    "webpack": "webpack --env.production",
    "webpack:dev": "webpack --env.development"
  },
  "dependencies": {
    "@fluid-example/clicker": "^0.19.0",
    "@fluidframework/aqueduct": "^0.19.0",
    "@fluidframework/aqueduct-react": "^0.19.0",
    "@fluidframework/cell": "^0.19.0",
    "@fluidframework/component-core-interfaces": "^0.19.0",
    "@fluidframework/map": "^0.19.0",
    "@fluidframework/runtime-definitions": "^0.19.0",
    "@fluidframework/sequence": "^0.19.0",
    "@fluidframework/view-adapters": "^0.19.0",
    "@fluidframework/view-interfaces": "^0.19.0",
    "react": "^16.10.2",
    "react-dom": "^16.10.2"
  },
  "devDependencies": {
    "@fluidframework/eslint-config-fluid": "^0.17.0-0",
<<<<<<< HEAD
    "@microsoft/fluid-build-common": "^0.16.0-0",
    "@microsoft/fluid-webpack-component-loader": "^0.19.0",
=======
    "@fluidframework/webpack-component-loader": "^0.19.0",
    "@microsoft/fluid-build-common": "^0.14.0",
>>>>>>> 179e6c92
    "@types/node": "^10.14.6",
    "@types/react": "^16.9.15",
    "@types/react-dom": "^16.9.4",
    "@typescript-eslint/eslint-plugin": "~2.17.0",
    "@typescript-eslint/parser": "~2.17.0",
    "concurrently": "^4.1.0",
    "eslint": "~6.8.0",
    "eslint-plugin-eslint-comments": "~3.1.2",
    "eslint-plugin-import": "2.20.0",
    "eslint-plugin-no-null": "~1.0.2",
    "eslint-plugin-optimize-regex": "~1.1.7",
    "eslint-plugin-prefer-arrow": "~1.1.7",
    "eslint-plugin-react": "~7.18.0",
    "eslint-plugin-unicorn": "~15.0.1",
    "jest": "^24.9.0",
    "jest-junit": "^10.0.0",
    "jest-puppeteer": "^4.3.0",
    "puppeteer": "^1.20.0",
    "rimraf": "^2.6.2",
    "ts-loader": "^6.1.2",
    "typescript": "~3.7.4",
    "webpack": "^4.16.5",
    "webpack-cli": "^3.1.2",
    "webpack-dev-server": "^3.8.0",
    "webpack-merge": "^4.1.4"
  },
  "fluid": {
    "browser": {
      "umd": {
        "files": [
          "dist/main.bundle.js"
        ],
        "library": "main"
      }
    }
  },
  "jest-junit": {
    "outputDirectory": "nyc",
    "outputName": "jest-junit-report.xml"
  }
}<|MERGE_RESOLUTION|>--- conflicted
+++ resolved
@@ -48,13 +48,8 @@
   },
   "devDependencies": {
     "@fluidframework/eslint-config-fluid": "^0.17.0-0",
-<<<<<<< HEAD
+    "@fluidframework/webpack-component-loader": "^0.19.0",
     "@microsoft/fluid-build-common": "^0.16.0-0",
-    "@microsoft/fluid-webpack-component-loader": "^0.19.0",
-=======
-    "@fluidframework/webpack-component-loader": "^0.19.0",
-    "@microsoft/fluid-build-common": "^0.14.0",
->>>>>>> 179e6c92
     "@types/node": "^10.14.6",
     "@types/react": "^16.9.15",
     "@types/react-dom": "^16.9.4",
