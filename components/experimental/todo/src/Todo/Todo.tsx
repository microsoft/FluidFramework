--- conflicted
+++ resolved
@@ -3,23 +3,13 @@
  * Licensed under the MIT License.
  */
 
-<<<<<<< HEAD
-import { PrimedComponent } from "@microsoft/fluid-aqueduct";
-import { IComponentHandle } from "@microsoft/fluid-component-core-interfaces";
-import { ISharedMap, SharedMap } from "@microsoft/fluid-map";
-import { SharedString } from "@microsoft/fluid-sequence";
-import { IComponentHTMLView, IComponentReactViewable } from "@microsoft/fluid-view-interfaces";
-import React from "react";
-import ReactDOM from "react-dom";
-=======
 import { PrimedComponent } from "@fluidframework/aqueduct";
 import { IComponentHandle } from "@fluidframework/component-core-interfaces";
 import { ISharedMap, SharedMap } from "@fluidframework/map";
 import { SharedString } from "@fluidframework/sequence";
 import { IComponentHTMLView, IComponentReactViewable } from "@fluidframework/view-interfaces";
-import * as React from "react";
-import * as ReactDOM from "react-dom";
->>>>>>> 179e6c92
+import React from "react";
+import ReactDOM from "react-dom";
 import { ITodoItemInitialState, TodoItem } from "../TodoItem/index";
 import { TodoView } from "./TodoView";
 
