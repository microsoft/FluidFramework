--- conflicted
+++ resolved
@@ -3,15 +3,9 @@
  * Licensed under the MIT License.
  */
 
-<<<<<<< HEAD
-import { CollaborativeInput } from "@microsoft/fluid-aqueduct-react";
-import { SharedString } from "@microsoft/fluid-sequence";
-import React from "react";
-=======
 import { CollaborativeInput } from "@fluidframework/aqueduct-react";
 import { SharedString } from "@fluidframework/sequence";
-import * as React from "react";
->>>>>>> 179e6c92
+import React from "react";
 import { TodoItem } from "../TodoItem/TodoItem";
 import { TodoItemView } from "../TodoItem/TodoItemView";
 import { Todo } from "./Todo";
