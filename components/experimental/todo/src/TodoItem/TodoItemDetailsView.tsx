/*!
 * Copyright (c) Microsoft Corporation. All rights reserved.
 * Licensed under the MIT License.
 */

<<<<<<< HEAD
import { IComponent } from "@microsoft/fluid-component-core-interfaces";
import { ReactViewAdapter } from "@microsoft/fluid-view-adapters";
import React from "react";
=======
import { IComponent } from "@fluidframework/component-core-interfaces";
import { ReactViewAdapter } from "@fluidframework/view-adapters";
import * as React from "react";
>>>>>>> 179e6c92
import { TodoItemSupportedComponents } from "./supportedComponent";
import { TodoItem } from "./TodoItem";

interface TodoItemDetailsViewProperties {
    todoItemModel: TodoItem;
}

interface TodoItemDetailsViewState {
    hasInnerComponent: boolean;
    innerComponent: IComponent;
}

export class TodoItemDetailsView extends React.Component<TodoItemDetailsViewProperties, TodoItemDetailsViewState> {
    constructor(props: TodoItemDetailsViewProperties) {
        super(props);

        this.state = {
            hasInnerComponent: this.props.todoItemModel.hasInnerComponent(),
            innerComponent: undefined,
        };

        this.createInnerComponent = this.createInnerComponent.bind(this);
    }

    private async createInnerComponent(type: TodoItemSupportedComponents) {
        await this.props.todoItemModel.createInnerComponent(type);
    }

    private async refreshInnerComponentFromModel(): Promise<void> {
        const innerComponent = await this.props.todoItemModel.getInnerComponent();
        this.setState({ innerComponent });
    }

    public async componentDidMount() {
        // eslint-disable-next-line @typescript-eslint/no-misused-promises
        this.props.todoItemModel.on("innerComponentChanged", async () => {
            this.setState({
                hasInnerComponent: this.props.todoItemModel.hasInnerComponent(),
            });
            await this.refreshInnerComponentFromModel();
        });

        await this.refreshInnerComponentFromModel();
    }

    public render() {
        if (!this.state.hasInnerComponent) {
            // No one has created a detailed item yet
            return (
                <>
                    <button onClick={async () => this.createInnerComponent("todo")}>todo</button>
                    <button onClick={async () => this.createInnerComponent("clicker")}>clicker</button>
                    <button onClick={async () => this.createInnerComponent("textBox")}>textBox</button>
                    <button onClick={async () => this.createInnerComponent("textList")}>textList</button>
                </>
            );
        } else if (!this.state.innerComponent) {
            // A detailed item has been created (we have the component id), but we haven't retrieved it yet
            return (
                <div>Loading...</div>
            );
        } else {
            // Fully loaded

            // createInnerComponent will create the model component for the chosen option.  We then need to get the
            // view component out of it (for now).  Preferably, we would instead take the returned model and feed it
            // into our own view component of our choosing.
            return <ReactViewAdapter component={this.state.innerComponent} />;
        }
    }
}<|MERGE_RESOLUTION|>--- conflicted
+++ resolved
@@ -3,15 +3,9 @@
  * Licensed under the MIT License.
  */
 
-<<<<<<< HEAD
-import { IComponent } from "@microsoft/fluid-component-core-interfaces";
-import { ReactViewAdapter } from "@microsoft/fluid-view-adapters";
-import React from "react";
-=======
 import { IComponent } from "@fluidframework/component-core-interfaces";
 import { ReactViewAdapter } from "@fluidframework/view-adapters";
-import * as React from "react";
->>>>>>> 179e6c92
+import React from "react";
 import { TodoItemSupportedComponents } from "./supportedComponent";
 import { TodoItem } from "./TodoItem";
 
