--- conflicted
+++ resolved
@@ -1,10 +1,6 @@
 {
   "name": "@fluid-example/diceroller",
-<<<<<<< HEAD
-  "version": "0.17.2",
-=======
   "version": "0.18.0",
->>>>>>> 11e596b6
   "description": "Minimal Fluid component sample to implement a collaborative dice roller.",
   "repository": "microsoft/FluidFramework",
   "license": "MIT",
@@ -37,24 +33,15 @@
     "webpack:dev": "webpack --env.development"
   },
   "dependencies": {
-<<<<<<< HEAD
-    "@microsoft/fluid-aqueduct": "^0.17.2",
-    "@microsoft/fluid-view-interfaces": "^0.17.2",
-=======
     "@microsoft/fluid-aqueduct": "^0.18.0",
     "@microsoft/fluid-view-interfaces": "^0.18.0",
->>>>>>> 11e596b6
     "react": "^16.10.2",
     "react-dom": "^16.10.2"
   },
   "devDependencies": {
     "@microsoft/eslint-config-fluid": "^0.16.0",
     "@microsoft/fluid-build-common": "^0.14.0",
-<<<<<<< HEAD
-    "@microsoft/fluid-webpack-component-loader": "^0.17.2",
-=======
     "@microsoft/fluid-webpack-component-loader": "^0.18.0",
->>>>>>> 11e596b6
     "@types/expect-puppeteer": "2.2.1",
     "@types/jest": "22.2.3",
     "@types/jest-environment-puppeteer": "2.2.0",
