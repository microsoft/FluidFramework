/*!
* Copyright (c) Microsoft Corporation. All rights reserved.
* Licensed under the MIT License.
*/

import { PrimedComponent, PrimedComponentFactory } from "@fluidframework/aqueduct";
import {
    IComponentHandle,
} from "@fluidframework/component-core-interfaces";
import { IPackage } from "@fluidframework/container-definitions";
import { IComponentHTMLView } from "@fluidframework/view-interfaces";
import {
    FluidComponentMap,
    useReducerFluid,
    IFluidFunctionalComponentViewState,
    IFluidFunctionalComponentFluidState,
} from "@microsoft/fluid-aqueduct-react";
import { ISharedDirectory } from "@microsoft/fluid-map";
import { IComponentRuntime } from "@microsoft/fluid-component-runtime-definitions";
import {
    SpacesStorageView,
<<<<<<< HEAD
} from "@fluid-example/spaces-view";
import {
    SpacesReducer,
    SpacesSelector,
    SpacesPrimedContext,
} from "@fluid-example/spaces-data";
import {
    ISpacesDataProps,
} from "@fluid-example/spaces-definitions";
import {
    ComponentStorage,
} from "@fluid-example/component-storage";
import * as React from "react";
import * as ReactDOM from "react-dom";
=======
} from "@fluid-example/spaces";
import React from "react";
import ReactDOM from "react-dom";
>>>>>>> 9bec3230
import { WaterParkToolbar } from "./waterParkToolbar";
import { ExternalComponentLoader } from "./externalComponentLoader";

// eslint-disable-next-line @typescript-eslint/no-require-imports
const pkg = require("../package.json") as IPackage;

const storageKey = "storage";
const loaderKey = "loader";

// defaultComponents are the component options that are always available in the waterpark.
const defaultComponents = [
    "@fluid-example/todo",
    "@fluid-example/math",
    "@fluid-example/monaco",
    "@fluid-example/image-collection",
    "@fluid-example/pond",
    "@fluid-example/clicker",
    "@fluid-example/primitives",
    "@fluid-example/table-view",
];

/**
 * localComponentUrls facilitates local component development.  Make sure the path points to a directory containing
 * the package.json for the package, and also make sure you've run webpack there first.  These will only be
 * available when running on localhost.
 */
const localComponentUrls = [
    // "http://localhost:8080/file/C:\\git\\FluidFramework\\components\\experimental\\todo",
    // "http://localhost:8080/file/C:\\git\\FluidFramework\\components\\experimental\\clicker",
];

// When locally developing, want to load the latest available patch version by default
const defaultVersionToLoad = pkg.version.endsWith(".0") ? `^${pkg.version}` : pkg.version;
const componentUrls = defaultComponents.map((url) => `${url}@${defaultVersionToLoad}`);

// When running on localhost, add entries for local component development.
if (window.location.hostname === "localhost") {
    componentUrls.push(...localComponentUrls);
}

/**
 * WaterPark assembles the ComponentStorage with the ExternalComponentLoader to load other components.
 */
export class WaterPark extends PrimedComponent implements IComponentHTMLView {
    public get IComponentHTMLView() { return this; }
    private fluidComponentMap: FluidComponentMap | undefined;

    public static get ComponentName() { return "@fluid-example/waterpark"; }

    private static readonly factory = new PrimedComponentFactory(
        WaterPark.ComponentName,
        WaterPark,
        [],
        {},
        [
            [ComponentStorage.ComponentName, Promise.resolve(ComponentStorage.getFactory())],
            [ExternalComponentLoader.ComponentName, Promise.resolve(ExternalComponentLoader.getFactory())],
        ],
    );

    public static getFactory() {
        return WaterPark.factory;
    }

    private storage: ComponentStorage | undefined;
    private loader: ExternalComponentLoader | undefined;

    public render(element: HTMLElement) {
        if (this.storage === undefined || this.fluidComponentMap === undefined) {
            throw new Error("Can't render, storage not found");
        }
        ReactDOM.render(
            <WaterParkView
                root={this.root}
                runtime={this.runtime}
                fluidComponentMap={this.fluidComponentMap}
                storage={this.storage}
                onSelectOption={this.addComponent} />,
            element,
        );
    }

    protected async componentInitializingFirstTime() {
        const storage = await this.createAndAttachComponent(ComponentStorage.ComponentName);
        this.root.set(storageKey, storage.handle);
        const loader = await this.createAndAttachComponent(ExternalComponentLoader.ComponentName);
        this.root.set(loaderKey, loader.handle);
        this.fluidComponentMap = new Map();
        if (storage !== undefined && storage.handle !== undefined) {
            this.fluidComponentMap.set(storage.handle.path, { component: storage });
        }
    }

    protected async componentHasInitialized() {
        this.storage = await this.root.get<IComponentHandle<ComponentStorage>>(storageKey)?.get();
        this.loader = await this.root.get<IComponentHandle<ExternalComponentLoader>>(loaderKey)?.get();
        this.fluidComponentMap = new Map();
        if (this.storage !== undefined && this.storage.handle !== undefined) {
            this.fluidComponentMap.set(this.storage.handle.path, { component: this.storage });
            const fetchInitialComponentP: Promise<void>[] = [];
            this.storage.componentList.forEach((value, key) => {
                const fetchComponentP = value.handle.get().then((component) => {
                    if (component.handle !== undefined) {
                        this.fluidComponentMap?.set(component.handle.path, { component });
                    }
                });
                fetchInitialComponentP.push(fetchComponentP);
                return;
            });
            await Promise.all(fetchInitialComponentP);
        }
    }

    /**
     * addComponent is handed down to the WaterParkToolbar as the callback when an option is selected from the list.
     */
    private readonly addComponent = async (componentUrl: string) => {
        if (this.loader === undefined) {
            throw new Error("Can't add component, loader not found");
        }
        if (this.storage === undefined) {
            throw new Error("Can't add component, storage not found");
        }

        const component = await this.loader.createComponentFromUrl(componentUrl);
        if (component.handle === undefined) {
            throw new Error("Can't add, component must have a handle");
        }
        this.storage.addItem(
            component.handle,
            componentUrl,
        );
    };
}

interface IWaterParkViewProps {
    runtime: IComponentRuntime,
    root: ISharedDirectory,
    storage: ComponentStorage;
    fluidComponentMap: FluidComponentMap,
    onSelectOption: (componentUrl: string) => Promise<void>;
}

export const WaterParkView: React.FC<IWaterParkViewProps> = (props: React.PropsWithChildren<IWaterParkViewProps>) => {
    const { root, storage, runtime, fluidComponentMap } = props;
    const [editable, setEditable] = React.useState(storage.componentList.size === 0);
    const initialViewState: IFluidFunctionalComponentViewState = {};
    const initialFluidState: IFluidFunctionalComponentFluidState = {};
    const dataProps: ISpacesDataProps = {
        runtime,
        fluidComponentMap,
        syncedStorage: storage,
    };
    const reducerProps = {
        syncedStateId: "waterpark-reducer",
        root,
        initialViewState,
        initialFluidState,
        reducer: SpacesReducer,
        selector: SpacesSelector,
        fluidToView: new Map(),
        viewToFluid: new Map(),
        dataProps,
    };
    const [state, reducer, selector] = useReducerFluid(reducerProps);
    return (
        <SpacesPrimedContext.Provider
            value={{
                reducer,
                selector,
                state,
            }}
        >
            <WaterParkToolbar
                componentUrls={ componentUrls }
                onSelectOption={ props.onSelectOption }
                toggleEditable={ () => setEditable(!editable) }
            />
            <SpacesStorageView editable={editable} />
        </SpacesPrimedContext.Provider>
    );
};<|MERGE_RESOLUTION|>--- conflicted
+++ resolved
@@ -14,12 +14,11 @@
     useReducerFluid,
     IFluidFunctionalComponentViewState,
     IFluidFunctionalComponentFluidState,
-} from "@microsoft/fluid-aqueduct-react";
-import { ISharedDirectory } from "@microsoft/fluid-map";
-import { IComponentRuntime } from "@microsoft/fluid-component-runtime-definitions";
+} from "@fluidframework/aqueduct-react";
+import { ISharedDirectory } from "@fluidframework/map";
+import { IComponentRuntime } from "@fluidframework/component-runtime-definitions";
 import {
     SpacesStorageView,
-<<<<<<< HEAD
 } from "@fluid-example/spaces-view";
 import {
     SpacesReducer,
@@ -34,11 +33,6 @@
 } from "@fluid-example/component-storage";
 import * as React from "react";
 import * as ReactDOM from "react-dom";
-=======
-} from "@fluid-example/spaces";
-import React from "react";
-import ReactDOM from "react-dom";
->>>>>>> 9bec3230
 import { WaterParkToolbar } from "./waterParkToolbar";
 import { ExternalComponentLoader } from "./externalComponentLoader";
 
