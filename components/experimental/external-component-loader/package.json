--- conflicted
+++ resolved
@@ -1,10 +1,6 @@
 {
   "name": "@microsoft/fluid-external-component-loader",
-<<<<<<< HEAD
-  "version": "0.17.2",
-=======
   "version": "0.18.0",
->>>>>>> 11e596b6
   "description": "Loads external components based on their url",
   "repository": "microsoft/FluidFramework",
   "license": "MIT",
@@ -38,15 +34,6 @@
     "webpack:dev": "webpack --env.development"
   },
   "dependencies": {
-<<<<<<< HEAD
-    "@fluid-example/spaces": "^0.17.2",
-    "@microsoft/fluid-aqueduct": "^0.17.2",
-    "@microsoft/fluid-component-core-interfaces": "^0.17.2",
-    "@microsoft/fluid-container-definitions": "^0.17.2",
-    "@microsoft/fluid-runtime-definitions": "^0.17.2",
-    "@microsoft/fluid-view-interfaces": "^0.17.2",
-    "@microsoft/fluid-web-code-loader": "^0.17.2",
-=======
     "@fluid-example/spaces": "^0.18.0",
     "@microsoft/fluid-aqueduct": "^0.18.0",
     "@microsoft/fluid-component-core-interfaces": "^0.18.0",
@@ -55,17 +42,12 @@
     "@microsoft/fluid-runtime-definitions": "^0.18.0",
     "@microsoft/fluid-view-interfaces": "^0.18.0",
     "@microsoft/fluid-web-code-loader": "^0.18.0",
->>>>>>> 11e596b6
     "uuid": "^3.3.2"
   },
   "devDependencies": {
     "@microsoft/eslint-config-fluid": "^0.16.0",
     "@microsoft/fluid-build-common": "^0.14.0",
-<<<<<<< HEAD
-    "@microsoft/fluid-webpack-component-loader": "^0.17.2",
-=======
     "@microsoft/fluid-webpack-component-loader": "^0.18.0",
->>>>>>> 11e596b6
     "@types/expect-puppeteer": "2.2.1",
     "@types/jest": "22.2.3",
     "@types/jest-environment-puppeteer": "2.2.0",
