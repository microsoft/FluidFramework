{
  "name": "@microsoft/fluid-external-component-loader",
  "version": "0.18.0",
  "description": "Loads external components based on their url",
  "repository": "microsoft/FluidFramework",
  "license": "MIT",
  "author": "Microsoft",
  "main": "dist/index.js",
  "module": "lib/index.js",
  "types": "dist/index.d.ts",
  "scripts": {
    "build": "concurrently npm:build:compile npm:lint",
    "build:compile": "concurrently npm:tsc npm:build:esnext",
    "build:esnext": "tsc --project ./tsconfig.esnext.json",
    "build:full": "concurrently npm:build npm:webpack",
    "build:full:compile": "concurrently npm:build:compile npm:webpack",
    "clean": "rimraf dist lib *.tsbuildinfo *.build.log",
    "deploy": "npm publish --registry https://packages.wu2.prague.office-int.com",
    "eslint": "eslint --ext=ts,tsx --format stylish src",
    "eslint:fix": "eslint --ext=ts,tsx --format stylish src --fix",
    "lint": "npm run eslint",
    "lint:fix": "npm run eslint:fix",
    "prepack": "npm run webpack",
    "start": "webpack-dev-server --config webpack.config.js --package package.json",
    "start:docker": "webpack-dev-server --config webpack.config.js --package package.json --env.mode docker",
    "start:r11s": "webpack-dev-server --config webpack.config.js --package package.json --env.mode r11s",
    "start:spo": "webpack-dev-server --config webpack.config.js --package package.json --env.mode spo",
    "start:spo-df": "webpack-dev-server --config webpack.config.js --package package.json --env.mode spo-df",
    "test": "npm run test:jest",
    "test:buildclicker": "cd ../clicker && test -e dist/main.bundle.js || npm run webpack",
    "test:jest": "npm run test:buildclicker && jest",
    "tsc": "tsc",
    "webpack": "webpack --env.production",
    "webpack:dev": "webpack --env.development"
  },
  "dependencies": {
<<<<<<< HEAD
    "@fluid-example/spaces": "^0.17.0",
    "@microsoft/fluid-aqueduct": "^0.17.0",
    "@microsoft/fluid-component-core-interfaces": "^0.17.0",
    "@microsoft/fluid-container-definitions": "^0.17.0",
    "@microsoft/fluid-container-runtime-definitions": "^0.17.0",
    "@microsoft/fluid-runtime-definitions": "^0.17.0",
    "@microsoft/fluid-view-interfaces": "^0.17.0",
    "@microsoft/fluid-web-code-loader": "^0.17.0",
=======
    "@fluid-example/spaces": "^0.18.0",
    "@microsoft/fluid-aqueduct": "^0.18.0",
    "@microsoft/fluid-component-core-interfaces": "^0.18.0",
    "@microsoft/fluid-container-definitions": "^0.18.0",
    "@microsoft/fluid-runtime-definitions": "^0.18.0",
    "@microsoft/fluid-view-interfaces": "^0.18.0",
    "@microsoft/fluid-web-code-loader": "^0.18.0",
>>>>>>> ee25b4e8
    "uuid": "^3.3.2"
  },
  "devDependencies": {
    "@microsoft/eslint-config-fluid": "^0.16.0",
    "@microsoft/fluid-build-common": "^0.14.0",
    "@microsoft/fluid-webpack-component-loader": "^0.18.0",
    "@types/expect-puppeteer": "2.2.1",
    "@types/jest": "22.2.3",
    "@types/jest-environment-puppeteer": "2.2.0",
    "@types/node": "^10.14.6",
    "@types/puppeteer": "1.3.0",
    "@typescript-eslint/eslint-plugin": "~2.17.0",
    "@typescript-eslint/eslint-plugin-tslint": "~2.16.0",
    "@typescript-eslint/parser": "~2.17.0",
    "concurrently": "^4.1.0",
    "eslint": "~6.8.0",
    "eslint-plugin-eslint-comments": "~3.1.2",
    "eslint-plugin-import": "2.20.0",
    "eslint-plugin-no-null": "~1.0.2",
    "eslint-plugin-optimize-regex": "~1.1.7",
    "eslint-plugin-prefer-arrow": "~1.1.7",
    "eslint-plugin-react": "~7.18.0",
    "eslint-plugin-unicorn": "~15.0.1",
    "jest": "^24.9.0",
    "jest-junit": "^10.0.0",
    "jest-puppeteer": "^4.3.0",
    "puppeteer": "^1.20.0",
    "rimraf": "^2.6.2",
    "ts-jest": "24.1.0",
    "ts-loader": "^6.1.2",
    "typescript": "~3.7.4",
    "webpack": "^4.16.5",
    "webpack-cli": "^3.1.2",
    "webpack-dev-server": "^3.8.0",
    "webpack-merge": "^4.1.4"
  },
  "fluid": {
    "browser": {
      "umd": {
        "files": [
          "dist/main.bundle.js"
        ],
        "library": "main"
      }
    }
  },
  "jest-junit": {
    "outputDirectory": "nyc",
    "outputName": "jest-junit-report.xml"
  }
}<|MERGE_RESOLUTION|>--- conflicted
+++ resolved
@@ -34,24 +34,14 @@
     "webpack:dev": "webpack --env.development"
   },
   "dependencies": {
-<<<<<<< HEAD
-    "@fluid-example/spaces": "^0.17.0",
-    "@microsoft/fluid-aqueduct": "^0.17.0",
-    "@microsoft/fluid-component-core-interfaces": "^0.17.0",
-    "@microsoft/fluid-container-definitions": "^0.17.0",
-    "@microsoft/fluid-container-runtime-definitions": "^0.17.0",
-    "@microsoft/fluid-runtime-definitions": "^0.17.0",
-    "@microsoft/fluid-view-interfaces": "^0.17.0",
-    "@microsoft/fluid-web-code-loader": "^0.17.0",
-=======
     "@fluid-example/spaces": "^0.18.0",
     "@microsoft/fluid-aqueduct": "^0.18.0",
     "@microsoft/fluid-component-core-interfaces": "^0.18.0",
     "@microsoft/fluid-container-definitions": "^0.18.0",
+    "@microsoft/fluid-container-runtime-definitions": "^0.18.0",
     "@microsoft/fluid-runtime-definitions": "^0.18.0",
     "@microsoft/fluid-view-interfaces": "^0.18.0",
     "@microsoft/fluid-web-code-loader": "^0.18.0",
->>>>>>> ee25b4e8
     "uuid": "^3.3.2"
   },
   "devDependencies": {
