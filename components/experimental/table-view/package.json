--- conflicted
+++ resolved
@@ -1,10 +1,6 @@
 {
   "name": "@fluid-example/table-view",
-<<<<<<< HEAD
-  "version": "0.17.2",
-=======
   "version": "0.18.0",
->>>>>>> 11e596b6
   "description": "Chaincode component that provides a view for a table-document.",
   "repository": "microsoft/FluidFramework",
   "license": "MIT",
@@ -39,28 +35,16 @@
     "webpack:dev": "webpack --env.development"
   },
   "dependencies": {
-<<<<<<< HEAD
-    "@fluid-example/flow-util-lib": "^0.17.2",
-    "@fluid-example/table-document": "^0.17.2",
-    "@microsoft/fluid-aqueduct": "^0.17.2",
-    "@microsoft/fluid-component-core-interfaces": "^0.17.2",
-    "@microsoft/fluid-view-interfaces": "^0.17.2"
-=======
     "@fluid-example/flow-util-lib": "^0.18.0",
     "@fluid-example/table-document": "^0.18.0",
     "@microsoft/fluid-aqueduct": "^0.18.0",
     "@microsoft/fluid-component-core-interfaces": "^0.18.0",
     "@microsoft/fluid-view-interfaces": "^0.18.0"
->>>>>>> 11e596b6
   },
   "devDependencies": {
     "@microsoft/eslint-config-fluid": "^0.16.0",
     "@microsoft/fluid-build-common": "^0.14.0",
-<<<<<<< HEAD
-    "@microsoft/fluid-webpack-component-loader": "^0.17.2",
-=======
     "@microsoft/fluid-webpack-component-loader": "^0.18.0",
->>>>>>> 11e596b6
     "@types/node": "^10.14.6",
     "@typescript-eslint/eslint-plugin": "~2.17.0",
     "@typescript-eslint/parser": "~2.17.0",
