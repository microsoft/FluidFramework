--- conflicted
+++ resolved
@@ -1,10 +1,6 @@
 {
   "name": "@fluid-example/musica",
-<<<<<<< HEAD
-  "version": "0.17.2",
-=======
   "version": "0.18.0",
->>>>>>> 11e596b6
   "description": "Play music collaboratively",
   "repository": "microsoft/FluidFramework",
   "license": "MIT",
@@ -33,15 +29,9 @@
     "webpack:dev": "webpack --env.development"
   },
   "dependencies": {
-<<<<<<< HEAD
-    "@microsoft/fluid-aqueduct": "^0.17.2",
-    "@microsoft/fluid-map": "^0.17.2",
-    "@microsoft/fluid-view-interfaces": "^0.17.2",
-=======
     "@microsoft/fluid-aqueduct": "^0.18.0",
     "@microsoft/fluid-map": "^0.18.0",
     "@microsoft/fluid-view-interfaces": "^0.18.0",
->>>>>>> 11e596b6
     "rc-slider": "^8.6.9",
     "react": "^16.10.2",
     "react-dom": "^16.10.2",
@@ -52,11 +42,7 @@
     "@babel/plugin-proposal-class-properties": "^7.4.4",
     "@microsoft/eslint-config-fluid": "^0.16.0",
     "@microsoft/fluid-build-common": "^0.14.0",
-<<<<<<< HEAD
-    "@microsoft/fluid-webpack-component-loader": "^0.17.2",
-=======
     "@microsoft/fluid-webpack-component-loader": "^0.18.0",
->>>>>>> 11e596b6
     "@types/node": "^10.14.6",
     "@types/react": "^16.9.15",
     "@types/react-dom": "^16.9.4",
