--- conflicted
+++ resolved
@@ -1,10 +1,6 @@
 {
   "name": "@microsoft/fluid-blob-manager",
-<<<<<<< HEAD
-  "version": "0.17.2",
-=======
   "version": "0.18.0",
->>>>>>> 11e596b6
   "description": "Blob management component",
   "license": "MIT",
   "author": "Microsoft",
@@ -30,21 +26,12 @@
     "webpack:dev": "webpack --env=\"development\""
   },
   "dependencies": {
-<<<<<<< HEAD
-    "@microsoft/fluid-component-core-interfaces": "^0.17.2",
-    "@microsoft/fluid-component-runtime": "^0.17.2",
-    "@microsoft/fluid-container-definitions": "^0.17.2",
-    "@microsoft/fluid-driver-definitions": "^0.17.2",
-    "@microsoft/fluid-map": "^0.17.2",
-    "@microsoft/fluid-runtime-definitions": "^0.17.2",
-=======
     "@microsoft/fluid-component-core-interfaces": "^0.18.0",
     "@microsoft/fluid-component-runtime": "^0.18.0",
     "@microsoft/fluid-container-definitions": "^0.18.0",
     "@microsoft/fluid-driver-definitions": "^0.18.0",
     "@microsoft/fluid-map": "^0.18.0",
     "@microsoft/fluid-runtime-definitions": "^0.18.0",
->>>>>>> 11e596b6
     "@types/node": "^10.14.6"
   },
   "devDependencies": {
