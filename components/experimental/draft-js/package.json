{
  "name": "@fluid-example/draft-js",
  "version": "0.18.0",
  "description": "An example of integrating the Fluid Framework with Draft.js",
  "repository": "microsoft/FluidFramework",
  "license": "MIT",
  "author": "Microsoft",
  "main": "dist/index.js",
  "module": "lib/index.js",
  "types": "dist/index.d.ts",
  "scripts": {
    "build": "concurrently npm:build:compile npm:lint",
    "build:compile": "npm run tsc",
    "build:full": "concurrently npm:build npm:webpack",
    "build:full:compile": "concurrently npm:build:compile npm:webpack",
    "clean": "rimraf dist lib *.tsbuildinfo *.build.log",
    "dev": "npm run webpack:dev",
    "eslint": "eslint --ext=ts,tsx --format stylish src",
    "eslint:fix": "eslint --ext=ts,tsx --format stylish src --fix",
    "lint": "npm run eslint",
    "lint:fix": "npm run eslint:fix",
    "prepack": "npm run webpack",
    "start": "webpack-dev-server --config webpack.config.js --package package.json",
    "start:docker": "webpack-dev-server --config webpack.config.js --package package.json --env.mode docker",
    "start:r11s": "webpack-dev-server --config webpack.config.js --package package.json --env.mode r11s",
    "start:spo": "webpack-dev-server --config webpack.config.js --package package.json --env.mode spo",
    "start:spo-df": "webpack-dev-server --config webpack.config.js --package package.json --env.mode spo-df",
    "tsc": "tsc",
    "webpack": "webpack --env.production",
    "webpack:dev": "webpack --env.development"
  },
  "dependencies": {
<<<<<<< HEAD
    "@microsoft/fluid-aqueduct": "^0.17.0",
    "@microsoft/fluid-component-core-interfaces": "^0.17.0",
    "@microsoft/fluid-map": "^0.17.0",
    "@microsoft/fluid-merge-tree": "^0.17.0",
    "@microsoft/fluid-protocol-definitions": "^0.1005.0",
    "@microsoft/fluid-runtime-definitions": "^0.17.0",
    "@microsoft/fluid-sequence": "^0.17.0",
    "@microsoft/fluid-shared-object-base": "^0.17.0",
    "@microsoft/fluid-view-interfaces": "^0.17.0",
=======
    "@microsoft/fluid-aqueduct": "^0.18.0",
    "@microsoft/fluid-component-runtime-definitions": "^0.18.0",
    "@microsoft/fluid-map": "^0.18.0",
    "@microsoft/fluid-merge-tree": "^0.18.0",
    "@microsoft/fluid-protocol-definitions": "^0.1005.0-0",
    "@microsoft/fluid-sequence": "^0.18.0",
    "@microsoft/fluid-shared-object-base": "^0.18.0",
    "@microsoft/fluid-view-interfaces": "^0.18.0",
>>>>>>> 706dd8eb
    "draft-js": "^0.11.0",
    "immutable": "~3.7.4",
    "react": "^16.10.2",
    "react-dom": "^16.10.2"
  },
  "devDependencies": {
    "@microsoft/eslint-config-fluid": "^0.16.0",
    "@microsoft/fluid-build-common": "^0.14.0",
    "@microsoft/fluid-webpack-component-loader": "^0.18.0",
    "@types/draft-js": "^0.10.34",
    "@types/node": "^10.14.6",
    "@types/react": "^16.9.15",
    "@types/react-dom": "^16.9.4",
    "@typescript-eslint/eslint-plugin": "~2.17.0",
    "@typescript-eslint/parser": "~2.17.0",
    "concurrently": "^4.1.0",
    "css-loader": "^1.0.0",
    "eslint": "~6.8.0",
    "eslint-plugin-eslint-comments": "~3.1.2",
    "eslint-plugin-import": "2.20.0",
    "eslint-plugin-no-null": "~1.0.2",
    "eslint-plugin-optimize-regex": "~1.1.7",
    "eslint-plugin-prefer-arrow": "~1.1.7",
    "eslint-plugin-react": "~7.18.0",
    "eslint-plugin-unicorn": "~15.0.1",
    "rimraf": "^2.6.2",
    "style-loader": "^1.0.0",
    "ts-loader": "^6.1.2",
    "typescript": "~3.7.4",
    "webpack": "^4.16.5",
    "webpack-cli": "^3.1.2",
    "webpack-dev-server": "^3.8.0",
    "webpack-merge": "^4.1.4"
  },
  "fluid": {
    "browser": {
      "umd": {
        "files": [
          "dist/main.bundle.js"
        ],
        "library": "main"
      }
    }
  }
}<|MERGE_RESOLUTION|>--- conflicted
+++ resolved
@@ -30,17 +30,6 @@
     "webpack:dev": "webpack --env.development"
   },
   "dependencies": {
-<<<<<<< HEAD
-    "@microsoft/fluid-aqueduct": "^0.17.0",
-    "@microsoft/fluid-component-core-interfaces": "^0.17.0",
-    "@microsoft/fluid-map": "^0.17.0",
-    "@microsoft/fluid-merge-tree": "^0.17.0",
-    "@microsoft/fluid-protocol-definitions": "^0.1005.0",
-    "@microsoft/fluid-runtime-definitions": "^0.17.0",
-    "@microsoft/fluid-sequence": "^0.17.0",
-    "@microsoft/fluid-shared-object-base": "^0.17.0",
-    "@microsoft/fluid-view-interfaces": "^0.17.0",
-=======
     "@microsoft/fluid-aqueduct": "^0.18.0",
     "@microsoft/fluid-component-runtime-definitions": "^0.18.0",
     "@microsoft/fluid-map": "^0.18.0",
@@ -49,7 +38,6 @@
     "@microsoft/fluid-sequence": "^0.18.0",
     "@microsoft/fluid-shared-object-base": "^0.18.0",
     "@microsoft/fluid-view-interfaces": "^0.18.0",
->>>>>>> 706dd8eb
     "draft-js": "^0.11.0",
     "immutable": "~3.7.4",
     "react": "^16.10.2",
