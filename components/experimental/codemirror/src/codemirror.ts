--- conflicted
+++ resolved
@@ -10,13 +10,8 @@
     IRequest,
     IResponse,
     IFluidHandle,
-<<<<<<< HEAD
 } from "@fluidframework/core-interfaces";
-import { FluidOjectHandle, FluidDataStoreRuntime } from "@fluidframework/component-runtime";
-=======
-} from "@fluidframework/component-core-interfaces";
 import { FluidOjectHandle, FluidDataStoreRuntime } from "@fluidframework/datastore";
->>>>>>> c663c67f
 import { ISharedMap, SharedMap } from "@fluidframework/map";
 import {
     MergeTreeDeltaType,
