/*!
 * Copyright (c) Microsoft Corporation. All rights reserved.
 * Licensed under the MIT License.
 */

import { EventEmitter } from "events";
<<<<<<< HEAD
import { IComponentRuntime } from "@microsoft/fluid-component-runtime-definitions";
import { IInboundSignalMessage } from "@microsoft/fluid-runtime-definitions";
import CodeMirror from "codemirror";
=======
import { IComponentRuntime } from "@fluidframework/component-runtime-definitions";
import { IInboundSignalMessage } from "@fluidframework/runtime-definitions";
import * as CodeMirror from "codemirror";
>>>>>>> 179e6c92

interface IPresenceInfo {
    userId: string;
    color: IColor;
    location: any;
}

interface IColor {
    name: string;
    rgb: {
        r: number;
        g: number;
        b: number;
    };
}

/**
 * This should be super generic and only do really generic things.
 * This will only take a dependency on the runtime.
 */
class PresenceManager extends EventEmitter {
    private readonly presenceKey: string;
    private readonly presenceMap: Map<string, IPresenceInfo> = new Map();

    public constructor(private readonly runtime: IComponentRuntime) {
        super();
        this.presenceKey = `presence-${runtime.id}`;

        runtime.on("signal", (message: IInboundSignalMessage, local: boolean) => {
            // Only process presence keys that are not local while we are connected
            if (message.type === this.presenceKey && !local && runtime.connected) {
                console.log(`received new presence signal: ${JSON.stringify(message)}`);
                const presenceInfo = {
                    userId: message.clientId,
                    color: this.getColor(message.clientId),
                    location: message.content,
                };
                this.presenceMap.set(message.clientId, presenceInfo);
                this.emit("newPresence", presenceInfo);
            }
        });
    }

    public send(location: {}) {
        if (this.runtime.connected) {
            console.log(`sending new presence signal: ${JSON.stringify(location)}`);
            this.runtime.submitSignal(this.presenceKey, location);
        }
    }

    private getColor(id: string): IColor {
        let sum = 0;
        // eslint-disable-next-line @typescript-eslint/prefer-for-of
        for (let i = 0; i < id.length; i++) {
            sum += id[i].charCodeAt(0);
        }

        const colorMap: IColor[] = [
            {
                name: "blue",
                rgb: {
                    r: 0,
                    g: 0,
                    b: 255,
                },
            },
            {
                name: "green",
                rgb: {
                    r: 0,
                    g: 255,
                    b: 0,
                },
            },
            {
                name: "red",
                rgb: {
                    r: 255,
                    g: 0,
                    b: 0,
                },
            },
            {
                name: "light blue",
                rgb: {
                    r: 80,
                    g: 208,
                    b: 255,
                },
            },
            {
                name: "orange",
                rgb: {
                    r: 255,
                    g: 160,
                    b: 16,
                },
            },
            {
                name: "pink",
                rgb: {
                    r: 255,
                    g: 96,
                    b: 208,
                },
            },
        ];

        return colorMap[sum % colorMap.length];
    }
}

interface ICodeMirrorPresenceInfo {
    cursor: HTMLSpanElement;
    markers: CodeMirror.TextMarker[];
    info: IPresenceInfo;
}

/**
 * This will be the codemirror specific implementation
 */
export class CodeMirrorPresenceManager extends EventEmitter {
    private readonly presenceManager: PresenceManager;
    private readonly presenceMap: Map<string, ICodeMirrorPresenceInfo> = new Map();

    private get doc(): CodeMirror.Doc {
        return this.codeMirror.getDoc();
    }

    public constructor(private readonly codeMirror: CodeMirror.EditorFromTextArea, runtime: IComponentRuntime) {
        super();
        this.presenceManager = new PresenceManager(runtime);

        this.codeMirror.on("cursorActivity", () => {
            const selection = this.doc.listSelections();
            this.presenceManager.send(selection);
        });

        this.presenceManager.on("newPresence", (presenceInfo: IPresenceInfo) => {
            const previousUserInfo = this.presenceMap.get(presenceInfo.userId);

            if (previousUserInfo) {
                // Clean all the previous markers
                previousUserInfo.markers.forEach((marker) => {
                    marker.clear();
                });

                // Clean the previous cursor
                previousUserInfo.cursor.remove();
            }

            // Selection highlighting
            const style = {
                // eslint-disable-next-line max-len
                css: `background-color: rgba(${presenceInfo.color.rgb.r}, ${presenceInfo.color.rgb.g}, ${presenceInfo.color.rgb.b}, 0.3)`,
            };

            const markers: CodeMirror.TextMarker[] = [];
            presenceInfo.location.forEach((range) => {
                const head = this.doc.indexFromPos(range.head);
                const anchor = this.doc.indexFromPos(range.anchor);
                if (head > anchor) {
                    markers.push(this.doc.markText(range.anchor, range.head, style));
                } else {
                    markers.push(this.doc.markText(range.head, range.anchor, style));
                }
            });

            // Cursor positioning
            const cursor = document.createElement("span");
            cursor.id = `cursor-${presenceInfo.userId}`;
            cursor.style.width = "1px";
            // eslint-disable-next-line max-len
            cursor.style.backgroundColor = `rgb(${presenceInfo.color.rgb.r}, ${presenceInfo.color.rgb.g}, ${presenceInfo.color.rgb.b})`;
            cursor.style.height = "15px";
            cursor.style.marginTop = "-15px";
            cursor.style.zIndex = "1"; // Set the ip above local selection

            const cursorDot = document.createElement("span");
            cursorDot.style.height = "4px";
            cursorDot.style.width = "4px";
            // eslint-disable-next-line max-len
            cursorDot.style.backgroundColor = `rgb(${presenceInfo.color.rgb.r}, ${presenceInfo.color.rgb.g}, ${presenceInfo.color.rgb.b})`;
            cursorDot.style.borderRadius = "50%";
            cursorDot.style.position = "absolute";
            cursorDot.style.marginTop = "-2px";
            cursor.appendChild(cursorDot);

            const newUserInfo: ICodeMirrorPresenceInfo = {
                cursor,
                markers,
                info: presenceInfo,
            };

            this.presenceMap.set(presenceInfo.userId, newUserInfo);
            this.codeMirror.addWidget(presenceInfo.location[0].head, cursor, true);
        });
    }
}<|MERGE_RESOLUTION|>--- conflicted
+++ resolved
@@ -4,15 +4,9 @@
  */
 
 import { EventEmitter } from "events";
-<<<<<<< HEAD
-import { IComponentRuntime } from "@microsoft/fluid-component-runtime-definitions";
-import { IInboundSignalMessage } from "@microsoft/fluid-runtime-definitions";
-import CodeMirror from "codemirror";
-=======
 import { IComponentRuntime } from "@fluidframework/component-runtime-definitions";
 import { IInboundSignalMessage } from "@fluidframework/runtime-definitions";
-import * as CodeMirror from "codemirror";
->>>>>>> 179e6c92
+import CodeMirror from "codemirror";
 
 interface IPresenceInfo {
     userId: string;
