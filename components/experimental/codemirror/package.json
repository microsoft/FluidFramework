{
  "name": "@fluid-example/codemirror",
  "version": "0.25.0",
  "description": "Simple markdown editor",
  "repository": "microsoft/FluidFramework",
  "license": "MIT",
  "author": "Microsoft",
  "main": "dist/index.js",
  "module": "lib/index.js",
  "types": "dist/index.d.ts",
  "scripts": {
    "build": "concurrently npm:build:compile npm:lint",
    "build:compile": "concurrently npm:tsc npm:build:copy",
    "build:copy": "copyfiles -u 1 \"src/**/*.css\" dist/",
    "build:full": "concurrently npm:build npm:webpack",
    "build:full:compile": "concurrently npm:build:compile npm:webpack",
    "clean": "rimraf dist lib *.tsbuildinfo *.build.log",
    "dev": "npm run webpack:dev",
    "eslint": "eslint --ext=ts,tsx --format stylish src",
    "eslint:fix": "eslint --ext=ts,tsx --format stylish src --fix",
    "lint": "npm run eslint",
    "lint:fix": "npm run eslint:fix",
    "prepack": "npm run webpack",
    "start": "webpack-dev-server --config webpack.config.js --package package.json",
    "start:docker": "webpack-dev-server --config webpack.config.js --package package.json --env.mode docker",
    "start:r11s": "webpack-dev-server --config webpack.config.js --package package.json --env.mode r11s",
    "start:spo": "webpack-dev-server --config webpack.config.js --package package.json --env.mode spo",
    "start:spo-df": "webpack-dev-server --config webpack.config.js --package package.json --env.mode spo-df",
    "start:tinylicious": "webpack-dev-server --config webpack.config.js --package package.json --env.mode tinylicious",
    "tsc": "tsc",
    "tsfmt": "tsfmt --verify",
    "tsfmt:fix": "tsfmt --replace",
    "webpack": "webpack --env=\"production\"",
    "webpack:dev": "webpack --env=\"development\""
  },
  "dependencies": {
<<<<<<< HEAD
    "@fluidframework/core-interfaces": "^0.25.0",
    "@fluidframework/component-runtime": "^0.25.0",
=======
    "@fluidframework/component-core-interfaces": "^0.25.0",
>>>>>>> c663c67f
    "@fluidframework/container-definitions": "^0.25.0",
    "@fluidframework/container-runtime": "^0.25.0",
    "@fluidframework/datastore": "^0.25.0",
    "@fluidframework/datastore-definitions": "^0.25.0",
    "@fluidframework/map": "^0.25.0",
    "@fluidframework/merge-tree": "^0.25.0",
    "@fluidframework/runtime-definitions": "^0.25.0",
    "@fluidframework/sequence": "^0.25.0",
    "@fluidframework/view-interfaces": "^0.25.0",
    "@types/codemirror": "0.0.76",
    "codemirror": "^5.48.4"
  },
  "devDependencies": {
    "@fluidframework/build-common": "^0.18.0",
    "@fluidframework/eslint-config-fluid": "^0.18.0",
    "@fluidframework/webpack-component-loader": "^0.25.0",
    "@types/node": "^10.17.24",
    "@typescript-eslint/eslint-plugin": "~2.17.0",
    "@typescript-eslint/parser": "~2.17.0",
    "concurrently": "^5.2.0",
    "copyfiles": "^2.1.0",
    "css-loader": "^1.0.0",
    "eslint": "~6.8.0",
    "eslint-plugin-eslint-comments": "~3.1.2",
    "eslint-plugin-import": "2.20.0",
    "eslint-plugin-no-null": "~1.0.2",
    "eslint-plugin-optimize-regex": "~1.1.7",
    "eslint-plugin-prefer-arrow": "~1.1.7",
    "eslint-plugin-react": "~7.18.0",
    "eslint-plugin-unicorn": "~15.0.1",
    "rimraf": "^2.6.2",
    "style-loader": "^1.0.0",
    "ts-loader": "^6.1.2",
    "typescript": "~3.7.4",
    "typescript-formatter": "7.1.0",
    "webpack": "^4.43.0",
    "webpack-cli": "^3.3.11",
    "webpack-dev-server": "^3.8.0",
    "webpack-merge": "^4.1.4"
  },
  "fluid": {
    "browser": {
      "umd": {
        "files": [
          "dist/main.bundle.js"
        ],
        "library": "main"
      }
    }
  }
}<|MERGE_RESOLUTION|>--- conflicted
+++ resolved
@@ -34,14 +34,9 @@
     "webpack:dev": "webpack --env=\"development\""
   },
   "dependencies": {
-<<<<<<< HEAD
-    "@fluidframework/core-interfaces": "^0.25.0",
-    "@fluidframework/component-runtime": "^0.25.0",
-=======
-    "@fluidframework/component-core-interfaces": "^0.25.0",
->>>>>>> c663c67f
     "@fluidframework/container-definitions": "^0.25.0",
     "@fluidframework/container-runtime": "^0.25.0",
+    "@fluidframework/core-interfaces": "^0.25.0",
     "@fluidframework/datastore": "^0.25.0",
     "@fluidframework/datastore-definitions": "^0.25.0",
     "@fluidframework/map": "^0.25.0",
