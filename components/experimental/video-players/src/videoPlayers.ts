--- conflicted
+++ resolved
@@ -11,23 +11,12 @@
     IComponentRouter,
     IRequest,
     IResponse,
-<<<<<<< HEAD
-} from "@microsoft/fluid-component-core-interfaces";
-import { ComponentHandle } from "@microsoft/fluid-component-runtime";
-import { IComponentLayout } from "@microsoft/fluid-framework-experimental";
-import { IComponentCollection } from "@microsoft/fluid-framework-interfaces";
-import { IComponentContext, IComponentFactory } from "@microsoft/fluid-runtime-definitions";
-import { IComponentHTMLView } from "@microsoft/fluid-view-interfaces";
-=======
 } from "@fluidframework/component-core-interfaces";
 import { ComponentHandle } from "@fluidframework/component-runtime";
 import { IComponentLayout } from "@fluidframework/framework-experimental";
 import { IComponentCollection } from "@fluidframework/framework-interfaces";
-import { SharedDirectory, ISharedDirectory } from "@fluidframework/map";
 import { IComponentContext, IComponentFactory } from "@fluidframework/runtime-definitions";
-import { SharedComponent, SharedComponentFactory } from "@fluidframework/component-base";
 import { IComponentHTMLView } from "@fluidframework/view-interfaces";
->>>>>>> 507a09df
 
 declare global {
     interface Window {
@@ -173,16 +162,10 @@
         return VideoPlayerCollection.factory.createComponent(parentContext);
     }
 
-<<<<<<< HEAD
     protected async componentInitializingFirstTime() {
-        this.initializeCore().catch((error) => { this.context.error(error); });
+        return this.initialize();
     }
     protected async componentInitializingFromExisting() { await this.initialize(); }
-=======
-    // TODO: either better error handling is needed here, or create() should be async
-    public create() { this.initialize().catch((error) => { console.error(error); }); }
-    public async load() { await this.initialize(); }
->>>>>>> 507a09df
 
     public get IComponentRouter() { return this; }
     public get IComponentLoadable() { return this; }
