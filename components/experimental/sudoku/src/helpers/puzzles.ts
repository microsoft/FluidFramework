/*!
 * Copyright (c) Microsoft Corporation. All rights reserved.
 * Licensed under the MIT License.
 */

<<<<<<< HEAD
import { ISharedMap } from "@microsoft/fluid-map";
import sudoku from "sudokus";
=======
import { ISharedMap } from "@fluidframework/map";
import * as sudoku from "sudokus";
>>>>>>> 179e6c92
import { Coordinate } from "./coordinate";
import { SudokuCell } from "./sudokuCell";

/**
 * An array of numbers 0-9 for convenient looping when building Sudoku grids.
 */
export const PUZZLE_INDEXES = Array.from(Array(9).keys());

export const PUZZLES = [
    [
        [0, 0, 2, 0, 6, 8, 0, 9, 7],
        [4, 0, 6, 3, 0, 9, 0, 0, 0],
        [0, 0, 0, 2, 0, 0, 0, 3, 5],
        [0, 0, 7, 0, 0, 0, 0, 5, 8],
        [6, 0, 8, 0, 0, 0, 7, 0, 4],
        [5, 2, 0, 0, 0, 0, 9, 0, 0],
        [1, 9, 0, 0, 0, 3, 0, 0, 0],
        [0, 0, 0, 7, 0, 4, 8, 0, 9],
        [8, 7, 0, 1, 9, 0, 3, 0, 0],
    ],
    [
        [0, 0, 0, 2, 9, 0, 1, 0, 0],
        [6, 0, 0, 5, 0, 1, 0, 7, 0],
        [0, 0, 0, 0, 0, 0, 0, 3, 4],
        [0, 0, 0, 0, 0, 0, 9, 4, 0],
        [4, 5, 0, 3, 0, 0, 0, 6, 2],
        [2, 0, 9, 0, 0, 4, 3, 1, 0],
        [0, 2, 0, 0, 0, 0, 4, 9, 0],
        [0, 0, 6, 0, 0, 8, 0, 0, 0],
        [0, 4, 3, 0, 2, 0, 0, 8, 7],
    ],
];

/**
 * Loads a puzzle into an ISharedMap.
 *
 * @param index - The index of the puzzle to load.
 * @param puzzleMap - The shared map that stores puzzle data.
 * @returns The solved puzzle as a 2-dimensional array.
 */
export function loadPuzzle(index: number, puzzleMap: ISharedMap): number[][] {
    const puzzleInput = PUZZLES[index];
    const solution = sudoku.solve(puzzleInput);

    for (const row of PUZZLE_INDEXES) {
        for (const col of PUZZLE_INDEXES) {
            const key = Coordinate.asString(row, col);
            const cell = new SudokuCell(puzzleInput[row][col], solution[row][col], key);
            puzzleMap.set(key, cell);
        }
    }
    return solution;
}<|MERGE_RESOLUTION|>--- conflicted
+++ resolved
@@ -3,13 +3,8 @@
  * Licensed under the MIT License.
  */
 
-<<<<<<< HEAD
-import { ISharedMap } from "@microsoft/fluid-map";
+import { ISharedMap } from "@fluidframework/map";
 import sudoku from "sudokus";
-=======
-import { ISharedMap } from "@fluidframework/map";
-import * as sudoku from "sudokus";
->>>>>>> 179e6c92
 import { Coordinate } from "./coordinate";
 import { SudokuCell } from "./sudokuCell";
 
