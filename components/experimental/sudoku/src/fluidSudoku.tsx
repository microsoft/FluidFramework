/*!
 * Copyright (c) Microsoft Corporation. All rights reserved.
 * Licensed under the MIT License.
 */

<<<<<<< HEAD
import { PrimedComponent, PrimedComponentFactory } from "@microsoft/fluid-aqueduct";
import { IComponentHandle } from "@microsoft/fluid-component-core-interfaces";
import { ISharedMap, SharedMap } from "@microsoft/fluid-map";
import { IComponentHTMLView, IComponentReactViewable } from "@microsoft/fluid-view-interfaces";
import React from "react";
import ReactDOM from "react-dom";
=======
import { PrimedComponent, PrimedComponentFactory } from "@fluidframework/aqueduct";
import { IComponentHandle } from "@fluidframework/component-core-interfaces";
import { ISharedMap, SharedMap } from "@fluidframework/map";
import { IComponentHTMLView, IComponentReactViewable } from "@fluidframework/view-interfaces";
import * as React from "react";
import * as ReactDOM from "react-dom";
>>>>>>> 179e6c92
import { loadPuzzle } from "./helpers/puzzles";
import { SudokuView } from "./react/sudokuView";

// eslint-disable-next-line import/no-unassigned-import
import "./helpers/styles.css";

export const FluidSudokuName = "FluidSudoku";

/**
 * A collaborative Sudoku component built on the Fluid Framework.
 */
export class FluidSudoku extends PrimedComponent
    implements IComponentHTMLView, IComponentReactViewable {
    public get IComponentHTMLView() {
        return this;
    }

    public get IComponentReactViewable() {
        return this;
    }

    /**
     * This is where you define all which Distributed Data Structures your component will use
     */
    private static readonly factory = new PrimedComponentFactory(
        FluidSudokuName,
        FluidSudoku,
        [SharedMap.getFactory()],
        {}
    );

    public static getFactory() {
        return FluidSudoku.factory;
    }

    private domElement: HTMLElement | undefined;
    private readonly sudokuMapKey = "sudoku-map";
    private puzzle: ISharedMap | undefined;
    private readonly presenceMapKey = "clientPresence";
    private clientPresence: ISharedMap | undefined;

    /**
     * ComponentInitializingFirstTime is where you do setup for your component. This is only called once the first time
     * your component is created. Anything that happens in componentInitializingFirstTime will happen before any other
     * user will see the component.
     */
    protected async componentInitializingFirstTime() {
        // Create a new map for our Sudoku data
        const map = SharedMap.create(this.runtime);

        // Populate it with some puzzle data
        loadPuzzle(0, map);

        // Store the new map under the sudokuMapKey key in the root SharedDirectory
        this.root.set(this.sudokuMapKey, map.handle);

        // Create a SharedMap to store presence data
        const clientPresence = SharedMap.create(this.runtime);
        this.root.set(this.presenceMapKey, clientPresence.handle);
    }

    /**
     * This method will be called whenever the component has initialized, be it the first time or subsequent times.
     */
    protected async componentHasInitialized() {
        // Shared objects that are stored within other Shared objects (e.g. a SharedMap within the root, which is a
        // SharedDirectory) must be retrieved asynchronously. We do that here, in this async function, then store a
        // local reference to the object so we can easily use it in synchronous code.
        //
        // Our "puzzle" SharedMap is stored as a handle on the "root" SharedDirectory. To get it we must make a
        // synchronous call to get the IComponentHandle, then an asynchronous call to get the ISharedMap from the
        // handle.
        this.puzzle = await this.root.get<IComponentHandle<ISharedMap>>(this.sudokuMapKey).get();

        // Since we're using a Fluid distributed data structure to store our Sudoku data, we need to render whenever a
        // value in our map changes. Recall that distributed data structures can be changed by both local and remote
        // clients, so if we don't call render here, then our UI will not update when remote clients change data.
        this.puzzle.on("valueChanged", (changed, local, op) => {
            this.render();
        });

        this.clientPresence = await this.root
            .get<IComponentHandle<ISharedMap>>(this.presenceMapKey)
            .get();

        this.clientPresence.on("valueChanged", (changed, local, op) => {
            this.render();
        });
    }

    public createJSXElement(props?: any): JSX.Element {
        if (this.puzzle) {
            return (
                <SudokuView
                    puzzle={this.puzzle}
                    clientPresence={this.clientPresence}
                    clientId={this.runtime.clientId ?? "not connected"}
                    setPresence={this.presenceSetter}
                />
            );
        } else {
            return <div />;
        }
    }

    public render(element?: HTMLElement): void {
        if (element) {
            this.domElement = element;
        }
        if (this.domElement) {
            ReactDOM.render(this.createJSXElement(), this.domElement);
        }
    }

    /**
     * A function that can be used to update presence data.
     *
     * @param cellCoordinate - The coordinate of the cell to set.
     * @param reset - If true, presence for the cell will be cleared.
     */
    private readonly presenceSetter = (cellCoordinate: string, reset: boolean): void => {
        if (this.clientPresence) {
            if (reset) {
                // Retrieve the current clientId in the cell, if there is one
                const prev = this.clientPresence.get<string>(cellCoordinate);
                const isCurrentClient = this.runtime.clientId === prev;
                if (!isCurrentClient) {
                    return;
                }
                this.clientPresence.delete(cellCoordinate);
            } else {
                this.clientPresence.set(cellCoordinate, this.runtime.clientId);
            }
        }
    };
}<|MERGE_RESOLUTION|>--- conflicted
+++ resolved
@@ -3,21 +3,12 @@
  * Licensed under the MIT License.
  */
 
-<<<<<<< HEAD
-import { PrimedComponent, PrimedComponentFactory } from "@microsoft/fluid-aqueduct";
-import { IComponentHandle } from "@microsoft/fluid-component-core-interfaces";
-import { ISharedMap, SharedMap } from "@microsoft/fluid-map";
-import { IComponentHTMLView, IComponentReactViewable } from "@microsoft/fluid-view-interfaces";
-import React from "react";
-import ReactDOM from "react-dom";
-=======
 import { PrimedComponent, PrimedComponentFactory } from "@fluidframework/aqueduct";
 import { IComponentHandle } from "@fluidframework/component-core-interfaces";
 import { ISharedMap, SharedMap } from "@fluidframework/map";
 import { IComponentHTMLView, IComponentReactViewable } from "@fluidframework/view-interfaces";
-import * as React from "react";
-import * as ReactDOM from "react-dom";
->>>>>>> 179e6c92
+import React from "react";
+import ReactDOM from "react-dom";
 import { loadPuzzle } from "./helpers/puzzles";
 import { SudokuView } from "./react/sudokuView";
 
