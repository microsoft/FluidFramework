--- conflicted
+++ resolved
@@ -3,13 +3,8 @@
  * Licensed under the MIT License.
  */
 
-<<<<<<< HEAD
-import { ISharedMap } from "@microsoft/fluid-map";
+import { ISharedMap } from "@fluidframework/map";
 import React from "react";
-=======
-import { ISharedMap } from "@fluidframework/map";
-import * as React from "react";
->>>>>>> 179e6c92
 import { Coordinate, CoordinateString } from "../helpers/coordinate";
 import { loadPuzzle, PUZZLE_INDEXES } from "../helpers/puzzles";
 import { CellState, SudokuCell } from "../helpers/sudokuCell";
