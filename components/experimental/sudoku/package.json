--- conflicted
+++ resolved
@@ -1,10 +1,6 @@
 {
   "name": "@fluid-example/sudoku",
-<<<<<<< HEAD
-  "version": "0.17.2",
-=======
   "version": "0.18.0",
->>>>>>> 11e596b6
   "description": "Fluid Sudoku",
   "repository": "microsoft/FluidFramework",
   "license": "MIT",
@@ -39,17 +35,10 @@
     "*.spec.ts"
   ],
   "dependencies": {
-<<<<<<< HEAD
-    "@microsoft/fluid-aqueduct": "^0.17.2",
-    "@microsoft/fluid-component-core-interfaces": "^0.17.2",
-    "@microsoft/fluid-map": "^0.17.2",
-    "@microsoft/fluid-view-interfaces": "^0.17.2",
-=======
     "@microsoft/fluid-aqueduct": "^0.18.0",
     "@microsoft/fluid-component-core-interfaces": "^0.18.0",
     "@microsoft/fluid-map": "^0.18.0",
     "@microsoft/fluid-view-interfaces": "^0.18.0",
->>>>>>> 11e596b6
     "react": "^16.10.2",
     "react-dom": "^16.10.2",
     "sudokus": "^1.0.2"
@@ -57,11 +46,7 @@
   "devDependencies": {
     "@microsoft/eslint-config-fluid": "^0.16.0",
     "@microsoft/fluid-build-common": "^0.14.0",
-<<<<<<< HEAD
-    "@microsoft/fluid-webpack-component-loader": "^0.17.2",
-=======
     "@microsoft/fluid-webpack-component-loader": "^0.18.0",
->>>>>>> 11e596b6
     "@prague/url-generator": "^1.0.4",
     "@types/node": "^10.14.6",
     "@types/react": "^16.9.15",
