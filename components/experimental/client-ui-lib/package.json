--- conflicted
+++ resolved
@@ -44,28 +44,16 @@
     "temp-directory": "nyc/.nyc_output"
   },
   "dependencies": {
-<<<<<<< HEAD
-    "@fluid-example/search-menu": "^0.17.0",
-    "@fluid-internal/client-api": "^0.17.0",
-    "@microsoft/fluid-component-core-interfaces": "^0.17.0",
-    "@microsoft/fluid-component-runtime-definitions": "^0.17.0",
-    "@microsoft/fluid-container-definitions": "^0.17.0",
-    "@microsoft/fluid-framework-experimental": "^0.17.0",
-    "@microsoft/fluid-framework-interfaces": "^0.17.0",
-    "@microsoft/fluid-ink": "^0.17.0",
-    "@microsoft/fluid-map": "^0.17.0",
-    "@microsoft/fluid-merge-tree": "^0.17.0",
-=======
     "@fluid-example/search-menu": "^0.18.0",
     "@fluid-internal/client-api": "^0.18.0",
     "@microsoft/fluid-component-core-interfaces": "^0.18.0",
+    "@microsoft/fluid-component-runtime-definitions": "^0.18.0",
     "@microsoft/fluid-container-definitions": "^0.18.0",
     "@microsoft/fluid-framework-experimental": "^0.18.0",
     "@microsoft/fluid-framework-interfaces": "^0.18.0",
     "@microsoft/fluid-ink": "^0.18.0",
     "@microsoft/fluid-map": "^0.18.0",
     "@microsoft/fluid-merge-tree": "^0.18.0",
->>>>>>> ee25b4e8
     "@microsoft/fluid-protocol-definitions": "^0.1004.2",
     "@microsoft/fluid-runtime-definitions": "^0.18.0",
     "@microsoft/fluid-sequence": "^0.18.0",
