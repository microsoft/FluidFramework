{
  "name": "@fluid-example/math",
  "version": "0.25.0",
  "description": "Chaincode component that provides math.",
  "repository": "microsoft/FluidFramework",
  "license": "MIT",
  "author": "Microsoft",
  "sideEffects": false,
  "main": "dist/mathComponent.js",
  "module": "lib/mathComponent.js",
  "types": "dist/mathComponent.d.ts",
  "scripts": {
    "build": "concurrently npm:build:compile npm:lint",
    "build:compile": "concurrently npm:tsc npm:build:esnext npm:build:copy",
    "build:copy": "copyfiles -u 1 \"src/**/*.css\" dist/ && copyfiles -u 1 \"src/**/*.css\" lib/",
    "build:esnext": "tsc --project ./tsconfig.esnext.json",
    "build:full": "concurrently npm:build npm:webpack",
    "build:full:compile": "concurrently npm:build:compile npm:webpack",
    "clean": "rimraf dist lib *.tsbuildinfo *.build.log",
    "eslint": "eslint --ext=ts,tsx --format stylish src",
    "eslint:fix": "eslint --ext=ts,tsx --format stylish src --fix",
    "lint": "npm run eslint",
    "lint:fix": "npm run eslint:fix",
    "prepack": "npm run webpack",
    "tsc": "tsc",
    "tsfmt": "tsfmt --verify",
    "tsfmt:fix": "tsfmt --replace",
    "webpack": "webpack --env=\"production\"",
    "webpack:dev": "webpack --env=\"development\""
  },
  "dependencies": {
    "@fluid-example/client-ui-lib": "^0.25.0",
    "@fluid-example/flow-util-lib": "^0.25.0",
    "@fluid-example/search-menu": "^0.25.0",
    "@fluidframework/component-base": "^0.25.0",
<<<<<<< HEAD
    "@fluidframework/core-interfaces": "^0.25.0",
    "@fluidframework/component-runtime": "^0.25.0",
=======
    "@fluidframework/component-core-interfaces": "^0.25.0",
    "@fluidframework/datastore": "^0.25.0",
>>>>>>> c663c67f
    "@fluidframework/framework-experimental": "^0.25.0",
    "@fluidframework/framework-interfaces": "^0.25.0",
    "@fluidframework/map": "^0.25.0",
    "@fluidframework/merge-tree": "^0.25.0",
    "@fluidframework/runtime-definitions": "^0.25.0",
    "@fluidframework/sequence": "^0.25.0",
    "@fluidframework/view-interfaces": "^0.25.0",
    "debug": "^4.1.1",
    "katex": "^0.10.2"
  },
  "devDependencies": {
    "@fluidframework/build-common": "^0.18.0",
    "@fluidframework/eslint-config-fluid": "^0.18.0",
    "@types/node": "^10.17.24",
    "@typescript-eslint/eslint-plugin": "~2.17.0",
    "@typescript-eslint/parser": "~2.17.0",
    "concurrently": "^5.2.0",
    "copyfiles": "^2.1.0",
    "css-loader": "^1.0.0",
    "eslint": "~6.8.0",
    "eslint-plugin-eslint-comments": "~3.1.2",
    "eslint-plugin-import": "2.20.0",
    "eslint-plugin-no-null": "~1.0.2",
    "eslint-plugin-optimize-regex": "~1.1.7",
    "eslint-plugin-prefer-arrow": "~1.1.7",
    "eslint-plugin-react": "~7.18.0",
    "eslint-plugin-unicorn": "~15.0.1",
    "file-loader": "^3.0.1",
    "rimraf": "^2.6.2",
    "style-loader": "^1.0.0",
    "ts-loader": "^6.1.2",
    "typescript": "~3.7.4",
    "typescript-formatter": "7.1.0",
    "url-loader": "^2.1.0",
    "webpack": "^4.43.0",
    "webpack-cli": "^3.3.11",
    "webpack-merge": "^4.1.4"
  },
  "fluid": {
    "browser": {
      "umd": {
        "files": [
          "dist/main.bundle.js"
        ],
        "library": "main"
      }
    }
  }
}<|MERGE_RESOLUTION|>--- conflicted
+++ resolved
@@ -33,13 +33,8 @@
     "@fluid-example/flow-util-lib": "^0.25.0",
     "@fluid-example/search-menu": "^0.25.0",
     "@fluidframework/component-base": "^0.25.0",
-<<<<<<< HEAD
     "@fluidframework/core-interfaces": "^0.25.0",
-    "@fluidframework/component-runtime": "^0.25.0",
-=======
-    "@fluidframework/component-core-interfaces": "^0.25.0",
     "@fluidframework/datastore": "^0.25.0",
->>>>>>> c663c67f
     "@fluidframework/framework-experimental": "^0.25.0",
     "@fluidframework/framework-interfaces": "^0.25.0",
     "@fluidframework/map": "^0.25.0",
