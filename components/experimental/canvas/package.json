{
  "name": "@fluid-example/canvas",
<<<<<<< HEAD
  "version": "0.20.0",
=======
  "version": "0.19.1",
>>>>>>> 04de2ac4
  "description": "Fluid ink canvas",
  "repository": "microsoft/FluidFramework",
  "license": "MIT",
  "author": "Microsoft",
  "main": "dist/index.js",
  "module": "lib/index.js",
  "types": "dist/index.d.ts",
  "scripts": {
    "build": "concurrently npm:build:compile npm:lint",
    "build:compile": "concurrently npm:tsc npm:build:esnext",
    "build:esnext": "tsc --project ./tsconfig.esnext.json",
    "build:full": "concurrently npm:build npm:webpack",
    "build:full:compile": "concurrently npm:build:compile npm:webpack",
    "clean": "rimraf dist lib *.tsbuildinfo *.build.log",
    "eslint": "eslint --ext=ts,tsx --format stylish src",
    "eslint:fix": "eslint --ext=ts,tsx --format stylish src --fix",
    "lint": "npm run eslint",
    "lint:fix": "npm run eslint:fix",
    "prepack": "npm run webpack",
    "start": "webpack-dev-server --config webpack.config.js --package package.json",
    "start:docker": "webpack-dev-server --config webpack.config.js --package package.json --env.mode docker",
    "start:r11s": "webpack-dev-server --config webpack.config.js --package package.json --env.mode r11s",
    "start:spo": "webpack-dev-server --config webpack.config.js --package package.json --env.mode spo",
    "start:spo-df": "webpack-dev-server --config webpack.config.js --package package.json --env.mode spo-df",
    "test": "npm run test:jest",
    "test:jest": "jest",
    "tsc": "tsc",
    "webpack": "webpack --env.production",
    "webpack:dev": "webpack --env.development"
  },
  "dependencies": {
<<<<<<< HEAD
    "@fluidframework/aqueduct": "^0.20.0",
    "@fluidframework/component-core-interfaces": "^0.20.0",
    "@fluidframework/ink": "^0.20.0",
    "@fluidframework/view-interfaces": "^0.20.0"
=======
    "@fluidframework/aqueduct": "^0.19.1",
    "@fluidframework/component-core-interfaces": "^0.19.1",
    "@fluidframework/ink": "^0.19.1",
    "@fluidframework/view-interfaces": "^0.19.1"
>>>>>>> 04de2ac4
  },
  "devDependencies": {
    "@fluidframework/build-common": "^0.16.0",
    "@fluidframework/eslint-config-fluid": "^0.17.0",
<<<<<<< HEAD
    "@fluidframework/webpack-component-loader": "^0.20.0",
=======
    "@fluidframework/webpack-component-loader": "^0.19.1",
>>>>>>> 04de2ac4
    "@types/expect-puppeteer": "2.2.1",
    "@types/jest": "22.2.3",
    "@types/jest-environment-puppeteer": "2.2.0",
    "@types/node": "^10.17.24",
    "@types/puppeteer": "1.3.0",
    "@typescript-eslint/eslint-plugin": "~2.17.0",
    "@typescript-eslint/parser": "~2.17.0",
    "concurrently": "^5.2.0",
    "css-loader": "^1.0.0",
    "eslint": "~6.8.0",
    "eslint-plugin-eslint-comments": "~3.1.2",
    "eslint-plugin-import": "2.20.0",
    "eslint-plugin-no-null": "~1.0.2",
    "eslint-plugin-optimize-regex": "~1.1.7",
    "eslint-plugin-prefer-arrow": "~1.1.7",
    "eslint-plugin-react": "~7.18.0",
    "eslint-plugin-unicorn": "~15.0.1",
    "jest": "^24.9.0",
    "jest-junit": "^10.0.0",
    "jest-puppeteer": "^4.3.0",
    "less": "~3.9.0",
    "less-loader": "^4.1.0",
    "puppeteer": "^1.20.0",
    "rimraf": "^2.6.2",
    "style-loader": "^1.0.0",
    "ts-loader": "^6.1.2",
    "typescript": "~3.7.4",
    "url-loader": "^2.1.0",
    "webpack": "^4.43.0",
    "webpack-cli": "^3.3.11",
    "webpack-dev-server": "^3.8.0",
    "webpack-merge": "^4.1.4"
  },
  "fluid": {
    "browser": {
      "umd": {
        "files": [
          "dist/main.bundle.js"
        ],
        "library": "main"
      }
    }
  },
  "jest-junit": {
    "outputDirectory": "nyc",
    "outputName": "jest-junit-report.xml"
  }
}<|MERGE_RESOLUTION|>--- conflicted
+++ resolved
@@ -1,10 +1,6 @@
 {
   "name": "@fluid-example/canvas",
-<<<<<<< HEAD
   "version": "0.20.0",
-=======
-  "version": "0.19.1",
->>>>>>> 04de2ac4
   "description": "Fluid ink canvas",
   "repository": "microsoft/FluidFramework",
   "license": "MIT",
@@ -36,26 +32,15 @@
     "webpack:dev": "webpack --env.development"
   },
   "dependencies": {
-<<<<<<< HEAD
     "@fluidframework/aqueduct": "^0.20.0",
     "@fluidframework/component-core-interfaces": "^0.20.0",
     "@fluidframework/ink": "^0.20.0",
     "@fluidframework/view-interfaces": "^0.20.0"
-=======
-    "@fluidframework/aqueduct": "^0.19.1",
-    "@fluidframework/component-core-interfaces": "^0.19.1",
-    "@fluidframework/ink": "^0.19.1",
-    "@fluidframework/view-interfaces": "^0.19.1"
->>>>>>> 04de2ac4
   },
   "devDependencies": {
     "@fluidframework/build-common": "^0.16.0",
     "@fluidframework/eslint-config-fluid": "^0.17.0",
-<<<<<<< HEAD
     "@fluidframework/webpack-component-loader": "^0.20.0",
-=======
-    "@fluidframework/webpack-component-loader": "^0.19.1",
->>>>>>> 04de2ac4
     "@types/expect-puppeteer": "2.2.1",
     "@types/jest": "22.2.3",
     "@types/jest-environment-puppeteer": "2.2.0",
