--- conflicted
+++ resolved
@@ -19,13 +19,8 @@
     IRequest,
     IResponse,
     IFluidRouter,
-<<<<<<< HEAD
 } from "@fluidframework/core-interfaces";
-import { FluidDataStoreRuntime, FluidOjectHandle } from "@fluidframework/component-runtime";
-=======
-} from "@fluidframework/component-core-interfaces";
 import { FluidDataStoreRuntime, FluidOjectHandle } from "@fluidframework/datastore";
->>>>>>> c663c67f
 import { Ink } from "@fluidframework/ink";
 import {
     ISharedMap,
