--- conflicted
+++ resolved
@@ -50,19 +50,11 @@
     "@fluidframework/cell": "^0.25.0",
     "@fluidframework/common-utils": "^0.21.0",
     "@fluidframework/component-core-interfaces": "^0.25.0",
-<<<<<<< HEAD
-    "@fluidframework/component-runtime-definitions": "^0.25.0",
     "@fluidframework/container-definitions": "^0.25.0",
     "@fluidframework/container-runtime": "^0.25.0",
     "@fluidframework/container-runtime-definitions": "^0.25.0",
     "@fluidframework/datastore": "^0.25.0",
-=======
-    "@fluidframework/component-runtime": "^0.25.0",
-    "@fluidframework/container-definitions": "^0.25.0",
-    "@fluidframework/container-runtime": "^0.25.0",
-    "@fluidframework/container-runtime-definitions": "^0.25.0",
     "@fluidframework/datastore-definitions": "^0.25.0",
->>>>>>> 1fa68257
     "@fluidframework/ink": "^0.25.0",
     "@fluidframework/map": "^0.25.0",
     "@fluidframework/merge-tree": "^0.25.0",
