{
  "name": "@fluid-example/pond",
<<<<<<< HEAD
  "version": "0.17.2",
=======
  "version": "0.18.0",
>>>>>>> 11e596b6
  "description": "Grab bag of fluid scenarios.",
  "repository": "microsoft/FluidFramework",
  "license": "MIT",
  "author": "Microsoft",
  "main": "dist/index.js",
  "module": "lib/index.js",
  "types": "dist/index.d.ts",
  "scripts": {
    "build": "concurrently npm:build:compile npm:lint",
    "build:compile": "concurrently npm:tsc npm:build:esnext",
    "build:esnext": "tsc --project ./tsconfig.esnext.json",
    "build:full": "concurrently npm:build npm:webpack",
    "build:full:compile": "concurrently npm:build:compile npm:webpack",
    "clean": "rimraf dist lib *.tsbuildinfo *.build.log",
    "deploy": "npm publish --registry https://packages.wu2.prague.office-int.com",
    "eslint": "eslint --ext=ts,tsx --format stylish src",
    "eslint:fix": "eslint --ext=ts,tsx --format stylish src --fix",
    "lint": "npm run eslint",
    "lint:fix": "npm run eslint:fix",
    "prepack": "npm run webpack",
    "start": "webpack-dev-server --config webpack.config.js --package package.json",
    "start:docker": "webpack-dev-server --config webpack.config.js --package package.json --env.mode docker",
    "start:r11s": "webpack-dev-server --config webpack.config.js --package package.json --env.mode r11s",
    "start:spo": "webpack-dev-server --config webpack.config.js --package package.json --env.mode spo",
    "start:spo-df": "webpack-dev-server --config webpack.config.js --package package.json --env.mode spo-df",
    "test": "npm run test:jest",
    "test:jest": "jest",
    "tsc": "tsc",
    "webpack": "webpack --env.production",
    "webpack:dev": "webpack --env.development"
  },
  "dependencies": {
<<<<<<< HEAD
    "@microsoft/fluid-aqueduct": "^0.17.2",
    "@microsoft/fluid-component-core-interfaces": "^0.17.2",
    "@microsoft/fluid-map": "^0.17.2",
    "@microsoft/fluid-protocol-definitions": "^0.1004.2",
    "@microsoft/fluid-runtime-definitions": "^0.17.2",
    "@microsoft/fluid-synthesize": "^0.17.2",
    "@microsoft/fluid-view-adapters": "^0.17.2",
    "@microsoft/fluid-view-interfaces": "^0.17.2",
=======
    "@microsoft/fluid-aqueduct": "^0.18.0",
    "@microsoft/fluid-component-core-interfaces": "^0.18.0",
    "@microsoft/fluid-container-runtime-definitions": "^0.18.0",
    "@microsoft/fluid-map": "^0.18.0",
    "@microsoft/fluid-protocol-definitions": "^0.1004.2",
    "@microsoft/fluid-runtime-definitions": "^0.18.0",
    "@microsoft/fluid-synthesize": "^0.18.0",
    "@microsoft/fluid-view-adapters": "^0.18.0",
    "@microsoft/fluid-view-interfaces": "^0.18.0",
>>>>>>> 11e596b6
    "react": "^16.10.2",
    "react-dom": "^16.10.2"
  },
  "devDependencies": {
    "@microsoft/eslint-config-fluid": "^0.16.0",
    "@microsoft/fluid-build-common": "^0.14.0",
<<<<<<< HEAD
    "@microsoft/fluid-webpack-component-loader": "^0.17.2",
=======
    "@microsoft/fluid-webpack-component-loader": "^0.18.0",
>>>>>>> 11e596b6
    "@types/expect-puppeteer": "2.2.1",
    "@types/jest": "22.2.3",
    "@types/jest-environment-puppeteer": "2.2.0",
    "@types/node": "^10.14.6",
    "@types/react": "^16.9.15",
    "@types/react-dom": "^16.9.4",
    "@typescript-eslint/eslint-plugin": "~2.17.0",
    "@typescript-eslint/parser": "~2.17.0",
    "concurrently": "^4.1.0",
    "eslint": "~6.8.0",
    "eslint-plugin-eslint-comments": "~3.1.2",
    "eslint-plugin-import": "2.20.0",
    "eslint-plugin-no-null": "~1.0.2",
    "eslint-plugin-optimize-regex": "~1.1.7",
    "eslint-plugin-prefer-arrow": "~1.1.7",
    "eslint-plugin-react": "~7.18.0",
    "eslint-plugin-unicorn": "~15.0.1",
    "jest": "^24.9.0",
    "jest-junit": "^10.0.0",
    "jest-puppeteer": "^4.3.0",
    "puppeteer": "^1.20.0",
    "rimraf": "^2.6.2",
    "ts-jest": "24.1.0",
    "ts-loader": "^6.1.2",
    "typescript": "~3.7.4",
    "webpack": "^4.16.5",
    "webpack-cli": "^3.1.2",
    "webpack-dev-server": "^3.8.0",
    "webpack-merge": "^4.1.4"
  },
  "fluid": {
    "browser": {
      "umd": {
        "files": [
          "dist/main.bundle.js"
        ],
        "library": "main"
      }
    }
  },
  "jest-junit": {
    "outputDirectory": "nyc",
    "outputName": "jest-junit-report.xml"
  }
}<|MERGE_RESOLUTION|>--- conflicted
+++ resolved
@@ -1,10 +1,6 @@
 {
   "name": "@fluid-example/pond",
-<<<<<<< HEAD
-  "version": "0.17.2",
-=======
   "version": "0.18.0",
->>>>>>> 11e596b6
   "description": "Grab bag of fluid scenarios.",
   "repository": "microsoft/FluidFramework",
   "license": "MIT",
@@ -37,16 +33,6 @@
     "webpack:dev": "webpack --env.development"
   },
   "dependencies": {
-<<<<<<< HEAD
-    "@microsoft/fluid-aqueduct": "^0.17.2",
-    "@microsoft/fluid-component-core-interfaces": "^0.17.2",
-    "@microsoft/fluid-map": "^0.17.2",
-    "@microsoft/fluid-protocol-definitions": "^0.1004.2",
-    "@microsoft/fluid-runtime-definitions": "^0.17.2",
-    "@microsoft/fluid-synthesize": "^0.17.2",
-    "@microsoft/fluid-view-adapters": "^0.17.2",
-    "@microsoft/fluid-view-interfaces": "^0.17.2",
-=======
     "@microsoft/fluid-aqueduct": "^0.18.0",
     "@microsoft/fluid-component-core-interfaces": "^0.18.0",
     "@microsoft/fluid-container-runtime-definitions": "^0.18.0",
@@ -56,18 +42,13 @@
     "@microsoft/fluid-synthesize": "^0.18.0",
     "@microsoft/fluid-view-adapters": "^0.18.0",
     "@microsoft/fluid-view-interfaces": "^0.18.0",
->>>>>>> 11e596b6
     "react": "^16.10.2",
     "react-dom": "^16.10.2"
   },
   "devDependencies": {
     "@microsoft/eslint-config-fluid": "^0.16.0",
     "@microsoft/fluid-build-common": "^0.14.0",
-<<<<<<< HEAD
-    "@microsoft/fluid-webpack-component-loader": "^0.17.2",
-=======
     "@microsoft/fluid-webpack-component-loader": "^0.18.0",
->>>>>>> 11e596b6
     "@types/expect-puppeteer": "2.2.1",
     "@types/jest": "22.2.3",
     "@types/jest-environment-puppeteer": "2.2.0",
