/*!
 * Copyright (c) Microsoft Corporation. All rights reserved.
 * Licensed under the MIT License.
 */

/* eslint-disable no-null/no-null */

<<<<<<< HEAD
import assert from "assert";
import { SparseMatrix, SparseMatrixFactory, SparseMatrixItem } from "@microsoft/fluid-sequence";
import { TestHost } from "@microsoft/fluid-local-test-utils";
=======
import * as assert from "assert";
import { SparseMatrix, SparseMatrixFactory, SparseMatrixItem } from "@fluidframework/sequence";
import { TestHost } from "@fluidframework/local-test-utils";
>>>>>>> 179e6c92

describe("SparseMatrix", () => {
    const extract = (matrix: SparseMatrix, numCols: number) => {
        const rows: SparseMatrixItem[][] = [];
        for (let r = 0; r < matrix.numRows; r++) {
            const cols: SparseMatrixItem[] = [];
            for (let c = 0; c < numCols; c++) {
                cols.push(matrix.getItem(r, c));
            }
            rows.push(cols);
        }
        return rows;
    };

    describe("local client", () => {
        let host: TestHost;
        let matrix: SparseMatrix;

        before(async () => {
            host = new TestHost([], [SparseMatrix.getFactory()]);
            matrix = await host.createType("matrix", SparseMatrixFactory.Type);
        });

        const expect = async (expected: readonly (readonly any[])[]) => {
            const expectedCols = expected.length > 0
                ? expected[0].length
                : 0;

            assert.strictEqual(matrix.numRows, expected.length);
            assert.deepStrictEqual(extract(matrix, expectedCols), expected);

            // Paranoid check that awaiting incoming messages does not change test results.
            // (Typically, only catches bugs w/TestHost).
            await TestHost.sync(host);
            assert.strictEqual(matrix.numRows, expected.length);
            assert.deepStrictEqual(extract(matrix, expectedCols), expected);
        };

        after(async () => {
            await host.close();
        });

        it("initially empty", async () => {
            await expect([]);
        });

        it("append row", async () => {
            matrix.insertRows(0, 1);
            await expect([
                [undefined],
            ]);
        });

        it("set(0,0)", async () => {
            matrix.setItems(0, 0, ["BL"]);
            await expect([
                ["BL", undefined],
            ]);
        });

        it("insert 1 row", async () => {
            matrix.insertRows(0, 1);
            await expect([
                [undefined, undefined],
                ["BL", undefined],
            ]);
        });

        it("set(0,0..1),set(1,1)", async () => {
            matrix.setItems(0, 0, ["TL", "TR"]);
            matrix.setItems(1, 1, ["BR"]);
            await expect([
                ["TL", "TR", undefined],
                ["BL", "BR", undefined],
            ]);
        });

        it("insert 1 col", async () => {
            matrix.insertCols(1, 1);
            await expect([
                ["TL", undefined, "TR", undefined],
                ["BL", undefined, "BR", undefined],
            ]);
        });

        it("remove 1 col", async () => {
            matrix.removeCols(1, 1);
            await expect([
                ["TL", "TR", undefined],
                ["BL", "BR", undefined],
            ]);
        });

        it("remove 1 row", async () => {
            matrix.removeRows(0, 1);
            await expect([
                ["BL", "BR"],
            ]);
        });
    });

    describe("2 clients", () => {
        let host1: TestHost;
        let host2: TestHost;
        let matrix1: SparseMatrix;
        let matrix2: SparseMatrix;

        const print = (matrix: SparseMatrix) => {
            for (const row of extract(matrix, 10)) {
                console.log(`[${row.join(",")}]`);
            }
        };

        const assertMatrices = async (expected: readonly (readonly any[])[]) => {
            await TestHost.sync(host1, host2);
            print(matrix1);
            assert.deepStrictEqual(extract(matrix1, 10), extract(matrix2, 10));

            const expectedCols = expected.length > 0
                ? expected[0].length
                : 0;

            assert.strictEqual(matrix1.numRows, expected.length);
            assert.deepStrictEqual(extract(matrix1, expectedCols), expected);
        };

        beforeEach(async () => {
            host1 = new TestHost([], [SparseMatrix.getFactory()]);
            host2 = host1.clone();

            matrix1 = await host1.createType("matrix", SparseMatrixFactory.Type);
            matrix2 = await host2.getType("matrix");
        });

        afterEach(async () => {
            await TestHost.sync(host1, host2);
            await host1.close();
            await host2.close();
        });

        it("row insertion conflict", async () => {
            matrix1.insertRows(0, 1);
            matrix1.setItems(0, 1, [1, 2]);

            matrix2.insertRows(0, 1);
            matrix2.setItems(0, 1, ["A", "B"]);

            await assertMatrices([
                [undefined, "A", "B", undefined],
                [undefined, 1, 2, undefined],
            ]);
        });

        it("col insertion conflict", async () => {
            matrix1.insertRows(0, 1);
            matrix1.setItems(0, 0, [">", "<"]);
            await assertMatrices([
                [">", "<", undefined],
            ]);

            matrix1.insertCols(1, 1);
            matrix1.setItems(0, 1, [1]);

            matrix2.insertCols(1, 1);
            matrix2.setItems(0, 1, [2]);
            await assertMatrices([
                [">", 2, 1, "<", undefined],
            ]);
        });

        it("row/col insertion conflict", async () => {
            matrix1.insertRows(0, 1);
            matrix1.setItems(0, 0, [">", "<"]);
            await assertMatrices([
                [">", "<", undefined],
            ]);

            matrix1.insertCols(1, 1);
            matrix1.setItems(0, 1, [1]);

            matrix2.insertRows(0, 1);
            matrix2.setItems(0, 1, [2]);
            await assertMatrices([
                [undefined, 2, undefined, undefined],
                [">", 1, "<", undefined],
            ]);
        });

        it("marshalls JSON", async () => {
            // The nesting is mostly a test of the recursive Json<T> type declaration.
            const json = {
                z: null,
                b: true,
                n: 0,
                s: "s0",
                a: [null, false, 1, "s1", {
                    b: true,
                    n: 1,
                    s: "s2",
                    a: [{
                        b: false,
                        n: 2,
                        s: "s2",
                        a: [],
                        o: {},
                    }], o: {},
                }],
                o: {
                    b: false,
                    n: 3,
                    s: "s3", a: [null, false, 1, "s1", {
                        b: false,
                        n: -1,
                        s: "s2",
                        a: [{
                            b: false,
                            n: -1,
                            s: "s2",
                            a: [],
                            o: {},
                        }], o: {},
                    }],
                    o: {},
                },
            };

            const items = [null, true, -1, "s", [null, true, -1, "s"], json];

            matrix1.insertRows(0, 1);
            matrix1.insertCols(0, items.length);
            matrix1.setItems(0, 0, items);

            await assertMatrices([items]);
        });
    });
});<|MERGE_RESOLUTION|>--- conflicted
+++ resolved
@@ -5,15 +5,9 @@
 
 /* eslint-disable no-null/no-null */
 
-<<<<<<< HEAD
 import assert from "assert";
-import { SparseMatrix, SparseMatrixFactory, SparseMatrixItem } from "@microsoft/fluid-sequence";
-import { TestHost } from "@microsoft/fluid-local-test-utils";
-=======
-import * as assert from "assert";
 import { SparseMatrix, SparseMatrixFactory, SparseMatrixItem } from "@fluidframework/sequence";
 import { TestHost } from "@fluidframework/local-test-utils";
->>>>>>> 179e6c92
 
 describe("SparseMatrix", () => {
     const extract = (matrix: SparseMatrix, numCols: number) => {
