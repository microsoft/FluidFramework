{
  "name": "@fluid-example/table-document",
  "version": "0.20.0",
  "description": "Chaincode component containing a table's data",
  "repository": "microsoft/FluidFramework",
  "license": "MIT",
  "author": "Microsoft",
  "sideEffects": false,
  "main": "dist/index.js",
  "module": "lib/index.js",
  "types": "dist/index.d.ts",
  "scripts": {
    "build": "concurrently npm:build:compile npm:lint",
    "build:compile": "concurrently npm:tsc npm:build:esnext",
    "build:esnext": "tsc --project ./tsconfig.esnext.json",
    "build:full": "npm run build",
    "build:full:compile": "npm run build:compile",
    "clean": "rimraf dist lib *.tsbuildinfo *.build.log",
    "eslint": "eslint --ext=ts,tsx --format stylish src",
    "eslint:fix": "eslint --ext=ts,tsx --format stylish src --fix",
    "lint": "npm run tsfmt && npm run eslint",
    "lint:fix": "npm run tsfmt:fix && npm run eslint:fix",
    "test": "npm run test:mocha",
    "test:coverage": "nyc npm test -- --reporter mocha-junit-reporter --reporter-options mochaFile=nyc/junit-report.xml --exit",
    "test:mocha": "mocha --recursive dist/test -r make-promises-safe --exit",
    "tsc": "tsc",
    "tsfmt": "tsfmt --verify",
    "tsfmt:fix": "tsfmt --replace"
  },
  "nyc": {
    "all": true,
    "cache-dir": "nyc/.cache",
    "exclude-after-remap": false,
    "include": [
      "src/**/*.ts",
      "dist/**/*.js"
    ],
    "report-dir": "nyc/report",
    "reporter": [
      "cobertura",
      "html",
      "text"
    ],
    "temp-directory": "nyc/.nyc_output"
  },
  "dependencies": {
    "@fluidframework/aqueduct": "^0.20.0",
    "@fluidframework/common-definitions": "^0.18.1",
    "@fluidframework/component-core-interfaces": "^0.20.0",
    "@fluidframework/component-runtime-definitions": "^0.20.0",
    "@fluidframework/merge-tree": "^0.20.0",
    "@fluidframework/protocol-definitions": "^0.1006.1",
    "@fluidframework/runtime-definitions": "^0.20.0",
    "@fluidframework/sequence": "^0.20.0",
    "@tiny-calc/micro": "0.0.0-alpha.0",
    "debug": "^4.1.1"
  },
  "devDependencies": {
<<<<<<< HEAD
    "@fluid-internal/test-utils": "^0.20.0",
    "@fluidframework/build-common": "^0.16.0",
=======
    "@fluidframework/build-common": "^0.17.0-0",
>>>>>>> fc2029b0
    "@fluidframework/eslint-config-fluid": "^0.18.0-0",
    "@fluidframework/local-test-utils": "^0.20.0",
    "@fluidframework/server-local-server": "^0.1006.1",
    "@types/debug": "^4.1.5",
    "@types/mocha": "^5.2.5",
    "@types/node": "^10.17.24",
    "@typescript-eslint/eslint-plugin": "~2.17.0",
    "@typescript-eslint/parser": "~2.17.0",
    "concurrently": "^5.2.0",
    "eslint": "~6.8.0",
    "eslint-plugin-eslint-comments": "~3.1.2",
    "eslint-plugin-import": "2.20.0",
    "eslint-plugin-no-null": "~1.0.2",
    "eslint-plugin-optimize-regex": "~1.1.7",
    "eslint-plugin-prefer-arrow": "~1.1.7",
    "eslint-plugin-react": "~7.18.0",
    "eslint-plugin-unicorn": "~15.0.1",
    "make-promises-safe": "^5.1.0",
    "mocha": "^5.2.0",
    "mocha-junit-reporter": "^1.18.0",
    "nyc": "^15.0.0",
    "rimraf": "^2.6.2",
    "ts-node": "^7.0.1",
    "typescript": "~3.7.4",
    "typescript-formatter": "7.1.0"
  },
  "fluid": {
    "browser": {
      "umd": {
        "files": [
          "dist/main.bundle.js"
        ],
        "library": "main"
      }
    }
  }
}<|MERGE_RESOLUTION|>--- conflicted
+++ resolved
@@ -56,12 +56,8 @@
     "debug": "^4.1.1"
   },
   "devDependencies": {
-<<<<<<< HEAD
     "@fluid-internal/test-utils": "^0.20.0",
-    "@fluidframework/build-common": "^0.16.0",
-=======
     "@fluidframework/build-common": "^0.17.0-0",
->>>>>>> fc2029b0
     "@fluidframework/eslint-config-fluid": "^0.18.0-0",
     "@fluidframework/local-test-utils": "^0.20.0",
     "@fluidframework/server-local-server": "^0.1006.1",
