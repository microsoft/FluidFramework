--- conflicted
+++ resolved
@@ -42,13 +42,8 @@
     "temp-directory": "nyc/.nyc_output"
   },
   "dependencies": {
-<<<<<<< HEAD
     "@fluidframework/aqueduct": "^0.20.0-0",
-    "@fluidframework/common-definitions": "^0.18.0",
-=======
-    "@fluidframework/aqueduct": "^0.20.0",
     "@fluidframework/common-definitions": "^0.18.1",
->>>>>>> f8e5b4ff
     "@fluidframework/component-core-interfaces": "^0.20.0",
     "@fluidframework/component-runtime-definitions": "^0.20.0",
     "@fluidframework/merge-tree": "^0.20.0",
