{
  "name": "@fluid-example/scribe",
  "version": "0.18.0",
  "description": "Scribe document writer",
  "repository": "microsoft/FluidFramework",
  "license": "MIT",
  "author": "Microsoft",
  "main": "dist/index.js",
  "module": "lib/index.js",
  "types": "dist/index.d.ts",
  "scripts": {
    "build": "concurrently npm:build:compile npm:lint",
    "build:compile": "concurrently npm:tsc npm:build:esnext",
    "build:esnext": "tsc --project ./tsconfig.esnext.json",
    "build:full": "concurrently npm:build npm:webpack",
    "build:full:compile": "concurrently npm:build:compile npm:webpack",
    "clean": "rimraf dist lib *.tsbuildinfo *.build.log",
    "deploy": "npm publish --registry https://packages.wu2.prague.office-int.com",
    "eslint": "eslint --ext=ts,tsx --format stylish src",
    "eslint:fix": "eslint --ext=ts,tsx --format stylish src --fix",
    "lint": "npm run eslint",
    "lint:fix": "npm run eslint:fix",
    "prepack": "npm run webpack",
    "start": "webpack-dev-server --config webpack.config.js --package package.json",
    "start:docker": "webpack-dev-server --config webpack.config.js --package package.json --env.mode docker",
    "start:r11s": "webpack-dev-server --config webpack.config.js --package package.json --env.mode r11s",
    "start:spo": "webpack-dev-server --config webpack.config.js --package package.json --env.mode spo",
    "start:spo-df": "webpack-dev-server --config webpack.config.js --package package.json --env.mode spo-df",
    "tsc": "tsc",
    "webpack": "webpack --env.production",
    "webpack:dev": "webpack --env.development"
  },
  "dependencies": {
<<<<<<< HEAD
    "@microsoft/fluid-component-core-interfaces": "^0.17.0",
    "@microsoft/fluid-component-runtime": "^0.17.0",
    "@microsoft/fluid-component-runtime-definitions": "^0.17.0",
    "@microsoft/fluid-container-definitions": "^0.17.0",
    "@microsoft/fluid-container-runtime": "^0.17.0",
    "@microsoft/fluid-container-runtime-definitions": "^0.17.0",
    "@microsoft/fluid-host-service-interfaces": "^0.17.0",
    "@microsoft/fluid-map": "^0.17.0",
    "@microsoft/fluid-runtime-definitions": "^0.17.0",
    "@microsoft/fluid-server-tools-core": "^0.17.0",
    "@microsoft/fluid-shared-object-base": "^0.17.0",
    "@microsoft/fluid-view-interfaces": "^0.17.0",
=======
    "@microsoft/fluid-component-core-interfaces": "^0.18.0",
    "@microsoft/fluid-component-runtime": "^0.18.0",
    "@microsoft/fluid-container-definitions": "^0.18.0",
    "@microsoft/fluid-container-runtime": "^0.18.0",
    "@microsoft/fluid-host-service-interfaces": "^0.18.0",
    "@microsoft/fluid-map": "^0.18.0",
    "@microsoft/fluid-runtime-definitions": "^0.18.0",
    "@microsoft/fluid-server-tools-core": "^0.18.0",
    "@microsoft/fluid-shared-object-base": "^0.18.0",
    "@microsoft/fluid-view-interfaces": "^0.18.0",
>>>>>>> ee25b4e8
    "@types/node": "^10.14.6",
    "axios": "^0.18.0",
    "bootstrap": "^3.3.7"
  },
  "devDependencies": {
    "@microsoft/eslint-config-fluid": "^0.16.0",
    "@microsoft/fluid-build-common": "^0.14.0",
    "@microsoft/fluid-webpack-component-loader": "^0.18.0",
    "@typescript-eslint/eslint-plugin": "~2.17.0",
    "@typescript-eslint/parser": "~2.17.0",
    "eslint": "~6.8.0",
    "eslint-plugin-eslint-comments": "~3.1.2",
    "eslint-plugin-import": "2.20.0",
    "eslint-plugin-no-null": "~1.0.2",
    "eslint-plugin-optimize-regex": "~1.1.7",
    "eslint-plugin-prefer-arrow": "~1.1.7",
    "eslint-plugin-react": "~7.18.0",
    "eslint-plugin-unicorn": "~15.0.1",
    "rimraf": "^2.6.2",
    "typescript": "~3.7.4",
    "webpack": "^4.16.5",
    "webpack-cli": "^3.1.2",
    "webpack-dev-server": "^3.8.0",
    "webpack-merge": "^4.1.4"
  },
  "fluid": {
    "browser": {
      "umd": {
        "files": [
          "dist/main.bundle.js"
        ],
        "library": "main"
      }
    }
  }
}<|MERGE_RESOLUTION|>--- conflicted
+++ resolved
@@ -31,31 +31,18 @@
     "webpack:dev": "webpack --env.development"
   },
   "dependencies": {
-<<<<<<< HEAD
-    "@microsoft/fluid-component-core-interfaces": "^0.17.0",
-    "@microsoft/fluid-component-runtime": "^0.17.0",
-    "@microsoft/fluid-component-runtime-definitions": "^0.17.0",
-    "@microsoft/fluid-container-definitions": "^0.17.0",
-    "@microsoft/fluid-container-runtime": "^0.17.0",
-    "@microsoft/fluid-container-runtime-definitions": "^0.17.0",
-    "@microsoft/fluid-host-service-interfaces": "^0.17.0",
-    "@microsoft/fluid-map": "^0.17.0",
-    "@microsoft/fluid-runtime-definitions": "^0.17.0",
-    "@microsoft/fluid-server-tools-core": "^0.17.0",
-    "@microsoft/fluid-shared-object-base": "^0.17.0",
-    "@microsoft/fluid-view-interfaces": "^0.17.0",
-=======
     "@microsoft/fluid-component-core-interfaces": "^0.18.0",
     "@microsoft/fluid-component-runtime": "^0.18.0",
+    "@microsoft/fluid-component-runtime-definitions": "^0.18.0",
     "@microsoft/fluid-container-definitions": "^0.18.0",
     "@microsoft/fluid-container-runtime": "^0.18.0",
+    "@microsoft/fluid-container-runtime-definitions": "^0.18.0",
     "@microsoft/fluid-host-service-interfaces": "^0.18.0",
     "@microsoft/fluid-map": "^0.18.0",
     "@microsoft/fluid-runtime-definitions": "^0.18.0",
     "@microsoft/fluid-server-tools-core": "^0.18.0",
     "@microsoft/fluid-shared-object-base": "^0.18.0",
     "@microsoft/fluid-view-interfaces": "^0.18.0",
->>>>>>> ee25b4e8
     "@types/node": "^10.14.6",
     "axios": "^0.18.0",
     "bootstrap": "^3.3.7"
