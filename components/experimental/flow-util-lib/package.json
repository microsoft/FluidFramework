--- conflicted
+++ resolved
@@ -52,13 +52,8 @@
     "temp-directory": "nyc/.nyc_output"
   },
   "devDependencies": {
-<<<<<<< HEAD
-    "@microsoft/eslint-config-fluid": "^0.16.0",
+    "@fluidframework/eslint-config-fluid": "^0.17.0-0",
     "@microsoft/fluid-build-common": "^0.16.0-0",
-=======
-    "@fluidframework/eslint-config-fluid": "^0.17.0-0",
-    "@microsoft/fluid-build-common": "^0.14.0",
->>>>>>> 747db28a
     "@types/benchmark": "^1.0.31",
     "@types/mocha": "^5.2.5",
     "@types/node": "^10.14.6",
