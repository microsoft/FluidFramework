--- conflicted
+++ resolved
@@ -10,13 +10,8 @@
     IFluidRouter,
     IRequest,
     IResponse,
-<<<<<<< HEAD
 } from "@fluidframework/core-interfaces";
-import { FluidOjectHandle } from "@fluidframework/component-runtime";
-=======
-} from "@fluidframework/component-core-interfaces";
 import { FluidOjectHandle } from "@fluidframework/datastore";
->>>>>>> c663c67f
 import { IComponentLayout } from "@fluidframework/framework-experimental";
 import { IFluidObjectCollection } from "@fluidframework/framework-interfaces";
 import { ISharedDirectory, SharedDirectory } from "@fluidframework/map";
