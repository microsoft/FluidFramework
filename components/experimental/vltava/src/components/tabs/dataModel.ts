--- conflicted
+++ resolved
@@ -15,14 +15,7 @@
 import {
     ISequencedDocumentMessage,
 } from "@fluidframework/protocol-definitions";
-<<<<<<< HEAD
-
 import { IComponentContext } from "@fluidframework/runtime-definitions";
-import {
-    IComponentInternalRegistry,
-} from "@fluid-example/spaces";
-=======
->>>>>>> f8e5b4ff
 
 import { v4 as uuid } from "uuid";
 
