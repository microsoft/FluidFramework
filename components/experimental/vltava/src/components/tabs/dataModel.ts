--- conflicted
+++ resolved
@@ -10,19 +10,9 @@
     ISharedDirectory,
     IDirectory,
     IDirectoryValueChanged,
-<<<<<<< HEAD
-} from "@microsoft/fluid-map";
-import { ISequencedDocumentMessage } from "@microsoft/fluid-protocol-definitions";
+} from "@fluidframework/map";
+import { ISequencedDocumentMessage } from "@fluidframework/protocol-definitions";
 import { IComponentInternalRegistry } from "@fluid-example/spaces-definitions";
-=======
-} from "@fluidframework/map";
-import {
-    ISequencedDocumentMessage,
-} from "@fluidframework/protocol-definitions";
-import {
-    IComponentInternalRegistry,
-} from "@fluid-example/spaces";
->>>>>>> 9bec3230
 
 import { v4 as uuid } from "uuid";
 
