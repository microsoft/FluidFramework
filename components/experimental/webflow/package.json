{
  "name": "@fluid-example/webflow",
  "version": "0.21.0",
  "description": "Collaborative markdown editor.",
  "repository": "microsoft/FluidFramework",
  "license": "MIT",
  "author": "Microsoft",
  "sideEffects": false,
  "main": "dist/index.js",
  "module": "lib/index.js",
  "types": "dist/index.d.ts",
  "scripts": {
    "build": "concurrently npm:build:compile npm:lint",
    "build:compile": "concurrently npm:tsc npm:build:esnext npm:build:copy",
    "build:copy": "copyfiles -u 1 \"src/**/*.css\" dist/ && copyfiles -u 1 \"src/**/*.css\" lib/",
    "build:esnext": "tsc --project ./tsconfig.esnext.json",
    "build:full": "concurrently npm:build npm:webpack",
    "build:full:compile": "concurrently npm:build:compile npm:webpack",
    "clean": "rimraf dist lib *.tsbuildinfo *.build.log",
    "dev": "npm run build:esnext -- --watch",
    "eslint": "eslint --ext=ts,tsx --format stylish src",
    "eslint:fix": "eslint --ext=ts,tsx --format stylish src --fix",
    "lint": "npm run eslint",
    "lint:fix": "npm run eslint:fix",
    "prepack": "npm run webpack",
    "start": "webpack-dev-server --config webpack.config.js --package package.json",
    "start:docker": "webpack-dev-server --config webpack.config.js --package package.json --env.mode docker",
    "start:r11s": "webpack-dev-server --config webpack.config.js --package package.json --env.mode r11s",
    "start:single": "webpack-dev-server --config webpack.config.js --package package.json --env.single true",
    "start:spo": "webpack-dev-server --config webpack.config.js --package package.json --env.mode spo",
    "start:spo-df": "webpack-dev-server --config webpack.config.js --package package.json --env.mode spo-df",
    "start:tinylicious": "webpack-dev-server --config webpack.config.js --package package.json --env.mode tinylicious",
    "test": "npm run test:mocha",
    "test:coverage": "nyc npm test -- --reporter mocha-junit-reporter --reporter-options mochaFile=nyc/junit-report.xml --exit",
    "test:mocha": "mocha -r ts-node/register -r source-map-support/register -r ignore-styles --recursive test/**/*.spec.ts --exit -r make-promises-safe",
    "tsc": "tsc",
    "tsfmt": "tsfmt --verify",
    "tsfmt:fix": "tsfmt --replace",
    "webpack": "webpack --env.production",
    "webpack:dev": "webpack --env.development"
  },
  "nyc": {
    "all": true,
    "cache-dir": "nyc/.cache",
    "exclude": [
      "**/*.d.ts",
      "src/test/**/*.ts",
      "dist/test/**/*.js"
    ],
    "exclude-after-remap": false,
    "extension": [
      ".ts",
      ".tsx",
      ".js",
      ".jsx"
    ],
    "include": [
      "src/**/*.ts",
      "dist/**/*.js"
    ],
    "report-dir": "nyc/report",
    "require": [
      "ts-node/register"
    ],
    "temp-directory": "nyc/.nyc_output"
  },
  "dependencies": {
    "@fluid-example/flow-util-lib": "^0.21.0",
    "@fluidframework/common-definitions": "^0.18.1",
    "@fluidframework/component-base": "^0.21.0",
    "@fluidframework/component-core-interfaces": "^0.21.0",
    "@fluidframework/map": "^0.21.0",
    "@fluidframework/merge-tree": "^0.21.0",
    "@fluidframework/runtime-definitions": "^0.21.0",
    "@fluidframework/sequence": "^0.21.0",
    "@fluidframework/view-interfaces": "^0.21.0",
    "debug": "^4.1.1"
  },
  "devDependencies": {
    "@fluidframework/build-common": "^0.17.0",
    "@fluidframework/eslint-config-fluid": "^0.18.0",
<<<<<<< HEAD
    "@fluidframework/server-local-server": "^0.1008.0-0",
=======
    "@fluidframework/server-local-server": "^0.1007.1",
    "@fluidframework/test-utils": "^0.21.0",
>>>>>>> 5c876906
    "@fluidframework/webpack-component-loader": "^0.21.0",
    "@types/debug": "^4.1.5",
    "@types/mocha": "^5.2.5",
    "@types/node": "^10.17.24",
    "@typescript-eslint/eslint-plugin": "~2.17.0",
    "@typescript-eslint/parser": "~2.17.0",
    "concurrently": "^5.2.0",
    "copyfiles": "^2.1.0",
    "css-loader": "^1.0.0",
    "eslint": "~6.8.0",
    "eslint-plugin-eslint-comments": "~3.1.2",
    "eslint-plugin-import": "2.20.0",
    "eslint-plugin-no-null": "~1.0.2",
    "eslint-plugin-optimize-regex": "~1.1.7",
    "eslint-plugin-prefer-arrow": "~1.1.7",
    "eslint-plugin-react": "~7.18.0",
    "eslint-plugin-unicorn": "~15.0.1",
    "file-loader": "^3.0.1",
    "html-loader": "^0.5.5",
    "ignore-styles": "^5.0.1",
    "jsdom": "^12.0.0",
    "jsdom-global": "^3.0.2",
    "make-promises-safe": "^5.1.0",
    "mocha": "^5.2.0",
    "mocha-junit-reporter": "^1.18.0",
    "nyc": "^15.0.0",
    "rimraf": "^2.6.2",
    "source-map-loader": "^0.2.4",
    "source-map-support": "^0.5.16",
    "style-loader": "^1.0.0",
    "ts-loader": "^6.1.2",
    "ts-node": "^7.0.1",
    "typescript": "~3.7.4",
    "typescript-formatter": "7.1.0",
    "url-loader": "^2.1.0",
    "webpack": "^4.43.0",
    "webpack-bundle-analyzer": "^2.13.1",
    "webpack-cli": "^3.3.11",
    "webpack-dev-server": "^3.8.0",
    "webpack-merge": "^4.1.4",
    "webpack-visualizer-plugin": "^0.1.11"
  },
  "fluid": {
    "browser": {
      "umd": {
        "files": [
          "dist/main.bundle.js"
        ],
        "library": "main"
      }
    }
  }
}<|MERGE_RESOLUTION|>--- conflicted
+++ resolved
@@ -79,12 +79,8 @@
   "devDependencies": {
     "@fluidframework/build-common": "^0.17.0",
     "@fluidframework/eslint-config-fluid": "^0.18.0",
-<<<<<<< HEAD
     "@fluidframework/server-local-server": "^0.1008.0-0",
-=======
-    "@fluidframework/server-local-server": "^0.1007.1",
     "@fluidframework/test-utils": "^0.21.0",
->>>>>>> 5c876906
     "@fluidframework/webpack-component-loader": "^0.21.0",
     "@types/debug": "^4.1.5",
     "@types/mocha": "^5.2.5",
