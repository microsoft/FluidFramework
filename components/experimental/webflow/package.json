{
  "name": "@fluid-example/webflow",
  "version": "0.19.0",
  "description": "Collaborative markdown editor.",
  "repository": "microsoft/FluidFramework",
  "license": "MIT",
  "author": "Microsoft",
  "sideEffects": false,
  "main": "dist/index.js",
  "module": "lib/index.js",
  "types": "dist/index.d.ts",
  "scripts": {
    "build": "concurrently npm:build:compile npm:lint",
    "build:compile": "concurrently npm:tsc npm:build:esnext npm:build:copy",
    "build:copy": "copyfiles -u 1 \"src/**/*.css\" dist/ && copyfiles -u 1 \"src/**/*.css\" lib/",
    "build:esnext": "tsc --project ./tsconfig.esnext.json",
    "build:full": "concurrently npm:build npm:webpack",
    "build:full:compile": "concurrently npm:build:compile npm:webpack",
    "clean": "rimraf dist lib *.tsbuildinfo *.build.log",
    "dev": "npm run build:esnext -- --watch",
    "eslint": "eslint --ext=ts,tsx --format stylish src",
    "eslint:fix": "eslint --ext=ts,tsx --format stylish src --fix",
    "lint": "npm run eslint",
    "lint:fix": "npm run eslint:fix",
    "prepack": "npm run webpack",
    "start": "webpack-dev-server --config webpack.config.js --package package.json",
    "start:docker": "webpack-dev-server --config webpack.config.js --package package.json --env.mode docker",
    "start:r11s": "webpack-dev-server --config webpack.config.js --package package.json --env.mode r11s",
    "start:single": "webpack-dev-server --config webpack.config.js --package package.json --env.single true",
    "start:spo": "webpack-dev-server --config webpack.config.js --package package.json --env.mode spo",
    "start:spo-df": "webpack-dev-server --config webpack.config.js --package package.json --env.mode spo-df",
    "test": "npm run test:mocha",
    "test:coverage": "nyc npm test -- --reporter mocha-junit-reporter --reporter-options mochaFile=nyc/junit-report.xml --exit",
    "test:mocha": "mocha -r ts-node/register -r source-map-support/register -r ignore-styles --recursive test/**/*.spec.ts --exit -r make-promises-safe",
    "tsc": "tsc",
    "webpack": "webpack --env.production",
    "webpack:dev": "webpack --env.development"
  },
  "nyc": {
    "all": true,
    "cache-dir": "nyc/.cache",
    "exclude": [
      "**/*.d.ts",
      "src/test/**/*.ts",
      "dist/test/**/*.js"
    ],
    "exclude-after-remap": false,
    "extension": [
      ".ts",
      ".tsx",
      ".js",
      ".jsx"
    ],
    "include": [
      "src/**/*.ts",
      "dist/**/*.js"
    ],
    "report-dir": "nyc/report",
    "require": [
      "ts-node/register"
    ],
    "temp-directory": "nyc/.nyc_output"
  },
  "dependencies": {
    "@fluid-example/flow-util-lib": "^0.19.0",
<<<<<<< HEAD
    "@microsoft/fluid-aqueduct": "^0.19.0",
    "@microsoft/fluid-common-definitions": "^0.17.0",
    "@microsoft/fluid-component-core-interfaces": "^0.19.0",
    "@microsoft/fluid-merge-tree": "^0.19.0",
    "@microsoft/fluid-runtime-definitions": "^0.19.0",
    "@microsoft/fluid-sequence": "^0.19.0",
    "@microsoft/fluid-view-interfaces": "^0.19.0",
=======
    "@fluidframework/common-definitions": "^0.18.0-0",
    "@fluidframework/component-base": "^0.19.0",
    "@fluidframework/component-core-interfaces": "^0.19.0",
    "@fluidframework/map": "^0.19.0",
    "@fluidframework/merge-tree": "^0.19.0",
    "@fluidframework/runtime-definitions": "^0.19.0",
    "@fluidframework/sequence": "^0.19.0",
    "@fluidframework/view-interfaces": "^0.19.0",
>>>>>>> 507a09df
    "debug": "^4.1.1"
  },
  "devDependencies": {
    "@fluidframework/build-common": "^0.16.0-0",
    "@fluidframework/eslint-config-fluid": "^0.17.0-0",
    "@fluidframework/local-test-utils": "^0.19.0",
    "@fluidframework/webpack-component-loader": "^0.19.0",
    "@types/debug": "^4.1.5",
    "@types/mocha": "^5.2.5",
    "@types/node": "^10.17.24",
    "@typescript-eslint/eslint-plugin": "~2.17.0",
    "@typescript-eslint/parser": "~2.17.0",
    "concurrently": "^5.2.0",
    "copyfiles": "^2.1.0",
    "css-loader": "^1.0.0",
    "eslint": "~6.8.0",
    "eslint-plugin-eslint-comments": "~3.1.2",
    "eslint-plugin-import": "2.20.0",
    "eslint-plugin-no-null": "~1.0.2",
    "eslint-plugin-optimize-regex": "~1.1.7",
    "eslint-plugin-prefer-arrow": "~1.1.7",
    "eslint-plugin-react": "~7.18.0",
    "eslint-plugin-unicorn": "~15.0.1",
    "file-loader": "^3.0.1",
    "html-loader": "^0.5.5",
    "ignore-styles": "^5.0.1",
    "jsdom": "^12.0.0",
    "jsdom-global": "^3.0.2",
    "make-promises-safe": "^5.1.0",
    "mocha": "^5.2.0",
    "mocha-junit-reporter": "^1.18.0",
    "nyc": "^15.0.0",
    "rimraf": "^2.6.2",
    "source-map-loader": "^0.2.4",
    "source-map-support": "^0.5.16",
    "style-loader": "^1.0.0",
    "ts-loader": "^6.1.2",
    "ts-node": "^7.0.1",
    "typescript": "~3.7.4",
    "url-loader": "^2.1.0",
    "webpack": "^4.43.0",
    "webpack-bundle-analyzer": "^2.13.1",
    "webpack-cli": "^3.3.11",
    "webpack-dev-server": "^3.8.0",
    "webpack-merge": "^4.1.4",
    "webpack-visualizer-plugin": "^0.1.11"
  },
  "fluid": {
    "browser": {
      "umd": {
        "files": [
          "dist/main.bundle.js"
        ],
        "library": "main"
      }
    }
  }
}<|MERGE_RESOLUTION|>--- conflicted
+++ resolved
@@ -63,24 +63,14 @@
   },
   "dependencies": {
     "@fluid-example/flow-util-lib": "^0.19.0",
-<<<<<<< HEAD
-    "@microsoft/fluid-aqueduct": "^0.19.0",
-    "@microsoft/fluid-common-definitions": "^0.17.0",
-    "@microsoft/fluid-component-core-interfaces": "^0.19.0",
-    "@microsoft/fluid-merge-tree": "^0.19.0",
-    "@microsoft/fluid-runtime-definitions": "^0.19.0",
-    "@microsoft/fluid-sequence": "^0.19.0",
-    "@microsoft/fluid-view-interfaces": "^0.19.0",
-=======
+    "@fluidframework/aqueduct": "^0.19.0",
     "@fluidframework/common-definitions": "^0.18.0-0",
-    "@fluidframework/component-base": "^0.19.0",
     "@fluidframework/component-core-interfaces": "^0.19.0",
     "@fluidframework/map": "^0.19.0",
     "@fluidframework/merge-tree": "^0.19.0",
     "@fluidframework/runtime-definitions": "^0.19.0",
     "@fluidframework/sequence": "^0.19.0",
     "@fluidframework/view-interfaces": "^0.19.0",
->>>>>>> 507a09df
     "debug": "^4.1.1"
   },
   "devDependencies": {
