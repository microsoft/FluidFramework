{
  "name": "@fluid-example/webflow",
  "version": "0.18.0",
  "description": "Collaborative markdown editor.",
  "repository": "microsoft/FluidFramework",
  "license": "MIT",
  "author": "Microsoft",
  "sideEffects": false,
  "main": "dist/index.js",
  "module": "lib/index.js",
  "types": "dist/index.d.ts",
  "scripts": {
    "build": "concurrently npm:build:compile npm:lint",
    "build:compile": "concurrently npm:tsc npm:build:esnext npm:build:copy",
    "build:copy": "copyfiles -u 1 \"src/**/*.css\" dist/ && copyfiles -u 1 \"src/**/*.css\" lib/",
    "build:esnext": "tsc --project ./tsconfig.esnext.json",
    "build:full": "concurrently npm:build npm:webpack",
    "build:full:compile": "concurrently npm:build:compile npm:webpack",
    "clean": "rimraf dist lib *.tsbuildinfo *.build.log",
    "dev": "npm run build:esnext -- --watch",
    "eslint": "eslint --ext=ts,tsx --format stylish src",
    "eslint:fix": "eslint --ext=ts,tsx --format stylish src --fix",
    "lint": "npm run eslint",
    "lint:fix": "npm run eslint:fix",
    "prepack": "npm run webpack",
    "start": "webpack-dev-server --config webpack.config.js --package package.json",
    "start:docker": "webpack-dev-server --config webpack.config.js --package package.json --env.mode docker",
    "start:r11s": "webpack-dev-server --config webpack.config.js --package package.json --env.mode r11s",
    "start:spo": "webpack-dev-server --config webpack.config.js --package package.json --env.mode spo",
    "start:spo-df": "webpack-dev-server --config webpack.config.js --package package.json --env.mode spo-df",
    "test": "npm run test:mocha",
    "test:coverage": "nyc npm test -- --reporter mocha-junit-reporter --reporter-options mochaFile=nyc/junit-report.xml --exit",
    "test:mocha": "mocha -r ts-node/register -r source-map-support/register -r ignore-styles --recursive test/**/*.spec.ts --exit -r make-promises-safe",
    "tsc": "tsc",
    "webpack": "webpack --env.production",
    "webpack:dev": "webpack --env.development"
  },
  "nyc": {
    "all": true,
    "cache-dir": "nyc/.cache",
    "exclude": [
      "**/*.d.ts",
      "src/test/**/*.ts",
      "dist/test/**/*.js"
    ],
    "exclude-after-remap": false,
    "extension": [
      ".ts",
      ".tsx",
      ".js",
      ".jsx"
    ],
    "include": [
      "src/**/*.ts",
      "dist/**/*.js"
    ],
    "report-dir": "nyc/report",
    "require": [
      "ts-node/register"
    ],
    "temp-directory": "nyc/.nyc_output"
  },
  "dependencies": {
<<<<<<< HEAD
    "@fluid-example/flow-util-lib": "^0.17.0",
    "@microsoft/fluid-common-definitions": "^0.17.0-0",
    "@microsoft/fluid-component-base": "^0.17.0",
    "@microsoft/fluid-component-core-interfaces": "^0.17.0",
    "@microsoft/fluid-map": "^0.17.0",
    "@microsoft/fluid-merge-tree": "^0.17.0",
    "@microsoft/fluid-runtime-definitions": "^0.17.0",
    "@microsoft/fluid-sequence": "^0.17.0",
    "@microsoft/fluid-view-interfaces": "^0.17.0",
=======
    "@fluid-example/flow-util-lib": "^0.18.0",
    "@microsoft/fluid-common-definitions": "^0.16.0",
    "@microsoft/fluid-component-base": "^0.18.0",
    "@microsoft/fluid-component-core-interfaces": "^0.18.0",
    "@microsoft/fluid-map": "^0.18.0",
    "@microsoft/fluid-merge-tree": "^0.18.0",
    "@microsoft/fluid-runtime-definitions": "^0.18.0",
    "@microsoft/fluid-sequence": "^0.18.0",
    "@microsoft/fluid-view-interfaces": "^0.18.0",
>>>>>>> 3ff4eca1
    "debug": "^4.1.1"
  },
  "devDependencies": {
    "@microsoft/eslint-config-fluid": "^0.16.0",
    "@microsoft/fluid-build-common": "^0.14.0",
    "@microsoft/fluid-local-test-utils": "^0.18.0",
    "@microsoft/fluid-webpack-component-loader": "^0.18.0",
    "@types/debug": "^0.0.31",
    "@types/mocha": "^5.2.5",
    "@types/node": "^10.14.6",
    "@typescript-eslint/eslint-plugin": "~2.17.0",
    "@typescript-eslint/parser": "~2.17.0",
    "concurrently": "^4.1.0",
    "copyfiles": "^2.1.0",
    "css-loader": "^1.0.0",
    "eslint": "~6.8.0",
    "eslint-plugin-eslint-comments": "~3.1.2",
    "eslint-plugin-import": "2.20.0",
    "eslint-plugin-no-null": "~1.0.2",
    "eslint-plugin-optimize-regex": "~1.1.7",
    "eslint-plugin-prefer-arrow": "~1.1.7",
    "eslint-plugin-react": "~7.18.0",
    "eslint-plugin-unicorn": "~15.0.1",
    "file-loader": "^3.0.1",
    "html-loader": "^0.5.5",
    "ignore-styles": "^5.0.1",
    "jsdom": "^12.0.0",
    "jsdom-global": "^3.0.2",
    "make-promises-safe": "^5.1.0",
    "mocha": "^5.2.0",
    "mocha-junit-reporter": "^1.18.0",
    "nyc": "^15.0.0",
    "rimraf": "^2.6.2",
    "source-map-loader": "^0.2.4",
    "source-map-support": "^0.5.16",
    "style-loader": "^1.0.0",
    "ts-loader": "^6.1.2",
    "ts-node": "^7.0.1",
    "typescript": "~3.7.4",
    "url-loader": "^2.1.0",
    "webpack": "^4.16.5",
    "webpack-bundle-analyzer": "^2.13.1",
    "webpack-cli": "^3.1.2",
    "webpack-dev-server": "^3.8.0",
    "webpack-merge": "^4.1.4",
    "webpack-visualizer-plugin": "^0.1.11"
  },
  "fluid": {
    "browser": {
      "umd": {
        "files": [
          "dist/main.bundle.js"
        ],
        "library": "main"
      }
    }
  }
}<|MERGE_RESOLUTION|>--- conflicted
+++ resolved
@@ -61,17 +61,6 @@
     "temp-directory": "nyc/.nyc_output"
   },
   "dependencies": {
-<<<<<<< HEAD
-    "@fluid-example/flow-util-lib": "^0.17.0",
-    "@microsoft/fluid-common-definitions": "^0.17.0-0",
-    "@microsoft/fluid-component-base": "^0.17.0",
-    "@microsoft/fluid-component-core-interfaces": "^0.17.0",
-    "@microsoft/fluid-map": "^0.17.0",
-    "@microsoft/fluid-merge-tree": "^0.17.0",
-    "@microsoft/fluid-runtime-definitions": "^0.17.0",
-    "@microsoft/fluid-sequence": "^0.17.0",
-    "@microsoft/fluid-view-interfaces": "^0.17.0",
-=======
     "@fluid-example/flow-util-lib": "^0.18.0",
     "@microsoft/fluid-common-definitions": "^0.16.0",
     "@microsoft/fluid-component-base": "^0.18.0",
@@ -81,7 +70,6 @@
     "@microsoft/fluid-runtime-definitions": "^0.18.0",
     "@microsoft/fluid-sequence": "^0.18.0",
     "@microsoft/fluid-view-interfaces": "^0.18.0",
->>>>>>> 3ff4eca1
     "debug": "^4.1.1"
   },
   "devDependencies": {
