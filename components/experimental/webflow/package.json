--- conflicted
+++ resolved
@@ -75,15 +75,9 @@
   },
   "devDependencies": {
     "@fluidframework/eslint-config-fluid": "^0.17.0-0",
-<<<<<<< HEAD
-    "@microsoft/fluid-build-common": "^0.16.0-0",
-    "@microsoft/fluid-local-test-utils": "^0.19.0",
-    "@microsoft/fluid-webpack-component-loader": "^0.19.0",
-=======
     "@fluidframework/local-test-utils": "^0.19.0",
     "@fluidframework/webpack-component-loader": "^0.19.0",
-    "@microsoft/fluid-build-common": "^0.14.0",
->>>>>>> 179e6c92
+    "@microsoft/fluid-build-common": "^0.16.0-0",
     "@types/debug": "^4.1.5",
     "@types/mocha": "^5.2.5",
     "@types/node": "^10.14.6",
