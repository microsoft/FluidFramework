/*!
 * Copyright (c) Microsoft Corporation. All rights reserved.
 * Licensed under the MIT License.
 */

<<<<<<< HEAD
import { TextSegment } from "@microsoft/fluid-merge-tree";
import { TestHost } from "@microsoft/fluid-local-test-utils";
import assert from "assert";
=======
import { TextSegment } from "@fluidframework/merge-tree";
import { TestHost } from "@fluidframework/local-test-utils";
import * as assert from "assert";
>>>>>>> 179e6c92
import "mocha";
import { FlowDocument } from "../src/document";
import { SegmentSpan } from "../src/document/segmentspan";

const flowDocumentFactory = FlowDocument.getFactory();

describe("SegmentSpan", () => {
    let host: TestHost;
    let doc: FlowDocument;

    before(async () => {
        host = new TestHost([
            [flowDocumentFactory.type, Promise.resolve(flowDocumentFactory)],
        ]);

        doc = await host.createAndAttachComponent("test-doc", flowDocumentFactory.type);
    });

    after(async () => {
        await host.close();
    });

    function setup(chunks: string[]) {
        // Remove all content from the previous test (also removes EOF marker).
        doc.remove(0, doc.length);

        // Insert chunks as individual TextSegments into the document.
        for (const chunk of chunks) {
            doc.insertText(doc.length, chunk);
        }
    }

    function test(chunks: string[], start: number, end: number) {
        const expected = chunks.join("").slice(start, end);

        it(`${JSON.stringify(chunks)}: [${start}..${end}) -> ${JSON.stringify(expected)}`, () => {
            setup(chunks);

            // Build a segment span from the given [start..end) range.
            const span = new SegmentSpan();
            doc.visitRange((position, segment, startOffset, endOffset) => {
                span.append(position, segment, startOffset, endOffset);
                return true;
            }, start, end);

            // Verify that the SegmentSpan's computed [start..end) positions match the original range.
            assert.strictEqual(span.startPosition, start);
            assert.strictEqual(span.endPosition, end);

            // Verify that iterating over the span produces the expected string.
            let actual = "";
            span.forEach((position, segment, startOffset, endOffset) => {
                assert.strictEqual(position, doc.getPosition(segment));
                actual += (segment as TextSegment).text.slice(startOffset, endOffset);
                return true;
            });

            assert.strictEqual(actual, expected);

            // Trivial 'spanOffsetToSegmentOffset()' case.  There is a one-off test of a more interesting case below.
            assert.deepStrictEqual(
                span.spanOffsetToSegmentOffset(0), { segment: span.firstSegment, offset: span.startOffset });
        });
    }

    test(["0"], 0, 1);
    test(["01"], 0, 1);
    test(["01"], 1, 2);
    test(["012"], 1, 2);
    test(["01", "23"], 1, 3);
    test(["01", "23", "45"], 1, 5);

    it(`Non-zero startOffset`, () => {
        setup(["01", "23"]);
        doc.visitRange((position, segment, startOffset, endOffset) => {
            const span = new SegmentSpan();
            span.append(position, segment, startOffset, endOffset);

            switch (position) {
                case 0:
                    assert.strictEqual(span.startPosition, 0);
                    assert.strictEqual(span.endPosition, 2);
                    break;
                default:
                    assert.strictEqual(span.startPosition, 2);
                    assert.strictEqual(span.endPosition, 4);
            }

            // Ensure that initializing the span via the ctor agrees with appending to an empty span.
            assert.deepStrictEqual(new SegmentSpan(position, segment, startOffset, endOffset), span);

            return true;
        }, 0, 4);
    });

    it("spanOffsetToSegmentOffset", () => {
        const span = new SegmentSpan();
        doc.visitRange((position, segment, startOffset, endOffset) => {
            span.append(position, segment, startOffset, endOffset);
            return true;
        }, 1, 3);

        assert.deepStrictEqual(span.spanOffsetToSegmentOffset(0), { segment: span.firstSegment, offset: 1 });
        assert.deepStrictEqual(span.spanOffsetToSegmentOffset(1), { segment: span.lastSegment, offset: 0 });
    });
});<|MERGE_RESOLUTION|>--- conflicted
+++ resolved
@@ -3,15 +3,9 @@
  * Licensed under the MIT License.
  */
 
-<<<<<<< HEAD
-import { TextSegment } from "@microsoft/fluid-merge-tree";
-import { TestHost } from "@microsoft/fluid-local-test-utils";
-import assert from "assert";
-=======
 import { TextSegment } from "@fluidframework/merge-tree";
 import { TestHost } from "@fluidframework/local-test-utils";
-import * as assert from "assert";
->>>>>>> 179e6c92
+import assert from "assert";
 import "mocha";
 import { FlowDocument } from "../src/document";
 import { SegmentSpan } from "../src/document/segmentspan";
