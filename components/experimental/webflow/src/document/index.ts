--- conflicted
+++ resolved
@@ -5,13 +5,8 @@
 
 import { strict as assert } from "assert";
 import { randomId, TokenList, TagName } from "@fluid-example/flow-util-lib";
-<<<<<<< HEAD
-import { PrimedComponent, PrimedComponentFactory } from "@microsoft/fluid-aqueduct";
-import { IComponentHandle } from "@microsoft/fluid-component-core-interfaces";
-=======
-import { SharedComponent, SharedComponentFactory } from "@fluidframework/component-base";
+import { PrimedComponent, PrimedComponentFactory } from "@fluidframework/aqueduct";
 import { IComponentHandle } from "@fluidframework/component-core-interfaces";
->>>>>>> 507a09df
 import {
     createInsertSegmentOp,
     createRemoveRangeOp,
@@ -27,28 +22,16 @@
     reservedRangeLabelsKey,
     reservedTileLabelsKey,
     TextSegment,
-<<<<<<< HEAD
-} from "@microsoft/fluid-merge-tree";
-import { IComponentContext } from "@microsoft/fluid-runtime-definitions";
-=======
 } from "@fluidframework/merge-tree";
-import { IComponentContext, IComponentFactory } from "@fluidframework/runtime-definitions";
->>>>>>> 507a09df
+import { IComponentContext } from "@fluidframework/runtime-definitions";
 import {
     SharedString,
     SharedStringSegment,
     SequenceMaintenanceEvent,
     SequenceDeltaEvent,
-<<<<<<< HEAD
-} from "@microsoft/fluid-sequence";
-import { IComponentHTMLOptions } from "@microsoft/fluid-view-interfaces";
-import { IEvent } from "@microsoft/fluid-common-definitions";
-=======
 } from "@fluidframework/sequence";
-import { ISharedDirectory, SharedDirectory } from "@fluidframework/map";
 import { IComponentHTMLOptions } from "@fluidframework/view-interfaces";
 import { IEvent } from "@fluidframework/common-definitions";
->>>>>>> 507a09df
 import { clamp, emptyArray } from "../util";
 import { IHTMLAttributes } from "../util/attr";
 import { documentType } from "../package";
