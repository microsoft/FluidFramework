/*!
 * Copyright (c) Microsoft Corporation. All rights reserved.
 * Licensed under the MIT License.
 */

import {
    PrimedComponentFactory,
} from "@fluidframework/aqueduct";
import {
    FluidReactComponent,
    IFluidFunctionalComponentFluidState,
    IFluidFunctionalComponentViewState,
    SyncedComponent,
} from "@fluidframework/react";
import { SharedCounter } from "@fluidframework/counter";
import * as React from "react";
import * as ReactDOM from "react-dom";

/**
 * Basic Clicker example using new interfaces and stock component classes.
 */
export class Clicker extends SyncedComponent {
    constructor(props) {
        super(props);
        // Mark the counter value in the state as a SharedCounter type and pass in its create function
        // so that it will be created on the first run and be available on our React state
        // We also mark the "incremented" event as we want to update the React state when the counter
        // is incremented to display the new value
        this.setConfig<ICounterState>(
            "clicker",
            {
                syncedStateId: "clicker",
                fluidToView:  new Map([
                    [
                        "counter", {
                            type: SharedCounter.name,
                            viewKey: "counter",
                            sharedObjectCreate: SharedCounter.create,
                            listenedEvents: ["incremented"],
                        },
                    ],
                ]),
                defaultViewState: {},
            },
        );
    }
    /**
     * Will return a new Clicker view
     */
    public render(element: HTMLElement) {
        ReactDOM.render(
            <CounterReactView
                syncedStateId={"clicker"}
                syncedComponent={this}
            />,
            element,
        );
        return element;
    }
}

// ----- REACT STUFF -----

interface ICounterState {
    counter?: SharedCounter;
}

type CounterViewState = IFluidFunctionalComponentViewState & ICounterState;
type CounterFluidState = IFluidFunctionalComponentFluidState & ICounterState;

class CounterReactView extends FluidReactComponent<CounterViewState, CounterFluidState> {
    constructor(props) {
        super(props);
        this.state = {};
    }

    render() {
        return (
            <div>
                <span className="value">
                    {this.state.counter?.value}
                </span>
                <button onClick={() => { this.state.counter?.increment(1); }}>+</button>
            </div>
        );
    }
}

// ----- FACTORY SETUP -----
export const ClickerInstantiationFactory = new PrimedComponentFactory(
<<<<<<< HEAD
    "clicker-react",
=======
    "clicker",
>>>>>>> 75fa50d3
    Clicker,
    [SharedCounter.getFactory()],
    {},
);
export const fluidExport = ClickerInstantiationFactory;<|MERGE_RESOLUTION|>--- conflicted
+++ resolved
@@ -88,11 +88,7 @@
 
 // ----- FACTORY SETUP -----
 export const ClickerInstantiationFactory = new PrimedComponentFactory(
-<<<<<<< HEAD
-    "clicker-react",
-=======
     "clicker",
->>>>>>> 75fa50d3
     Clicker,
     [SharedCounter.getFactory()],
     {},
