--- conflicted
+++ resolved
@@ -27,13 +27,8 @@
     "webpack:dev": "webpack --env=\"development\""
   },
   "dependencies": {
-<<<<<<< HEAD
     "@fluidframework/core-interfaces": "^0.25.0",
-    "@fluidframework/component-runtime": "^0.25.0",
-=======
-    "@fluidframework/component-core-interfaces": "^0.25.0",
     "@fluidframework/datastore": "^0.25.0",
->>>>>>> c663c67f
     "@fluidframework/datastore-definitions": "^0.25.0",
     "@fluidframework/framework-interfaces": "^0.25.0",
     "@fluidframework/map": "^0.25.0",
