/*!
 * Copyright (c) Microsoft Corporation. All rights reserved.
 * Licensed under the MIT License.
 */

import {
    PrimedComponent,
<<<<<<< HEAD
} from "@microsoft/fluid-aqueduct";
import { IComponentHTMLView } from "@microsoft/fluid-view-interfaces";
import React from "react";
import ReactDOM from "react-dom";
import { SharedMap, IDirectory, IDirectoryValueChanged } from "@microsoft/fluid-map";
=======
} from "@fluidframework/aqueduct";
import { IComponentHTMLView } from "@fluidframework/view-interfaces";
import * as React from "react";
import * as ReactDOM from "react-dom";
import { SharedMap, IDirectory, IDirectoryValueChanged } from "@fluidframework/map";
>>>>>>> 179e6c92
import { DdsCollectionComponent } from "./ddsCollection";

// eslint-disable-next-line @typescript-eslint/no-require-imports, @typescript-eslint/no-var-requires
const pkg = require("../package.json");
export const PrimitivesName = pkg.name as string;

/**
 * Basic DDS examples using view interfaces and stock component classes.
 */
export class PrimitivesCollection extends PrimedComponent implements IComponentHTMLView {
    public get IComponentHTMLView() { return this; }

    private internalMapDir: IDirectory | undefined;
    protected get mapDir(): IDirectory { return this.tryGetDds(this.internalMapDir, "mapDir"); }

    /**
     * ComponentInitializingFirstTime is called only once, it is executed only by the first client to open the
     * component and all work will resolve before the view is presented to any user.
     *
     * This method is used to perform component setup, which can include setting an initial schema or initial values.
     */
    protected async componentInitializingFirstTime() {
        this.internalMapDir = this.root.createSubDirectory("map");
    }

    protected async componentInitializingFromExisting() {
        this.internalMapDir = this.root.getSubDirectory("map");
    }

    /**
     * Render the primitives.
     */
    public render(div: HTMLElement) {
        const mapCreate = (name: string) => SharedMap.create(this.runtime, name);
        const mapListen = (listener: (changed: IDirectoryValueChanged) => void) => {
            this.root.on("valueChanged", (changed) => {
                if (changed.path !== this.mapDir.absolutePath) {
                    return;
                }
                listener(changed);
            });
        };
        const rerender = () => {
            ReactDOM.render(
                <div>
                    <DdsCollectionComponent mapDir={this.mapDir} mapCreate={mapCreate} listenValueChanged={mapListen}>
                    </DdsCollectionComponent>
                </div>,
                div,
            );
        };

        rerender();
    }

    private tryGetDds<T>(dds: T | undefined, id: string): T {
        if (dds === undefined) {
            throw Error(`${id} must be initialized before being accessed.`);
        }
        return dds;
    }
}<|MERGE_RESOLUTION|>--- conflicted
+++ resolved
@@ -5,19 +5,11 @@
 
 import {
     PrimedComponent,
-<<<<<<< HEAD
-} from "@microsoft/fluid-aqueduct";
-import { IComponentHTMLView } from "@microsoft/fluid-view-interfaces";
+} from "@fluidframework/aqueduct";
+import { IComponentHTMLView } from "@fluidframework/view-interfaces";
 import React from "react";
 import ReactDOM from "react-dom";
-import { SharedMap, IDirectory, IDirectoryValueChanged } from "@microsoft/fluid-map";
-=======
-} from "@fluidframework/aqueduct";
-import { IComponentHTMLView } from "@fluidframework/view-interfaces";
-import * as React from "react";
-import * as ReactDOM from "react-dom";
 import { SharedMap, IDirectory, IDirectoryValueChanged } from "@fluidframework/map";
->>>>>>> 179e6c92
 import { DdsCollectionComponent } from "./ddsCollection";
 
 // eslint-disable-next-line @typescript-eslint/no-require-imports, @typescript-eslint/no-var-requires
