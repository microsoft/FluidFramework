--- conflicted
+++ resolved
@@ -3,15 +3,9 @@
  * Licensed under the MIT License.
  */
 
-<<<<<<< HEAD
 import React from "react";
-import { ISharedMap, SharedMap, IDirectory, IDirectoryValueChanged } from "@microsoft/fluid-map";
-import { IComponentHandle } from "@microsoft/fluid-component-core-interfaces";
-=======
-import * as React from "react";
 import { ISharedMap, SharedMap, IDirectory, IDirectoryValueChanged } from "@fluidframework/map";
 import { IComponentHandle } from "@fluidframework/component-core-interfaces";
->>>>>>> 179e6c92
 import { IMapProps, MapComponent } from "./map";
 
 interface IDdsCollectionProps {
