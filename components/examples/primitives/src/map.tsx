--- conflicted
+++ resolved
@@ -3,13 +3,8 @@
  * Licensed under the MIT License.
  */
 
-<<<<<<< HEAD
 import React from "react";
-import { ISharedMap } from "@microsoft/fluid-map";
-=======
-import * as React from "react";
 import { ISharedMap } from "@fluidframework/map";
->>>>>>> 179e6c92
 
 export interface IMapProps {
     name: string;
