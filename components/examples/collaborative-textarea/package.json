--- conflicted
+++ resolved
@@ -43,16 +43,10 @@
     "react-dom": "^16.10.2"
   },
   "devDependencies": {
-<<<<<<< HEAD
-    "@fluidframework/build-common": "^0.16.0-0",
-    "@fluidframework/eslint-config-fluid": "^0.17.0-0",
-    "@fluidframework/test-tools": "^0.1.0",
-    "@fluidframework/webpack-component-loader": "^0.19.0",
-=======
     "@fluidframework/build-common": "^0.16.0",
     "@fluidframework/eslint-config-fluid": "^0.17.0",
+    "@fluidframework/test-tools": "^0.1.0",
     "@fluidframework/webpack-component-loader": "^0.20.0",
->>>>>>> f8e5b4ff
     "@types/expect-puppeteer": "2.2.1",
     "@types/jest": "22.2.3",
     "@types/jest-environment-puppeteer": "2.2.0",
