/*!
 * Copyright (c) Microsoft Corporation. All rights reserved.
 * Licensed under the MIT License.
 */

import { PrimedComponent, PrimedComponentFactory } from "@fluidframework/aqueduct";
import { CollaborativeTextArea } from "@fluidframework/aqueduct-react";
import { IComponentHTMLView } from "@fluidframework/view-interfaces";
import { SharedString } from "@fluidframework/sequence";

<<<<<<< HEAD
import React from "react";
import ReactDOM from "react-dom";
import { IComponentHandle } from "@microsoft/fluid-component-core-interfaces";
=======
import * as React from "react";
import * as ReactDOM from "react-dom";
import { IComponentHandle } from "@fluidframework/component-core-interfaces";
>>>>>>> 179e6c92

/**
 * CollaborativeText uses the React CollaborativeTextArea to load a collaborative HTML <textarea>
 */
export class CollaborativeText extends PrimedComponent implements IComponentHTMLView {
    private readonly textKey = "textKey";

    private text: SharedString | undefined;

    public get IComponentHTMLView() { return this; }

    public static get ComponentName() { return "@fluid-example/collaborative-textarea"; }

    private static readonly factory = new PrimedComponentFactory(
        CollaborativeText.ComponentName,
        CollaborativeText,
        [
            SharedString.getFactory(),
        ],
        {},
    );

    public static getFactory() { return this.factory; }

    protected async componentInitializingFirstTime() {
        // Create the SharedString and store the handle in our root SharedDirectory
        const text = SharedString.create(this.runtime);
        this.root.set(this.textKey, text.handle);
    }

    protected async componentHasInitialized() {
        // Store the text if we are loading the first time or loading from existing
        this.text = await this.root.get<IComponentHandle<SharedString>>(this.textKey).get();
    }

    /**
     * Renders a new view into the provided div
     */
    public render(div: HTMLElement) {
        if (this.text === undefined) {
            throw new Error("The SharedString was not initialized correctly");
        }

        ReactDOM.render(
            <div className="text-area">
                <CollaborativeTextArea sharedString={this.text}/>
            </div>,
            div,
        );
        return div;
    }
}

// Export the CollaborativeText factory as fluidExport for the dynamic component loading scenario
export const fluidExport = CollaborativeText.getFactory();<|MERGE_RESOLUTION|>--- conflicted
+++ resolved
@@ -8,15 +8,9 @@
 import { IComponentHTMLView } from "@fluidframework/view-interfaces";
 import { SharedString } from "@fluidframework/sequence";
 
-<<<<<<< HEAD
 import React from "react";
 import ReactDOM from "react-dom";
-import { IComponentHandle } from "@microsoft/fluid-component-core-interfaces";
-=======
-import * as React from "react";
-import * as ReactDOM from "react-dom";
 import { IComponentHandle } from "@fluidframework/component-core-interfaces";
->>>>>>> 179e6c92
 
 /**
  * CollaborativeText uses the React CollaborativeTextArea to load a collaborative HTML <textarea>
