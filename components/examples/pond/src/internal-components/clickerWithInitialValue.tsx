/*!
 * Copyright (c) Microsoft Corporation. All rights reserved.
 * Licensed under the MIT License.
 */

<<<<<<< HEAD
import { PrimedComponent, PrimedComponentFactory } from "@microsoft/fluid-aqueduct";
import { Counter, CounterValueType, ISharedDirectory } from "@microsoft/fluid-map";
import { IComponentHTMLView } from "@microsoft/fluid-view-interfaces";
import React from "react";
import ReactDOM from "react-dom";
=======
import { PrimedComponent, PrimedComponentFactory } from "@fluidframework/aqueduct";
import { Counter, CounterValueType, ISharedDirectory } from "@fluidframework/map";
import { IComponentHTMLView } from "@fluidframework/view-interfaces";
import * as React from "react";
import * as ReactDOM from "react-dom";
>>>>>>> 179e6c92

// eslint-disable-next-line @typescript-eslint/no-require-imports, @typescript-eslint/no-var-requires
const pkg = require("../../package.json");

export interface IClickerInitialState {
    initialValue: number;
}

/**
 * Basic Clicker example using new interfaces and stock component classes.
 */
export class ClickerWithInitialValue extends PrimedComponent<{}, IClickerInitialState> implements IComponentHTMLView {
    public get IComponentHTMLView() { return this; }

    public static readonly ComponentName = `${pkg.name as string}-clicker-with-initial-value`;

    /**
     * Do setup work here
     */
    protected async componentInitializingFirstTime(initialState?: IClickerInitialState) {
        let startingValue = 0;
        if (initialState) {
            startingValue = initialState.initialValue;
        }

        this.root.createValueType("clicks", CounterValueType.Name, startingValue);
    }

    // start IComponentHTMLView

    public render(div: HTMLElement) {
        // Get our counter object that we set in initialize and pass it in to the view.
        const counter = this.root.get("clicks");
        ReactDOM.render(
            <CounterReactView directory={this.root}counter={counter} />,
            div,
        );
    }

    public static getFactory() { return ClickerWithInitialValue.factory; }

    private static readonly factory = new PrimedComponentFactory(
        ClickerWithInitialValue.ComponentName,
        ClickerWithInitialValue,
        [],
        {});
}

// ----- REACT STUFF -----

interface CounterProps {
    directory: ISharedDirectory;
    counter: Counter;
}

interface CounterState {
    value: number;
}

class CounterReactView extends React.Component<CounterProps, CounterState> {
    constructor(props: CounterProps) {
        super(props);

        this.state = {
            value: this.props.counter.value,
        };
    }

    componentDidMount() {
        // Set a listener so when the counter increments we will update our state
        // counter is annoying because it only allows you to register one listener.
        // this causes problems when we have multiple views off the same counter.
        // so we are listening to the directory
        this.props.directory.on("valueChanged", () => {
            this.setState({ value: this.props.counter.value });
        });
    }

    render() {
        return (
            <div style={{ border: "1px dotted red" }}>
                <h3>Clicker With Initial Value</h3>
                <h5>Created with initial value of 100. Increments 5.</h5>
                <div>
                    <span className="clicker-value-class-100+5">{this.state.value}</span>
                    <button onClick={() => { this.props.counter.increment(5); }}>+5</button>
                </div>
            </div>
        );
    }
}<|MERGE_RESOLUTION|>--- conflicted
+++ resolved
@@ -3,19 +3,11 @@
  * Licensed under the MIT License.
  */
 
-<<<<<<< HEAD
-import { PrimedComponent, PrimedComponentFactory } from "@microsoft/fluid-aqueduct";
-import { Counter, CounterValueType, ISharedDirectory } from "@microsoft/fluid-map";
-import { IComponentHTMLView } from "@microsoft/fluid-view-interfaces";
-import React from "react";
-import ReactDOM from "react-dom";
-=======
 import { PrimedComponent, PrimedComponentFactory } from "@fluidframework/aqueduct";
 import { Counter, CounterValueType, ISharedDirectory } from "@fluidframework/map";
 import { IComponentHTMLView } from "@fluidframework/view-interfaces";
-import * as React from "react";
-import * as ReactDOM from "react-dom";
->>>>>>> 179e6c92
+import React from "react";
+import ReactDOM from "react-dom";
 
 // eslint-disable-next-line @typescript-eslint/no-require-imports, @typescript-eslint/no-var-requires
 const pkg = require("../../package.json");
