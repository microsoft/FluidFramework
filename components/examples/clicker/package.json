--- conflicted
+++ resolved
@@ -33,21 +33,12 @@
     "webpack:dev": "webpack --env.development"
   },
   "dependencies": {
-<<<<<<< HEAD
-    "@microsoft/fluid-aqueduct": "^0.18.0",
-    "@microsoft/fluid-aqueduct-react": "^0.18.0",
-    "@microsoft/fluid-component-core-interfaces": "^0.18.0",
-    "@microsoft/fluid-component-runtime-definitions": "^0.18.0",
-    "@microsoft/fluid-map": "^0.18.0",
-    "@microsoft/fluid-runtime-definitions": "^0.18.0",
-    "@microsoft/fluid-view-interfaces": "^0.18.0",
-=======
+    "@fluidframework/aqueduct-react": "^0.19.0",
     "@fluidframework/aqueduct": "^0.19.0",
     "@fluidframework/component-core-interfaces": "^0.19.0",
     "@fluidframework/map": "^0.19.0",
     "@fluidframework/runtime-definitions": "^0.19.0",
     "@fluidframework/view-interfaces": "^0.19.0",
->>>>>>> 9bec3230
     "react": "^16.10.2",
     "react-dom": "^16.10.2"
   },
