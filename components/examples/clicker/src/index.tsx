--- conflicted
+++ resolved
@@ -3,21 +3,12 @@
  * Licensed under the MIT License.
  */
 
-<<<<<<< HEAD
-import { PrimedComponent, PrimedComponentFactory } from "@microsoft/fluid-aqueduct";
-import { Counter, CounterValueType } from "@microsoft/fluid-map";
-import { ITask } from "@microsoft/fluid-runtime-definitions";
-import { IComponentHTMLView } from "@microsoft/fluid-view-interfaces";
-import React from "react";
-import ReactDOM from "react-dom";
-=======
 import { PrimedComponent, PrimedComponentFactory } from "@fluidframework/aqueduct";
 import { Counter, CounterValueType } from "@fluidframework/map";
 import { ITask } from "@fluidframework/runtime-definitions";
 import { IComponentHTMLView } from "@fluidframework/view-interfaces";
-import * as React from "react";
-import * as ReactDOM from "react-dom";
->>>>>>> 179e6c92
+import React from "react";
+import ReactDOM from "react-dom";
 import { ClickerAgent } from "./agent";
 
 // eslint-disable-next-line @typescript-eslint/no-require-imports, @typescript-eslint/no-var-requires
