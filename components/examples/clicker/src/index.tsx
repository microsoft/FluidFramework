/*!
 * Copyright (c) Microsoft Corporation. All rights reserved.
 * Licensed under the MIT License.
 */

<<<<<<< HEAD
import {
    PrimedComponent,
    PrimedComponentFactory,
} from "@microsoft/fluid-aqueduct";
import {
    FluidReactComponent,
    IFluidFunctionalComponentFluidState,
    IFluidFunctionalComponentViewState,
} from "@microsoft/fluid-aqueduct-react";
import { IComponentHTMLView } from "@microsoft/fluid-view-interfaces";
import * as React from "react";
import * as ReactDOM from "react-dom";
=======
import { PrimedComponent, PrimedComponentFactory } from "@fluidframework/aqueduct";
import { Counter, CounterValueType } from "@fluidframework/map";
import { ITask } from "@fluidframework/runtime-definitions";
import { IComponentHTMLView } from "@fluidframework/view-interfaces";
import React from "react";
import ReactDOM from "react-dom";
import { ClickerAgent } from "./agent";
>>>>>>> 9bec3230

// eslint-disable-next-line @typescript-eslint/no-require-imports, @typescript-eslint/no-var-requires
const pkg = require("../package.json");
export const ClickerName = pkg.name as string;

// ----- REACT STUFF -----

// ---- React Class Component ----

interface CounterState {
    value: number;
}

interface CounterViewState extends IFluidFunctionalComponentViewState, CounterState {}

interface CounterFluidState extends IFluidFunctionalComponentFluidState, CounterState {}

class CounterReactView extends FluidReactComponent<CounterViewState, CounterFluidState> {
    render() {
        return (
            <div>
                <span className="clicker-value-class" id={`clicker-value-${Date.now().toString()}`}>
                    {this.state.value}
                </span>
                <button onClick={() => { this.setState({ value: this.state.value + 1 }); }}>+</button>
            </div>
        );
    }
}

/**
 * Basic Clicker example using new interfaces and stock component classes.
 */
export class Clicker extends PrimedComponent implements IComponentHTMLView {
    public get IComponentHTMLView() { return this; }

    /**
     * Do setup work here
     */
    protected async componentInitializingFirstTime() {
        this.root.set("counterClicks", 0);
    }

    // #region IComponentHTMLView

    /**
     * Will return a new Clicker view
     */
    public render(div: HTMLElement) {
        ReactDOM.render(
            <div>
                <CounterReactView
                    syncedStateId={"clicker"}
                    root={this.root}
                    initialViewState={{ value: this.root.get("counterClicks") }}
                    initialFluidState={{ value: this.root.get("counterClicks") }}
                    dataProps={{
                        fluidComponentMap: new Map(),
                        runtime: this.runtime,
                    }}
                />
            </div>,
            div,
        );
        return div;
    }

    // #endregion IComponentHTMLView
}

// ----- FACTORY SETUP -----
export const ClickerInstantiationFactory = new PrimedComponentFactory(ClickerName, Clicker, [], {});
export const fluidExport = ClickerInstantiationFactory;<|MERGE_RESOLUTION|>--- conflicted
+++ resolved
@@ -3,28 +3,18 @@
  * Licensed under the MIT License.
  */
 
-<<<<<<< HEAD
 import {
     PrimedComponent,
     PrimedComponentFactory,
-} from "@microsoft/fluid-aqueduct";
+} from "@fluidframework/aqueduct";
 import {
     FluidReactComponent,
     IFluidFunctionalComponentFluidState,
     IFluidFunctionalComponentViewState,
-} from "@microsoft/fluid-aqueduct-react";
-import { IComponentHTMLView } from "@microsoft/fluid-view-interfaces";
+} from "@fluidframework/aqueduct-react";
+import { IComponentHTMLView } from "@fluidframework/view-interfaces";
 import * as React from "react";
 import * as ReactDOM from "react-dom";
-=======
-import { PrimedComponent, PrimedComponentFactory } from "@fluidframework/aqueduct";
-import { Counter, CounterValueType } from "@fluidframework/map";
-import { ITask } from "@fluidframework/runtime-definitions";
-import { IComponentHTMLView } from "@fluidframework/view-interfaces";
-import React from "react";
-import ReactDOM from "react-dom";
-import { ClickerAgent } from "./agent";
->>>>>>> 9bec3230
 
 // eslint-disable-next-line @typescript-eslint/no-require-imports, @typescript-eslint/no-var-requires
 const pkg = require("../package.json");
