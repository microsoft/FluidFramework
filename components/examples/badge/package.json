{
  "name": "@fluid-example/badge",
  "version": "0.19.0",
  "description": "Badge Fluid example component",
  "repository": "microsoft/FluidFramework",
  "license": "MIT",
  "author": "Microsoft",
  "main": "dist/index.js",
  "module": "lib/index.js",
  "types": "dist/index.d.ts",
  "scripts": {
    "build": "concurrently npm:build:compile npm:lint",
    "build:compile": "npm run tsc",
    "build:full": "concurrently npm:build npm:webpack",
    "build:full:compile": "concurrently npm:build:compile npm:webpack",
    "clean": "rimraf dist lib *.tsbuildinfo *.build.log",
    "dev": "npm run webpack:dev",
    "eslint": "eslint --ext=ts,tsx --format stylish src",
    "eslint:fix": "eslint --ext=ts,tsx --format stylish src --fix",
    "lint": "npm run eslint",
    "lint:fix": "npm run eslint:fix",
    "prepack": "npm run webpack",
    "start": "webpack-dev-server --config webpack.config.js --package package.json",
    "start:docker": "webpack-dev-server --config webpack.config.js --package package.json --env.mode docker",
    "start:r11s": "webpack-dev-server --config webpack.config.js --package package.json --env.mode r11s",
    "start:spo": "webpack-dev-server --config webpack.config.js --package package.json --env.mode spo",
    "start:spo-df": "webpack-dev-server --config webpack.config.js --package package.json --env.mode spo-df",
    "tsc": "tsc",
    "webpack": "webpack --env.production",
    "webpack:dev": "webpack --env.development"
  },
  "dependencies": {
    "@fluidframework/aqueduct": "^0.19.0",
    "@fluidframework/cell": "^0.19.0",
    "@fluidframework/component-core-interfaces": "^0.19.0",
    "@fluidframework/map": "^0.19.0",
    "@uifabric/fluent-theme": "^7.1.3",
    "@fluidframework/sequence": "^0.19.0",
    "@fluidframework/view-interfaces": "^0.19.0",
    "office-ui-fabric-react": "^7.28.1",
    "react": "^16.10.2",
    "react-dom": "^16.10.2"
  },
  "devDependencies": {
<<<<<<< HEAD
    "@types/node": "^10.14.6",
    "@fluidframework/eslint-config-fluid": "^0.17.0-0",
    "@fluidframework/webpack-component-loader": "^0.19.0",
    "@microsoft/fluid-build-common": "^0.14.0",
=======
    "@fluidframework/build-common": "^0.16.0-0",
    "@fluidframework/eslint-config-fluid": "^0.17.0-0",
    "@fluidframework/webpack-component-loader": "^0.19.0",
    "@types/node": "^10.17.24",
>>>>>>> 01415182
    "@types/react": "^16.9.15",
    "@types/react-dom": "^16.9.4",
    "@typescript-eslint/eslint-plugin": "~2.17.0",
    "@typescript-eslint/parser": "~2.17.0",
    "concurrently": "^5.2.0",
    "eslint": "~6.8.0",
    "eslint-plugin-eslint-comments": "~3.1.2",
    "eslint-plugin-import": "2.20.0",
    "eslint-plugin-no-null": "~1.0.2",
    "eslint-plugin-optimize-regex": "~1.1.7",
    "eslint-plugin-prefer-arrow": "~1.1.7",
    "eslint-plugin-react": "~7.18.0",
    "eslint-plugin-unicorn": "~15.0.1",
    "rimraf": "^2.6.2",
    "ts-loader": "^6.1.2",
    "typescript": "~3.7.4",
    "webpack": "^4.43.0",
    "webpack-cli": "^3.3.11",
    "webpack-dev-server": "^3.8.0",
    "webpack-merge": "^4.1.4"
  },
  "fluid": {
    "browser": {
      "umd": {
        "files": [
          "dist/main.bundle.js"
        ],
        "library": "main"
      }
    }
  }
}<|MERGE_RESOLUTION|>--- conflicted
+++ resolved
@@ -42,17 +42,10 @@
     "react-dom": "^16.10.2"
   },
   "devDependencies": {
-<<<<<<< HEAD
-    "@types/node": "^10.14.6",
-    "@fluidframework/eslint-config-fluid": "^0.17.0-0",
-    "@fluidframework/webpack-component-loader": "^0.19.0",
-    "@microsoft/fluid-build-common": "^0.14.0",
-=======
     "@fluidframework/build-common": "^0.16.0-0",
     "@fluidframework/eslint-config-fluid": "^0.17.0-0",
     "@fluidframework/webpack-component-loader": "^0.19.0",
     "@types/node": "^10.17.24",
->>>>>>> 01415182
     "@types/react": "^16.9.15",
     "@types/react-dom": "^16.9.4",
     "@typescript-eslint/eslint-plugin": "~2.17.0",
