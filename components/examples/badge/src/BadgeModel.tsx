/*!
 * Copyright (c) Microsoft Corporation. All rights reserved.
 * Licensed under the MIT License.
 */
import * as React from "react";
import * as ReactDOM from "react-dom";
import { DataObject } from "@fluidframework/aqueduct";
import { SharedCell } from "@fluidframework/cell";
import { IFluidHandle } from "@fluidframework/component-core-interfaces";
import { SharedMap } from "@fluidframework/map";
import { SharedObjectSequence } from "@fluidframework/sequence";
<<<<<<< HEAD
import { IComponentHTMLView } from "@fluidframework/view-interfaces";
import { AsSerializable } from "@fluidframework/component-runtime-definitions";
import { IBadgeModel, IBadgeHistory, IBadgeType } from "./Badge.types";
import { defaultItems } from "./helpers";
import { BadgeClient } from "./BadgeClient";

export class Badge extends PrimedComponent implements IBadgeModel, IComponentHTMLView {
    currentCell: SharedCell<AsSerializable<IBadgeType>>;
=======
import { IFluidHTMLView } from "@fluidframework/view-interfaces";
import { IBadgeModel, IBadgeHistory } from "./Badge.types";
import { defaultItems } from "./helpers";
import { BadgeClient } from "./BadgeClient";

export class Badge extends DataObject implements IBadgeModel, IFluidHTMLView {
    currentCell: SharedCell;
>>>>>>> c4daf47a
    optionsMap: SharedMap;
    historySequence: SharedObjectSequence<IBadgeHistory>;

    public get IFluidHTMLView() { return this; }

    private readonly currentId: string = "value";
    private readonly historyId: string = "history";
    private readonly optionsId: string = "options";

    /**
     * ComponentInitializingFirstTime is called only once, it is executed only by the first client to open the component
     * and all work will resolve before the view is presented to any user.
     *
     * This method is used to perform component setup, which can include setting an initial schema or initial values.
     */
    protected async initializingFirstTime() {
        // Create a cell to represent the Badge's current state
        const current = SharedCell.create(this.runtime);
        current.set(defaultItems[0]);
        this.root.set(this.currentId, current.handle);

        // Create a map to represent the options for the Badge
        const options = SharedMap.create(this.runtime);
        defaultItems.forEach((v) => options.set(v.key, v));
        this.root.set(this.optionsId, options.handle);

        // Create a sequence to store the badge's history
        const badgeHistory = SharedObjectSequence.create<IBadgeHistory>(this.runtime);
        badgeHistory.insert(0, [{
            value: current.get(),
            timestamp: new Date(),
        }]);
        this.root.set(this.historyId, badgeHistory.handle);
    }

    /**
     * In order to retrieve values from the SharedDirectory/Map, we must use await, so we need an async function.
     * This function stashes local references to the Shared objects that we want to pass into the React component
     * in render (see FluidReactClient). That way our render method, which cannot be async, can pass in the Shared
     * object refs as props to the React component.
     */
    protected async hasInitialized() {
        [this.currentCell, this.optionsMap, this.historySequence] = await Promise.all([
            this.root.get<IFluidHandle<SharedCell>>(this.currentId).get(),
            this.root.get<IFluidHandle<SharedMap>>(this.optionsId).get(),
            this.root.get<IFluidHandle<SharedObjectSequence<IBadgeHistory>>>(this.historyId).get(),
        ]);
    }

    public render(div: HTMLElement) {
        ReactDOM.render(<BadgeClient model={this} />, div);
    }
}<|MERGE_RESOLUTION|>--- conflicted
+++ resolved
@@ -9,24 +9,14 @@
 import { IFluidHandle } from "@fluidframework/component-core-interfaces";
 import { SharedMap } from "@fluidframework/map";
 import { SharedObjectSequence } from "@fluidframework/sequence";
-<<<<<<< HEAD
-import { IComponentHTMLView } from "@fluidframework/view-interfaces";
+import { IFluidHTMLView } from "@fluidframework/view-interfaces";
 import { AsSerializable } from "@fluidframework/component-runtime-definitions";
 import { IBadgeModel, IBadgeHistory, IBadgeType } from "./Badge.types";
 import { defaultItems } from "./helpers";
 import { BadgeClient } from "./BadgeClient";
 
-export class Badge extends PrimedComponent implements IBadgeModel, IComponentHTMLView {
+export class Badge extends DataObject implements IBadgeModel, IFluidHTMLView {
     currentCell: SharedCell<AsSerializable<IBadgeType>>;
-=======
-import { IFluidHTMLView } from "@fluidframework/view-interfaces";
-import { IBadgeModel, IBadgeHistory } from "./Badge.types";
-import { defaultItems } from "./helpers";
-import { BadgeClient } from "./BadgeClient";
-
-export class Badge extends DataObject implements IBadgeModel, IFluidHTMLView {
-    currentCell: SharedCell;
->>>>>>> c4daf47a
     optionsMap: SharedMap;
     historySequence: SharedObjectSequence<IBadgeHistory>;
 
