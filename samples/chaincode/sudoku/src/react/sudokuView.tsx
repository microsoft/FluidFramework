--- conflicted
+++ resolved
@@ -219,11 +219,6 @@
                         inputClasses += " presence";
                     }
                 }
-<<<<<<< HEAD
-
-                const nada = () => {}; // eslint-disable-line
-=======
->>>>>>> f35ed075
                 // const disabled = currentCell.fixed === true;
                 return (
                     <td className="sudoku-cell" key={coord} style={getCellBorderStyles(coord)}>
