--- conflicted
+++ resolved
@@ -1,15 +1,9 @@
 {
-<<<<<<< HEAD
-  "name": "@prague/hosts-sample",
-  "version": "0.1.0",
-  "description": "Sample Prague container host",
-  "license": "MIT",
-  "author": "Microsoft",
-=======
   "name": "@fluid-example/hosts-sample",
   "version": "0.11.0",
   "description": "Sample Fluid container host",
->>>>>>> 8518d3ca
+  "license": "MIT",
+  "author": "Microsoft",
   "main": "dist/index.js",
   "scripts": {
     "build": "tsc && npm run tslint",
