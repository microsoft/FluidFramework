--- conflicted
+++ resolved
@@ -1,9 +1,5 @@
 {
 	"_comment": "This file was generated using `@intentional/release-tools`. Please do not manually update any information in this file.",
 	"packageName": "@intentional/shared-tree",
-<<<<<<< HEAD
-	"version": "0.85.1"
-=======
 	"version": "0.90.0"
->>>>>>> 8022a516
 }