---
uid: SharedMap
---

# SharedMap

<<<<<<< HEAD
* Package: <xref:@microsoft/fluid-map!>
* API documentation: <xref:@microsoft/fluid-map!SharedMap:class>
=======
- Package: <xref:@prague/map!>
- API documentation: <xref:@prague/map!SharedMap:class>
>>>>>>> 36103310

The SharedMap distributed data structure can be used to store key-value pairs. It provides the same API for setting and
retrieving values that JavaScript developers are accustomed to with the
[Map](https://developer.mozilla.org/en-US/docs/Web/JavaScript/Reference/Global_Objects/Map) built-in object.

## Creation

To create a `SharedMap`, call the static create method:

```typescript
const myMap = SharedMap.create(this.runtime, id);
```

## Usage

Unlike JavaScript Maps, a SharedMap's keys must be strings. The value must only be plain JS objects, `SharedObject`
handles, or value types., including another distributed data structure. Thus, you can use nested SharedMaps and other
distributed data structures to construct a Fluid data model.

[!INCLUDE [object-serialization](../includes/object-serialization.md)]

SharedMap keys are _last write wins_; this behavior works well with few infrequent writers and many readers. In cases
with many frequent writers it's best to design your use of the map such that each writer writes to its own keys/maps, so
they don't overwrite each other.

`SharedMap` has a <xref:@prague/map!SharedMap%23wait:member(1)> method in addition to the normal
<xref:@prague/map!SharedMap%23get:member(1)>, which returns a `Promise` that resolves to the value when the key becomes
available.

### Eventing

`SharedMap` is an `EventEmitter`, and will emit events when other clients make modifications. You should register for
these events and respond appropriately as the data is modified.

[valueChanged](xref:@prague/map!SharedMap%23on:member(2)) will be emitted in response to a
<xref:@prague/map!SharedMap%23set:member(1)>, <xref:@prague/map!SharedMap%23clear:delete(1)> and provide the key and
previous value that was stored at that key.

`clear` will be emitted in response to <xref:@prague/map!SharedMap%23clear:member(1)>.

## Related distributed data structures

- <xref:SharedDirectory><|MERGE_RESOLUTION|>--- conflicted
+++ resolved
@@ -4,13 +4,8 @@
 
 # SharedMap
 
-<<<<<<< HEAD
-* Package: <xref:@microsoft/fluid-map!>
-* API documentation: <xref:@microsoft/fluid-map!SharedMap:class>
-=======
 - Package: <xref:@prague/map!>
 - API documentation: <xref:@prague/map!SharedMap:class>
->>>>>>> 36103310
 
 The SharedMap distributed data structure can be used to store key-value pairs. It provides the same API for setting and
 retrieving values that JavaScript developers are accustomed to with the
