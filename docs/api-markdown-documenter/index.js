/*!
 * Copyright (c) Microsoft Corporation and contributors. All rights reserved.
 * Licensed under the MIT License.
 */

/**
 * This index script runs the renderApiDocumentation script using the version configurations described
 * in data/versions.json. This script allows for an optional boolean parameter which determines whether
 * renderApiDocumentation will be ran for all versions or only previous versions. (pass in true for all versions)
 * e.g. "node ./api-markdown-documenter/index.js true"
 */

const chalk = require("chalk");
const path = require("path");
const versions = require("../data/versions.json");
const { renderApiDocumentation } = require("./render-api-documentation");

const renderMultiVersion = process.argv[2];

docVersions = renderMultiVersion
	? versions.params.previousVersions.concat(versions.params.currentVersion)
	: [versions.params.currentVersion];

Promise.all(
	docVersions.map(async (version) => {
		// We don't add a version-postfix directory name for "current" version, since local website builds want to use the
		// locally generated API doc models when present.
		const versionPostfix = version === versions.params.currentVersion ? "" : `-${version}`;

		const apiReportsDirectoryPath = path.resolve(
			__dirname,
			"..",
			"..",
			`_api-extractor-temp${versionPostfix}`,
			"doc-models",
		);

		// TODO: remove check for 2.0 and just set apiDocsDirectoryPath to include version.
		// currently publishing to base apis directory until 2.0 release
		const apiDocsDirectoryPath = renderMultiVersion
			? path.resolve(__dirname, "..", "content", "docs", "api", version)
			: path.resolve(__dirname, "..", "content", "docs", "api");

		// TODO: remove check for 2.0 and just set uriDirectoryPath to include version.
		// currently publishing to base apis directory until 2.0 release
		const uriRootDirectoryPath = renderMultiVersion ? `/docs/api/${version}` : `/docs/api`;

		await renderApiDocumentation(
			apiReportsDirectoryPath,
			apiDocsDirectoryPath,
			uriRootDirectoryPath,
			version,
		);

		console.log(chalk.green(`(${version}) API docs written!`));
	}),
).then(
	() => {
		console.log(chalk.green("All API docs written!"));
	},
	() => {
<<<<<<< HEAD
		// Encountered 1 or more errors.
		// Exit with non-0 code to fail build.
=======
>>>>>>> c75d2f42
		process.exit(1);
	},
);<|MERGE_RESOLUTION|>--- conflicted
+++ resolved
@@ -57,13 +57,9 @@
 ).then(
 	() => {
 		console.log(chalk.green("All API docs written!"));
+		process.exit(0);
 	},
 	() => {
-<<<<<<< HEAD
-		// Encountered 1 or more errors.
-		// Exit with non-0 code to fail build.
-=======
->>>>>>> c75d2f42
 		process.exit(1);
 	},
 );