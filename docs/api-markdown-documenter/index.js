/*!
 * Copyright (c) Microsoft Corporation and contributors. All rights reserved.
 * Licensed under the MIT License.
 */

/**
 * This index script runs the renderApiDocumentation script using the version configurations described
 * in data/versions.json. This script allows for an optional boolean parameter which determines whether
 * renderApiDocumentation will be ran for all versions or only previous versions. (pass in true for all versions)
 * e.g. "node ./api-markdown-documenter/index.js true"
 */

const chalk = require("chalk");
const path = require("path");
const versions = require("../data/versions.json");
const { buildRedirects } = require("./build-redirects");
const { renderApiDocumentation } = require("./render-api-documentation");

const renderMultiVersion = process.argv[2];

docVersions = renderMultiVersion
	? versions.params.previousVersions.concat(versions.params.currentVersion)
	: [versions.params.currentVersion];

const apiDocRenders = docVersions.map(async (version) => {
	// We don't add a version-postfix for "current" version, since local website builds want to use the
	// locally generated API doc models when present.
	const versionPostfix = version === versions.params.currentVersion ? "" : `-${version}`;

<<<<<<< HEAD
=======
docVersions.forEach((version) => {
	// We don't add a version-postfix directory name for "current" version, since local website builds want to use the
	// locally generated API doc models when present.
	const versionPostfix = version === versions.params.currentVersion ? "" : `-${version}`;

>>>>>>> 4c07fe1e
	const apiReportsDirectoryPath = path.resolve(
		__dirname,
		"..",
		"..",
		`_api-extractor-temp${versionPostfix}`,
		"doc-models",
	);

	// TODO: remove check for 2.0 and just set apiDocsDirectoryPath to include version.
	// currently publishing to base apis directory until 2.0 release
	const apiDocsDirectoryPath = renderMultiVersion
		? path.resolve(__dirname, "..", "content", "docs", "api", version)
		: path.resolve(__dirname, "..", "content", "docs", "api");

	// TODO: remove check for 2.0 and just set uriDirectoryPath to include version.
	// currently publishing to base apis directory until 2.0 release
	const uriRootDirectoryPath = renderMultiVersion ? `/docs/api/${version}` : `/docs/api`;

<<<<<<< HEAD
	await renderApiDocumentation(
		apiReportsDirectoryPath,
		apiDocsDirectoryPath,
		uriRootDirectoryPath,
		version,
=======
	apiDocRenders.push(
		renderApiDocumentation(
			apiReportsDirectoryPath,
			apiDocsDirectoryPath,
			uriRootDirectoryPath,
			version,
		).then(() => {
			console.log(chalk.green(`(${version}) API docs written!`));
		}),
>>>>>>> 4c07fe1e
	);

	console.log(chalk.green(`(${version}) API docs written!`));
});

Promise.all(apiDocRenders).then(
	() => {
		console.log(chalk.green("All API docs written!"));

		buildRedirects().then(
			() => {
				console.log(chalk.green("Redirects generated!"));
			},
			() => {
				// Encountered 1 or more errors.
				// Exit with non-0 code to fail build.
				process.exit(1);
			},
		);
	},
<<<<<<< HEAD
	() => {
		// Encountered 1 or more errors.
		// Exit with non-0 code to fail build.
=======
	(error) => {
>>>>>>> 4c07fe1e
		process.exit(1);
	},
);<|MERGE_RESOLUTION|>--- conflicted
+++ resolved
@@ -23,18 +23,10 @@
 	: [versions.params.currentVersion];
 
 const apiDocRenders = docVersions.map(async (version) => {
-	// We don't add a version-postfix for "current" version, since local website builds want to use the
-	// locally generated API doc models when present.
-	const versionPostfix = version === versions.params.currentVersion ? "" : `-${version}`;
-
-<<<<<<< HEAD
-=======
-docVersions.forEach((version) => {
 	// We don't add a version-postfix directory name for "current" version, since local website builds want to use the
 	// locally generated API doc models when present.
 	const versionPostfix = version === versions.params.currentVersion ? "" : `-${version}`;
 
->>>>>>> 4c07fe1e
 	const apiReportsDirectoryPath = path.resolve(
 		__dirname,
 		"..",
@@ -53,23 +45,11 @@
 	// currently publishing to base apis directory until 2.0 release
 	const uriRootDirectoryPath = renderMultiVersion ? `/docs/api/${version}` : `/docs/api`;
 
-<<<<<<< HEAD
 	await renderApiDocumentation(
 		apiReportsDirectoryPath,
 		apiDocsDirectoryPath,
 		uriRootDirectoryPath,
 		version,
-=======
-	apiDocRenders.push(
-		renderApiDocumentation(
-			apiReportsDirectoryPath,
-			apiDocsDirectoryPath,
-			uriRootDirectoryPath,
-			version,
-		).then(() => {
-			console.log(chalk.green(`(${version}) API docs written!`));
-		}),
->>>>>>> 4c07fe1e
 	);
 
 	console.log(chalk.green(`(${version}) API docs written!`));
@@ -90,13 +70,9 @@
 			},
 		);
 	},
-<<<<<<< HEAD
 	() => {
 		// Encountered 1 or more errors.
 		// Exit with non-0 code to fail build.
-=======
-	(error) => {
->>>>>>> 4c07fe1e
 		process.exit(1);
 	},
 );