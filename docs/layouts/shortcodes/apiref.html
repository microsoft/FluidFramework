{{/* Helper template for linking to an API member's generated docs. */}}
{{/* Parameters: */}}
{{/* - name: The API member name. Note that this must be an item for which a document is rendered. */}}
{{/*   This includes classes, interfaces, and namespaces. */}}
<<<<<<< HEAD
{{/* - (optional) unscopedPackageName: The *unscoped* name of the package to which the API member belongs. */}}
{{/*   default value: "fluid-framework" */}}
{{/* - (optional) headingId: The ID of a heading on the page to link to. */}}
{{/*   This can be used to link directly to properties, methods, etc. on a parent type's page. */}}
{{/*   default value: "" */}}


{{- $name := default "index" (.Get 0) -}}
{{- $unscopedPackageName := default "fluid-framework" (.Get 1) -}}
{{- $fileName := delimit (slice (lower $name) ".md") "" -}}
{{- $path := delimit (slice "/docs/apis/" $unscopedPackageName "/" $fileName ) "" -}}
=======
{{/* - kind: The kind of API item (must be "class", "interface", or "namespace"). */}}
{{/* - (optional) unscopedPackageName: The *unscoped* name of the package to which the API member belongs. */}}
{{/*   default value: "fluid-framework" */}}

{{- $name := default "index" (.Get 0) -}}
{{- $kind := default "index" (.Get 1) -}}
{{- $unscopedPackageName := default "fluid-framework" (.Get 2) -}}

{{- $fileNameWithoutExtension := lower (delimit (slice $name $kind) "-") -}}
{{- $fileName := delimit (slice $fileNameWithoutExtension ".md") "" -}}

{{- $path := delimit (slice "/docs/apis/" $unscopedPackageName "/" $fileName) "" -}}
>>>>>>> 002f132a

<a href="{{ relref . $path }}"><code>{{ $name }}</code></a>

{{- /* Strip trailing newline. */ -}}<|MERGE_RESOLUTION|>--- conflicted
+++ resolved
@@ -2,19 +2,6 @@
 {{/* Parameters: */}}
 {{/* - name: The API member name. Note that this must be an item for which a document is rendered. */}}
 {{/*   This includes classes, interfaces, and namespaces. */}}
-<<<<<<< HEAD
-{{/* - (optional) unscopedPackageName: The *unscoped* name of the package to which the API member belongs. */}}
-{{/*   default value: "fluid-framework" */}}
-{{/* - (optional) headingId: The ID of a heading on the page to link to. */}}
-{{/*   This can be used to link directly to properties, methods, etc. on a parent type's page. */}}
-{{/*   default value: "" */}}
-
-
-{{- $name := default "index" (.Get 0) -}}
-{{- $unscopedPackageName := default "fluid-framework" (.Get 1) -}}
-{{- $fileName := delimit (slice (lower $name) ".md") "" -}}
-{{- $path := delimit (slice "/docs/apis/" $unscopedPackageName "/" $fileName ) "" -}}
-=======
 {{/* - kind: The kind of API item (must be "class", "interface", or "namespace"). */}}
 {{/* - (optional) unscopedPackageName: The *unscoped* name of the package to which the API member belongs. */}}
 {{/*   default value: "fluid-framework" */}}
@@ -27,7 +14,6 @@
 {{- $fileName := delimit (slice $fileNameWithoutExtension ".md") "" -}}
 
 {{- $path := delimit (slice "/docs/apis/" $unscopedPackageName "/" $fileName) "" -}}
->>>>>>> 002f132a
 
 <a href="{{ relref . $path }}"><code>{{ $name }}</code></a>
 
