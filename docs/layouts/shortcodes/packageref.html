--- conflicted
+++ resolved
@@ -6,11 +6,7 @@
 {{- $currentVersion := $.Site.Data.versions.currentVersion -}}
 {{- $apiLink := print "/docs/api/" $currentVersion "/" -}}
 {{- $unscopedPackageName := .Get 0 -}}
-<<<<<<< HEAD
 {{- $version := default $.Site.Data.versions.params.currentVersion (.Get 1) -}}
-=======
-{{- $path := delimit (slice $apiLink $unscopedPackageName ".md" ) "" -}}
->>>>>>> 88177a2f
 
 {{- $path := delimit (slice "/docs/api/" $version "/" $unscopedPackageName ".md" ) "" -}}
 
