--- conflicted
+++ resolved
@@ -5,13 +5,6 @@
 	flex-direction: row;
 	justify-content: center;
 	flex-wrap: wrap;
-<<<<<<< HEAD
-}
-
-.partnersSectionContentsInner {
-	width: 100%;
-
-=======
 	padding: 0px;
 	flex: none;
 	order: 1;
@@ -19,22 +12,11 @@
 }
 
 .ffcom-partners-section-contents-inner {
->>>>>>> b8a43b35
 	display: flex;
 	flex-direction: row;
 	align-items: flex-start;
 	justify-content: space-between;
 	flex-wrap: wrap;
-<<<<<<< HEAD
-
-	gap: 20px;
-}
-
-.partnerEntry {
-	max-width: 30%;
-	min-width: 250px;
-
-=======
 	padding: 0px;
 	width: 100%;
 	gap: 20px;
@@ -44,107 +26,84 @@
 }
 
 .ffcom-partner-entry {
->>>>>>> b8a43b35
+	max-width: 30%;
+	min-width: 250px;
+
 	display: flex;
 	flex-direction: row;
 	justify-content: center;
 	align-items: flex-start;
-<<<<<<< HEAD
-=======
-	padding: 0px;
-	max-width: 30%;
-	min-width: 250px;
-	flex: none;
-	order: 0;
-	flex-grow: 0;
->>>>>>> b8a43b35
 }
 
 .ffcom-partner-entry-inner {
+	width: 100%;
+	height: 100%;
+
 	display: flex;
 	flex-direction: column;
 	align-items: flex-start;
-	padding: 0px;
+
 	gap: 16px;
-	width: 100%;
-	height: 100%;
-	flex: none;
-	order: 0;
+
 	flex-grow: 1;
 }
 
 .ffcom-partner-entry-icon {
+	width: 48px;
+	height: 48px;
+
 	box-sizing: border-box;
 	display: flex;
 	flex-direction: row;
 	justify-content: center;
 	align-items: center;
-	padding: 0px;
-	width: 48px;
-	height: 48px;
+
 	background: #fefefe;
 	border: 1px solid #e6f2fb;
 	border-radius: 8px;
-	flex: none;
-	order: 0;
-	flex-grow: 0;
 }
 
 .ffcom-partner-entry-body {
 	display: flex;
 	flex-direction: column;
 	align-items: flex-start;
-	padding: 0px;
+
 	gap: 16px;
-	flex: none;
-	order: 1;
-	align-self: stretch;
-	flex-grow: 0;
 }
 
 .ffcom-partner-entry-label-container {
 	display: flex;
 	flex-direction: column;
 	align-items: flex-start;
-	padding: 0px;
+
 	gap: 4px;
-	flex: none;
-	order: 0;
-	align-self: stretch;
-	flex-grow: 0;
 }
 
 .ffcom-partner-entry-label-container-inner {
 	display: flex;
 	flex-direction: row;
 	align-items: center;
-	padding: 0px;
+
 	gap: 8px;
-	flex: none;
-	order: 1;
-	align-self: stretch;
-	flex-grow: 0;
 }
 
 .ffcom-partner-entry-label-indicator-container {
+	width: 4px;
+	height: 24px;
+
 	display: flex;
 	flex-direction: column;
 	align-items: flex-start;
-	padding: 0px;
-	width: 4px;
-	height: 24px;
-	flex: none;
-	order: 0;
+
 	align-self: stretch;
-	flex-grow: 0;
 }
 
 .ffcom-partner-entry-label-indicator-shape {
 	width: 4px;
+
 	background: #005597;
 	border-radius: 200px;
-	flex: none;
-	order: 0;
+
 	flex-grow: 1;
 }
 
@@ -155,10 +114,8 @@
 	font-size: 16px;
 	line-height: 24px;
 	letter-spacing: -0.03em;
+
 	color: #0e1726;
-	flex: none;
-	order: 1;
-	flex-grow: 1;
 }
 
 .ffcom-partner-entry-description-text {
@@ -168,35 +125,31 @@
 	font-size: 12px;
 	line-height: 16px;
 	letter-spacing: -0.03em;
+
+	/* Override Docusaurus styling */
 	margin: 0;
+
 	color: #17253d;
-	flex: none;
-	order: 1;
-	align-self: stretch;
-	flex-grow: 0;
 }
 
 .ffcom-partner-entry-learn-more-container {
 	display: flex;
 	flex-direction: row;
 	align-items: center;
-	padding: 0px;
+
 	gap: 8px;
-	flex: none;
-	order: 2;
-	flex-grow: 0;
 }
 
 .ffcom-partner-entry-learn-more-container-inner {
 	box-sizing: border-box;
+
 	display: flex;
 	flex-direction: row;
 	align-items: flex-start;
+
 	padding: 0px 0px 2px;
+
 	border-bottom: 1px solid #2a446f;
-	flex: none;
-	order: 0;
-	flex-grow: 0;
 }
 
 .ffcom-partner-entry-learn-more-text {
@@ -205,8 +158,11 @@
 	font-weight: 600;
 	font-size: 14px;
 	line-height: 20px;
+
 	color: #2a446f;
-	flex: none;
-	order: 0;
-	flex-grow: 0;
+}
+
+.ffcom-partner-entry-learn-more-text:hover {
+	text-decoration: none;
+	color: inherit;
 }