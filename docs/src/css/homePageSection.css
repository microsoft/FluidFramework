.homePageSection {
	display: flex;
	flex-direction: column;
	align-items: center;
	padding: 72px 0px 0px 0px;
	flex: none;
	order: 0;
	flex-grow: 0;
}

/* TODO: better name */
.homePageSectionInner {
	display: flex;
	flex-direction: column;
	align-items: center;
	z-index: 2;
<<<<<<< HEAD

	max-width: 100%;

	padding: 10px;

	/* Inside auto layout */
=======
>>>>>>> ed1da935
	flex: none;
	order: 0;
	flex-grow: 0;
}

.contentBoundary {
	width: 100%;
	height: 100%;
	padding: 0% 10%;
}

@media (min-width: 1640px) {
	.contentBoundary{
		padding: 0% 20%
	}
}<|MERGE_RESOLUTION|>--- conflicted
+++ resolved
@@ -14,15 +14,11 @@
 	flex-direction: column;
 	align-items: center;
 	z-index: 2;
-<<<<<<< HEAD
 
 	max-width: 100%;
-
 	padding: 10px;
 
 	/* Inside auto layout */
-=======
->>>>>>> ed1da935
 	flex: none;
 	order: 0;
 	flex-grow: 0;
