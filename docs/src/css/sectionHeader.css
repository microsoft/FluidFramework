.sectionHeader {
	/* Layout */

	/* Auto layout */
	display: flex;
	flex-direction: row;
	align-items: flex-start;
	padding: 0px;
	gap: 16px;

	width: 100%;
<<<<<<< HEAD
=======
	/* height: 72px; */

	/* Inside auto layout */
>>>>>>> 2963144b
	flex: none;
	order: 0;
	flex-grow: 0;
}

/* TODO: better name */
.sectionHeaderInner {
	/* Heading */

	/* Auto layout */
	display: flex;
	flex-direction: column;
	align-items: center;
	padding: 0px;
	width: 100%;
<<<<<<< HEAD
=======

	/* width: 880px;
	height: 72px; */

	/* Inside auto layout */
>>>>>>> 2963144b
	flex: none;
	order: 0;
	flex-grow: 1;
}

.sectionHeaderSubtitle {
	/* VP4/label/eyebrow */
	font-family: "Segoe UI";
	font-style: normal;
	font-weight: 600;
	font-size: 12px;
	line-height: 16px;
	/* identical to box height, or 133% */
	letter-spacing: 0.08em;
	text-transform: uppercase;

	/* M365/Day/Section Eyebrow */
	color: #61615e;

	/* Inside auto layout */
	flex: none;
	order: 0;
	align-self: stretch;
	flex-grow: 0;
}

/* TODO: allow wrapping */
.sectionHeaderTitle {
<<<<<<< HEAD
	font-family: 'Segoe UI';
=======
	/* VP4/heading/m */
	font-family: "Segoe UI";
>>>>>>> 2963144b
	font-style: normal;
	font-weight: 600;
	font-size: 40px;
	line-height: 48px;
	letter-spacing: -0.05em;
<<<<<<< HEAD
	color: #0E1726;
=======

	/* m365-theme/day/foreground/base/strong */
	color: #0e1726;

	/* Inside auto layout */
>>>>>>> 2963144b
	flex: none;
	order: 0;
	align-self: stretch;
	flex-grow: 0;
}

@media (max-width: 768px) {
	.sectionHeaderTitle{
		font-size: 28px;
	}
	.sectionHeaderSubtitle {
		font-size: 10px;
	}
}

@media (max-width: 425px) {
	.sectionHeaderTitle{
		font-size: 24px;
	}
	.sectionHeaderSubtitle {
		font-size: 10px;
	}
}<|MERGE_RESOLUTION|>--- conflicted
+++ resolved
@@ -9,12 +9,6 @@
 	gap: 16px;
 
 	width: 100%;
-<<<<<<< HEAD
-=======
-	/* height: 72px; */
-
-	/* Inside auto layout */
->>>>>>> 2963144b
 	flex: none;
 	order: 0;
 	flex-grow: 0;
@@ -30,14 +24,6 @@
 	align-items: center;
 	padding: 0px;
 	width: 100%;
-<<<<<<< HEAD
-=======
-
-	/* width: 880px;
-	height: 72px; */
-
-	/* Inside auto layout */
->>>>>>> 2963144b
 	flex: none;
 	order: 0;
 	flex-grow: 1;
@@ -66,26 +52,13 @@
 
 /* TODO: allow wrapping */
 .sectionHeaderTitle {
-<<<<<<< HEAD
 	font-family: 'Segoe UI';
-=======
-	/* VP4/heading/m */
-	font-family: "Segoe UI";
->>>>>>> 2963144b
 	font-style: normal;
 	font-weight: 600;
 	font-size: 40px;
 	line-height: 48px;
 	letter-spacing: -0.05em;
-<<<<<<< HEAD
 	color: #0E1726;
-=======
-
-	/* m365-theme/day/foreground/base/strong */
-	color: #0e1726;
-
-	/* Inside auto layout */
->>>>>>> 2963144b
 	flex: none;
 	order: 0;
 	align-self: stretch;
