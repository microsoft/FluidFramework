--- conflicted
+++ resolved
@@ -43,7 +43,6 @@
 		]
 	},
 	"dependencies": {
-<<<<<<< HEAD
 		"@docusaurus/core": "^3.5.2",
 		"@docusaurus/module-type-aliases": "^3.5.2",
 		"@docusaurus/plugin-content-docs": "^3.5.2",
@@ -54,16 +53,9 @@
 		"@docusaurus/types": "^3.5.2",
 		"@fluentui/react-components": "^9.47.5",
 		"@fluentui/react-icons": "^2.0.233",
-		"@fluid-tools/api-markdown-documenter": "^0.16.0",
+		"@fluid-tools/api-markdown-documenter": "^0.17.0",
 		"@mdx-js/react": "^3.0.0",
 		"@rushstack/node-core-library": "^5.7.0",
-=======
-		"@fluid-tools/api-markdown-documenter": "^0.17.0",
-		"@fluid-tools/markdown-magic": "file:../tools/markdown-magic",
-		"@fluidframework/build-common": "^2.0.3",
-		"@rushstack/node-core-library": "^4.0.2",
-		"@vscode/codicons": "0.0.35",
->>>>>>> 20b64103
 		"chalk": "^5.3.0",
 		"clsx": "^2.0.0",
 		"concurrently": "^8.2.2",
@@ -71,7 +63,6 @@
 		"docusaurus-plugin-sass": "^0.2.5",
 		"download": "8.0.0",
 		"fs-extra": "^11.2.0",
-<<<<<<< HEAD
 		"lunr": "^2.3.9",
 		"prettier": "^3.2.5",
 		"prism-react-renderer": "^2.3.0",
@@ -80,27 +71,6 @@
 		"rimraf": "^6.0.1",
 		"sass": "^1.77.8",
 		"typescript": "~5.5.2"
-=======
-		"glob": "^10.3.12",
-		"hast-util-format": "^1.1.0",
-		"hast-util-to-html": "^9.0.3",
-		"http-server": "^14.1.1",
-		"hugo-extended": "^0.113.0",
-		"js-yaml": "^4.1.0",
-		"linkcheck-bin": "3.0.0-1",
-		"markdown-magic-package-json": "^2.0.2",
-		"markdown-magic-package-scripts": "^1.2.2",
-		"markdown-magic-template": "^1.0.1",
-		"markdownlint-cli2": "^0.12.1",
-		"markdownlint-rule-emphasis-style": "^1.0.1",
-		"markdownlint-rule-github-internal-links": "^0.1.0",
-		"markdownlint-rule-helpers": "^0.25.0",
-		"node-fetch": "^3.3.2",
-		"prettier": "~3.2.5",
-		"prettier-plugin-go-template": "^0.0.15",
-		"rimraf": "^5.0.5",
-		"start-server-and-test": "^2.0.3"
->>>>>>> 20b64103
 	},
 	"engines": {
 		"node": ">=18.0"
