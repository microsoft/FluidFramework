--- conflicted
+++ resolved
@@ -61,11 +61,10 @@
 		"chalk": "^5.3.0",
 		"clsx": "^2.0.0",
 		"concurrently": "^8.2.2",
-<<<<<<< HEAD
 		"cross-env": "^7.0.3",
+		"dill-cli": "^0.1.3",
 		"docusaurus-lunr-search": "^3.4.0",
 		"docusaurus-plugin-sass": "^0.2.5",
-		"download": "8.0.0",
 		"fs-extra": "^11.2.0",
 		"lunr": "^2.3.9",
 		"prettier": "^3.2.5",
@@ -75,26 +74,6 @@
 		"rimraf": "^6.0.1",
 		"sass": "^1.77.8",
 		"typescript": "~5.5.2"
-=======
-		"deepdash": "^5.3.9",
-		"dill-cli": "^0.1.3",
-		"fs-extra": "^11.2.0",
-		"glob": "^10.3.12",
-		"hast-util-format": "^1.1.0",
-		"hast-util-to-html": "^9.0.3",
-		"http-server": "^14.1.1",
-		"hugo-extended": "^0.113.0",
-		"js-yaml": "^4.1.0",
-		"linkcheck-bin": "3.0.0-1",
-		"markdownlint-cli2": "^0.12.1",
-		"markdownlint-rule-emphasis-style": "^1.0.1",
-		"markdownlint-rule-github-internal-links": "^0.1.0",
-		"markdownlint-rule-helpers": "^0.25.0",
-		"prettier": "~3.2.5",
-		"prettier-plugin-go-template": "^0.0.15",
-		"rimraf": "^5.0.5",
-		"start-server-and-test": "^2.0.3"
->>>>>>> bd1807ff
 	},
 	"engines": {
 		"node": ">=18.0"
