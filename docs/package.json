{
  "name": "fluidframework-docs",
  "version": "0.25.0",
  "description": "Fluid Framework documentation",
  "repository": "microsoft/FluidFramework",
  "license": "MIT",
  "author": "Microsoft",
  "scripts": {
<<<<<<< HEAD
    "build": "npm run build:md-magic && npm run build:api-documenter",
    "build:api-documenter": "api-documenter generate --config api-documenter.json --input-folder ../_api-extractor-temp/doc-models/ --output-folder content/apis/",
    "build:md-magic": "md-magic --path \"**/*.md\" --ignore \"node_modules\""
=======
    "build": "npm run build:md-magic && npm run build:api-documenter && npm run hugo",
    "build:api-documenter": "run-script-os",
    "build:api-documenter:default": "[ -e ../_api-extractor-temp/doc-models ] && api-documenter generate --config api-documenter.json --input-folder ../_api-extractor-temp/doc-models/ --output-folder content/apis/ ; exit 0",
    "build:api-documenter:win32": "if exist ../_api-extractor-temp/doc-models api-documenter generate --config api-documenter.json --input-folder ../_api-extractor-temp/doc-models/ --output-folder content/apis/",
    "build:md-magic": "md-magic --path '**/*.md' --ignore 'node_modules'",
    "hugo": "run-script-os",
    "hugo:default": "\"./bin/hugo\"",
    "hugo:win32": "call \"bin/hugo.exe\"",
    "postinstall": "run-script-os",
    "install:hugo": "hugo-installer --version 0.74.3 --destination bin",
    "postinstall:default": "[ ! -f bin/hugo ] && npm run install:hugo ; exit 0",
    "postinstall:win32": "if not exist bin/hugo.exe npm run install:hugo",
    "start": "run-script-os",
    "start:default": "\"./bin/hugo\" server",
    "start:win32": "call \"bin/hugo.exe\" server"
>>>>>>> 402a90d8
  },
  "dependencies": {
    "@mattetti/custom-api-documenter": "^0.3.2",
    "hugo-installer": "^1.0.1",
    "markdown-magic": "^1.0.0",
    "run-script-os": "^1.0.7"
  }
}<|MERGE_RESOLUTION|>--- conflicted
+++ resolved
@@ -6,16 +6,11 @@
   "license": "MIT",
   "author": "Microsoft",
   "scripts": {
-<<<<<<< HEAD
-    "build": "npm run build:md-magic && npm run build:api-documenter",
-    "build:api-documenter": "api-documenter generate --config api-documenter.json --input-folder ../_api-extractor-temp/doc-models/ --output-folder content/apis/",
-    "build:md-magic": "md-magic --path \"**/*.md\" --ignore \"node_modules\""
-=======
     "build": "npm run build:md-magic && npm run build:api-documenter && npm run hugo",
     "build:api-documenter": "run-script-os",
     "build:api-documenter:default": "[ -e ../_api-extractor-temp/doc-models ] && api-documenter generate --config api-documenter.json --input-folder ../_api-extractor-temp/doc-models/ --output-folder content/apis/ ; exit 0",
     "build:api-documenter:win32": "if exist ../_api-extractor-temp/doc-models api-documenter generate --config api-documenter.json --input-folder ../_api-extractor-temp/doc-models/ --output-folder content/apis/",
-    "build:md-magic": "md-magic --path '**/*.md' --ignore 'node_modules'",
+    "build:md-magic": "md-magic --path \"**/*.md\" --ignore \"node_modules\"",
     "hugo": "run-script-os",
     "hugo:default": "\"./bin/hugo\"",
     "hugo:win32": "call \"bin/hugo.exe\"",
@@ -26,7 +21,6 @@
     "start": "run-script-os",
     "start:default": "\"./bin/hugo\" server",
     "start:win32": "call \"bin/hugo.exe\" server"
->>>>>>> 402a90d8
   },
   "dependencies": {
     "@mattetti/custom-api-documenter": "^0.3.2",
