--- conflicted
+++ resolved
@@ -314,34 +314,5 @@
     [chaincodeName, Promise.resolve(ExampleFluidComponentInstantiationFactory)],
   ])
 );
-<<<<<<< HEAD
-```
-
-All together the code looks like this:
-
-```typescript
-import { SimpleModuleInstantiationFactory } from "@microsoft/fluid-aqueduct";
-
-import { ExampleFluidComponentInstantiationFactory } from "./main";
-
-// tslint:disable-next-line: no-var-requires no-require-imports
-const pkg = require("../package.json");
-const chaincodeName = pkg.name as string;
-
-/**
- * This does setup for the Container. The SimpleModuleInstantiationFactory also enables dynamic loading in the
- * EmbeddedComponentLoader.
- *
- * There are two important things here:
- * 1. Default Component name
- * 2. Map of string to factory for all components
- */
-export const fluidExport = new SimpleModuleInstantiationFactory(
-  chaincodeName,
-  new Map([
-    [chaincodeName, Promise.resolve(ExampleFluidComponentInstantiationFactory)],
-  ])
-);
-=======
->>>>>>> 81e66d4c
-```+```
+  ]),