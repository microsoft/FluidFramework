--- conflicted
+++ resolved
@@ -25,13 +25,7 @@
   yes
 ```
 
-<<<<<<< HEAD
-<hr />
-
-## Main.tsx/Main.ts
-=======
 ## main.tsx/main.ts
->>>>>>> a9baf5b4
 
 After completing the prompts, `yo fluid` will generate your project. `src/main.ts*` file is where the component logic lives.
 Below we will walk through both the vanillaJS and the React examples.
@@ -275,27 +269,17 @@
 const componentName = pkg.name as string;
 ```
 
-<<<<<<< HEAD
-Finally we use `SimpleModuleInstantiationFactory` to create a `fluidExport`. The factory takes a default component name `componentName`
-that is used to load the default component. It also takes the registry of components pointing to the creation factory. In
-our case just our one component. `[componentName, Promise.resolve(ExampleFluidComponentInstantiationFactory)]`
-=======
 Finally we use `SimpleModuleInstantiationFactory` to create the `fluidExport`. The factory takes a default component
 name `componentName` that is used to load the default component. It also takes the registry of components pointing to
 the creation factory. In our case just our one component.
+
 `[componentName, Promise.resolve(ExampleFluidComponentInstantiationFactory)]`
->>>>>>> a9baf5b4
 
 ```typescript
 export const fluidExport = new SimpleModuleInstantiationFactory(
   componentName,
   new Map([
     [componentName, Promise.resolve(ExampleFluidComponentInstantiationFactory)],
-<<<<<<< HEAD
   ])
-=======
-  ]),
->>>>>>> a9baf5b4
 );
-```
-  ]),+```