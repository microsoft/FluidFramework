---
title: Tutorial
menuPosition: 3
---


<<<<<<< HEAD
In this walkthrough, we'll go over some of the basics of using Fluid Framework by examining a simple
[Hello World](https://github.com/microsoft/FluidHelloWorld) Fluid application. You
can get started and follow along by going through our [Quick Start](./dev-env.md) guide.
=======
In this walkthrough, we'll go over some of the basics of using Fluid Framework by examining a simple application. You
can [get the application
here](https://github.com/microsoft/FluidHelloWorld) to try it
yourself -- we recommend trying it out first and following along in the code.

>>>>>>> 6f75d133

## Key terms and concepts

There are a handful of key concepts to understand.

- **Distributed data structures (DDSes)** -- DDSes are the data structures Fluid Framework provides for storing the
  collaborative data. As collaborators modify the data, the changes will be reflected to all other collaborators.

- **Data objects** -- You'll write data objects to organize DDSes into semantically meaningful groupings for your
  scenario. You can define their API surface to control how collaborators will modify the data.

- **Container code** -- You'll write container code to define which data objects your scenario uses and how
  you'll access them.

- **Container** -- The container is your application's entry point to Fluid Framework. It runs your container
  Code and is the object through which you'll retrieve your data objects.

- **Fluid service** -- The container will connect to a service to send and receive changes to collaborative data.

![](/docs/get-started/images/full-structure.png)


## The DiceRoller app

![](/docs/get-started/images/dice-roller.gif)

To explore these concepts, we'll be looking at a simple app that enables all connected clients to roll a dice and view
the result. We'll do this by writing a data object to represent the dice, configuring container code to use that Data
Object, and finally loading that container code into a container to integrate into our app.


### The data object

![](/docs/get-started/images/data-object.png)

First, we'll define our data object's public interface. We'll expose the dice's value as a number, a method to roll it,
and an event to fire (using [EventEmitter](https://nodejs.org/api/events.html#events_class_eventemitter)) when the value
changes. This event listener is particularly important since we're building a collaborative experience. It's how we'll
observe that other collaborators have rolled the dice remotely.

*dataObject.ts*

```ts
export interface IDiceRoller extends EventEmitter {
    readonly value: number;
    roll: () => void;
    on(event: "diceRolled", listener: () => void): this;
}
```

Next, we'll implement our data object by extending the [DataObject][] class. The DataObject class provides tools to
make data object development easier.

One of these tools is a "root" DDS, which is a
[Map](https://developer.mozilla.org/en-US/docs/Web/JavaScript/Reference/Global_Objects/Map)-like data structure called
[SharedDirectory][]. We'll be storing the dice value on it with root.set(), retrieving the value with root.get(), and
observing changes to the value with the "valueChanged" event.

Data objects are persisted over time by the Fluid service and will be loaded from the service when clients connect.
Correspondingly, the DataObject class provides lifecycle methods to control these flows.

- `initializingFirstTime()` runs when a client creates the DiceRoller for the first time -- we'll use this to provide an
  initial value for the dice.

- `hasInitialized()` runs when clients load the DiceRoller -- we'll use this to hook up our event listeners to respond to
  data changes made in other clients.

*dataObject.ts*

```ts
export class DiceRoller extends DataObject implements IDiceRoller {
    protected async initializingFirstTime() {
        this.root.set(diceValueKey, 1);
    }

    protected async hasInitialized() {
        this.root.on("valueChanged", (changed: IValueChanged) => {
            if (changed.key === diceValueKey) {
                this.emit("diceRolled");
            }
        });
    }

    public get value() {
        return this.root.get(diceValueKey);
    }

    public readonly roll = () => {
        const rollValue = Math.floor(Math.random() \* 6) + 1;
        this.root.set(diceValueKey, rollValue);
    };
}
```

In this scenario we only needed a single DDS, so the root SharedDirectory is sufficient. More complex data objects may
create additional DDSes to manage their data.

To instantiate the data object, the Fluid Framework needs a corresponding factory. Since we're using the DataObject
class, we'll use the [DataObjectFactory][] which pairs with it. In this case we just need to provide it with a unique
name ("@fluid-example/dice-roller" in this case) and the class; the third and fourth parameters are not used:

*dataObject.ts*

```ts
export const DiceRollerInstantiationFactory = new DataObjectFactory(
    "@fluid-example/dice-roller",
    DiceRoller,
    [],
    {},
);
```

And that's it -- our DiceRoller data object is done!


### The container code

Our container code will define the contents of our container and how we'll access them -- in our case, just a single
DiceRoller. We can accomplish this using a containerRuntimeFactoryWithDefaultDataStore\<link\> -- this will create a
single DiceRoller and make it available to be retrieved from the container. We'll provide it with the name of the
default data object and a mapping of the name to factory.

![](/docs/get-started/images/container-code.png)

*containerCode.ts*

```ts
export const DiceRollerContainerRuntimeFactory = new ContainerRuntimeFactoryWithDefaultDataStore(
    DiceRollerInstantiationFactory.type,
    new Map([
        DiceRollerInstantiationFactory.registryEntry,
    ]),
);
```

In more complex scenarios where we want multiple data objects or specialized routing we might customize this more, but
it's not necessary for this app.

### Integrating into our app

![](/docs/get-started/images/app-integration.png)

Now that we've created our data object and configured container code to use it, we're ready to load that container code
into a container and access it in our app. We'll also connect the container to the service that orchestrates the
collaboration. For now, we'll just run on a local test service called [Tinylicious][].

To make this easier we've provided a helper function `getTinyliciousContainer()` -- this will look a little different
when moving to a production service, but you'll still ultimately be getting a reference to a container. This helper
function takes a unique ID to identify our document, the container code, and a flag to indicate whether we want to
create a new document or load an existing one.

*app.ts*

```ts
const container = await getTinyliciousContainer(documentId, DiceRollerContainerRuntimeFactory, createNew);
```

Now that we have a container, we can make a request against it to get a reference to our data object. Since we built our
container code using a ContainerRuntimeFactoryWithDefaultDataStore, our data object can be requested using a URL of "/".

*app.ts*

```ts
const url = "/";
const response = await container.request({ url });

// Verify the response to make sure we got what we expected.
if (response.status !== 200 || response.mimeType !== "fluid/object") {
    throw new Error(`Unable to retrieve data object at URL: "${url}"`);
} else if (response.value === undefined) {
    throw new Error(`Empty response from URL: "${url}"`);
}
const diceRoller: IDiceRoller = response.value;
```

At this point the Fluid Framework work is done and our DiceRoller is ready to be used. We can now read its value to
render it into the DOM and provide a button to roll the dice by calling its roll() method. We'll also register a
listener for "diceRolled" to learn when the value changes and update the rendering. You could use a view framework of
your choice here if you'd like.

*view.ts*

```ts
export function renderDiceRoller(diceRoller: IDiceRoller, div: HTMLDivElement) {
    const wrapperDiv = document.createElement("div");
    wrapperDiv.style.textAlign = "center";
    div.append(wrapperDiv);
    const diceCharDiv = document.createElement("div");
    diceCharDiv.style.fontSize = "200px";
    const rollButton = document.createElement("button");
    rollButton.style.fontSize = "50px";
    rollButton.textContent = "Roll";

    // Call the roll method to modify the shared data when the button is clicked
    rollButton.addEventListener("click", diceRoller.roll);
    wrapperDiv.append(diceCharDiv, rollButton);

    // Get the current value of the shared data to update the view whenever it changes.
    const updateDiceChar = () => {
        // Unicode 0x2680-0x2685 are the sides of a dice (⚀⚁⚂⚃⚄⚅)
        diceCharDiv.textContent = String.fromCodePoint(0x267F + diceRoller.value);
        diceCharDiv.style.color = `hsl(${diceRoller.value * 60}, 70%, 50%)`;
    };
    updateDiceChar();

    // Use the diceRolled event to trigger the rerender whenever the value changes.
    diceRoller.on("diceRolled", updateDiceChar);
}
```

And then all that's left to do is render using the view:

*app.ts*

```ts
const div = document.getElementById("content") as HTMLDivElement;
renderDiceRoller(diceRoller, div);
```

Once the application loads the container will communicate with the server to exchange DDS data:

![](/docs/get-started/images/full-structure.png)

The [full code for this application is available](https://github.com/microsoft/FluidHelloWorld) for you to try out.<|MERGE_RESOLUTION|>--- conflicted
+++ resolved
@@ -3,18 +3,9 @@
 menuPosition: 3
 ---
 
-
-<<<<<<< HEAD
-In this walkthrough, we'll go over some of the basics of using Fluid Framework by examining a simple
+In this walkthrough, we'll go over some of the basics of using the Fluid Framework by examining a simple
 [Hello World](https://github.com/microsoft/FluidHelloWorld) Fluid application. You
 can get started and follow along by going through our [Quick Start](./dev-env.md) guide.
-=======
-In this walkthrough, we'll go over some of the basics of using Fluid Framework by examining a simple application. You
-can [get the application
-here](https://github.com/microsoft/FluidHelloWorld) to try it
-yourself -- we recommend trying it out first and following along in the code.
-
->>>>>>> 6f75d133
 
 ## Key terms and concepts
 
