--- conflicted
+++ resolved
@@ -185,15 +185,8 @@
 
 ### Other notable changes
 
-<<<<<<< HEAD
-- {{< apiref IFluidContainer >}}s have a new property,
-  [isDirty]({{< relref "/docs/apis/fluid-framework/ifluidcontainer#isdirty-PropertySignature" >}}), which will be true if
-=======
-- [IFluidContainer][]s have a new property,
-  [isDirty]({{< relref "ifluidcontainer-interface.md#isdirty-propertysignature" >}}), which will be true if
->>>>>>> 002f132a
-  the container has outstanding operations that have not been acknowledged by the Fluid service. Using this property
-  correctly can help prevent data loss due to service connectivity issues ({{< issue 7891 >}}).
+- [IFluidContainer][]s have a new property, [isDirty]({{< relref "/docs/apis/fluid-framework/ifluidcontainer-interface.md#isdirty-propertysignature" >}}), which will be true if the container has outstanding operations that have not been acknowledged by the Fluid service.
+  Using this property correctly can help prevent data loss due to service connectivity issues ({{< issue 7891 >}}).
 
   See [isDirty in the Fluid container documentation]({{< relref "containers.md#isdirty" >}}) for more information.
 
@@ -243,38 +236,7 @@
 
 ### Other notable changes
 
-- The published {{< packageref "fluid-framework" >}} package now publishes ESNext modules ({{< issue 7474 >}}).
-<<<<<<< HEAD
-- Various APIs in the {{< packageref "azure-client" >}} and {{< packageref "tinylicious-client" >}} now return {{< apiref IFluidContainer >}}s instead of [FluidContainer]({{< relref "/docs/apis/fluid-framework/FluidContainer" >}})s.
-  This change should have no effect to developers since the runtime object is the same ({{< issue 7457 >}}).
-=======
-- Various APIs in the {{< packageref "azure-client" >}} and {{< packageref "tinylicious-client" >}} now return [IFluidContainer][]s instead of [FluidContainer][]s. This change should have no effect to developers since the runtime object is the same ({{< issue 7457 >}}).
-
-<!-- AUTO-GENERATED-CONTENT:START (INCLUDE:path=docs/_includes/links.md) -->
-<!-- Links -->
-
-<!-- Concepts -->
-
-[Fluid container]: {{< relref "containers.md" >}}
-
-<!-- Distributed Data Structures -->
-
-[SharedCounter]: {{< relref "/docs/data-structures/counter.md" >}}
-[SharedMap]: {{< relref "/docs/data-structures/map.md" >}}
-[SharedSequence]: {{< relref "/docs/data-structures/sequences.md" >}}
-[SharedString]: {{< relref "/docs/data-structures/string.md" >}}
-
-<!-- API links -->
-
-[fluid-framework]: {{< relref "/docs/apis/fluid-framework.md" >}}
-[@fluidframework/azure-client]: {{< relref "/docs/apis/azure-client.md" >}}
-[@fluidframework/tinylicious-client]: {{< relref "/docs/apis/tinylicious-client.md" >}}
-
-[AzureClient]: {{< relref "/docs/apis/azure-client/AzureClient-class.md" >}}
-[TinyliciousClient]: {{< relref "/docs/apis/tinylicious-client/TinyliciousClient-class.md" >}}
-
-[FluidContainer]: {{< relref "/docs/apis/fluid-static/fluidcontainer-class.md" >}}
-[IFluidContainer]: {{< relref "/docs/apis/fluid-static/ifluidcontainer-interface.md" >}}
-
-<!-- AUTO-GENERATED-CONTENT:END -->
->>>>>>> 002f132a
+- The published {{< apiref "fluid-framework" >}} package now publishes ESNext modules ({{< issue 7474 >}}).
+- Various APIs in the {{< apiref "azure-client" >}} and {{< apiref "tinylicious-client" >}} now return {{< apiref
+  "IFluidContainer" >}}s instead of {{< apiref "FluidContainer" >}}s. This change should have no effect to developers
+  since the runtime object is the same ({{< issue 7457 >}}).