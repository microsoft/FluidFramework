--- conflicted
+++ resolved
@@ -185,15 +185,9 @@
 
 ### Other notable changes
 
-<<<<<<< HEAD
-- [IFluidContainer][]s have a new property, [isDirty]({{< relref "ifluidcontainer-interface.md#isdirty-propertysignature" >}}), which will be true if the container has outstanding operations that have not been acknowledged by the Fluid service.
+- [IFluidContainer][]s have a new property,
+  [isDirty]({{< relref "ifluidcontainer-interface.md#isdirty-propertysignature" >}}), which will be true if the container has outstanding operations that have not been acknowledged by the Fluid service.
   Using this property correctly can help prevent data loss due to service connectivity issues ({{< issue 7891 >}}).
-=======
-- [IFluidContainer][]s have a new property,
-  [isDirty]({{< relref "ifluidcontainer-interface.md#isdirty-propertysignature" >}}), which will be true if
-  the container has outstanding operations that have not been acknowledged by the Fluid service. Using this property
-  correctly can help prevent data loss due to service connectivity issues ({{< issue 7891 >}}).
->>>>>>> d7ca0a71
 
   See [isDirty in the Fluid container documentation]({{< relref "containers.md#isdirty" >}}) for more information.
 
