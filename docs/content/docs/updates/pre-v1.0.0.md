--- conflicted
+++ resolved
@@ -185,14 +185,8 @@
 
 ### Other notable changes
 
-- [IFluidContainer][]s have a new property,
-<<<<<<< HEAD
-  [isDirty]({{< relref "ifluidcontainer-interface.md#isdirty-PropertySignature" >}}), which will be true if
-=======
-  [isDirty]({{< relref "ifluidcontainer-interface.md#isdirty-propertysignature" >}}), which will be true if
->>>>>>> 002f132a
-  the container has outstanding operations that have not been acknowledged by the Fluid service. Using this property
-  correctly can help prevent data loss due to service connectivity issues ({{< issue 7891 >}}).
+- [IFluidContainer][]s have a new property, [isDirty]({{< relref "ifluidcontainer-interface.md#isdirty-propertysignature" >}}), which will be true if the container has outstanding operations that have not been acknowledged by the Fluid service.
+  Using this property correctly can help prevent data loss due to service connectivity issues ({{< issue 7891 >}}).
 
   See [isDirty in the Fluid container documentation]({{< relref "containers.md#isdirty" >}}) for more information.
 
