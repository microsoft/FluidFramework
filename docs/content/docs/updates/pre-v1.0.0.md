--- conflicted
+++ resolved
@@ -186,11 +186,7 @@
 ### Other notable changes
 
 - [IFluidContainer][]s have a new property,
-<<<<<<< HEAD
-  [isDirty]({{< relref "/docs/apis/fluid-static/ifluidcontainer-interface.md#isdirty-propertysignature" >}}), which will be true if
-=======
   [isDirty]({{< relref "ifluidcontainer-interface.md#isdirty-PropertySignature" >}}), which will be true if
->>>>>>> 35726b01
   the container has outstanding operations that have not been acknowledged by the Fluid service. Using this property
   correctly can help prevent data loss due to service connectivity issues ({{< issue 7891 >}}).
 
@@ -242,14 +238,8 @@
 
 ### Other notable changes
 
-<<<<<<< HEAD
-- The published [fluid-framework][] package now publishes ESNext modules ({{< issue 7474 >}}).
-- Various APIs in [@fluidframework/azure-client][] and [@fluidframework/tinylicious-client][] now return [IFluidContainer][]s instead of [FluidContainer][]s.
-  This change should have no effect to developers since the runtime object is the same ({{< issue 7457 >}}).
-=======
 - The published {{< packageref "fluid-framework" >}} package now publishes ESNext modules ({{< issue 7474 >}}).
 - Various APIs in the {{< packageref "azure-client" >}} and {{< packageref "tinylicious-client" >}} now return [IFluidContainer][]s instead of [FluidContainer][]s. This change should have no effect to developers since the runtime object is the same ({{< issue 7457 >}}).
->>>>>>> 35726b01
 
 <!-- AUTO-GENERATED-CONTENT:START (INCLUDE:path=docs/_includes/links.md) -->
 <!-- Links -->
