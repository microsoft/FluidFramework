---
title: Fluid Framework 1.0
aliases:
  - /updates/1.0/
summary: |
  The 1.0 release is the first major release of the Fluid Framework.
---

## Patch Updates

### Update 1.0.1:
- Add the missing [ConnectionState]({{< relref "container-loader.md#connectionstate-Enum" >}}) export to `fluid-framework`
- Fix [AzureClient]({{< relref "azureclient-class.md" >}}) issue where the second user could not connect in `local` mode

## Breaking changes

### connected on FluidContainer is replaced with connectionState

The `connected` boolean has been replaced with the `connectionState` property. Read more

```js
import { ConnectionState } from "fluid-framework";

// Previous Syntax
if (container.connected) {
// New Syntax
if (container.connectionState === ConnectionState.Connected) {
  console.log("Container is connected");
}
```

### AzureClient connection configuration has distinct local and remote connection strings

The AzureClient connection config has been updated to have distinct types to differentiate between local and remote connections. There is now an `AzureRemoteConnectionConfig` and `AzureLocalConnectionConfig` type that is strongly typed to the requirements of each connection. You will notice that since the `tenantID` is not needed in the local case, it is no longer required on the config.

```js
// Previous Remote Syntax
const connection = {
  tenantId = "AZURE_TENANT_ID",
  //...
}
// Previous Local Syntax
import { LOCAL_MODE_TENANT_ID } from "@fluidframework/azure-client";
const connection = {
  tenantId = LOCAL_MODE_TENANT_ID,
  //...
}
```

```js
// New Remote Syntax
import { AzureRemoteConnectionConfig } from "@fluidframework/azure-client";
const connection: AzureRemoteConnectionConfig = {
  type= "remote",
  tenantId= "AZURE_TENANT_ID",
  //...
}
// New Local Syntax
import { AzureLocalConnectionConfig } from "@fluidframework/azure-client";
const connection: AzureLocalConnectionConfig = {
  type= "local",
  //...
}
```

### AzureClient connection configuration has distinct unified endpoint

The AzureClient connection config has been changed to have a single endpoint instead of the orderer and storage endpoints. This change is required to enable multiple region support, as well as Disaster Recovery (DR) for Azure Fluid Relay.

If you're using the Public Preview of Azure Fluid Relay, use the following region dependent url as your new single endpoint url:

- West US 2 ->  `https://us.fluidrelay.azure.com`
- West Europe -> `https://eu.fluidrelay.azure.com`
- Southeast Asia -> `https://global.fluidrelay.azure.com`

```js
// Previous Syntax
const connection = {
  orderer= "AZURE_ORDERER_ENDPOINT"
  storage= "AZURE_STORAGE_ENDPOINT"
  //...
}
```

```js
// New Syntax
const connection = {
  endpoint= "AZURE_ENDPOINT"
}
```

## Other notable changes

### AzureClient supports corrupted container data recovery

We've added two new methods to AzureClient that will enable developers to recover data from corrupted containers. The Fluid Framework automatically generates and saves snapshots of the operation stream that we use to load the latest container. `getContainerVersions` will allow developers to access previous versions of the container. `copyContainer` allows developers to generate a new detached container from another container.

<<<<<<< HEAD
[`getContainerVersions(id, options)`]({{< relref "/docs/apis/azure-client/azureclient-class.md#getcontainerversions-Method" >}})
[copyContainer(id, containerSchema)]({{< relref "/docs/apis/azure-client/azureclient-class.md#copycontainer-Method" >}})
=======
[`getContainerVersions(id, options)`]({{< relref "azureclient-class.md#getcontainerversions-Method" >}})
[copyContainer(id, containerSchema)]({{< relref "azureclient-class.md#copycontainer-Method" >}})
>>>>>>> 35726b01

In an situation where a container will fail to load these two methods can be used together to load a document from a previous state in time.

### AzureClient now supports `getContainerVersions`

`getContainerVersions` on the AzureClient allows developers to view the previously generated snapshot versions of the Container.

### AzureClient now supports `copyContainer`

`copyContainer` on the AzureClient allows developers to create a new detached container based on an existing container.<|MERGE_RESOLUTION|>--- conflicted
+++ resolved
@@ -95,13 +95,8 @@
 
 We've added two new methods to AzureClient that will enable developers to recover data from corrupted containers. The Fluid Framework automatically generates and saves snapshots of the operation stream that we use to load the latest container. `getContainerVersions` will allow developers to access previous versions of the container. `copyContainer` allows developers to generate a new detached container from another container.
 
-<<<<<<< HEAD
-[`getContainerVersions(id, options)`]({{< relref "/docs/apis/azure-client/azureclient-class.md#getcontainerversions-Method" >}})
-[copyContainer(id, containerSchema)]({{< relref "/docs/apis/azure-client/azureclient-class.md#copycontainer-Method" >}})
-=======
 [`getContainerVersions(id, options)`]({{< relref "azureclient-class.md#getcontainerversions-Method" >}})
 [copyContainer(id, containerSchema)]({{< relref "azureclient-class.md#copycontainer-Method" >}})
->>>>>>> 35726b01
 
 In an situation where a container will fail to load these two methods can be used together to load a document from a previous state in time.
 
