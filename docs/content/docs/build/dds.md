---
title: Introducing distributed data structures
menuPosition: 4
aliases:
  - "/docs/concepts/dds/"
author: tylerbutler
editor: sambroner
---

The Fluid Framework provides developers with two types of shared objects: *distributed data structures* (DDSes) and
Data Objects. 
*Data Objects are beta and should not be used in production applications.*
DDSes are low-level data structures, while Data Objects are composed of DDSes and other shared objects. Data Objects are
used to organize DDSes into semantically meaningful groupings for your scenario, as well as
providing an API surface to your app's data. However, many Fluid applications will use only DDSes.

There are a number of shared objects built into the Fluid Framework. See [Distributed data structures]({{< relref "/docs/data-structures/overview.md" >}}) for more information.

DDSes automatically ensure that each client has access to the same state. They're called *distributed data structures*
because they are similar to data structures used commonly when programming, like strings, maps/dictionaries, and
sequences/lists. The APIs provided by DDSes are designed to be familiar to programmers who've used these types of data
structures before. For example, the [SharedMap][] DDS is used to store key/value pairs, like a typical map or dictionary
data structure, and provides `get` and `set` methods to store and retrieve data in the map.

When using a DDS, you can largely treat it as a local object. Your code can add data to it, remove data, update it, etc.
However, a DDS is not *just* a local object. A DDS can also be changed by other users that are editing.

{{% callout tip %}}

Most distributed data structures are prefixed with "Shared" by convention. *SharedMap*, *SharedMatrix*, *SharedString*,
etc. This prefix indicates that the object is shared between multiple clients.

{{% /callout %}}

When a DDS is changed by any client, it raises an [event](#events) locally. Your code can listen to these events so that
the app knows when data is changed and can react appropriately. For example, your app may need to recalculate a derived value when
some data in a DDS changes.

## Merge behavior

In a distributed system like Fluid, it is critical to understand how changes from multiple clients are merged.
Understanding the merge logic enables you to "preserve user intent" when users are collaborating on data. This means
that the merge behavior should match what users intend or expect as they are editing data.

In Fluid, the merge behavior is defined by the DDS. The simplest merge strategy, employed by key-value distributed data
structures like SharedMap, is *last writer wins* (LWW). With this merge strategy, when multiple clients write different
values to the same key, the value that was written last will overwrite the others. Refer to the
[documentation for each DDS]({{< relref "/docs/data-structures/overview.md" >}}) for more details about the merge
strategy it uses.

## Performance characteristics

Fluid DDSes exhibit different performance characteristics based on how they interact with the Fluid service. The DDSes
generally fall into two broad categories: *optimistic* and *consensus-based*.

{{% callout note "See also" %}}

* [Fluid Framework architecture]({{< relref "architecture.md" >}})

{{% /callout %}}

### Optimistic data structures

Optimistic DDSes apply Fluid operations locally before they are sequenced by the Fluid service.
The local changes are said to be applied *optimistically* in that they are applied **before** receiving confirmation from the Fluid service, hence the name *optimistic DDSes*.

The benefit to this approach is the user-perceived performance; operations made by the user are reflected immediately.
The potential down-side to this approach is consistency; if another collaborator makes a concurrent edit that conflicts with, the DDS's merge resolution might end up changing the user's action after the fact.

The DDSes will apply remote operations as they are made, and will always arrive at a consistent state.

Many of the most commonly used DDSes are optimistic, including [SharedMap][], [SharedSequence][], and [SharedString][].

### Consensus-based data structures

Consensus-based DDSes are different from optimistic DDSes because they wait for confirmation from the Fluid service
before applying operations -- even local operations. These data structures offer additional behavior guarantees and can
be used when you need atomicity or synchronous behavior.

These behavioral guarantees cannot be implemented in an optimistic way. The cost is performance; optimistic DDSes are
part of what makes Fluid so fast, so using optimistic DDSes is almost always preferred, but you can trade performance
for behavioral guarantees.

An example of a consensus-based DDS in Fluid Framework is the **TaskManager**.

#### Why consensus-based DDSes are useful

To understand why consensus-based DDSes are useful, consider implementing a stack DDS. It's not possible (as far as we
know!) to implement a stack DDS as an optimistic one. In the ops-based Fluid architecture, one would define an operation
like `pop`, and when a client sees that operation in the op stream, it pops a value from its local stack object.

Imagine that client A pops, and client B also pops shortly after that, but *before* it sees client A's remote pop
operation. With an optimistic DDS, the client will apply the local operation before the server even sees it. It doesn't
wait. Thus, client A pops a value off the local stack, and client B pops the same value -- even though it was *supposed*
to pop the second value. This represents divergent behavior; we expect a *distributed* stack to ensure that `pop`
operations -- and any other operation for that matter -- are applied such that the clients reach a consistent state
eventually. The optimistic implementation we just described violates that expectation.

A consensus-based DDS does not optimistically apply local ops. Instead, these DDSes wait for the server to apply a
sequence number to the operation before applying it locally. With this approach, when two clients pop, neither makes any
local changes until they get back a sequenced op from the server. Once they do, they apply the ops in order, which
results in consistent behavior across all remote clients.

### Storing a DDS within another DDS

Distributed data structures can store primitive values like numbers and strings, and *JSON serializable* objects. For
objects that are not JSON-serializable, like DDSes, Fluid provides a mechanism called *handles*, which *are*
serializable.

When storing a DDS within another DDS, your code must store its handle, not the DDS itself. For examples of how to do this,
see [Using handles to store and retrieve shared objects][handles-example].

That's all you need to know about handles in order to use DDSes effectively. If you want to learn more about handles,
see [Fluid handles]({{< relref "handles.md" >}}).

[handles-example]: {{< relref "data-modeling.md#using-handles-to-store-and-retrieve-shared-objects" >}}

## Events

When a distributed data structure is changed by the Fluid runtime, it raises events. Your app can listen to these events so
that the app knows when data is changed by remote clients and can react appropriately. For example, the app may need to
recalculate a derived value when some data in a DDS changes.

```ts
myMap.on("valueChanged", () => {
  recalculate();
});
```

Refer to later sections for more details about the events raised by each DDS.

## Picking the right data structure

Because distributed data structures can be stored within each other, you can combine DDSes to create collaborative data
models. The following two questions can help determine the best data structures to use for a collaborative data model.

* What is the *granularity of collaboration* that my scenario needs?
* How does the merge behavior of a distributed data structure affect this?

In your scenario, what do users need to individually edit? For example, imagine that your app is a collaborative editing tool and it is storing data about
geometric shapes. The app might store the coordinates of the shape, its length, width, etc.

When users edit this data, what pieces of the data can be edited simultaneously? This is an important question to answer
because it influences how you structure the data in your DDSes.

Let's assume for a moment that all of the data about a shape is stored as a single object that looks like this:

```json
{
  "x": 0,
  "y": 0,
  "height": 60,
  "width": 40
}
```

If we want to make this data collaborative using Fluid, the most direct -- *but ultimately flawed* -- approach is to
store our shape object in a SharedMap. Our SharedMap would look something like this:

```json
{
  "aShape": {
    "x": 0,
    "y": 0,
    "height": 60,
    "width": 40
  }
}
```

Recall that the [SharedMap uses a last writer wins merge strategy](#merge-behavior). This means that if two users are
editing the data at the same time, then the one who made the most recent change will overwrite the changes made by the
other user.

Imagine that a user "A" is collaborating with a colleague, and the user changes the shape's width while the colleague "B" changes the
shape's height. This will generate two operations: a `set` operation for user A's change, and another `set` operation for user B's change. Both operations will be sequenced by the Fluid service, but only one will 'win,' because the SharedMap's merge behavior is LWW. Because the shape is stored as an object, both `set` operations *set the whole object*.

This results in someone's changes being "lost" from a user's perspective. This may be perfectly fine for your needs.
However, if your scenario requires users to edit individual properties of the shape, then the SharedMap LWW merge
strategy probably won't give you the behavior you want.

However, you could address this problem by storing individual shape properties in `SharedMap` keys. Instead of storing a
JSON object with all the data, your code can break it apart and store the length in one `SharedMap` key, the width in another,
etc. With this data model, users can change individual properties of the shape without overwriting other users' changes.

You likely have more than one shape in your data model, so you could create a `SharedMap` object to store all the shapes, then
store the `SharedMaps` representing each shape within that parent `SharedMap` object.

### Key-value data

These DDSes are used for storing key-value data. They are all optimistic and use a last-writer-wins merge policy.

* [SharedMap][] -- a basic key-value distributed data structure.

### Specialized data structures

* [SharedCounter][] -- a distributed counter.
* [SharedString][] -- a specialized data structure for handling collaborative text.

<!-- AUTO-GENERATED-CONTENT:START (INCLUDE:path=docs/_includes/links.md) -->
<<<<<<< HEAD

<!-- prettier-ignore-start -->

=======
>>>>>>> bd8adac8
<!-- This section is automatically generated. To update it, make the appropriate changes to docs/md-magic.config.js or the embedded content, then run 'npm run build:md-magic' in the docs folder. -->
<!-- Links -->

<!-- Concepts -->

[Fluid container]: {{< relref "containers.md" >}}

<!-- Distributed Data Structures -->

[SharedCounter]: {{< relref "/docs/data-structures/counter.md" >}}
[SharedMap]: {{< relref "/docs/data-structures/map.md" >}}
[SharedSequence]: {{< relref "/docs/data-structures/sequences.md" >}}
[SharedString]: {{< relref "/docs/data-structures/string.md" >}}

<!-- API links -->

[fluid-framework]: {{< relref "/docs/apis/fluid-framework.md" >}}
[@fluidframework/azure-client]: {{< relref "/docs/apis/azure-client.md" >}}
[@fluidframework/tinylicious-client]: {{< relref "/docs/apis/tinylicious-client.md" >}}

[AzureClient]: {{< relref "/docs/apis/azure-client/AzureClient-class.md" >}}
[TinyliciousClient]: {{< relref "/docs/apis/tinylicious-client/TinyliciousClient-class.md" >}}

[FluidContainer]: {{< relref "/docs/apis/fluid-static/fluidcontainer-class.md" >}}
[IFluidContainer]: {{< relref "/docs/apis/fluid-static/ifluidcontainer-interface.md" >}}

<!-- prettier-ignore-end -->

<!-- AUTO-GENERATED-CONTENT:END --><|MERGE_RESOLUTION|>--- conflicted
+++ resolved
@@ -8,7 +8,7 @@
 ---
 
 The Fluid Framework provides developers with two types of shared objects: *distributed data structures* (DDSes) and
-Data Objects. 
+Data Objects.
 *Data Objects are beta and should not be used in production applications.*
 DDSes are low-level data structures, while Data Objects are composed of DDSes and other shared objects. Data Objects are
 used to organize DDSes into semantically meaningful groupings for your scenario, as well as
@@ -198,12 +198,9 @@
 * [SharedString][] -- a specialized data structure for handling collaborative text.
 
 <!-- AUTO-GENERATED-CONTENT:START (INCLUDE:path=docs/_includes/links.md) -->
-<<<<<<< HEAD
 
 <!-- prettier-ignore-start -->
 
-=======
->>>>>>> bd8adac8
 <!-- This section is automatically generated. To update it, make the appropriate changes to docs/md-magic.config.js or the embedded content, then run 'npm run build:md-magic' in the docs folder. -->
 <!-- Links -->
 
