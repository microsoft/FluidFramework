---
title: Introducing distributed data structures
menuPosition: 4
aliases:
  - "/docs/concepts/dds/"
author: tylerbutler
editor: sambroner
---

The Fluid Framework provides developers with two types of shared objects: *distributed data structures* (DDSes) and
Data Objects. DDSes are low-level data structures, while Data Objects are composed of DDSes and other Fluid objects. Data Objects are
used to organize DDSes into semantically meaningful groupings for your scenario, as well as
providing an API surface to your app's data. However, many Fluid applications will use only DDSes.

There are a number of shared objects built into the Fluid Framework. See [Distributed data structures]({{< relref "/docs/data-structures/overview.md" >}}) for more information.

DDSes automatically ensure that each client has access to the same state. They're called *distributed data structures*
because they are similar to data structures used commonly when programming, like strings, maps/dictionaries, and
sequences/lists. The APIs provided by DDSes are designed to be familiar to programmers who've used these types of data
structures before. For example, the [SharedMap][] DDS is used to store key/value pairs, like a typical map or dictionary
data structure, and provides `get` and `set` methods to store and retrieve data in the map.

When using a DDS, you can largely treat it as a local object. Your code can add data to it, remove data, update it, etc.
However, a DDS is not *just* a local object. A DDS can also be changed by other users that are editing.

{{% callout tip %}}

Most distributed data structures are prefixed with "Shared" by convention. *SharedMap*, *SharedMatrix*, *SharedString*,
etc. This prefix indicates that the object is shared between multiple clients.

{{% /callout %}}

When a DDS is changed by any client, it raises an [event](#events) locally. Your code can listen to these events so that
the app knows when data is changed and can react appropriately. For example, your app may need to recalculate a derived value when
some data in a DDS changes.

## Merge behavior

In a distributed system like Fluid, it is critical to understand how changes from multiple clients are merged.
Understanding the merge logic enables you to "preserve user intent" when users are collaborating on data. This means
that the merge behavior should match what users intend or expect as they are editing data.

In Fluid, the merge behavior is defined by the DDS. The simplest merge strategy, employed by key-value distributed data
structures like SharedMap, is *last writer wins* (LWW). With this merge strategy, when multiple clients write different
values to the same key, the value that was written last will overwrite the others. Refer to the
[documentation for each DDS]({{< relref "/docs/data-structures/overview.md" >}}) for more details about the merge
strategy it uses.

## Performance characteristics

Fluid DDSes exhibit different performance characteristics based on how they interact with the Fluid service. The DDSes
generally fall into two broad categories: *optimistic* and *consensus-based*.

{{% callout note "See also" %}}

* [Fluid Framework architecture]({{< relref "architecture.md" >}})

{{% /callout %}}

### Optimistic data structures

Optimistic DDSes apply Fluid operations locally before they are sequenced by the Fluid service. The local
changes are said to be applied *optimistically*, hence the name *optimistic DDSes*. The DDSes also apply remote
operations as they are made in a consistent way.

Many of the most commonly used DDSes are optimistic, including [SharedMap][], [SharedSequence][], and [SharedString][].

### Consensus-based data structures

Consensus-based DDSes are different from optimistic DDSes because they wait for confirmation from the Fluid service
before applying operations -- even local operations. These data structures offer additional behavior guarantees and can
be used when you need atomicity or synchronous behavior.

These behavioral guarantees cannot be implemented in an optimistic way. The cost is performance; optimistic DDSes are
part of what makes Fluid so fast, so using optimistic DDSes is almost always preferred, but you can trade performance
for behavioral guarantees.

An example of a consensus-based DDS in Fluid Framework is the [TaskManager]][].

#### Why consensus-based DDSes are useful

To understand why consensus-based DDSes are useful, consider implementing a stack DDS. It's not possible (as far as we
know!) to implement a stack DDS as an optimistic one. In the ops-based Fluid architecture, one would define an operation
like `pop`, and when a client sees that operation in the op stream, it pops a value from its local stack object.

Imagine that client A pops, and client B also pops shortly after that, but *before* it sees client A's remote pop
operation. With an optimistic DDS, the client will apply the local operation before the server even sees it. It doesn't
wait. Thus, client A pops a value off the local stack, and client B pops the same value -- even though it was *supposed*
to pop the second value. This represents divergent behavior; we expect a *distributed* stack to ensure that `pop`
operations -- and any other operation for that matter -- are applied such that the clients reach a consistent state
eventually. The optimistic implementation we just described violates that expectation.

A consensus-based DDS does not optimistically apply local ops. Instead, these DDSes wait for the server to apply a
sequence number to the operation before applying it locally. With this approach, when two clients pop, neither makes any
local changes until they get back a sequenced op from the server. Once they do, they apply the ops in order, which
results in consistent behavior across all remote clients.

<<<<<<< HEAD
## Creating and storing distributed data structures

A distributed data structure object is created using its type's static `create` method.

```typescript
const myMap = SharedMap.create(this.runtime);
```

Your code must pass in an `IFluidDataStoreRuntime` object that will manage the DDS. We'll cover the runtime in more detail in
the [Encapsulating data with DataObject](./dataobject-aqueduct.md) section.

=======
>>>>>>> 411ba837
### Storing a DDS within another DDS

Distributed data structures can store primitive values like numbers and strings, and *JSON serializable* objects. For
objects that are not JSON-serializable, like DDSes, Fluid provides a mechanism called *handles*, which *are*
serializable.

<<<<<<< HEAD
When storing a DDS within another DDS, your code must store its handle, not the DDS itself. For example, consider this code:

```ts
// Create a new map for our Fluid data
const myMap = SharedMap.create(this.runtime);

// Create a new counter
const myCounter = SharedCounter.create(this.runtime);

// Store the handle in the map
myMap.set("counter", myCounter.handle);
```

That's all you need to know about handles in order to use DDSes effectively. If you want to learn more about handles,
see [Fluid handles]({{< relref "handles.md" >}}) in the Advanced section.
=======
When storing a DDS within another DDS, you must store its handle, not the DDS itself. For examples of how to do this,
see [Using handles to store and retrieve Fluid objects][handles-example].

That's all you need to know about handles in order to use DDSes effectively. If you want to learn more about handles,
see [Fluid handles]({{< relref "handles.md" >}}).

[handles-example]: {{< relref "data-modeling.md#using-handles-to-store-and-retrieve-fluid-objects" >}}
>>>>>>> 411ba837

## Events

When a distributed data structure is changed by the Fluid runtime, it raises events. Your app can listen to these events so
that the app knows when data is changed by remote clients and can react appropriately. For example, the app may need to
recalculate a derived value when some data in a DDS changes.

```ts
myMap.on("valueChanged", () => {
  recalculate();
});
```

Refer to later sections for more details about the events raised by each DDS.

## Picking the right data structure

Because distributed data structures can be stored within each other, you can combine DDSes to create collaborative data
models. The following two questions can help determine the best data structures to use for a collaborative data model.

* What is the *granularity of collaboration* that my scenario needs?
* How does the merge behavior of a distributed data structure affect this?

In your scenario, what do users need to individually edit? For example, imagine that your app is a collaborative editing tool and it is storing data about
geometric shapes. The app might store the coordinates of the shape, its length, width, etc.

When users edit this data, what pieces of the data can be edited simultaneously? This is an important question to answer
because it influences how you structure the data in your DDSes.

Let's assume for a moment that all of the data about a shape is stored as a single object that looks like this:

```json
{
  "x": 0,
  "y": 0,
  "height": 60,
  "width": 40
}
```

If we want to make this data collaborative using Fluid, the most direct -- *but ultimately flawed* -- approach is to
store our shape object in a SharedMap. Our SharedMap would look something like this:

```json
{
  "aShape": {
    "x": 0,
    "y": 0,
    "height": 60,
    "width": 40
  }
}
```

Recall that the [SharedMap uses a last writer wins merge strategy](#merge-behavior). This means that if two users are
editing the data at the same time, then the one who made the most recent change will overwrite the changes made by the
other user.

Imagine that a user "A" is collaborating with a colleague, and the user changes the shape's width while the colleague "B" changes the
shape's height. This will generate two operations: a `set` operation for user A's change, and another `set` operation for user B's change. Both operations will be sequenced by the Fluid service, but only one will 'win,' because the SharedMap's merge behavior is LWW. Because the shape is stored as an object, both `set` operations *set the whole object*.

This results in someone's changes being "lost" from a user's perspective. This may be perfectly fine for your needs.
However, if your scenario requires users to edit individual properties of the shape, then the SharedMap LWW merge
strategy probably won't give you the behavior you want.

However, you could address this problem by storing individual shape properties in `SharedMap` keys. Instead of storing a
JSON object with all the data, your code can break it apart and store the length in one `SharedMap` key, the width in another,
etc. With this data model, users can change individual properties of the shape without overwriting other users' changes.

You likely have more than one shape in your data model, so you could create a `SharedMap` object to store all the shapes, then
store the `SharedMaps` representing each shape within that parent `SharedMap` object.

<<<<<<< HEAD
To learn more about how to use DDSes to create more complex Fluid objects, see the [Encapsulating data with
DataObject](./dataobject-aqueduct.md) section.

=======
>>>>>>> 411ba837
### Key-value data

These DDSes are used for storing key-value data. They are all optimistic and use a last-writer-wins merge policy.

* [SharedMap][] -- a basic key-value distributed data structure.

### Sequences

These DDSes are used for storing sequential data. They are all optimistic.

* [SharedNumberSequence][] -- a distributed sequence of numbers.
* [SharedObjectSequence][] -- a distributed sequence of objects.

### Specialized data structures

* [SharedCounter][] -- a distributed counter.
* [SharedString][] -- a specialized data structure for handling collaborative text.

<!-- AUTO-GENERATED-CONTENT:START (INCLUDE:path=docs/_includes/links.md) -->
<!-- Links -->

<!-- Concepts -->

[Fluid container]: {{< relref "containers.md" >}}

<!-- Classes and interfaces -->

[ContainerRuntimeFactoryWithDefaultDataStore]: {{< relref "containerruntimefactorywithdefaultdatastore.md" >}}
[DataObject]: {{< relref "dataobject.md" >}}
[DataObjectFactory]: {{< relref "dataobjectfactory.md" >}}
[PureDataObject]: {{< relref "puredataobject.md" >}}
[PureDataObjectFactory]: {{< relref "puredataobjectfactory.md" >}}
[SharedCounter]: {{< relref "/docs/data-structures/counter.md" >}}
[SharedMap]: {{< relref "/docs/data-structures/map.md" >}}
[SharedNumberSequence]: {{< relref "sequences.md#sharedobjectsequence-and-sharednumbersequence" >}}
[SharedObjectSequence]: {{< relref "sequences.md#sharedobjectsequence-and-sharednumbersequence" >}}
[SharedSequence]: {{< relref "sequences.md" >}}
[SharedString]: {{< relref "string.md" >}}
[TaskManager]: {{< relref "/docs/data-structures/task-manager.md" >}}

<!-- AUTO-GENERATED-CONTENT:END --><|MERGE_RESOLUTION|>--- conflicted
+++ resolved
@@ -95,51 +95,18 @@
 local changes until they get back a sequenced op from the server. Once they do, they apply the ops in order, which
 results in consistent behavior across all remote clients.
 
-<<<<<<< HEAD
-## Creating and storing distributed data structures
-
-A distributed data structure object is created using its type's static `create` method.
-
-```typescript
-const myMap = SharedMap.create(this.runtime);
-```
-
-Your code must pass in an `IFluidDataStoreRuntime` object that will manage the DDS. We'll cover the runtime in more detail in
-the [Encapsulating data with DataObject](./dataobject-aqueduct.md) section.
-
-=======
->>>>>>> 411ba837
 ### Storing a DDS within another DDS
 
 Distributed data structures can store primitive values like numbers and strings, and *JSON serializable* objects. For
 objects that are not JSON-serializable, like DDSes, Fluid provides a mechanism called *handles*, which *are*
 serializable.
 
-<<<<<<< HEAD
-When storing a DDS within another DDS, your code must store its handle, not the DDS itself. For example, consider this code:
-
-```ts
-// Create a new map for our Fluid data
-const myMap = SharedMap.create(this.runtime);
-
-// Create a new counter
-const myCounter = SharedCounter.create(this.runtime);
-
-// Store the handle in the map
-myMap.set("counter", myCounter.handle);
-```
-
-That's all you need to know about handles in order to use DDSes effectively. If you want to learn more about handles,
-see [Fluid handles]({{< relref "handles.md" >}}) in the Advanced section.
-=======
-When storing a DDS within another DDS, you must store its handle, not the DDS itself. For examples of how to do this,
+When storing a DDS within another DDS, your code must store its handle, not the DDS itself. For examples of how to do this,
 see [Using handles to store and retrieve Fluid objects][handles-example].
 
 That's all you need to know about handles in order to use DDSes effectively. If you want to learn more about handles,
 see [Fluid handles]({{< relref "handles.md" >}}).
-
 [handles-example]: {{< relref "data-modeling.md#using-handles-to-store-and-retrieve-fluid-objects" >}}
->>>>>>> 411ba837
 
 ## Events
 
@@ -212,12 +179,6 @@
 You likely have more than one shape in your data model, so you could create a `SharedMap` object to store all the shapes, then
 store the `SharedMaps` representing each shape within that parent `SharedMap` object.
 
-<<<<<<< HEAD
-To learn more about how to use DDSes to create more complex Fluid objects, see the [Encapsulating data with
-DataObject](./dataobject-aqueduct.md) section.
-
-=======
->>>>>>> 411ba837
 ### Key-value data
 
 These DDSes are used for storing key-value data. They are all optimistic and use a last-writer-wins merge policy.
