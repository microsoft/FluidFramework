---
title: Containers
menuPosition: 2
author: skylerjokiel
editor: tylerbutler
---

The container is the primary unit of encapsulation in the Fluid Framework.
It enables a group of clients to access the same set of shared objects and co-author changes on those objects.
It is also a permission boundary ensuring visibility and access only to permitted clients.
A container is represented by the [FluidContainer]({{< relref "/docs/apis/fluid-static/fluidcontainer-class.md" >}}) type and consists of a collection of shared objects and APIs to manage the life cycle of those objects.

This article explains:

<<<<<<< HEAD
- Creation, publication, and connection to containers.
- Patterns for handling container lifecycle.
- Container services.
=======
-   How to create and load containers.
-   The APIs to interact with them.
-   The container lifecycle.
>>>>>>> 67fc4d68

{{< callout note >}}

In this article the term "creating client" refers to the client on which a container is created. 
When it is important to emphasize that a client is *not* the creating client, it is called a "subsequent client". 
It is helpful to remember that "client" does not refer to a device or anything that persists between sessions with your application. 
When a user closes your application, the client no longer exists: a new session is a new client. 
So, when the creating client is closed, there is no longer any creating client. 
The device is a subsequent client in all future sessions.

{{< /callout >}}

## Creating & connecting

Your code creates containers using APIs provided by a service-specific client library.
Each service-specific client library implements a common API for manipulating containers.
For example, the [Tinylicious library]({{< relref "Tinylicious" >}}) provides [these APIs]({{< relref "docs/apis/tinylicious-client.md" >}}) for the Tinylicious Fluid service.
These common APIs enable your code to specify what shared objects should live in the `FluidContainer`, and to connect to the `FluidContainer` once it is created.

### Container schema

Your code must define a schema that represents the structure of the data within the container. 
Only the data *values* are persisted in the Fluid service. The structure and data types are stored as a schema object on each client. 
A schema can specify:

<<<<<<< HEAD
- Some initial shared objects that are created as soon as the container is created, and are immediately and always available to all connected clients.
- The types of shared objects that can be added to the container at runtime and made available for use by all connected clients.
=======
-   Some initial shared objects that are created as soon as the container is created, and are immediately and always available to all connected clients.
-   The types of shared objects that can be added to the container at runtime and persisted in the container for use by all connected clients.
>>>>>>> 67fc4d68

As explained below, the same schema definition that is used to create the container must be provided when clients subsequently connect to the container. For more information about initial objects and dynamic object creation see [Data modeling]({{< relref "data-modeling.md" >}}).

This example schema defines two initial objects, `layout` and `text`, and declares that objects of the distributed data structure (DDS) types `SharedCell` and `SharedString` can be created at runtime.

```typescript
const schema = {
    initialObjects: {
        layout: SharedMap,
        text: SharedString
    },
    dynamicObjectTypes: [ SharedCell, SharedString ],
};
```

### Creating a container

Containers are created by passing the schema to the service-specific client's `createContainer` function.

```typescript {linenos=inline,hl_lines=[7,8]}
const schema = {
    initialObjects: {
        layout: SharedMap,
    },
};

const { container, services } =
    await client.createContainer(schema);
```

Notes:

<<<<<<< HEAD
- The `client` object is defined by the service-specific client library. See the documentation for the service you are using for more details about how to use its service-specific client library.
- It is a good practice to destructure the object that is returned by `createContainer` into its two main parts; `container` and `services`. For more about the `services` object, see [Container services](#container-services).
=======
-   `client` represents an object defined by the service-specific client library. See the documentation for the service you are using for more details about how to use its service-specific client library.
-   It is a good practice to destructure the object that is returned by `createContainer` into its two main parts; `container` and `services`. For an example using `services`, see [Working with the audience]({{< relref "audience.md#working-with-the-audience" >}}).
>>>>>>> 67fc4d68

A newly created container is in an **unpublished** state. An unpublished container is stored on the local client only and therefore no data is shared with other clients yet. But the data in it can, and sometimes should be, edited while it is unpublished. See [Container states and events](./container-states-events.md).

### Publishing a container

In order to publish the container to a service, code on the creating client calls the container object's `attach` method. 

{{< callout note >}}

In the Fluid APIs, the terms "attach", "attached" and "detached" mean publish, published, and unpublished, respectively.

{{< /callout >}}

Once published, the Fluid container becomes an entity on Fluid service and subsequent clients can connect to it.

Invoking the container's `attach` method returns the unique identifier for the container.
Subsequent clients use this ID to connect to the container.

Note that once published, a container cannot be unpublished. (But it can be deleted. See [Deleting a container from the service](./container-states-events.md#deleting-a-container-from-the-service).)

```typescript {linenos=inline,hl_lines=[10]}
const schema = {
    initialObjects: {
        layout: SharedMap,
    },
};

const { container, services } =
    await client.createContainer(schema);

const containerId = await container.attach();
```

In addition to publishing the container, the `attach` method also connects the creating client to the published container. See [Connecting to a container](#connecting-to-a-container) and [Connection status states](./container-states-events.md#connection-status-states).

### Connecting to a container

The creating client connects to a container when it calls the container's `attach` method. 
A subsequent client connects to a published container by calling the client's `getContainer` method. 
The call must pass the `id` of the container as well as the exact same schema definition used to create the container. 
The same container schema is required on all subsequent connections.

```typescript {linenos=inline}
const schema = {
    initialObjects: {
        layout: SharedMap,
    },
};
const { container, services } =
    await client.getContainer(/*container id*/, schema);
```

## Container states

{{< callout tip >}}

This section provides only basic information about the *most important* states that a container can be in. Details about *all* container states, including state diagrams, state management, editing management, and container event handling are in [Container states and events](./container-states-events.md). 

<<<<<<< HEAD
{{< /callout >}}
=======
Notes:

-   Connection is established by default whenever an existing container is loaded or a new container is attached.
-   Also by default, the container will try to reconnect automatically if connection is lost.
-   You likely want to ensure that all pending changes are saved prior to calling `disconnect`.
See the following section on dirty/saved state for more details on that topic.
>>>>>>> 67fc4d68

There are four types of states that a container can be in. Every container is in exactly one state of each of these types. The following shows the most important states within each type but are not complete lists.

- **Publication status**: 

    - unpublished
    - published

- **Synchronization status**: 

    - dirty (on the a given client)
    - saved

- **Connection status**: 

    - disconnected (from the Fluid service)
    - connected

- **Local readiness status**: 

    - ready
    - disposed (on the client)

<<<<<<< HEAD
### Ready for editing
=======
### Disposing a container

The container object may be disposed to remove any server connections and clean up registered events. Once a container is disposed, your code must call `getContainer` again if it needs to  be reloaded.

```typescript {linenos=inline}
container.dispose();

const disposed = container.disposed;

container.on("disposed", (error?: ICriticalContainerError) => {
    // handle event cleanup to prevent memory leaks
});
```

As mentioned above, you probably want to make sure all pending changes are saved prior to calling `dispose`.

To learn more about the possible errors that can be emitted from the `disposed` event, see [ICriticalContainerError](/docs/apis/azure-client/#icriticalcontainererror-typealias).

### Deleting a container

Deleting a container is a service-specific feature, so you should refer to the documentation associated with the specific Fluid service you are using. See [Available Fluid Services]({{< relref "service-options.md" >}}) for more information about Fluid service options.

## Initial objects

Initial objects are shared objects that your code defines in a container's schema and which exist for the lifetime of the container.
These shared objects are exposed via the `initialObjects` property on the container.

```typescript {linenos=inline}
const schema = {
    initialObjects: {
        layout: SharedMap,
        text: SharedString
    },
}

// ...

const layout = container.initialObjects.layout;
const text = container.initialObjects.text;
```
>>>>>>> 67fc4d68

Your application's UI can enable users to edit the shared data objects in a container (but not necessarily share their edits) in any combination of states as long as the container's Local Readiness status is **ready**, although you may want to disable editing in some of these state combinations.

Changes made on a client are synchronized with the Fluid service and shared with other clients only when all of the following are true:

- Publication status is **published**.
- Connection status is **connected** (which can only be the case if the Local Readiness status is **ready**). 

A rule of thumb is that local edits that are made when either of these conditions is not met will be synchronized with the Fluid service and the other clients whenever the container transitions into the **published** and **connected** states.

## Patterns for managing container lifecycle

### Create/connect separation

When creating and connecting to a container, it can be tempting to have a consistent code path for both creation and loading.

However, we generally recommend that creating and connecting to containers be separated. This provides a cleaner separation of responsibilities within the code itself. Also, in typical use-cases, a user will create a new container through some UI action that results in a redirect to another page whose sole responsibility is to connect to a container. All subsequent clients will load the container by navigating directly to that page.

The drawback of this approach is that when creating a container, the service connection needs to be established twice -- once for the container creation and once for the connection. This can introduce latency in the container creation process. For an example of a simple scenario in which it makes sense to combine the flows, see [Using Fluid with React]({{< relref "react.md" >}}).

### Multi-container example

Multiple Fluid containers can be loaded from an application or on a web page at the same time. There are two primary scenarios where an application would use multiple containers.

First, if your application loads two different experiences that have different underlying data structures. *Experience 1* may require a `SharedMap` and *Experience 2* may require a `SharedString`. To minimize the memory footprint of your application, your code can create two different container schemas and load only the schema that is needed. In this case your app has the capability of loading two different containers (two different schemas) but only loads one for a given user.

A more complex scenario involves loading two containers at once. Containers serve as a permissions boundary, so if you have cases where multiple users with different permissions are collaborating together, you may use multiple containers to ensure users have access only to what they should.
For example, consider an education application where multiple teachers collaborate with students. The students and teachers may have a shared view while the teachers may also have an additional private view on the side. In this scenario the students would be loading one container and the teachers would be loading two.

## Container services

When you create or connect to a container with `createContainer` or `getContainer`, the Fluid service will also return a service-specific *services* object. 
This object contains references to useful services you can use to build richer applications. 
An example of a container service is the [Audience]({{< relref "audience.md" >}}), which provides user information for clients that are connected to the container. See [Working with the audience]({{< relref "audience.md#working-with-the-audience" >}}) for more information.

<!-- AUTO-GENERATED-CONTENT:START (INCLUDE:path=docs/_includes/links.md) -->

<!-- prettier-ignore-start -->

<!-- This section is automatically generated. To update it, make the appropriate changes to docs/md-magic.config.js or the embedded content, then run 'npm run build:md-magic' in the docs folder. -->
<!-- Links -->

<!-- Concepts -->

[Fluid container]: {{< relref "containers.md" >}}
[Signals]: {{< relref "/docs/concepts/signals.md" >}}

<!-- Distributed Data Structures -->

[SharedCounter]: {{< relref "/docs/data-structures/counter.md" >}}
[SharedMap]: {{< relref "/docs/data-structures/map.md" >}}
[SharedString]: {{< relref "/docs/data-structures/string.md" >}}
[Sequences]:  {{< relref "/docs/data-structures/sequences.md" >}}

<!-- API links -->

[fluid-framework]: {{< relref "/docs/apis/fluid-framework.md" >}}
[@fluidframework/azure-client]: {{< relref "/docs/apis/azure-client.md" >}}
[@fluidframework/tinylicious-client]: {{< relref "/docs/apis/tinylicious-client.md" >}}

[AzureClient]: {{< relref "/docs/apis/azure-client/AzureClient-class.md" >}}
[TinyliciousClient]: {{< relref "/docs/apis/tinylicious-client/TinyliciousClient-class.md" >}}

[FluidContainer]: {{< relref "/docs/apis/fluid-static/fluidcontainer-class.md" >}}
[IFluidContainer]: {{< relref "/docs/apis/fluid-static/ifluidcontainer-interface.md" >}}

<!-- prettier-ignore-end -->

<!-- AUTO-GENERATED-CONTENT:END --><|MERGE_RESOLUTION|>--- conflicted
+++ resolved
@@ -12,15 +12,9 @@
 
 This article explains:
 
-<<<<<<< HEAD
 - Creation, publication, and connection to containers.
 - Patterns for handling container lifecycle.
 - Container services.
-=======
--   How to create and load containers.
--   The APIs to interact with them.
--   The container lifecycle.
->>>>>>> 67fc4d68
 
 {{< callout note >}}
 
@@ -46,13 +40,8 @@
 Only the data *values* are persisted in the Fluid service. The structure and data types are stored as a schema object on each client. 
 A schema can specify:
 
-<<<<<<< HEAD
 - Some initial shared objects that are created as soon as the container is created, and are immediately and always available to all connected clients.
 - The types of shared objects that can be added to the container at runtime and made available for use by all connected clients.
-=======
--   Some initial shared objects that are created as soon as the container is created, and are immediately and always available to all connected clients.
--   The types of shared objects that can be added to the container at runtime and persisted in the container for use by all connected clients.
->>>>>>> 67fc4d68
 
 As explained below, the same schema definition that is used to create the container must be provided when clients subsequently connect to the container. For more information about initial objects and dynamic object creation see [Data modeling]({{< relref "data-modeling.md" >}}).
 
@@ -85,13 +74,8 @@
 
 Notes:
 
-<<<<<<< HEAD
 - The `client` object is defined by the service-specific client library. See the documentation for the service you are using for more details about how to use its service-specific client library.
 - It is a good practice to destructure the object that is returned by `createContainer` into its two main parts; `container` and `services`. For more about the `services` object, see [Container services](#container-services).
-=======
--   `client` represents an object defined by the service-specific client library. See the documentation for the service you are using for more details about how to use its service-specific client library.
--   It is a good practice to destructure the object that is returned by `createContainer` into its two main parts; `container` and `services`. For an example using `services`, see [Working with the audience]({{< relref "audience.md#working-with-the-audience" >}}).
->>>>>>> 67fc4d68
 
 A newly created container is in an **unpublished** state. An unpublished container is stored on the local client only and therefore no data is shared with other clients yet. But the data in it can, and sometimes should be, edited while it is unpublished. See [Container states and events](./container-states-events.md).
 
@@ -150,16 +134,7 @@
 
 This section provides only basic information about the *most important* states that a container can be in. Details about *all* container states, including state diagrams, state management, editing management, and container event handling are in [Container states and events](./container-states-events.md). 
 
-<<<<<<< HEAD
 {{< /callout >}}
-=======
-Notes:
-
--   Connection is established by default whenever an existing container is loaded or a new container is attached.
--   Also by default, the container will try to reconnect automatically if connection is lost.
--   You likely want to ensure that all pending changes are saved prior to calling `disconnect`.
-See the following section on dirty/saved state for more details on that topic.
->>>>>>> 67fc4d68
 
 There are four types of states that a container can be in. Every container is in exactly one state of each of these types. The following shows the most important states within each type but are not complete lists.
 
@@ -183,50 +158,7 @@
     - ready
     - disposed (on the client)
 
-<<<<<<< HEAD
 ### Ready for editing
-=======
-### Disposing a container
-
-The container object may be disposed to remove any server connections and clean up registered events. Once a container is disposed, your code must call `getContainer` again if it needs to  be reloaded.
-
-```typescript {linenos=inline}
-container.dispose();
-
-const disposed = container.disposed;
-
-container.on("disposed", (error?: ICriticalContainerError) => {
-    // handle event cleanup to prevent memory leaks
-});
-```
-
-As mentioned above, you probably want to make sure all pending changes are saved prior to calling `dispose`.
-
-To learn more about the possible errors that can be emitted from the `disposed` event, see [ICriticalContainerError](/docs/apis/azure-client/#icriticalcontainererror-typealias).
-
-### Deleting a container
-
-Deleting a container is a service-specific feature, so you should refer to the documentation associated with the specific Fluid service you are using. See [Available Fluid Services]({{< relref "service-options.md" >}}) for more information about Fluid service options.
-
-## Initial objects
-
-Initial objects are shared objects that your code defines in a container's schema and which exist for the lifetime of the container.
-These shared objects are exposed via the `initialObjects` property on the container.
-
-```typescript {linenos=inline}
-const schema = {
-    initialObjects: {
-        layout: SharedMap,
-        text: SharedString
-    },
-}
-
-// ...
-
-const layout = container.initialObjects.layout;
-const text = container.initialObjects.text;
-```
->>>>>>> 67fc4d68
 
 Your application's UI can enable users to edit the shared data objects in a container (but not necessarily share their edits) in any combination of states as long as the container's Local Readiness status is **ready**, although you may want to disable editing in some of these state combinations.
 
