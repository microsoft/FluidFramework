---
title: Containers
menuPosition: 2
author: skylerjokiel, rick-kirkham
editor: tylerbutler
---

The container is the primary unit of encapsulation in the Fluid Framework.
It enables a group of clients to access the same set of shared objects and co-author changes on those objects.
It is also a permission boundary ensuring visibility and access only to permitted clients.
A container is represented by the [FluidContainer]({{< relref "/docs/apis/fluid-static/ifluidcontainer-interface.md" >}}) type and consists of a collection of shared objects and APIs to manage the life cycle of those objects.

This article explains:

-   Creation, publication, and connection to containers.
-   Patterns for handling container life cycle.
-   Container services.

{{< callout note >}}

In this article the term "creating client" refers to the client on which a container is created.
When it is important to emphasize that a client is *not* the creating client, it is called a "subsequent client".
It is helpful to remember that "client" does not refer to a device or anything that persists between sessions with your application.
When a user closes your application, the client no longer exists: a new session is a new client.
So, when the creating client is closed, there is no longer any creating client.
The device is a subsequent client in all future sessions.

{{< /callout >}}

## Creating & connecting

Your code creates containers using APIs provided by a service-specific client library.
Each service-specific client library implements a common API for manipulating containers.
<<<<<<< HEAD
For example, the [Tinylicious library]({{< relref "/docs/testing/tinylicious.md" >}}) provides [these APIs]({{< relref "docs/api/v1/tinylicious-client.md" >}}) for the Tinylicious Fluid service.
=======
For example, the [Tinylicious library]({{< relref "Tinylicious" >}}) provides [these APIs]({{< relref "docs/apis/tinylicious-client.md" >}}) for the Tinylicious Fluid service.
>>>>>>> 88177a2f
These common APIs enable your code to specify what shared objects should live in the `FluidContainer`, and to connect to the container once it is created.

### Container schema

Your code must define a schema that represents the structure of the data within the container.
Only the data *values* are persisted in the Fluid service. The structure and data types are stored as a schema object on each client.
A schema can specify:

-   Some initial shared objects that are created as soon as the container is created, and are immediately and always available to all connected clients.
-   The types of shared objects that can be added to the container at runtime and made available for use by all connected clients.

As explained below, the same schema definition that is used to create the container must be provided when clients subsequently connect to the container. For more information about initial objects and dynamic object creation see [Data modeling]({{< relref "data-modeling.md" >}}).

This example schema defines two initial objects, `layout` and `text`, and declares that objects of the distributed data structure (DDS) types `SharedCell` and `SharedString` can be created at runtime.

```typescript
const schema = {
    initialObjects: {
        layout: SharedMap,
        text: SharedString
    },
    dynamicObjectTypes: [ SharedCell, SharedString ],
};
```

### Creating a container

Containers are created by passing the schema to the service-specific client's `createContainer` function.

```typescript {linenos=inline,hl_lines=[7,8]}
const schema = {
    initialObjects: {
        layout: SharedMap,
    },
};

const { container, services } =
    await client.createContainer(schema);
```

Notes:

-   The `client` object is defined by the service-specific client library. See the documentation for the service you are using for more details about how to use its service-specific client library.
-   It is a good practice to destructure the object that is returned by `createContainer` into its two main parts; `container` and `services`. For more about the `services` object, see [Container services](#container-services).

A newly created container is in an **unpublished** state. An unpublished container is stored on the local client only and therefore no data is shared with other clients yet. But the data in it can, and sometimes should be, edited while it is unpublished. See [Container states and events]({{< relref "container-states-events/index.md" >}}).

### Publishing a container

In order to publish the container to a service, code on the creating client calls the container object's `attach` method.

{{< callout note >}}

In the Fluid APIs, the terms "attach", "attached" and "detached" mean publish, published, and unpublished, respectively.

{{< /callout >}}

Once published, the Fluid container becomes an entity on Fluid service and subsequent clients can connect to it.

Invoking the container's `attach` method returns the unique identifier for the container.
Subsequent clients use this ID to connect to the container.

Note that once published, a container cannot be unpublished. (But it can be deleted. See [Deleting a container from the service]({{< relref "container-states-events/index.md#deleting-a-container-from-the-service" >}}).)

```typescript {linenos=inline,hl_lines=[10]}
const schema = {
    initialObjects: {
        layout: SharedMap,
    },
};

const { container, services } =
    await client.createContainer(schema);

const containerId = await container.attach();
```

In addition to publishing the container, the `attach` method also connects the creating client to the published container. See [Connecting to a container](#connecting-to-a-container) and [Connection status states]({{< relref "container-states-events/index.md#connection-status-states" >}}).

### Connecting to a container

The creating client connects to a container when it calls the container's `attach` method.
A subsequent client connects to a published container by calling the client's `getContainer` method.
The call must pass the `id` of the container as well as the exact same schema definition used to create the container.
The same container schema is required on all subsequent connections.

```typescript {linenos=inline}
const schema = {
    initialObjects: {
        layout: SharedMap,
    },
};
const { container, services } =
    await client.getContainer(/*container id*/, schema);
```

## Container states

{{< callout tip >}}

This section provides only basic information about the *most important* states that a container can be in. Details about *all* container states, including state diagrams, state management, editing management, and container event handling are in [Container states and events]({{< relref "container-states-events/index.md" >}}).

{{< /callout >}}

There are four types of states that a container can be in. Every container is in exactly one state of each of these types. The following shows the most important states within each type but are not complete lists.

-   **Publication status**:

    -   unpublished
    -   published

-   **Synchronization status**:

    -   dirty (on a given client)
    -   saved

-   **Connection status**:

    -   disconnected (from the Fluid service)
    -   connected

-   **Local readiness status**:

    -   ready
    -   disposed (on the client)

### Ready for editing

Your application's UI can enable users to edit the shared data objects in a container (but not necessarily share their edits) in any combination of states as long as the container's Local Readiness status is **ready**, although you may want to disable editing in some of these state combinations.

Changes made on a client are synchronized with the Fluid service and shared with other clients only when all of the following are true:

-   Publication status is **published**.
-   Connection status is **connected** (which can only be the case if the Local Readiness status is **ready**).

A rule of thumb is that local edits that are made when either of these conditions is not met will be synchronized with the Fluid service and the other clients whenever the container transitions into the **published** and **connected** states.

## Patterns for managing container lifecycle

### Create/connect separation

When creating and connecting to a container, it can be tempting to have a consistent code path for both creation and loading.

However, we generally recommend that creating and connecting to containers be separated. This provides a cleaner separation of responsibilities within the code itself. Also, in typical use-cases, a user will create a new container through some UI action that results in a redirect to another page whose sole responsibility is to connect to a container. All subsequent clients will load the container by navigating directly to that page.

The drawback of this approach is that when creating a container, the service connection needs to be established twice -- once for the container creation and once for the connection. This can introduce latency in the container creation process. For an example of a simple scenario in which it makes sense to combine the flows, see [Using Fluid with React]({{< relref "react.md" >}}).

### Multi-container example

Multiple Fluid containers can be loaded from an application or on a web page at the same time. There are two primary scenarios where an application would use multiple containers.

First, if your application loads two different experiences that have different underlying data structures. *Experience 1* may require a `SharedMap` and *Experience 2* may require a `SharedString`. To minimize the memory footprint of your application, your code can create two different container schemas and load only the schema that is needed. In this case your app has the capability of loading two different containers (two different schemas) but only loads one for a given user.

A more complex scenario involves loading two containers at once. Containers serve as a permissions boundary, so if you have cases where multiple users with different permissions are collaborating together, you may use multiple containers to ensure users have access only to what they should.
For example, consider an education application where multiple teachers collaborate with students. The students and teachers may have a shared view while the teachers may also have an additional private view on the side. In this scenario the students would be loading one container and the teachers would be loading two.

## Container services

When you create or connect to a container with `createContainer` or `getContainer`, the Fluid service will also return a service-specific *services* object.
This object contains references to useful services you can use to build richer applications.
An example of a container service is the [Audience]({{< relref "audience.md" >}}), which provides user information for clients that are connected to the container. See [Working with the audience]({{< relref "audience.md#working-with-the-audience" >}}) for more information.

<!-- AUTO-GENERATED-CONTENT:START (INCLUDE:path=../../../_includes/links.md) -->

<!-- prettier-ignore-start -->
<!-- NOTE: This section is automatically generated by embedding the referenced file contents. Do not update these generated contents directly. -->

<!-- Links -->

<!-- Concepts -->

[Fluid container]: {{< relref "containers.md" >}}
[Signals]: {{< relref "/docs/concepts/signals.md" >}}

<!-- Distributed Data Structures -->

[SharedCounter]: {{< relref "/docs/data-structures/counter.md" >}}
[SharedMap]: {{< relref "/docs/data-structures/map.md" >}}
[SharedString]: {{< relref "/docs/data-structures/string.md" >}}
[Sequences]: {{< relref "/docs/data-structures/sequences.md" >}}

<!-- API links -->

[fluid-framework]: {{< relref "/docs/apis/fluid-framework.md" >}}
[@fluidframework/azure-client]: {{< relref "/docs/apis/azure-client.md" >}}
[@fluidframework/tinylicious-client]: {{< relref "/docs/apis/tinylicious-client.md" >}}

[AzureClient]: {{< relref "/docs/apis/azure-client/AzureClient-class.md" >}}
[TinyliciousClient]: {{< relref "/docs/apis/tinylicious-client/TinyliciousClient-class.md" >}}

[FluidContainer]: {{< relref "/docs/apis/fluid-static/ifluidcontainer-interface.md" >}}
[IFluidContainer]: {{< relref "/docs/apis/fluid-static/ifluidcontainer-interface.md" >}}

<!-- prettier-ignore-end -->

<!-- AUTO-GENERATED-CONTENT:END --><|MERGE_RESOLUTION|>--- conflicted
+++ resolved
@@ -8,7 +8,7 @@
 The container is the primary unit of encapsulation in the Fluid Framework.
 It enables a group of clients to access the same set of shared objects and co-author changes on those objects.
 It is also a permission boundary ensuring visibility and access only to permitted clients.
-A container is represented by the [FluidContainer]({{< relref "/docs/apis/fluid-static/ifluidcontainer-interface.md" >}}) type and consists of a collection of shared objects and APIs to manage the life cycle of those objects.
+A container is represented by the [FluidContainer]({{< apiref "fluid-static" "IFluidContainer" "interface" "v2" >}}) type and consists of a collection of shared objects and APIs to manage the life cycle of those objects.
 
 This article explains:
 
@@ -31,11 +31,7 @@
 
 Your code creates containers using APIs provided by a service-specific client library.
 Each service-specific client library implements a common API for manipulating containers.
-<<<<<<< HEAD
 For example, the [Tinylicious library]({{< relref "/docs/testing/tinylicious.md" >}}) provides [these APIs]({{< relref "docs/api/v1/tinylicious-client.md" >}}) for the Tinylicious Fluid service.
-=======
-For example, the [Tinylicious library]({{< relref "Tinylicious" >}}) provides [these APIs]({{< relref "docs/apis/tinylicious-client.md" >}}) for the Tinylicious Fluid service.
->>>>>>> 88177a2f
 These common APIs enable your code to specify what shared objects should live in the `FluidContainer`, and to connect to the container once it is created.
 
 ### Container schema
@@ -219,15 +215,16 @@
 
 <!-- API links -->
 
-[fluid-framework]: {{< relref "/docs/apis/fluid-framework.md" >}}
-[@fluidframework/azure-client]: {{< relref "/docs/apis/azure-client.md" >}}
-[@fluidframework/tinylicious-client]: {{< relref "/docs/apis/tinylicious-client.md" >}}
-
-[AzureClient]: {{< relref "/docs/apis/azure-client/AzureClient-class.md" >}}
-[TinyliciousClient]: {{< relref "/docs/apis/tinylicious-client/TinyliciousClient-class.md" >}}
-
-[FluidContainer]: {{< relref "/docs/apis/fluid-static/ifluidcontainer-interface.md" >}}
-[IFluidContainer]: {{< relref "/docs/apis/fluid-static/ifluidcontainer-interface.md" >}}
+[fluid-framework]: {{< packageref "fluid-framework" "v2" >}}
+[@fluidframework/azure-client]: {{< packageref "azure-client" "v2" >}}
+[@fluidframework/tinylicious-client]: {{< packageref "tinylicious-client" "v1" >}}
+[@fluid-experimental/odsp-client]: {{< packageref "odsp-client" "v2" >}}
+
+[AzureClient]: {{< apiref "azure-client" "AzureClient" "class" "v2" >}}
+[TinyliciousClient]: {{< apiref "tinylicious-client" "TinyliciousClient" "class" "v1" >}}
+
+[FluidContainer]: {{< apiref "fluid-static" "IFluidContainer" "interface" "v2" >}}
+[IFluidContainer]: {{< apiref "fluid-static" "IFluidContainer" "interface" "v2" >}}
 
 <!-- prettier-ignore-end -->
 
