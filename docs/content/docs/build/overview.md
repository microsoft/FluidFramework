--- conflicted
+++ resolved
@@ -23,7 +23,6 @@
 
 Each service-specific library adheres to a common API structure and has the primary goal of creating and retrieving container objects. The common structure enables you to switch from one service to another with minimal code changes. There are two services currently available:
 
-<<<<<<< HEAD
 - The [Tinylicious service]({{< relref "Tinylicious" >}}) runs on your development computer and is used for development and testing. It is used in Fluid examples throughout this documentation.
 - The [Azure Fluid Relay service]({{< relref "azure-frs.md" >}}) runs in Azure and enables high-scale production scenarios.
 
@@ -32,24 +31,13 @@
 ### Container
 
 The container is the primary unit of encapsulation in Fluid. It consists of a collection of Fluid objects and supporting APIs to manage the lifecycle of the container and the objects within it. New containers must be created from a client, but are bound to the data stored on the supporting server. After a container has been created, it can be accessed by other clients.
-=======
-The [Tinylicious service]({{< relref "tinylicious.md" >}}) is a local testing service and is used in Fluid examples throughout this documentation. Other services include the [Azure Fluid Relay service]({{< relref "azure-frs.md" >}}) which enables high-scale production scenarios.
-
-See [Service-specific client packages](#service-specific-client-packages) for more details.
-
-### Container
-
-The container is the primary unit of encapsulation in Fluid. It consists of a collection of shared objects and supporting APIs to manage the lifecycle of the container and the objects within it.
-
-Creating new containers is a client-driven action and container lifetimes are bound to the data stored on the supporting server. When getting existing containers it's important to consider the previous state of the container.
->>>>>>> 411ba837
 
 For more about containers see [Containers](./containers.md).
 
 ### Shared objects
 
 A *shared object* is any object type that supports collaboration (simultaneous editing). Fluid Framework contains two
-types of Fluid objects:
+types of shared objects:
 
 - **Distributed data structures (DDSes):** A DDS holds shared data that the collaborators are working with.
 - **Data Objects:** A Data Object contains one or more DDSes that are organized to enable a particular collaborative use case.
@@ -76,9 +64,4 @@
 - The client library for the [Tinylicious]({{< relref "Tinylicious" >}}) service is in the package `@fluidframework/tinylicious-client`.
 - The client library for the [Azure Fluid Relay service]({{< relref "azure-frs.md" >}}) is in the package `@fluidframework/azure-client`.
 
-<<<<<<< HEAD
-For more information see [Packages]({{< relref "packages.md" >}}).
-=======
-- `@fluidframework/tinylicious-client` -- a client dedicated to the [Tinylicious]({{< relref "Tinylicious" >}}) service.
-- `@fluidframework/azure-client` -- a client for the [Azure Fluid Relay service]({{< relref "azure-frs.md" >}}). This client can also use Tinylicious for local testing.
->>>>>>> 411ba837
+For more information see [Packages]({{< relref "packages.md" >}}).