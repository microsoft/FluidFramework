--- conflicted
+++ resolved
@@ -54,10 +54,5 @@
 
 The Tinylicious service is a local Fluid service. This documentation uses `@fluidframework/tinylicious-client` (or simply `client`). For specifics about each service-specific client implementation see their corresponding documentation.
 
-<<<<<<< HEAD
-- `@fluid-experimental/tinylicious-client` -- the client for the [Tinylicious]({{< relref "Tinylicious" >}}) service.
-- `@fluidframework/azure-client` -- the client for the [Azure Fluid Relay service]({{< relref "azure-frs.md" >}}).
-=======
 - `@fluidframework/tinylicious-client` -- the client for the [Tinylicious]({{< relref "Tinylicious" >}}) service.
-- `@fluid-experimental/frs-client` -- the client for the [Azure Fluid Relay service]({{< relref "azure-frs.md" >}}).
->>>>>>> 749906d9
+- `@fluidframework/azure-client` -- the client for the [Azure Fluid Relay service]({{< relref "azure-frs.md" >}}).