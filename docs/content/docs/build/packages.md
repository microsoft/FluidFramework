---
title: Packages
menuPosition: 7
author: tylerbutler
---

The Fluid Framework is a multi-layered system consisting of dozens of individual npm packages. Most developers will only
need two or three of these packages for typical Fluid development: The `fluid-framework` package, which contains the
public API for the Fluid Framework, and a service-specific client package, such as the
`@fluidframework/tinylicious-client` package.

## Primary API: fluid-framework

The `fluid-framework` package consists primarily of two portions: the [FluidContainer][] object and a selection of
distributed data structures (DDSes).

### FluidContainer

The [FluidContainer][] object is the one of the object types returned by calls to `createContainer()` and
`getContainer()` on the service clients such as [AzureClient][]. It includes functionality to retrieve the Fluid data
contained within itself, as well as to inspect the state of the collaboration session connection.

### Shared object packages

You'll use one or more shared objects in your container to model your collaborative data. The `fluid-framework` package includes
three data structures that cover a broad range of scenarios:

<<<<<<< HEAD
1. [SharedMap]({{< relref "/docs/data-structures/map.md" >}}), a map-like data structure for storing key/value pair data.
2. [SharedDirectory]({{< relref "shareddirectory-class.md" >}}), a map-like data structure with ability to organize keys into subdirectories.
3. [SharedString]({{< relref "string.md" >}}), a data structure for string data.
=======
1. [SharedMap][], a map-like data structure for storing key/value pair data.
2. [SharedDirectory][], a map-like data structure with ability to organize keys into subdirectories.
3. [SharedString][], a data structure for string data.
>>>>>>> 3490f1ff

## Package scopes

Fluid Framework packages are published under one of the following npm scopes:

- @fluidframework
- @fluid-experimental
- @fluid-internal
- @fluid-tools

In addition to the scoped packages, two unscoped packages are published: the [fluid-framework[] package, described earlier, and the `tinylicious` package, which contains a minimal Fluid server. For more information, see [Tinylicious]({{< relref "tinylicious.md" >}}).

Unless you are contributing to the Fluid Framework, you should only need the unscoped packages and packages from the **@fluidframework** scope.
You can [read more about the scopes and their intent][scopes] in the Fluid Framework wiki.

[scopes]: https://github.com/microsoft/FluidFramework/wiki/npm-package-scopes

<!-- AUTO-GENERATED-CONTENT:START (INCLUDE:path=docs/_includes/links.md) -->
<!-- Links -->

<!-- Concepts -->

[Fluid container]: {{< relref "containers.md" >}}

<!-- Distributed Data Structures -->

[SharedCounter]: {{< relref "/docs/data-structures/counter.md" >}}
[SharedMap]: {{< relref "/docs/data-structures/map.md" >}}
[SharedSequence]: {{< relref "/docs/data-structures/sequences.md" >}}
[SharedString]: {{< relref "/docs/data-structures/string.md" >}}

<!-- API links -->

[fluid-framework]: {{< relref "/docs/apis/fluid-framework.md" >}}
[@fluidframework/azure-client]: {{< relref "/docs/apis/azure-client.md" >}}
[@fluidframework/tinylicious-client]: {{< relref "/docs/apis/tinylicious-client.md" >}}

<<<<<<< HEAD
[AzureClient]: {{< relref "/docs/apis/azure-client/AzureClient-class.md" >}}
[TinyliciousClient]: {{< relref "/docs/apis/tinylicious-client/TinyliciousClient-class.md" >}}

[FluidContainer]: {{< relref "/docs/apis/fluid-static/fluidcontainer-class.md" >}}
[IFluidContainer]: {{< relref "/docs/apis/fluid-static/ifluidcontainer-interface.md" >}}
=======
[AzureClient]: {{< relref "/docs/apis/azure-client/AzureClient.md" >}}
[TinyliciousClient]: {{< relref "/docs/apis/tinylicious-client/TinyliciousClient.md" >}}

[FluidContainer]: {{< relref "/docs/apis/fluid-static/fluidcontainer.md" >}}
[IFluidContainer]: {{< relref "/docs/apis/fluid-static/ifluidcontainer.md" >}}
>>>>>>> 3490f1ff

<!-- AUTO-GENERATED-CONTENT:END --><|MERGE_RESOLUTION|>--- conflicted
+++ resolved
@@ -25,15 +25,9 @@
 You'll use one or more shared objects in your container to model your collaborative data. The `fluid-framework` package includes
 three data structures that cover a broad range of scenarios:
 
-<<<<<<< HEAD
 1. [SharedMap]({{< relref "/docs/data-structures/map.md" >}}), a map-like data structure for storing key/value pair data.
 2. [SharedDirectory]({{< relref "shareddirectory-class.md" >}}), a map-like data structure with ability to organize keys into subdirectories.
 3. [SharedString]({{< relref "string.md" >}}), a data structure for string data.
-=======
-1. [SharedMap][], a map-like data structure for storing key/value pair data.
-2. [SharedDirectory][], a map-like data structure with ability to organize keys into subdirectories.
-3. [SharedString][], a data structure for string data.
->>>>>>> 3490f1ff
 
 ## Package scopes
 
@@ -71,18 +65,10 @@
 [@fluidframework/azure-client]: {{< relref "/docs/apis/azure-client.md" >}}
 [@fluidframework/tinylicious-client]: {{< relref "/docs/apis/tinylicious-client.md" >}}
 
-<<<<<<< HEAD
 [AzureClient]: {{< relref "/docs/apis/azure-client/AzureClient-class.md" >}}
 [TinyliciousClient]: {{< relref "/docs/apis/tinylicious-client/TinyliciousClient-class.md" >}}
 
 [FluidContainer]: {{< relref "/docs/apis/fluid-static/fluidcontainer-class.md" >}}
 [IFluidContainer]: {{< relref "/docs/apis/fluid-static/ifluidcontainer-interface.md" >}}
-=======
-[AzureClient]: {{< relref "/docs/apis/azure-client/AzureClient.md" >}}
-[TinyliciousClient]: {{< relref "/docs/apis/tinylicious-client/TinyliciousClient.md" >}}
-
-[FluidContainer]: {{< relref "/docs/apis/fluid-static/fluidcontainer.md" >}}
-[IFluidContainer]: {{< relref "/docs/apis/fluid-static/ifluidcontainer.md" >}}
->>>>>>> 3490f1ff
 
 <!-- AUTO-GENERATED-CONTENT:END -->