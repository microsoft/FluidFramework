---
title: Packages
menuPosition: 7
author: tylerbutler
---

The Fluid Framework is a multi-layered system consisting of dozens of individual npm packages. Most developers will only
need two or three of these packages for typical Fluid development: The `fluid-framework` package, which contains the
public API for the Fluid Framework, and a service-specific client package, such as the
`@fluidframework/tinylicious-client` package.

## Primary API: fluid-framework

The `fluid-framework` package consists primarily of two portions: the [FluidContainer][] object and a selection of
distributed data structures (DDSes).

### FluidContainer

The [FluidContainer][] object is the one of the object types returned by calls to `createContainer()` and
`getContainer()` on the service clients such as [AzureClient][]. It includes functionality to retrieve the Fluid data
contained within itself, as well as to inspect the state of the collaboration session connection.

### Shared object packages

You'll use one or more shared objects in your container to model your collaborative data. The `fluid-framework` package includes
three data structures that cover a broad range of scenarios:

<<<<<<< HEAD
1. [SharedMap]({{< relref "/docs/data-structures/map.md" >}}), a map-like data structure for storing key/value pair data.
2. {{< apiref SharedDirectory >}}, a map-like data structure with ability to organize keys into subdirectories.
3. [SharedString]({{< relref "string.md" >}}), a data structure for string data.
=======
1. [SharedMap][], a map-like data structure for storing key/value pair data.
2. [SharedDirectory][], a map-like data structure with ability to organize keys into subdirectories.
3. [SharedString][], a data structure for string data.
>>>>>>> 3490f1ff

## Package scopes

Fluid Framework packages are published under one of the following npm scopes:

- @fluidframework
- @fluid-experimental
- @fluid-internal
- @fluid-tools

In addition to the scoped packages, two unscoped packages are published: the [fluid-framework[] package, described earlier, and the `tinylicious` package, which contains a minimal Fluid server. For more information, see [Tinylicious]({{< relref "tinylicious.md" >}}).

Unless you are contributing to the Fluid Framework, you should only need the unscoped packages and packages from the **@fluidframework** scope.
You can [read more about the scopes and their intent][scopes] in the Fluid Framework wiki.

[scopes]: https://github.com/microsoft/FluidFramework/wiki/npm-package-scopes

<!-- AUTO-GENERATED-CONTENT:START (INCLUDE:path=docs/_includes/links.md) -->
<!-- Links -->

<!-- Concepts -->

[Fluid container]: {{< relref "containers.md" >}}

<!-- Distributed Data Structures -->

<<<<<<< HEAD
[FluidContainer]: {{< relref "/docs/apis/fluid-framework/fluidcontainer.md" >}}
[IFluidContainer]: {{< relref "/docs/apis/fluid-framework/ifluidcontainer.md" >}}
=======
>>>>>>> 3490f1ff
[SharedCounter]: {{< relref "/docs/data-structures/counter.md" >}}
[SharedMap]: {{< relref "/docs/data-structures/map.md" >}}
[SharedSequence]: {{< relref "/docs/data-structures/sequences.md" >}}
[SharedString]: {{< relref "/docs/data-structures/string.md" >}}

<!-- API links -->

[fluid-framework]: {{< relref "/docs/apis/fluid-framework.md" >}}
[@fluidframework/azure-client]: {{< relref "/docs/apis/azure-client.md" >}}
[@fluidframework/tinylicious-client]: {{< relref "/docs/apis/tinylicious-client.md" >}}

[AzureClient]: {{< relref "/docs/apis/azure-client/AzureClient.md" >}}
[TinyliciousClient]: {{< relref "/docs/apis/tinylicious-client/TinyliciousClient.md" >}}

[FluidContainer]: {{< relref "/docs/apis/fluid-static/fluidcontainer.md" >}}
[IFluidContainer]: {{< relref "/docs/apis/fluid-static/ifluidcontainer.md" >}}

<!-- AUTO-GENERATED-CONTENT:END --><|MERGE_RESOLUTION|>--- conflicted
+++ resolved
@@ -25,15 +25,9 @@
 You'll use one or more shared objects in your container to model your collaborative data. The `fluid-framework` package includes
 three data structures that cover a broad range of scenarios:
 
-<<<<<<< HEAD
-1. [SharedMap]({{< relref "/docs/data-structures/map.md" >}}), a map-like data structure for storing key/value pair data.
-2. {{< apiref SharedDirectory >}}, a map-like data structure with ability to organize keys into subdirectories.
-3. [SharedString]({{< relref "string.md" >}}), a data structure for string data.
-=======
 1. [SharedMap][], a map-like data structure for storing key/value pair data.
 2. [SharedDirectory][], a map-like data structure with ability to organize keys into subdirectories.
 3. [SharedString][], a data structure for string data.
->>>>>>> 3490f1ff
 
 ## Package scopes
 
@@ -60,11 +54,6 @@
 
 <!-- Distributed Data Structures -->
 
-<<<<<<< HEAD
-[FluidContainer]: {{< relref "/docs/apis/fluid-framework/fluidcontainer.md" >}}
-[IFluidContainer]: {{< relref "/docs/apis/fluid-framework/ifluidcontainer.md" >}}
-=======
->>>>>>> 3490f1ff
 [SharedCounter]: {{< relref "/docs/data-structures/counter.md" >}}
 [SharedMap]: {{< relref "/docs/data-structures/map.md" >}}
 [SharedSequence]: {{< relref "/docs/data-structures/sequences.md" >}}
@@ -79,7 +68,7 @@
 [AzureClient]: {{< relref "/docs/apis/azure-client/AzureClient.md" >}}
 [TinyliciousClient]: {{< relref "/docs/apis/tinylicious-client/TinyliciousClient.md" >}}
 
-[FluidContainer]: {{< relref "/docs/apis/fluid-static/fluidcontainer.md" >}}
-[IFluidContainer]: {{< relref "/docs/apis/fluid-static/ifluidcontainer.md" >}}
+[FluidContainer]: {{< relref "/docs/apis/fluid-framework/fluidcontainer.md" >}}
+[IFluidContainer]: {{< relref "/docs/apis/fluid-framework/ifluidcontainer.md" >}}
 
 <!-- AUTO-GENERATED-CONTENT:END -->