--- conflicted
+++ resolved
@@ -3,7 +3,10 @@
 menuPosition: 2
 ---
 
-Azure Fluid Relay service is a cloud-hosted Fluid service. You can connect your Fluid application to an Azure Fluid Relay instance using the `AzureClient` in the `@fluidframework/azure-client` package. `AzureClient` handles the logic of connecting your [Fluid container]({{< relref "containers.md" >}}) to the service while keeping the container object itself service-agnostic. You can use one instance of this client to manage multiple containers.
+Azure Fluid Relay service is a cloud-hosted Fluid service. You can connect your Fluid application to an Azure Fluid Relay instance using the `AzureClient` in the `@fluidframework/azure-client` package. `AzureClient` handles the logic of connecting your [Fluid Container]({{< relref "containers.md" >}}) to the service while keeping the container object itself service-agnostic. You can use one instance of this client to manage multiple containers.
+Relay instance using the `AzureClient` in the `@fluidframework/azure-client` package. `AzureClient` handles the logic of
+connecting your [Fluid container][] to the service while keeping the container object itself service-agnostic. You can
+use one instance of this client to manage multiple containers.
 
 The sections below will explain how to use `AzureClient` in your own application.
 
@@ -47,11 +50,7 @@
 const client = new AzureClient(config);
 ```
 
-<<<<<<< HEAD
-The user object can also hold optional additional user details such as the gender, address, email, etc. For example:
-=======
 The user object can also hold optional additional user details. For example:
->>>>>>> f22a5a2c
 
 ```javascript
 cont userDetails: ICustomUserDetails = {
