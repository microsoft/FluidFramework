---
title: Connect to an Azure Fluid Relay service
menuPosition: 2
---

Azure Fluid Relay service is a cloud-hosted Fluid service. You can connect your Fluid application to an Azure Fluid Relay instance using the `AzureClient` in the `@fluidframework/azure-client` package. `AzureClient` handles the logic of connecting your [Fluid container]({{< relref "containers.md" >}}) to the service while keeping the container object itself service-agnostic. You can use one instance of this client to manage multiple containers.

The sections below will explain how to use `AzureClient` in your own application.

{{< include file="_includes/azureFluidRelay-onboarding.html" safeHTML=true >}}

## Connecting to the service

To connect to an Azure Fluid Relay instance you first need to create an `AzureClient`. You must provide some configuration parameters including the the tenant ID, orderer and storage URLs, and a token provider to generate the JSON Web Token (JWT) that will be used to authorize the current user against the service. The `@fluidframework/test-client-utils` package provides an `InsecureTokenProvider` that can be used for development purposes.

{{< callout danger >}}
The `InsecureTokenProvider` should only be used for development purposes because **using it exposes the tenant key secret in your client-side code bundle.** This must be replaced with an implementation of `ITokenProvider` that fetches the token from your own backend service that is responsible for signing it with the tenant key.
{{< /callout >}}

```javascript
const config = {
  tenantId: "myTenantId",
  tokenProvider: new InsecureTokenProvider("myTenantKey", {
    id: "userId",
    name: "Test User",
  }),
  orderer: "https://myOrdererUrl",
  storage: "https://myStorageUrl",
};

const clientProps = {
  connection: config,
};

const client = new AzureClient(clientProps);
```

Now that you have an instance of `AzureClient`, you can start using it to create or load Fluid containers!

### Token providers

The [AzureFunctionTokenProvider](https://github.com/microsoft/FluidFramework/blob/main/packages/framework/azure-client/src/AzureFunctionTokenProvider.ts) is an implementation of `ITokenProvider` which ensures your tenant key secret is not exposed in your client-side bundle code. The `AzureFunctionTokenProvider` takes in your Azure Function URL appended by `/api/GetAzureToken` along with the current user object. Later on, it makes a `GET` request to your Azure Function by passing in the tenantId, documentId and userId/userName as optional parameters.

```javascript
const config = {
  tenantId: "myTenantId",
  tokenProvider: new AzureFunctionTokenProvider(
    "myAzureFunctionUrl" + "/api/GetAzureToken",
    { userId: "userId", userName: "Test User" }
  ),
  orderer: "https://myOrdererUrl",
  storage: "https://myStorageUrl",
};

const clientProps = {
  connection: config,
};

const client = new AzureClient(clientProps);
```

The user object can also hold optional additional user details. For example:

```javascript
const userDetails: ICustomUserDetails = {
  email: "xyz@outlook.com",
  address: "Redmond",
};

const config = {
  tenantId: "myTenantId",
  tokenProvider: new AzureFunctionTokenProvider(
    "myAzureFunctionUrl" + "/api/GetAzureToken",
    { userId: "UserId", userName: "Test User", additionalDetails: userDetails }
  ),
  orderer: "https://myOrdererUrl",
  storage: "https://myStorageUrl",
};
```

Your Azure Function will generate the token for the given user that is signed using the tenant's secret key and returned to the client without exposing the secret itself.

## Managing containers

The `AzureClient` API exposes `createContainer` and `getContainer` functions to create and get containers respectively. Both functions take in a _container schema_ that defines the container data model. For the
`getContainer` function, there is an additional parameter for the container `id` of the container you wish to
fetch.

In the container creation scenario, you can use the following pattern:

```javascript
const schema = {
  initialObjects: {
    /* ... */
  },
  dynamicObjectTypes: [
    /*...*/
  ],
};
const azureClient = new AzureClient(clientProps);
const { container, services } = await azureClient.createContainer(
  schema
);
const id = await container.attach();
```

The `container.attach()` call is when the container actually becomes connected to the service and is recorded in its blob storage. It returns an `id` which is the unique identifier to this container instance.

Any client that wants to join the same collaborative session needs to call `getContainer` with the same container `id`.

```javascript
const { container, services } = await azureClient.getContainer(
  id,
  schema
);
```

For the further information on how to start recording logs being emitted by Fluid, see [Telemetry]({{< relref "telemetry.md" >}}).

The container being fetched back will hold the `initialObjects` as defined in the container schema. See [Data modeling]({{< relref "data-modeling.md" >}}) to learn more about how to establish the schema and use the `container` object.

## Getting audience details

Calls to `createContainer` and `getContainer` return two values: a `container` -- described above -- and a `services` object.

<<<<<<< HEAD
The `FluidContainer` contains the Fluid data model and is service-agnostic. Any code you write against this container object returned by the `AzureClient` is reusable with the client for another service. An example of this is if you prototyped your scenario using `TinyliciousClient`, then all of your code interacting with the shared objects within the Fluid container can be reused when moving to using `AzureClient`.
=======
The `container` contains the Fluid data model and is service-agnostic. Any code you write against this container object returned by the `AzureClient` is reusable with the client for another service. An example of this is if you prototyped your scenario using `TinyliciousClient`, then all of your code interacting with the shared objects within the Fluid container can be reused when moving to using `AzureClient`.
>>>>>>> 57a4d901

The `containerServices` object contains data that is specific to the Azure Fluid Relay service. This object contains an `audience` value that can be used to manage the roster of users that are currently connected to the container.

Let's take a look at how you can use the `audience` object to maintain an updated view of all the members currently in a container.

```javascript
const { audience } = containerServices;
const audienceDiv = document.createElement("div");

const onAudienceChanged = () => {
  const members = audience.getMembers();
  const self = audience.getMyself();
  const memberStrings: string[] = [];
  const useAzure = process.env.FLUID_CLIENT === "azure";

  members.forEach((member: AzureMember<ICustomUserDetails>) => {
    if (member.userId !== self?.userId) {
      if (useAzure) {
        const memberString = `${member.userName}: {Email: ${member.additionalDetails?.email},
                        Address: ${member.additionalDetails?.address}}`;
        memberStrings.push(memberString);
      } else {
        memberStrings.push(member.userName);
      }
    }
  });
  audienceDiv.innerHTML = `
            Current User: ${self?.userName} <br />
            Other Users: ${memberStrings.join(", ")}
        `;
};

onAudienceChanged();
audience.on("membersChanged", onAudienceChanged);
```

`audience` provides two functions that will return `AzureMember` objects that have a user ID and user name:

- `getMembers` returns a map of all the users connected to the container. These values will change anytime a member joins or leaves the container.
- `getMyself` returns the current user on this client.

`audience` also emits events for when the roster of members changes. `membersChanged` will fire for any roster changes, whereas `memberAdded` and `memberRemoved` will fire for their respective changes with the `clientId` and `member` values that have been modified. After any of these events fire, a new call to `getMembers` will return the updated member roster.

A sample `AzureMember` object looks like the following:

```json
{
  "userId": "0e662aca-9d7d-4ff0-8faf-9f8672b70f15",
  "userName": "Test User",
  "connections": [
    {
      "id": "c699c3d1-a4a0-4e9e-aeb4-b33b00544a71",
      "mode": "write"
    },
    {
      "id": "0e662aca-9d7d-4ff0-8faf-9f8672b70f15",
      "mode": "write"
    }
  ],
  "additionalDetails": {
    "email": "xyz@outlook.com",
    "address": "Redmond"
  }
}
```

Alongside the user ID, name and additional details, `AzureMember` objects also hold an array of `connections`. If the user is logged into the session with only one client, `connections` will only have one value in it with the ID of the client and if is in read/write mode. However, if the same user is logged in from multiple clients (i.e. they are logged in from different devices or have multiple browser tabs open with the same container), `connections` here will hold multiple values for each client. In the example data above, we can see that a user with name "Test User" and ID "0e662aca-9d7d-4ff0-8faf-9f8672b70f15" currently has the container open from two different clients. The values in the `additionalDetails` field match up to the values provided in the `AzureFunctionTokenProvider` token generation.

These functions and events can be combined to present a real-time view of the users in the current session.

**Congratulations!** You have now successfully connected your Fluid container to the Azure Fluid Relay service and
fetched back user details for the members in your collaborative session!

<!-- AUTO-GENERATED-CONTENT:START (INCLUDE:path=docs/_includes/links.md) -->
<!-- Links -->

<!-- Concepts -->

[Fluid container]: {{< relref "containers.md" >}}

<!-- Classes and interfaces -->

[ContainerRuntimeFactoryWithDefaultDataStore]: {{< relref "containerruntimefactorywithdefaultdatastore.md" >}}
[DataObject]: {{< relref "dataobject.md" >}}
[DataObjectFactory]: {{< relref "dataobjectfactory.md" >}}
[FluidContainer]: {{< relref "fluidcontainer.md" >}}
[IFluidContainer]: {{< relref "ifluidcontainer.md" >}}
[PureDataObject]: {{< relref "puredataobject.md" >}}
[PureDataObjectFactory]: {{< relref "puredataobjectfactory.md" >}}
[SharedCounter]: {{< relref "/docs/data-structures/counter.md" >}}
[SharedMap]: {{< relref "/docs/data-structures/map.md" >}}
[SharedNumberSequence]: {{< relref "sequences.md#sharedobjectsequence-and-sharednumbersequence" >}}
[SharedObjectSequence]: {{< relref "sequences.md#sharedobjectsequence-and-sharednumbersequence" >}}
[SharedSequence]: {{< relref "sequences.md" >}}
[SharedString]: {{< relref "string.md" >}}
[TaskManager]: {{< relref "/docs/data-structures/task-manager.md" >}}

<!-- AUTO-GENERATED-CONTENT:END --><|MERGE_RESOLUTION|>--- conflicted
+++ resolved
@@ -123,11 +123,7 @@
 
 Calls to `createContainer` and `getContainer` return two values: a `container` -- described above -- and a `services` object.
 
-<<<<<<< HEAD
-The `FluidContainer` contains the Fluid data model and is service-agnostic. Any code you write against this container object returned by the `AzureClient` is reusable with the client for another service. An example of this is if you prototyped your scenario using `TinyliciousClient`, then all of your code interacting with the shared objects within the Fluid container can be reused when moving to using `AzureClient`.
-=======
 The `container` contains the Fluid data model and is service-agnostic. Any code you write against this container object returned by the `AzureClient` is reusable with the client for another service. An example of this is if you prototyped your scenario using `TinyliciousClient`, then all of your code interacting with the shared objects within the Fluid container can be reused when moving to using `AzureClient`.
->>>>>>> 57a4d901
 
 The `containerServices` object contains data that is specific to the Azure Fluid Relay service. This object contains an `audience` value that can be used to manage the roster of users that are currently connected to the container.
 
