--- conflicted
+++ resolved
@@ -7,11 +7,6 @@
 intended only for testing and development, while other hosted options provide the high scalability needed for
 production-quality applications.
 
-<<<<<<< HEAD
-- Tinylicious
-- Azure Fluid Relay
-- DIY R11s
-=======
 ## Tinylicious
 
 [Tinylicious]({{< relref "tinylicious.md" >}}) is a minimal, self-contained implementation of the Fluid Framework
@@ -43,5 +38,4 @@
 project. Routerlicious is not formally supported as a production-quality service, but you can run it using Docker. See
 the [Routerlicious readme][r11s] for more information about running it.
 
-[r11s]: https://github.com/microsoft/FluidFramework/tree/main/server#readme
->>>>>>> f70d4293
+[r11s]: https://github.com/microsoft/FluidFramework/tree/main/server#readme