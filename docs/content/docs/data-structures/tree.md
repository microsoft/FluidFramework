--- conflicted
+++ resolved
@@ -545,16 +545,13 @@
 	): () => void;
 ```
 
-<<<<<<< HEAD
+
 `Tree.on` assigns the specified `listener` function to the specified `eventName` for the specified `node`.
 The `node` can be any node of the tree.
 The `eventName` can be either "treeChanged" or "nodeChanged".
 `nodeChanged` fires whenever one or more properties of the specified node change.
 `treeChanged` fires whenever one or more properties of the specified node or any node in its subtree, change.
 We recommend looking at the documentation of each of the events for more details.
-=======
-`Tree.on` assigns the specified `listener` function to the specified `eventType` for the specified `node`. The `node` can be any node of the tree. The `eventType` can be either "treeChanged" or "nodeChanged". `nodeChanged` fires whenever the given node changes (values of the fields in the node). `treeChanged` fires whenever the given node or any of the nodes in its child subtree changes.
->>>>>>> 81aab498
 
 An `event` object is automatically passed to the `listener`. It has one member:
 
@@ -564,12 +561,10 @@
 
 ```typescript
 const unsubscribe = Tree.on(myTreeNode, "nodeChanged", () => {...});
-<<<<<<< HEAD
 
 // Later at some point when the event subscription is not needed anymore
 unsubscribe();
-=======
->>>>>>> 81aab498
+
 ```
 
 ### Type guard
