--- conflicted
+++ resolved
@@ -67,21 +67,6 @@
 
 <!-- This section is automatically generated. To update it, make the appropriate changes to docs/md-magic.config.js or the embedded content, then run 'npm run build:md-magic' in the docs folder. -->
 
-<<<<<<< HEAD
-For further reading on attribution, see the [@fluidframework/attributor README](../../framework/attributor/README.md).
-
-There are plans to make attribution policies more flexible, for example tracking attribution of property changes separately from segment insertion.
-
-### Examples
-
--   Rich Text Editor Implementations
-
-    -   [webflow](https://github.com/microsoft/FluidFramework/tree/main/examples/data-objects/webflow)
-    -   [flowView](https://github.com/microsoft/FluidFramework/blob/main/examples/data-objects/shared-text/src/client-ui-lib/controls/flowView.ts)
-
--   Integrations with Open Source Rich Text Editors
-
-=======
 -   Rich Text Editor Implementations
 
     -   [webflow](https://github.com/microsoft/FluidFramework/tree/main/examples/data-objects/webflow)
@@ -95,7 +80,6 @@
 -   Plain Text Editor Implementations
     -   [collaborativeTextArea](https://github.com/microsoft/FluidFramework/blob/main/experimental/framework/react-inputs/src/CollaborativeTextArea.tsx)
     -   [collaborativeInput](https://github.com/microsoft/FluidFramework/blob/main/experimental/framework/react-inputs/src/CollaborativeInput.tsx)
->>>>>>> f258b445
 <!-- prettier-ignore-end -->
 
 <!-- AUTO-GENERATED-CONTENT:END -->
