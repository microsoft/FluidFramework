--- conflicted
+++ resolved
@@ -39,13 +39,8 @@
 The `FluidContainer` provides a container schema for defining which DDSes you would like to load from it.
 It provides two separate fields for establishing an initial roster of objects and dynamically creating new ones.
 
-<<<<<<< HEAD
 - For general guidance on using the `ContainerSchema`, please see [Data modeling]({{< relref "data-modeling.md" >}}).
 - For guidance on how to create/load a container using a service-specific client, please see [Containers - Creating and loading]({{< relref "containers.md#creating--connecting" >}}).
-=======
--   For general guidance on using the `ContainerSchema`, please see [Data modeling]({{< relref "data-modeling.md" >}}).
--   For guidance on how to create/load a container using a service-specific client, please see [Containers - Creating and loading]({{< relref "containers.md#creating--loading" >}}).
->>>>>>> 3128773f
 
 Let's take a look at how you would specifically use the `ContainerSchema` for `SharedMap`.
 
