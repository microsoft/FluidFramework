---
title: Handles
menuPosition: 1
---

A Fluid handle is an object that holds a reference to a collaborative object, such as a [`DataObject`](/apis/aqueduct/dataobject/)
or a Distributed Data Structure (DDS).

The primary use case for handles in the Fluid Framework is for storing a [`DataObject`](/apis/aqueduct/dataobject/), or
a DDS, into another DDS. This doc covers how to consume and use Fluid handles.

### Why use Fluid handles?

- Collaborative objects, such as Fluid objects or DDSes, cannot be stored directly in another DDS. There are two primary
  reasons for this:
     1. Content stored in a DDS needs to be serializable. Complex objects and classes should never be directly stored in
        a DDS.
     2. Frequently the same collaborative object (not merely a copy) has to be available in different DDSes. The only way to make this possible is to store _references_ (which is what a handle is) to the collaborative objects in the DDSes.

- Handles encapsulate where the underlying object instance exists within the Fluid runtime and how to retrieve it. 
  This reduces the complexity from the caller by abstracting away the need to know how to make a `request` to the 
  Fluid runtime to retrieve the object.

- Handles enable the underlying Fluid runtime to build a dependency hierarchy. This will enable us to add garbage collection to the runtime in a future version.

### Basic Scenario

Given a SharedMap DDS `myMap`, and a SharedString DDS `myText`, we want to store `myText` as a value in `myMap`. Because
we now know we can't directly store one DDS object in another DDS, we need to store a handle to `myText` then use that handle
to retrieve the `myText` SharedString.

In practice this looks like the following. Note that you don't have to construct the handle. The `create` method of the DDS does that for you and assigns it to the `handle` property of the DDS.

```typescript
const myMap = SharedMap.create(this.runtime);
const myText = SharedString.create(this.runtime);
myMap.set("my-text", myText.handle);
```

The handle object itself has an async function `get()` that returns the underlying object. In this case the `myText`
SharedString instance.

Retrieving the object from the handle looks like this:

```typescript
const textHandle = myMap.get("my-text");
const text = await textHandle.get();
```

<<<<<<< HEAD
  For example, the handle for a `PureDataObject` simply returns the underlying object. But when this handle is stored in
  a DDS so that it is serialized and then de-serialized in a remote client, it is represented by a _remote handle_.
  The remote handle only has the absolute URL to the object, requests the object from the root, and then returns it.
=======
Because we store handles to our collaborative objects, and not the objects themselves, the handle can be passed around in
the system and anyone who has it can easily get the underlying object by simply calling `get()`. This means that if we have
a second SharedMap called `myMap2` it can also store the same `myText` SharedString instance.
>>>>>>> 89514ba4

```typescript
const myMap = SharedMap.create(this.runtime);
const myMap2 = SharedMap.create(this.runtime);
const myText = SharedString.create(this.runtime);

myMap.set("my-text", myText.handle);
myMap2.set("my-text", myText.handle);

const text = await myMap.get("my-text").get();
const text2 = await myMap2.get("my-text").get();

console.log(text === text2) // true
```

### Scenarios in Practice

The following examples outline the uses of handles to retrieve the underlying object in different scenarios.

#### Storing DDSes on the DataObject `root`

When developing a Fluid object from a `DataObject` you will often find yourself wanting to create and store new DDSes. In the scenario below we
want to create a new `SharedMap` that all users have access to, and we also want to ensure it is only created once. We can do that by
creating a new SharedMap in our `initializingFirstTime` lifecycle method and storing it on our `root` SharedDirectory. The `initializingFirstTime` function in the `DataObject` only runs the first time our `MyFluidObject` is ever created. The `hasInitialized` lifecycle method runs every time `MyFluidObject` instance is initialized and we can use this to get and store our SharedMap locally in the class.

```typescript
export class MyFluidObject extends DataObject {
  public myMap;

  protected async initializingFirstTime() {
      const map = await SharedMap.create(this.runtime)
      this.root.set("map-id", map.handle);
  }

  protected async hasInitialized() {
      this.myMap = await this.root.get<IFluidHandle<SharedMap>>("map-id").get();
  }
}
```

#### Storing other DataObjects

One of the advanced uses of a Fluid handle is creating and storing other DataObjects within the DataObject `root`. We can
do this the same as a DDS by storing the handle to the Fluid object then later using that to retrieve the handle and
`get` the object.

The following code snippet from the
[Pond](https://github.com/microsoft/FluidFramework/blob/main/examples/data-objects/pond/src/index.tsx) DataObject
demonstrates this. It creates a Clicker object (which is a DataObject) during first time initialization and stores its
handle in the root SharedDirectory. By following the convention of using the Fluid object's name as the key for the handle, you enable any remote client to retrieve the handle from the root and get the Clicker by
calling `get()` on the handle:

```typescript
// ...

protected async initializingFirstTime() {
    // The first client creates `Clicker` and stores the handle in the `root` DDS.
    const clickerObject = await Clicker.getFactory().createChildInstance(this.context);
    this.root.set(Clicker.Name, clickerObject.handle);
}

protected async hasInitialized() {
    // The remote clients retrieve the handle from the `root` DDS and get the `Clicker`.
    const clicker = await this.root.get<IFluidHandle>(Clicker.Name).get();
    this.clickerView = new HTMLViewAdapter(clicker);
}

// ...
```<|MERGE_RESOLUTION|>--- conflicted
+++ resolved
@@ -47,15 +47,9 @@
 const text = await textHandle.get();
 ```
 
-<<<<<<< HEAD
-  For example, the handle for a `PureDataObject` simply returns the underlying object. But when this handle is stored in
-  a DDS so that it is serialized and then de-serialized in a remote client, it is represented by a _remote handle_.
-  The remote handle only has the absolute URL to the object, requests the object from the root, and then returns it.
-=======
 Because we store handles to our collaborative objects, and not the objects themselves, the handle can be passed around in
 the system and anyone who has it can easily get the underlying object by simply calling `get()`. This means that if we have
 a second SharedMap called `myMap2` it can also store the same `myText` SharedString instance.
->>>>>>> 89514ba4
 
 ```typescript
 const myMap = SharedMap.create(this.runtime);
