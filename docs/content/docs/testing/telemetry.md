--- conflicted
+++ resolved
@@ -15,11 +15,7 @@
 The `ITelemetryBaseLogger` is an interface within the `@fluidframework/common-definitions` package. This interface can
 be implemented and passed into the service client's constructor via the `props` parameter.
 
-<<<<<<< HEAD
-All Fluid service clients (for example, [AzureClient][] and [TinyliciousClient][] allow passing a `logger?: ITelemetryBaseLogger`
-=======
 All Fluid service clients (for example, [AzureClient][]) and [TinyliciousClient][])) allow passing a `logger?: ITelemetryBaseLogger`
->>>>>>> 35726b01
 into the service client props. Both `createContainer()` and `getContainer()` methods will then create an instance of the `logger`.
 
 `TinyliciousClientProps` interface definition takes an optional parameter `logger`.
@@ -295,36 +291,4 @@
 
 It's not recommended to set `localStorage.debug` in code; your users will see a very spammy console window if you do.
 
-**To enable Fluid Framework logging in a Node.js application,** set the `DEBUG` environment variable when running the app.
-
-<<<<<<< HEAD
-=======
-
->>>>>>> 35726b01
-<!-- AUTO-GENERATED-CONTENT:START (INCLUDE:path=docs/_includes/links.md) -->
-<!-- Links -->
-
-<!-- Concepts -->
-
-[Fluid container]: {{< relref "containers.md" >}}
-
-<!-- Distributed Data Structures -->
-
-[SharedCounter]: {{< relref "/docs/data-structures/counter.md" >}}
-[SharedMap]: {{< relref "/docs/data-structures/map.md" >}}
-[SharedSequence]: {{< relref "/docs/data-structures/sequences.md" >}}
-[SharedString]: {{< relref "/docs/data-structures/string.md" >}}
-
-<!-- API links -->
-
-[fluid-framework]: {{< relref "/docs/apis/fluid-framework.md" >}}
-[@fluidframework/azure-client]: {{< relref "/docs/apis/azure-client.md" >}}
-[@fluidframework/tinylicious-client]: {{< relref "/docs/apis/tinylicious-client.md" >}}
-
-[AzureClient]: {{< relref "/docs/apis/azure-client/AzureClient-class.md" >}}
-[TinyliciousClient]: {{< relref "/docs/apis/tinylicious-client/TinyliciousClient-class.md" >}}
-
-[FluidContainer]: {{< relref "/docs/apis/fluid-static/fluidcontainer-class.md" >}}
-[IFluidContainer]: {{< relref "/docs/apis/fluid-static/ifluidcontainer-interface.md" >}}
-
-<!-- AUTO-GENERATED-CONTENT:END -->+**To enable Fluid Framework logging in a Node.js application,** set the `DEBUG` environment variable when running the app.