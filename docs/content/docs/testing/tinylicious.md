--- conflicted
+++ resolved
@@ -1,12 +1,7 @@
 ---
 title: Tinylicious
-<<<<<<< HEAD
 menuPosition: 1
-status: placeholder
-=======
-menuPosition: 3
 status: unwritten
->>>>>>> fb6b9a25
 ---
 
 ## What is Tinylicious?
