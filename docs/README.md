# fluidframework-docs

This is the code and content for <https://fluidframework.com>.

The site is generated using [Hugo](https://gohugo.io/).

## Previewing the documentation site locally

Open the docs folder in a terminal and install the dependencies using npm.

```bash
cd docs
npm install
```

Then, start the server.

```bash
npm start
```

Open <http://localhost:1313> to preview the site.

### API documentation and Playground

The steps above won't include API documentation (the TSDoc JSON files) or the Playground by default.

To include generated API documentation in your local preview, you can run a complete build from the repo root.
Then run the `build:api` script from this directory.

```bash
npm run build:api
```

Alternatively, you can skip the complete repo build by downloading the latest API docs and Playground files with the `download` script.

```bash
npm run download
```

Note that the `download` script will **overwrite any locally built API docs.**

## Building the documentation

Run the `build` script to build the site. The output will be in the `public/` folder.

```bash
npm run build
```

### Drafts

Work-in-progress documents that are not ready for public consumption can be safely added by annotatting them with the `draft` flag in their frontmatter.

Example:

```markdown
---
title: "Foo"
draft: true
---
```

Such documents will be disregarded by the build (by default) and will not be published.

Drafts are a good option for making incremental progress on a document via pull requests before being ready to actually publish for the world to see.

#### Previewing drafts locally.

As noted above, the `build` script won't build `draft` content.
To build this content and preview it locally, you can run the build with the `--buildDrafts` flag.

```bash
npm run build -- --buildDrafts
```

For more documentation on this Hugo feature, see [here](https://gohugo.io/getting-started/usage/#draft-future-and-expired-content).

### Future Content

TODO


### TODO: old text, remove before committing

By default the `build` script won't build content with a future published date or `draft` flag.
To build this content, use the `--buildDrafts` and `--buildFuture` flags.

```bash
npm run build -- --buildDrafts --buildFuture
```

Content with a future published date won't automatically publish on that date.
You'll need to run the build process.

### API documentation

Building API documentation locally requires an extra step to generate the content from the source.

From the root of the repository:

```bash
npm install
npm run build:fast -- --symlink:full --install --all
npm run build:fast -- -s build -s build:docs --nolint --all
```

You can then build or preview the docs using the steps described earlier.

Note that this will leave the fluid-build tool in full-symlink mode.
To return to the default isolated mode (e.g. for typical development) run:

```bash
npm run build:fast -- --symlink
```

### Understanding the API documentation build pipeline

If you encounter problems updating or building the API docs, it can be helpful to have a high-level understanding of how it gets built.
The steps are as follows:

1. Root: `build:fast`
    1. Compile the code, generating TypeScript definitions, etc.
1. Root: `build:docs`
    1. Run the @microsoft/api-extractor (using Lerna) in each package to extract documentation info in a JSON format.
       The output is placed in a folder `_api-extractor-temp` in each package's directory.
    1. The JSON is also copied from each package up to a shared `_api-extractor-temp` directory under the repository root.
1. `/docs`: `build`
    1. Run markdown-magic to update some shared content in the source Markdown files.
    1. Run the @mattetti/api-extractor tool to transform the JSON format into Markdown.
       The generated Markdown is placed at `/docs/content/apis`.
       We maintain this fork of @microsoft/api-extractor [here](https://github.com/tylerbutler/custom-api-documenter/tree/dev).
    1. Run hugo to build the site itself. The generated output is placed at `/docs/public/apis`.
1. `/docs`: `start`
    1. Run the hugo server to host the site at <http://localhost:1313>.

To investigate incorrect output, you can check the intermediate outputs (JSON, Markdown, HTML) at these locations to narrow down where the error is occurring.

## Creating new content

You need to generate new content manually by creating new files by hand or by generating them using the `hugo` command as shown below:

### Static doc

```bash
npm run hugo -- new docs/concepts/flux-capacitor.md
```

### Blog post

```bash
npm run hugo -- new posts/fluid-everywhere.md
```

### Content guidelines

Try to use Markdown as much as possible.
You can embed HTML in Markdown, but we recommended sticking to Markdown and shortcodes/partials.

## Menus

Menus are mainly managed in `config.yml` but depending on the menu, the sub headers might be driven by the content in the repo (pages or data files).

### Main menu (top menu)

The top menu is configured in the `config.yml` file and can look like this:

```yaml
menu:
  main:
  - name: "Docs"
    url: "/docs/"
    weight: -90
  - name: "API"
    url: "/apis/"
    weight: -80
  - name: "Blog"
    url: "/posts/"
    weight: -50
```

### Docs menu

The docs menu is implemented in the theme's `_partial/docNav.html` and is using the `config.yml` to find the headers and then uses the area attribute of each sub section (sub folders in the content folder) to populate the pages displayed in the menu.

Here is an example of what `config.yml` could contain:

```yaml
menu:
  docs:
  - identifier: "get-started"
    name: "Get Started"
    weight: -500
  - identifier: "concepts"
    name: "Main concepts"
    weight: -300
  - identifier: "faq"
    name: "FAQ"
    url: "/docs/faq/"
    weight: -100
```

Those are headers for the Docs menu, they each have a `name` field which is used to display the header in the menu.
They also have an `identifier` key which is used to map content with matching `area` field (often set to cascade within a sub folder).
Finally, you have a `weight` field that is used to decide the positioning of each item in the menu.
The lighter an item is, the higher it goes in order (closer to the top).

### API menu

The API menu is a bit more complex since it's driven by content.
The left menu (API overview) is a list of grouped packages, the grouping comes from a yaml file in the `data` folder (`packages.yaml`).
The API documentation is being generated with metadata which allows the template to link pages and load the right information.

### Table of Contents

Some template pages include a TOC of the page. This is generated on the fly by reading the headers.

### Social action

There is a menu with actions such as tweeting the page, subscribing to the feed, asking questions etc...
This is driven from the theme and the information for the accounts should be in the config.

## Shortcodes

[Shortcodes](https://gohugo.io/content-management/shortcodes/) are custom functions that can be called from within the Markdown to insert specific content.

## Working on the template

The site theme/template lives in `themes/thxvscode`.

## Scripts

<!-- AUTO-GENERATED-CONTENT:START (SCRIPTS) -->
| Script | Description |
|--------|-------------|
<<<<<<< HEAD
| `build` | Builds the site. Outputs to `public/` by default. |
| `build:api` | `npm run build:api-rollup && npm run build:api-documenter` |
| `build:api-documenter` | Converts package API reports (foo.api.json) into Markdown for presentation on the site. |
| `build:api-documenter:default` | DO NOT RUN THIS DIRECTLY. This will be run for `build:api-documenter` on the correct platforms. |
| `build:api-documenter:win32` | DO NOT RUN THIS DIRECTLY. This will be run for `build:api-documenter` on the correct platforms. |
=======
| `build` | Build the site; outputs to `public/` by default. |
| `build:api` | `npm run build:api-rollup && npm run build:api-documenter` |
| `build:api-documenter` | Convert API JSON into Markdown. |
| `build:api-documenter:default` | --- |
| `build:api-documenter:win32` | --- |
>>>>>>> 28620b2d
| `build:api-rollup` | Runs `rollup-api-json.js` to produce rolled-up API data. See the script for more details. |
| `build:md-magic` | Updates generated content in Markdown files. |
| `build:md-magic:code` | `node markdown-magic-code.js` |
| `build:md-magic:website` | `node markdown-magic-website.js` |
| `build:website` | `npm run build:api-rollup && npm run build:md-magic:website && npm run build:api-documenter && npm run hugo` |
| `ci:build` | `npm run download && npm run build` |
| `clean` | Remove all generated files. |
| `download` | Download and extract the API JSON and Playground files locally. |
| `download:api` | Download and extract the API JSON files locally. |
| `hugo` | Run the local copy of Hugo. |
| `linkcheck` | `npm run linkcheck:fast -- --external` |
| `linkcheck:fast` | `linkcheck http://localhost:1313 --skip-file skipped-urls.txt` |
| `lint` | `markdownlint-cli2` |
| `lint:fix` | `markdownlint-cli2-fix` |
| `start` | Start a local webserver to preview the built site on <http://localhost:1313> |
<!-- AUTO-GENERATED-CONTENT:END --><|MERGE_RESOLUTION|>--- conflicted
+++ resolved
@@ -233,19 +233,11 @@
 <!-- AUTO-GENERATED-CONTENT:START (SCRIPTS) -->
 | Script | Description |
 |--------|-------------|
-<<<<<<< HEAD
-| `build` | Builds the site. Outputs to `public/` by default. |
-| `build:api` | `npm run build:api-rollup && npm run build:api-documenter` |
-| `build:api-documenter` | Converts package API reports (foo.api.json) into Markdown for presentation on the site. |
-| `build:api-documenter:default` | DO NOT RUN THIS DIRECTLY. This will be run for `build:api-documenter` on the correct platforms. |
-| `build:api-documenter:win32` | DO NOT RUN THIS DIRECTLY. This will be run for `build:api-documenter` on the correct platforms. |
-=======
 | `build` | Build the site; outputs to `public/` by default. |
 | `build:api` | `npm run build:api-rollup && npm run build:api-documenter` |
 | `build:api-documenter` | Convert API JSON into Markdown. |
 | `build:api-documenter:default` | --- |
 | `build:api-documenter:win32` | --- |
->>>>>>> 28620b2d
 | `build:api-rollup` | Runs `rollup-api-json.js` to produce rolled-up API data. See the script for more details. |
 | `build:md-magic` | Updates generated content in Markdown files. |
 | `build:md-magic:code` | `node markdown-magic-code.js` |
