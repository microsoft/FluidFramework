--- conflicted
+++ resolved
@@ -328,13 +328,8 @@
 | Script | Description |
 |--------|-------------|
 | `build` | Build the site; outputs to `public/` by default. |
-<<<<<<< HEAD
-| `build:api` | `npm run build:api-rollup && npm run build:api-documenter` |
-| `build:api-documenter` | Convert API JSON into Markdown. |
-=======
 | `build:api` | `npm run build:api-rollup && npm run build:api-documentation` |
 | `build:api-documentation` | Convert package API reports (`.api.json` files) into Markdown. |
->>>>>>> 002f132a
 | `build:api-rollup` | Runs `rollup-api-json.js` to produce rolled-up API data. See the script for more details. |
 | `build:md-magic` | Updates generated content in Markdown files. |
 | `build:md-magic:code` | `node markdown-magic-code.js` |
