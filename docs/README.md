---
home: true
heroImage: /images/homescreen144.png
heroText: "Fluid Framework"
showHeroSymbol: true
# tagline: State that flows
<<<<<<< HEAD
# actionText: Get Started →
# actionLink: /docs/
# features:
# - title: Current version
#   details: "0.14"
# - title: Vue-Powered
#   details: Enjoy the dev experience of Vue + webpack, use Vue components in markdown, and develop custom themes with Vue.
# - title: Performant
#   details: VuePress generates pre-rendered static HTML for each page, and runs as an SPA once a page is loaded.
footer: Made with ❤ in Redmond.
---

<vue-markdown v-if="$themeConfig.DOCS_AUDIENCE === 'internal' && $themeConfig.THIS_VERSION === $themeConfig.RELEASE_VERSION">

::: tip

The URL to this documentation is <https://aka.ms/fluid>

:::

</vue-markdown>

Welcome to Fluid!

We built Fluid to make it simpler for developers to build real-time collaborative experiences using Web technology.

Fluid's [distributed data structures](./docs/dds.md) make it easy to write apps that are collaborative just like you
would build single-user applications and experiences. Fluid handles keeping your data in sync across multiple clients,
so you can focus on your app's business logic. Fluid's data synchronization is fast, efficient, and requires very little
bandwidth. Fluid is extensible, too. You can write components which can be re-used or you can even create new
distributed data structures.

<vue-markdown v-if="$themeConfig.THIS_VERSION === $themeConfig.MASTER_BRANCH_VERSION">

::: danger Bleeding edge documentation

This documentation is for the bleeding edge of the Fluid Framework. **You probably don't want this documentation.**
Instead, you probably want <a :href="$themeConfig.RELEASE_URL">documentation for the current release version</a>,
{{ $themeConfig.RELEASE_VERSION }}, or the <a :href="$themeConfig.N1_URL">previous supported release</a>,
{{ $themeConfig.N1_VERSION }}.

- Current release version: <a :href="$themeConfig.RELEASE_URL">v{{ $themeConfig.RELEASE_VERSION }}</a>
- Supported former releases: <a :href="$themeConfig.N1_URL">v{{ $themeConfig.N1_VERSION }}</a>

[Learn more about Fluid's release process](./contributing/release-process.md)

:::

</vue-markdown>
<vue-markdown v-else-if="$themeConfig.THIS_VERSION === $themeConfig.RELEASE_VERSION">

::: tip Fluid Framework v{{$themeConfig.RELEASE_VERSION}}

- Current release version: <a :href="$themeConfig.RELEASE_URL">v{{ $themeConfig.RELEASE_VERSION }}</a>
- Supported former releases: <a :href="$themeConfig.N1_URL">v{{ $themeConfig.N1_VERSION }}</a>

[Learn more about Fluid's release process](./contributing/release-process.md)

:::

</vue-markdown>
<vue-markdown v-else-if="$themeConfig.THIS_VERSION === $themeConfig.N1_VERSION">

::: warning New Fluid release available

This documentation is for an outdated version of the Fluid Framework. A new version of the Fluid Framework is available,
version {{ $themeConfig.RELEASE_VERSION }}. You should consider upgrading as soon as possible.

- Current release version: <a :href="$themeConfig.RELEASE_URL">v{{ $themeConfig.RELEASE_VERSION }}</a>
- Supported former releases: <a :href="$themeConfig.N1_URL">v{{ $themeConfig.N1_VERSION }}</a>

[Learn more about Fluid's release process](./contributing/release-process.md)

:::

</vue-markdown>

::: danger TypeScript 3.6+ required

Consumers of the Fluid Framework npm packages **must use a TypeScript version >= 3.6.**

[Read more](./contributing/breaking-changes.md#fluid-packages-require-consumers-on-typescript-3-6)

:::

## New to Fluid?

If you are new to the Fluid Framework, we recommend reading [What is Fluid?](./what-is-fluid.md) to orient yourself.

## Get started now

Get up and running quickly using our [Getting Started guide](./docs/README.md).

<vue-markdown v-if="$themeConfig.DOCS_AUDIENCE === 'internal'">

## Help

### Stack Overflow

The Fluid team answers **questions** on the [Microsoft Stack Overflow](https://stackoverflow.microsoft.com/) using
the [Fluid](https://stackoverflow.microsoft.com/questions/tagged/fluid) tag.

Bugs, suggestions, and issues should be directed to our [issues page](https://github.com/Microsoft/FluidFramework/issues).

Logistical questions can be directed to our [Teams group](https://teams.microsoft.com/l/team/19%3a10ccb94cae324ec2aabcd6b6322b1a25%40thread.skype/conversations?groupId=9ce27575-2f82-4689-abdb-bcff07e8063b&tenantId=72f988bf-86f1-41af-91ab-2d7cd011db47).

### Additional resources

- [Demo videos](./team/videos.md)

</vue-markdown>
=======
actionText: Stay up to date →
actionLink: /docs/
features:
- title: What is Fluid Framework
  details: Some details go here.
- title: FAQ
  details: Enjoy the dev experience of Vue + webpack, use Vue components in markdown, and develop custom themes with Vue.
- title: Other media
  details: VuePress generates pre-rendered static HTML for each page, and runs as an SPA once a page is loaded.
footer: Made with ❤ in Redmond.
---
>>>>>>> 84d6bcc6
<|MERGE_RESOLUTION|>--- conflicted
+++ resolved
@@ -4,119 +4,6 @@
 heroText: "Fluid Framework"
 showHeroSymbol: true
 # tagline: State that flows
-<<<<<<< HEAD
-# actionText: Get Started →
-# actionLink: /docs/
-# features:
-# - title: Current version
-#   details: "0.14"
-# - title: Vue-Powered
-#   details: Enjoy the dev experience of Vue + webpack, use Vue components in markdown, and develop custom themes with Vue.
-# - title: Performant
-#   details: VuePress generates pre-rendered static HTML for each page, and runs as an SPA once a page is loaded.
-footer: Made with ❤ in Redmond.
----
-
-<vue-markdown v-if="$themeConfig.DOCS_AUDIENCE === 'internal' && $themeConfig.THIS_VERSION === $themeConfig.RELEASE_VERSION">
-
-::: tip
-
-The URL to this documentation is <https://aka.ms/fluid>
-
-:::
-
-</vue-markdown>
-
-Welcome to Fluid!
-
-We built Fluid to make it simpler for developers to build real-time collaborative experiences using Web technology.
-
-Fluid's [distributed data structures](./docs/dds.md) make it easy to write apps that are collaborative just like you
-would build single-user applications and experiences. Fluid handles keeping your data in sync across multiple clients,
-so you can focus on your app's business logic. Fluid's data synchronization is fast, efficient, and requires very little
-bandwidth. Fluid is extensible, too. You can write components which can be re-used or you can even create new
-distributed data structures.
-
-<vue-markdown v-if="$themeConfig.THIS_VERSION === $themeConfig.MASTER_BRANCH_VERSION">
-
-::: danger Bleeding edge documentation
-
-This documentation is for the bleeding edge of the Fluid Framework. **You probably don't want this documentation.**
-Instead, you probably want <a :href="$themeConfig.RELEASE_URL">documentation for the current release version</a>,
-{{ $themeConfig.RELEASE_VERSION }}, or the <a :href="$themeConfig.N1_URL">previous supported release</a>,
-{{ $themeConfig.N1_VERSION }}.
-
-- Current release version: <a :href="$themeConfig.RELEASE_URL">v{{ $themeConfig.RELEASE_VERSION }}</a>
-- Supported former releases: <a :href="$themeConfig.N1_URL">v{{ $themeConfig.N1_VERSION }}</a>
-
-[Learn more about Fluid's release process](./contributing/release-process.md)
-
-:::
-
-</vue-markdown>
-<vue-markdown v-else-if="$themeConfig.THIS_VERSION === $themeConfig.RELEASE_VERSION">
-
-::: tip Fluid Framework v{{$themeConfig.RELEASE_VERSION}}
-
-- Current release version: <a :href="$themeConfig.RELEASE_URL">v{{ $themeConfig.RELEASE_VERSION }}</a>
-- Supported former releases: <a :href="$themeConfig.N1_URL">v{{ $themeConfig.N1_VERSION }}</a>
-
-[Learn more about Fluid's release process](./contributing/release-process.md)
-
-:::
-
-</vue-markdown>
-<vue-markdown v-else-if="$themeConfig.THIS_VERSION === $themeConfig.N1_VERSION">
-
-::: warning New Fluid release available
-
-This documentation is for an outdated version of the Fluid Framework. A new version of the Fluid Framework is available,
-version {{ $themeConfig.RELEASE_VERSION }}. You should consider upgrading as soon as possible.
-
-- Current release version: <a :href="$themeConfig.RELEASE_URL">v{{ $themeConfig.RELEASE_VERSION }}</a>
-- Supported former releases: <a :href="$themeConfig.N1_URL">v{{ $themeConfig.N1_VERSION }}</a>
-
-[Learn more about Fluid's release process](./contributing/release-process.md)
-
-:::
-
-</vue-markdown>
-
-::: danger TypeScript 3.6+ required
-
-Consumers of the Fluid Framework npm packages **must use a TypeScript version >= 3.6.**
-
-[Read more](./contributing/breaking-changes.md#fluid-packages-require-consumers-on-typescript-3-6)
-
-:::
-
-## New to Fluid?
-
-If you are new to the Fluid Framework, we recommend reading [What is Fluid?](./what-is-fluid.md) to orient yourself.
-
-## Get started now
-
-Get up and running quickly using our [Getting Started guide](./docs/README.md).
-
-<vue-markdown v-if="$themeConfig.DOCS_AUDIENCE === 'internal'">
-
-## Help
-
-### Stack Overflow
-
-The Fluid team answers **questions** on the [Microsoft Stack Overflow](https://stackoverflow.microsoft.com/) using
-the [Fluid](https://stackoverflow.microsoft.com/questions/tagged/fluid) tag.
-
-Bugs, suggestions, and issues should be directed to our [issues page](https://github.com/Microsoft/FluidFramework/issues).
-
-Logistical questions can be directed to our [Teams group](https://teams.microsoft.com/l/team/19%3a10ccb94cae324ec2aabcd6b6322b1a25%40thread.skype/conversations?groupId=9ce27575-2f82-4689-abdb-bcff07e8063b&tenantId=72f988bf-86f1-41af-91ab-2d7cd011db47).
-
-### Additional resources
-
-- [Demo videos](./team/videos.md)
-
-</vue-markdown>
-=======
 actionText: Stay up to date →
 actionLink: /docs/
 features:
@@ -128,4 +15,3 @@
   details: VuePress generates pre-rendered static HTML for each page, and runs as an SPA once a page is loaded.
 footer: Made with ❤ in Redmond.
 ---
->>>>>>> 84d6bcc6
