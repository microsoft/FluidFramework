--- conflicted
+++ resolved
@@ -276,54 +276,11 @@
 An offline solution comes with some downsides (slower build, larger bundle), and probably isn't what we want long term.
 That said, it is much better than what our current website has (no search whatsoever).
 
-<<<<<<< HEAD
 We should come back to this after v1 of our new website.
-=======
-## Working on the template
-
-The site theme/template lives in `themes/thxvscode`.
 
 ## Scripts
 
 The following npm scripts are supported in this directory:
 
 <!-- AUTO-GENERATED-CONTENT:START (PACKAGE_SCRIPTS:includeHeading=FALSE) -->
-
-<!-- prettier-ignore-start -->
-<!-- NOTE: This section is automatically generated using @fluid-tools/markdown-magic. Do not update these generated contents directly. -->
-
-| Script | Description |
-|--------|-------------|
-| `build` | Build the site. Outputs to `public/` by default. |
-| `build:api` | `npm run build:api-documentation` |
-| `build:api-documentation` | Convert package API reports (`.api.json` files) into Markdown. |
-| `build:local` | `concurrently npm:build:local:api npm:build:md-magic && npm run hugo` |
-| `build:local:api` | Build the site, including repo-local API documentation. Outputs to `public/` by default. |
-| `build:local:api-documentation` | `node ./api-markdown-documenter/index.js true` |
-| `build:local:rollup` | `node ./local-api-rollup.js` |
-| `build:md-magic` | Updates generated content in Markdown files. |
-| `build:md-magic:code` | `node markdown-magic-code.js` |
-| `build:repo-docs` | `npm run build:md-magic:code` |
-| `ci:build` | `npm run download && npm run build` |
-| `ci:linkcheck` | `start-server-and-test ci:start http://localhost:1313 linkcheck:full` |
-| `ci:start` | `http-server ./public --port 1313 --silent` |
-| `clean` | Remove all generated files. |
-| `download:api` | Download the latest API JSON files from `main` locally. |
-| `format` | `npm run prettier:fix` |
-| `hugo` | Run the local copy of Hugo. |
-| `linkcheck` | Starts a local webserver and runs `linkcheck:full` against it. |
-| `linkcheck:fast` | Checks all internal site links and reports the results to the terminal. |
-| `linkcheck:full` | Checks all internal _and external_ site links and reports the results to the terminal. |
-| `lint` | `npm run markdownlint && npm run prettier` |
-| `lint:fix` | `npm run markdownlint:fix && npm run prettier:fix` |
-| `markdownlint` | `markdownlint-cli2` |
-| `markdownlint:fix` | `markdownlint-cli2-fix` |
-| `prettier` | `prettier --check . --ignore-path ../.prettierignore` |
-| `prettier:fix` | `prettier --write . --ignore-path ../.prettierignore` |
-| `start` | Start a local webserver to preview the built site on <http://localhost:1313> |
-| `start-with-azure-emulation` | `swa start public --api-location api` |
-
-<!-- prettier-ignore-end -->
-
-<!-- AUTO-GENERATED-CONTENT:END -->
->>>>>>> 62ae4c54
+<!-- AUTO-GENERATED-CONTENT:END -->