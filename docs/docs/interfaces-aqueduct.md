# DataObjects and interfaces

<<<<<<< HEAD
In the previous section we introduced distributed data structures and demonstrated how to use them. Fluid provides a way
for us to combine those distributed data structures and our own code (business logic) into a modular, reusable
piece. This in turn enables us to modularize pieces of our application -- data included -- and re-use them or embed them
elsewhere.

## The @fluidframework/aqueduct package
=======
In the previous section we introduced distributed data structures and demonstrated how to use them. Now let's discuss
how to leverage those distributed data structures from our own code (business logic) to create modular, reusable
pieces. These pieces fall into the category of the `fluid objects` discussed in the last section,
along with DDSes themselves.

One of the primary design principles in the Fluid Framework is to support feature detection and delegation
patterns between `fluid objects`.
**Feature detection** is a technique to dynamically determine the capabilities of some object, while
**delegation** means that the implementation of an interface can be delegated to another object.
>>>>>>> c7ee2653

![Aqueduct](https://publicdomainvectors.org/photos/johnny-automatic-Roman-aqueducts.png)

The Aqueduct is a library designed to provide a thin layer over the existing Fluid Framework interfaces that allows
developers to get started quickly with Fluid development.

You don't have to use the Aqueduct. It is an example of an abstraction layer built on top of the base Fluid Framework
with a focus on making Fluid development easier, and as such you can choose to use Fluid without it.

Having said that, if you're new to Fluid, we think you'll be more effective with it than without it.


## A note about Containers

::: tip

Coming soon

:::

## DataObject

```ts
import { DataObject, DataObjectFactory } from "@fluidframework/aqueduct";

class MyDataObject extends DataObject implements IFluidHTMLView { }
```


[DataObject][] is a base class that contains a [SharedDirectory][] and task manager. It ensures that both are created
and ready for you to access within your component.

### The `root` SharedDirectory

DataObject has a `root` property that is a SharedDirectory. Typically you will create your distributed data structures
during the initialization of the DataObject, as described below.

### DataObject lifecycle

DataObject defines three _lifecycle methods_ that you can override to create and initialize distributed data
structures:

```ts
/**
 * Called the first time -- and *only* the first time -- the DataObject is initialized.
 */
protected async initializingFirstTime(): Promise<void> { }

/**
  * Called every time *except* the first time the DataObject is initialized.
  */
protected async initializingFromExisting(): Promise<void> { }

/**
  * Called every time the DataObject is initialized after create or when loaded from existing.
  */
protected async hasInitialized(): Promise<void> { }
```

#### initializingFirstTime

`initializingFirstTime` is called only once. It is executed only by the _first_ client to open the component and
all work will resolve before the component is presented to any user. You should overload this method to perform
component setup, which can include creating distributed data structures and populating them with initial data.
The `root` SharedDirectory can be used in this method.

The following is an example from the Badge DataObject.

```ts{5,10,19}
protected async initializingFirstTime() {
    // Create a cell to represent the Badge's current state
    const current = SharedCell.create(this.runtime);
    current.set(this.defaultOptions[0]);
    this.root.set(this.currentId, current.handle);

    // Create a map to represent the options for the Badge
    const options = SharedMap.create(this.runtime);
    this.defaultOptions.forEach((v) => options.set(v.key, v));
    this.root.set(this.optionsId, options.handle);

    // Create a sequence to store the badge's history
    const badgeHistory =
        SharedObjectSequence.create<IHistory<IBadgeType>>(this.runtime);
    badgeHistory.insert(0, [{
        value: current.get(),
        timestamp: new Date(),
    }]);
    this.root.set(this.historyId, badgeHistory.handle);
}
```

Notice that three distributed data structures are created and populated with initial data, then stored within the `root`
SharedDirectory.

::: tip See also

- [Creating and storing distributed data structures](./dds.md#creating-and-storing-distributed-data-structures)

:::

#### componentInitializingFromExisting

The `componentInitializingFromExisting` method is called each time the DataObject is loaded _except_ the first time it
is created. Note that you _do not_ need to overload this method in order to load data in your distributed data
structures. Data stored within DDSs is automatically loaded into the DDS during initialization; there is no separate
load step that needs to be accounted for.

In simple scenarios, you probably won't need to overload this method, since data is automatically loaded, and you'll use
`initializingFirstTime` to create your data model initially. However, as your data model changes, this method provides
an entrypoint for you to run upgrade or schema migration code as needed.

#### hasInitialized

The `hasInitialized` method is called _each time_ the DataObject is loaded. One common use of this method is to stash
local references to distributed data structures so that they're available for use in synchronous code. Recall that
retrieving a value from a DDS is _always_ an asynchronous operation, so they can only be retrieved in an async function.
`hasInitialized` serves that purpose in the example below.

```ts
protected async hasInitialized() {
  this.currentCell = await this.root.get<IFluidHandle<SharedCell>>("myCell").get();
}
```

Now any synchronous code can access the SharedCell using `this.currentCell`.


## DataObjectFactory

DataObjects, like distributed data structures, are created asynchronously using a factory pattern. Therefore you must
export a factory class for a DataObject, as the following code illustrates:

```ts
export const BadgeInstantiationFactory = new DataObjectFactory(
    BadgeName, // string
    Badge,
    [
        SharedMap.getFactory(),
        SharedCell.getFactory(),
        SharedObjectSequence.getFactory(),
    ],
    {},
);
```

The first argument is the string name of the DataObject

## Learn more

The Aqueduct contains much more than just DataObject. To dive deeper into the details, see the [Aqueduct package
README](https://github.com/microsoft/FluidFramework/blob/master/packages/framework/aqueduct/README.md)

---

## Feature Detection via IFluidObject

In the course of writing code to manipulate DDSes and interact with other `fluid objects`, you will find yourself dealing
with Javascript objects you know almost nothing about. To interact with such an object, you'll use Fluid's
feature detection mechanism, which centers around a special type called `IFluidObject`.

In order to detect features supported by an unknown object, you cast it `IFluidObject` and then query it for a specific
interface that it may support. The interfaces exposed via `IFluidObject` include many core Fluid interfaces,
such as `IFluidHandle` or `IFluidLoadable`, and this list can be augmented using
[TypeScript's interface merging capabilities](https://www.typescriptlang.org/docs/handbook/declaration-merging.html#merging-interfaces).
This enables any Fluid code to "register" an interface as queryable from other Fluid code that imports it.
The specifics of how these interfaces are declared is not relevant until you want to define your own interfaces,
which we'll cover in a later section.

Let's look at an example of feature detection using `IFluidObject`:

```typescript
let fluidObject = anyObject as IFluidObject;
// Query the object to see if it supports IFluidFoo
const foo = fluidObject.IFluidFoo; // foo: IFluidFoo | undefined
if (foo !== undefined) {
    // foo: IFluidFoo
    // It does! Now we have an IFluidFoo and can safely call member function bar()
    await foo.bar();
}
```

The magic is in the `fluidObject.IFluidFoo` expression. You may think of that `.` almost like a cast operator
that returns `undefined` if the cast fails - similar to the C# snippet `fluidObject as IFluidFoo`
(_Note: `as` DOES NOT work that way in TypeScript!_).

## Delegation and the IProvide pattern

Let's dig a little deeper into how `IFluidObject` works to see how it also satisfies our design principal around delegation.
Remember when we said that `fluidObject.IFluidFoo` is almost like a cast? Well, the emphasis is now on the word _almost_.
In fact, `fluidObject` itself need not implement `IFluidFoo`. Rather, it must _provide_ an implementation of `IFluidFoo`.
This is where delegation comes in - `fluidObject.IFluidFoo` may return `fluidObject` itself under the covers,
or it may delegate by returning another object implementing that interface.

If you search through the FluidFramework codebase, you'll start to notice that many interfaces come in pairs, such as
`IFluidLoadable` and `IProvideFluidLoadable`. Let's take a look at `IProvideFluidLoadable`:

```typescript
export interface IProvideFluidLoadable {
    readonly IFluidLoadable: IFluidLoadable;
}
```

If you have an `IProvideFluidLoadable`, you may call `.IFluidLoadable` on it to get an `IFluidLoadable`.
Looks familiar, right? Remember `fluidObject.IFluidFoo` in the example above? Well it turns out that `IFluidObject`
is simply a special combination of `IProvide` interfaces.

As mentioned above, the implementation of `.IFluidLoadable` may actually return the object itself.
In fact this is quite common, and is facilitated by a convention where `IFluidFoo extends IProvideFluidFoo`.
Returning to our `IFluidLoadable` example:

```typescript
export interface IFluidLoadable extends IProvideFluidLoadable {
    ...
}
```

Let's look at an example that shows how a class may implement the `IProvide` interfaces
two different ways:

```typescript
export abstract class PureDataObject<...>
    extends ...
    implements IFluidLoadable, IFluidRouter, IProvideFluidHandle
{
    ...
    private readonly innerHandle: IFluidHandle<this>;
    ...
    public get IFluidLoadable() { return this; }
    public get IFluidHandle() { return this.innerHandle; }
```

`PureDataObject` implements `IProvideFluidLoadable` via `IFluidLoadable`, and thus simply returns `this` in that case.
But for `IProvideFluidHandle`, it delegates to a private member. It's not the concern of the caller which strategy
is in play - it simply asks for `fluidObject.IFluidLoadable` or `fluidObject.IFluidHandle` and continues on its merry way.

<<<<<<< HEAD
=======
## The @fluidframework/aqueduct package

![Aqueduct](https://openclipart.org/image/400px/5073)

The Aqueduct is a library to streamline building on the Fluid Framework. Its goal is to provide a thin layer
over the existing Fluid Framework interfaces that allows developers to get started quickly.

You don't have to use the Aqueduct. It is an example of an abstraction layer built on top of the base Fluid Framework
with a focus on making development easier, and as such you can choose to forego it.

Having said that, if you're new to Fluid, we think you'll be more effective with it than without it.


>>>>>>> c7ee2653

!!!include(links.md)!!!<|MERGE_RESOLUTION|>--- conflicted
+++ resolved
@@ -1,23 +1,11 @@
 # DataObjects and interfaces
 
-<<<<<<< HEAD
-In the previous section we introduced distributed data structures and demonstrated how to use them. Fluid provides a way
-for us to combine those distributed data structures and our own code (business logic) into a modular, reusable
-piece. This in turn enables us to modularize pieces of our application -- data included -- and re-use them or embed them
-elsewhere.
-
-## The @fluidframework/aqueduct package
-=======
 In the previous section we introduced distributed data structures and demonstrated how to use them. Now let's discuss
 how to leverage those distributed data structures from our own code (business logic) to create modular, reusable
 pieces. These pieces fall into the category of the `fluid objects` discussed in the last section,
-along with DDSes themselves.
-
-One of the primary design principles in the Fluid Framework is to support feature detection and delegation
-patterns between `fluid objects`.
-**Feature detection** is a technique to dynamically determine the capabilities of some object, while
-**delegation** means that the implementation of an interface can be delegated to another object.
->>>>>>> c7ee2653
+along with DDSs themselves.
+
+## The @fluidframework/aqueduct package
 
 ![Aqueduct](https://publicdomainvectors.org/photos/johnny-automatic-Roman-aqueducts.png)
 
@@ -253,21 +241,5 @@
 But for `IProvideFluidHandle`, it delegates to a private member. It's not the concern of the caller which strategy
 is in play - it simply asks for `fluidObject.IFluidLoadable` or `fluidObject.IFluidHandle` and continues on its merry way.
 
-<<<<<<< HEAD
-=======
-## The @fluidframework/aqueduct package
-
-![Aqueduct](https://openclipart.org/image/400px/5073)
-
-The Aqueduct is a library to streamline building on the Fluid Framework. Its goal is to provide a thin layer
-over the existing Fluid Framework interfaces that allows developers to get started quickly.
-
-You don't have to use the Aqueduct. It is an example of an abstraction layer built on top of the base Fluid Framework
-with a focus on making development easier, and as such you can choose to forego it.
-
-Having said that, if you're new to Fluid, we think you'll be more effective with it than without it.
-
-
->>>>>>> c7ee2653
 
 !!!include(links.md)!!!