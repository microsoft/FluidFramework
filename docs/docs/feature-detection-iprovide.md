--- conflicted
+++ resolved
@@ -28,13 +28,8 @@
 }
 ```
 
-<<<<<<< HEAD
-Note the `fluidObject.IFluidLoadable` expression and the types of the objects. If the object supports IFluidLoadable,
+Note the `anUnknownObject.IFluidLoadable` expression and the types of the objects. If the object supports IFluidLoadable,
 then an IFluidLoadable will be returned; otherwise, `undefined` will be returned.
-=======
-Note the `anUnknownObject.IFluidLoadable` expression and the types of the objects. If the object supports IFluidLoadable,
-then an IFluidLoadable will be returned; otherwise, it will return `undefined`.
->>>>>>> 5cf20e40
 
 
 ## Delegation and the _IProvide_ pattern
