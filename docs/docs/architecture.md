# Architecture

Fluid Framework can be broken into three broad parts: The Fluid loader, Fluid containers, and the Fluid service. While
each deserves a deep dive, we'll use this space to explain the areas at a high level, identify the important lower
level concepts, and discuss some of our key design decisions.


## Summary

The Fluid loader connects to the Fluid service to load a Fluid container. If you are an app developer and you want to
include Fluid containers on your page, you'll use the Fluid loader to load containers. If you want to create a
collaborative experience using the Fluid Framework, you'll create a Fluid container.

<<<<<<< HEAD
A Fluid Container includes state and app logic. It has at least one Fluid Object, which encapsulates app logic. Fluid
Objects can have state, which is managed by Distributed Data Structures (DDSes).

DDSes are used to distribute state to clients. Instead of centralizing merge logic in the
=======
A Fluid container includes state and app logic. It has at least one Fluid Object, which encapsulates app logic. Fluid
Objects can have state, which is managed by distributed data structures (DDS).

distributed data structures (DDS) are used to distribute state to clients. Instead of centralizing merge logic in the
>>>>>>> 0e8ad3d3
server, the server passes changes (aka operations or ops) to clients and the clients perform the merge.

![A diagram of the Fluid Framework architecture](./images/architecture.png)


## Design decisions

### Keep the server simple

In existing production-quality collaborative algorithms, like Operational Transformations (OT), significant latency is
introduced during server-side processing of merge logic.

We dramatically reduce latency by moving merge logic to the client. The more logic we push to the client, the fewer
milliseconds the request spends in the datacenter.

### Move logic to the client

Because merge logic is performed on the client, other app logic that's connected to the distributed data should also be performed on the client.

All clients must load the same merge logic and app logic so that clients can compute an eventually consistent state.

### Mimic (and embrace) the Web

The Fluid Framework creates a distributed app model by distributing state and logic to the client. Because the web is
already a system for accessing app logic and app state, we mimicked existing web protocols when possible in our model.


## System overview

Most developers will use the Fluid Framework to load Fluid content or create Fluid content. In our own words, developers
are either loading Fluid containers using the Fluid loader or developers are creating Fluid containers to load.

Based on our two design principles of "Keep the Server Simple" and "Move Logic to the Client", most of this document
<<<<<<< HEAD
will focus on the Fluid Loader and the Fluid Container. But first, let's address the Fluid Service.
=======
will focus on the Fluid loader and the Fluid container. Let's address the Fluid service.
>>>>>>> 0e8ad3d3

**Fluid service**

<<<<<<< HEAD
The Fluid Service is primarily a total order broadcast: it takes in changes (called "operations" or "ops") from each client, gives the op a
monotonically increasing number, and sends the ordered op back to each client. Distributed Data Structures use these ops
to reconstruct state on each client. The Fluid Service doesn't parse any of these ops; in fact, the service knows
nothing about the contents of any Fluid Container.
=======
The Fluid service is primarily a total order broadcast: it takes in changes (ops) from each client, gives the op a
sequential order number, and sends the ordered op back to each client. Distributed data structures use these ops
to reconstruct state on each client. The Fluid service doesn't parse any of these ops; in fact, the service knows
nothing about the contents of any Fluid container.
>>>>>>> 0e8ad3d3

![A diagram depicting operations being sent from a Fluid client to a Fluid service](./images/op-send.png)
![A diagram depicting operations being broadcast to Fluid clients](./images/op-broadcast.png)

From the client perspective, this op flow is accessed through a **DeltaConnection** object.

The service also stores old operations, accessible to clients through a **DeltaStorageService** object, and stores summaries of the Fluid
Objects. It's worth discussing summaries at length, but for now we can consider that merging 1,000,000 changes could
take some time, so we summarize the state of the objects and store it on the service for faster loading.

**Fluid loader**

<<<<<<< HEAD
The Fluid Loader loads Fluid Containers (and their child Fluid Objects) by connecting to the Fluid Service and fetching Fluid Container code. In this
way, the Fluid Loader 'mimics the web.' The Fluid Loader resolves a URL using Container Resolver, connects to the Fluid
Service using the Fluid Service Driver, and loads the container's app code using the Code Loader.

![A diagram of the Fluid loading sequence](./images/load-flow.png)

**Container Lookup & Resolver** identifies, by a URL, which service a container is bound to and where in that service it is
located. The Fluid Service Driver consumes this information.
=======
The Fluid loader loads Fluid containers by connecting to the Fluid service and fetching Fluid container code. In this
way, the Fluid loader 'mimics the web.' The Fluid loader resolves a URL using **container resolver,** connects to the
Fluid service using the **Fluid service driver**, and loads the correct app code using the **code loader.**

![A diagram of the Fluid loading sequence](./images/load-flow.png)

**Container Lookup & Resolver** identifies which service a container is bound to and where in that service it is
located. The Fluid service Driver consumes this information.
>>>>>>> 0e8ad3d3

The **Fluid service Driver** connects to the Fluid service, requests space on the server for new Fluid containers, and
creates the three objects, **DeltaConnection**, **DeltaStorageService**, and **DocumentStorageService**, that the Fluid
Container uses to communicate with the server and maintain an eventually consistent state.

The **Container Code Loader** fetches Container Code. Because all clients run the same code, clients use the Code Loader
to fetch Container Code. The Loader executes this code to create Fluid containers.

**Fluid containers**

The bulk of the code in the Fluid Framework repository is for Fluid containers. We use the term Fluid container for two
connected concepts: the runtime object, and the creator of that runtime object (container code).

The Fluid container is the result of the principle "Move Logic to the Client." The container includes the merge logic
used to replicate data across connected clients, but can also include additional app logic. The merge logic is
incapsulated in our lowest level objects, **distributed data structures (DDS)**. App logic operating over this data is
stored in **Fluid objects**.

![A diagram of the Fluid loading sequence](./images/fluid-objects.png)<|MERGE_RESOLUTION|>--- conflicted
+++ resolved
@@ -11,17 +11,10 @@
 include Fluid containers on your page, you'll use the Fluid loader to load containers. If you want to create a
 collaborative experience using the Fluid Framework, you'll create a Fluid container.
 
-<<<<<<< HEAD
-A Fluid Container includes state and app logic. It has at least one Fluid Object, which encapsulates app logic. Fluid
+A Fluid container includes state and app logic. It has at least one Fluid Object, which encapsulates app logic. Fluid
 Objects can have state, which is managed by Distributed Data Structures (DDSes).
 
 DDSes are used to distribute state to clients. Instead of centralizing merge logic in the
-=======
-A Fluid container includes state and app logic. It has at least one Fluid Object, which encapsulates app logic. Fluid
-Objects can have state, which is managed by distributed data structures (DDS).
-
-distributed data structures (DDS) are used to distribute state to clients. Instead of centralizing merge logic in the
->>>>>>> 0e8ad3d3
 server, the server passes changes (aka operations or ops) to clients and the clients perform the merge.
 
 ![A diagram of the Fluid Framework architecture](./images/architecture.png)
@@ -55,25 +48,14 @@
 are either loading Fluid containers using the Fluid loader or developers are creating Fluid containers to load.
 
 Based on our two design principles of "Keep the Server Simple" and "Move Logic to the Client", most of this document
-<<<<<<< HEAD
-will focus on the Fluid Loader and the Fluid Container. But first, let's address the Fluid Service.
-=======
-will focus on the Fluid loader and the Fluid container. Let's address the Fluid service.
->>>>>>> 0e8ad3d3
+will focus on the Fluid Loader and the Fluid Container. But first, let's address the Fluid service.
 
 **Fluid service**
 
-<<<<<<< HEAD
-The Fluid Service is primarily a total order broadcast: it takes in changes (called "operations" or "ops") from each client, gives the op a
-monotonically increasing number, and sends the ordered op back to each client. Distributed Data Structures use these ops
-to reconstruct state on each client. The Fluid Service doesn't parse any of these ops; in fact, the service knows
-nothing about the contents of any Fluid Container.
-=======
-The Fluid service is primarily a total order broadcast: it takes in changes (ops) from each client, gives the op a
+The Fluid service is primarily a total order broadcast: it takes in changes (called "operations" or "ops") from each client, gives the op a
 sequential order number, and sends the ordered op back to each client. Distributed data structures use these ops
 to reconstruct state on each client. The Fluid service doesn't parse any of these ops; in fact, the service knows
 nothing about the contents of any Fluid container.
->>>>>>> 0e8ad3d3
 
 ![A diagram depicting operations being sent from a Fluid client to a Fluid service](./images/op-send.png)
 ![A diagram depicting operations being broadcast to Fluid clients](./images/op-broadcast.png)
@@ -86,25 +68,14 @@
 
 **Fluid loader**
 
-<<<<<<< HEAD
-The Fluid Loader loads Fluid Containers (and their child Fluid Objects) by connecting to the Fluid Service and fetching Fluid Container code. In this
-way, the Fluid Loader 'mimics the web.' The Fluid Loader resolves a URL using Container Resolver, connects to the Fluid
-Service using the Fluid Service Driver, and loads the container's app code using the Code Loader.
-
-![A diagram of the Fluid loading sequence](./images/load-flow.png)
-
-**Container Lookup & Resolver** identifies, by a URL, which service a container is bound to and where in that service it is
-located. The Fluid Service Driver consumes this information.
-=======
-The Fluid loader loads Fluid containers by connecting to the Fluid service and fetching Fluid container code. In this
+The Fluid loader loads Fluid containers (and their child Fluid Objects) by connecting to the Fluid service and fetching Fluid container code. In this
 way, the Fluid loader 'mimics the web.' The Fluid loader resolves a URL using **container resolver,** connects to the
 Fluid service using the **Fluid service driver**, and loads the correct app code using the **code loader.**
 
 ![A diagram of the Fluid loading sequence](./images/load-flow.png)
 
-**Container Lookup & Resolver** identifies which service a container is bound to and where in that service it is
-located. The Fluid service Driver consumes this information.
->>>>>>> 0e8ad3d3
+**Container Lookup & Resolver** identifies, by a URL, which service a container is bound to and where in that service it is
+located. The Fluid service driver consumes this information.
 
 The **Fluid service Driver** connects to the Fluid service, requests space on the server for new Fluid containers, and
 creates the three objects, **DeltaConnection**, **DeltaStorageService**, and **DocumentStorageService**, that the Fluid
