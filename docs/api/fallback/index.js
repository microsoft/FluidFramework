/*!
 * Copyright (c) Microsoft Corporation and contributors. All rights reserved.
 * Licensed under the MIT License.
 */

const routes = require("./routes.js");

/**
 * Handles incoming HTTP requests and redirects them based on configured {@link routes}.
<<<<<<< HEAD
 * If no route is configured, will redirect to `/404`.
 */
async function fallback(context, request) {
	// This URL has been proxied as there was no static file matching it.
	const originalUrl = request.headers["x-ms-original-url"];
	context.log(`x-ms-original-url: ${originalUrl}`);

	if (!originalUrl) {
		context.log("No original URL found. Redirecting to \"/404\".");
		context.res = {
			status: 302,
			headers: { location: "/404" },
		};
		return;
	}

	const { pathname, search } = new URL(originalUrl);

	const route = routes.find(({ from }) => pathname.startsWith(from));

	if (!route) {
		context.log(
			`No explicit redirect configured for "${originalUrl}". Redirecting to "/404".`,
		);
		context.res = {
			status: 302,
			headers: { location: `/404?originalUrl=${encodeURIComponent(originalUrl)}` },
		};
		return;
	}

	const redirectLocation = `${pathname.replace(route.from, route.to)}${search}`;
	context.log(`Redirecting ${originalUrl} to ${redirectLocation}.`);
	context.res = {
		status: 302,
		headers: { location: redirectLocation },
	};
};
=======
 * If no route is configured, return a 404 status.
 *
 * @remarks Azure will only call this for URLs without matching static files.
 */
async function fallback(context, request) {
	const originalUrl = request.headers["x-ms-original-url"];
	const { pathname, search } = new URL(originalUrl);

	// Find the redirect for the provided path, if any.
	const route = routes.find(({ from }) => pathname.startsWith(from));

	if (route) {
		// A redirect was configured for the path.
		// Forward to the new location.
		const redirectLocation = `${pathname.replace(route.from, route.to)}${search}`;
		return {
			status: 302,
			headers: { location: redirectLocation },
		};
	} else {
		// No redirect was configured for the provided path.
		// Return 404.
		return {
			status: 404,
			headers: { location: "/404" },
		};
	}
}
>>>>>>> 62ae4c54

module.exports = fallback;<|MERGE_RESOLUTION|>--- conflicted
+++ resolved
@@ -7,47 +7,7 @@
 
 /**
  * Handles incoming HTTP requests and redirects them based on configured {@link routes}.
-<<<<<<< HEAD
  * If no route is configured, will redirect to `/404`.
- */
-async function fallback(context, request) {
-	// This URL has been proxied as there was no static file matching it.
-	const originalUrl = request.headers["x-ms-original-url"];
-	context.log(`x-ms-original-url: ${originalUrl}`);
-
-	if (!originalUrl) {
-		context.log("No original URL found. Redirecting to \"/404\".");
-		context.res = {
-			status: 302,
-			headers: { location: "/404" },
-		};
-		return;
-	}
-
-	const { pathname, search } = new URL(originalUrl);
-
-	const route = routes.find(({ from }) => pathname.startsWith(from));
-
-	if (!route) {
-		context.log(
-			`No explicit redirect configured for "${originalUrl}". Redirecting to "/404".`,
-		);
-		context.res = {
-			status: 302,
-			headers: { location: `/404?originalUrl=${encodeURIComponent(originalUrl)}` },
-		};
-		return;
-	}
-
-	const redirectLocation = `${pathname.replace(route.from, route.to)}${search}`;
-	context.log(`Redirecting ${originalUrl} to ${redirectLocation}.`);
-	context.res = {
-		status: 302,
-		headers: { location: redirectLocation },
-	};
-};
-=======
- * If no route is configured, return a 404 status.
  *
  * @remarks Azure will only call this for URLs without matching static files.
  */
@@ -74,7 +34,6 @@
 			headers: { location: "/404" },
 		};
 	}
-}
->>>>>>> 62ae4c54
+};
 
 module.exports = fallback;