lockfileVersion: '6.0'

settings:
  autoInstallPeers: true
  excludeLinksFromLockfile: false

importers:

  .:
    dependencies:
      '@fluid-tools/api-markdown-documenter':
        specifier: ^0.16.0
        version: 0.16.0
      '@fluid-tools/markdown-magic':
        specifier: file:../tools/markdown-magic
        version: file:../tools/markdown-magic(markdown-magic@2.6.1)
      '@fluidframework/build-common':
        specifier: ^2.0.3
        version: 2.0.3
      '@rushstack/node-core-library':
        specifier: ^4.0.2
        version: 4.0.2
      '@vscode/codicons':
        specifier: 0.0.35
        version: 0.0.35
      chalk:
        specifier: ^5.3.0
        version: 5.3.0
      concurrently:
        specifier: ^8.2.2
        version: 8.2.2
      deepdash:
        specifier: ^5.3.9
        version: 5.3.9
      dill-cli:
        specifier: ^0.1.0
        version: 0.1.0
      fs-extra:
        specifier: ^11.2.0
        version: 11.2.0
      glob:
        specifier: ^10.3.12
        version: 10.3.12
      http-server:
        specifier: ^14.1.1
        version: 14.1.1
      hugo-extended:
        specifier: ^0.113.0
        version: 0.113.0
      js-yaml:
        specifier: ^4.1.0
        version: 4.1.0
      linkcheck-bin:
        specifier: 3.0.0-1
        version: 3.0.0-1
      markdownlint-cli2:
        specifier: ^0.12.1
        version: 0.12.1
      markdownlint-rule-emphasis-style:
        specifier: ^1.0.1
        version: 1.0.1
      markdownlint-rule-github-internal-links:
        specifier: ^0.1.0
        version: 0.1.0
      markdownlint-rule-helpers:
        specifier: ^0.25.0
        version: 0.25.0
      node-fetch:
        specifier: ^3.3.2
        version: 3.3.2
      prettier:
        specifier: ~3.2.5
        version: 3.2.5
      prettier-plugin-go-template:
        specifier: ^0.0.15
        version: 0.0.15(prettier@3.2.5)
      rimraf:
        specifier: ^5.0.5
        version: 5.0.5
      start-server-and-test:
        specifier: ^2.0.3
        version: 2.0.5

packages:

  /@andrewbranch/untar.js@1.0.3:
    resolution: {integrity: sha512-Jh15/qVmrLGhkKJBdXlK1+9tY4lZruYjsgkDFj08ZmDiWVBLJcqkok7Z0/R0In+i1rScBpJlSvrTS2Lm41Pbnw==}
    dev: false

  /@babel/code-frame@7.22.5:
    resolution: {integrity: sha512-Xmwn266vad+6DAqEB2A6V/CcZVp62BbwVmcOJc2RPuwih1kw02TjQvWVWlcKGbBPd+8/0V5DEkOcizRGYsspYQ==}
    engines: {node: '>=6.9.0'}
    dependencies:
      '@babel/highlight': 7.22.5
    dev: false

  /@babel/code-frame@7.24.2:
    resolution: {integrity: sha512-y5+tLQyV8pg3fsiln67BVLD1P13Eg4lh5RW9mF0zUuvLrv9uIQ4MCL+CRT+FTsBlBjcIan6PGsLcBN0m3ClUyQ==}
    engines: {node: '>=6.9.0'}
    dependencies:
      '@babel/highlight': 7.24.2
      picocolors: 1.0.0
    dev: false

  /@babel/helper-validator-identifier@7.22.20:
    resolution: {integrity: sha512-Y4OZ+ytlatR8AI+8KZfKuL5urKp7qey08ha31L8b3BwewJAoJamTzyvxPR/5D+KkdJCGPq/+8TukHBlY10FX9A==}
    engines: {node: '>=6.9.0'}
    dev: false

  /@babel/helper-validator-identifier@7.22.5:
    resolution: {integrity: sha512-aJXu+6lErq8ltp+JhkJUfk1MTGyuA4v7f3pA+BJ5HLfNC6nAQ0Cpi9uOquUj8Hehg0aUiHzWQbOVJGao6ztBAQ==}
    engines: {node: '>=6.9.0'}
    dev: false

  /@babel/highlight@7.22.5:
    resolution: {integrity: sha512-BSKlD1hgnedS5XRnGOljZawtag7H1yPfQp0tdNJCHoH6AZ+Pcm9VvkrK59/Yy593Ypg0zMxH2BxD1VPYUQ7UIw==}
    engines: {node: '>=6.9.0'}
    dependencies:
      '@babel/helper-validator-identifier': 7.22.5
      chalk: 2.4.2
      js-tokens: 4.0.0
    dev: false

  /@babel/highlight@7.24.2:
    resolution: {integrity: sha512-Yac1ao4flkTxTteCDZLEvdxg2fZfz1v8M4QpaGypq/WPDqg3ijHYbDfs+LG5hvzSoqaSZ9/Z9lKSP3CjZjv+pA==}
    engines: {node: '>=6.9.0'}
    dependencies:
      '@babel/helper-validator-identifier': 7.22.20
      chalk: 2.4.2
      js-tokens: 4.0.0
      picocolors: 1.0.0
    dev: false

  /@babel/runtime@7.22.5:
    resolution: {integrity: sha512-ecjvYlnAaZ/KVneE/OdKYBYfgXV3Ptu6zQWmgEF7vwKhQnvVS6bjMD2XYgj+SNvQ1GfK/pjgokfPkC/2CO8CuA==}
    engines: {node: '>=6.9.0'}
    dependencies:
      regenerator-runtime: 0.13.11
    dev: false

  /@fluid-tools/api-markdown-documenter@0.16.0:
    resolution: {integrity: sha512-A8tVCxr296QgoKLeZHcZtf5hClffpWvI2L2PAl9BnNZYQbVR9TOAXWBDi4Py0E42Mes10LyscO+FFvbVHKISbw==}
    dependencies:
      '@microsoft/api-extractor-model': 7.28.2
      '@microsoft/tsdoc': 0.14.2
      '@rushstack/node-core-library': 3.66.1
      chalk: 4.1.2
      hast-util-raw: 9.0.2
      hastscript: 9.0.0
    transitivePeerDependencies:
      - '@types/node'
    dev: false

  /@fluidframework/build-common@2.0.3:
    resolution: {integrity: sha512-1LU/2uyCeMxf63z5rhFOFEBvFyBogZ7ZXwzXLxyBhSgq/fGiq8PLjBW7uX++r0LcVCdaWyopf7w060eJpANYdg==}
    hasBin: true
    dev: false

  /@hapi/hoek@9.3.0:
    resolution: {integrity: sha512-/c6rf4UJlmHlC9b5BaNvzAcFv7HZ2QHaV0D4/HNlBdvFnvQq8RI4kYdhyPCl7Xj+oWvTWQ8ujhqS53LIgAe6KQ==}
    dev: false

  /@hapi/topo@5.1.0:
    resolution: {integrity: sha512-foQZKJig7Ob0BMAYBfcJk8d77QtOe7Wo4ox7ff1lQYoNNAb6jwcY1ncdoy2e9wQZzvNy7ODZCYJkK8kzmcAnAg==}
    dependencies:
      '@hapi/hoek': 9.3.0
    dev: false

  /@isaacs/cliui@8.0.2:
    resolution: {integrity: sha512-O8jcjabXaleOG9DQ0+ARXWZBTfnP4WNAqzuiJK7ll44AmxGKv/J2M4TPjxjY3znBCfvBXFzucm1twdyFybFqEA==}
    engines: {node: '>=12'}
    dependencies:
      string-width: 5.1.2
      string-width-cjs: /string-width@4.2.3
      strip-ansi: 7.1.0
      strip-ansi-cjs: /strip-ansi@6.0.1
      wrap-ansi: 8.1.0
      wrap-ansi-cjs: /wrap-ansi@7.0.0
    dev: false

  /@kwsites/file-exists@1.1.1:
    resolution: {integrity: sha512-m9/5YGR18lIwxSFDwfE3oA7bWuq9kdau6ugN4H2rJeyhFQZcG9AgSHkQtSD15a8WvTgfz9aikZMrKPHvbpqFiw==}
    dependencies:
      debug: 4.3.6(supports-color@8.1.1)
    transitivePeerDependencies:
      - supports-color
    dev: false

  /@kwsites/promise-deferred@1.1.1:
    resolution: {integrity: sha512-GaHYm+c0O9MjZRu0ongGBRbinu8gVAMd2UZjji6jVmqKtZluZnptXGWhz1E8j8D2HJ3f/yMxKAUC0b+57wncIw==}
    dev: false

  /@microsoft/api-extractor-model@7.28.2:
    resolution: {integrity: sha512-vkojrM2fo3q4n4oPh4uUZdjJ2DxQ2+RnDQL/xhTWSRUNPF6P4QyrvY357HBxbnltKcYu+nNNolVqc6TIGQ73Ig==}
    dependencies:
      '@microsoft/tsdoc': 0.14.2
      '@microsoft/tsdoc-config': 0.16.2
      '@rushstack/node-core-library': 3.61.0
    transitivePeerDependencies:
      - '@types/node'
    dev: false

  /@microsoft/tsdoc-config@0.16.2:
    resolution: {integrity: sha512-OGiIzzoBLgWWR0UdRJX98oYO+XKGf7tiK4Zk6tQ/E4IJqGCe7dvkTvgDZV5cFJUzLGDOjeAXrnZoA6QkVySuxw==}
    dependencies:
      '@microsoft/tsdoc': 0.14.2
      ajv: 6.12.6
      jju: 1.4.0
      resolve: 1.19.0
    dev: false

  /@microsoft/tsdoc@0.14.2:
    resolution: {integrity: sha512-9b8mPpKrfeGRuhFH5iO1iwCLeIIsV6+H1sRfxbkoGXIyQE2BTsPd9zqSqQJ+pv5sJ/hT5M1zvOFL02MnEezFug==}
    dev: false

  /@nodelib/fs.scandir@2.1.5:
    resolution: {integrity: sha512-vq24Bq3ym5HEQm2NKCr3yXDwjc7vTsEThRDnkp2DK9p1uqLR+DHurm/NOTo0KG7HYHU7eppKZj3MyqYuMBf62g==}
    engines: {node: '>= 8'}
    dependencies:
      '@nodelib/fs.stat': 2.0.5
      run-parallel: 1.2.0
    dev: false

  /@nodelib/fs.stat@2.0.5:
    resolution: {integrity: sha512-RkhPPp2zrqDAQA/2jNhnztcPAlv64XdhIp7a7454A5ovI7Bukxgt7MX7udwAu3zg1DcpPU0rz3VV1SeaqvY4+A==}
    engines: {node: '>= 8'}
    dev: false

  /@nodelib/fs.walk@1.2.8:
    resolution: {integrity: sha512-oGB+UxlgWcgQkgwo8GcEGwemoTFt3FIO9ababBmaGwXIoBKZ+GTy0pP185beGg7Llih/NSHSV2XAs1lnznocSg==}
    engines: {node: '>= 8'}
    dependencies:
      '@nodelib/fs.scandir': 2.1.5
      fastq: 1.17.1
    dev: false

  /@oclif/core@4.0.17:
    resolution: {integrity: sha512-zfdSRip9DVMOklMojWCLZEB4iOzy7LDTABCDzCXqmpZGS+o1e1xts4jGhnte3mi0WV0YthNfYqF16tqk6CWITA==}
    engines: {node: '>=18.0.0'}
    dependencies:
      ansi-escapes: 4.3.2
      ansis: 3.3.2
      clean-stack: 3.0.1
      cli-spinners: 2.9.2
      debug: 4.3.6(supports-color@8.1.1)
      ejs: 3.1.10
      get-package-type: 0.1.0
      globby: 11.1.0
      indent-string: 4.0.0
      is-wsl: 2.2.0
      lilconfig: 3.1.2
      minimatch: 9.0.5
      string-width: 4.2.3
      supports-color: 8.1.1
      widest-line: 3.1.0
      wordwrap: 1.0.0
      wrap-ansi: 7.0.0
    dev: false

  /@oclif/plugin-help@6.2.8:
    resolution: {integrity: sha512-QRpFYlBeJffl4cXGBi8e+EfGogDmU7y8do1ZHxmPKZ5eZ0mfeKiqq2WA9dwRMZJriy1qSaGsbkOYgYQWlOYhSg==}
    engines: {node: '>=18.0.0'}
    dependencies:
      '@oclif/core': 4.0.17
    dev: false

  /@pkgjs/parseargs@0.11.0:
    resolution: {integrity: sha512-+1VkjdD0QBLPodGrJUeqarH8VAIvQODIbwh9XpP5Syisf7YoQgsJKPNFoqqLQlu+VQ/tVSshMR6loPMn8U+dPg==}
    engines: {node: '>=14'}
    requiresBuild: true
    dev: false
    optional: true

  /@rushstack/node-core-library@3.61.0:
    resolution: {integrity: sha512-tdOjdErme+/YOu4gPed3sFS72GhtWCgNV9oDsHDnoLY5oDfwjKUc9Z+JOZZ37uAxcm/OCahDHfuu2ugqrfWAVQ==}
    peerDependencies:
      '@types/node': '*'
    peerDependenciesMeta:
      '@types/node':
        optional: true
    dependencies:
      colors: 1.2.5
      fs-extra: 7.0.1
      import-lazy: 4.0.0
      jju: 1.4.0
      resolve: 1.22.8
      semver: 7.5.4
      z-schema: 5.0.5
    dev: false

  /@rushstack/node-core-library@3.66.1:
    resolution: {integrity: sha512-ker69cVKAoar7MMtDFZC4CzcDxjwqIhFzqEnYI5NRN/8M3om6saWCVx/A7vL2t/jFCJsnzQplRDqA7c78pytng==}
    peerDependencies:
      '@types/node': '*'
    peerDependenciesMeta:
      '@types/node':
        optional: true
    dependencies:
      colors: 1.2.5
      fs-extra: 7.0.1
      import-lazy: 4.0.0
      jju: 1.4.0
      resolve: 1.22.8
      semver: 7.5.4
      z-schema: 5.0.5
    dev: false

  /@rushstack/node-core-library@4.0.2:
    resolution: {integrity: sha512-hyES82QVpkfQMeBMteQUnrhASL/KHPhd7iJ8euduwNJG4mu2GSOKybf0rOEjOm1Wz7CwJEUm9y0yD7jg2C1bfg==}
    peerDependencies:
      '@types/node': '*'
    peerDependenciesMeta:
      '@types/node':
        optional: true
    dependencies:
      fs-extra: 7.0.1
      import-lazy: 4.0.0
      jju: 1.4.0
      resolve: 1.22.8
      semver: 7.5.4
      z-schema: 5.0.5
    dev: false

  /@sec-ant/readable-stream@0.4.1:
    resolution: {integrity: sha512-831qok9r2t8AlxLko40y2ebgSDhenenCatLVeW/uBtnHPyhHOvG0C7TvfgecV+wHzIm5KUICgzmVpWS+IMEAeg==}
    dev: false

  /@sideway/address@4.1.5:
    resolution: {integrity: sha512-IqO/DUQHUkPeixNQ8n0JA6102hT9CmaljNTPmQ1u8MEhBo/R4Q8eKLN/vGZxuebwOroDB4cbpjheD4+/sKFK4Q==}
    dependencies:
      '@hapi/hoek': 9.3.0
    dev: false

  /@sideway/formula@3.0.1:
    resolution: {integrity: sha512-/poHZJJVjx3L+zVD6g9KgHfYnb443oi7wLu/XKojDviHy6HOEOA6z1Trk5aR1dGcmPenJEgb2sK2I80LeS3MIg==}
    dev: false

  /@sideway/pinpoint@2.0.0:
    resolution: {integrity: sha512-RNiOoTPkptFtSVzQevY/yWtZwf/RxyVnPy/OcA9HBM3MlGDnBEYL5B41H0MTn0Uec8Hi+2qUtTfG2WWZBmMejQ==}
    dev: false

  /@sindresorhus/is@5.4.1:
    resolution: {integrity: sha512-axlrvsHlHlFmKKMEg4VyvMzFr93JWJj4eIfXY1STVuO2fsImCa7ncaiG5gC8HKOX590AW5RtRsC41/B+OfrSqw==}
    engines: {node: '>=14.16'}
    dev: false

  /@sindresorhus/merge-streams@1.0.0:
    resolution: {integrity: sha512-rUV5WyJrJLoloD4NDN1V1+LDMDWOa4OTsT4yYJwQNpTU6FWxkxHpL7eu4w+DmiH8x/EAM1otkPE1+LaspIbplw==}
    engines: {node: '>=18'}
    dev: false

  /@szmarczak/http-timer@5.0.1:
    resolution: {integrity: sha512-+PmQX0PiAYPMeVYe237LJAYvOMYW1j2rH5YROyS3b4CTVJum34HfRvKvAzozHAQG0TnHNdUfY9nCeUyRAs//cw==}
    engines: {node: '>=14.16'}
    dependencies:
      defer-to-connect: 2.0.1
    dev: false

  /@technote-space/anchor-markdown-header@1.1.42:
    resolution: {integrity: sha512-iJ5qu1EO3kZDthq9zbMQ9ufB4jd0XwhHJ+4RNpTUEVTIZFitCV++IUfH1YCACGasct41pQRxGmWQNoaRZmn7EQ==}
    dependencies:
      emoji-regex: 10.3.0
    dev: false

  /@technote-space/doctoc@2.4.7:
    resolution: {integrity: sha512-F4oyUpf2e29p3tNH0oTW0a3eOgd3wek2vz1urNalSKCFY8U0hzkFqwU+89rmXGLzzz8WMcLtEXb90CCgqnDQqQ==}
    dependencies:
      '@technote-space/anchor-markdown-header': 1.1.42
      '@textlint/markdown-to-ast': 12.6.1
      htmlparser2: 6.1.0
      update-section: 0.3.3
    transitivePeerDependencies:
      - supports-color
    dev: false

  /@technote-space/doctoc@2.6.4:
    resolution: {integrity: sha512-gm6It+7hCuVSFMl9kP9NYX5TTqc6GRcb9HXm0/YhKnou1E0pyocG+6IR/1GNOu/yCkRnD9bRlp5BYw8puvf2kA==}
    dependencies:
      '@technote-space/anchor-markdown-header': 1.1.42
      '@textlint/markdown-to-ast': 13.4.1
      htmlparser2: 8.0.2
      update-section: 0.3.3
    transitivePeerDependencies:
      - supports-color
    dev: false

  /@textlint/ast-node-types@12.6.1:
    resolution: {integrity: sha512-uzlJ+ZsCAyJm+lBi7j0UeBbj+Oy6w/VWoGJ3iHRHE5eZ8Z4iK66mq+PG/spupmbllLtz77OJbY89BYqgFyjXmA==}
    dev: false

  /@textlint/ast-node-types@13.4.1:
    resolution: {integrity: sha512-qrZyhCh8Ekk6nwArx3BROybm9BnX6vF7VcZbijetV/OM3yfS4rTYhoMWISmhVEP2H2re0CtWEyMl/XF+WdvVLQ==}
    dev: false

  /@textlint/markdown-to-ast@12.6.1:
    resolution: {integrity: sha512-T0HO+VrU9VbLRiEx/kH4+gwGMHNMIGkp0Pok+p0I33saOOLyhfGvwOKQgvt2qkxzQEV2L5MtGB8EnW4r5d3CqQ==}
    dependencies:
      '@textlint/ast-node-types': 12.6.1
      debug: 4.3.6(supports-color@8.1.1)
      mdast-util-gfm-autolink-literal: 0.1.3
      remark-footnotes: 3.0.0
      remark-frontmatter: 3.0.0
      remark-gfm: 1.0.0
      remark-parse: 9.0.0
      traverse: 0.6.8
      unified: 9.2.2
    transitivePeerDependencies:
      - supports-color
    dev: false

  /@textlint/markdown-to-ast@13.4.1:
    resolution: {integrity: sha512-jUa5bTNmxjEgfCXW4xfn7eSJqzUXyNKiIDWLKtI4MUKRNhT3adEaa/NuQl0Mii3Hu3HraZR7hYhRHLh+eeM43w==}
    dependencies:
      '@textlint/ast-node-types': 13.4.1
      debug: 4.3.4
      mdast-util-gfm-autolink-literal: 0.1.3
      remark-footnotes: 3.0.0
      remark-frontmatter: 3.0.0
      remark-gfm: 1.0.0
      remark-parse: 9.0.0
      traverse: 0.6.8
      unified: 9.2.2
    transitivePeerDependencies:
      - supports-color
    dev: false

  /@tinyhttp/content-disposition@2.2.1:
    resolution: {integrity: sha512-PQ5IWdOn7arScqTV+usIDJvwbanoAXtaopzgxjMS9y7TFwLSIelCblihRBEVIPIkIpsdhSJFH3RF+Daosyj+Aw==}
    engines: {node: '>=12.20.0'}
    dev: false

  /@tokenizer/token@0.3.0:
    resolution: {integrity: sha512-OvjF+z51L3ov0OyAU0duzsYuvO01PH7x4t6DJx+guahgTnBHkhJdG7soQeTSFLWN3efnHyibZ4Z8l2EuWwJN3A==}
    dev: false

  /@tylerbu/cli-api@0.3.0:
    resolution: {integrity: sha512-t9aBiwKv/65COGXTL2BySqVrhPllFL8jmzJQTKhA62/c6ojeTsbJ+0wu14/8sOsEVLIsW6MkutXGPnyS3praPg==}
    engines: {node: '>=18.0.0'}
    dependencies:
      '@oclif/core': 4.0.17
      chalk: 5.3.0
      cosmiconfig: 9.0.0
      debug: 4.3.6(supports-color@8.1.1)
      detect-indent: 7.0.1
      simple-git: 3.25.0
      sort-jsonc: 1.0.1
      strip-ansi: 7.1.0
      tiny-jsonc: 1.0.1
    transitivePeerDependencies:
      - supports-color
      - typescript
    dev: false

  /@tylerbu/markdown-magic@2.4.0-tylerbu-1:
    resolution: {integrity: sha512-p8nG2uH2+tQMGtT2Tam4gdJuJwuOdJdSA73LlNmRG+8dcxSNXkiwADyd/to6gY/oZOuNB5sJahBho5fLmxLI3Q==}
    hasBin: true
    dependencies:
      '@technote-space/doctoc': 2.6.4
      commander: 7.2.0
      deepmerge: 4.3.1
      find-up: 5.0.0
      globby: 10.0.2
      is-local-path: 0.1.6
      mkdirp: 1.0.4
      sync-request: 6.1.0
    transitivePeerDependencies:
      - supports-color
    dev: false

  /@types/concat-stream@1.6.1:
    resolution: {integrity: sha512-eHE4cQPoj6ngxBZMvVf6Hw7Mh4jMW4U9lpGmS5GBPB9RYxlFg+CHaVN7ErNY4W9XfLIEn20b4VDYaIrbq0q4uA==}
    dependencies:
      '@types/node': 20.11.30
    dev: false

  /@types/form-data@0.0.33:
    resolution: {integrity: sha512-8BSvG1kGm83cyJITQMZSulnl6QV8jqAGreJsc5tPu1Jq0vTSOiY/k24Wx82JRpWwZSqrala6sd5rWi6aNXvqcw==}
    dependencies:
      '@types/node': 20.11.30
    dev: false

  /@types/glob@7.2.0:
    resolution: {integrity: sha512-ZUxbzKl0IfJILTS6t7ip5fQQM/J3TJYubDm3nMbgubNNYS62eXeUpoLUC8/7fJNiFYHTrGPQn7hspDUzIHX3UA==}
    dependencies:
      '@types/minimatch': 5.1.2
      '@types/node': 20.11.30
    dev: false

  /@types/hast@3.0.4:
    resolution: {integrity: sha512-WPs+bbQw5aCj+x6laNGWLH3wviHtoCv/P3+otBhbOhJgG8qtpdAMlTCxLtsTWA7LH1Oh/bFCHsBn0TPS5m30EQ==}
    dependencies:
      '@types/unist': 3.0.2
    dev: false

  /@types/http-cache-semantics@4.0.1:
    resolution: {integrity: sha512-SZs7ekbP8CN0txVG2xVRH6EgKmEm31BOxA07vkFaETzZz1xh+cbt8BcI0slpymvwhx5dlFnQG2rTlPVQn+iRPQ==}
    dev: false

  /@types/mdast@3.0.15:
    resolution: {integrity: sha512-LnwD+mUEfxWMa1QpDraczIn6k0Ee3SMicuYSSzS6ZYl2gKS09EClnJYGd8Du6rfc5r/GZEk5o1mRb8TaTj03sQ==}
    dependencies:
      '@types/unist': 2.0.10
    dev: false

  /@types/mdast@4.0.3:
    resolution: {integrity: sha512-LsjtqsyF+d2/yFOYaN22dHZI1Cpwkrj+g06G8+qtUKlhovPW89YhqSnfKtMbkgmEtYpH2gydRNULd6y8mciAFg==}
    dependencies:
      '@types/unist': 3.0.2
    dev: false

  /@types/minimatch@5.1.2:
    resolution: {integrity: sha512-K0VQKziLUWkVKiRVrx4a40iPaxTUefQmjtkQofBkYRcoaaL/8rhwDWww9qWbrgicNOgnpIsMxyNIUM4+n6dUIA==}
    dev: false

  /@types/node@10.17.60:
    resolution: {integrity: sha512-F0KIgDJfy2nA3zMLmWGKxcH2ZVEtCZXHHdOQs2gSaQ27+lNeEfGxzkIw90aXswATX7AZ33tahPbzy6KAfUreVw==}
    dev: false

  /@types/node@20.11.30:
    resolution: {integrity: sha512-dHM6ZxwlmuZaRmUPfv1p+KrdD1Dci04FbdEm/9wEMouFqxYoFl5aMkt0VMAUtYRQDyYvD41WJLukhq/ha3YuTw==}
    dependencies:
      undici-types: 5.26.5
    dev: false

  /@types/node@8.10.66:
    resolution: {integrity: sha512-tktOkFUA4kXx2hhhrB8bIFb5TbwzS4uOhKEmwiD+NoiL0qtP2OQ9mFldbgD4dV1djrlBYP6eBuQZiWjuHUpqFw==}
    dev: false

  /@types/normalize-package-data@2.4.1:
    resolution: {integrity: sha512-Gj7cI7z+98M282Tqmp2K5EIsoouUEzbBJhQQzDE3jSIRk6r9gsz0oUokqIUR4u1R3dMHo0pDHM7sNOHyhulypw==}
    dev: false

  /@types/normalize-package-data@2.4.4:
    resolution: {integrity: sha512-37i+OaWTh9qeK4LSHPsyRC7NahnGotNuZvjLSgcPzblpHB3rrCJxAOgI5gCdKm7coonsaX1Of0ILiTcnZjbfxA==}
    dev: false

  /@types/qs@6.9.14:
    resolution: {integrity: sha512-5khscbd3SwWMhFqylJBLQ0zIu7c1K6Vz0uBIt915BI3zV0q1nfjRQD3RqSBcPaO6PHEF4ov/t9y89fSiyThlPA==}
    dev: false

  /@types/unist@2.0.10:
    resolution: {integrity: sha512-IfYcSBWE3hLpBg8+X2SEa8LVkJdJEkT2Ese2aaLs3ptGdVtABxndrMaxuFlQ1qdFf9Q5rDvDpxI3WwgvKFAsQA==}
    dev: false

  /@types/unist@3.0.2:
    resolution: {integrity: sha512-dqId9J8K/vGi5Zr7oo212BGii5m3q5Hxlkwy3WpYuKPklmBEvsbMYYyLxAQpSffdLl/gdW0XUpKWFvYmyoWCoQ==}
    dev: false

  /@ungap/structured-clone@1.2.0:
    resolution: {integrity: sha512-zuVdFrMJiuCDQUMCzQaD6KL28MjnqqN8XnAqiEq9PNm/hCPTSGfrXCOfwj1ow4LFb/tNymJPwsNbVePc1xFqrQ==}
    dev: false

  /@vscode/codicons@0.0.35:
    resolution: {integrity: sha512-7iiKdA5wHVYSbO7/Mm0hiHD3i4h+9hKUe1O4hISAe/nHhagMwb2ZbFC8jU6d7Cw+JNT2dWXN2j+WHbkhT5/l2w==}
    dev: false

  /ajv@6.12.6:
    resolution: {integrity: sha512-j3fVLgvTo527anyYyJOGTYJbG+vnnQYvE0m5mmkc1TK+nxAppkCLMIL0aZ4dblVCNoGShhm+kzE4ZUykBoMg4g==}
    dependencies:
      fast-deep-equal: 3.1.3
      fast-json-stable-stringify: 2.1.0
      json-schema-traverse: 0.4.1
      uri-js: 4.4.1
    dev: false

  /ansi-escapes@4.3.2:
    resolution: {integrity: sha512-gKXj5ALrKWQLsYG9jlTRmR/xKluxHV+Z9QEwNIgCfM1/uwPMCuzVVnh5mwTd+OuBZcwSIMbqssNWRm1lE51QaQ==}
    engines: {node: '>=8'}
    dependencies:
      type-fest: 0.21.3
    dev: false

  /ansi-regex@5.0.1:
    resolution: {integrity: sha512-quJQXlTSUGL2LH9SUXo8VwsY4soanhgo6LNSm84E1LBcE8s3O0wpdiRzyR9z/ZZJMlMWv37qOOb9pdJlMUEKFQ==}
    engines: {node: '>=8'}
    dev: false

  /ansi-regex@6.0.1:
    resolution: {integrity: sha512-n5M855fKb2SsfMIiFFoVrABHJC8QtHwVx+mHWP3QcEqBHYienj5dHSgjbxtC0WEZXYt4wcD6zrQElDPhFuZgfA==}
    engines: {node: '>=12'}
    dev: false

  /ansi-styles@3.2.1:
    resolution: {integrity: sha512-VT0ZI6kZRdTh8YyJw3SMbYm/u+NqfsAxEpWO0Pf9sq8/e94WxxOpPKx9FR1FlyCtOVDNOQ+8ntlqFxiRc+r5qA==}
    engines: {node: '>=4'}
    dependencies:
      color-convert: 1.9.3
    dev: false

  /ansi-styles@4.3.0:
    resolution: {integrity: sha512-zbB9rCJAT1rbjiVDb2hqKFHNYLxgtk8NURxZ3IZwD3F6NtxbXZQCnnSi1Lkx+IDohdPlFp222wVALIheZJQSEg==}
    engines: {node: '>=8'}
    dependencies:
      color-convert: 2.0.1
    dev: false

  /ansi-styles@6.2.1:
    resolution: {integrity: sha512-bN798gFfQX+viw3R7yrGWRqnrN2oRkEkUjjl4JNn4E8GxxbjtG3FbrEIIY3l8/hrwUwIeCZvi4QuOTP4MErVug==}
    engines: {node: '>=12'}
    dev: false

  /ansis@3.3.2:
    resolution: {integrity: sha512-cFthbBlt+Oi0i9Pv/j6YdVWJh54CtjGACaMPCIrEV4Ha7HWsIjXDwseYV79TIL0B4+KfSwD5S70PeQDkPUd1rA==}
    engines: {node: '>=15'}
    dev: false

  /arg@5.0.2:
    resolution: {integrity: sha512-PYjyFOLKQ9y57JvQ6QLo8dAgNqswh8M1RMJYdQduT6xbWSgK36P/Z/v+p888pM69jMMfS8Xd8F6I1kQ/I9HUGg==}
    dev: false

  /argparse@2.0.1:
    resolution: {integrity: sha512-8+9WqebbFzpX9OR+Wa6O29asIogeRMzcGtAINdpMHHyAg10f05aSFVBbcEqGf/PXw1EjAZ+q2/bEBg3DvurK3Q==}
    dev: false

  /array-timsort@1.0.3:
    resolution: {integrity: sha512-/+3GRL7dDAGEfM6TseQk/U+mi18TU2Ms9I3UlLdUMhz2hbvGNTKdj9xniwXfUqgYhHxRx0+8UnKkvlNwVU+cWQ==}
    dev: false

  /array-union@2.1.0:
    resolution: {integrity: sha512-HGyxoOTYUyCM6stUe6EJgnd4EoewAI7zMdfqO+kGjnlZmBDz/cR5pf8r/cR4Wq60sL/p0IkcjUEEPwS3GFrIyw==}
    engines: {node: '>=8'}
    dev: false

  /asap@2.0.6:
    resolution: {integrity: sha512-BSHWgDSAiKs50o2Re8ppvp3seVHXSRM44cdSsT9FfNEUUZLOGWVCsiWaRPWM1Znn+mqZ1OfVZ3z3DWEzSp7hRA==}
    dev: false

  /async@2.6.4:
    resolution: {integrity: sha512-mzo5dfJYwAn29PeiJ0zvwTo04zj8HDJj0Mn8TD7sno7q12prdbnasKJHhkm2c1LgrhlJ0teaea8860oxi51mGA==}
    dependencies:
      lodash: 4.17.21
    dev: false

  /async@3.2.6:
    resolution: {integrity: sha512-htCUDlxyyCLMgaM3xXg0C0LW2xqfuQ6p05pCEIsXuyQ+a1koYKTuBMzRNwmybfLgvJDMd0r1LTn4+E0Ti6C2AA==}
    dev: false

  /asynckit@0.4.0:
    resolution: {integrity: sha512-Oei9OH4tRh0YqU3GxhX79dM/mwVgvbZJaSNaRk+bshkj0S5cfHcgYakreBjrHwatXKbz+IoIdYLxrKim2MjW0Q==}
    dev: false

<<<<<<< HEAD
  /axios@1.6.8(debug@4.3.6):
    resolution: {integrity: sha512-v/ZHtJDU39mDpyBoFVkETcd/uNdxrWRrg3bKpOKzXFA6Bvqopts6ALSMU3y6ijYxbw2B+wPrIv46egTzJXCLGQ==}
=======
  /axios@1.7.7(debug@4.3.4):
    resolution: {integrity: sha512-S4kL7XrjgBmvdGut0sN3yJxqYzrDOnivkBiN0OFs6hLiUam3UPvswUo0kqGyhqUZGEOytHyumEdXsAkgCOUf3Q==}
>>>>>>> 7a1f6674
    dependencies:
      follow-redirects: 1.15.6(debug@4.3.6)
      form-data: 4.0.0
      proxy-from-env: 1.1.0
    transitivePeerDependencies:
      - debug
    dev: false

  /bail@1.0.5:
    resolution: {integrity: sha512-xFbRxM1tahm08yHBP16MMjVUAvDaBMD38zsM9EMAUN61omwLmKlOpB/Zku5QkjZ8TZ4vn53pj+t518cH0S03RQ==}
    dev: false

  /balanced-match@1.0.2:
    resolution: {integrity: sha512-3oSeUO0TMV67hN1AmbXsK4yaqU7tjiHlbxRDZOpH0KW9+CeX4bRAaX0Anxt0tx2MrpRpWwQaPwIlISEJhYU5Pw==}
    dev: false

  /base64-js@1.5.1:
    resolution: {integrity: sha512-AKpaYlHn8t4SVbOHCy+b5+KKgvR4vrsD8vbvrbiQJps7fKDTkjkDry6ji0rUJjC0kzbNePLwzxq8iypo41qeWA==}
    dev: false

  /basic-auth@2.0.1:
    resolution: {integrity: sha512-NF+epuEdnUYVlGuhaxbbq+dvJttwLnGY+YixlXlME5KpQ5W3CnXA5cVTneY3SPbPDRkcjMbifrwmFYcClgOZeg==}
    engines: {node: '>= 0.8'}
    dependencies:
      safe-buffer: 5.1.2
    dev: false

  /bl@1.2.3:
    resolution: {integrity: sha512-pvcNpa0UU69UT341rO6AYy4FVAIkUHuZXRIWbq+zHnsVcRzDDjIAhGuuYoi0d//cwIwtt4pkpKycWEfjdV+vww==}
    dependencies:
      readable-stream: 2.3.8
      safe-buffer: 5.2.1
    dev: false

  /bluebird@3.7.2:
    resolution: {integrity: sha512-XpNj6GDQzdfW+r2Wnn7xiSAd7TM3jzkxGXBGTtWKuSXv1xUV+azxAm8jdWZN06QTQk+2N2XB9jRDkvbmQmcRtg==}
    dev: false

  /brace-expansion@1.1.11:
    resolution: {integrity: sha512-iCuPHDFgrHX7H2vEI/5xpz07zSHB00TpugqhmYtVmMO6518mCuRMoOYFldEBl0g187ufozdaHgWKcYFb61qGiA==}
    dependencies:
      balanced-match: 1.0.2
      concat-map: 0.0.1
    dev: false

  /brace-expansion@2.0.1:
    resolution: {integrity: sha512-XnAIvQ8eM+kC6aULx6wuQiwVsnzsi9d3WxzV3FpWTGA19F621kwdbsAcFKXgKUHZWsy+mY6iL1sHTxWEFCytDA==}
    dependencies:
      balanced-match: 1.0.2
    dev: false

  /braces@3.0.2:
    resolution: {integrity: sha512-b8um+L1RzM3WDSzvhm6gIz1yfTbBt6YTlcEKAvsmqCZZFw46z626lVj9j1yEPW33H5H+lBQpZMP1k8l+78Ha0A==}
    engines: {node: '>=8'}
    dependencies:
      fill-range: 7.0.1
    dev: false

  /buffer-alloc-unsafe@1.1.0:
    resolution: {integrity: sha512-TEM2iMIEQdJ2yjPJoSIsldnleVaAk1oW3DBVUykyOLsEsFmEc9kn+SFFPz+gl54KQNxlDnAwCXosOS9Okx2xAg==}
    dev: false

  /buffer-alloc@1.2.0:
    resolution: {integrity: sha512-CFsHQgjtW1UChdXgbyJGtnm+O/uLQeZdtbDo8mfUgYXCHSM1wgrVxXm6bSyrUuErEb+4sYVGCzASBRot7zyrow==}
    dependencies:
      buffer-alloc-unsafe: 1.1.0
      buffer-fill: 1.0.0
    dev: false

  /buffer-crc32@0.2.13:
    resolution: {integrity: sha512-VO9Ht/+p3SN7SKWqcrgEzjGbRSJYTx+Q1pTQC0wrWqHx0vpJraQ6GtHx8tvcg1rlK1byhU5gccxgOgj7B0TDkQ==}
    dev: false

  /buffer-fill@1.0.0:
    resolution: {integrity: sha512-T7zexNBwiiaCOGDg9xNX9PBmjrubblRkENuptryuI64URkXDFum9il/JGL8Lm8wYfAXpredVXXZz7eMHilimiQ==}
    dev: false

  /buffer-from@1.1.2:
    resolution: {integrity: sha512-E+XQCRwSbaaiChtv6k6Dwgc+bx+Bs6vuKJHHl5kox/BaKbhiXzqQOwK4cO22yElGp2OCmjwVhT3HmxgyPGnJfQ==}
    dev: false

  /buffer@5.7.1:
    resolution: {integrity: sha512-EHcyIPBQ4BSGlvjB16k5KgAJ27CIsHY/2JBmCRReo48y9rQ3MaUzWX3KVlBa4U7MyX02HdVj0K7C3WaB3ju7FQ==}
    dependencies:
      base64-js: 1.5.1
      ieee754: 1.2.1
    dev: false

  /cacheable-lookup@7.0.0:
    resolution: {integrity: sha512-+qJyx4xiKra8mZrcwhjMRMUhD5NR1R8esPkzIYxX96JiecFoxAXFuz/GpR3+ev4PE1WamHip78wV0vcmPQtp8w==}
    engines: {node: '>=14.16'}
    dev: false

  /cacheable-request@10.2.10:
    resolution: {integrity: sha512-v6WB+Epm/qO4Hdlio/sfUn69r5Shgh39SsE9DSd4bIezP0mblOlObI+I0kUEM7J0JFc+I7pSeMeYaOYtX1N/VQ==}
    engines: {node: '>=14.16'}
    dependencies:
      '@types/http-cache-semantics': 4.0.1
      get-stream: 6.0.1
      http-cache-semantics: 4.1.1
      keyv: 4.5.2
      mimic-response: 4.0.0
      normalize-url: 8.0.0
      responselike: 3.0.0
    dev: false

  /call-bind@1.0.7:
    resolution: {integrity: sha512-GHTSNSYICQ7scH7sZ+M2rFopRoLh8t2bLSW6BbgrtLsahOIB5iyAVJf9GjWK3cYTDaMj4XdBpM1cA6pIS0Kv2w==}
    engines: {node: '>= 0.4'}
    dependencies:
      es-define-property: 1.0.0
      es-errors: 1.3.0
      function-bind: 1.1.2
      get-intrinsic: 1.2.4
      set-function-length: 1.2.2
    dev: false

  /callsites@3.1.0:
    resolution: {integrity: sha512-P8BjAsXvZS+VIDUI11hHCQEv74YT67YUi5JJFNWIqL235sBmjX4+qx9Muvls5ivyNENctx46xQLQ3aTuE7ssaQ==}
    engines: {node: '>=6'}
    dev: false

  /careful-downloader@3.0.0:
    resolution: {integrity: sha512-5KMIPa0Yoj+2tY6OK9ewdwcPebp+4XS0dMYvvF9/8fkFEfvnEpWmHWYs9JNcZ7RZUvY/v6oPzLpmmTzSIbroSA==}
    engines: {node: '>=14.14'}
    dependencies:
      debug: 4.3.4
      decompress: 4.2.1
      fs-extra: 11.2.0
      got: 12.6.1
      is-path-inside: 4.0.0
      tempy: 3.0.0
    transitivePeerDependencies:
      - supports-color
    dev: false

  /caseless@0.12.0:
    resolution: {integrity: sha512-4tYFyifaFfGacoiObjJegolkwSU4xQNGbVgUiNYVUxbQ2x2lUsFvY4hVgVzGiIe6WLOPqycWXA40l+PWsxthUw==}
    dev: false

  /ccount@1.1.0:
    resolution: {integrity: sha512-vlNK021QdI7PNeiUh/lKkC/mNHHfV0m/Ad5JoI0TYtlBnJAslM/JIkm/tGC88bkLIwO6OQ5uV6ztS6kVAtCDlg==}
    dev: false

  /chalk@2.4.2:
    resolution: {integrity: sha512-Mti+f9lpJNcwF4tWV8/OrTTtF1gZi+f8FqlyAdouralcFWFQWF2+NgCHShjkCb+IFBLq9buZwE1xckQU4peSuQ==}
    engines: {node: '>=4'}
    dependencies:
      ansi-styles: 3.2.1
      escape-string-regexp: 1.0.5
      supports-color: 5.5.0
    dev: false

  /chalk@4.1.2:
    resolution: {integrity: sha512-oKnbhFyRIXpUuez8iBMmyEa4nbj4IOQyuhc/wy9kY7/WVPcwIO9VA668Pu8RkO7+0G76SLROeyw9CpQ061i4mA==}
    engines: {node: '>=10'}
    dependencies:
      ansi-styles: 4.3.0
      supports-color: 7.2.0
    dev: false

  /chalk@5.3.0:
    resolution: {integrity: sha512-dLitG79d+GV1Nb/VYcCDFivJeK1hiukt9QjRNVOsUtTy1rR1YJsmpGGTZ3qJos+uw7WmWF4wUwBd9jxjocFC2w==}
    engines: {node: ^12.17.0 || ^14.13 || >=16.0.0}
    dev: false

  /character-entities-legacy@1.1.4:
    resolution: {integrity: sha512-3Xnr+7ZFS1uxeiUDvV02wQ+QDbc55o97tIV5zHScSPJpcLm/r0DFPcoY3tYRp+VZukxuMeKgXYmsXQHO05zQeA==}
    dev: false

  /character-entities@1.2.4:
    resolution: {integrity: sha512-iBMyeEHxfVnIakwOuDXpVkc54HijNgCyQB2w0VfGQThle6NXn50zU6V/u+LDhxHcDUPojn6Kpga3PTAD8W1bQw==}
    dev: false

  /character-reference-invalid@1.1.4:
    resolution: {integrity: sha512-mKKUkUbhPpQlCOfIuZkvSEgktjPFIsZKRRbC6KWVEMvlzblj3i3asQv5ODsrwt0N3pHAEvjP8KTQPHkp0+6jOg==}
    dev: false

  /check-more-types@2.24.0:
    resolution: {integrity: sha512-Pj779qHxV2tuapviy1bSZNEL1maXr13bPYpsvSDB68HlYcYuhlDrmGd63i0JHMCLKzc7rUSNIrpdJlhVlNwrxA==}
    engines: {node: '>= 0.8.0'}
    dev: false

  /clean-stack@3.0.1:
    resolution: {integrity: sha512-lR9wNiMRcVQjSB3a7xXGLuz4cr4wJuuXlaAEbRutGowQTmlp7R72/DOgN21e8jdwblMWl9UOJMJXarX94pzKdg==}
    engines: {node: '>=10'}
    dependencies:
      escape-string-regexp: 4.0.0
    dev: false

  /cli-spinners@2.9.2:
    resolution: {integrity: sha512-ywqV+5MmyL4E7ybXgKys4DugZbX0FC6LnwrhjuykIjnK9k8OQacQ7axGKnjDXWNhns0xot3bZI5h55H8yo9cJg==}
    engines: {node: '>=6'}
    dev: false

  /cliui@8.0.1:
    resolution: {integrity: sha512-BSeNnyus75C4//NQ9gQt1/csTXyo/8Sb+afLAkzAptFuMsod9HFokGNudZpi/oQV73hnVK+sR+5PVRMd+Dr7YQ==}
    engines: {node: '>=12'}
    dependencies:
      string-width: 4.2.3
      strip-ansi: 6.0.1
      wrap-ansi: 7.0.0
    dev: false

  /color-convert@1.9.3:
    resolution: {integrity: sha512-QfAUtd+vFdAtFQcC8CCyYt1fYWxSqAiK2cSD6zDB8N3cpsEBAvRxp9zOGg6G/SHHJYAT88/az/IuDGALsNVbGg==}
    dependencies:
      color-name: 1.1.3
    dev: false

  /color-convert@2.0.1:
    resolution: {integrity: sha512-RRECPsj7iu/xb5oKYcsFHSppFNnsj/52OVTRKb4zP5onXwVF3zVmmToNcOfGC+CRDpfK/U584fMg38ZHCaElKQ==}
    engines: {node: '>=7.0.0'}
    dependencies:
      color-name: 1.1.4
    dev: false

  /color-name@1.1.3:
    resolution: {integrity: sha512-72fSenhMw2HZMTVHeCA9KCmpEIbzWiQsjN+BHcBbS9vr1mtt+vJjPdksIBNUmKAW8TFUDPJK5SUU3QhE9NEXDw==}
    dev: false

  /color-name@1.1.4:
    resolution: {integrity: sha512-dOy+3AuW3a2wNbZHIuMZpTcgjGuLU/uBL/ubcZF9OXbDo8ff4O8yVp5Bf0efS8uEoYo5q4Fx7dY9OgQGXgAsQA==}
    dev: false

  /colors@0.6.2:
    resolution: {integrity: sha512-OsSVtHK8Ir8r3+Fxw/b4jS1ZLPXkV6ZxDRJQzeD7qo0SqMXWrHDM71DgYzPMHY8SFJ0Ao+nNU2p1MmwdzKqPrw==}
    engines: {node: '>=0.1.90'}
    dev: false

  /colors@1.2.5:
    resolution: {integrity: sha512-erNRLao/Y3Fv54qUa0LBB+//Uf3YwMUmdJinN20yMXm9zdKKqH9wt7R9IIVZ+K7ShzfpLV/Zg8+VyrBJYB4lpg==}
    engines: {node: '>=0.1.90'}
    dev: false

  /combined-stream@1.0.8:
    resolution: {integrity: sha512-FQN4MRfuJeHf7cBbBMJFXhKSDq+2kAArBlmRBvcvFE5BB1HZKXtSFASDhdlz9zOYwxh8lDdnvmMOe/+5cdoEdg==}
    engines: {node: '>= 0.8'}
    dependencies:
      delayed-stream: 1.0.0
    dev: false

  /comma-separated-tokens@2.0.3:
    resolution: {integrity: sha512-Fu4hJdvzeylCfQPp9SGWidpzrMs7tTrlu6Vb8XGaRGck8QSNZJJp538Wrb60Lax4fPwR64ViY468OIUTbRlGZg==}
    dev: false

  /commander@2.1.0:
    resolution: {integrity: sha512-J2wnb6TKniXNOtoHS8TSrG9IOQluPrsmyAJ8oCUJOBmv+uLBCyPYAZkD2jFvw2DCzIXNnISIM01NIvr35TkBMQ==}
    engines: {node: '>= 0.6.x'}
    dev: false

  /commander@2.20.3:
    resolution: {integrity: sha512-GpVkmM8vF2vQUkj2LvZmD35JxeJOLCwJ9cUkugyk2nuhbv3+mJvpLYYt+0+USMxE+oj+ey/lJEnhZw75x/OMcQ==}
    dev: false

  /commander@7.2.0:
    resolution: {integrity: sha512-QrWXB+ZQSVPmIWIhtEO9H+gwHaMGYiF5ChvoJ+K9ZGHG/sVsa6yiesAD1GC/x46sET00Xlwo1u49RVVVzvcSkw==}
    engines: {node: '>= 10'}
    dev: false

  /commander@9.5.0:
    resolution: {integrity: sha512-KRs7WVDKg86PWiuAqhDrAQnTXZKraVcCc6vFdL14qrZ/DcWwuRo7VoiYXalXO7S5GKpqYiVEwCbgFDfxNHKJBQ==}
    engines: {node: ^12.20.0 || >=14}
    requiresBuild: true
    dev: false
    optional: true

  /comment-json@4.2.5:
    resolution: {integrity: sha512-bKw/r35jR3HGt5PEPm1ljsQQGyCrR8sFGNiN5L+ykDHdpO8Smxkrkla9Yi6NkQyUrb8V54PGhfMs6NrIwtxtdw==}
    engines: {node: '>= 6'}
    dependencies:
      array-timsort: 1.0.3
      core-util-is: 1.0.3
      esprima: 4.0.1
      has-own-prop: 2.0.0
      repeat-string: 1.6.1
    dev: false

  /concat-map@0.0.1:
    resolution: {integrity: sha512-/Srv4dswyQNBfohGpz9o6Yb3Gz3SrUDqBH5rTuhGR7ahtlbYKnVxw2bCFMRljaA7EXHaXZ8wsHdodFvbkhKmqg==}
    dev: false

  /concat-stream@1.6.2:
    resolution: {integrity: sha512-27HBghJxjiZtIk3Ycvn/4kbJk/1uZuJFfuPEns6LaEvpvG1f0hTea8lilrouyo9mVc2GWdcEZ8OLoGmSADlrCw==}
    engines: {'0': node >= 0.8}
    dependencies:
      buffer-from: 1.1.2
      inherits: 2.0.4
      readable-stream: 2.3.8
      typedarray: 0.0.6
    dev: false

  /concurrently@8.2.2:
    resolution: {integrity: sha512-1dP4gpXFhei8IOtlXRE/T/4H88ElHgTiUzh71YUmtjTEHMSRS2Z/fgOxHSxxusGHogsRfxNq1vyAwxSC+EVyDg==}
    engines: {node: ^14.13.0 || >=16.0.0}
    hasBin: true
    dependencies:
      chalk: 4.1.2
      date-fns: 2.30.0
      lodash: 4.17.21
      rxjs: 7.8.1
      shell-quote: 1.8.1
      spawn-command: 0.0.2
      supports-color: 8.1.1
      tree-kill: 1.2.2
      yargs: 17.7.2
    dev: false

  /core-util-is@1.0.3:
    resolution: {integrity: sha512-ZQBvi1DcpJ4GDqanjucZ2Hj3wEO5pZDS89BWbkcrvdxksJorwUDDZamX9ldFkp9aw2lmBDLgkObEA4DWNJ9FYQ==}
    dev: false

  /corser@2.0.1:
    resolution: {integrity: sha512-utCYNzRSQIZNPIcGZdQc92UVJYAhtGAteCFg0yRaFm8f0P+CPtyGyHXJcGXnffjCybUCEx3FQ2G7U3/o9eIkVQ==}
    engines: {node: '>= 0.4.0'}
    dev: false

  /cosmiconfig@9.0.0:
    resolution: {integrity: sha512-itvL5h8RETACmOTFc4UfIyB2RfEHi71Ax6E/PivVxq9NseKbOWpeyHEOIbmAw1rs8Ak0VursQNww7lf7YtUwzg==}
    engines: {node: '>=14'}
    peerDependencies:
      typescript: '>=4.9.5'
    peerDependenciesMeta:
      typescript:
        optional: true
    dependencies:
      env-paths: 2.2.1
      import-fresh: 3.3.0
      js-yaml: 4.1.0
      parse-json: 5.2.0
    dev: false

  /cross-spawn@7.0.3:
    resolution: {integrity: sha512-iRDPJKUPVEND7dHPO8rkbOnPpyDygcDFtWjpeWNCgy8WP2rXcxXL8TskReQl6OrB2G7+UJrags1q15Fudc7G6w==}
    engines: {node: '>= 8'}
    dependencies:
      path-key: 3.1.1
      shebang-command: 2.0.0
      which: 2.0.2
    dev: false

  /crypto-random-string@4.0.0:
    resolution: {integrity: sha512-x8dy3RnvYdlUcPOjkEHqozhiwzKNSq7GcPuXFbnyMOCHxX8V3OgIg/pYuabl2sbUPfIJaeAQB7PMOK8DFIdoRA==}
    engines: {node: '>=12'}
    dependencies:
      type-fest: 1.4.0
    dev: false

  /data-uri-to-buffer@4.0.1:
    resolution: {integrity: sha512-0R9ikRb668HB7QDxT1vkpuUBtqc53YyAwMwGeUFKRojY/NWKvdZ+9UYtRfGmhqNbRkTSVpMbmyhXipFFv2cb/A==}
    engines: {node: '>= 12'}
    dev: false

  /date-fns@2.30.0:
    resolution: {integrity: sha512-fnULvOpxnC5/Vg3NCiWelDsLiUc9bRwAPs/+LfTLNvetFCtCTN+yQz15C/fs4AwX1R9K5GLtLfn8QW+dWisaAw==}
    engines: {node: '>=0.11'}
    dependencies:
      '@babel/runtime': 7.22.5
    dev: false

  /debug@3.2.7:
    resolution: {integrity: sha512-CFjzYYAi4ThfiQvizrFQevTTXHtnCqWfe7x1AhgEscTz6ZbLbfoLRLPugTQyBth6f8ZERVUSyWHFD/7Wu4t1XQ==}
    peerDependencies:
      supports-color: '*'
    peerDependenciesMeta:
      supports-color:
        optional: true
    dependencies:
      ms: 2.1.3
    dev: false

  /debug@4.3.4:
    resolution: {integrity: sha512-PRWFHuSU3eDtQJPvnNY7Jcket1j0t5OuOsFzPPzsekD52Zl8qUfFIPEiswXqIvHWGVHOgX+7G/vCNNhehwxfkQ==}
    engines: {node: '>=6.0'}
    peerDependencies:
      supports-color: '*'
    peerDependenciesMeta:
      supports-color:
        optional: true
    dependencies:
      ms: 2.1.2
    dev: false

  /debug@4.3.6(supports-color@8.1.1):
    resolution: {integrity: sha512-O/09Bd4Z1fBrU4VzkhFqVgpPzaGbw6Sm9FEkBT1A/YBXQFGuuSxa1dN2nxgxS34JmKXqYx8CZAwEVoJFImUXIg==}
    engines: {node: '>=6.0'}
    peerDependencies:
      supports-color: '*'
    peerDependenciesMeta:
      supports-color:
        optional: true
    dependencies:
      ms: 2.1.2
      supports-color: 8.1.1
    dev: false

  /decompress-response@6.0.0:
    resolution: {integrity: sha512-aW35yZM6Bb/4oJlZncMH2LCoZtJXTRxES17vE3hoRiowU2kWHaJKFkSBDnDR+cm9J+9QhXmREyIfv0pji9ejCQ==}
    engines: {node: '>=10'}
    dependencies:
      mimic-response: 3.1.0
    dev: false

  /decompress-tar@4.1.1:
    resolution: {integrity: sha512-JdJMaCrGpB5fESVyxwpCx4Jdj2AagLmv3y58Qy4GE6HMVjWz1FeVQk1Ct4Kye7PftcdOo/7U7UKzYBJgqnGeUQ==}
    engines: {node: '>=4'}
    dependencies:
      file-type: 5.2.0
      is-stream: 1.1.0
      tar-stream: 1.6.2
    dev: false

  /decompress-tarbz2@4.1.1:
    resolution: {integrity: sha512-s88xLzf1r81ICXLAVQVzaN6ZmX4A6U4z2nMbOwobxkLoIIfjVMBg7TeguTUXkKeXni795B6y5rnvDw7rxhAq9A==}
    engines: {node: '>=4'}
    dependencies:
      decompress-tar: 4.1.1
      file-type: 6.2.0
      is-stream: 1.1.0
      seek-bzip: 1.0.6
      unbzip2-stream: 1.4.3
    dev: false

  /decompress-targz@4.1.1:
    resolution: {integrity: sha512-4z81Znfr6chWnRDNfFNqLwPvm4db3WuZkqV+UgXQzSngG3CEKdBkw5jrv3axjjL96glyiiKjsxJG3X6WBZwX3w==}
    engines: {node: '>=4'}
    dependencies:
      decompress-tar: 4.1.1
      file-type: 5.2.0
      is-stream: 1.1.0
    dev: false

  /decompress-unzip@4.0.1:
    resolution: {integrity: sha512-1fqeluvxgnn86MOh66u8FjbtJpAFv5wgCT9Iw8rcBqQcCo5tO8eiJw7NNTrvt9n4CRBVq7CstiS922oPgyGLrw==}
    engines: {node: '>=4'}
    dependencies:
      file-type: 3.9.0
      get-stream: 2.3.1
      pify: 2.3.0
      yauzl: 2.10.0
    dev: false

  /decompress@4.2.1:
    resolution: {integrity: sha512-e48kc2IjU+2Zw8cTb6VZcJQ3lgVbS4uuB1TfCHbiZIP/haNXm+SVyhu+87jts5/3ROpd82GSVCoNs/z8l4ZOaQ==}
    engines: {node: '>=4'}
    dependencies:
      decompress-tar: 4.1.1
      decompress-tarbz2: 4.1.1
      decompress-targz: 4.1.1
      decompress-unzip: 4.0.1
      graceful-fs: 4.2.11
      make-dir: 1.3.0
      pify: 2.3.0
      strip-dirs: 2.1.0
    dev: false

  /deepdash@5.3.9:
    resolution: {integrity: sha512-GRzJ0q9PDj2T+J2fX+b+TlUa2NlZ11l6vJ8LHNKVGeZ8CfxCuJaCychTq07iDRTvlfO8435jlvVS1QXBrW9kMg==}
    dependencies:
      lodash: 4.17.21
      lodash-es: 4.17.21
    dev: false

  /deepmerge@4.3.1:
    resolution: {integrity: sha512-3sUqbMEc77XqpdNO7FRyRog+eW3ph+GYCbj+rK+uYyRMuwsVy0rMiVtPn+QJlKFvWP/1PYpapqYn0Me2knFn+A==}
    engines: {node: '>=0.10.0'}
    dev: false

  /defer-to-connect@2.0.1:
    resolution: {integrity: sha512-4tvttepXG1VaYGrRibk5EwJd1t4udunSOVMdLSAL6mId1ix438oPwPZMALY41FCijukO1L0twNcGsdzS7dHgDg==}
    engines: {node: '>=10'}
    dev: false

  /define-data-property@1.1.4:
    resolution: {integrity: sha512-rBMvIzlpA8v6E+SJZoo++HAYqsLrkg7MSfIinMPFhmkorw7X+dOXVJQs+QT69zGkzMyfDnIMN2Wid1+NbL3T+A==}
    engines: {node: '>= 0.4'}
    dependencies:
      es-define-property: 1.0.0
      es-errors: 1.3.0
      gopd: 1.0.1
    dev: false

  /delayed-stream@1.0.0:
    resolution: {integrity: sha512-ZySD7Nf91aLB0RxL4KGrKHBXl7Eds1DAmEdcoVawXnLD7SDhpNgtuII2aAkg7a7QS41jxPSZ17p4VdGnMHk3MQ==}
    engines: {node: '>=0.4.0'}
    dev: false

  /dequal@2.0.3:
    resolution: {integrity: sha512-0je+qPKHEMohvfRTCEo3CrPG6cAzAYgmzKyxRiYSSDkS6eGJdyVJm7WaYA5ECaAD9wLB2T4EEeymA5aFVcYXCA==}
    engines: {node: '>=6'}
    dev: false

  /detect-indent@7.0.1:
    resolution: {integrity: sha512-Mc7QhQ8s+cLrnUfU/Ji94vG/r8M26m8f++vyres4ZoojaRDpZ1eSIh/EpzLNwlWuvzSZ3UbDFspjFvTDXe6e/g==}
    engines: {node: '>=12.20'}
    dev: false

  /devlop@1.1.0:
    resolution: {integrity: sha512-RWmIqhcFf1lRYBvNmr7qTNuyCt/7/ns2jbpp1+PalgE/rDQcBT0fioSMUpJ93irlUhC5hrg4cYqe6U+0ImW0rA==}
    dependencies:
      dequal: 2.0.3
    dev: false

  /dill-cli@0.1.0:
    resolution: {integrity: sha512-9e7RY7AZy8VdnsbPxXP2/L165gw6/jOIQZNHxu+ipuIiMLumQDBpvVwiOi89sChTM8Ye2a9gx8Bn6Xg/dDUiRQ==}
    engines: {node: '>=18.0.0'}
    hasBin: true
    dependencies:
      '@oclif/core': 4.0.17
      '@oclif/plugin-help': 6.2.8
      '@tinyhttp/content-disposition': 2.2.1
      '@tylerbu/cli-api': 0.3.0
      fflate: 0.8.2
      file-type: 19.4.1
      fs-extra: 11.2.0
      mime: 4.0.4
      untar.js: /@andrewbranch/untar.js@1.0.3
      whatwg-mimetype: 4.0.0
    transitivePeerDependencies:
      - supports-color
      - typescript
    dev: false

  /dir-glob@3.0.1:
    resolution: {integrity: sha512-WkrWp9GR4KXfKGYzOLmTuGVi1UWFfws377n9cc55/tb6DuqyF6pcQ5AbiHEshaDpY9v6oaSr2XCDidGmMwdzIA==}
    engines: {node: '>=8'}
    dependencies:
      path-type: 4.0.0
    dev: false

  /dom-serializer@1.4.1:
    resolution: {integrity: sha512-VHwB3KfrcOOkelEG2ZOfxqLZdfkil8PtJi4P8N2MMXucZq2yLp75ClViUlOVwyoHEDjYU433Aq+5zWP61+RGag==}
    dependencies:
      domelementtype: 2.3.0
      domhandler: 4.3.1
      entities: 2.2.0
    dev: false

  /dom-serializer@2.0.0:
    resolution: {integrity: sha512-wIkAryiqt/nV5EQKqQpo3SToSOV9J0DnbJqwK7Wv/Trc92zIAYZ4FlMu+JPFW1DfGFt81ZTCGgDEabffXeLyJg==}
    dependencies:
      domelementtype: 2.3.0
      domhandler: 5.0.3
      entities: 4.5.0
    dev: false

  /domelementtype@2.3.0:
    resolution: {integrity: sha512-OLETBj6w0OsagBwdXnPdN0cnMfF9opN69co+7ZrbfPGrdpPVNBUj02spi6B1N7wChLQiPn4CSH/zJvXw56gmHw==}
    dev: false

  /domhandler@4.3.1:
    resolution: {integrity: sha512-GrwoxYN+uWlzO8uhUXRl0P+kHE4GtVPfYzVLcUxPL7KNdHKj66vvlhiweIHqYYXWlw+T8iLMp42Lm67ghw4WMQ==}
    engines: {node: '>= 4'}
    dependencies:
      domelementtype: 2.3.0
    dev: false

  /domhandler@5.0.3:
    resolution: {integrity: sha512-cgwlv/1iFQiFnU96XXgROh8xTeetsnJiDsTc7TYCLFd9+/WNkIqPTxiM/8pSd8VIrhXGTf1Ny1q1hquVqDJB5w==}
    engines: {node: '>= 4'}
    dependencies:
      domelementtype: 2.3.0
    dev: false

  /domutils@2.8.0:
    resolution: {integrity: sha512-w96Cjofp72M5IIhpjgobBimYEfoPjx1Vx0BSX9P30WBdZW2WIKU0T1Bd0kz2eNZ9ikjKgHbEyKx8BB6H1L3h3A==}
    dependencies:
      dom-serializer: 1.4.1
      domelementtype: 2.3.0
      domhandler: 4.3.1
    dev: false

  /domutils@3.1.0:
    resolution: {integrity: sha512-H78uMmQtI2AhgDJjWeQmHwJJ2bLPD3GMmO7Zja/ZZh84wkm+4ut+IUnUdRa8uCGX88DiVx1j6FRe1XfxEgjEZA==}
    dependencies:
      dom-serializer: 2.0.0
      domelementtype: 2.3.0
      domhandler: 5.0.3
    dev: false

  /duplexer@0.1.2:
    resolution: {integrity: sha512-jtD6YG370ZCIi/9GTaJKQxWTZD045+4R4hTk/x1UyoqadyJ9x9CgSi1RlVDQF8U2sxLLSnFkCaMihqljHIWgMg==}
    dev: false

  /eastasianwidth@0.2.0:
    resolution: {integrity: sha512-I88TYZWc9XiYHRQ4/3c5rjjfgkjhLyW2luGIheGERbNQ6OY7yTybanSpDXZa8y7VUP9YmDcYa+eyq4ca7iLqWA==}
    dev: false

  /ejs@3.1.10:
    resolution: {integrity: sha512-UeJmFfOrAQS8OJWPZ4qtgHyWExa088/MtK5UEyoJGFH67cDEXkZSviOiKRCZ4Xij0zxI3JECgYs3oKx+AizQBA==}
    engines: {node: '>=0.10.0'}
    hasBin: true
    dependencies:
      jake: 10.9.2
    dev: false

  /emoji-regex@10.3.0:
    resolution: {integrity: sha512-QpLs9D9v9kArv4lfDEgg1X/gN5XLnf/A6l9cs8SPZLRZR3ZkY9+kwIQTxm+fsSej5UMYGE8fdoaZVIBlqG0XTw==}
    dev: false

  /emoji-regex@8.0.0:
    resolution: {integrity: sha512-MSjYzcWNOA0ewAHpz0MxpYFvwg6yjy1NG3xteoqz644VCo/RPgnr1/GGt+ic3iJTzQ8Eu3TdM14SawnVUmGE6A==}
    dev: false

  /emoji-regex@9.2.2:
    resolution: {integrity: sha512-L18DaJsXSUk2+42pv8mLs5jJT2hqFkFE4j21wOmgbUqsZ2hL72NsUU785g9RXgo3s0ZNgVl42TiHp3ZtOv/Vyg==}
    dev: false

  /end-of-stream@1.4.4:
    resolution: {integrity: sha512-+uw1inIHVPQoaVuHzRyXd21icM+cnt4CzD5rW+NC1wjOUSTOs+Te7FOv7AhN7vS9x/oIyhLP5PR1H+phQAHu5Q==}
    dependencies:
      once: 1.4.0
    dev: false

  /entities@2.2.0:
    resolution: {integrity: sha512-p92if5Nz619I0w+akJrLZH0MX0Pb5DX39XOwQTtXSdQQOaYH03S1uIQp4mhOZtAXrxq4ViO67YTiLBo2638o9A==}
    dev: false

  /entities@4.5.0:
    resolution: {integrity: sha512-V0hjH4dGPh9Ao5p0MoRY6BVqtwCjhz6vI5LT8AJ55H+4g9/4vbHx1I54fS0XuclLhDHArPQCiMjDxjaL8fPxhw==}
    engines: {node: '>=0.12'}
    dev: false

  /env-paths@2.2.1:
    resolution: {integrity: sha512-+h1lkLKhZMTYjog1VEpJNG7NZJWcuc2DDk/qsqSTRRCOXiLjeQ1d1/udrUGhqMxUgAlwKNZ0cf2uqan5GLuS2A==}
    engines: {node: '>=6'}
    dev: false

  /error-ex@1.3.2:
    resolution: {integrity: sha512-7dFHNmqeFSEt2ZBsCriorKnn3Z2pj+fd9kmI6QoWw4//DL+icEBfc0U7qJCisqrTsKTjw4fNFy2pW9OqStD84g==}
    dependencies:
      is-arrayish: 0.2.1
    dev: false

  /es-define-property@1.0.0:
    resolution: {integrity: sha512-jxayLKShrEqqzJ0eumQbVhTYQM27CfT1T35+gCgDFoL82JLsXqTJ76zv6A0YLOgEnLUMvLzsDsGIrl8NFpT2gQ==}
    engines: {node: '>= 0.4'}
    dependencies:
      get-intrinsic: 1.2.4
    dev: false

  /es-errors@1.3.0:
    resolution: {integrity: sha512-Zf5H2Kxt2xjTvbJvP2ZWLEICxA6j+hAmMzIlypy4xcBg1vKVnx89Wy0GbS+kf5cwCVFFzdCFh2XSCFNULS6csw==}
    engines: {node: '>= 0.4'}
    dev: false

  /escalade@3.1.1:
    resolution: {integrity: sha512-k0er2gUkLf8O0zKJiAhmkTnJlTvINGv7ygDNPbeIsX/TJjGJZHuh9B2UxbsaEkmlEo9MfhrSzmhIlhRlI2GXnw==}
    engines: {node: '>=6'}
    dev: false

  /escape-string-regexp@1.0.5:
    resolution: {integrity: sha512-vbRorB5FUQWvla16U8R/qgaFIya2qGzwDrNmCZuYKrbdSUMG6I1ZCGQRefkRVhuOkIGVne7BQ35DSfo1qvJqFg==}
    engines: {node: '>=0.8.0'}
    dev: false

  /escape-string-regexp@4.0.0:
    resolution: {integrity: sha512-TtpcNJ3XAzx3Gq8sWRzJaVajRs0uVxA2YAkdb1jm2YkPz4G6egUFAyA3n5vtEIZefPk5Wa4UXbKuS5fKkJWdgA==}
    engines: {node: '>=10'}
    dev: false

  /esprima@4.0.1:
    resolution: {integrity: sha512-eGuFFw7Upda+g4p+QHvnW0RyTX/SVeJBDM/gCtMARO0cLuT2HcEKnTPvhjV6aGeqrCB/sbNop0Kszm0jsaWU4A==}
    engines: {node: '>=4'}
    hasBin: true
    dev: false

  /event-stream@3.3.4:
    resolution: {integrity: sha512-QHpkERcGsR0T7Qm3HNJSyXKEEj8AHNxkY3PK8TS2KJvQ7NiSHe3DDpwVKKtoYprL/AreyzFBeIkBIWChAqn60g==}
    dependencies:
      duplexer: 0.1.2
      from: 0.1.7
      map-stream: 0.1.0
      pause-stream: 0.0.11
      split: 0.3.3
      stream-combiner: 0.0.4
      through: 2.3.8
    dev: false

  /eventemitter3@4.0.7:
    resolution: {integrity: sha512-8guHBZCwKnFhYdHr2ysuRWErTwhoN2X8XELRlrRwpmfeY2jjuUN4taQMsULKUVo1K4DvZl+0pgfyoysHxvmvEw==}
    dev: false

  /execa@5.1.1:
    resolution: {integrity: sha512-8uSpZZocAZRBAPIEINJj3Lo9HyGitllczc27Eh5YYojjMFMn8yHMDMaUHE2Jqfq05D/wucwI4JGURyXt1vchyg==}
    engines: {node: '>=10'}
    dependencies:
      cross-spawn: 7.0.3
      get-stream: 6.0.1
      human-signals: 2.1.0
      is-stream: 2.0.1
      merge-stream: 2.0.0
      npm-run-path: 4.0.1
      onetime: 5.1.2
      signal-exit: 3.0.7
      strip-final-newline: 2.0.0
    dev: false

  /extend@3.0.2:
    resolution: {integrity: sha512-fjquC59cD7CyW6urNXK0FBufkZcoiGG80wTuPujX590cB5Ttln20E2UB4S/WARVqhXffZl2LNgS+gQdPIIim/g==}
    dev: false

  /fast-deep-equal@3.1.3:
    resolution: {integrity: sha512-f3qQ9oQy9j2AhBe/H9VC91wLmKBCCU/gDOnKNAYG5hswO7BLKj09Hc5HYNz9cGI++xlpDCIgDaitVs03ATR84Q==}
    dev: false

  /fast-glob@3.3.2:
    resolution: {integrity: sha512-oX2ruAFQwf/Orj8m737Y5adxDQO0LAB7/S5MnxCdTNDd4p6BsyIVsv9JQsATbTSq8KHRpLwIHbVlUNatxd+1Ow==}
    engines: {node: '>=8.6.0'}
    dependencies:
      '@nodelib/fs.stat': 2.0.5
      '@nodelib/fs.walk': 1.2.8
      glob-parent: 5.1.2
      merge2: 1.4.1
      micromatch: 4.0.5
    dev: false

  /fast-json-stable-stringify@2.1.0:
    resolution: {integrity: sha512-lhd/wF+Lk98HZoTCtlVraHtfh5XYijIjalXck7saUtuanSDyLMxnHhSXEDJqHxD7msR8D0uCmqlkwjCV8xvwHw==}
    dev: false

  /fastq@1.17.1:
    resolution: {integrity: sha512-sRVD3lWVIXWg6By68ZN7vho9a1pQcN/WBFaAAsDDFzlJjvoGx0P8z7V1t72grFJfJhu3YPZBuu25f7Kaw2jN1w==}
    dependencies:
      reusify: 1.0.4
    dev: false

  /fault@1.0.4:
    resolution: {integrity: sha512-CJ0HCB5tL5fYTEA7ToAq5+kTwd++Borf1/bifxd9iT70QcXr4MRrO3Llf8Ifs70q+SJcGHFtnIE/Nw6giCtECA==}
    dependencies:
      format: 0.2.2
    dev: false

  /fd-slicer@1.1.0:
    resolution: {integrity: sha512-cE1qsB/VwyQozZ+q1dGxR8LBYNZeofhEdUNGSMbQD3Gw2lAzX9Zb3uIU6Ebc/Fmyjo9AWWfnn0AUCHqtevs/8g==}
    dependencies:
      pend: 1.2.0
    dev: false

  /fetch-blob@3.2.0:
    resolution: {integrity: sha512-7yAQpD2UMJzLi1Dqv7qFYnPbaPx7ZfFK6PiIxQ4PfkGPyNyl2Ugx+a/umUonmKqjhM4DnfbMvdX6otXq83soQQ==}
    engines: {node: ^12.20 || >= 14.13}
    dependencies:
      node-domexception: 1.0.0
      web-streams-polyfill: 3.3.3
    dev: false

  /fflate@0.8.2:
    resolution: {integrity: sha512-cPJU47OaAoCbg0pBvzsgpTPhmhqI5eJjh/JIu8tPj5q+T7iLvW/JAYUqmE7KOB4R1ZyEhzBaIQpQpardBF5z8A==}
    dev: false

  /file-type@19.4.1:
    resolution: {integrity: sha512-RuWzwF2L9tCHS76KR/Mdh+DwJZcFCzrhrPXpOw6MlEfl/o31fjpTikzcKlYuyeV7e7ftdCGVJTNOCzkYD/aLbw==}
    engines: {node: '>=18'}
    dependencies:
      get-stream: 9.0.1
      strtok3: 8.1.0
      token-types: 6.0.0
      uint8array-extras: 1.4.0
    dev: false

  /file-type@3.9.0:
    resolution: {integrity: sha512-RLoqTXE8/vPmMuTI88DAzhMYC99I8BWv7zYP4A1puo5HIjEJ5EX48ighy4ZyKMG9EDXxBgW6e++cn7d1xuFghA==}
    engines: {node: '>=0.10.0'}
    dev: false

  /file-type@5.2.0:
    resolution: {integrity: sha512-Iq1nJ6D2+yIO4c8HHg4fyVb8mAJieo1Oloy1mLLaB2PvezNedhBVm+QU7g0qM42aiMbRXTxKKwGD17rjKNJYVQ==}
    engines: {node: '>=4'}
    dev: false

  /file-type@6.2.0:
    resolution: {integrity: sha512-YPcTBDV+2Tm0VqjybVd32MHdlEGAtuxS3VAYsumFokDSMG+ROT5wawGlnHDoz7bfMcMDt9hxuXvXwoKUx2fkOg==}
    engines: {node: '>=4'}
    dev: false

  /filelist@1.0.4:
    resolution: {integrity: sha512-w1cEuf3S+DrLCQL7ET6kz+gmlJdbq9J7yXCSjK/OZCPA+qEN1WyF4ZAf0YYJa4/shHJra2t/d/r8SV4Ji+x+8Q==}
    dependencies:
      minimatch: 5.1.6
    dev: false

  /fill-range@7.0.1:
    resolution: {integrity: sha512-qOo9F+dMUmC2Lcb4BbVvnKJxTPjCm+RRpe4gDuGrzkL7mEVl/djYSu2OdQ2Pa302N4oqkSg9ir6jaLWJ2USVpQ==}
    engines: {node: '>=8'}
    dependencies:
      to-regex-range: 5.0.1
    dev: false

  /find-up-simple@1.0.0:
    resolution: {integrity: sha512-q7Us7kcjj2VMePAa02hDAF6d+MzsdsAWEwYyOpwUtlerRBkOEPBCRZrAV4XfcSN8fHAgaD0hP7miwoay6DCprw==}
    engines: {node: '>=18'}
    dev: false

  /find-up@5.0.0:
    resolution: {integrity: sha512-78/PXT1wlLLDgTzDs7sjq9hzz0vXD+zn+7wypEe4fXQxCmdmqfGsEPQxmiCSQI3ajFV91bVSsvNtrJRiW6nGng==}
    engines: {node: '>=10'}
    dependencies:
      locate-path: 6.0.0
      path-exists: 4.0.0
    dev: false

  /find-up@6.3.0:
    resolution: {integrity: sha512-v2ZsoEuVHYy8ZIlYqwPe/39Cy+cFDzp4dXPaxNvkEuouymu+2Jbz0PxpKarJHYJTmv2HWT3O382qY8l4jMWthw==}
    engines: {node: ^12.20.0 || ^14.13.1 || >=16.0.0}
    dependencies:
      locate-path: 7.2.0
      path-exists: 5.0.0
    dev: false

  /findup@0.1.5:
    resolution: {integrity: sha512-Udxo3C9A6alt2GZ2MNsgnIvX7De0V3VGxeP/x98NSVgSlizcDHdmJza61LI7zJy4OEtSiJyE72s0/+tBl5/ZxA==}
    engines: {node: '>=0.6'}
    hasBin: true
    dependencies:
      colors: 0.6.2
      commander: 2.1.0
    dev: false

  /follow-redirects@1.15.6(debug@4.3.6):
    resolution: {integrity: sha512-wWN62YITEaOpSK584EZXJafH1AGpO8RVgElfkuXbTOrPX4fIfOyEpW/CsiNd8JdYrAoOvafRTOEnvsO++qCqFA==}
    engines: {node: '>=4.0'}
    peerDependencies:
      debug: '*'
    peerDependenciesMeta:
      debug:
        optional: true
    dependencies:
      debug: 4.3.6(supports-color@8.1.1)
    dev: false

  /foreground-child@3.1.1:
    resolution: {integrity: sha512-TMKDUnIte6bfb5nWv7V/caI169OHgvwjb7V4WkeUvbQQdjr5rWKqHFiKWb/fcOwB+CzBT+qbWjvj+DVwRskpIg==}
    engines: {node: '>=14'}
    dependencies:
      cross-spawn: 7.0.3
      signal-exit: 4.0.2
    dev: false

  /form-data-encoder@2.1.4:
    resolution: {integrity: sha512-yDYSgNMraqvnxiEXO4hi88+YZxaHC6QKzb5N84iRCTDeRO7ZALpir/lVmf/uXUhnwUr2O4HU8s/n6x+yNjQkHw==}
    engines: {node: '>= 14.17'}
    dev: false

  /form-data@2.5.1:
    resolution: {integrity: sha512-m21N3WOmEEURgk6B9GLOE4RuWOFf28Lhh9qGYeNlGq4VDXUlJy2th2slBNU8Gp8EzloYZOibZJ7t5ecIrFSjVA==}
    engines: {node: '>= 0.12'}
    dependencies:
      asynckit: 0.4.0
      combined-stream: 1.0.8
      mime-types: 2.1.35
    dev: false

  /form-data@4.0.0:
    resolution: {integrity: sha512-ETEklSGi5t0QMZuiXoA/Q6vcnxcLQP5vdugSpuAyi6SVGi2clPPp+xgEhuMaHC+zGgn31Kd235W35f7Hykkaww==}
    engines: {node: '>= 6'}
    dependencies:
      asynckit: 0.4.0
      combined-stream: 1.0.8
      mime-types: 2.1.35
    dev: false

  /format@0.2.2:
    resolution: {integrity: sha512-wzsgA6WOq+09wrU1tsJ09udeR/YZRaeArL9e1wPbFg3GG2yDnC2ldKpxs4xunpFF9DgqCqOIra3bc1HWrJ37Ww==}
    engines: {node: '>=0.4.x'}
    dev: false

  /formdata-polyfill@4.0.10:
    resolution: {integrity: sha512-buewHzMvYL29jdeQTVILecSaZKnt/RJWjoZCF5OW60Z67/GmSLBkOFM7qh1PI3zFNtJbaZL5eQu1vLfazOwj4g==}
    engines: {node: '>=12.20.0'}
    dependencies:
      fetch-blob: 3.2.0
    dev: false

  /from@0.1.7:
    resolution: {integrity: sha512-twe20eF1OxVxp/ML/kq2p1uc6KvFK/+vs8WjEbeKmV2He22MKm7YF2ANIt+EOqhJ5L3K/SuuPhk0hWQDjOM23g==}
    dev: false

  /fs-constants@1.0.0:
    resolution: {integrity: sha512-y6OAwoSIf7FyjMIv94u+b5rdheZEjzR63GTyZJm5qh4Bi+2YgwLCcI/fPFZkL5PSixOt6ZNKm+w+Hfp/Bciwow==}
    dev: false

  /fs-extra@11.2.0:
    resolution: {integrity: sha512-PmDi3uwK5nFuXh7XDTlVnS17xJS7vW36is2+w3xcv8SVxiB4NyATf4ctkVY5bkSjX0Y4nbvZCq1/EjtEyr9ktw==}
    engines: {node: '>=14.14'}
    dependencies:
      graceful-fs: 4.2.11
      jsonfile: 6.1.0
      universalify: 2.0.0
    dev: false

  /fs-extra@7.0.1:
    resolution: {integrity: sha512-YJDaCJZEnBmcbw13fvdAM9AwNOJwOzrE4pqMqBq5nFiEqXUqHwlK4B+3pUw6JNvfSPtX05xFHtYy/1ni01eGCw==}
    engines: {node: '>=6 <7 || >=8'}
    dependencies:
      graceful-fs: 4.2.11
      jsonfile: 4.0.0
      universalify: 0.1.2
    dev: false

  /fs.realpath@1.0.0:
    resolution: {integrity: sha512-OO0pH2lK6a0hZnAdau5ItzHPI6pUlvI7jMVnxUQRtw4owF2wk8lOSabtGDCTP4Ggrg2MbGnWO9X8K1t4+fGMDw==}
    dev: false

  /function-bind@1.1.2:
    resolution: {integrity: sha512-7XHNxH7qX9xG5mIwxkhumTox/MIRNcOgDrxWsMt2pAr23WHp6MrRlN7FBSFpCpr+oVO0F744iUgR82nJMfG2SA==}
    dev: false

  /get-caller-file@2.0.5:
    resolution: {integrity: sha512-DyFP3BM/3YHTQOCUL/w0OZHR0lpKeGrxotcHWcqNEdnltqFwXVfhEBQ94eIo34AfQpo0rGki4cyIiftY06h2Fg==}
    engines: {node: 6.* || 8.* || >= 10.*}
    dev: false

  /get-intrinsic@1.2.4:
    resolution: {integrity: sha512-5uYhsJH8VJBTv7oslg4BznJYhDoRI6waYCxMmCdnTrcCrHA/fCFKoTFz2JKKE0HdDFUF7/oQuhzumXJK7paBRQ==}
    engines: {node: '>= 0.4'}
    dependencies:
      es-errors: 1.3.0
      function-bind: 1.1.2
      has-proto: 1.0.3
      has-symbols: 1.0.3
      hasown: 2.0.2
    dev: false

  /get-package-type@0.1.0:
    resolution: {integrity: sha512-pjzuKtY64GYfWizNAJ0fr9VqttZkNiK2iS430LtIHzjBEr6bX8Am2zm4sW4Ro5wjWW5cAlRL1qAMTcXbjNAO2Q==}
    engines: {node: '>=8.0.0'}
    dev: false

  /get-port@3.2.0:
    resolution: {integrity: sha512-x5UJKlgeUiNT8nyo/AcnwLnZuZNcSjSw0kogRB+Whd1fjjFq4B1hySFxSFWWSn4mIBzg3sRNUDFYc4g5gjPoLg==}
    engines: {node: '>=4'}
    dev: false

  /get-stream@2.3.1:
    resolution: {integrity: sha512-AUGhbbemXxrZJRD5cDvKtQxLuYaIbNtDTK8YqupCI393Q2KSTreEsLUN3ZxAWFGiKTzL6nKuzfcIvieflUX9qA==}
    engines: {node: '>=0.10.0'}
    dependencies:
      object-assign: 4.1.1
      pinkie-promise: 2.0.1
    dev: false

  /get-stream@6.0.1:
    resolution: {integrity: sha512-ts6Wi+2j3jQjqi70w5AlN8DFnkSwC+MqmxEzdEALB2qXZYV3X/b1CTfgPLGJNMeAWxdPfU8FO1ms3NUfaHCPYg==}
    engines: {node: '>=10'}
    dev: false

  /get-stream@9.0.1:
    resolution: {integrity: sha512-kVCxPF3vQM/N0B1PmoqVUqgHP+EeVjmZSQn+1oCRPxd2P21P2F19lIgbR3HBosbB1PUhOAoctJnfEn2GbN2eZA==}
    engines: {node: '>=18'}
    dependencies:
      '@sec-ant/readable-stream': 0.4.1
      is-stream: 4.0.1
    dev: false

  /glob-parent@5.1.2:
    resolution: {integrity: sha512-AOIgSQCepiJYwP3ARnGx+5VnTu2HBYdzbGP45eLw1vr3zB3vZLeyed1sC9hnbcOc9/SrMyM5RPQrkGz4aS9Zow==}
    engines: {node: '>= 6'}
    dependencies:
      is-glob: 4.0.3
    dev: false

  /glob@10.3.12:
    resolution: {integrity: sha512-TCNv8vJ+xz4QiqTpfOJA7HvYv+tNIRHKfUWw/q+v2jdgN4ebz+KY9tGx5J4rHP0o84mNP+ApH66HRX8us3Khqg==}
    engines: {node: '>=16 || 14 >=14.17'}
    hasBin: true
    dependencies:
      foreground-child: 3.1.1
      jackspeak: 2.3.6
      minimatch: 9.0.1
      minipass: 7.0.4
      path-scurry: 1.10.2
    dev: false

  /glob@7.2.3:
    resolution: {integrity: sha512-nFR0zLpU2YCaRxwoCJvL6UvCH2JFyFVIvwTLsIf21AuHlMskA1hhTdk+LlYJtOlYt9v6dvszD2BGRqBL+iQK9Q==}
    dependencies:
      fs.realpath: 1.0.0
      inflight: 1.0.6
      inherits: 2.0.4
      minimatch: 3.1.2
      once: 1.4.0
      path-is-absolute: 1.0.1
    dev: false

  /globby@10.0.2:
    resolution: {integrity: sha512-7dUi7RvCoT/xast/o/dLN53oqND4yk0nsHkhRgn9w65C4PofCLOoJ39iSOg+qVDdWQPIEj+eszMHQ+aLVwwQSg==}
    engines: {node: '>=8'}
    dependencies:
      '@types/glob': 7.2.0
      array-union: 2.1.0
      dir-glob: 3.0.1
      fast-glob: 3.3.2
      glob: 7.2.3
      ignore: 5.3.1
      merge2: 1.4.1
      slash: 3.0.0
    dev: false

  /globby@11.1.0:
    resolution: {integrity: sha512-jhIXaOzy1sb8IyocaruWSn1TjmnBVs8Ayhcy83rmxNJ8q2uWKCAj3CnJY+KpGSXCueAPc0i05kVvVKtP1t9S3g==}
    engines: {node: '>=10'}
    dependencies:
      array-union: 2.1.0
      dir-glob: 3.0.1
      fast-glob: 3.3.2
      ignore: 5.3.1
      merge2: 1.4.1
      slash: 3.0.0
    dev: false

  /globby@14.0.0:
    resolution: {integrity: sha512-/1WM/LNHRAOH9lZta77uGbq0dAEQM+XjNesWwhlERDVenqothRbnzTrL3/LrIoEPPjeUHC3vrS6TwoyxeHs7MQ==}
    engines: {node: '>=18'}
    dependencies:
      '@sindresorhus/merge-streams': 1.0.0
      fast-glob: 3.3.2
      ignore: 5.3.1
      path-type: 5.0.0
      slash: 5.1.0
      unicorn-magic: 0.1.0
    dev: false

  /gopd@1.0.1:
    resolution: {integrity: sha512-d65bNlIadxvpb/A2abVdlqKqV563juRnZ1Wtk6s1sIR8uNsXR70xqIzVqxVf1eTqDunwT2MkczEeaezCKTZhwA==}
    dependencies:
      get-intrinsic: 1.2.4
    dev: false

  /got@12.6.1:
    resolution: {integrity: sha512-mThBblvlAF1d4O5oqyvN+ZxLAYwIJK7bpMxgYqPD9okW0C3qm5FFn7k811QrcuEBwaogR3ngOFoCfs6mRv7teQ==}
    engines: {node: '>=14.16'}
    dependencies:
      '@sindresorhus/is': 5.4.1
      '@szmarczak/http-timer': 5.0.1
      cacheable-lookup: 7.0.0
      cacheable-request: 10.2.10
      decompress-response: 6.0.0
      form-data-encoder: 2.1.4
      get-stream: 6.0.1
      http2-wrapper: 2.2.0
      lowercase-keys: 3.0.0
      p-cancelable: 3.0.0
      responselike: 3.0.0
    dev: false

  /graceful-fs@4.2.11:
    resolution: {integrity: sha512-RbJ5/jmFcNNCcDV5o9eTnBLJ/HszWV0P73bc+Ff4nS/rJj+YaS6IGyiOL0VoBYX+l1Wrl3k63h/KrH+nhJ0XvQ==}
    dev: false

  /has-flag@3.0.0:
    resolution: {integrity: sha512-sKJf1+ceQBr4SMkvQnBDNDtf4TXpVhVGateu0t918bl30FnbE2m4vNLX+VWe/dpjlb+HugGYzW7uQXH98HPEYw==}
    engines: {node: '>=4'}
    dev: false

  /has-flag@4.0.0:
    resolution: {integrity: sha512-EykJT/Q1KjTWctppgIAgfSO0tKVuZUjhgMr17kqTumMl6Afv3EISleU7qZUzoXDFTAHTDC4NOoG/ZxU3EvlMPQ==}
    engines: {node: '>=8'}
    dev: false

  /has-own-prop@2.0.0:
    resolution: {integrity: sha512-Pq0h+hvsVm6dDEa8x82GnLSYHOzNDt7f0ddFa3FqcQlgzEiptPqL+XrOJNavjOzSYiYWIrgeVYYgGlLmnxwilQ==}
    engines: {node: '>=8'}
    dev: false

  /has-property-descriptors@1.0.2:
    resolution: {integrity: sha512-55JNKuIW+vq4Ke1BjOTjM2YctQIvCT7GFzHwmfZPGo5wnrgkid0YQtnAleFSqumZm4az3n2BS+erby5ipJdgrg==}
    dependencies:
      es-define-property: 1.0.0
    dev: false

  /has-proto@1.0.3:
    resolution: {integrity: sha512-SJ1amZAJUiZS+PhsVLf5tGydlaVB8EdFpaSO4gmiUKUOxk8qzn5AIy4ZeJUmh22znIdk/uMAUT2pl3FxzVUH+Q==}
    engines: {node: '>= 0.4'}
    dev: false

  /has-symbols@1.0.3:
    resolution: {integrity: sha512-l3LCuF6MgDNwTDKkdYGEihYjt5pRPbEg46rtlmnSPlUbgmB8LOIrKJbYYFBSbnPaJexMKtiPO8hmeRjRz2Td+A==}
    engines: {node: '>= 0.4'}
    dev: false

  /hasown@2.0.2:
    resolution: {integrity: sha512-0hJU9SCPvmMzIBdZFqNPXWa6dqh7WdH0cII9y+CyS8rG3nL48Bclra9HmKhVVUHyPWNH5Y7xDwAB7bfgSjkUMQ==}
    engines: {node: '>= 0.4'}
    dependencies:
      function-bind: 1.1.2
    dev: false

  /hast-util-from-parse5@8.0.1:
    resolution: {integrity: sha512-Er/Iixbc7IEa7r/XLtuG52zoqn/b3Xng/w6aZQ0xGVxzhw5xUFxcRqdPzP6yFi/4HBYRaifaI5fQ1RH8n0ZeOQ==}
    dependencies:
      '@types/hast': 3.0.4
      '@types/unist': 3.0.2
      devlop: 1.1.0
      hastscript: 8.0.0
      property-information: 6.5.0
      vfile: 6.0.1
      vfile-location: 5.0.2
      web-namespaces: 2.0.1
    dev: false

  /hast-util-parse-selector@4.0.0:
    resolution: {integrity: sha512-wkQCkSYoOGCRKERFWcxMVMOcYE2K1AaNLU8DXS9arxnLOUEWbOXKXiJUNzEpqZ3JOKpnha3jkFrumEjVliDe7A==}
    dependencies:
      '@types/hast': 3.0.4
    dev: false

  /hast-util-raw@9.0.2:
    resolution: {integrity: sha512-PldBy71wO9Uq1kyaMch9AHIghtQvIwxBUkv823pKmkTM3oV1JxtsTNYdevMxvUHqcnOAuO65JKU2+0NOxc2ksA==}
    dependencies:
      '@types/hast': 3.0.4
      '@types/unist': 3.0.2
      '@ungap/structured-clone': 1.2.0
      hast-util-from-parse5: 8.0.1
      hast-util-to-parse5: 8.0.0
      html-void-elements: 3.0.0
      mdast-util-to-hast: 13.1.0
      parse5: 7.1.2
      unist-util-position: 5.0.0
      unist-util-visit: 5.0.0
      vfile: 6.0.1
      web-namespaces: 2.0.1
      zwitch: 2.0.4
    dev: false

  /hast-util-to-parse5@8.0.0:
    resolution: {integrity: sha512-3KKrV5ZVI8if87DVSi1vDeByYrkGzg4mEfeu4alwgmmIeARiBLKCZS2uw5Gb6nU9x9Yufyj3iudm6i7nl52PFw==}
    dependencies:
      '@types/hast': 3.0.4
      comma-separated-tokens: 2.0.3
      devlop: 1.1.0
      property-information: 6.5.0
      space-separated-tokens: 2.0.2
      web-namespaces: 2.0.1
      zwitch: 2.0.4
    dev: false

  /hastscript@8.0.0:
    resolution: {integrity: sha512-dMOtzCEd3ABUeSIISmrETiKuyydk1w0pa+gE/uormcTpSYuaNJPbX1NU3JLyscSLjwAQM8bWMhhIlnCqnRvDTw==}
    dependencies:
      '@types/hast': 3.0.4
      comma-separated-tokens: 2.0.3
      hast-util-parse-selector: 4.0.0
      property-information: 6.5.0
      space-separated-tokens: 2.0.2
    dev: false

  /hastscript@9.0.0:
    resolution: {integrity: sha512-jzaLBGavEDKHrc5EfFImKN7nZKKBdSLIdGvCwDZ9TfzbF2ffXiov8CKE445L2Z1Ek2t/m4SKQ2j6Ipv7NyUolw==}
    dependencies:
      '@types/hast': 3.0.4
      comma-separated-tokens: 2.0.3
      hast-util-parse-selector: 4.0.0
      property-information: 6.5.0
      space-separated-tokens: 2.0.2
    dev: false

  /he@1.2.0:
    resolution: {integrity: sha512-F/1DnUGPopORZi0ni+CvrCgHQ5FyEAHRLSApuYWMmrbSwoN2Mn/7k+Gl38gJnR7yyDZk6WLXwiGod1JOWNDKGw==}
    hasBin: true
    dev: false

  /hosted-git-info@4.1.0:
    resolution: {integrity: sha512-kyCuEOWjJqZuDbRHzL8V93NzQhwIB71oFWSyzVo+KPZI+pnQPPxucdkrOZvkLRnrf5URsQM+IJ09Dw29cRALIA==}
    engines: {node: '>=10'}
    dependencies:
      lru-cache: 6.0.0
    dev: false

  /hosted-git-info@7.0.1:
    resolution: {integrity: sha512-+K84LB1DYwMHoHSgaOY/Jfhw3ucPmSET5v98Ke/HdNSw4a0UktWzyW1mjhjpuxxTqOOsfWT/7iVshHmVZ4IpOA==}
    engines: {node: ^16.14.0 || >=18.0.0}
    dependencies:
      lru-cache: 10.2.0
    dev: false

  /html-encoding-sniffer@3.0.0:
    resolution: {integrity: sha512-oWv4T4yJ52iKrufjnyZPkrN0CH3QnrUqdB6In1g5Fe1mia8GmF36gnfNySxoZtxD5+NmYw1EElVXiBk93UeskA==}
    engines: {node: '>=12'}
    dependencies:
      whatwg-encoding: 2.0.0
    dev: false

  /html-void-elements@3.0.0:
    resolution: {integrity: sha512-bEqo66MRXsUGxWHV5IP0PUiAWwoEjba4VCzg0LjFJBpchPaTfyfCKTG6bc5F8ucKec3q5y6qOdGyYTSBEvhCrg==}
    dev: false

  /htmlparser2@6.1.0:
    resolution: {integrity: sha512-gyyPk6rgonLFEDGoeRgQNaEUvdJ4ktTmmUh/h2t7s+M8oPpIPxgNACWa+6ESR57kXstwqPiCut0V8NRpcwgU7A==}
    dependencies:
      domelementtype: 2.3.0
      domhandler: 4.3.1
      domutils: 2.8.0
      entities: 2.2.0
    dev: false

  /htmlparser2@8.0.2:
    resolution: {integrity: sha512-GYdjWKDkbRLkZ5geuHs5NY1puJ+PXwP7+fHPRz06Eirsb9ugf6d8kkXav6ADhcODhFFPMIXyxkxSuMf3D6NCFA==}
    dependencies:
      domelementtype: 2.3.0
      domhandler: 5.0.3
      domutils: 3.1.0
      entities: 4.5.0
    dev: false

  /http-basic@8.1.3:
    resolution: {integrity: sha512-/EcDMwJZh3mABI2NhGfHOGOeOZITqfkEO4p/xK+l3NpyncIHUQBoMvCSF/b5GqvKtySC2srL/GGG3+EtlqlmCw==}
    engines: {node: '>=6.0.0'}
    dependencies:
      caseless: 0.12.0
      concat-stream: 1.6.2
      http-response-object: 3.0.2
      parse-cache-control: 1.0.1
    dev: false

  /http-cache-semantics@4.1.1:
    resolution: {integrity: sha512-er295DKPVsV82j5kw1Gjt+ADA/XYHsajl82cGNQG2eyoPkvgUhX+nDIyelzhIWbbsXP39EHcI6l5tYs2FYqYXQ==}
    dev: false

  /http-proxy@1.18.1:
    resolution: {integrity: sha512-7mz/721AbnJwIVbnaSv1Cz3Am0ZLT/UBwkC92VlxhXv/k/BBQfM2fXElQNC27BVGr0uwUpplYPQM9LnaBMR5NQ==}
    engines: {node: '>=8.0.0'}
    dependencies:
      eventemitter3: 4.0.7
      follow-redirects: 1.15.6(debug@4.3.6)
      requires-port: 1.0.0
    transitivePeerDependencies:
      - debug
    dev: false

  /http-response-object@3.0.2:
    resolution: {integrity: sha512-bqX0XTF6fnXSQcEJ2Iuyr75yVakyjIDCqroJQ/aHfSdlM743Cwqoi2nDYMzLGWUcuTWGWy8AAvOKXTfiv6q9RA==}
    dependencies:
      '@types/node': 10.17.60
    dev: false

  /http-server@14.1.1:
    resolution: {integrity: sha512-+cbxadF40UXd9T01zUHgA+rlo2Bg1Srer4+B4NwIHdaGxAGGv59nYRnGGDJ9LBk7alpS0US+J+bLLdQOOkJq4A==}
    engines: {node: '>=12'}
    hasBin: true
    dependencies:
      basic-auth: 2.0.1
      chalk: 4.1.2
      corser: 2.0.1
      he: 1.2.0
      html-encoding-sniffer: 3.0.0
      http-proxy: 1.18.1
      mime: 1.6.0
      minimist: 1.2.8
      opener: 1.5.2
      portfinder: 1.0.32
      secure-compare: 3.0.1
      union: 0.5.0
      url-join: 4.0.1
    transitivePeerDependencies:
      - debug
      - supports-color
    dev: false

  /http2-wrapper@2.2.0:
    resolution: {integrity: sha512-kZB0wxMo0sh1PehyjJUWRFEd99KC5TLjZ2cULC4f9iqJBAmKQQXEICjxl5iPJRwP40dpeHFqqhm7tYCvODpqpQ==}
    engines: {node: '>=10.19.0'}
    dependencies:
      quick-lru: 5.1.1
      resolve-alpn: 1.2.1
    dev: false

  /hugo-extended@0.113.0:
    resolution: {integrity: sha512-pJajuImK4MeWutwAlduEmtvn3qW35hjd4cyHc/9Tcr/4AFZQTDAT2vERka0ynUrEDRTknbJ7l0lbcgfoQuv4jw==}
    engines: {node: '>=14.14'}
    hasBin: true
    requiresBuild: true
    dependencies:
      careful-downloader: 3.0.0
      log-symbols: 5.1.0
      read-pkg-up: 9.1.0
    transitivePeerDependencies:
      - supports-color
    dev: false

  /human-signals@2.1.0:
    resolution: {integrity: sha512-B4FFZ6q/T2jhhksgkbEW3HBvWIfDW85snkQgawt07S7J5QXTk6BkNV+0yAeZrM5QpMAdYlocGoljn0sJ/WQkFw==}
    engines: {node: '>=10.17.0'}
    dev: false

  /iconv-lite@0.6.3:
    resolution: {integrity: sha512-4fCk79wshMdzMp2rH06qWrJE4iolqLhCUH+OiuIgU++RB0+94NlDL81atO7GX55uUKueo0txHNtvEyI6D7WdMw==}
    engines: {node: '>=0.10.0'}
    dependencies:
      safer-buffer: 2.1.2
    dev: false

  /ieee754@1.2.1:
    resolution: {integrity: sha512-dcyqhDvX1C46lXZcVqCpK+FtMRQVdIMN6/Df5js2zouUsqG7I6sFxitIC+7KYK29KdXOLHdu9zL4sFnoVQnqaA==}
    dev: false

  /ignore@5.3.1:
    resolution: {integrity: sha512-5Fytz/IraMjqpwfd34ke28PTVMjZjJG2MPn5t7OE4eUCUNf8BAa7b5WUS9/Qvr6mwOQS7Mk6vdsMno5he+T8Xw==}
    engines: {node: '>= 4'}
    dev: false

  /import-fresh@3.3.0:
    resolution: {integrity: sha512-veYYhQa+D1QBKznvhUHxb8faxlrwUnxseDAbAp457E0wLNio2bOSKnjYDhMj+YiAq61xrMGhQk9iXVk5FzgQMw==}
    engines: {node: '>=6'}
    dependencies:
      parent-module: 1.0.1
      resolve-from: 4.0.0
    dev: false

  /import-lazy@4.0.0:
    resolution: {integrity: sha512-rKtvo6a868b5Hu3heneU+L4yEQ4jYKLtjpnPeUdK7h0yzXGmyBTypknlkCvHFBqfX9YlorEiMM6Dnq/5atfHkw==}
    engines: {node: '>=8'}
    dev: false

  /indent-string@4.0.0:
    resolution: {integrity: sha512-EdDDZu4A2OyIK7Lr/2zG+w5jmbuk1DVBnEwREQvBzspBJkCEbRa8GxU1lghYcaGJCnRWibjDXlq779X1/y5xwg==}
    engines: {node: '>=8'}
    dev: false

  /index-to-position@0.1.2:
    resolution: {integrity: sha512-MWDKS3AS1bGCHLBA2VLImJz42f7bJh8wQsTGCzI3j519/CASStoDONUBVz2I/VID0MpiX3SGSnbOD2xUalbE5g==}
    engines: {node: '>=18'}
    dev: false

  /inflight@1.0.6:
    resolution: {integrity: sha512-k92I/b08q4wvFscXCLvqfsHCrjrF7yiXsQuIVvVE7N82W3+aqpzuUdBbfhWcy/FZR3/4IgflMgKLOsvPDrGCJA==}
    dependencies:
      once: 1.4.0
      wrappy: 1.0.2
    dev: false

  /inherits@2.0.4:
    resolution: {integrity: sha512-k/vGaX4/Yla3WzyMCvTQOXYeIHvqOKtnqBduzTHpzpQZzAskKMhZ2K+EnBiSM9zGSoIFeMpXKxa4dYeZIQqewQ==}
    dev: false

  /is-alphabetical@1.0.4:
    resolution: {integrity: sha512-DwzsA04LQ10FHTZuL0/grVDk4rFoVH1pjAToYwBrHSxcrBIGQuXrQMtD5U1b0U2XVgKZCTLLP8u2Qxqhy3l2Vg==}
    dev: false

  /is-alphanumerical@1.0.4:
    resolution: {integrity: sha512-UzoZUr+XfVz3t3v4KyGEniVL9BDRoQtY7tOyrRybkVNjDFWyo1yhXNGrrBTQxp3ib9BLAWs7k2YKBQsFRkZG9A==}
    dependencies:
      is-alphabetical: 1.0.4
      is-decimal: 1.0.4
    dev: false

  /is-arrayish@0.2.1:
    resolution: {integrity: sha512-zz06S8t0ozoDXMG+ube26zeCTNXcKIPJZJi8hBrF4idCLms4CG9QtK7qBl1boi5ODzFpjswb5JPmHCbMpjaYzg==}
    dev: false

  /is-buffer@2.0.5:
    resolution: {integrity: sha512-i2R6zNFDwgEHJyQUtJEk0XFi1i0dPFn/oqjK3/vPCcDeJvW5NQ83V8QbicfF1SupOaB0h8ntgBC2YiE7dfyctQ==}
    engines: {node: '>=4'}
    dev: false

  /is-core-module@2.13.1:
    resolution: {integrity: sha512-hHrIjvZsftOsvKSn2TRYl63zvxsgE0K+0mYMoH6gD4omR5IWB2KynivBQczo3+wF1cCkjzvptnI9Q0sPU66ilw==}
    dependencies:
      hasown: 2.0.2
    dev: false

  /is-decimal@1.0.4:
    resolution: {integrity: sha512-RGdriMmQQvZ2aqaQq3awNA6dCGtKpiDFcOzrTWrDAT2MiWrKQVPmxLGHl7Y2nNu6led0kEyoX0enY0qXYsv9zw==}
    dev: false

  /is-docker@2.2.1:
    resolution: {integrity: sha512-F+i2BKsFrH66iaUFc0woD8sLy8getkwTwtOBjvs56Cx4CgJDeKQeqfz8wAYiSb8JOprWhHH5p77PbmYCvvUuXQ==}
    engines: {node: '>=8'}
    hasBin: true
    dev: false

  /is-extglob@2.1.1:
    resolution: {integrity: sha512-SbKbANkN603Vi4jEZv49LeVJMn4yGwsbzZworEoyEiutsN3nJYdbO36zfhGJ6QEDpOZIFkDtnq5JRxmvl3jsoQ==}
    engines: {node: '>=0.10.0'}
    dev: false

  /is-fullwidth-code-point@3.0.0:
    resolution: {integrity: sha512-zymm5+u+sCsSWyD9qNaejV3DFvhCKclKdizYaJUuHA83RLjb7nSuGnddCHGv0hk+KY7BMAlsWeK4Ueg6EV6XQg==}
    engines: {node: '>=8'}
    dev: false

  /is-glob@4.0.3:
    resolution: {integrity: sha512-xelSayHH36ZgE7ZWhli7pW34hNbNl8Ojv5KVmkJD4hBdD3th8Tfk9vYasLM+mXWOZhFkgZfxhLSnrwRr4elSSg==}
    engines: {node: '>=0.10.0'}
    dependencies:
      is-extglob: 2.1.1
    dev: false

  /is-hexadecimal@1.0.4:
    resolution: {integrity: sha512-gyPJuv83bHMpocVYoqof5VDiZveEoGoFL8m3BXNb2VW8Xs+rz9kqO8LOQ5DH6EsuvilT1ApazU0pyl+ytbPtlw==}
    dev: false

  /is-local-path@0.1.6:
    resolution: {integrity: sha512-VPRTy+0cYi1+X7hOTngxwXGfek1I6YItNwqsqjFPfH+8bXcGNP17Zx7D3nsfiLsJF3fISsUJq8kBRCZ0yMNeAg==}
    dev: false

  /is-natural-number@4.0.1:
    resolution: {integrity: sha512-Y4LTamMe0DDQIIAlaer9eKebAlDSV6huy+TWhJVPlzZh2o4tRP5SQWFlLn5N0To4mDD22/qdOq+veo1cSISLgQ==}
    dev: false

  /is-number@7.0.0:
    resolution: {integrity: sha512-41Cifkg6e8TylSpdtTpeLVMqvSBEVzTttHvERD741+pnZ8ANv0004MRL43QKPDlK9cGvNp6NZWZUBlbGXYxxng==}
    engines: {node: '>=0.12.0'}
    dev: false

  /is-path-inside@4.0.0:
    resolution: {integrity: sha512-lJJV/5dYS+RcL8uQdBDW9c9uWFLLBNRyFhnAKXw5tVqLlKZ4RMGZKv+YQ/IA3OhD+RpbJa1LLFM1FQPGyIXvOA==}
    engines: {node: '>=12'}
    dev: false

  /is-plain-obj@2.1.0:
    resolution: {integrity: sha512-YWnfyRwxL/+SsrWYfOpUtz5b3YD+nyfkHvjbcanzk8zgyO4ASD67uVMRt8k5bM4lLMDnXfriRhOpemw+NfT1eA==}
    engines: {node: '>=8'}
    dev: false

  /is-stream@1.1.0:
    resolution: {integrity: sha512-uQPm8kcs47jx38atAcWTVxyltQYoPT68y9aWYdV6yWXSyW8mzSat0TL6CiWdZeCdF3KrAvpVtnHbTv4RN+rqdQ==}
    engines: {node: '>=0.10.0'}
    dev: false

  /is-stream@2.0.1:
    resolution: {integrity: sha512-hFoiJiTl63nn+kstHGBtewWSKnQLpyb155KHheA1l39uvtO9nWIop1p3udqPcUd/xbF1VLMO4n7OI6p7RbngDg==}
    engines: {node: '>=8'}
    dev: false

  /is-stream@3.0.0:
    resolution: {integrity: sha512-LnQR4bZ9IADDRSkvpqMGvt/tEJWclzklNgSw48V5EAaAeDd6qGvN8ei6k5p0tvxSR171VmGyHuTiAOfxAbr8kA==}
    engines: {node: ^12.20.0 || ^14.13.1 || >=16.0.0}
    dev: false

  /is-stream@4.0.1:
    resolution: {integrity: sha512-Dnz92NInDqYckGEUJv689RbRiTSEHCQ7wOVeALbkOz999YpqT46yMRIGtSNl2iCL1waAZSx40+h59NV/EwzV/A==}
    engines: {node: '>=18'}
    dev: false

  /is-unicode-supported@1.3.0:
    resolution: {integrity: sha512-43r2mRvz+8JRIKnWJ+3j8JtjRKZ6GmjzfaE/qiBJnikNnYv/6bagRJ1kUhNk8R5EX/GkobD+r+sfxCPJsiKBLQ==}
    engines: {node: '>=12'}
    dev: false

  /is-wsl@2.2.0:
    resolution: {integrity: sha512-fKzAra0rGJUUBwGBgNkHZuToZcn+TtXHpeCgmkMJMMYx1sQDYaCSyjJBSCa2nH1DGm7s3n1oBnohoVTBaN7Lww==}
    engines: {node: '>=8'}
    dependencies:
      is-docker: 2.2.1
    dev: false

  /isarray@1.0.0:
    resolution: {integrity: sha512-VLghIWNM6ELQzo7zwmcg0NmTVyWKYjvIeM83yjp0wRDTmUnrM678fQbcKBo6n2CJEF0szoG//ytg+TKla89ALQ==}
    dev: false

  /isexe@2.0.0:
    resolution: {integrity: sha512-RHxMLp9lnKHGHRng9QFhRCMbYAcVpn69smSGcq3f36xjgVVWThj4qqLbTLlq7Ssj8B+fIQ1EuCEGI2lKsyQeIw==}
    dev: false

  /jackspeak@2.3.6:
    resolution: {integrity: sha512-N3yCS/NegsOBokc8GAdM8UcmfsKiSS8cipheD/nivzr700H+nsMOxJjQnvwOcRYVuFkdH0wGUvW2WbXGmrZGbQ==}
    engines: {node: '>=14'}
    dependencies:
      '@isaacs/cliui': 8.0.2
    optionalDependencies:
      '@pkgjs/parseargs': 0.11.0
    dev: false

  /jake@10.9.2:
    resolution: {integrity: sha512-2P4SQ0HrLQ+fw6llpLnOaGAvN2Zu6778SJMrCUwns4fOoG9ayrTiZk3VV8sCPkVZF8ab0zksVpS8FDY5pRCNBA==}
    engines: {node: '>=10'}
    hasBin: true
    dependencies:
      async: 3.2.6
      chalk: 4.1.2
      filelist: 1.0.4
      minimatch: 3.1.2
    dev: false

  /jju@1.4.0:
    resolution: {integrity: sha512-8wb9Yw966OSxApiCt0K3yNJL8pnNeIv+OEq2YMidz4FKP6nonSRoOXc80iXY4JaN2FC11B9qsNmDsm+ZOfMROA==}
    dev: false

  /joi@17.12.2:
    resolution: {integrity: sha512-RonXAIzCiHLc8ss3Ibuz45u28GOsWE1UpfDXLbN/9NKbL4tCJf8TWYVKsoYuuh+sAUt7fsSNpA+r2+TBA6Wjmw==}
    dependencies:
      '@hapi/hoek': 9.3.0
      '@hapi/topo': 5.1.0
      '@sideway/address': 4.1.5
      '@sideway/formula': 3.0.1
      '@sideway/pinpoint': 2.0.0
    dev: false

  /js-tokens@4.0.0:
    resolution: {integrity: sha512-RdJUflcE3cUzKiMqQgsCu06FPu9UdIJO0beYbPhHN4k6apgJtifcoCtT9bcxOpYBtpD2kCM6Sbzg4CausW/PKQ==}
    dev: false

  /js-yaml@4.1.0:
    resolution: {integrity: sha512-wpxZs9NoxZaJESJGIZTyDEaYpl0FKSA+FB9aJiyemKhMwkxQg63h4T1KJgUGHpTqPDNRcmmYLugrRjJlBtWvRA==}
    hasBin: true
    dependencies:
      argparse: 2.0.1
    dev: false

  /json-alexander@0.1.10:
    resolution: {integrity: sha512-+qykmkSBGK11ndn36sES0XM0vEJozenAbiI5Gk07FpRpwbSQQViIHa7Hm+9Bju92nfp44+i0V+Rz43XcARPImA==}
    dev: false

  /json-buffer@3.0.1:
    resolution: {integrity: sha512-4bV5BfR2mqfQTJm+V5tPPdf+ZpuhiIvTuAB5g8kcrXOZpTT/QwwVRWBywX1ozr6lEuPdbHxwaJlm9G6mI2sfSQ==}
    dev: false

  /json-parse-even-better-errors@2.3.1:
    resolution: {integrity: sha512-xyFwyhro/JEof6Ghe2iz2NcXoj2sloNsWr/XsERDK/oiPCfaNhl5ONfp+jQdAZRQQ0IJWNzH9zIZF7li91kh2w==}
    dev: false

  /json-schema-traverse@0.4.1:
    resolution: {integrity: sha512-xbbCH5dCYU5T8LcEhhuh7HJ88HXuW3qsI3Y0zOZFKfZEHcpWiHU/Jxzk629Brsab/mMiHQti9wMP+845RPe3Vg==}
    dev: false

  /jsonc-parser@3.2.0:
    resolution: {integrity: sha512-gfFQZrcTc8CnKXp6Y4/CBT3fTc0OVuDofpre4aEeEpSBPV5X5v4+Vmx+8snU7RLPrNHPKSgLxGo9YuQzz20o+w==}
    dev: false

  /jsonfile@4.0.0:
    resolution: {integrity: sha512-m6F1R3z8jjlf2imQHS2Qez5sjKWQzbuuhuJ/FKYFRZvPE3PuHcSMVZzfsLhGVOkfd20obL5SWEBew5ShlquNxg==}
    optionalDependencies:
      graceful-fs: 4.2.11
    dev: false

  /jsonfile@6.1.0:
    resolution: {integrity: sha512-5dgndWOriYSm5cnYaJNhalLNDKOqFwyDB/rr1E9ZsGciGvKPs8R2xYGCacuf3z6K1YKDz182fd+fY3cn3pMqXQ==}
    dependencies:
      universalify: 2.0.0
    optionalDependencies:
      graceful-fs: 4.2.11
    dev: false

  /keyv@4.5.2:
    resolution: {integrity: sha512-5MHbFaKn8cNSmVW7BYnijeAVlE4cYA/SVkifVgrh7yotnfhKmjuXpDKjrABLnT0SfHWV21P8ow07OGfRrNDg8g==}
    dependencies:
      json-buffer: 3.0.1
    dev: false

  /lazy-ass@1.6.0:
    resolution: {integrity: sha512-cc8oEVoctTvsFZ/Oje/kGnHbpWHYBe8IAJe4C0QNc3t8uM/0Y8+erSz/7Y1ALuXTEZTMvxXwO6YbX1ey3ujiZw==}
    engines: {node: '> 0.8'}
    dev: false

  /lilconfig@3.1.2:
    resolution: {integrity: sha512-eop+wDAvpItUys0FWkHIKeC9ybYrTGbU41U5K7+bttZZeohvnY7M9dZ5kB21GNWiFT2q1OoPTvncPCgSOVO5ow==}
    engines: {node: '>=14'}
    dev: false

  /lines-and-columns@1.2.4:
    resolution: {integrity: sha512-7ylylesZQ/PV29jhEDl3Ufjo6ZX7gCqJr5F7PKrqc93v7fzSymt1BpwEU8nAUXs8qzzvqhbjhK5QZg6Mt/HkBg==}
    dev: false

  /linkcheck-bin@3.0.0-1:
    resolution: {integrity: sha512-Qj4ag9fCcEKMdMzwKQoRt1ZUQUxGgx8OoseWJ3O+4Ph21O2TBU9m8+tmRPXYFnvSJUYYE7/hfbI5hPHAb8RY3w==}
    engines: {node: '>=18.0.0'}
    hasBin: true
    requiresBuild: true
    dependencies:
      careful-downloader: 3.0.0
      log-symbols: 6.0.0
      read-package-up: 11.0.0
    transitivePeerDependencies:
      - supports-color
    dev: false

  /linkify-it@5.0.0:
    resolution: {integrity: sha512-5aHCbzQRADcdP+ATqnDuhhJ/MRIqDkZX5pyjFHRRysS8vZ5AbqGEoFIb6pYHPZ+L/OC2Lc+xT8uHVVR5CAK/wQ==}
    dependencies:
      uc.micro: 2.1.0
    dev: false

  /locate-path@6.0.0:
    resolution: {integrity: sha512-iPZK6eYjbxRu3uB4/WZ3EsEIMJFMqAoopl3R+zuq0UjcAm/MO6KCweDgPfP3elTztoKP3KtnVHxTn2NHBSDVUw==}
    engines: {node: '>=10'}
    dependencies:
      p-locate: 5.0.0
    dev: false

  /locate-path@7.2.0:
    resolution: {integrity: sha512-gvVijfZvn7R+2qyPX8mAuKcFGDf6Nc61GdvGafQsHL0sBIxfKzA+usWn4GFC/bk+QdwPUD4kWFJLhElipq+0VA==}
    engines: {node: ^12.20.0 || ^14.13.1 || >=16.0.0}
    dependencies:
      p-locate: 6.0.0
    dev: false

  /lodash-es@4.17.21:
    resolution: {integrity: sha512-mKnC+QJ9pWVzv+C4/U3rRsHapFfHvQFoFB92e52xeyGMcX6/OlIl78je1u8vePzYZSkkogMPJ2yjxxsb89cxyw==}
    dev: false

  /lodash._reinterpolate@3.0.0:
    resolution: {integrity: sha512-xYHt68QRoYGjeeM/XOE1uJtvXQAgvszfBhjV4yvsQH0u2i9I6cI6c6/eG4Hh3UAOVn0y/xAXwmTzEay49Q//HA==}
    dev: false

  /lodash.get@4.4.2:
    resolution: {integrity: sha512-z+Uw/vLuy6gQe8cfaFWD7p0wVv8fJl3mbzXh33RS+0oW2wvUqiRXiQ69gLWSLpgB5/6sU+r6BlQR0MBILadqTQ==}
    dev: false

  /lodash.isequal@4.5.0:
    resolution: {integrity: sha512-pDo3lu8Jhfjqls6GkMgpahsF9kCyayhgykjyLMNFTKWrpVdAQtYyB4muAMWozBB4ig/dtWAmsMxLEI8wuz+DYQ==}
    dev: false

  /lodash.template@4.5.0:
    resolution: {integrity: sha512-84vYFxIkmidUiFxidA/KjjH9pAycqW+h980j7Fuz5qxRtO9pgB7MDFTdys1N7A5mcucRiDyEq4fusljItR1T/A==}
    dependencies:
      lodash._reinterpolate: 3.0.0
      lodash.templatesettings: 4.2.0
    dev: false

  /lodash.templatesettings@4.2.0:
    resolution: {integrity: sha512-stgLz+i3Aa9mZgnjr/O+v9ruKZsPsndy7qPZOchbqk2cnTU1ZaldKK+v7m54WoKIyxiuMZTKT2H81F8BeAc3ZQ==}
    dependencies:
      lodash._reinterpolate: 3.0.0
    dev: false

  /lodash@4.17.21:
    resolution: {integrity: sha512-v2kDEe57lecTulaDIuNTPy3Ry4gLGJ6Z1O3vE1krgXZNrsQ+LFTGHVxVjcXPs17LhbZVGedAJv8XZ1tvj5FvSg==}
    dev: false

  /log-symbols@5.1.0:
    resolution: {integrity: sha512-l0x2DvrW294C9uDCoQe1VSU4gf529FkSZ6leBl4TiqZH/e+0R7hSfHQBNut2mNygDgHwvYHfFLn6Oxb3VWj2rA==}
    engines: {node: '>=12'}
    dependencies:
      chalk: 5.3.0
      is-unicode-supported: 1.3.0
    dev: false

  /log-symbols@6.0.0:
    resolution: {integrity: sha512-i24m8rpwhmPIS4zscNzK6MSEhk0DUWa/8iYQWxhffV8jkI4Phvs3F+quL5xvS0gdQR0FyTCMMH33Y78dDTzzIw==}
    engines: {node: '>=18'}
    dependencies:
      chalk: 5.3.0
      is-unicode-supported: 1.3.0
    dev: false

  /longest-streak@2.0.4:
    resolution: {integrity: sha512-vM6rUVCVUJJt33bnmHiZEvr7wPT78ztX7rojL+LW51bHtLh6HTjx84LA5W4+oa6aKEJA7jJu5LR6vQRBpA5DVg==}
    dev: false

  /lowercase-keys@3.0.0:
    resolution: {integrity: sha512-ozCC6gdQ+glXOQsveKD0YsDy8DSQFjDTz4zyzEHNV5+JP5D62LmfDZ6o1cycFx9ouG940M5dE8C8CTewdj2YWQ==}
    engines: {node: ^12.20.0 || ^14.13.1 || >=16.0.0}
    dev: false

  /lru-cache@10.2.0:
    resolution: {integrity: sha512-2bIM8x+VAf6JT4bKAljS1qUWgMsqZRPGJS6FSahIMPVvctcNhyVp7AJu7quxOW9jwkryBReKZY5tY5JYv2n/7Q==}
    engines: {node: 14 || >=16.14}
    dev: false

  /lru-cache@6.0.0:
    resolution: {integrity: sha512-Jo6dJ04CmSjuznwJSS3pUeWmd/H0ffTlkXXgwZi+eq1UCmqQwCh+eLsYOYCwY991i2Fah4h1BEMCx4qThGbsiA==}
    engines: {node: '>=10'}
    dependencies:
      yallist: 4.0.0
    dev: false

  /make-dir@1.3.0:
    resolution: {integrity: sha512-2w31R7SJtieJJnQtGc7RVL2StM2vGYVfqUOvUDxH6bC6aJTxPxTF0GnIgCyu7tjockiUWAYQRbxa7vKn34s5sQ==}
    engines: {node: '>=4'}
    dependencies:
      pify: 3.0.0
    dev: false

  /map-stream@0.1.0:
    resolution: {integrity: sha512-CkYQrPYZfWnu/DAmVCpTSX/xHpKZ80eKh2lAkyA6AJTef6bW+6JpbQZN5rofum7da+SyN1bi5ctTm+lTfcCW3g==}
    dev: false

  /markdown-it@14.0.0:
    resolution: {integrity: sha512-seFjF0FIcPt4P9U39Bq1JYblX0KZCjDLFFQPHpL5AzHpqPEKtosxmdq/LTVZnjfH7tjt9BxStm+wXcDBNuYmzw==}
    hasBin: true
    dependencies:
      argparse: 2.0.1
      entities: 4.5.0
      linkify-it: 5.0.0
      mdurl: 2.0.0
      punycode.js: 2.3.1
      uc.micro: 2.1.0
    dev: false

  /markdown-magic-package-scripts@1.2.2(markdown-magic@2.6.1):
    resolution: {integrity: sha512-dlCojsiJLV9BcL8ar03qycI0H5quM47Ei+mh14It0dTYhLAoH8B/91J0/pLDX3Wba9wTkPCbEKzNVvV8ea0WlQ==}
    peerDependencies:
      markdown-magic: '>=0.1 <=2.x'
    dependencies:
      findup: 0.1.5
      markdown-magic: 2.6.1
      sort-scripts: 1.0.1
    dev: false

  /markdown-magic-template@1.0.1(markdown-magic@2.6.1):
    resolution: {integrity: sha512-eoYa+jZHd7TIijM0xuBJWC7rEF75OgFnN0/cwNDbLsmeYCAprR5x0EvZFaHVl2deJN+ziBN3rQ9/m/TD7n4bAQ==}
    peerDependencies:
      markdown-magic: '>=0.1 <=2.x'
    dependencies:
      lodash.template: 4.5.0
      markdown-magic: 2.6.1
    dev: false

  /markdown-magic@2.6.1:
    resolution: {integrity: sha512-i+wPC9bAGzFVftF1P5ItooOCvX+TTD3v504WpupsJz+3B0wRZMuPxeFAE7uZXEZYjsiQYskoMgpypoJTWerpVA==}
    hasBin: true
    dependencies:
      '@technote-space/doctoc': 2.4.7
      commander: 7.2.0
      deepmerge: 4.3.1
      find-up: 5.0.0
      globby: 10.0.2
      is-local-path: 0.1.6
      json-alexander: 0.1.10
      mkdirp: 1.0.4
      sync-request: 6.1.0
    transitivePeerDependencies:
      - supports-color
    dev: false

  /markdown-table@2.0.0:
    resolution: {integrity: sha512-Ezda85ToJUBhM6WGaG6veasyym+Tbs3cMAw/ZhOPqXiYsr0jgocBV3j3nx+4lk47plLlIqjwuTm/ywVI+zjJ/A==}
    dependencies:
      repeat-string: 1.6.1
    dev: false

  /markdownlint-cli2-formatter-default@0.0.4(markdownlint-cli2@0.12.1):
    resolution: {integrity: sha512-xm2rM0E+sWgjpPn1EesPXx5hIyrN2ddUnUwnbCsD/ONxYtw3PX6LydvdH6dciWAoFDpwzbHM1TO7uHfcMd6IYg==}
    peerDependencies:
      markdownlint-cli2: '>=0.0.4'
    dependencies:
      markdownlint-cli2: 0.12.1
    dev: false

  /markdownlint-cli2@0.12.1:
    resolution: {integrity: sha512-RcK+l5FjJEyrU3REhrThiEUXNK89dLYNJCYbvOUKypxqIGfkcgpz8g08EKqhrmUbYfYoLC5nEYQy53NhJSEtfQ==}
    engines: {node: '>=18'}
    hasBin: true
    dependencies:
      globby: 14.0.0
      jsonc-parser: 3.2.0
      markdownlint: 0.33.0
      markdownlint-cli2-formatter-default: 0.0.4(markdownlint-cli2@0.12.1)
      micromatch: 4.0.5
      yaml: 2.3.4
    dev: false

  /markdownlint-micromark@0.1.2:
    resolution: {integrity: sha512-jRxlQg8KpOfM2IbCL9RXM8ZiYWz2rv6DlZAnGv8ASJQpUh6byTBnEsbuMZ6T2/uIgntyf7SKg/mEaEBo1164fQ==}
    engines: {node: '>=14.18.0'}
    dev: false

  /markdownlint-micromark@0.1.8:
    resolution: {integrity: sha512-1ouYkMRo9/6gou9gObuMDnvZM8jC/ly3QCFQyoSPCS2XV1ZClU0xpKbL1Ar3bWWRT1RnBZkWUEiNKrI2CwiBQA==}
    engines: {node: '>=16'}
    dev: false

  /markdownlint-rule-emphasis-style@1.0.1:
    resolution: {integrity: sha512-OAbuFT4xKq3zVkfBv34qV672rtip+r+QGSY8DCTZaP9wpQTsDW8WlPY01TSUHGxTv8HOfYwoU47bblNk7FCZAA==}
    dev: false

  /markdownlint-rule-github-internal-links@0.1.0:
    resolution: {integrity: sha512-J94W6BLdgkM6S71bJcAf97JSrZ7kBBFtqYgEj8A5reKv6/kUv6vR002ZjvDEKHbbe/9TB+eJerdRC9bVAdlQiQ==}
    dev: false

  /markdownlint-rule-helpers@0.25.0:
    resolution: {integrity: sha512-2vH6ee3UCPUuKVOxrinHxCT4bLjpCLRdtzTu4UO7Qb4Gl2vlGb70Un8byDv8dyJ8ZqZtxANd2XxvAumoG2nYcw==}
    engines: {node: '>=18'}
    dependencies:
      markdownlint-micromark: 0.1.2
    dev: false

  /markdownlint@0.33.0:
    resolution: {integrity: sha512-4lbtT14A3m0LPX1WS/3d1m7Blg+ZwiLq36WvjQqFGsX3Gik99NV+VXp/PW3n+Q62xyPdbvGOCfjPqjW+/SKMig==}
    engines: {node: '>=18'}
    dependencies:
      markdown-it: 14.0.0
      markdownlint-micromark: 0.1.8
    dev: false

  /mdast-util-find-and-replace@1.1.1:
    resolution: {integrity: sha512-9cKl33Y21lyckGzpSmEQnIDjEfeeWelN5s1kUW1LwdB0Fkuq2u+4GdqcGEygYxJE8GVqCl0741bYXHgamfWAZA==}
    dependencies:
      escape-string-regexp: 4.0.0
      unist-util-is: 4.1.0
      unist-util-visit-parents: 3.1.1
    dev: false

  /mdast-util-footnote@0.1.7:
    resolution: {integrity: sha512-QxNdO8qSxqbO2e3m09KwDKfWiLgqyCurdWTQ198NpbZ2hxntdc+VKS4fDJCmNWbAroUdYnSthu+XbZ8ovh8C3w==}
    dependencies:
      mdast-util-to-markdown: 0.6.5
      micromark: 2.11.4
    transitivePeerDependencies:
      - supports-color
    dev: false

  /mdast-util-from-markdown@0.8.5:
    resolution: {integrity: sha512-2hkTXtYYnr+NubD/g6KGBS/0mFmBcifAsI0yIWRiRo0PjVs6SSOSOdtzbp6kSGnShDN6G5aWZpKQ2lWRy27mWQ==}
    dependencies:
      '@types/mdast': 3.0.15
      mdast-util-to-string: 2.0.0
      micromark: 2.11.4
      parse-entities: 2.0.0
      unist-util-stringify-position: 2.0.3
    transitivePeerDependencies:
      - supports-color
    dev: false

  /mdast-util-frontmatter@0.2.0:
    resolution: {integrity: sha512-FHKL4w4S5fdt1KjJCwB0178WJ0evnyyQr5kXTM3wrOVpytD0hrkvd+AOOjU9Td8onOejCkmZ+HQRT3CZ3coHHQ==}
    dependencies:
      micromark-extension-frontmatter: 0.2.2
    dev: false

  /mdast-util-gfm-autolink-literal@0.1.3:
    resolution: {integrity: sha512-GjmLjWrXg1wqMIO9+ZsRik/s7PLwTaeCHVB7vRxUwLntZc8mzmTsLVr6HW1yLokcnhfURsn5zmSVdi3/xWWu1A==}
    dependencies:
      ccount: 1.1.0
      mdast-util-find-and-replace: 1.1.1
      micromark: 2.11.4
    transitivePeerDependencies:
      - supports-color
    dev: false

  /mdast-util-gfm-strikethrough@0.2.3:
    resolution: {integrity: sha512-5OQLXpt6qdbttcDG/UxYY7Yjj3e8P7X16LzvpX8pIQPYJ/C2Z1qFGMmcw+1PZMUM3Z8wt8NRfYTvCni93mgsgA==}
    dependencies:
      mdast-util-to-markdown: 0.6.5
    dev: false

  /mdast-util-gfm-table@0.1.6:
    resolution: {integrity: sha512-j4yDxQ66AJSBwGkbpFEp9uG/LS1tZV3P33fN1gkyRB2LoRL+RR3f76m0HPHaby6F4Z5xr9Fv1URmATlRRUIpRQ==}
    dependencies:
      markdown-table: 2.0.0
      mdast-util-to-markdown: 0.6.5
    dev: false

  /mdast-util-gfm-task-list-item@0.1.6:
    resolution: {integrity: sha512-/d51FFIfPsSmCIRNp7E6pozM9z1GYPIkSy1urQ8s/o4TC22BZ7DqfHFWiqBD23bc7J3vV1Fc9O4QIHBlfuit8A==}
    dependencies:
      mdast-util-to-markdown: 0.6.5
    dev: false

  /mdast-util-gfm@0.1.2:
    resolution: {integrity: sha512-NNkhDx/qYcuOWB7xHUGWZYVXvjPFFd6afg6/e2g+SV4r9q5XUcCbV4Wfa3DLYIiD+xAEZc6K4MGaE/m0KDcPwQ==}
    dependencies:
      mdast-util-gfm-autolink-literal: 0.1.3
      mdast-util-gfm-strikethrough: 0.2.3
      mdast-util-gfm-table: 0.1.6
      mdast-util-gfm-task-list-item: 0.1.6
      mdast-util-to-markdown: 0.6.5
    transitivePeerDependencies:
      - supports-color
    dev: false

  /mdast-util-to-hast@13.1.0:
    resolution: {integrity: sha512-/e2l/6+OdGp/FB+ctrJ9Avz71AN/GRH3oi/3KAx/kMnoUsD6q0woXlDT8lLEeViVKE7oZxE7RXzvO3T8kF2/sA==}
    dependencies:
      '@types/hast': 3.0.4
      '@types/mdast': 4.0.3
      '@ungap/structured-clone': 1.2.0
      devlop: 1.1.0
      micromark-util-sanitize-uri: 2.0.0
      trim-lines: 3.0.1
      unist-util-position: 5.0.0
      unist-util-visit: 5.0.0
      vfile: 6.0.1
    dev: false

  /mdast-util-to-markdown@0.6.5:
    resolution: {integrity: sha512-XeV9sDE7ZlOQvs45C9UKMtfTcctcaj/pGwH8YLbMHoMOXNNCn2LsqVQOqrF1+/NU8lKDAqozme9SCXWyo9oAcQ==}
    dependencies:
      '@types/unist': 2.0.10
      longest-streak: 2.0.4
      mdast-util-to-string: 2.0.0
      parse-entities: 2.0.0
      repeat-string: 1.6.1
      zwitch: 1.0.5
    dev: false

  /mdast-util-to-string@2.0.0:
    resolution: {integrity: sha512-AW4DRS3QbBayY/jJmD8437V1Gombjf8RSOUCMFBuo5iHi58AGEgVCKQ+ezHkZZDpAQS75hcBMpLqjpJTjtUL7w==}
    dev: false

  /mdurl@2.0.0:
    resolution: {integrity: sha512-Lf+9+2r+Tdp5wXDXC4PcIBjTDtq4UKjCPMQhKIuzpJNW0b96kVqSwW0bT7FhRSfmAiFYgP+SCRvdrDozfh0U5w==}
    dev: false

  /merge-stream@2.0.0:
    resolution: {integrity: sha512-abv/qOcuPfk3URPfDzmZU1LKmuw8kT+0nIHvKrKgFrwifol/doWcdA4ZqsWQ8ENrFKkd67Mfpo/LovbIUsbt3w==}
    dev: false

  /merge2@1.4.1:
    resolution: {integrity: sha512-8q7VEgMJW4J8tcfVPy8g09NcQwZdbwFEqhe/WZkoIzjn/3TGDwtOCYtXGxA3O8tPzpczCCDgv+P2P5y00ZJOOg==}
    engines: {node: '>= 8'}
    dev: false

  /micromark-extension-footnote@0.3.2:
    resolution: {integrity: sha512-gr/BeIxbIWQoUm02cIfK7mdMZ/fbroRpLsck4kvFtjbzP4yi+OPVbnukTc/zy0i7spC2xYE/dbX1Sur8BEDJsQ==}
    dependencies:
      micromark: 2.11.4
    transitivePeerDependencies:
      - supports-color
    dev: false

  /micromark-extension-frontmatter@0.2.2:
    resolution: {integrity: sha512-q6nPLFCMTLtfsctAuS0Xh4vaolxSFUWUWR6PZSrXXiRy+SANGllpcqdXFv2z07l0Xz/6Hl40hK0ffNCJPH2n1A==}
    dependencies:
      fault: 1.0.4
    dev: false

  /micromark-extension-gfm-autolink-literal@0.5.7:
    resolution: {integrity: sha512-ePiDGH0/lhcngCe8FtH4ARFoxKTUelMp4L7Gg2pujYD5CSMb9PbblnyL+AAMud/SNMyusbS2XDSiPIRcQoNFAw==}
    dependencies:
      micromark: 2.11.4
    transitivePeerDependencies:
      - supports-color
    dev: false

  /micromark-extension-gfm-strikethrough@0.6.5:
    resolution: {integrity: sha512-PpOKlgokpQRwUesRwWEp+fHjGGkZEejj83k9gU5iXCbDG+XBA92BqnRKYJdfqfkrRcZRgGuPuXb7DaK/DmxOhw==}
    dependencies:
      micromark: 2.11.4
    transitivePeerDependencies:
      - supports-color
    dev: false

  /micromark-extension-gfm-table@0.4.3:
    resolution: {integrity: sha512-hVGvESPq0fk6ALWtomcwmgLvH8ZSVpcPjzi0AjPclB9FsVRgMtGZkUcpE0zgjOCFAznKepF4z3hX8z6e3HODdA==}
    dependencies:
      micromark: 2.11.4
    transitivePeerDependencies:
      - supports-color
    dev: false

  /micromark-extension-gfm-tagfilter@0.3.0:
    resolution: {integrity: sha512-9GU0xBatryXifL//FJH+tAZ6i240xQuFrSL7mYi8f4oZSbc+NvXjkrHemeYP0+L4ZUT+Ptz3b95zhUZnMtoi/Q==}
    dev: false

  /micromark-extension-gfm-task-list-item@0.3.3:
    resolution: {integrity: sha512-0zvM5iSLKrc/NQl84pZSjGo66aTGd57C1idmlWmE87lkMcXrTxg1uXa/nXomxJytoje9trP0NDLvw4bZ/Z/XCQ==}
    dependencies:
      micromark: 2.11.4
    transitivePeerDependencies:
      - supports-color
    dev: false

  /micromark-extension-gfm@0.3.3:
    resolution: {integrity: sha512-oVN4zv5/tAIA+l3GbMi7lWeYpJ14oQyJ3uEim20ktYFAcfX1x3LNlFGGlmrZHt7u9YlKExmyJdDGaTt6cMSR/A==}
    dependencies:
      micromark: 2.11.4
      micromark-extension-gfm-autolink-literal: 0.5.7
      micromark-extension-gfm-strikethrough: 0.6.5
      micromark-extension-gfm-table: 0.4.3
      micromark-extension-gfm-tagfilter: 0.3.0
      micromark-extension-gfm-task-list-item: 0.3.3
    transitivePeerDependencies:
      - supports-color
    dev: false

  /micromark-util-character@2.1.0:
    resolution: {integrity: sha512-KvOVV+X1yLBfs9dCBSopq/+G1PcgT3lAK07mC4BzXi5E7ahzMAF8oIupDDJ6mievI6F+lAATkbQQlQixJfT3aQ==}
    dependencies:
      micromark-util-symbol: 2.0.0
      micromark-util-types: 2.0.0
    dev: false

  /micromark-util-encode@2.0.0:
    resolution: {integrity: sha512-pS+ROfCXAGLWCOc8egcBvT0kf27GoWMqtdarNfDcjb6YLuV5cM3ioG45Ys2qOVqeqSbjaKg72vU+Wby3eddPsA==}
    dev: false

  /micromark-util-sanitize-uri@2.0.0:
    resolution: {integrity: sha512-WhYv5UEcZrbAtlsnPuChHUAsu/iBPOVaEVsntLBIdpibO0ddy8OzavZz3iL2xVvBZOpolujSliP65Kq0/7KIYw==}
    dependencies:
      micromark-util-character: 2.1.0
      micromark-util-encode: 2.0.0
      micromark-util-symbol: 2.0.0
    dev: false

  /micromark-util-symbol@2.0.0:
    resolution: {integrity: sha512-8JZt9ElZ5kyTnO94muPxIGS8oyElRJaiJO8EzV6ZSyGQ1Is8xwl4Q45qU5UOg+bGH4AikWziz0iN4sFLWs8PGw==}
    dev: false

  /micromark-util-types@2.0.0:
    resolution: {integrity: sha512-oNh6S2WMHWRZrmutsRmDDfkzKtxF+bc2VxLC9dvtrDIRFln627VsFP6fLMgTryGDljgLPjkrzQSDcPrjPyDJ5w==}
    dev: false

  /micromark@2.11.4:
    resolution: {integrity: sha512-+WoovN/ppKolQOFIAajxi7Lu9kInbPxFuTBVEavFcL8eAfVstoc5MocPmqBeAdBOJV00uaVjegzH4+MA0DN/uA==}
    dependencies:
      debug: 4.3.6(supports-color@8.1.1)
      parse-entities: 2.0.0
    transitivePeerDependencies:
      - supports-color
    dev: false

  /micromatch@4.0.5:
    resolution: {integrity: sha512-DMy+ERcEW2q8Z2Po+WNXuw3c5YaUSFjAO5GsJqfEl7UjvtIuFKO6ZrKvcItdy98dwFI2N1tg3zNIdKaQT+aNdA==}
    engines: {node: '>=8.6'}
    dependencies:
      braces: 3.0.2
      picomatch: 2.3.1
    dev: false

  /mime-db@1.52.0:
    resolution: {integrity: sha512-sPU4uV7dYlvtWJxwwxHD0PuihVNiE7TyAbQ5SWxDCB9mUYvOgroQOwYQQOKPJ8CIbE+1ETVlOoK1UC2nU3gYvg==}
    engines: {node: '>= 0.6'}
    dev: false

  /mime-types@2.1.35:
    resolution: {integrity: sha512-ZDY+bPm5zTTF+YpCrAU9nK0UgICYPT0QtT1NZWFv4s++TNkcgVaT0g6+4R2uI4MjQjzysHB1zxuWL50hzaeXiw==}
    engines: {node: '>= 0.6'}
    dependencies:
      mime-db: 1.52.0
    dev: false

  /mime@1.6.0:
    resolution: {integrity: sha512-x0Vn8spI+wuJ1O6S7gnbaQg8Pxh4NNHb7KSINmEWKiPE4RKOplvijn+NkmYmmRgP68mc70j2EbeTFRsrswaQeg==}
    engines: {node: '>=4'}
    hasBin: true
    dev: false

  /mime@4.0.4:
    resolution: {integrity: sha512-v8yqInVjhXyqP6+Kw4fV3ZzeMRqEW6FotRsKXjRS5VMTNIuXsdRoAvklpoRgSqXm6o9VNH4/C0mgedko9DdLsQ==}
    engines: {node: '>=16'}
    hasBin: true
    dev: false

  /mimic-fn@2.1.0:
    resolution: {integrity: sha512-OqbOk5oEQeAZ8WXWydlu9HJjz9WVdEIvamMCcXmuqUYjTknH/sqsWvhQ3vgwKFRR1HpjvNBKQ37nbJgYzGqGcg==}
    engines: {node: '>=6'}
    dev: false

  /mimic-response@3.1.0:
    resolution: {integrity: sha512-z0yWI+4FDrrweS8Zmt4Ej5HdJmky15+L2e6Wgn3+iK5fWzb6T3fhNFq2+MeTRb064c6Wr4N/wv0DzQTjNzHNGQ==}
    engines: {node: '>=10'}
    dev: false

  /mimic-response@4.0.0:
    resolution: {integrity: sha512-e5ISH9xMYU0DzrT+jl8q2ze9D6eWBto+I8CNpe+VI+K2J/F/k3PdkdTdz4wvGVH4NTpo+NRYTVIuMQEMMcsLqg==}
    engines: {node: ^12.20.0 || ^14.13.1 || >=16.0.0}
    dev: false

  /minimatch@3.1.2:
    resolution: {integrity: sha512-J7p63hRiAjw1NDEww1W7i37+ByIrOWO5XQQAzZ3VOcL0PNybwpfmV/N05zFAzwQ9USyEcX6t3UO+K5aqBQOIHw==}
    dependencies:
      brace-expansion: 1.1.11
    dev: false

  /minimatch@5.1.6:
    resolution: {integrity: sha512-lKwV/1brpG6mBUFHtb7NUmtABCb2WZZmm2wNiOA5hAb8VdCS4B3dtMWyvcoViccwAW/COERjXLt0zP1zXUN26g==}
    engines: {node: '>=10'}
    dependencies:
      brace-expansion: 2.0.1
    dev: false

  /minimatch@9.0.1:
    resolution: {integrity: sha512-0jWhJpD/MdhPXwPuiRkCbfYfSKp2qnn2eOc279qI7f+osl/l+prKSrvhg157zSYvx/1nmgn2NqdT6k2Z7zSH9w==}
    engines: {node: '>=16 || 14 >=14.17'}
    dependencies:
      brace-expansion: 2.0.1
    dev: false

  /minimatch@9.0.5:
    resolution: {integrity: sha512-G6T0ZX48xgozx7587koeX9Ys2NYy6Gmv//P89sEte9V9whIapMNF4idKxnW2QtCcLiTWlb/wfCabAtAFWhhBow==}
    engines: {node: '>=16 || 14 >=14.17'}
    dependencies:
      brace-expansion: 2.0.1
    dev: false

  /minimist@1.2.8:
    resolution: {integrity: sha512-2yyAR8qBkN3YuheJanUpWC5U3bb5osDywNB8RzDVlDwDHbocAJveqqj1u8+SVD7jkWT4yvsHCpWqqWqAxb0zCA==}
    dev: false

  /minipass@7.0.4:
    resolution: {integrity: sha512-jYofLM5Dam9279rdkWzqHozUo4ybjdZmCsDHePy5V/PbBcVMiSZR97gmAy45aqi8CK1lG2ECd356FU86avfwUQ==}
    engines: {node: '>=16 || 14 >=14.17'}
    dev: false

  /mkdirp@0.5.6:
    resolution: {integrity: sha512-FP+p8RB8OWpF3YZBCrP5gtADmtXApB5AMLn+vdyA+PyxCjrCs00mjyUozssO33cwDeT3wNGdLxJ5M//YqtHAJw==}
    hasBin: true
    dependencies:
      minimist: 1.2.8
    dev: false

  /mkdirp@1.0.4:
    resolution: {integrity: sha512-vVqVZQyf3WLx2Shd0qJ9xuvqgAyKPLAiqITEtqW0oIUjzo3PePDd6fW9iFz30ef7Ysp/oiWqbhszeGWW2T6Gzw==}
    engines: {node: '>=10'}
    hasBin: true
    dev: false

  /ms@2.1.2:
    resolution: {integrity: sha512-sGkPx+VjMtmA6MX27oA4FBFELFCZZ4S4XqeGOXCv68tT+jb3vk/RyaKWP0PTKyWtmLSM0b+adUTEvbs1PEaH2w==}
    dev: false

  /ms@2.1.3:
    resolution: {integrity: sha512-6FlzubTLZG3J2a/NVCAleEhjzq5oxgHyaCU9yYXvcLsvoVaHJq/s5xXI6/XXP6tz7R9xAOtHnSO/tXtF3WRTlA==}
    dev: false

  /node-domexception@1.0.0:
    resolution: {integrity: sha512-/jKZoMpw0F8GRwl4/eLROPA3cfcXtLApP0QzLmUT/HuPCZWyB7IY9ZrMeKw2O/nFIqPQB3PVM9aYm0F312AXDQ==}
    engines: {node: '>=10.5.0'}
    dev: false

  /node-fetch@3.3.2:
    resolution: {integrity: sha512-dRB78srN/l6gqWulah9SrxeYnxeddIG30+GOqK/9OlLVyLg3HPnr6SqOWTWOXKRwC2eGYCkZ59NNuSgvSrpgOA==}
    engines: {node: ^12.20.0 || ^14.13.1 || >=16.0.0}
    dependencies:
      data-uri-to-buffer: 4.0.1
      fetch-blob: 3.2.0
      formdata-polyfill: 4.0.10
    dev: false

  /normalize-package-data@3.0.3:
    resolution: {integrity: sha512-p2W1sgqij3zMMyRC067Dg16bfzVH+w7hyegmpIvZ4JNjqtGOVAIvLmjBx3yP7YTe9vKJgkoNOPjwQGogDoMXFA==}
    engines: {node: '>=10'}
    dependencies:
      hosted-git-info: 4.1.0
      is-core-module: 2.13.1
      semver: 7.6.0
      validate-npm-package-license: 3.0.4
    dev: false

  /normalize-package-data@6.0.0:
    resolution: {integrity: sha512-UL7ELRVxYBHBgYEtZCXjxuD5vPxnmvMGq0jp/dGPKKrN7tfsBh2IY7TlJ15WWwdjRWD3RJbnsygUurTK3xkPkg==}
    engines: {node: ^16.14.0 || >=18.0.0}
    dependencies:
      hosted-git-info: 7.0.1
      is-core-module: 2.13.1
      semver: 7.6.0
      validate-npm-package-license: 3.0.4
    dev: false

  /normalize-url@8.0.0:
    resolution: {integrity: sha512-uVFpKhj5MheNBJRTiMZ9pE/7hD1QTeEvugSJW/OmLzAp78PB5O6adfMNTvmfKhXBkvCzC+rqifWcVYpGFwTjnw==}
    engines: {node: '>=14.16'}
    dev: false

  /npm-run-path@4.0.1:
    resolution: {integrity: sha512-S48WzZW777zhNIrn7gxOlISNAqi9ZC/uQFnRdbeIHhZhCA6UqpkOT8T1G7BvfdgP4Er8gF4sUbaS0i7QvIfCWw==}
    engines: {node: '>=8'}
    dependencies:
      path-key: 3.1.1
    dev: false

  /object-assign@4.1.1:
    resolution: {integrity: sha512-rJgTQnkUnH1sFw8yT6VSU3zD3sWmu6sZhIseY8VX+GRu3P6F7Fu+JNDoXfklElbLJSnc3FUQHVe4cU5hj+BcUg==}
    engines: {node: '>=0.10.0'}
    dev: false

  /object-inspect@1.13.1:
    resolution: {integrity: sha512-5qoj1RUiKOMsCCNLV1CBiPYE10sziTsnmNxkAI/rZhiD63CF7IqdFGC/XzjWjpSgLf0LxXX3bDFIh0E18f6UhQ==}
    dev: false

  /once@1.4.0:
    resolution: {integrity: sha512-lNaJgI+2Q5URQBkccEKHTQOPaXdUxnZZElQTZY0MFUAuaEqe1E+Nyvgdz/aIyNi6Z9MzO5dv1H8n58/GELp3+w==}
    dependencies:
      wrappy: 1.0.2
    dev: false

  /onetime@5.1.2:
    resolution: {integrity: sha512-kbpaSSGJTWdAY5KPVeMOKXSrPtr8C8C7wodJbcsd51jRnmD+GZu8Y0VoU6Dm5Z4vWr0Ig/1NKuWRKf7j5aaYSg==}
    engines: {node: '>=6'}
    dependencies:
      mimic-fn: 2.1.0
    dev: false

  /opener@1.5.2:
    resolution: {integrity: sha512-ur5UIdyw5Y7yEj9wLzhqXiy6GZ3Mwx0yGI+5sMn2r0N0v3cKJvUmFH5yPP+WXh9e0xfyzyJX95D8l088DNFj7A==}
    hasBin: true
    dev: false

  /p-cancelable@3.0.0:
    resolution: {integrity: sha512-mlVgR3PGuzlo0MmTdk4cXqXWlwQDLnONTAg6sm62XkMJEiRxN3GL3SffkYvqwonbkJBcrI7Uvv5Zh9yjvn2iUw==}
    engines: {node: '>=12.20'}
    dev: false

  /p-limit@3.1.0:
    resolution: {integrity: sha512-TYOanM3wGwNGsZN2cVTYPArw454xnXj5qmWF1bEoAc4+cU/ol7GVh7odevjp1FNHduHc3KZMcFduxU5Xc6uJRQ==}
    engines: {node: '>=10'}
    dependencies:
      yocto-queue: 0.1.0
    dev: false

  /p-limit@4.0.0:
    resolution: {integrity: sha512-5b0R4txpzjPWVw/cXXUResoD4hb6U/x9BH08L7nw+GN1sezDzPdxeRvpc9c433fZhBan/wusjbCsqwqm4EIBIQ==}
    engines: {node: ^12.20.0 || ^14.13.1 || >=16.0.0}
    dependencies:
      yocto-queue: 1.0.0
    dev: false

  /p-locate@5.0.0:
    resolution: {integrity: sha512-LaNjtRWUBY++zB5nE/NwcaoMylSPk+S+ZHNB1TzdbMJMny6dynpAGt7X/tl/QYq3TIeE6nxHppbo2LGymrG5Pw==}
    engines: {node: '>=10'}
    dependencies:
      p-limit: 3.1.0
    dev: false

  /p-locate@6.0.0:
    resolution: {integrity: sha512-wPrq66Llhl7/4AGC6I+cqxT07LhXvWL08LNXz1fENOw0Ap4sRZZ/gZpTTJ5jpurzzzfS2W/Ge9BY3LgLjCShcw==}
    engines: {node: ^12.20.0 || ^14.13.1 || >=16.0.0}
    dependencies:
      p-limit: 4.0.0
    dev: false

  /parent-module@1.0.1:
    resolution: {integrity: sha512-GQ2EWRpQV8/o+Aw8YqtfZZPfNRWZYkbidE9k5rpl/hC3vtHHBfGm2Ifi6qWV+coDGkrUKZAxE3Lot5kcsRlh+g==}
    engines: {node: '>=6'}
    dependencies:
      callsites: 3.1.0
    dev: false

  /parse-cache-control@1.0.1:
    resolution: {integrity: sha512-60zvsJReQPX5/QP0Kzfd/VrpjScIQ7SHBW6bFCYfEP+fp0Eppr1SHhIO5nd1PjZtvclzSzES9D/p5nFJurwfWg==}
    dev: false

  /parse-entities@2.0.0:
    resolution: {integrity: sha512-kkywGpCcRYhqQIchaWqZ875wzpS/bMKhz5HnN3p7wveJTkTtyAB/AlnS0f8DFSqYW1T82t6yEAkEcB+A1I3MbQ==}
    dependencies:
      character-entities: 1.2.4
      character-entities-legacy: 1.1.4
      character-reference-invalid: 1.1.4
      is-alphanumerical: 1.0.4
      is-decimal: 1.0.4
      is-hexadecimal: 1.0.4
    dev: false

  /parse-json@5.2.0:
    resolution: {integrity: sha512-ayCKvm/phCGxOkYRSCM82iDwct8/EonSEgCSxWxD7ve6jHggsFl4fZVQBPRNgQoKiuV/odhFrGzQXZwbifC8Rg==}
    engines: {node: '>=8'}
    dependencies:
      '@babel/code-frame': 7.22.5
      error-ex: 1.3.2
      json-parse-even-better-errors: 2.3.1
      lines-and-columns: 1.2.4
    dev: false

  /parse-json@8.1.0:
    resolution: {integrity: sha512-rum1bPifK5SSar35Z6EKZuYPJx85pkNaFrxBK3mwdfSJ1/WKbYrjoW/zTPSjRRamfmVX1ACBIdFAO0VRErW/EA==}
    engines: {node: '>=18'}
    dependencies:
      '@babel/code-frame': 7.24.2
      index-to-position: 0.1.2
      type-fest: 4.15.0
    dev: false

  /parse5@7.1.2:
    resolution: {integrity: sha512-Czj1WaSVpaoj0wbhMzLmWD69anp2WH7FXMB9n1Sy8/ZFF9jolSQVMu1Ij5WIyGmcBmhk7EOndpO4mIpihVqAXw==}
    dependencies:
      entities: 4.5.0
    dev: false

  /path-exists@4.0.0:
    resolution: {integrity: sha512-ak9Qy5Q7jYb2Wwcey5Fpvg2KoAc/ZIhLSLOSBmRmygPsGwkVVt0fZa0qrtMz+m6tJTAHfZQ8FnmB4MG4LWy7/w==}
    engines: {node: '>=8'}
    dev: false

  /path-exists@5.0.0:
    resolution: {integrity: sha512-RjhtfwJOxzcFmNOi6ltcbcu4Iu+FL3zEj83dk4kAS+fVpTxXLO1b38RvJgT/0QwvV/L3aY9TAnyv0EOqW4GoMQ==}
    engines: {node: ^12.20.0 || ^14.13.1 || >=16.0.0}
    dev: false

  /path-is-absolute@1.0.1:
    resolution: {integrity: sha512-AVbw3UJ2e9bq64vSaS9Am0fje1Pa8pbGqTTsmXfaIiMpnr5DlDhfJOuLj9Sf95ZPVDAUerDfEk88MPmPe7UCQg==}
    engines: {node: '>=0.10.0'}
    dev: false

  /path-key@3.1.1:
    resolution: {integrity: sha512-ojmeN0qd+y0jszEtoY48r0Peq5dwMEkIlCOu6Q5f41lfkswXuKtYrhgoTpLnyIcHm24Uhqx+5Tqm2InSwLhE6Q==}
    engines: {node: '>=8'}
    dev: false

  /path-parse@1.0.7:
    resolution: {integrity: sha512-LDJzPVEEEPR+y48z93A0Ed0yXb8pAByGWo/k5YYdYgpY2/2EsOsksJrq7lOHxryrVOn1ejG6oAp8ahvOIQD8sw==}
    dev: false

  /path-scurry@1.10.2:
    resolution: {integrity: sha512-7xTavNy5RQXnsjANvVvMkEjvloOinkAjv/Z6Ildz9v2RinZ4SBKTWFOVRbaF8p0vpHnyjV/UwNDdKuUv6M5qcA==}
    engines: {node: '>=16 || 14 >=14.17'}
    dependencies:
      lru-cache: 10.2.0
      minipass: 7.0.4
    dev: false

  /path-type@4.0.0:
    resolution: {integrity: sha512-gDKb8aZMDeD/tZWs9P6+q0J9Mwkdl6xMV8TjnGP3qJVJ06bdMgkbBlLU8IdfOsIsFz2BW1rNVT3XuNEl8zPAvw==}
    engines: {node: '>=8'}
    dev: false

  /path-type@5.0.0:
    resolution: {integrity: sha512-5HviZNaZcfqP95rwpv+1HDgUamezbqdSYTyzjTvwtJSnIH+3vnbmWsItli8OFEndS984VT55M3jduxZbX351gg==}
    engines: {node: '>=12'}
    dev: false

  /pause-stream@0.0.11:
    resolution: {integrity: sha512-e3FBlXLmN/D1S+zHzanP4E/4Z60oFAa3O051qt1pxa7DEJWKAyil6upYVXCWadEnuoqa4Pkc9oUx9zsxYeRv8A==}
    dependencies:
      through: 2.3.8
    dev: false

  /peek-readable@5.1.4:
    resolution: {integrity: sha512-E7mY2VmKqw9jYuXrSWGHFuPCW2SLQenzXLF3amGaY6lXXg4/b3gj5HVM7h8ZjCO/nZS9ICs0Cz285+32FvNd/A==}
    engines: {node: '>=14.16'}
    dev: false

  /pend@1.2.0:
    resolution: {integrity: sha512-F3asv42UuXchdzt+xXqfW1OGlVBe+mxa2mqI0pg5yAHZPvFmY3Y6drSf/GQ1A86WgWEN9Kzh/WrgKa6iGcHXLg==}
    dev: false

  /picocolors@1.0.0:
    resolution: {integrity: sha512-1fygroTLlHu66zi26VoTDv8yRgm0Fccecssto+MhsZ0D/DGW2sm8E8AjW7NU5VVTRt5GxbeZ5qBuJr+HyLYkjQ==}
    dev: false

  /picomatch@2.3.1:
    resolution: {integrity: sha512-JU3teHTNjmE2VCGFzuY8EXzCDVwEqB2a8fsIvwaStHhAWJEeVd1o1QD80CU6+ZdEXXSLbSsuLwJjkCBWqRQUVA==}
    engines: {node: '>=8.6'}
    dev: false

  /pify@2.3.0:
    resolution: {integrity: sha512-udgsAY+fTnvv7kI7aaxbqwWNb0AHiB0qBO89PZKPkoTmGOgdbrHDKD+0B2X4uTfJ/FT1R09r9gTsjUjNJotuog==}
    engines: {node: '>=0.10.0'}
    dev: false

  /pify@3.0.0:
    resolution: {integrity: sha512-C3FsVNH1udSEX48gGX1xfvwTWfsYWj5U+8/uK15BGzIGrKoUpghX8hWZwa/OFnakBiiVNmBvemTJR5mcy7iPcg==}
    engines: {node: '>=4'}
    dev: false

  /pinkie-promise@2.0.1:
    resolution: {integrity: sha512-0Gni6D4UcLTbv9c57DfxDGdr41XfgUjqWZu492f0cIGr16zDU06BWP/RAEvOuo7CQ0CNjHaLlM59YJJFm3NWlw==}
    engines: {node: '>=0.10.0'}
    dependencies:
      pinkie: 2.0.4
    dev: false

  /pinkie@2.0.4:
    resolution: {integrity: sha512-MnUuEycAemtSaeFSjXKW/aroV7akBbY+Sv+RkyqFjgAe73F+MR0TBWKBRDkmfWq/HiFmdavfZ1G7h4SPZXaCSg==}
    engines: {node: '>=0.10.0'}
    dev: false

  /portfinder@1.0.32:
    resolution: {integrity: sha512-on2ZJVVDXRADWE6jnQaX0ioEylzgBpQk8r55NE4wjXW1ZxO+BgDlY6DXwj20i0V8eB4SenDQ00WEaxfiIQPcxg==}
    engines: {node: '>= 0.12.0'}
    dependencies:
      async: 2.6.4
      debug: 3.2.7
      mkdirp: 0.5.6
    transitivePeerDependencies:
      - supports-color
    dev: false

  /prettier-plugin-go-template@0.0.15(prettier@3.2.5):
    resolution: {integrity: sha512-WqU92E1NokWYNZ9mLE6ijoRg6LtIGdLMePt2C7UBDjXeDH9okcRI3zRqtnWR4s5AloiqyvZ66jNBAa9tmRY5EQ==}
    engines: {node: '>=14.0.0'}
    peerDependencies:
      prettier: ^3.0.0
    dependencies:
      prettier: 3.2.5
      ulid: 2.3.0
    dev: false

  /prettier@3.2.5:
    resolution: {integrity: sha512-3/GWa9aOC0YeD7LUfvOG2NiDyhOWRvt1k+rcKhOuYnMY24iiCphgneUfJDyFXd6rZCAnuLBv6UeAULtrhT/F4A==}
    engines: {node: '>=14'}
    hasBin: true
    dev: false

  /process-nextick-args@2.0.1:
    resolution: {integrity: sha512-3ouUOpQhtgrbOa17J7+uxOTpITYWaGP7/AhoR3+A+/1e9skrzelGi/dXzEYyvbxubEF6Wn2ypscTKiKJFFn1ag==}
    dev: false

  /promise@8.3.0:
    resolution: {integrity: sha512-rZPNPKTOYVNEEKFaq1HqTgOwZD+4/YHS5ukLzQCypkj+OkYx7iv0mA91lJlpPPZ8vMau3IIGj5Qlwrx+8iiSmg==}
    dependencies:
      asap: 2.0.6
    dev: false

  /property-information@6.5.0:
    resolution: {integrity: sha512-PgTgs/BlvHxOu8QuEN7wi5A0OmXaBcHpmCSTehcs6Uuu9IkDIEo13Hy7n898RHfrQ49vKCoGeWZSaAK01nwVig==}
    dev: false

  /proxy-from-env@1.1.0:
    resolution: {integrity: sha512-D+zkORCbA9f1tdWRK0RaCR3GPv50cMxcrz4X8k5LTSUD1Dkw47mKJEZQNunItRTkWwgtaUSo1RVFRIG9ZXiFYg==}
    dev: false

  /ps-tree@1.2.0:
    resolution: {integrity: sha512-0VnamPPYHl4uaU/nSFeZZpR21QAWRz+sRv4iW9+v/GS/J5U5iZB5BNN6J0RMoOvdx2gWM2+ZFMIm58q24e4UYA==}
    engines: {node: '>= 0.10'}
    hasBin: true
    dependencies:
      event-stream: 3.3.4
    dev: false

  /punycode.js@2.3.1:
    resolution: {integrity: sha512-uxFIHU0YlHYhDQtV4R9J6a52SLx28BCjT+4ieh7IGbgwVJWO+km431c4yRlREUAsAmt/uMjQUyQHNEPf0M39CA==}
    engines: {node: '>=6'}
    dev: false

  /punycode@2.3.0:
    resolution: {integrity: sha512-rRV+zQD8tVFys26lAGR9WUuS4iUAngJScM+ZRSKtvl5tKeZ2t5bvdNFdNHBW9FWR4guGHlgmsZ1G7BSm2wTbuA==}
    engines: {node: '>=6'}
    dev: false

  /qs@6.11.2:
    resolution: {integrity: sha512-tDNIz22aBzCDxLtVH++VnTfzxlfeK5CbqohpSqpJgj1Wg/cQbStNAz3NuqCs5vV+pjBsK4x4pN9HlVh7rcYRiA==}
    engines: {node: '>=0.6'}
    dependencies:
      side-channel: 1.0.6
    dev: false

  /qs@6.12.0:
    resolution: {integrity: sha512-trVZiI6RMOkO476zLGaBIzszOdFPnCCXHPG9kn0yuS1uz6xdVxPfZdB3vUig9pxPFDM9BRAgz/YUIVQ1/vuiUg==}
    engines: {node: '>=0.6'}
    dependencies:
      side-channel: 1.0.6
    dev: false

  /queue-microtask@1.2.3:
    resolution: {integrity: sha512-NuaNSa6flKT5JaSYQzJok04JzTL1CA6aGhv5rfLW3PgqA+M2ChpZQnAC8h8i4ZFkBS8X5RqkDBHA7r4hej3K9A==}
    dev: false

  /quick-lru@5.1.1:
    resolution: {integrity: sha512-WuyALRjWPDGtt/wzJiadO5AXY+8hZ80hVpe6MyivgraREW751X3SbhRvG3eLKOYN+8VEvqLcf3wdnt44Z4S4SA==}
    engines: {node: '>=10'}
    dev: false

  /read-package-up@11.0.0:
    resolution: {integrity: sha512-MbgfoNPANMdb4oRBNg5eqLbB2t2r+o5Ua1pNt8BqGp4I0FJZhuVSOj3PaBPni4azWuSzEdNn2evevzVmEk1ohQ==}
    engines: {node: '>=18'}
    dependencies:
      find-up-simple: 1.0.0
      read-pkg: 9.0.1
      type-fest: 4.15.0
    dev: false

  /read-pkg-up@9.1.0:
    resolution: {integrity: sha512-vaMRR1AC1nrd5CQM0PhlRsO5oc2AAigqr7cCrZ/MW/Rsaflz4RlgzkpL4qoU/z1F6wrbd85iFv1OQj/y5RdGvg==}
    engines: {node: ^12.20.0 || ^14.13.1 || >=16.0.0}
    dependencies:
      find-up: 6.3.0
      read-pkg: 7.1.0
      type-fest: 2.19.0
    dev: false

  /read-pkg@7.1.0:
    resolution: {integrity: sha512-5iOehe+WF75IccPc30bWTbpdDQLOCc3Uu8bi3Dte3Eueij81yx1Mrufk8qBx/YAbR4uL1FdUr+7BKXDwEtisXg==}
    engines: {node: '>=12.20'}
    dependencies:
      '@types/normalize-package-data': 2.4.1
      normalize-package-data: 3.0.3
      parse-json: 5.2.0
      type-fest: 2.19.0
    dev: false

  /read-pkg@9.0.1:
    resolution: {integrity: sha512-9viLL4/n1BJUCT1NXVTdS1jtm80yDEgR5T4yCelII49Mbj0v1rZdKqj7zCiYdbB0CuCgdrvHcNogAKTFPBocFA==}
    engines: {node: '>=18'}
    dependencies:
      '@types/normalize-package-data': 2.4.4
      normalize-package-data: 6.0.0
      parse-json: 8.1.0
      type-fest: 4.15.0
      unicorn-magic: 0.1.0
    dev: false

  /readable-stream@2.3.8:
    resolution: {integrity: sha512-8p0AUk4XODgIewSi0l8Epjs+EVnWiK7NoDIEGU0HhE7+ZyY8D1IMY7odu5lRrFXGg71L15KG8QrPmum45RTtdA==}
    dependencies:
      core-util-is: 1.0.3
      inherits: 2.0.4
      isarray: 1.0.0
      process-nextick-args: 2.0.1
      safe-buffer: 5.1.2
      string_decoder: 1.1.1
      util-deprecate: 1.0.2
    dev: false

  /regenerator-runtime@0.13.11:
    resolution: {integrity: sha512-kY1AZVr2Ra+t+piVaJ4gxaFaReZVH40AKNo7UCX6W+dEwBo/2oZJzqfuN1qLq1oL45o56cPaTXELwrTh8Fpggg==}
    dev: false

  /remark-footnotes@3.0.0:
    resolution: {integrity: sha512-ZssAvH9FjGYlJ/PBVKdSmfyPc3Cz4rTWgZLI4iE/SX8Nt5l3o3oEjv3wwG5VD7xOjktzdwp5coac+kJV9l4jgg==}
    dependencies:
      mdast-util-footnote: 0.1.7
      micromark-extension-footnote: 0.3.2
    transitivePeerDependencies:
      - supports-color
    dev: false

  /remark-frontmatter@3.0.0:
    resolution: {integrity: sha512-mSuDd3svCHs+2PyO29h7iijIZx4plX0fheacJcAoYAASfgzgVIcXGYSq9GFyYocFLftQs8IOmmkgtOovs6d4oA==}
    dependencies:
      mdast-util-frontmatter: 0.2.0
      micromark-extension-frontmatter: 0.2.2
    dev: false

  /remark-gfm@1.0.0:
    resolution: {integrity: sha512-KfexHJCiqvrdBZVbQ6RopMZGwaXz6wFJEfByIuEwGf0arvITHjiKKZ1dpXujjH9KZdm1//XJQwgfnJ3lmXaDPA==}
    dependencies:
      mdast-util-gfm: 0.1.2
      micromark-extension-gfm: 0.3.3
    transitivePeerDependencies:
      - supports-color
    dev: false

  /remark-parse@9.0.0:
    resolution: {integrity: sha512-geKatMwSzEXKHuzBNU1z676sGcDcFoChMK38TgdHJNAYfFtsfHDQG7MoJAjs6sgYMqyLduCYWDIWZIxiPeafEw==}
    dependencies:
      mdast-util-from-markdown: 0.8.5
    transitivePeerDependencies:
      - supports-color
    dev: false

  /repeat-string@1.6.1:
    resolution: {integrity: sha512-PV0dzCYDNfRi1jCDbJzpW7jNNDRuCOG/jI5ctQcGKt/clZD+YcPS3yIlWuTJMmESC8aevCFmWJy5wjAFgNqN6w==}
    engines: {node: '>=0.10'}
    dev: false

  /require-directory@2.1.1:
    resolution: {integrity: sha512-fGxEI7+wsG9xrvdjsrlmL22OMTTiHRwAMroiEeMgq8gzoLC/PQr7RsRDSTLUg/bZAZtF+TVIkHc6/4RIKrui+Q==}
    engines: {node: '>=0.10.0'}
    dev: false

  /requires-port@1.0.0:
    resolution: {integrity: sha512-KigOCHcocU3XODJxsu8i/j8T9tzT4adHiecwORRQ0ZZFcp7ahwXuRU1m+yuO90C5ZUyGeGfocHDI14M3L3yDAQ==}
    dev: false

  /resolve-alpn@1.2.1:
    resolution: {integrity: sha512-0a1F4l73/ZFZOakJnQ3FvkJ2+gSTQWz/r2KE5OdDY0TxPm5h4GkqkWWfM47T7HsbnOtcJVEF4epCVy6u7Q3K+g==}
    dev: false

  /resolve-from@4.0.0:
    resolution: {integrity: sha512-pb/MYmXstAkysRFx8piNI1tGFNQIFA3vkE3Gq4EuA1dF6gHp/+vgZqsCGJapvy8N3Q+4o7FwvquPJcnZ7RYy4g==}
    engines: {node: '>=4'}
    dev: false

  /resolve@1.19.0:
    resolution: {integrity: sha512-rArEXAgsBG4UgRGcynxWIWKFvh/XZCcS8UJdHhwy91zwAvCZIbcs+vAbflgBnNjYMs/i/i+/Ux6IZhML1yPvxg==}
    dependencies:
      is-core-module: 2.13.1
      path-parse: 1.0.7
    dev: false

  /resolve@1.22.8:
    resolution: {integrity: sha512-oKWePCxqpd6FlLvGV1VU0x7bkPmmCNolxzjMf4NczoDnQcIWrAF+cPtZn5i6n+RfD2d9i0tzpKnG6Yk168yIyw==}
    hasBin: true
    dependencies:
      is-core-module: 2.13.1
      path-parse: 1.0.7
      supports-preserve-symlinks-flag: 1.0.0
    dev: false

  /responselike@3.0.0:
    resolution: {integrity: sha512-40yHxbNcl2+rzXvZuVkrYohathsSJlMTXKryG5y8uciHv1+xDLHQpgjG64JUO9nrEq2jGLH6IZ8BcZyw3wrweg==}
    engines: {node: '>=14.16'}
    dependencies:
      lowercase-keys: 3.0.0
    dev: false

  /reusify@1.0.4:
    resolution: {integrity: sha512-U9nH88a3fc/ekCF1l0/UP1IosiuIjyTh7hBvXVMHYgVcfGvt897Xguj2UOLDeI5BG2m7/uwyaLVT6fbtCwTyzw==}
    engines: {iojs: '>=1.0.0', node: '>=0.10.0'}
    dev: false

  /rimraf@5.0.5:
    resolution: {integrity: sha512-CqDakW+hMe/Bz202FPEymy68P+G50RfMQK+Qo5YUqc9SPipvbGjCGKd0RSKEelbsfQuw3g5NZDSrlZZAJurH1A==}
    engines: {node: '>=14'}
    hasBin: true
    dependencies:
      glob: 10.3.12
    dev: false

  /run-parallel@1.2.0:
    resolution: {integrity: sha512-5l4VyZR86LZ/lDxZTR6jqL8AFE2S0IFLMP26AbjsLVADxHdhB/c0GUsH+y39UfCi3dzz8OlQuPmnaJOMoDHQBA==}
    dependencies:
      queue-microtask: 1.2.3
    dev: false

  /rxjs@7.8.1:
    resolution: {integrity: sha512-AA3TVj+0A2iuIoQkWEK/tqFjBq2j+6PO6Y0zJcvzLAFhEFIO3HL0vls9hWLncZbAAbK0mar7oZ4V079I/qPMxg==}
    dependencies:
      tslib: 2.6.2
    dev: false

  /safe-buffer@5.1.2:
    resolution: {integrity: sha512-Gd2UZBJDkXlY7GbJxfsE8/nvKkUEU1G38c1siN6QP6a9PT9MmHB8GnpscSmMJSoF8LOIrt8ud/wPtojys4G6+g==}
    dev: false

  /safe-buffer@5.2.1:
    resolution: {integrity: sha512-rp3So07KcdmmKbGvgaNxQSJr7bGVSVk5S9Eq1F+ppbRo70+YeaDxkw5Dd8NPN+GD6bjnYm2VuPuCXmpuYvmCXQ==}
    dev: false

  /safer-buffer@2.1.2:
    resolution: {integrity: sha512-YZo3K82SD7Riyi0E1EQPojLz7kpepnSQI9IyPbHHg1XXXevb5dJI7tpyN2ADxGcQbHG7vcyRHk0cbwqcQriUtg==}
    dev: false

  /secure-compare@3.0.1:
    resolution: {integrity: sha512-AckIIV90rPDcBcglUwXPF3kg0P0qmPsPXAj6BBEENQE1p5yA1xfmDJzfi1Tappj37Pv2mVbKpL3Z1T+Nn7k1Qw==}
    dev: false

  /seek-bzip@1.0.6:
    resolution: {integrity: sha512-e1QtP3YL5tWww8uKaOCQ18UxIT2laNBXHjV/S2WYCiK4udiv8lkG89KRIoCjUagnAmCBurjF4zEVX2ByBbnCjQ==}
    hasBin: true
    dependencies:
      commander: 2.20.3
    dev: false

  /semver@7.5.4:
    resolution: {integrity: sha512-1bCSESV6Pv+i21Hvpxp3Dx+pSD8lIPt8uVjRrxAUt/nbswYc+tK6Y2btiULjd4+fnq15PX+nqQDC7Oft7WkwcA==}
    engines: {node: '>=10'}
    hasBin: true
    dependencies:
      lru-cache: 6.0.0
    dev: false

  /semver@7.6.0:
    resolution: {integrity: sha512-EnwXhrlwXMk9gKu5/flx5sv/an57AkRplG3hTK68W7FRDN+k+OWBj65M7719OkA82XLBxrcX0KSHj+X5COhOVg==}
    engines: {node: '>=10'}
    hasBin: true
    dependencies:
      lru-cache: 6.0.0
    dev: false

  /set-function-length@1.2.2:
    resolution: {integrity: sha512-pgRc4hJ4/sNjWCSS9AmnS40x3bNMDTknHgL5UaMBTMyJnU90EgWh1Rz+MC9eFu4BuN/UwZjKQuY/1v3rM7HMfg==}
    engines: {node: '>= 0.4'}
    dependencies:
      define-data-property: 1.1.4
      es-errors: 1.3.0
      function-bind: 1.1.2
      get-intrinsic: 1.2.4
      gopd: 1.0.1
      has-property-descriptors: 1.0.2
    dev: false

  /shebang-command@2.0.0:
    resolution: {integrity: sha512-kHxr2zZpYtdmrN1qDjrrX/Z1rR1kG8Dx+gkpK1G4eXmvXswmcE1hTWBWYUzlraYw1/yZp6YuDY77YtvbN0dmDA==}
    engines: {node: '>=8'}
    dependencies:
      shebang-regex: 3.0.0
    dev: false

  /shebang-regex@3.0.0:
    resolution: {integrity: sha512-7++dFhtcx3353uBaq8DDR4NuxBetBzC7ZQOhmTQInHEd6bSrXdiEyzCvG07Z44UYdLShWUyXt5M/yhz8ekcb1A==}
    engines: {node: '>=8'}
    dev: false

  /shell-quote@1.8.1:
    resolution: {integrity: sha512-6j1W9l1iAs/4xYBI1SYOVZyFcCis9b4KCLQ8fgAGG07QvzaRLVVRQvAy85yNmmZSjYjg4MWh4gNvlPujU/5LpA==}
    dev: false

  /side-channel@1.0.6:
    resolution: {integrity: sha512-fDW/EZ6Q9RiO8eFG8Hj+7u/oW+XrPTIChwCOM2+th2A6OblDtYYIpve9m+KvI9Z4C9qSEXlaGR6bTEYHReuglA==}
    engines: {node: '>= 0.4'}
    dependencies:
      call-bind: 1.0.7
      es-errors: 1.3.0
      get-intrinsic: 1.2.4
      object-inspect: 1.13.1
    dev: false

  /signal-exit@3.0.7:
    resolution: {integrity: sha512-wnD2ZE+l+SPC/uoS0vXeE9L1+0wuaMqKlfz9AMUo38JsyLSBWSFcHR1Rri62LZc12vLr1gb3jl7iwQhgwpAbGQ==}
    dev: false

  /signal-exit@4.0.2:
    resolution: {integrity: sha512-MY2/qGx4enyjprQnFaZsHib3Yadh3IXyV2C321GY0pjGfVBu4un0uDJkwgdxqO+Rdx8JMT8IfJIRwbYVz3Ob3Q==}
    engines: {node: '>=14'}
    dev: false

  /simple-git@3.25.0:
    resolution: {integrity: sha512-KIY5sBnzc4yEcJXW7Tdv4viEz8KyG+nU0hay+DWZasvdFOYKeUZ6Xc25LUHHjw0tinPT7O1eY6pzX7pRT1K8rw==}
    dependencies:
      '@kwsites/file-exists': 1.1.1
      '@kwsites/promise-deferred': 1.1.1
      debug: 4.3.6(supports-color@8.1.1)
    transitivePeerDependencies:
      - supports-color
    dev: false

  /slash@3.0.0:
    resolution: {integrity: sha512-g9Q1haeby36OSStwb4ntCGGGaKsaVSjQ68fBxoQcutl5fS1vuY18H3wSt3jFyFtrkx+Kz0V1G85A4MyAdDMi2Q==}
    engines: {node: '>=8'}
    dev: false

  /slash@5.1.0:
    resolution: {integrity: sha512-ZA6oR3T/pEyuqwMgAKT0/hAv8oAXckzbkmR0UkUosQ+Mc4RxGoJkRmwHgHufaenlyAgE1Mxgpdcrf75y6XcnDg==}
    engines: {node: '>=14.16'}
    dev: false

  /sort-jsonc@1.0.1:
    resolution: {integrity: sha512-Uy01Oc2/L/YA0NlPf6Ahh7pe2qNY8RlPB+Px12AGAb2mfc1KMVx7uf7A9MmLBL5TDYEyVnd+Pc4mPU9qOGokvA==}
    engines: {node: '>= 6'}
    dependencies:
      comment-json: 4.2.5
    dev: false

  /sort-scripts@1.0.1:
    resolution: {integrity: sha512-58eys3wXg05rI51Gg/90Uvc0id0aboGLSzHm4nFvuD0MofSg/y8cyJ7ZqYuZ1eyj6AA8XwFTGaXA+6tApsMv4w==}
    dev: false

  /space-separated-tokens@2.0.2:
    resolution: {integrity: sha512-PEGlAwrG8yXGXRjW32fGbg66JAlOAwbObuqVoJpv/mRgoWDQfgH1wDPvtzWyUSNAXBGSk8h755YDbbcEy3SH2Q==}
    dev: false

  /spawn-command@0.0.2:
    resolution: {integrity: sha512-zC8zGoGkmc8J9ndvml8Xksr1Amk9qBujgbF0JAIWO7kXr43w0h/0GJNM/Vustixu+YE8N/MTrQ7N31FvHUACxQ==}
    dev: false

  /spdx-correct@3.2.0:
    resolution: {integrity: sha512-kN9dJbvnySHULIluDHy32WHRUu3Og7B9sbY7tsFLctQkIqnMh3hErYgdMjTYuqmcXX+lK5T1lnUt3G7zNswmZA==}
    dependencies:
      spdx-expression-parse: 3.0.1
      spdx-license-ids: 3.0.13
    dev: false

  /spdx-exceptions@2.3.0:
    resolution: {integrity: sha512-/tTrYOC7PPI1nUAgx34hUpqXuyJG+DTHJTnIULG4rDygi4xu/tfgmq1e1cIRwRzwZgo4NLySi+ricLkZkw4i5A==}
    dev: false

  /spdx-expression-parse@3.0.1:
    resolution: {integrity: sha512-cbqHunsQWnJNE6KhVSMsMeH5H/L9EpymbzqTQ3uLwNCLZ1Q481oWaofqH7nO6V07xlXwY6PhQdQ2IedWx/ZK4Q==}
    dependencies:
      spdx-exceptions: 2.3.0
      spdx-license-ids: 3.0.13
    dev: false

  /spdx-license-ids@3.0.13:
    resolution: {integrity: sha512-XkD+zwiqXHikFZm4AX/7JSCXA98U5Db4AFd5XUg/+9UNtnH75+Z9KxtpYiJZx36mUDVOwH83pl7yvCer6ewM3w==}
    dev: false

  /split@0.3.3:
    resolution: {integrity: sha512-wD2AeVmxXRBoX44wAycgjVpMhvbwdI2aZjCkvfNcH1YqHQvJVa1duWc73OyVGJUc05fhFaTZeQ/PYsrmyH0JVA==}
    dependencies:
      through: 2.3.8
    dev: false

  /start-server-and-test@2.0.5:
    resolution: {integrity: sha512-2CV4pz69NJVJKQmJeSr+O+SPtOreu0yxvhPmSXclzmAKkPREuMabyMh+Txpzemjx0RDzXOcG2XkhiUuxjztSQw==}
    engines: {node: '>=16'}
    hasBin: true
    dependencies:
      arg: 5.0.2
      bluebird: 3.7.2
      check-more-types: 2.24.0
      debug: 4.3.6(supports-color@8.1.1)
      execa: 5.1.1
      lazy-ass: 1.6.0
      ps-tree: 1.2.0
      wait-on: 7.2.0(debug@4.3.6)
    transitivePeerDependencies:
      - supports-color
    dev: false

  /stream-combiner@0.0.4:
    resolution: {integrity: sha512-rT00SPnTVyRsaSz5zgSPma/aHSOic5U1prhYdRy5HS2kTZviFpmDgzilbtsJsxiroqACmayynDN/9VzIbX5DOw==}
    dependencies:
      duplexer: 0.1.2
    dev: false

  /string-width@4.2.3:
    resolution: {integrity: sha512-wKyQRQpjJ0sIp62ErSZdGsjMJWsap5oRNihHhu6G7JVO/9jIB6UyevL+tXuOqrng8j/cxKTWyWUwvSTriiZz/g==}
    engines: {node: '>=8'}
    dependencies:
      emoji-regex: 8.0.0
      is-fullwidth-code-point: 3.0.0
      strip-ansi: 6.0.1
    dev: false

  /string-width@5.1.2:
    resolution: {integrity: sha512-HnLOCR3vjcY8beoNLtcjZ5/nxn2afmME6lhrDrebokqMap+XbeW8n9TXpPDOqdGK5qcI3oT0GKTW6wC7EMiVqA==}
    engines: {node: '>=12'}
    dependencies:
      eastasianwidth: 0.2.0
      emoji-regex: 9.2.2
      strip-ansi: 7.1.0
    dev: false

  /string_decoder@1.1.1:
    resolution: {integrity: sha512-n/ShnvDi6FHbbVfviro+WojiFzv+s8MPMHBczVePfUpDJLwoLT0ht1l4YwBCbi8pJAveEEdnkHyPyTP/mzRfwg==}
    dependencies:
      safe-buffer: 5.1.2
    dev: false

  /strip-ansi@6.0.1:
    resolution: {integrity: sha512-Y38VPSHcqkFrCpFnQ9vuSXmquuv5oXOKpGeT6aGrr3o3Gc9AlVa6JBfUSOCnbxGGZF+/0ooI7KrPuUSztUdU5A==}
    engines: {node: '>=8'}
    dependencies:
      ansi-regex: 5.0.1
    dev: false

  /strip-ansi@7.1.0:
    resolution: {integrity: sha512-iq6eVVI64nQQTRYq2KtEg2d2uU7LElhTJwsH4YzIHZshxlgZms/wIc4VoDQTlG/IvVIrBKG06CrZnp0qv7hkcQ==}
    engines: {node: '>=12'}
    dependencies:
      ansi-regex: 6.0.1
    dev: false

  /strip-dirs@2.1.0:
    resolution: {integrity: sha512-JOCxOeKLm2CAS73y/U4ZeZPTkE+gNVCzKt7Eox84Iej1LT/2pTWYpZKJuxwQpvX1LiZb1xokNR7RLfuBAa7T3g==}
    dependencies:
      is-natural-number: 4.0.1
    dev: false

  /strip-final-newline@2.0.0:
    resolution: {integrity: sha512-BrpvfNAE3dcvq7ll3xVumzjKjZQ5tI1sEUIKr3Uoks0XUl45St3FlatVqef9prk4jRDzhW6WZg+3bk93y6pLjA==}
    engines: {node: '>=6'}
    dev: false

  /strtok3@8.1.0:
    resolution: {integrity: sha512-ExzDvHYPj6F6QkSNe/JxSlBxTh3OrI6wrAIz53ulxo1c4hBJ1bT9C/JrAthEKHWG9riVH3Xzg7B03Oxty6S2Lw==}
    engines: {node: '>=16'}
    dependencies:
      '@tokenizer/token': 0.3.0
      peek-readable: 5.1.4
    dev: false

  /supports-color@5.5.0:
    resolution: {integrity: sha512-QjVjwdXIt408MIiAqCX4oUKsgU2EqAGzs2Ppkm4aQYbjm+ZEWEcW4SfFNTr4uMNZma0ey4f5lgLrkB0aX0QMow==}
    engines: {node: '>=4'}
    dependencies:
      has-flag: 3.0.0
    dev: false

  /supports-color@7.2.0:
    resolution: {integrity: sha512-qpCAvRl9stuOHveKsn7HncJRvv501qIacKzQlO/+Lwxc9+0q2wLyv4Dfvt80/DPn2pqOBsJdDiogXGR9+OvwRw==}
    engines: {node: '>=8'}
    dependencies:
      has-flag: 4.0.0
    dev: false

  /supports-color@8.1.1:
    resolution: {integrity: sha512-MpUEN2OodtUzxvKQl72cUF7RQ5EiHsGvSsVG0ia9c5RbWGL2CI4C7EpPS8UTBIplnlzZiNuV56w+FuNxy3ty2Q==}
    engines: {node: '>=10'}
    dependencies:
      has-flag: 4.0.0
    dev: false

  /supports-preserve-symlinks-flag@1.0.0:
    resolution: {integrity: sha512-ot0WnXS9fgdkgIcePe6RHNk1WA8+muPa6cSjeR3V8K27q9BB1rTE3R1p7Hv0z1ZyAc8s6Vvv8DIyWf681MAt0w==}
    engines: {node: '>= 0.4'}
    dev: false

  /sync-request@6.1.0:
    resolution: {integrity: sha512-8fjNkrNlNCrVc/av+Jn+xxqfCjYaBoHqCsDz6mt030UMxJGr+GSfCV1dQt2gRtlL63+VPidwDVLr7V2OcTSdRw==}
    engines: {node: '>=8.0.0'}
    dependencies:
      http-response-object: 3.0.2
      sync-rpc: 1.3.6
      then-request: 6.0.2
    dev: false

  /sync-rpc@1.3.6:
    resolution: {integrity: sha512-J8jTXuZzRlvU7HemDgHi3pGnh/rkoqR/OZSjhTyyZrEkkYQbk7Z33AXp37mkPfPpfdOuj7Ex3H/TJM1z48uPQw==}
    dependencies:
      get-port: 3.2.0
    dev: false

  /tar-stream@1.6.2:
    resolution: {integrity: sha512-rzS0heiNf8Xn7/mpdSVVSMAWAoy9bfb1WOTYC78Z0UQKeKa/CWS8FOq0lKGNa8DWKAn9gxjCvMLYc5PGXYlK2A==}
    engines: {node: '>= 0.8.0'}
    dependencies:
      bl: 1.2.3
      buffer-alloc: 1.2.0
      end-of-stream: 1.4.4
      fs-constants: 1.0.0
      readable-stream: 2.3.8
      to-buffer: 1.1.1
      xtend: 4.0.2
    dev: false

  /temp-dir@2.0.0:
    resolution: {integrity: sha512-aoBAniQmmwtcKp/7BzsH8Cxzv8OL736p7v1ihGb5e9DJ9kTwGWHrQrVB5+lfVDzfGrdRzXch+ig7LHaY1JTOrg==}
    engines: {node: '>=8'}
    dev: false

  /tempy@3.0.0:
    resolution: {integrity: sha512-B2I9X7+o2wOaW4r/CWMkpOO9mdiTRCxXNgob6iGvPmfPWgH/KyUD6Uy5crtWBxIBe3YrNZKR2lSzv1JJKWD4vA==}
    engines: {node: '>=14.16'}
    dependencies:
      is-stream: 3.0.0
      temp-dir: 2.0.0
      type-fest: 2.19.0
      unique-string: 3.0.0
    dev: false

  /then-request@6.0.2:
    resolution: {integrity: sha512-3ZBiG7JvP3wbDzA9iNY5zJQcHL4jn/0BWtXIkagfz7QgOL/LqjCEOBQuJNZfu0XYnv5JhKh+cDxCPM4ILrqruA==}
    engines: {node: '>=6.0.0'}
    dependencies:
      '@types/concat-stream': 1.6.1
      '@types/form-data': 0.0.33
      '@types/node': 8.10.66
      '@types/qs': 6.9.14
      caseless: 0.12.0
      concat-stream: 1.6.2
      form-data: 2.5.1
      http-basic: 8.1.3
      http-response-object: 3.0.2
      promise: 8.3.0
      qs: 6.12.0
    dev: false

  /through@2.3.8:
    resolution: {integrity: sha512-w89qg7PI8wAdvX60bMDP+bFoD5Dvhm9oLheFp5O4a2QF0cSBGsBX4qZmadPMvVqlLJBBci+WqGGOAPvcDeNSVg==}
    dev: false

  /tiny-jsonc@1.0.1:
    resolution: {integrity: sha512-ik6BCxzva9DoiEfDX/li0L2cWKPPENYvixUprFdl3YPi4bZZUhDnNI9YUkacrv+uIG90dnxR5mNqaoD6UhD6Bw==}
    dev: false

  /to-buffer@1.1.1:
    resolution: {integrity: sha512-lx9B5iv7msuFYE3dytT+KE5tap+rNYw+K4jVkb9R/asAb+pbBSM17jtunHplhBe6RRJdZx3Pn2Jph24O32mOVg==}
    dev: false

  /to-regex-range@5.0.1:
    resolution: {integrity: sha512-65P7iz6X5yEr1cwcgvQxbbIw7Uk3gOy5dIdtZ4rDveLqhrdJP+Li/Hx6tyK0NEb+2GCyneCMJiGqrADCSNk8sQ==}
    engines: {node: '>=8.0'}
    dependencies:
      is-number: 7.0.0
    dev: false

  /token-types@6.0.0:
    resolution: {integrity: sha512-lbDrTLVsHhOMljPscd0yitpozq7Ga2M5Cvez5AjGg8GASBjtt6iERCAJ93yommPmz62fb45oFIXHEZ3u9bfJEA==}
    engines: {node: '>=14.16'}
    dependencies:
      '@tokenizer/token': 0.3.0
      ieee754: 1.2.1
    dev: false

  /traverse@0.6.8:
    resolution: {integrity: sha512-aXJDbk6SnumuaZSANd21XAo15ucCDE38H4fkqiGsc3MhCK+wOlZvLP9cB/TvpHT0mOyWgC4Z8EwRlzqYSUzdsA==}
    engines: {node: '>= 0.4'}
    dev: false

  /tree-kill@1.2.2:
    resolution: {integrity: sha512-L0Orpi8qGpRG//Nd+H90vFB+3iHnue1zSSGmNOOCh1GLJ7rUKVwV2HvijphGQS2UmhUZewS9VgvxYIdgr+fG1A==}
    hasBin: true
    dev: false

  /trim-lines@3.0.1:
    resolution: {integrity: sha512-kRj8B+YHZCc9kQYdWfJB2/oUl9rA99qbowYYBtr4ui4mZyAQ2JpvVBd/6U2YloATfqBhBTSMhTpgBHtU0Mf3Rg==}
    dev: false

  /trough@1.0.5:
    resolution: {integrity: sha512-rvuRbTarPXmMb79SmzEp8aqXNKcK+y0XaB298IXueQ8I2PsrATcPBCSPyK/dDNa2iWOhKlfNnOjdAOTBU/nkFA==}
    dev: false

  /tslib@2.6.2:
    resolution: {integrity: sha512-AEYxH93jGFPn/a2iVAwW87VuUIkR1FVUKB77NwMF7nBTDkDrrT/Hpt/IrCJ0QXhW27jTBDcf5ZY7w6RiqTMw2Q==}
    dev: false

  /type-fest@0.21.3:
    resolution: {integrity: sha512-t0rzBq87m3fVcduHDUFhKmyyX+9eo6WQjZvf51Ea/M0Q7+T374Jp1aUiyUl0GKxp8M/OETVHSDvmkyPgvX+X2w==}
    engines: {node: '>=10'}
    dev: false

  /type-fest@1.4.0:
    resolution: {integrity: sha512-yGSza74xk0UG8k+pLh5oeoYirvIiWo5t0/o3zHHAO2tRDiZcxWP7fywNlXhqb6/r6sWvwi+RsyQMWhVLe4BVuA==}
    engines: {node: '>=10'}
    dev: false

  /type-fest@2.19.0:
    resolution: {integrity: sha512-RAH822pAdBgcNMAfWnCBU3CFZcfZ/i1eZjwFU/dsLKumyuuP3niueg2UAukXYF0E2AAoc82ZSSf9J0WQBinzHA==}
    engines: {node: '>=12.20'}
    dev: false

  /type-fest@4.15.0:
    resolution: {integrity: sha512-tB9lu0pQpX5KJq54g+oHOLumOx+pMep4RaM6liXh2PKmVRFF+/vAtUP0ZaJ0kOySfVNjF6doBWPHhBhISKdlIA==}
    engines: {node: '>=16'}
    dev: false

  /typedarray@0.0.6:
    resolution: {integrity: sha512-/aCDEGatGvZ2BIk+HmLf4ifCJFwvKFNb9/JeZPMulfgFracn9QFcAf5GO8B/mweUjSoblS5In0cWhqpfs/5PQA==}
    dev: false

  /uc.micro@2.1.0:
    resolution: {integrity: sha512-ARDJmphmdvUk6Glw7y9DQ2bFkKBHwQHLi2lsaH6PPmz/Ka9sFOBsBluozhDltWmnv9u/cF6Rt87znRTPV+yp/A==}
    dev: false

  /uint8array-extras@1.4.0:
    resolution: {integrity: sha512-ZPtzy0hu4cZjv3z5NW9gfKnNLjoz4y6uv4HlelAjDK7sY/xOkKZv9xK/WQpcsBB3jEybChz9DPC2U/+cusjJVQ==}
    engines: {node: '>=18'}
    dev: false

  /ulid@2.3.0:
    resolution: {integrity: sha512-keqHubrlpvT6G2wH0OEfSW4mquYRcbe/J8NMmveoQOjUqmo+hXtO+ORCpWhdbZ7k72UtY61BL7haGxW6enBnjw==}
    hasBin: true
    dev: false

  /unbzip2-stream@1.4.3:
    resolution: {integrity: sha512-mlExGW4w71ebDJviH16lQLtZS32VKqsSfk80GCfUlwT/4/hNRFsoscrF/c++9xinkMzECL1uL9DDwXqFWkruPg==}
    dependencies:
      buffer: 5.7.1
      through: 2.3.8
    dev: false

  /undici-types@5.26.5:
    resolution: {integrity: sha512-JlCMO+ehdEIKqlFxk6IfVoAUVmgz7cU7zD/h9XZ0qzeosSHmUJVOzSQvvYSYWXkFXC+IfLKSIffhv0sVZup6pA==}
    dev: false

  /unicorn-magic@0.1.0:
    resolution: {integrity: sha512-lRfVq8fE8gz6QMBuDM6a+LO3IAzTi05H6gCVaUpir2E1Rwpo4ZUog45KpNXKC/Mn3Yb9UDuHumeFTo9iV/D9FQ==}
    engines: {node: '>=18'}
    dev: false

  /unified@9.2.2:
    resolution: {integrity: sha512-Sg7j110mtefBD+qunSLO1lqOEKdrwBFBrR6Qd8f4uwkhWNlbkaqwHse6e7QvD3AP/MNoJdEDLaf8OxYyoWgorQ==}
    dependencies:
      '@types/unist': 2.0.10
      bail: 1.0.5
      extend: 3.0.2
      is-buffer: 2.0.5
      is-plain-obj: 2.1.0
      trough: 1.0.5
      vfile: 4.2.1
    dev: false

  /union@0.5.0:
    resolution: {integrity: sha512-N6uOhuW6zO95P3Mel2I2zMsbsanvvtgn6jVqJv4vbVcz/JN0OkL9suomjQGmWtxJQXOCqUJvquc1sMeNz/IwlA==}
    engines: {node: '>= 0.8.0'}
    dependencies:
      qs: 6.11.2
    dev: false

  /unique-string@3.0.0:
    resolution: {integrity: sha512-VGXBUVwxKMBUznyffQweQABPRRW1vHZAbadFZud4pLFAqRGvv/96vafgjWFqzourzr8YonlQiPgH0YCJfawoGQ==}
    engines: {node: '>=12'}
    dependencies:
      crypto-random-string: 4.0.0
    dev: false

  /unist-util-is@4.1.0:
    resolution: {integrity: sha512-ZOQSsnce92GrxSqlnEEseX0gi7GH9zTJZ0p9dtu87WRb/37mMPO2Ilx1s/t9vBHrFhbgweUwb+t7cIn5dxPhZg==}
    dev: false

  /unist-util-is@6.0.0:
    resolution: {integrity: sha512-2qCTHimwdxLfz+YzdGfkqNlH0tLi9xjTnHddPmJwtIG9MGsdbutfTc4P+haPD7l7Cjxf/WZj+we5qfVPvvxfYw==}
    dependencies:
      '@types/unist': 3.0.2
    dev: false

  /unist-util-position@5.0.0:
    resolution: {integrity: sha512-fucsC7HjXvkB5R3kTCO7kUjRdrS0BJt3M/FPxmHMBOm8JQi2BsHAHFsy27E0EolP8rp0NzXsJ+jNPyDWvOJZPA==}
    dependencies:
      '@types/unist': 3.0.2
    dev: false

  /unist-util-stringify-position@2.0.3:
    resolution: {integrity: sha512-3faScn5I+hy9VleOq/qNbAd6pAx7iH5jYBMS9I1HgQVijz/4mv5Bvw5iw1sC/90CODiKo81G/ps8AJrISn687g==}
    dependencies:
      '@types/unist': 2.0.10
    dev: false

  /unist-util-stringify-position@4.0.0:
    resolution: {integrity: sha512-0ASV06AAoKCDkS2+xw5RXJywruurpbC4JZSm7nr7MOt1ojAzvyyaO+UxZf18j8FCF6kmzCZKcAgN/yu2gm2XgQ==}
    dependencies:
      '@types/unist': 3.0.2
    dev: false

  /unist-util-visit-parents@3.1.1:
    resolution: {integrity: sha512-1KROIZWo6bcMrZEwiH2UrXDyalAa0uqzWCxCJj6lPOvTve2WkfgCytoDTPaMnodXh1WrXOq0haVYHj99ynJlsg==}
    dependencies:
      '@types/unist': 2.0.10
      unist-util-is: 4.1.0
    dev: false

  /unist-util-visit-parents@6.0.1:
    resolution: {integrity: sha512-L/PqWzfTP9lzzEa6CKs0k2nARxTdZduw3zyh8d2NVBnsyvHjSX4TWse388YrrQKbvI8w20fGjGlhgT96WwKykw==}
    dependencies:
      '@types/unist': 3.0.2
      unist-util-is: 6.0.0
    dev: false

  /unist-util-visit@5.0.0:
    resolution: {integrity: sha512-MR04uvD+07cwl/yhVuVWAtw+3GOR/knlL55Nd/wAdblk27GCVt3lqpTivy/tkJcZoNPzTwS1Y+KMojlLDhoTzg==}
    dependencies:
      '@types/unist': 3.0.2
      unist-util-is: 6.0.0
      unist-util-visit-parents: 6.0.1
    dev: false

  /universalify@0.1.2:
    resolution: {integrity: sha512-rBJeI5CXAlmy1pV+617WB9J63U6XcazHHF2f2dbJix4XzpUF0RS3Zbj0FGIOCAva5P/d/GBOYaACQ1w+0azUkg==}
    engines: {node: '>= 4.0.0'}
    dev: false

  /universalify@2.0.0:
    resolution: {integrity: sha512-hAZsKq7Yy11Zu1DE0OzWjw7nnLZmJZYTDZZyEFHZdUhV8FkH5MCfoU1XMaxXovpyW5nq5scPqq0ZDP9Zyl04oQ==}
    engines: {node: '>= 10.0.0'}
    dev: false

  /update-section@0.3.3:
    resolution: {integrity: sha512-BpRZMZpgXLuTiKeiu7kK0nIPwGdyrqrs6EDSaXtjD/aQ2T+qVo9a5hRC3HN3iJjCMxNT/VxoLGQ7E/OzE5ucnw==}
    dev: false

  /uri-js@4.4.1:
    resolution: {integrity: sha512-7rKUyy33Q1yc98pQ1DAmLtwX109F7TIfWlW1Ydo8Wl1ii1SeHieeh0HHfPeL2fMXK6z0s8ecKs9frCuLJvndBg==}
    dependencies:
      punycode: 2.3.0
    dev: false

  /url-join@4.0.1:
    resolution: {integrity: sha512-jk1+QP6ZJqyOiuEI9AEWQfju/nB2Pw466kbA0LEZljHwKeMgd9WrAEgEGxjPDD2+TNbbb37rTyhEfrCXfuKXnA==}
    dev: false

  /util-deprecate@1.0.2:
    resolution: {integrity: sha512-EPD5q1uXyFxJpCrLnCc1nHnq3gOa6DZBocAIiI2TaSCA7VCJ1UJDMagCzIkXNsUYfD1daK//LTEQ8xiIbrHtcw==}
    dev: false

  /validate-npm-package-license@3.0.4:
    resolution: {integrity: sha512-DpKm2Ui/xN7/HQKCtpZxoRWBhZ9Z0kqtygG8XCgNQ8ZlDnxuQmWhj566j8fN4Cu3/JmbhsDo7fcAJq4s9h27Ew==}
    dependencies:
      spdx-correct: 3.2.0
      spdx-expression-parse: 3.0.1
    dev: false

  /validator@13.9.0:
    resolution: {integrity: sha512-B+dGG8U3fdtM0/aNK4/X8CXq/EcxU2WPrPEkJGslb47qyHsxmbggTWK0yEA4qnYVNF+nxNlN88o14hIcPmSIEA==}
    engines: {node: '>= 0.10'}
    dev: false

  /vfile-location@5.0.2:
    resolution: {integrity: sha512-NXPYyxyBSH7zB5U6+3uDdd6Nybz6o6/od9rk8bp9H8GR3L+cm/fC0uUTbqBmUTnMCUDslAGBOIKNfvvb+gGlDg==}
    dependencies:
      '@types/unist': 3.0.2
      vfile: 6.0.1
    dev: false

  /vfile-message@2.0.4:
    resolution: {integrity: sha512-DjssxRGkMvifUOJre00juHoP9DPWuzjxKuMDrhNbk2TdaYYBNMStsNhEOt3idrtI12VQYM/1+iM0KOzXi4pxwQ==}
    dependencies:
      '@types/unist': 2.0.10
      unist-util-stringify-position: 2.0.3
    dev: false

  /vfile-message@4.0.2:
    resolution: {integrity: sha512-jRDZ1IMLttGj41KcZvlrYAaI3CfqpLpfpf+Mfig13viT6NKvRzWZ+lXz0Y5D60w6uJIBAOGq9mSHf0gktF0duw==}
    dependencies:
      '@types/unist': 3.0.2
      unist-util-stringify-position: 4.0.0
    dev: false

  /vfile@4.2.1:
    resolution: {integrity: sha512-O6AE4OskCG5S1emQ/4gl8zK586RqA3srz3nfK/Viy0UPToBc5Trp9BVFb1u0CjsKrAWwnpr4ifM/KBXPWwJbCA==}
    dependencies:
      '@types/unist': 2.0.10
      is-buffer: 2.0.5
      unist-util-stringify-position: 2.0.3
      vfile-message: 2.0.4
    dev: false

  /vfile@6.0.1:
    resolution: {integrity: sha512-1bYqc7pt6NIADBJ98UiG0Bn/CHIVOoZ/IyEkqIruLg0mE1BKzkOXY2D6CSqQIcKqgadppE5lrxgWXJmXd7zZJw==}
    dependencies:
      '@types/unist': 3.0.2
      unist-util-stringify-position: 4.0.0
      vfile-message: 4.0.2
    dev: false

  /wait-on@7.2.0(debug@4.3.6):
    resolution: {integrity: sha512-wCQcHkRazgjG5XoAq9jbTMLpNIjoSlZslrJ2+N9MxDsGEv1HnFoVjOCexL0ESva7Y9cu350j+DWADdk54s4AFQ==}
    engines: {node: '>=12.0.0'}
    hasBin: true
    dependencies:
<<<<<<< HEAD
      axios: 1.6.8(debug@4.3.6)
=======
      axios: 1.7.7(debug@4.3.4)
>>>>>>> 7a1f6674
      joi: 17.12.2
      lodash: 4.17.21
      minimist: 1.2.8
      rxjs: 7.8.1
    transitivePeerDependencies:
      - debug
    dev: false

  /web-namespaces@2.0.1:
    resolution: {integrity: sha512-bKr1DkiNa2krS7qxNtdrtHAmzuYGFQLiQ13TsorsdT6ULTkPLKuu5+GsFpDlg6JFjUTwX2DyhMPG2be8uPrqsQ==}
    dev: false

  /web-streams-polyfill@3.3.3:
    resolution: {integrity: sha512-d2JWLCivmZYTSIoge9MsgFCZrt571BikcWGYkjC1khllbTeDlGqZ2D8vD8E/lJa8WGWbb7Plm8/XJYV7IJHZZw==}
    engines: {node: '>= 8'}
    dev: false

  /whatwg-encoding@2.0.0:
    resolution: {integrity: sha512-p41ogyeMUrw3jWclHWTQg1k05DSVXPLcVxRTYsXUk+ZooOCZLcoYgPZ/HL/D/N+uQPOtcp1me1WhBEaX02mhWg==}
    engines: {node: '>=12'}
    dependencies:
      iconv-lite: 0.6.3
    dev: false

  /whatwg-mimetype@4.0.0:
    resolution: {integrity: sha512-QaKxh0eNIi2mE9p2vEdzfagOKHCcj1pJ56EEHGQOVxp8r9/iszLUUV7v89x9O1p/T+NlTM5W7jW6+cz4Fq1YVg==}
    engines: {node: '>=18'}
    dev: false

  /which@2.0.2:
    resolution: {integrity: sha512-BLI3Tl1TW3Pvl70l3yq3Y64i+awpwXqsGBYWkkqMtnbXgrMD+yj7rhW0kuEDxzJaYXGjEW5ogapKNMEKNMjibA==}
    engines: {node: '>= 8'}
    hasBin: true
    dependencies:
      isexe: 2.0.0
    dev: false

  /widest-line@3.1.0:
    resolution: {integrity: sha512-NsmoXalsWVDMGupxZ5R08ka9flZjjiLvHVAWYOKtiKM8ujtZWr9cRffak+uSE48+Ob8ObalXpwyeUiyDD6QFgg==}
    engines: {node: '>=8'}
    dependencies:
      string-width: 4.2.3
    dev: false

  /wordwrap@1.0.0:
    resolution: {integrity: sha512-gvVzJFlPycKc5dZN4yPkP8w7Dc37BtP1yczEneOb4uq34pXZcvrtRTmWV8W+Ume+XCxKgbjM+nevkyFPMybd4Q==}
    dev: false

  /wrap-ansi@7.0.0:
    resolution: {integrity: sha512-YVGIj2kamLSTxw6NsZjoBxfSwsn0ycdesmc4p+Q21c5zPuZ1pl+NfxVdxPtdHvmNVOQ6XSYG4AUtyt/Fi7D16Q==}
    engines: {node: '>=10'}
    dependencies:
      ansi-styles: 4.3.0
      string-width: 4.2.3
      strip-ansi: 6.0.1
    dev: false

  /wrap-ansi@8.1.0:
    resolution: {integrity: sha512-si7QWI6zUMq56bESFvagtmzMdGOtoxfR+Sez11Mobfc7tm+VkUckk9bW2UeffTGVUbOksxmSw0AA2gs8g71NCQ==}
    engines: {node: '>=12'}
    dependencies:
      ansi-styles: 6.2.1
      string-width: 5.1.2
      strip-ansi: 7.1.0
    dev: false

  /wrappy@1.0.2:
    resolution: {integrity: sha512-l4Sp/DRseor9wL6EvV2+TuQn63dMkPjZ/sp9XkghTEbV9KlPS1xUsZ3u7/IQO4wxtcFB4bgpQPRcR3QCvezPcQ==}
    dev: false

  /xtend@4.0.2:
    resolution: {integrity: sha512-LKYU1iAXJXUgAXn9URjiu+MWhyUXHsvfp7mcuYm9dSUKK0/CjtrUwFAxD82/mCWbtLsGjFIad0wIsod4zrTAEQ==}
    engines: {node: '>=0.4'}
    dev: false

  /y18n@5.0.8:
    resolution: {integrity: sha512-0pfFzegeDWJHJIAmTLRP2DwHjdF5s7jo9tuztdQxAhINCdvS+3nGINqPd00AphqJR/0LhANUS6/+7SCb98YOfA==}
    engines: {node: '>=10'}
    dev: false

  /yallist@4.0.0:
    resolution: {integrity: sha512-3wdGidZyq5PB084XLES5TpOSRA3wjXAlIWMhum2kRcv/41Sn2emQ0dycQW4uZXLejwKvg6EsvbdlVL+FYEct7A==}
    dev: false

  /yaml@2.3.4:
    resolution: {integrity: sha512-8aAvwVUSHpfEqTQ4w/KMlf3HcRdt50E5ODIQJBw1fQ5RL34xabzxtUlzTXVqc4rkZsPbvrXKWnABCD7kWSmocA==}
    engines: {node: '>= 14'}
    dev: false

  /yargs-parser@21.1.1:
    resolution: {integrity: sha512-tVpsJW7DdjecAiFpbIB1e3qxIQsE6NoPc5/eTdrbbIC4h0LVsWhnoa3g+m2HclBIujHzsxZ4VJVA+GUuc2/LBw==}
    engines: {node: '>=12'}
    dev: false

  /yargs@17.7.2:
    resolution: {integrity: sha512-7dSzzRQ++CKnNI/krKnYRV7JKKPUXMEh61soaHKg9mrWEhzFWhFnxPxGl+69cD1Ou63C13NUPCnmIcrvqCuM6w==}
    engines: {node: '>=12'}
    dependencies:
      cliui: 8.0.1
      escalade: 3.1.1
      get-caller-file: 2.0.5
      require-directory: 2.1.1
      string-width: 4.2.3
      y18n: 5.0.8
      yargs-parser: 21.1.1
    dev: false

  /yauzl@2.10.0:
    resolution: {integrity: sha512-p4a9I6X6nu6IhoGmBqAcbJy1mlC4j27vEPZX9F4L4/vZT3Lyq1VkFHw/V/PUcB9Buo+DG3iHkT0x3Qya58zc3g==}
    dependencies:
      buffer-crc32: 0.2.13
      fd-slicer: 1.1.0
    dev: false

  /yocto-queue@0.1.0:
    resolution: {integrity: sha512-rVksvsnNCdJ/ohGc6xgPwyN8eheCxsiLM8mxuE/t/mOVqJewPuO1miLpTHQiRgTKCLexL4MeAFVagts7HmNZ2Q==}
    engines: {node: '>=10'}
    dev: false

  /yocto-queue@1.0.0:
    resolution: {integrity: sha512-9bnSc/HEW2uRy67wc+T8UwauLuPJVn28jb+GtJY16iiKWyvmYJRXVT4UamsAEGQfPohgr2q4Tq0sQbQlxTfi1g==}
    engines: {node: '>=12.20'}
    dev: false

  /z-schema@5.0.5:
    resolution: {integrity: sha512-D7eujBWkLa3p2sIpJA0d1pr7es+a7m0vFAnZLlCEKq/Ij2k0MLi9Br2UPxoxdYystm5K1yeBGzub0FlYUEWj2Q==}
    engines: {node: '>=8.0.0'}
    hasBin: true
    dependencies:
      lodash.get: 4.4.2
      lodash.isequal: 4.5.0
      validator: 13.9.0
    optionalDependencies:
      commander: 9.5.0
    dev: false

  /zwitch@1.0.5:
    resolution: {integrity: sha512-V50KMwwzqJV0NpZIZFwfOD5/lyny3WlSzRiXgA0G7VUnRlqttta1L6UQIHzd6EuBY/cHGfwTIck7w1yH6Q5zUw==}
    dev: false

  /zwitch@2.0.4:
    resolution: {integrity: sha512-bXE4cR/kVZhKZX/RjPEflHaKVhUVl85noU3v6b8apfQEc1x4A+zBxjZ4lN8LqGd6WZ3dl98pY4o717VFmoPp+A==}
    dev: false

  file:../tools/markdown-magic(markdown-magic@2.6.1):
    resolution: {directory: ../tools/markdown-magic, type: directory}
    id: file:../tools/markdown-magic
    name: '@fluid-tools/markdown-magic'
    hasBin: true
    requiresBuild: true
    dependencies:
      '@rushstack/node-core-library': 3.66.1
      '@tylerbu/markdown-magic': 2.4.0-tylerbu-1
      chalk: 4.1.2
      markdown-magic-package-scripts: 1.2.2(markdown-magic@2.6.1)
      markdown-magic-template: 1.0.1(markdown-magic@2.6.1)
      yargs: 17.7.2
    transitivePeerDependencies:
      - '@types/node'
      - markdown-magic
      - supports-color
    dev: false<|MERGE_RESOLUTION|>--- conflicted
+++ resolved
@@ -34,7 +34,7 @@
         version: 5.3.9
       dill-cli:
         specifier: ^0.1.0
-        version: 0.1.0
+        version: 0.1.1
       fs-extra:
         specifier: ^11.2.0
         version: 11.2.0
@@ -79,7 +79,7 @@
         version: 5.0.5
       start-server-and-test:
         specifier: ^2.0.3
-        version: 2.0.5
+        version: 2.0.3
 
 packages:
 
@@ -181,7 +181,7 @@
   /@kwsites/file-exists@1.1.1:
     resolution: {integrity: sha512-m9/5YGR18lIwxSFDwfE3oA7bWuq9kdau6ugN4H2rJeyhFQZcG9AgSHkQtSD15a8WvTgfz9aikZMrKPHvbpqFiw==}
     dependencies:
-      debug: 4.3.6(supports-color@8.1.1)
+      debug: 4.3.7(supports-color@8.1.1)
     transitivePeerDependencies:
       - supports-color
     dev: false
@@ -234,15 +234,15 @@
       fastq: 1.17.1
     dev: false
 
-  /@oclif/core@4.0.17:
-    resolution: {integrity: sha512-zfdSRip9DVMOklMojWCLZEB4iOzy7LDTABCDzCXqmpZGS+o1e1xts4jGhnte3mi0WV0YthNfYqF16tqk6CWITA==}
+  /@oclif/core@4.0.21:
+    resolution: {integrity: sha512-SvLTSclf104IVX8BY7nWqess1pBmeNl9qRFTWjOXg7B1/ESemfEtZYBDRAXAp1ILvazDng5IF/7YSbTxDVbwNg==}
     engines: {node: '>=18.0.0'}
     dependencies:
       ansi-escapes: 4.3.2
       ansis: 3.3.2
       clean-stack: 3.0.1
       cli-spinners: 2.9.2
-      debug: 4.3.6(supports-color@8.1.1)
+      debug: 4.3.7(supports-color@8.1.1)
       ejs: 3.1.10
       get-package-type: 0.1.0
       globby: 11.1.0
@@ -257,11 +257,11 @@
       wrap-ansi: 7.0.0
     dev: false
 
-  /@oclif/plugin-help@6.2.8:
-    resolution: {integrity: sha512-QRpFYlBeJffl4cXGBi8e+EfGogDmU7y8do1ZHxmPKZ5eZ0mfeKiqq2WA9dwRMZJriy1qSaGsbkOYgYQWlOYhSg==}
+  /@oclif/plugin-help@6.2.11:
+    resolution: {integrity: sha512-Vo854dALtNhA34g6m4T9uWIrYfm/JFM82LWa5gLrsJGwpUGgeBwBX4P64HLo5ro59LF3YO2xPWViLaoK6gkm3g==}
     engines: {node: '>=18.0.0'}
     dependencies:
-      '@oclif/core': 4.0.17
+      '@oclif/core': 4.0.21
     dev: false
 
   /@pkgjs/parseargs@0.11.0:
@@ -396,7 +396,7 @@
     resolution: {integrity: sha512-T0HO+VrU9VbLRiEx/kH4+gwGMHNMIGkp0Pok+p0I33saOOLyhfGvwOKQgvt2qkxzQEV2L5MtGB8EnW4r5d3CqQ==}
     dependencies:
       '@textlint/ast-node-types': 12.6.1
-      debug: 4.3.6(supports-color@8.1.1)
+      debug: 4.3.4
       mdast-util-gfm-autolink-literal: 0.1.3
       remark-footnotes: 3.0.0
       remark-frontmatter: 3.0.0
@@ -433,16 +433,16 @@
     resolution: {integrity: sha512-OvjF+z51L3ov0OyAU0duzsYuvO01PH7x4t6DJx+guahgTnBHkhJdG7soQeTSFLWN3efnHyibZ4Z8l2EuWwJN3A==}
     dev: false
 
-  /@tylerbu/cli-api@0.3.0:
-    resolution: {integrity: sha512-t9aBiwKv/65COGXTL2BySqVrhPllFL8jmzJQTKhA62/c6ojeTsbJ+0wu14/8sOsEVLIsW6MkutXGPnyS3praPg==}
+  /@tylerbu/cli-api@0.3.1:
+    resolution: {integrity: sha512-KMSwfbFIjcufcRCmLKrAEFUgwexhlfVlKS0dB8lmwYc0wDn2YLiZY6ANbMYfcTlJtQzKVhRKjpS7DAJRmGeppQ==}
     engines: {node: '>=18.0.0'}
     dependencies:
-      '@oclif/core': 4.0.17
+      '@oclif/core': 4.0.21
       chalk: 5.3.0
       cosmiconfig: 9.0.0
-      debug: 4.3.6(supports-color@8.1.1)
+      debug: 4.3.4
       detect-indent: 7.0.1
-      simple-git: 3.25.0
+      simple-git: 3.26.0
       sort-jsonc: 1.0.1
       strip-ansi: 7.1.0
       tiny-jsonc: 1.0.1
@@ -639,15 +639,10 @@
     resolution: {integrity: sha512-Oei9OH4tRh0YqU3GxhX79dM/mwVgvbZJaSNaRk+bshkj0S5cfHcgYakreBjrHwatXKbz+IoIdYLxrKim2MjW0Q==}
     dev: false
 
-<<<<<<< HEAD
-  /axios@1.6.8(debug@4.3.6):
-    resolution: {integrity: sha512-v/ZHtJDU39mDpyBoFVkETcd/uNdxrWRrg3bKpOKzXFA6Bvqopts6ALSMU3y6ijYxbw2B+wPrIv46egTzJXCLGQ==}
-=======
   /axios@1.7.7(debug@4.3.4):
     resolution: {integrity: sha512-S4kL7XrjgBmvdGut0sN3yJxqYzrDOnivkBiN0OFs6hLiUam3UPvswUo0kqGyhqUZGEOytHyumEdXsAkgCOUf3Q==}
->>>>>>> 7a1f6674
-    dependencies:
-      follow-redirects: 1.15.6(debug@4.3.6)
+    dependencies:
+      follow-redirects: 1.15.6(debug@4.3.4)
       form-data: 4.0.0
       proxy-from-env: 1.1.0
     transitivePeerDependencies:
@@ -1029,8 +1024,8 @@
       ms: 2.1.2
     dev: false
 
-  /debug@4.3.6(supports-color@8.1.1):
-    resolution: {integrity: sha512-O/09Bd4Z1fBrU4VzkhFqVgpPzaGbw6Sm9FEkBT1A/YBXQFGuuSxa1dN2nxgxS34JmKXqYx8CZAwEVoJFImUXIg==}
+  /debug@4.3.7(supports-color@8.1.1):
+    resolution: {integrity: sha512-Er2nc/H7RrMXZBFCEim6TCmMk02Z8vLC2Rbi1KEBggpo0fS6l0S1nnapwmIi3yW/+GOJap1Krg4w0Hg80oCqgQ==}
     engines: {node: '>=6.0'}
     peerDependencies:
       supports-color: '*'
@@ -1038,7 +1033,7 @@
       supports-color:
         optional: true
     dependencies:
-      ms: 2.1.2
+      ms: 2.1.3
       supports-color: 8.1.1
     dev: false
 
@@ -1149,17 +1144,17 @@
       dequal: 2.0.3
     dev: false
 
-  /dill-cli@0.1.0:
-    resolution: {integrity: sha512-9e7RY7AZy8VdnsbPxXP2/L165gw6/jOIQZNHxu+ipuIiMLumQDBpvVwiOi89sChTM8Ye2a9gx8Bn6Xg/dDUiRQ==}
+  /dill-cli@0.1.1:
+    resolution: {integrity: sha512-J3ErtxdM1ohju3GXm0g4NEhJV66b9bSc6KeugIjjXvWi2C7QbY4fgf40ifieMcXnqbxNp1D5xJmplGDHR+jq8Q==}
     engines: {node: '>=18.0.0'}
     hasBin: true
     dependencies:
-      '@oclif/core': 4.0.17
-      '@oclif/plugin-help': 6.2.8
+      '@oclif/core': 4.0.21
+      '@oclif/plugin-help': 6.2.11
       '@tinyhttp/content-disposition': 2.2.1
-      '@tylerbu/cli-api': 0.3.0
+      '@tylerbu/cli-api': 0.3.1
       fflate: 0.8.2
-      file-type: 19.4.1
+      file-type: 19.5.0
       fs-extra: 11.2.0
       mime: 4.0.4
       untar.js: /@andrewbranch/untar.js@1.0.3
@@ -1397,8 +1392,8 @@
     resolution: {integrity: sha512-cPJU47OaAoCbg0pBvzsgpTPhmhqI5eJjh/JIu8tPj5q+T7iLvW/JAYUqmE7KOB4R1ZyEhzBaIQpQpardBF5z8A==}
     dev: false
 
-  /file-type@19.4.1:
-    resolution: {integrity: sha512-RuWzwF2L9tCHS76KR/Mdh+DwJZcFCzrhrPXpOw6MlEfl/o31fjpTikzcKlYuyeV7e7ftdCGVJTNOCzkYD/aLbw==}
+  /file-type@19.5.0:
+    resolution: {integrity: sha512-dMuq6WWnP6BpQY0zYJNpTtQWgeCImSMG0BTIzUBXvxbwc1HWP/E7AE4UWU9XSCOPGJuOHda0HpDnwM2FW+d90A==}
     engines: {node: '>=18'}
     dependencies:
       get-stream: 9.0.1
@@ -1465,7 +1460,7 @@
       commander: 2.1.0
     dev: false
 
-  /follow-redirects@1.15.6(debug@4.3.6):
+  /follow-redirects@1.15.6(debug@4.3.4):
     resolution: {integrity: sha512-wWN62YITEaOpSK584EZXJafH1AGpO8RVgElfkuXbTOrPX4fIfOyEpW/CsiNd8JdYrAoOvafRTOEnvsO++qCqFA==}
     engines: {node: '>=4.0'}
     peerDependencies:
@@ -1474,7 +1469,7 @@
       debug:
         optional: true
     dependencies:
-      debug: 4.3.6(supports-color@8.1.1)
+      debug: 4.3.4
     dev: false
 
   /foreground-child@3.1.1:
@@ -1870,7 +1865,7 @@
     engines: {node: '>=8.0.0'}
     dependencies:
       eventemitter3: 4.0.7
-      follow-redirects: 1.15.6(debug@4.3.6)
+      follow-redirects: 1.15.6(debug@4.3.4)
       requires-port: 1.0.0
     transitivePeerDependencies:
       - debug
@@ -2633,7 +2628,7 @@
   /micromark@2.11.4:
     resolution: {integrity: sha512-+WoovN/ppKolQOFIAajxi7Lu9kInbPxFuTBVEavFcL8eAfVstoc5MocPmqBeAdBOJV00uaVjegzH4+MA0DN/uA==}
     dependencies:
-      debug: 4.3.6(supports-color@8.1.1)
+      debug: 4.3.4
       parse-entities: 2.0.0
     transitivePeerDependencies:
       - supports-color
@@ -2944,8 +2939,8 @@
       through: 2.3.8
     dev: false
 
-  /peek-readable@5.1.4:
-    resolution: {integrity: sha512-E7mY2VmKqw9jYuXrSWGHFuPCW2SLQenzXLF3amGaY6lXXg4/b3gj5HVM7h8ZjCO/nZS9ICs0Cz285+32FvNd/A==}
+  /peek-readable@5.2.0:
+    resolution: {integrity: sha512-U94a+eXHzct7vAd19GH3UQ2dH4Satbng0MyYTMaQatL0pvYYL5CTPR25HBhKtecl+4bfu1/i3vC6k0hydO5Vcw==}
     engines: {node: '>=14.16'}
     dev: false
 
@@ -3315,12 +3310,12 @@
     engines: {node: '>=14'}
     dev: false
 
-  /simple-git@3.25.0:
-    resolution: {integrity: sha512-KIY5sBnzc4yEcJXW7Tdv4viEz8KyG+nU0hay+DWZasvdFOYKeUZ6Xc25LUHHjw0tinPT7O1eY6pzX7pRT1K8rw==}
+  /simple-git@3.26.0:
+    resolution: {integrity: sha512-5tbkCSzuskR6uA7uA23yjasmA0RzugVo8QM2bpsnxkrgP13eisFT7TMS4a+xKEJvbmr4qf+l0WT3eKa9IxxUyw==}
     dependencies:
       '@kwsites/file-exists': 1.1.1
       '@kwsites/promise-deferred': 1.1.1
-      debug: 4.3.6(supports-color@8.1.1)
+      debug: 4.3.7(supports-color@8.1.1)
     transitivePeerDependencies:
       - supports-color
     dev: false
@@ -3382,19 +3377,19 @@
       through: 2.3.8
     dev: false
 
-  /start-server-and-test@2.0.5:
-    resolution: {integrity: sha512-2CV4pz69NJVJKQmJeSr+O+SPtOreu0yxvhPmSXclzmAKkPREuMabyMh+Txpzemjx0RDzXOcG2XkhiUuxjztSQw==}
+  /start-server-and-test@2.0.3:
+    resolution: {integrity: sha512-QsVObjfjFZKJE6CS6bSKNwWZCKBG6975/jKRPPGFfFh+yOQglSeGXiNWjzgQNXdphcBI9nXbyso9tPfX4YAUhg==}
     engines: {node: '>=16'}
     hasBin: true
     dependencies:
       arg: 5.0.2
       bluebird: 3.7.2
       check-more-types: 2.24.0
-      debug: 4.3.6(supports-color@8.1.1)
+      debug: 4.3.4
       execa: 5.1.1
       lazy-ass: 1.6.0
       ps-tree: 1.2.0
-      wait-on: 7.2.0(debug@4.3.6)
+      wait-on: 7.2.0(debug@4.3.4)
     transitivePeerDependencies:
       - supports-color
     dev: false
@@ -3459,7 +3454,7 @@
     engines: {node: '>=16'}
     dependencies:
       '@tokenizer/token': 0.3.0
-      peek-readable: 5.1.4
+      peek-readable: 5.2.0
     dev: false
 
   /supports-color@5.5.0:
@@ -3805,16 +3800,12 @@
       vfile-message: 4.0.2
     dev: false
 
-  /wait-on@7.2.0(debug@4.3.6):
+  /wait-on@7.2.0(debug@4.3.4):
     resolution: {integrity: sha512-wCQcHkRazgjG5XoAq9jbTMLpNIjoSlZslrJ2+N9MxDsGEv1HnFoVjOCexL0ESva7Y9cu350j+DWADdk54s4AFQ==}
     engines: {node: '>=12.0.0'}
     hasBin: true
     dependencies:
-<<<<<<< HEAD
-      axios: 1.6.8(debug@4.3.6)
-=======
       axios: 1.7.7(debug@4.3.4)
->>>>>>> 7a1f6674
       joi: 17.12.2
       lodash: 4.17.21
       minimist: 1.2.8
