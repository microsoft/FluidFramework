--- conflicted
+++ resolved
@@ -3,147 +3,77 @@
 overrides:
   qs: ^6.11.0
 
-<<<<<<< HEAD
 importers:
 
   .:
     specifiers:
       '@fluid-tools/api-markdown-documenter': ^0.6.0
       '@fluid-tools/markdown-magic': file:../tools/markdown-magic
-      '@microsoft/api-extractor-model': ^7.23.0
+      '@microsoft/api-extractor-model': ^7.26.4
       '@tylerbu/dl-cli': 1.1.2-tylerbu-0
-      '@vscode/codicons': 0.0.28
-      '@vscode/ripgrep': ^1.14.2
+      '@vscode/codicons': 0.0.32
+      '@vscode/ripgrep': ^1.15.0
       broken-link-checker: ^0.7.8
-      chalk: ^2.4.2
-      concurrently: ^6.5.1
+      chalk: ^4.1.2
+      concurrently: ^7.6.0
       copyfiles: ^2.4.1
       cpy: ^8.1.2
       cross-env: ^7.0.3
       deepdash: ^5.3.9
-      fs-extra: ^10.1.0
+      fs-extra: ^11.1.0
       glob: ^7.2.3
-      hugo-extended: ^0.93.3
+      hugo-extended: ^0.111.3
       linkcheck-bin: 3.0.0-0
       markdown-magic: npm:@tylerbu/markdown-magic@2.4.0-tylerbu-1
       markdown-magic-package-json: ^2.0.2
       markdown-magic-package-scripts: ^1.2.2
       markdown-magic-template: ^1.0.1
-      markdownlint-cli2: ^0.4.0
+      markdownlint-cli2: ^0.6.0
       markdownlint-rule-emphasis-style: ^1.0.1
-      markdownlint-rule-github-internal-links: ^0.0.2
-      markdownlint-rule-helpers: ^0.15.0
+      markdownlint-rule-github-internal-links: ^0.1.0
+      markdownlint-rule-helpers: ^0.18.0
       node-fetch: ^2.6.9
       pm2: ^5.2.2
       replace-in-file: ^6.3.5
-      rimraf: ^2.7.1
+      rimraf: ^4.4.0
       run-script-os: ^1.1.6
       serve: ^14.2.0
       shelljs: ^0.8.5
-      start-server-and-test: ^1.15.4
+      start-server-and-test: ^2.0.0
     dependencies:
       '@fluid-tools/api-markdown-documenter': 0.6.0
       '@fluid-tools/markdown-magic': file:../tools/markdown-magic_bfrwj6ys6wock6p526xv5vf35u
       '@microsoft/api-extractor-model': 7.26.4
       '@tylerbu/dl-cli': 1.1.2-tylerbu-0
-      '@vscode/codicons': 0.0.28
-      '@vscode/ripgrep': 1.14.2
+      '@vscode/codicons': 0.0.32
+      '@vscode/ripgrep': 1.15.0
       broken-link-checker: 0.7.8
-      chalk: 2.4.2
-      concurrently: 6.5.1
+      chalk: 4.1.2
+      concurrently: 7.6.0
       copyfiles: 2.4.1
       cpy: 8.1.2
       cross-env: 7.0.3
       deepdash: 5.3.9
-      fs-extra: 10.1.0
+      fs-extra: 11.1.0
       glob: 7.2.3
-      hugo-extended: 0.93.3
+      hugo-extended: 0.111.3
       linkcheck-bin: 3.0.0-0
       markdown-magic: /@tylerbu/markdown-magic/2.4.0-tylerbu-1
       markdown-magic-package-json: 2.0.2
       markdown-magic-package-scripts: 1.2.2_bfrwj6ys6wock6p526xv5vf35u
       markdown-magic-template: 1.0.1_bfrwj6ys6wock6p526xv5vf35u
-      markdownlint-cli2: 0.4.0
+      markdownlint-cli2: 0.6.0
       markdownlint-rule-emphasis-style: 1.0.1
-      markdownlint-rule-github-internal-links: 0.0.2
-      markdownlint-rule-helpers: 0.15.0
+      markdownlint-rule-github-internal-links: 0.1.0
+      markdownlint-rule-helpers: 0.18.0
       node-fetch: 2.6.9
       pm2: 5.2.2
       replace-in-file: 6.3.5
-      rimraf: 2.7.1
+      rimraf: 4.4.0
       run-script-os: 1.1.6
       serve: 14.2.0
       shelljs: 0.8.5
-      start-server-and-test: 1.15.4
-=======
-specifiers:
-  '@fluid-tools/api-markdown-documenter': ^0.6.0
-  '@microsoft/api-extractor-model': ^7.26.4
-  '@tylerbu/dl-cli': 1.1.2-tylerbu-0
-  '@vscode/codicons': 0.0.32
-  '@vscode/ripgrep': ^1.15.0
-  broken-link-checker: ^0.7.8
-  chalk: ^4.1.2
-  concurrently: ^7.6.0
-  copyfiles: ^2.4.1
-  cpy: ^8.1.2
-  cross-env: ^7.0.3
-  deepdash: ^5.3.9
-  fs-extra: ^11.1.0
-  glob: ^7.2.3
-  hugo-extended: ^0.111.3
-  linkcheck-bin: 3.0.0-0
-  markdown-magic: npm:@tylerbu/markdown-magic@2.4.0-tylerbu-1
-  markdown-magic-package-json: ^2.0.2
-  markdown-magic-package-scripts: ^1.2.2
-  markdown-magic-template: ^1.0.1
-  markdownlint-cli2: ^0.6.0
-  markdownlint-rule-emphasis-style: ^1.0.1
-  markdownlint-rule-github-internal-links: ^0.1.0
-  markdownlint-rule-helpers: ^0.18.0
-  node-fetch: ^2.6.9
-  pm2: ^5.2.2
-  replace-in-file: ^6.3.5
-  rimraf: ^4.4.0
-  run-script-os: ^1.1.6
-  serve: ^14.2.0
-  shelljs: ^0.8.5
-  start-server-and-test: ^2.0.0
-
-dependencies:
-  '@fluid-tools/api-markdown-documenter': 0.6.0
-  '@microsoft/api-extractor-model': 7.26.4
-  '@tylerbu/dl-cli': 1.1.2-tylerbu-0
-  '@vscode/codicons': 0.0.32
-  '@vscode/ripgrep': 1.15.0
-  broken-link-checker: 0.7.8
-  chalk: 4.1.2
-  concurrently: 7.6.0
-  copyfiles: 2.4.1
-  cpy: 8.1.2
-  cross-env: 7.0.3
-  deepdash: 5.3.9
-  fs-extra: 11.1.0
-  glob: 7.2.3
-  hugo-extended: 0.111.3
-  linkcheck-bin: 3.0.0-0
-  markdown-magic: /@tylerbu/markdown-magic/2.4.0-tylerbu-1
-  markdown-magic-package-json: 2.0.2
-  markdown-magic-package-scripts: 1.2.2_bfrwj6ys6wock6p526xv5vf35u
-  markdown-magic-template: 1.0.1_bfrwj6ys6wock6p526xv5vf35u
-  markdownlint-cli2: 0.6.0
-  markdownlint-rule-emphasis-style: 1.0.1
-  markdownlint-rule-github-internal-links: 0.1.0
-  markdownlint-rule-helpers: 0.18.0
-  node-fetch: 2.6.9
-  pm2: 5.2.2
-  replace-in-file: 6.3.5
-  rimraf: 4.4.0
-  run-script-os: 1.1.6
-  serve: 14.2.0
-  shelljs: 0.8.5
-  start-server-and-test: 2.0.0
->>>>>>> 3c481540
+      start-server-and-test: 2.0.0
 
 packages:
 
@@ -725,7 +655,6 @@
     resolution: {integrity: sha512-PBjIUxZHOuj0R15/xuwJYjFi+KZdNFrehocChv4g5hu6aFroHue8m0lBP0POdK2nKzbw0cgV1mws8+V/JAcEkQ==}
     dev: false
 
-<<<<<<< HEAD
   /@typescript-eslint/eslint-plugin/5.9.1_br2h4sd7rl7ztifzhhx2s3msf4:
     resolution: {integrity: sha512-Xv9tkFlyD4MQGpJgTo6wqDqGvHIRmRgah/2Sjz1PUnJTawjHWIwBivUE9x0QtU2WVii9baYgavo/bHjrZJkqTw==}
     engines: {node: ^12.22.0 || ^14.17.0 || >=16.0.0}
@@ -964,12 +893,8 @@
       eslint-visitor-keys: 3.3.0
     dev: false
 
-  /@vscode/codicons/0.0.28:
-    resolution: {integrity: sha512-p8zph8Tflh6KUirDCVOti8tr/BhngQx9Z6QXSKBJgPTZMxiKmP6eF75AKDopUeffp7X80Vdo48nv4kdW9d73Dg==}
-=======
   /@vscode/codicons/0.0.32:
     resolution: {integrity: sha512-3lgSTWhAzzWN/EPURoY4ZDBEA80OPmnaknNujA3qnI4Iu7AONWd9xF3iE4L+4prIe8E3TUnLQ4pxoaFTEEZNwg==}
->>>>>>> 3c481540
     dev: false
 
   /@vscode/ripgrep/1.15.0:
@@ -3512,20 +3437,6 @@
       path-is-absolute: 1.0.1
     dev: false
 
-<<<<<<< HEAD
-  /globals/13.20.0:
-    resolution: {integrity: sha512-Qg5QtVkCy/kv3FUSlu4ukeZDVf9ee0iXLAUYX13gbR17bnejFTzr4iS9bY7kwCf1NztRNm1t91fjOiyx4CSwPQ==}
-    engines: {node: '>=8'}
-    dependencies:
-      type-fest: 0.20.2
-    dev: false
-
-  /globalthis/1.0.3:
-    resolution: {integrity: sha512-sFdI5LyBiNTHjRd7cGPWapiHWMOXKyuBNX/cWJ3NfzrZQVa8GI/8cofCl74AOVqq9W5kNmguTIzJ/1s2gyI9wA==}
-    engines: {node: '>= 0.4'}
-    dependencies:
-      define-properties: 1.2.0
-=======
   /glob/9.3.0:
     resolution: {integrity: sha512-EAZejC7JvnQINayvB/7BJbpZpNOJ8Lrw2OZNEvQxe0vaLn1SuwMcfV7/MNaX8L/T0wmptBFI4YMtDvSBxYDc7w==}
     engines: {node: '>=16 || 14 >=14.17'}
@@ -3534,7 +3445,20 @@
       minimatch: 7.4.2
       minipass: 4.2.5
       path-scurry: 1.6.1
->>>>>>> 3c481540
+    dev: false
+
+  /globals/13.20.0:
+    resolution: {integrity: sha512-Qg5QtVkCy/kv3FUSlu4ukeZDVf9ee0iXLAUYX13gbR17bnejFTzr4iS9bY7kwCf1NztRNm1t91fjOiyx4CSwPQ==}
+    engines: {node: '>=8'}
+    dependencies:
+      type-fest: 0.20.2
+    dev: false
+
+  /globalthis/1.0.3:
+    resolution: {integrity: sha512-sFdI5LyBiNTHjRd7cGPWapiHWMOXKyuBNX/cWJ3NfzrZQVa8GI/8cofCl74AOVqq9W5kNmguTIzJ/1s2gyI9wA==}
+    engines: {node: '>= 0.4'}
+    dependencies:
+      define-properties: 1.2.0
     dev: false
 
   /globby/10.0.2:
@@ -6905,20 +6829,14 @@
     engines: {node: '>=0.10.0'}
     dev: false
 
-<<<<<<< HEAD
   /strip-json-comments/3.1.1:
     resolution: {integrity: sha512-6fPc+R4ihwqP6N/aIv2f1gMH8lOVtWQHoqC4yK6oSDVVocumAsfCqjkXnqiYMhmMwS/mEHLp7Vehlt3ql6lEig==}
     engines: {node: '>=8'}
     dev: false
 
-  /strip-json-comments/4.0.0:
-    resolution: {integrity: sha512-LzWcbfMbAsEDTRmhjWIioe8GcDRl0fa35YMXFoJKDdiD/quGFmjJjdgPjFJJNwCMaLyQqFIDqCdHD2V4HfLgYA==}
-    engines: {node: ^12.20.0 || ^14.13.1 || >=16.0.0}
-=======
   /strip-json-comments/5.0.0:
     resolution: {integrity: sha512-V1LGY4UUo0jgwC+ELQ2BNWfPa17TIuwBLg+j1AA/9RPzKINl1lhxVEu2r+ZTTO8aetIsUzE5Qj6LMSBkoGYKKw==}
     engines: {node: '>=14.16'}
->>>>>>> 3c481540
     dev: false
 
   /strip-outer/1.0.1:
@@ -7164,7 +7082,6 @@
     resolution: {integrity: sha512-rvuRbTarPXmMb79SmzEp8aqXNKcK+y0XaB298IXueQ8I2PsrATcPBCSPyK/dDNa2iWOhKlfNnOjdAOTBU/nkFA==}
     dev: false
 
-<<<<<<< HEAD
   /tsconfig-paths/3.14.2:
     resolution: {integrity: sha512-o/9iXgCYc5L/JxCHPe3Hvh8Q/2xm5Z+p18PESBU6Ff33695QnCHBEjcytY2q19ua7Mbl/DavtBOLq+oG0RCL+g==}
     dependencies:
@@ -7174,12 +7091,6 @@
       strip-bom: 3.0.0
     dev: false
 
-  /tslib/1.14.1:
-    resolution: {integrity: sha512-Xni35NKzjgMrwevysHTCArtLDpPvye8zV/0E4EyYn43P7/7qvQwPh9BGkHewbMulVntbigmcT7rdX3BNo9wRJg==}
-    dev: false
-
-=======
->>>>>>> 3c481540
   /tslib/1.9.3:
     resolution: {integrity: sha512-4krF8scpejhaOgqzBEcGM7yDIEfi0/8+8zDRZhNZZ2kjmHJ4hv3zCbQWxoJGz1iw5U0Jl0nma13xzHXcncMavQ==}
     dev: false
@@ -7194,7 +7105,7 @@
     peerDependencies:
       typescript: '>=2.8.0 || >= 3.2.0-dev || >= 3.3.0-dev || >= 3.4.0-dev || >= 3.5.0-dev || >= 3.6.0-dev || >= 3.6.0-beta || >= 3.7.0-dev || >= 3.7.0-beta'
     dependencies:
-      tslib: 1.14.1
+      tslib: 1.9.3
     dev: false
 
   /tunnel-agent/0.6.0:
