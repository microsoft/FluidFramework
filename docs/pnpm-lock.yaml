--- conflicted
+++ resolved
@@ -41,10 +41,7 @@
       '@fluid-tools/api-markdown-documenter': 0.11.1
       '@fluid-tools/markdown-magic': file:../tools/markdown-magic_bfrwj6ys6wock6p526xv5vf35u
       '@fluidframework/build-common': 2.0.0
-<<<<<<< HEAD
       '@microsoft/api-extractor-model': 7.27.6
-=======
->>>>>>> 1b70ef40
       '@rushstack/node-core-library': 3.59.4
       '@tylerbu/dl-cli': 1.1.2-tylerbu-0
       '@vscode/codicons': 0.0.33
@@ -155,13 +152,8 @@
   /@fluid-tools/api-markdown-documenter/0.11.1:
     resolution: {integrity: sha512-eOHYkBqsMrWkDj+OLKyBCfRn/Yg99itzTLf9fSxI3SxZyAfix2+VBgHIhZs9D1AGmp3GSjBYHMABuWGIItBfGg==}
     dependencies:
-<<<<<<< HEAD
       '@microsoft/api-documenter': 7.22.33
       '@microsoft/api-extractor-model': 7.27.6
-=======
-      '@microsoft/api-documenter': 7.23.9
-      '@microsoft/api-extractor-model': 7.28.2
->>>>>>> 1b70ef40
       '@microsoft/tsdoc': 0.14.2
       '@rushstack/node-core-library': 3.61.0
       chalk: 4.1.2
@@ -262,21 +254,12 @@
       - '@types/node'
     dev: false
 
-<<<<<<< HEAD
-  /@microsoft/api-extractor-model/7.27.6:
-    resolution: {integrity: sha512-eiCnlayyum1f7fS2nA9pfIod5VCNR1G+Tq84V/ijDrKrOFVa598BLw145nCsGDMoFenV6ajNi2PR5WCwpAxW6Q==}
-    dependencies:
-      '@microsoft/tsdoc': 0.14.2
-      '@microsoft/tsdoc-config': 0.16.2
-      '@rushstack/node-core-library': 3.59.7
-=======
   /@microsoft/api-extractor-model/7.28.2:
     resolution: {integrity: sha512-vkojrM2fo3q4n4oPh4uUZdjJ2DxQ2+RnDQL/xhTWSRUNPF6P4QyrvY357HBxbnltKcYu+nNNolVqc6TIGQ73Ig==}
     dependencies:
       '@microsoft/tsdoc': 0.14.2
       '@microsoft/tsdoc-config': 0.16.2
       '@rushstack/node-core-library': 3.61.0
->>>>>>> 1b70ef40
     transitivePeerDependencies:
       - '@types/node'
     dev: false
@@ -386,7 +369,6 @@
       z-schema: 5.0.5
     dev: false
 
-<<<<<<< HEAD
   /@rushstack/node-core-library/3.59.7:
     resolution: {integrity: sha512-ln1Drq0h+Hwa1JVA65x5mlSgUrBa1uHL+V89FqVWQgXd1vVIMhrtqtWGQrhTnFHxru5ppX+FY39VWELF/FjQCw==}
     peerDependencies:
@@ -404,8 +386,6 @@
       z-schema: 5.0.5
     dev: false
 
-=======
->>>>>>> 1b70ef40
   /@rushstack/node-core-library/3.61.0:
     resolution: {integrity: sha512-tdOjdErme+/YOu4gPed3sFS72GhtWCgNV9oDsHDnoLY5oDfwjKUc9Z+JOZZ37uAxcm/OCahDHfuu2ugqrfWAVQ==}
     peerDependencies:
