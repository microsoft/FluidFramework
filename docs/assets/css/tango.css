:root {
	/* Color changes made for contrast accessibility: */
	--green: #008000; /* original: #4e9a06 */
	--orange-dark: #b45701; /* original: #ce5c00*/
	--orange: #c84600; /* original: #f57900*/
	--gold: #916c02; /* original: #c4a000 */

	/* Original colors */
	--brown: #8f5902;
	--blue: #204a87;
	--blue-bright: #0000cf;
	--blue-dim: #3465a4;
	--blue-dark: #000080;
	--black: #000;
	--error: #a40000;
	--purple: #5c35cc;
	--purple-dark: #800080;
}

<<<<<<< HEAD
/* Background */
.chroma {
	background-color: #f8f8f8;
}
/* Other */
.chroma .x {
	color: var(--black);
}
/* Error */
.chroma .err {
	color: var(--error);
}
/* LineTableTD */
.chroma .lntd {
	vertical-align: top;
	padding: 0;
	margin: 0;
	border: 0;
}
/* LineTable */
.chroma .lntable {
	border-spacing: 0;
	padding: 0;
	margin: 0;
	border: 0;
	width: auto;
	overflow: auto;
	display: block;
}
/* LineHighlight */
.chroma .hl {
	display: block;
	width: 100%;
	background-color: #ffffcc;
}
/* LineNumbersTable */
.chroma .lnt {
	margin-right: 0.4em;
	padding: 0 0.4em 0 0.4em;
	color: #7f7f7f;
}
/* LineNumbers */
.chroma .ln {
	margin-right: 0.4em;
	padding: 0 0.4em 0 0.4em;
	color: #7f7f7f;
}
/* Keyword */
.chroma .k {
	color: var(--blue);
	font-weight: bold;
}
/* KeywordConstant */
.chroma .kc {
	color: var(--blue);
	font-weight: bold;
}
/* KeywordDeclaration */
.chroma .kd {
	color: var(--blue);
	font-weight: bold;
}
/* KeywordNamespace */
.chroma .kn {
	color: var(--blue);
	font-weight: bold;
}
/* KeywordPseudo */
.chroma .kp {
	color: var(--blue);
	font-weight: bold;
}
/* KeywordReserved */
.chroma .kr {
	color: var(--blue);
	font-weight: bold;
}
/* KeywordType */
.chroma .kt {
	color: var(--blue);
	font-weight: bold;
}
/* Name */
.chroma .n {
	color: var(--black);
}
/* NameAttribute */
.chroma .na {
	color: var(--gold);
}
/* NameBuiltin */
.chroma .nb {
	color: var(--blue-dim);
}
/* NameBuiltinPseudo */
.chroma .bp {
	color: var(--blue-dim);
}
/* NameClass */
.chroma .nc {
	color: var(--blue);
}
/* NameConstant */
.chroma .no {
	color: var(--black);
}
/* NameDecorator */
.chroma .nd {
	color: var(--purple);
	font-weight: bold;
}
/* NameEntity */
.chroma .ni {
	color: var(--orange-dark);
}
/* NameException */
.chroma .ne {
	color: var(--error);
	font-weight: bold;
}
/* NameFunction */
.chroma .nf {
	color: var(--black);
}
/* NameFunctionMagic */
.chroma .fm {
	color: var(--black);
}
/* NameLabel */
.chroma .nl {
	color: var(--orange);
}
/* NameNamespace */
.chroma .nn {
	color: var(--black);
}
/* NameOther */
.chroma .nx {
	color: var(--black);
}
/* NameProperty */
.chroma .py {
	color: var(--black);
}
/* NameTag */
.chroma .nt {
	color: var(--blue);
	font-weight: bold;
}
/* NameVariable */
.chroma .nv {
	color: var(--black);
}
/* NameVariableClass */
.chroma .vc {
	color: var(--black);
}
/* NameVariableGlobal */
.chroma .vg {
	color: var(--black);
}
/* NameVariableInstance */
.chroma .vi {
	color: var(--black);
}
/* NameVariableMagic */
.chroma .vm {
	color: var(--black);
}
/* Literal */
.chroma .l {
	color: var(--black);
}
/* LiteralDate */
.chroma .ld {
	color: var(--black);
}
/* LiteralString */
.chroma .s {
	color: var(--green);
}
/* LiteralStringAffix */
.chroma .sa {
	color: var(--green);
}
/* LiteralStringBacktick */
.chroma .sb {
	color: var(--green);
}
/* LiteralStringChar */
.chroma .sc {
	color: var(--green);
}
/* LiteralStringDelimiter */
.chroma .dl {
	color: var(--green);
}
/* LiteralStringDoc */
.chroma .sd {
	color: var(--brown);
	font-style: italic;
}
/* LiteralStringDouble */
.chroma .s2 {
	color: var(--green);
}
/* LiteralStringEscape */
.chroma .se {
	color: var(--green);
}
/* LiteralStringHeredoc */
.chroma .sh {
	color: var(--green);
}
/* LiteralStringInterpol */
.chroma .si {
	color: var(--green);
}
/* LiteralStringOther */
.chroma .sx {
	color: var(--green);
}
/* LiteralStringRegex */
.chroma .sr {
	color: var(--green);
}
/* LiteralStringSingle */
.chroma .s1 {
	color: var(--green);
}
/* LiteralStringSymbol */
.chroma .ss {
	color: var(--green);
}
/* LiteralNumber */
.chroma .m {
	color: var(--blue-bright);
	font-weight: bold;
}
/* LiteralNumberBin */
.chroma .mb {
	color: var(--blue-bright);
	font-weight: bold;
}
/* LiteralNumberFloat */
.chroma .mf {
	color: var(--blue-bright);
	font-weight: bold;
}
/* LiteralNumberHex */
.chroma .mh {
	color: var(--blue-bright);
	font-weight: bold;
}
/* LiteralNumberInteger */
.chroma .mi {
	color: var(--blue-bright);
	font-weight: bold;
}
/* LiteralNumberIntegerLong */
.chroma .il {
	color: var(--blue-bright);
	font-weight: bold;
}
/* LiteralNumberOct */
.chroma .mo {
	color: var(--blue-bright);
	font-weight: bold;
}
/* Operator */
.chroma .o {
	color: var(--orange-dark);
	font-weight: bold;
}
/* OperatorWord */
.chroma .ow {
	color: var(--blue);
	font-weight: bold;
}
/* Punctuation */
.chroma .p {
	color: var(--black);
	font-weight: bold;
}
/* Comment */
.chroma .c {
	color: var(--brown);
	font-style: italic;
}
/* CommentHashbang */
.chroma .ch {
	color: var(--brown);
	font-style: italic;
}
/* CommentMultiline */
.chroma .cm {
	color: var(--brown);
	font-style: italic;
}
/* CommentSingle */
.chroma .c1 {
	color: var(--brown);
	font-style: italic;
}
/* CommentSpecial */
.chroma .cs {
	color: var(--brown);
	font-style: italic;
}
/* CommentPreproc */
.chroma .cp {
	color: var(--brown);
	font-style: italic;
}
/* CommentPreprocFile */
.chroma .cpf {
	color: var(--brown);
	font-style: italic;
}
/* Generic */
.chroma .g {
	color: var(--black);
}
/* GenericDeleted */
.chroma .gd {
	color: var(--error);
}
/* GenericEmph */
.chroma .ge {
	color: var(--black);
	font-style: italic;
}
/* GenericError */
.chroma .gr {
	color: var(--error);
}
/* GenericHeading */
.chroma .gh {
	color: var(--blue-dark);
	font-weight: bold;
}
/* GenericInserted */
.chroma .gi {
	color: var(--green);
}
/* GenericOutput */
.chroma .go {
	color: var(--black);
	font-style: italic;
}
/* GenericPrompt */
.chroma .gp {
	color: var(--brown);
}
/* GenericStrong */
.chroma .gs {
	color: var(--black);
	font-weight: bold;
}
/* GenericSubheading */
.chroma .gu {
	color: var(--purple-dark);
	font-weight: bold;
}
/* GenericTraceback */
.chroma .gt {
	color: var(--error);
	font-weight: bold;
}
/* GenericUnderline */
.chroma .gl {
	color: var(--black);
	text-decoration: underline;
}
/* TextWhitespace */
.chroma .w {
	color: #f8f8f8;
	text-decoration: underline;
}
=======
/* Background */ .chroma { background-color: #f8f8f8 }
/* Other */ .chroma .x { color: var(--black) }
/* Error */ .chroma .err { color: var(--error) }
/* LineTableTD */ .chroma .lntd { vertical-align: top; padding: 0; margin: 0; border: 0; }
/* LineTable */ .chroma .lntable { border-spacing: 0; padding: 0; margin: 0; border: 0; width: auto; overflow: auto; display: block; }
/* LineHighlight */ .chroma .hl { display: block; width: 100%;background-color: #ffffcc }
/* LineNumbersTable */ .chroma .lnt { margin-right: 0.4em; padding: 0 0.4em 0 0.4em;color: #7f7f7f }
/* LineNumbers */ .chroma .ln { margin-right: 0.4em; padding: 0 0.4em 0 0.4em;color: #727272 }
/* Keyword */ .chroma .k { color: var(--blue); font-weight: bold }
/* KeywordConstant */ .chroma .kc { color: var(--blue); font-weight: bold }
/* KeywordDeclaration */ .chroma .kd { color: var(--blue); font-weight: bold }
/* KeywordNamespace */ .chroma .kn { color: var(--blue); font-weight: bold }
/* KeywordPseudo */ .chroma .kp { color: var(--blue); font-weight: bold }
/* KeywordReserved */ .chroma .kr { color: var(--blue); font-weight: bold }
/* KeywordType */ .chroma .kt { color: var(--blue); font-weight: bold }
/* Name */ .chroma .n { color: var(--black) }
/* NameAttribute */ .chroma .na { color: var(--gold) }
/* NameBuiltin */ .chroma .nb { color: var(--blue-dim) }
/* NameBuiltinPseudo */ .chroma .bp { color: var(--blue-dim) }
/* NameClass */ .chroma .nc { color: var(--blue) }
/* NameConstant */ .chroma .no { color: var(--black) }
/* NameDecorator */ .chroma .nd { color: var(--purple); font-weight: bold }
/* NameEntity */ .chroma .ni { color: var(--orange-dark) }
/* NameException */ .chroma .ne { color: var(--error); font-weight: bold }
/* NameFunction */ .chroma .nf { color: var(--black) }
/* NameFunctionMagic */ .chroma .fm { color: var(--black) }
/* NameLabel */ .chroma .nl { color: var(--orange) }
/* NameNamespace */ .chroma .nn { color: var(--black) }
/* NameOther */ .chroma .nx { color: var(--black) }
/* NameProperty */ .chroma .py { color: var(--black) }
/* NameTag */ .chroma .nt { color: var(--blue); font-weight: bold }
/* NameVariable */ .chroma .nv { color: var(--black) }
/* NameVariableClass */ .chroma .vc { color: var(--black) }
/* NameVariableGlobal */ .chroma .vg { color: var(--black) }
/* NameVariableInstance */ .chroma .vi { color: var(--black) }
/* NameVariableMagic */ .chroma .vm { color: var(--black) }
/* Literal */ .chroma .l { color: var(--black) }
/* LiteralDate */ .chroma .ld { color: var(--black) }
/* LiteralString */ .chroma .s { color: var(--green) }
/* LiteralStringAffix */ .chroma .sa { color: var(--green) }
/* LiteralStringBacktick */ .chroma .sb { color: var(--green) }
/* LiteralStringChar */ .chroma .sc { color: var(--green) }
/* LiteralStringDelimiter */ .chroma .dl { color: var(--green) }
/* LiteralStringDoc */ .chroma .sd { color: var(--brown); font-style: italic }
/* LiteralStringDouble */ .chroma .s2 { color: var(--green) }
/* LiteralStringEscape */ .chroma .se { color: var(--green) }
/* LiteralStringHeredoc */ .chroma .sh { color: var(--green) }
/* LiteralStringInterpol */ .chroma .si { color: var(--green) }
/* LiteralStringOther */ .chroma .sx { color: var(--green) }
/* LiteralStringRegex */ .chroma .sr { color: var(--green) }
/* LiteralStringSingle */ .chroma .s1 { color: var(--green) }
/* LiteralStringSymbol */ .chroma .ss { color: var(--green) }
/* LiteralNumber */ .chroma .m { color: var(--blue-bright); font-weight: bold }
/* LiteralNumberBin */ .chroma .mb { color: var(--blue-bright); font-weight: bold }
/* LiteralNumberFloat */ .chroma .mf { color: var(--blue-bright); font-weight: bold }
/* LiteralNumberHex */ .chroma .mh { color: var(--blue-bright); font-weight: bold }
/* LiteralNumberInteger */ .chroma .mi { color: var(--blue-bright); font-weight: bold }
/* LiteralNumberIntegerLong */ .chroma .il { color: var(--blue-bright); font-weight: bold }
/* LiteralNumberOct */ .chroma .mo { color: var(--blue-bright); font-weight: bold }
/* Operator */ .chroma .o { color: var(--orange-dark); font-weight: bold }
/* OperatorWord */ .chroma .ow { color: var(--blue); font-weight: bold }
/* Punctuation */ .chroma .p { color: var(--black); font-weight: bold }
/* Comment */ .chroma .c { color: var(--brown); font-style: italic }
/* CommentHashbang */ .chroma .ch { color: var(--brown); font-style: italic }
/* CommentMultiline */ .chroma .cm { color: var(--brown); font-style: italic }
/* CommentSingle */ .chroma .c1 { color: var(--brown); font-style: italic }
/* CommentSpecial */ .chroma .cs { color: var(--brown); font-style: italic }
/* CommentPreproc */ .chroma .cp { color: var(--brown); font-style: italic }
/* CommentPreprocFile */ .chroma .cpf { color: var(--brown); font-style: italic }
/* Generic */ .chroma .g { color: var(--black) }
/* GenericDeleted */ .chroma .gd { color: var(--error) }
/* GenericEmph */ .chroma .ge { color: var(--black); font-style: italic }
/* GenericError */ .chroma .gr { color: var(--error) }
/* GenericHeading */ .chroma .gh { color: var(--blue-dark); font-weight: bold }
/* GenericInserted */ .chroma .gi { color: var(--green) }
/* GenericOutput */ .chroma .go { color: var(--black); font-style: italic }
/* GenericPrompt */ .chroma .gp { color: var(--brown) }
/* GenericStrong */ .chroma .gs { color: var(--black); font-weight: bold }
/* GenericSubheading */ .chroma .gu { color: var(--purple-dark); font-weight: bold }
/* GenericTraceback */ .chroma .gt { color: var(--error); font-weight: bold }
/* GenericUnderline */ .chroma .gl { color: var(--black); text-decoration: underline }
/* TextWhitespace */ .chroma .w { color: #f8f8f8; text-decoration: underline }
>>>>>>> f55932c9
<|MERGE_RESOLUTION|>--- conflicted
+++ resolved
@@ -17,7 +17,6 @@
 	--purple-dark: #800080;
 }
 
-<<<<<<< HEAD
 /* Background */
 .chroma {
 	background-color: #f8f8f8;
@@ -63,7 +62,7 @@
 .chroma .ln {
 	margin-right: 0.4em;
 	padding: 0 0.4em 0 0.4em;
-	color: #7f7f7f;
+	color: #727272;
 }
 /* Keyword */
 .chroma .k {
@@ -396,88 +395,4 @@
 .chroma .w {
 	color: #f8f8f8;
 	text-decoration: underline;
-}
-=======
-/* Background */ .chroma { background-color: #f8f8f8 }
-/* Other */ .chroma .x { color: var(--black) }
-/* Error */ .chroma .err { color: var(--error) }
-/* LineTableTD */ .chroma .lntd { vertical-align: top; padding: 0; margin: 0; border: 0; }
-/* LineTable */ .chroma .lntable { border-spacing: 0; padding: 0; margin: 0; border: 0; width: auto; overflow: auto; display: block; }
-/* LineHighlight */ .chroma .hl { display: block; width: 100%;background-color: #ffffcc }
-/* LineNumbersTable */ .chroma .lnt { margin-right: 0.4em; padding: 0 0.4em 0 0.4em;color: #7f7f7f }
-/* LineNumbers */ .chroma .ln { margin-right: 0.4em; padding: 0 0.4em 0 0.4em;color: #727272 }
-/* Keyword */ .chroma .k { color: var(--blue); font-weight: bold }
-/* KeywordConstant */ .chroma .kc { color: var(--blue); font-weight: bold }
-/* KeywordDeclaration */ .chroma .kd { color: var(--blue); font-weight: bold }
-/* KeywordNamespace */ .chroma .kn { color: var(--blue); font-weight: bold }
-/* KeywordPseudo */ .chroma .kp { color: var(--blue); font-weight: bold }
-/* KeywordReserved */ .chroma .kr { color: var(--blue); font-weight: bold }
-/* KeywordType */ .chroma .kt { color: var(--blue); font-weight: bold }
-/* Name */ .chroma .n { color: var(--black) }
-/* NameAttribute */ .chroma .na { color: var(--gold) }
-/* NameBuiltin */ .chroma .nb { color: var(--blue-dim) }
-/* NameBuiltinPseudo */ .chroma .bp { color: var(--blue-dim) }
-/* NameClass */ .chroma .nc { color: var(--blue) }
-/* NameConstant */ .chroma .no { color: var(--black) }
-/* NameDecorator */ .chroma .nd { color: var(--purple); font-weight: bold }
-/* NameEntity */ .chroma .ni { color: var(--orange-dark) }
-/* NameException */ .chroma .ne { color: var(--error); font-weight: bold }
-/* NameFunction */ .chroma .nf { color: var(--black) }
-/* NameFunctionMagic */ .chroma .fm { color: var(--black) }
-/* NameLabel */ .chroma .nl { color: var(--orange) }
-/* NameNamespace */ .chroma .nn { color: var(--black) }
-/* NameOther */ .chroma .nx { color: var(--black) }
-/* NameProperty */ .chroma .py { color: var(--black) }
-/* NameTag */ .chroma .nt { color: var(--blue); font-weight: bold }
-/* NameVariable */ .chroma .nv { color: var(--black) }
-/* NameVariableClass */ .chroma .vc { color: var(--black) }
-/* NameVariableGlobal */ .chroma .vg { color: var(--black) }
-/* NameVariableInstance */ .chroma .vi { color: var(--black) }
-/* NameVariableMagic */ .chroma .vm { color: var(--black) }
-/* Literal */ .chroma .l { color: var(--black) }
-/* LiteralDate */ .chroma .ld { color: var(--black) }
-/* LiteralString */ .chroma .s { color: var(--green) }
-/* LiteralStringAffix */ .chroma .sa { color: var(--green) }
-/* LiteralStringBacktick */ .chroma .sb { color: var(--green) }
-/* LiteralStringChar */ .chroma .sc { color: var(--green) }
-/* LiteralStringDelimiter */ .chroma .dl { color: var(--green) }
-/* LiteralStringDoc */ .chroma .sd { color: var(--brown); font-style: italic }
-/* LiteralStringDouble */ .chroma .s2 { color: var(--green) }
-/* LiteralStringEscape */ .chroma .se { color: var(--green) }
-/* LiteralStringHeredoc */ .chroma .sh { color: var(--green) }
-/* LiteralStringInterpol */ .chroma .si { color: var(--green) }
-/* LiteralStringOther */ .chroma .sx { color: var(--green) }
-/* LiteralStringRegex */ .chroma .sr { color: var(--green) }
-/* LiteralStringSingle */ .chroma .s1 { color: var(--green) }
-/* LiteralStringSymbol */ .chroma .ss { color: var(--green) }
-/* LiteralNumber */ .chroma .m { color: var(--blue-bright); font-weight: bold }
-/* LiteralNumberBin */ .chroma .mb { color: var(--blue-bright); font-weight: bold }
-/* LiteralNumberFloat */ .chroma .mf { color: var(--blue-bright); font-weight: bold }
-/* LiteralNumberHex */ .chroma .mh { color: var(--blue-bright); font-weight: bold }
-/* LiteralNumberInteger */ .chroma .mi { color: var(--blue-bright); font-weight: bold }
-/* LiteralNumberIntegerLong */ .chroma .il { color: var(--blue-bright); font-weight: bold }
-/* LiteralNumberOct */ .chroma .mo { color: var(--blue-bright); font-weight: bold }
-/* Operator */ .chroma .o { color: var(--orange-dark); font-weight: bold }
-/* OperatorWord */ .chroma .ow { color: var(--blue); font-weight: bold }
-/* Punctuation */ .chroma .p { color: var(--black); font-weight: bold }
-/* Comment */ .chroma .c { color: var(--brown); font-style: italic }
-/* CommentHashbang */ .chroma .ch { color: var(--brown); font-style: italic }
-/* CommentMultiline */ .chroma .cm { color: var(--brown); font-style: italic }
-/* CommentSingle */ .chroma .c1 { color: var(--brown); font-style: italic }
-/* CommentSpecial */ .chroma .cs { color: var(--brown); font-style: italic }
-/* CommentPreproc */ .chroma .cp { color: var(--brown); font-style: italic }
-/* CommentPreprocFile */ .chroma .cpf { color: var(--brown); font-style: italic }
-/* Generic */ .chroma .g { color: var(--black) }
-/* GenericDeleted */ .chroma .gd { color: var(--error) }
-/* GenericEmph */ .chroma .ge { color: var(--black); font-style: italic }
-/* GenericError */ .chroma .gr { color: var(--error) }
-/* GenericHeading */ .chroma .gh { color: var(--blue-dark); font-weight: bold }
-/* GenericInserted */ .chroma .gi { color: var(--green) }
-/* GenericOutput */ .chroma .go { color: var(--black); font-style: italic }
-/* GenericPrompt */ .chroma .gp { color: var(--brown) }
-/* GenericStrong */ .chroma .gs { color: var(--black); font-weight: bold }
-/* GenericSubheading */ .chroma .gu { color: var(--purple-dark); font-weight: bold }
-/* GenericTraceback */ .chroma .gt { color: var(--error); font-weight: bold }
-/* GenericUnderline */ .chroma .gl { color: var(--black); text-decoration: underline }
-/* TextWhitespace */ .chroma .w { color: #f8f8f8; text-decoration: underline }
->>>>>>> f55932c9
+}