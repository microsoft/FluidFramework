{{/*
    Purpose: To generate a dynamic and responsive navigation bar specifically tailored for API documentation pages.

    Inputs:
      - Current Page Context: Includes parameters like URL, package, and area, used to determine the active state and links in the navigation.
      - $.Site.Data.packages: Contains packages that should be exposed to in the left nav.
      - $current, $currentURL: Represent the current page and its URL for navigation context.
      - $package: Define the current package.
      - $section, $api_section, $in_api_section, $menuArea, $isCurrentArea, $isCurrentPage: Control the display and highlighting of the navigation bar based on the section type.

    Output:
      - A navigation bar, <nav>. It displays list items (<li>) and is contains both desktop and mobile nav bars.
  */}}

{{ $current := . }}
{{ $currentURL := . | relURL }}
{{ $package := $current.Params.package }}
{{ $area := $current.Params.area }}
{{ $selectedApiVersion := $.Site.Data.versions.params.currentVersion}}

{{ $allPackages := index $.Site.Data.packages $selectedApiVersion}}
{{ range $name, $packages := $allPackages }}
    {{ range $packages }}
        {{ if eq $package .}}
            {{ $area = $name}}
        {{ end }}
    {{ end }}
{{ end }}

{{ $in_api_section := false }}
{{ $allVersions := $.Site.Data.versions.params.previousVersions | append $.Site.Data.versions.params.currentVersion}}
{{ range $version := $allVersions }}
    {{ $fileDir := printf "%s%s/%s" $.Site.Data.versions.apiDocsDirectory $version "_index.md"}}
    {{ $contentPath := $.Site.GetPage $fileDir }}
    {{ $in_api_section := or $in_api_section ($.IsDescendant $contentPath) }}
{{ end }}

{{ $ref_home_active := and .IsSection (not $in_api_section) }}
{{ $api_home_active := and .IsSection $in_api_section }}
{{ $section := .CurrentSection }}
{{ $packagePages := where .Site.RegularPages "Params.kind" "Package"}}

<!-- {{ printf "%#v" .Kind }}
{{ printf "%#v" $in_api_section }} -->

<nav id="docs-navbar" aria-label="Topics" class="docs-nav visible-md visible-lg">
    <ul class="nav" id="main-nav">

        <li {{ if $ref_home_active }} class="active" {{ end }}>
            <a class="docs-home" href="/docs/" {{ if $ref_home_active }}
                aria-label="Current Page: Documentation for FluidFramework" {{ end }}>Overview</a>
        </li>

        {{- range (index .Site.Menus .Section) }}
            {{ $menuArea := .Identifier}}
            {{ $isCurrentArea := (eq $menuArea $area) }}

            <!-- {{ printf "%#v" $menuArea }}
            {{ printf "%#v" $area }} -->

            {{- if ne .URL "" -}}
            {{ $isCurrentPage := eq .URL $current.RelPermalink }}

            <li class="panel {{if $isCurrentPage }}active{{end}}">
                <a class="area{{if $isCurrentPage }} active expanded{{ end }}" aria-label="{{ default .Name .Title }}" href="{{.URL}}"
                    data-parent="#main-nav">{{ .Name }}</a>
            </li>
            {{- else -}}
            <li class="panel {{if $isCurrentArea}}active expanded{{else}}collapsed{{end}}">
                <a class="area" aria-label="{{ .Name }} drop down" href="#{{ $menuArea }}-articles" data-parent="#main-nav"
                    data-toggle="collapse">{{ .Name }}</a>

                <ul id="{{ $menuArea }}-articles" class="collapse {{if $isCurrentArea}}in{{end}}">
                    <!-- list all pages in area -->
                    {{- range ((where $current.Site.RegularPages "Params.area" "==" $menuArea).ByParam "menuPosition") }}
                    {{ $isCurrentPage := eq .RelPermalink $current.RelPermalink }}

                    <li {{ if $isCurrentPage }}class="active" {{ end }}>
                        <a href="{{ .RelPermalink }}"
                            {{ if $isCurrentPage }}aria-label="Current Page: {{ (default .Name .Title) | safeHTML }} " {{ end }}>
                            {{ .Title }} </a>
                    </li>
                    {{- end }}
                </ul>
            </li>
            {{- end -}}
        {{- end }}
    </ul>
    <hr/>
    <ul class="nav" id="api-overview-nav">
        {{ $selectedApiVersion := trim $current.RelPermalink "/" }}
        {{ $selectedApiVersion = index (split $selectedApiVersion "/") 2 }}
        {{ $isNotSelectApiVersion := (not (in $allVersions $selectedApiVersion)) }}
        {{ if $isNotSelectApiVersion}}
            {{ $selectedApiVersion = $.Site.Data.versions.params.currentVersion }}
        {{ end }}
        {{ $apiOverviewPage := printf "%s%s" $.Site.Data.versions.apiDocsDirectory $selectedApiVersion }}
         <li {{ if $in_api_section }} class="active" {{ end }}>  <!-- {{ if $in_api_section }} class="active" {{ end }} doesn't work -->
            <a class="docs-home" href={{$apiOverviewPage}} {{ if $api_home_active }}
                aria-label="Current Page: API Overview" {{ end }}>API Overview</a>
        </li>
        <li>
            <select name="API version" id="api-version" onchange="window.location.href = this.value;">
                {{ range $name, $version := $.Site.Data.versions.apiVersionOptionName }}
                    {{ $path := printf "%s%s/" $.Site.Data.versions.apiDocsDirectory $version }}
                    {{ $isCurrentVersion := strings.Contains $version $selectedApiVersion }}
                    <option value="{{ $path }}" {{ if $isCurrentVersion }} selected {{end}}>
                        {{ $name }}
                    </option>
                {{ end }}
            </select>
        </li>
    </ul>
    {{ $packages := index $.Site.Data.packages $selectedApiVersion }}
    {{ $DDSes := index $packages "DDSes" }}
    {{ $resultString := "fluid-framework" }}
    {{ range $DDSes }}
        {{ $parts := split . "/" }}
        {{ $resultString = printf "%s,%s" $resultString (index $parts 1) }}
    {{ end }}
    {{ $resultArray := split $resultString "," }}

    {{ $isPackageActive := false }}
    {{ range $resultArray }}
        {{ if in $current.RelPermalink . }}
            {{ $isPackageActive = true }}
        {{ end }}
    {{ end }}

    <ul class="nav" id="fluid-framework-nav">
        <li class="panel {{ if $isPackageActive }}active expanded{{ end }}">
            <a class="area" href="#fluid-framework-reference" data-parent="#fluid-framework-nav" data-toggle="collapse">Fluid Framework</a>
            <ul id="fluid-framework-reference" class="collapse {{ if $isPackageActive }}in{{ end }}">
                {{ $FFLink := printf "/docs/api/%s/fluid-framework" $selectedApiVersion }}
                {{ $isActive := eq (add $FFLink "/") $current.RelPermalink }}
                <li class="panel {{if $isActive }}active{{end}}">
                    <a class="area{{if $isActive }} active expanded{{ end }} nav-page" href="{{ $FFLink }}">Complete Reference</a>
                </li>
                
                {{ $specificCategories := slice "Audience" "Container" }}
                {{ $activeCategory := "" }}
                {{ $activeSubCategory := "" }}
                {{ range $categoryName := $specificCategories }}
                    {{ $category := index $packages $categoryName }}
                    {{ range $subcategoryName, $subcategoryItems := $category }}
                        {{ range $item := $subcategoryItems }}
                            {{ $lowerItem := lower $item }}
                            {{ $link := printf "%s/%s-%s" $FFLink $lowerItem (lower $subcategoryName | singularize) }}
                            {{ if eq $subcategoryName "Types" }}
                                {{ $link = printf "%s#%s-typealias" $FFLink $lowerItem }}                                                
                            {{ end }}
                            {{ $isActive = in $current.RelPermalink $link }}
                            
                            {{ if $isActive }}
                                {{ $activeCategory = $categoryName }}
                                {{ $activeSubCategory = $subcategoryName }}
                            {{ end }}
                        {{ end }}
                    {{ end }}
                {{ end }}
                
                {{ range $categoryName := $specificCategories }}
                    {{ $category := index $packages $categoryName }}
                    {{ $isCategoryActive := eq $activeCategory $categoryName }}
                    <li class="panel {{ if $isCategoryActive }}active expanded{{ else }}collapsed{{ end }}">
                        <a class="area" href="#{{ $categoryName }}-articles" data-toggle="collapse">{{ $categoryName }}</a>
                        <ul id="{{ $categoryName }}-articles" class="collapse {{ if $isCategoryActive }}in{{ end }}">
                            {{ range $subcategoryName, $subcategoryItems := $category }}
                                {{ $isSubCategoryActive := and (eq $activeSubCategory $subcategoryName) $isCategoryActive }}
                                <li class="panel type-definitions {{ if $isSubCategoryActive }}active expanded{{ else }}collapsed{{ end }}">
                                    <a class="area padding-35px" href="#{{ $categoryName }}-{{ $subcategoryName }}-articles" data-toggle="collapse">{{ $subcategoryName }}</a>
                                    <ul id="{{ $categoryName }}-{{ $subcategoryName }}-articles" class="collapse {{ if $isSubCategoryActive }}in{{ end }}">
                                        {{ range $item := $subcategoryItems }}
                                            {{ $lowerItem := lower $item }}
                                            {{ $link := printf "%s/%s-%s" $FFLink $lowerItem (lower $subcategoryName | singularize) }}
                                            {{ if eq $subcategoryName "Types" }}
                                                {{ $link = printf "%s#%s-typealias" $FFLink $lowerItem }}                                                
                                            {{ end }}
                                            {{ $isActive = in $current.RelPermalink $link }}
                                            <li class="panel {{ if $isActive }}active expanded{{ else }}collapsed{{ end }}">
                                                <a class="padding-45px nav-page" href="{{ $link }}">
                                                    {{ partial "breakOnCapitals.html" $item }}
                                                </a>
                                            </li>
                                        {{ end }}
                                    </ul>
                                </li>
                            {{ end }}
                        </ul>
                    </li>
                {{ end }}
                {{ range $specificCategories }}
                    {{ if in $current.RelPermalink . }}
                        {{ $isPackageActive = true }}
                    {{ end }}
                {{ end }}
                {{ $isDDSActive := false }}
                {{ $modifiedArray := after 1 $resultArray }}
                {{ range $modifiedArray }}
                    {{ if in $current.RelPermalink . }}
                        {{ $isDDSActive = true }}
                    {{ end }}
                {{ end }}

<<<<<<< HEAD
                <li class="panel {{ if $isDDSActive }}active expanded{{ else }}collapsed{{ end }}">
                    <a class="area" href="#dds-articles" data-toggle="collapse">DDSes</a>
                    <ul id="dds-articles" class="collapse {{ if $isDDSActive }}in{{ end }}">
                        {{- range $DDSes }}
                            {{ $targetPage := $current }}
                            {{- range (where $packagePages "Params.package" .) -}}
                                {{ $currentApiVersion := index (split (trim .RelPermalink "/") "/") 2}}
                                {{if eq $currentApiVersion $selectedApiVersion}} 
                                    {{ $targetPage = . }}
                                    {{ $versionData := index $.Site.Data $selectedApiVersion }}
                                    
                                    {{ $packageNameToDisplayName := index $versionData "packageNameToDisplayName"}}
                                    {{ $packageKey := index $packageNameToDisplayName $targetPage.Params.package }}
                                    
                                    {{ $allApis := index $versionData "allAPIs"}}
                                    {{ $apiDetails := index $allApis $packageKey }}
=======
                                {{ $isCurrentPage := in (trim $current.RelPermalink " ") (trim $targetPage.RelPermalink " ") }}
                                {{ $hasActiveLeaf := false }}
                                {{ range $category := slice "Interface" "Class" "Enum" "TypeAlias" }}
                                    {{ if isset $apiDetails $category }}
                                        {{ $currentTrimmedLink := trim $current.RelPermalink " " }}
                                        {{ $categoryLower := lower $category }}
>>>>>>> 1ed8c677

                                    {{ $isCurrentPage := in (trim $current.RelPermalink " ") (trim $targetPage.RelPermalink " ") }}
                                    {{ $hasActiveLeaf := false }}
                                    {{ range $category := slice "Interface" "Class" "Enum" }}
                                        {{ if isset $apiDetails $category }}
                                            {{ $currentTrimmedLink := trim $current.RelPermalink " " }}
                                            {{ $categoryLower := lower $category }}

                                            {{ range $item := index $apiDetails $category }}
                                                {{ $isActiveItem := in $currentTrimmedLink (trim (print (lower $item) "-" $categoryLower "/") " ") }}
                                                {{ if $isActiveItem }} {{ $hasActiveLeaf = true }} {{ end }}
                                            {{ end }}
                                        {{ end }}
                                    {{ end }}
<<<<<<< HEAD
                                    <li class="panel {{ if $isCurrentPage }}active{{ end }} {{ if $hasActiveLeaf }}active-leaf{{ end }}">
                                        <a href="{{$targetPage.RelPermalink}}" 
                                        class="packages nav-page padding-35px" 
                                        data-toggle="collapse" 
                                        data-target="#leaf-docs-nav" 
                                        {{ if $isCurrentPage }}aria-label="Current Page: {{ (path.Base $targetPage.RelPermalink) | humanize | title }}"{{ end }}>
                                            {{ (path.Base $targetPage.RelPermalink) | humanize | title }}
                                        </a>
                                        <ul id="leaf-docs-nav" class="leaf-docs-nav collapse {{ if $isCurrentPage }}in{{ end }}">
                                            {{ $plurals := dict "Interface" "Interfaces" "Class" "Classes" "Enum" "Enums" }}
        
                                            {{ range $category := slice "Interface" "Class" "Enum" }}
                                                {{ if isset $apiDetails $category }}
                                                    {{ $currentTrimmedLink := trim $current.RelPermalink " " }}
                                                    {{ $categoryLower := lower $category }}
                                                    {{ $isCategoryActive := in $currentTrimmedLink $categoryLower }}
                                                    {{ $categoryPlural := index $plurals $category }}
        
                                                    <li class="panel type-definitions {{ if $isCategoryActive }}active expanded{{ else }}collapsed{{ end }}">
                                                        <div href="#" class="api-item-kind {{ $categoryLower }}-link padding-45px" 
                                                            data-toggle="collapse" data-target="#dds-{{ $category }}-content"
                                                        >
                                                            {{ $categoryPlural }}
                                                        </div>
                                                        
                                                        <ul id="dds-{{ $category }}-content" class="collapse {{ if $isCategoryActive }}in{{ end }}">
                                                            {{ range $item := index $apiDetails $category }}
                                                                {{ $itemLink := print (relURL $.Site.Data.versions.apiDocsDirectory) $selectedApiVersion "/" $packageKey "/" (lower $item) "-" $categoryLower }}
                                                                {{ $isActiveItem := in $currentTrimmedLink (trim (print (lower $item) "-" $categoryLower "/") " ") }}
                                                                <li class="{{ if $isActiveItem }}active expanded{{ else }}collapsed{{ end }}">
                                                                    <a class="nav-page padding-55px" href="{{ $itemLink }}" {{ if $isActiveItem }}aria-label="Current Page: {{ $item }} {{ $categoryPlural }}"{{ end }}>
                                                                        {{ partial "breakOnCapitals.html" $item }}
                                                                    </a>
                                                                </li>
                                                            {{ end }}
                                                        </ul>
                                                    </li>
                                                {{ end }}
=======
                                {{ end }}
                                <li class="panel {{ if $isCurrentPage }}active{{ end }} {{ if $hasActiveLeaf }}active-leaf{{ end }}">
                                    <a href="{{$targetPage.RelPermalink}}" 
                                       class="packages" 
                                       data-toggle="collapse" 
                                       data-target="#leaf-docs-nav-{{ $isCurrentPage }}" 
                                       {{ if $isCurrentPage }}aria-label="Current Page: {{ (path.Base $targetPage.RelPermalink) | humanize | title }}"{{ end }}>
                                        {{ (path.Base $targetPage.RelPermalink) | humanize | title }}
                                    </a>
                                    <ul id="leaf-docs-nav-{{ $isCurrentPage }}" class="leaf-docs-nav collapse {{ if $isCurrentPage }}in{{ end }}">
                                        {{ $plurals := dict "Interface" "Interfaces" "Class" "Classes" "Enum" "Enums" "TypeAlias" "Types" }}
    
                                        {{ range $category := slice "Interface" "Class" "Enum" "TypeAlias" }}
                                            {{ if isset $apiDetails $category }}
                                                {{ $currentTrimmedLink := trim $current.RelPermalink " " }}
                                                {{ $categoryLower := lower $category }}
                                                {{ $isCategoryActive := in $currentTrimmedLink $categoryLower }}
                                                {{ $categoryPlural := index $plurals $category }}
    
                                                <li class="panel type-definitions {{ if $isCategoryActive }}active expanded{{ else }}collapsed{{ end }}">
                                                    <div href="#" class="api-item-kind {{ $categoryLower }}-link" 
                                                        data-toggle="collapse" data-target="#{{ $categoryLower }}-{{ $isCurrentPage }}-content"
                                                    >
                                                        {{ $categoryPlural }}
                                                    </div>
                                                    
                                                    <ul id="{{ $categoryLower }}-{{ $isCurrentPage }}-content" class="collapse {{ if $isCategoryActive }}in{{ end }}">
                                                        {{ range $item := index $apiDetails $category }}
                                                            {{ $itemLink := print (relURL $.Site.Data.versions.apiDocsDirectory) $selectedApiVersion "/" $packageKey "/" (lower $item) "-" $categoryLower }}
                                                            {{ $isActiveItem := in $currentTrimmedLink (trim (print (lower $item) "-" $categoryLower "/") " ") }}
                                                            <li class="{{ if $isActiveItem }}active expanded{{ else }}collapsed{{ end }}">
                                                                <a class="leaf-node" href="{{ $itemLink }}" {{ if $isActiveItem }}aria-label="Current Page: {{ $item }} {{ $categoryPlural }}"{{ end }}>
                                                                    {{ partial "breakOnCapitals.html" $item }}
                                                                </a>
                                                            </li>
                                                        {{ end }}
                                                    </ul>
                                                </li>
>>>>>>> 1ed8c677
                                            {{ end }}
                                        </ul>
                                    </li>
                                {{end}}
                            {{- end }}
                        {{- end }}
                    </ul>
                </li>
            </ul>
        </li>
    </ul>
    <ul class="nav" id="secondary-nav">       
        {{ $serviceClients := index (index $.Site.Data.packages $selectedApiVersion) "serviceClients" }}
        {{ $isCurrentArea := eq "serviceClients" $area }}

        <li class="panel {{if $isCurrentArea}}active expanded{{else}}collapsed{{end}}">
            <a class="area" aria-label="Service Clients drop down" href="#service-clients-articles"
                data-parent="#secondary-nav" data-toggle="collapse">Service Clients</a>

            <ul id="service-clients-articles" class="collapse {{if $isCurrentArea}}in{{end}}">
                
                {{ range $names := $serviceClients }}
                    {{ $targetPage := $current }}
                    {{- range (where $packagePages "Params.package" .) -}}
                        {{ $currentApiVersion := index (split (trim .RelPermalink "/") "/") 2}}
                        {{if eq $currentApiVersion $selectedApiVersion}} 
                            {{ $targetPage = . }}
                            {{ $versionData := index $.Site.Data $selectedApiVersion }}
                            
                            {{ $packageNameToDisplayName := index $versionData "packageNameToDisplayName"}}
                            {{ $packageKey := index $packageNameToDisplayName $targetPage.Params.package }}
                            
                            {{ $allApis := index $versionData "allAPIs"}}
                            {{ $apiDetails := index $allApis $packageKey }}

                            {{ $isCurrentPage := in (trim $current.RelPermalink " ") (trim $targetPage.RelPermalink " ") }}
                            {{ $hasActiveLeaf := false }}
                            {{ range $category := slice "Interface" "Class" "Enum" }}
                                {{ if isset $apiDetails $category }}
                                    {{ $currentTrimmedLink := trim $current.RelPermalink " " }}
                                    {{ $categoryLower := lower $category }}

                                    {{ range $item := index $apiDetails $category }}
                                        {{ $isActiveItem := in $currentTrimmedLink (trim (print (lower $item) "-" $categoryLower "/") " ") }}
                                        {{ if $isActiveItem }} {{ $hasActiveLeaf = true }} {{ end }}
                                    {{ end }}
                                {{ end }}
                            {{ end }}
                            <li class="panel {{ if $isCurrentPage }}active{{ end }} {{ if $hasActiveLeaf }}active-leaf{{ end }}">
                                <a href="{{$targetPage.RelPermalink}}" 
                                    class="packages nav-page" 
                                    data-toggle="collapse" 
                                    data-target="#leaf-docs-nav-{{ $isCurrentPage }}" 
                                    {{ if $isCurrentPage }}aria-label="Current Page: {{ (path.Base $targetPage.RelPermalink) | humanize | title }}"{{ end }}>
                                    {{ (path.Base $targetPage.RelPermalink) | humanize | title }}
                                </a>
                                <ul id="leaf-docs-nav-{{ $isCurrentPage }}" class="leaf-docs-nav collapse {{ if $isCurrentPage }}in{{ end }}">
                                    {{ $plurals := dict "Interface" "Interfaces" "Class" "Classes" "Enum" "Enums" }}

                                    {{ range $category := slice "Interface" "Class" "Enum" }}
                                        {{ if isset $apiDetails $category }}
                                            {{ $currentTrimmedLink := trim $current.RelPermalink " " }}
                                            {{ $categoryLower := lower $category }}
                                            {{ $isCategoryActive := in $currentTrimmedLink $categoryLower }}
                                            {{ $categoryPlural := index $plurals $category }}

                                            <li class="panel type-definitions {{ if $isCategoryActive }}active expanded{{ else }}collapsed{{ end }}">
                                                <div href="#" class="api-item-kind {{ $categoryLower }}-link" 
                                                    data-toggle="collapse" data-target="#{{ $categoryLower }}-{{ $isCurrentPage }}-content"
                                                >
                                                    {{ $categoryPlural }}
                                                </div>
                                                
                                                <ul id="{{ $categoryLower }}-{{ $isCurrentPage }}-content" class="collapse {{ if $isCategoryActive }}in{{ end }}">
                                                    {{ range $item := index $apiDetails $category }}
                                                        {{ $itemLink := print (relURL $.Site.Data.versions.apiDocsDirectory) $selectedApiVersion "/" $packageKey "/" (lower $item) "-" $categoryLower }}
                                                        {{ $isActiveItem := in $currentTrimmedLink (trim (print (lower $item) "-" $categoryLower "/") " ") }}
                                                        <li class="{{ if $isActiveItem }}active expanded{{ else }}collapsed{{ end }}">
                                                            <a class="leaf-node nav-page" href="{{ $itemLink }}" {{ if $isActiveItem }}aria-label="Current Page: {{ $item }} {{ $categoryPlural }}"{{ end }}>
                                                                {{ partial "breakOnCapitals.html" $item }}
                                                            </a>
                                                        </li>
                                                    {{ end }}
                                                </ul>
                                            </li>
                                        {{ end }}
                                    {{ end }}
                                </ul>
                            </li>
                        {{end}}
                    {{- end }}
                {{- end }}
            </ul>
        </li>
    
    </ul>
</nav>
<nav id="small-nav" aria-label="Topics" class="docs-nav hidden-md hidden-lg">
    <h4>Topics</h4>
    <select id="small-nav-dropdown">
        <option value="/docs" {{if .IsHome}}selected{{end}}>Overview</option>
        {{- range (index .Site.Menus .Section) }}
            {{ $menuArea := .Identifier}}

            {{- if ne .URL "" -}}
                {{ $isCurrentPage := eq .URL $current.RelPermalink }}
                <option value="{{.URL}}" {{ if $isCurrentPage }}selected{{end}}>{{ .Name }}</option>
            {{- else -}}
                <optgroup label="{{ $menuArea }}">
                {{- range ((where $current.Site.RegularPages "Params.area" "==" $menuArea).ByParam "menuPosition") }}
                    {{ $isCurrentPage := eq .RelPermalink $current.RelPermalink }}
                    <option value="{{.RelPermalink}}" {{ if $isCurrentPage }}selected{{end}}>{{ .Title }}</option>
                {{- end -}}
                </optgroup>
            {{ end }}
        {{- end }}

        {{ $constructedOptionValue := print (relURL $.Site.Data.versions.apiDocsDirectory) $selectedApiVersion "/" }}
        <option value={{$constructedOptionValue}} {{if $in_api_section}}selected{{end}}>API Overview</option>
        {{ range $version, $allPackages := $.Site.Data.packages}}
            {{- range $grouping, $names := $allPackages }}
                {{ if eq $version $selectedApiVersion }}
                <optgroup label="{{ $grouping | humanize | title }}">
                    {{- range $names }}
                        {{ $targetPage := $current }}
                        {{ $packageKey := "" }}
                        {{ $apiDetails := "" }}
                        {{- range (where $packagePages "Params.package" .) -}}
                            {{- if eq $selectedApiVersion (index (split (trim $targetPage.RelPermalink "/") "/") 2) }}
                                {{ $targetPage = . }}
                                {{ $versionData := index $.Site.Data $selectedApiVersion }}
                                {{ $packageNameToDisplayName := index $versionData "packageNameToDisplayName"}}
                                {{ $allApis := index $versionData "allAPIs"}}
                                {{ $packageKey = index $packageNameToDisplayName $targetPage.Params.package }}
                                {{ $apiDetails = index $allApis $packageKey }}
                            {{- end -}}
                        {{- end }}
            
                        {{ $isCurrentPage := eq $package $targetPage.Params.package }}
                        {{ if $isCurrentPage}}
                            {{ $isCurrentPage = eq $targetPage.RelPermalink $current.RelPermalink }}
                        {{ end }}
                        <option value="{{$targetPage.RelPermalink}}" {{ if $isCurrentPage }}selected{{end}}>
                            {{ (path.Base $targetPage.RelPermalink) | humanize | title }}
                        </option>
                        
                        {{ range $category := slice "Interface" "Class" "Enum" }}
                            {{ if isset $apiDetails $category }}
                                <option value="#" disabled>&nbsp;&nbsp;{{ $category }}</option>
                                {{ range index $apiDetails $category }}
                                    {{ $constructedLink := print (relURL $.Site.Data.versions.apiDocsDirectory) $selectedApiVersion "/" $packageKey "/" (lower .) "-" (lower $category) }}
                                    {{ $isCategoryActive := in (trim $current.RelPermalink " ") (trim (print (lower .) "-" (lower $category) "/") " ") }}
                                    <option value="{{ $constructedLink }}" {{ if $isCategoryActive }}selected{{end}}>&nbsp;&nbsp;&nbsp;&nbsp;{{ . }}</option>
                                {{ end }}
                            {{ end }}
                        {{ end }}
                    {{ end }}
                    </optgroup>
                {{end}}
            {{- end }}
        {{ end }}
    </select>
</nav><|MERGE_RESOLUTION|>--- conflicted
+++ resolved
@@ -202,7 +202,6 @@
                     {{ end }}
                 {{ end }}
 
-<<<<<<< HEAD
                 <li class="panel {{ if $isDDSActive }}active expanded{{ else }}collapsed{{ end }}">
                     <a class="area" href="#dds-articles" data-toggle="collapse">DDSes</a>
                     <ul id="dds-articles" class="collapse {{ if $isDDSActive }}in{{ end }}">
@@ -219,14 +218,6 @@
                                     
                                     {{ $allApis := index $versionData "allAPIs"}}
                                     {{ $apiDetails := index $allApis $packageKey }}
-=======
-                                {{ $isCurrentPage := in (trim $current.RelPermalink " ") (trim $targetPage.RelPermalink " ") }}
-                                {{ $hasActiveLeaf := false }}
-                                {{ range $category := slice "Interface" "Class" "Enum" "TypeAlias" }}
-                                    {{ if isset $apiDetails $category }}
-                                        {{ $currentTrimmedLink := trim $current.RelPermalink " " }}
-                                        {{ $categoryLower := lower $category }}
->>>>>>> 1ed8c677
 
                                     {{ $isCurrentPage := in (trim $current.RelPermalink " ") (trim $targetPage.RelPermalink " ") }}
                                     {{ $hasActiveLeaf := false }}
@@ -241,7 +232,6 @@
                                             {{ end }}
                                         {{ end }}
                                     {{ end }}
-<<<<<<< HEAD
                                     <li class="panel {{ if $isCurrentPage }}active{{ end }} {{ if $hasActiveLeaf }}active-leaf{{ end }}">
                                         <a href="{{$targetPage.RelPermalink}}" 
                                         class="packages nav-page padding-35px" 
@@ -280,46 +270,6 @@
                                                         </ul>
                                                     </li>
                                                 {{ end }}
-=======
-                                {{ end }}
-                                <li class="panel {{ if $isCurrentPage }}active{{ end }} {{ if $hasActiveLeaf }}active-leaf{{ end }}">
-                                    <a href="{{$targetPage.RelPermalink}}" 
-                                       class="packages" 
-                                       data-toggle="collapse" 
-                                       data-target="#leaf-docs-nav-{{ $isCurrentPage }}" 
-                                       {{ if $isCurrentPage }}aria-label="Current Page: {{ (path.Base $targetPage.RelPermalink) | humanize | title }}"{{ end }}>
-                                        {{ (path.Base $targetPage.RelPermalink) | humanize | title }}
-                                    </a>
-                                    <ul id="leaf-docs-nav-{{ $isCurrentPage }}" class="leaf-docs-nav collapse {{ if $isCurrentPage }}in{{ end }}">
-                                        {{ $plurals := dict "Interface" "Interfaces" "Class" "Classes" "Enum" "Enums" "TypeAlias" "Types" }}
-    
-                                        {{ range $category := slice "Interface" "Class" "Enum" "TypeAlias" }}
-                                            {{ if isset $apiDetails $category }}
-                                                {{ $currentTrimmedLink := trim $current.RelPermalink " " }}
-                                                {{ $categoryLower := lower $category }}
-                                                {{ $isCategoryActive := in $currentTrimmedLink $categoryLower }}
-                                                {{ $categoryPlural := index $plurals $category }}
-    
-                                                <li class="panel type-definitions {{ if $isCategoryActive }}active expanded{{ else }}collapsed{{ end }}">
-                                                    <div href="#" class="api-item-kind {{ $categoryLower }}-link" 
-                                                        data-toggle="collapse" data-target="#{{ $categoryLower }}-{{ $isCurrentPage }}-content"
-                                                    >
-                                                        {{ $categoryPlural }}
-                                                    </div>
-                                                    
-                                                    <ul id="{{ $categoryLower }}-{{ $isCurrentPage }}-content" class="collapse {{ if $isCategoryActive }}in{{ end }}">
-                                                        {{ range $item := index $apiDetails $category }}
-                                                            {{ $itemLink := print (relURL $.Site.Data.versions.apiDocsDirectory) $selectedApiVersion "/" $packageKey "/" (lower $item) "-" $categoryLower }}
-                                                            {{ $isActiveItem := in $currentTrimmedLink (trim (print (lower $item) "-" $categoryLower "/") " ") }}
-                                                            <li class="{{ if $isActiveItem }}active expanded{{ else }}collapsed{{ end }}">
-                                                                <a class="leaf-node" href="{{ $itemLink }}" {{ if $isActiveItem }}aria-label="Current Page: {{ $item }} {{ $categoryPlural }}"{{ end }}>
-                                                                    {{ partial "breakOnCapitals.html" $item }}
-                                                                </a>
-                                                            </li>
-                                                        {{ end }}
-                                                    </ul>
-                                                </li>
->>>>>>> 1ed8c677
                                             {{ end }}
                                         </ul>
                                     </li>
