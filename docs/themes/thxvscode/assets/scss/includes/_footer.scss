--- conflicted
+++ resolved
@@ -8,13 +8,9 @@
 
 body {
   margin-bottom: $footerheight;
-<<<<<<< HEAD
   height: 100vh;
   display: flex;
   flex-direction: column;
-=======
-  background-color: #2c2c32;
->>>>>>> 6d3c0d38
 }
 
 footer {
@@ -99,10 +95,6 @@
   min-height: $ctaHeight;
   width: 100%;
   position: relative;
-<<<<<<< HEAD
-  bottom: $footerheight;
-=======
->>>>>>> 6d3c0d38
   left: 0;
   display: flex;
   align-items: center;
