/*!
 * Copyright (c) Microsoft Corporation and contributors. All rights reserved.
 * Licensed under the MIT License.
 */

//@ts-check
/** @typedef {import("@fluid-tools/api-markdown-documenter").ApiItem} ApiItem */
/** @typedef {import("@fluid-tools/api-markdown-documenter").ApiItemTransformationConfiguration} ApiItemTransformationConfiguration */
/** @typedef {import("@fluid-tools/api-markdown-documenter").DocumentationNode} DocumentationNode */

import {
	ApiItemKind,
	ApiItemUtilities,
	CodeSpanNode,
	HeadingNode,
	LayoutUtilities,
	LineBreakNode,
	LinkNode,
	PlainTextNode,
	ReleaseTag,
	SectionNode,
	SpanNode,
	transformTsdocNode,
} from "@fluid-tools/api-markdown-documenter";

import { AdmonitionNode } from "./admonition-node.mjs";

const customExamplesSectionTitle = "Usage";
const customThrowsSectionTitle = "Error Handling";

const supportDocsLinkSpan = new SpanNode([
	new PlainTextNode("For more information about our API support guarantees, see "),
	LinkNode.createFromPlainText(
		"here",
		// Is there a URL that would be relative to the current site? (For development use)
		"https://fluidframework.com/docs/build/releases-and-apitags/#api-support-levels",
	),
	new PlainTextNode("."),
]);

/**
 * Creates a special support notice for the provided API item, if one is appropriate.
 *
 * If the item is tagged as "@legacy", displays a legacy notice.
 * Otherwise, if the item is `@alpha` or `@beta`, displays the appropriate warning.
 *
 * In either case, import instructions will also be created, but only if the item is importable by the end-user (`isImportable`).
 *
 * @privateRemarks
 * If we later wish to differentiate between release tags of `@legacy` items, this function will need
 * to be updated.
 *
 * @param {ApiItem} apiItem - The API item for which the import notice is being created.
 * @param {boolean} isImportable - Whether or not the item can be imported by the end user.
 *
 */
function createSupportNotice(apiItem, isImportable) {
	const containingPackage = apiItem.getAssociatedPackage();
	if (containingPackage === undefined) {
		throw new Error("API item does not have an associated package.");
	}
	const packageName = containingPackage.displayName;

	/**
	 * @param {string} importSubpath - Subpath beneath the item's package through which the item can be imported.
	 * @param {string} admonitionTitle - Title to display for the admonition.
	 */
	function createAdmonition(importSubpath, admonitionTitle) {
		/** @type {DocumentationNode[]} */
		const admonitionChildren = [];
		if (isImportable) {
			admonitionChildren.push(
				new SpanNode([
					new PlainTextNode("To use, import via "),
					CodeSpanNode.createFromPlainText(`${packageName}/${importSubpath}`),
					new PlainTextNode("."),
				]),
				LineBreakNode.Singleton,
			);
		}
		admonitionChildren.push(supportDocsLinkSpan);
		return new AdmonitionNode(
			admonitionChildren,
			/* admonitionKind: */ "warning",
			admonitionTitle,
		);
	}

<<<<<<< HEAD
	if (ApiItemUtilities.ancestryHasModifierTag(apiItem, "@legacy")) {
		return createImportAdmonition(
=======
	if (ApiItemUtilities.hasModifierTag(apiItem, "@legacy")) {
		return createAdmonition(
>>>>>>> 1d016136
			"legacy",
			"This API is provided for existing users, but is not recommended for new users.",
		);
	}

	const releaseLevel = ApiItemUtilities.getEffectiveReleaseLevel(apiItem);

	if (releaseLevel === ReleaseTag.Alpha) {
		return createAdmonition(
			"alpha",
			"This API is provided as an alpha preview and may change without notice.",
		);
	}

	if (releaseLevel === ReleaseTag.Beta) {
		return createAdmonition(
			"beta",
			"This API is provided as a beta preview and may change without notice.",
		);
	}

	return undefined;
}

/**
 * Creates a special use notice for the provided API item, if one is appropriate.
 *
 * If the item is tagged as "@system", displays an internal notice with use notes.
 *
 * @param {ApiItem} apiItem - The API item for which the system notice is being created.
 */
function createSystemNotice(apiItem) {
	if (ApiItemUtilities.ancestryHasModifierTag(apiItem, "@system")) {
		return new AdmonitionNode(
			[supportDocsLinkSpan],
			/* admonitionKind: */ "warning",
			"This API is reserved for internal system use and should not be imported directly. It may change at any time without notice.",
		);
	}

	return undefined;
}

/**
 * Default content layout for all API items.
 *
 * @remarks Lays out the content in the following manner:
 *
 * 1. Summary (if any)
 *
 * 1. System notice (if any)
 *
 * 1. Deprecation notice (if any)
 *
 * 1. Alpha/Beta/Legacy warning (if item annotated with `@alpha`, `@beta`, or `@legacy`)
 *
 * 1. Item Signature
 *
 * 1. Remarks (if any)
 *
 * 1. Examples (if any)
 *
 * 1. `itemSpecificContent`
 *
 * 1. Throws (if any)
 *
 * 1. See (if any)
 *
 * @param {ApiItem} apiItem - The API item being rendered.
 * @param {SectionNode[] | undefined} itemSpecificContent - API item-specific details to be included in the default layout.
 * @param {ApiItemTransformationConfiguration} config - Transformation configuration.
 *
 * @returns An array of sections describing the layout. See {@link @fluid-tools/api-markdown-documenter#ApiItemTransformationConfiguration.createDefaultLayout}.
 */
export function layoutContent(apiItem, itemSpecificContent, config) {
	if (apiItem.kind === ApiItemKind.None) {
		throw new Error("Invalid API item kind.");
	}

	// Whether or not this item is being transformed into its own document (vs being transformed into a subsection
	// of some parent document).
	// TODO: it would probably be better to have the library pass this information in, rather than re-deriving it here.
	const isDocumentItem = ["Document", "Folder"].includes(config.hierarchy[apiItem.kind].kind);

	// Whether or not this item can be imported by the end user.
	// For example, a function or interface belonging to a package's exports (entry-point) can be directly imported by the end user.
	// Whereas, the method of an interface cannot.
	// For such members where the end-user can't directly import, we won't display import instructions.
	const isImportable = apiItem.parent?.kind === ApiItemKind.EntryPoint;

	const sections = [];

	// Render summary comment (if any)
	const summary = LayoutUtilities.createSummaryParagraph(apiItem, config);
	if (summary !== undefined) {
		sections.push(new SectionNode([summary]));
	}

	// Render system notice (if any) that supersedes deprecation and import notices
	const systemNotice = createSystemNotice(apiItem);
	if (systemNotice !== undefined) {
		sections.push(new SectionNode([systemNotice]));
	} else {
		// Render deprecation notice (if any)
		const deprecationNotice = createDeprecationNoticeSection(apiItem, config);
		if (deprecationNotice !== undefined) {
			sections.push(new SectionNode([deprecationNotice]));
		}

		// Render the appropriate API notice (with import instructions), if applicable.
		const importNotice = createSupportNotice(apiItem, isImportable);
		if (importNotice !== undefined) {
			sections.push(new SectionNode([importNotice]));
		}
	}

	// Render signature (if any)
	const signature = LayoutUtilities.createSignatureSection(apiItem, config);
	if (signature !== undefined) {
		sections.push(signature);
	}

	// Render @remarks content (if any)
	const renderedRemarks = LayoutUtilities.createRemarksSection(apiItem, config);
	if (renderedRemarks !== undefined) {
		sections.push(renderedRemarks);
	}

	// Render examples (if any)
	const renderedExamples = LayoutUtilities.createExamplesSection(
		apiItem,
		config,
		customExamplesSectionTitle,
	);
	if (renderedExamples !== undefined) {
		sections.push(renderedExamples);
	}

	// Render provided contents
	if (itemSpecificContent !== undefined) {
		// Flatten contents into this section
		sections.push(...itemSpecificContent);
	}

	// Render @throws content (if any)
	const renderedThrows = LayoutUtilities.createThrowsSection(
		apiItem,
		config,
		customThrowsSectionTitle,
	);
	if (renderedThrows !== undefined) {
		sections.push(renderedThrows);
	}

	// Render @see content (if any)
	const renderedSeeAlso = LayoutUtilities.createSeeAlsoSection(apiItem, config);
	if (renderedSeeAlso !== undefined) {
		sections.push(renderedSeeAlso);
	}

	// Add heading to top of section only if this is being rendered to a parent item.
	// Document items have their headings handled specially.
	return isDocumentItem
		? sections
		: [
				new SectionNode(
					sections,
					HeadingNode.createFromPlainTextHeading(
						ApiItemUtilities.getHeadingForApiItem(apiItem, config),
					),
				),
			];
}

/**
 * Renders a section containing the {@link https://tsdoc.org/pages/tags/deprecated/ | @deprecated} notice documentation
 * of the provided API item if it is annotated as `@deprecated`.
 *
 * @remarks Displayed as a Docusaurus admonition. See {@link AdmonitionNode} and {@link renderAdmonitionNode}.
 *
 * @param {ApiItem} apiItem - The API item being rendered.
 * @param {ApiItemTransformationConfiguration} config - Transformation configuration.
 *
 * @returns The doc section if the API item had a `@remarks` comment, otherwise `undefined`.
 */
function createDeprecationNoticeSection(apiItem, config) {
	const deprecatedBlock = ApiItemUtilities.getDeprecatedBlock(apiItem);
	if (deprecatedBlock === undefined) {
		return undefined;
	}

	const transformedDeprecatedBlock = transformTsdocNode(deprecatedBlock, apiItem, config);
	if (transformedDeprecatedBlock === undefined) {
		throw new Error("Failed to transform deprecated block.");
	}

	return new AdmonitionNode(
		[transformedDeprecatedBlock],
		"Warning",
		"This API is deprecated and will be removed in a future release.",
	);
}<|MERGE_RESOLUTION|>--- conflicted
+++ resolved
@@ -86,13 +86,8 @@
 		);
 	}
 
-<<<<<<< HEAD
 	if (ApiItemUtilities.ancestryHasModifierTag(apiItem, "@legacy")) {
-		return createImportAdmonition(
-=======
-	if (ApiItemUtilities.hasModifierTag(apiItem, "@legacy")) {
 		return createAdmonition(
->>>>>>> 1d016136
 			"legacy",
 			"This API is provided for existing users, but is not recommended for new users.",
 		);
