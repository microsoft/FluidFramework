--- conflicted
+++ resolved
@@ -64,11 +64,7 @@
     version: "0.50"
     urlRef: "docs/updates/v0.50.md"
     message: | # if set, this will override the release notes updates
-<<<<<<< HEAD
-      Fluid Framework 2.0 beta is available now! <a href="https://devblogs.microsoft.com/microsoft365dev/announcing-fluid-framework-2-0-beta/"><u>Learn more.</u></a>
-=======
-      Fluid Framework 2.0 preview is available now! <a href="https://aka.ms/fluid/preview_blog"> Learn more.</a>
->>>>>>> 6457a51d
+      Fluid Framework 2.0 preview is available now! <a href="https://aka.ms/fluid/preview_blog"><u>Learn more.</u></a>
 
 menu:
   main:
