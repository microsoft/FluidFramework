/*!
 * Copyright (c) Microsoft Corporation and contributors. All rights reserved.
 * Licensed under the MIT License.
 */

/**
 * Generates ESLint 9 flat config files for packages that currently use legacy .eslintrc.cjs configs.
 *
 * Shared Config Detection:
 *  - Detects `.eslintrc.data.cjs` files which are shared config files that export configuration data
 *  - Creates corresponding `eslint.config.data.mts` flat config files
 *  - When packages extend from these shared configs, imports are added instead of duplicating rules
 *
 * Heuristic:
 *  - If .eslintrc.cjs extends "@fluidframework/eslint-config-fluid/strict" => use strict flat config.
 *  - If it extends "@fluidframework/eslint-config-fluid/minimal-deprecated" => use minimalDeprecated.
 *  - Otherwise (includes base or recommended) => use recommended.
 *  - Extracts local rules and overrides from .eslintrc.cjs and includes them in the flat config.
 *
 * Output: eslint.config.mjs (or .mts with --typescript) alongside the existing .eslintrc.cjs (which is left intact for now).
 *
 * Options:
 *   --finalize    Perform a final migration: generate configs without "GENERATED FILE" boilerplate,
 *                 then delete the source .eslintrc.cjs and .eslintignore files.
 *   --typescript  Generate TypeScript config files (.mts) instead of JavaScript (.mjs).
 *                 Requires 'jiti' to be installed (can be at workspace root).
 *                 See: https://eslint.org/docs/latest/use/configure/configuration-files#typescript-configuration-files
 */

import { promises as fs } from "node:fs";
import * as path from "node:path";
import { fileURLToPath } from "node:url";

const __filename = fileURLToPath(import.meta.url);
const __dirname = path.dirname(__filename);
const repoRoot = path.resolve(__dirname, "..");

// Parse command-line arguments
const args = process.argv.slice(2);
const finalizeMode = args.includes("--finalize");
const typescriptMode = args.includes("--typescript");

interface PackageTarget {
	packageDir: string;
	legacyConfigPath: string;
	flatVariant: "strict" | "minimalDeprecated" | "recommended";
	legacyConfig?: unknown;
	eslintIgnorePatterns?: string[];
	/** Rules and overrides merged from local extends (e.g., ../../.eslintrc.cjs) */
	extendedLocalConfig?: { rules?: Record<string, unknown>; overrides?: unknown[] };
<<<<<<< HEAD
=======
	/** Path to a shared flat config to import from (relative to packageDir) */
	sharedFlatConfigImport?: string;
}

interface SharedConfigTarget {
	configPath: string;
	alternativePaths?: string[];
	outputPath: string;
	legacyConfig: unknown;
	/** The raw loaded module exports, including any named exports like lists */
	rawModuleExports: unknown;
}

/**
 * Find shared ESLint config files that should be converted to flat configs and imported by other packages.
 *
 * Currently supports:
 *  - `.eslintrc.data.cjs` files that export configuration objects
 *  - Automatically detects if there's a corresponding `.eslintrc.cjs` that re-exports the data config
 *
 * To add a new shared config pattern:
 *  1. Create a `.eslintrc.data.cjs` file in a directory (e.g., `my-folder/.eslintrc.data.cjs`)
 *  2. Export your shared rules/overrides: `module.exports = { rules: {...}, overrides: [...] }`
 *     - Or export via a property: `module.exports = { lintConfig: { rules: {...} } }`
 *  3. In child packages, extend from the parent: `extends: ["...", "../../.eslintrc.cjs"]`
 *  4. Run this script - it will:
 *     - Generate `my-folder/eslint.config.data.mts` with the shared flat config
 *     - Update child packages to import from `../../eslint.config.data.mts`
 */
async function findSharedConfigs(): Promise<SharedConfigTarget[]> {
	const results: SharedConfigTarget[] = [];
	const topDirs = ["packages", "experimental", "examples", "azure", "tools"];

	// Search for .eslintrc.data.cjs files that might be shared configs
	// These are configs that export configuration data to be consumed by other configs
	async function searchForDataConfigs(dir: string): Promise<void> {
		let entries;
		try {
			entries = await fs.readdir(dir, { withFileTypes: true });
		} catch {
			return;
		}

		for (const entry of entries) {
			const fullPath = path.join(dir, entry.name);

			if (entry.isDirectory() && entry.name !== "node_modules") {
				await searchForDataConfigs(fullPath);
			} else if (entry.isFile() && entry.name === ".eslintrc.data.cjs") {
				// Found a shared data config - load it
				try {
					const { execFileSync } = await import("child_process");
					const escapedPath = fullPath.replace(/\\/g, "\\\\").replace(/'/g, "\\'");
					const result = execFileSync(
						"node",
						["-e", `console.log(JSON.stringify(require('${escapedPath}')))`],
						{ cwd: repoRoot, encoding: "utf8" },
					);
					const rawModuleExports = JSON.parse(result);

					// Extract the lintConfig property if it exists (e.g., examples/.eslintrc.data.cjs)
					const actualConfig = rawModuleExports.lintConfig || rawModuleExports;

					// Check if there's a corresponding .eslintrc.cjs that re-exports this
					const baseDir = path.dirname(fullPath);
					const reexportPath = path.join(baseDir, ".eslintrc.cjs");
					const alternativePaths: string[] = [];

					try {
						await fs.access(reexportPath);
						// Check if it references the .data.cjs file
						const reexportContent = await fs.readFile(reexportPath, "utf8");
						if (reexportContent.includes(".eslintrc.data.cjs")) {
							alternativePaths.push(reexportPath);
						}
					} catch {
						// No re-export file
					}

					// Generate output path: .eslintrc.data.cjs -> eslint.config.data.mts
					const outputPath = path.join(baseDir, "eslint.config.data.mts");

					results.push({
						configPath: fullPath,
						alternativePaths: alternativePaths.length > 0 ? alternativePaths : undefined,
						outputPath,
						legacyConfig: actualConfig,
						rawModuleExports,
					});
					console.log(`  Found shared config: ${path.relative(repoRoot, fullPath)}`);
				} catch (e) {
					console.error(`  Error loading shared config ${fullPath}:`, e);
				}
			}
		}
	}

	for (const top of topDirs) {
		await searchForDataConfigs(path.join(repoRoot, top));
	}

	return results;
>>>>>>> 414603dd
}

async function findLegacyConfigs(
	sharedConfigs: SharedConfigTarget[],
): Promise<PackageTarget[]> {
	const results: PackageTarget[] = [];
	const topDirs = ["packages", "experimental", "examples", "azure", "tools"]; // exclude common/build and server from traversal
<<<<<<< HEAD
=======

	// Build a map of directory paths that have shared configs
	const sharedConfigDirs = new Set<string>();
	for (const shared of sharedConfigs) {
		sharedConfigDirs.add(path.dirname(shared.configPath));
	}
>>>>>>> 414603dd

	async function walk(dir: string): Promise<void> {
		let entries;
		try {
			entries = await fs.readdir(dir, { withFileTypes: true });
		} catch {
			return; // Directory does not exist or cannot be read
		}
		for (const entry of entries) {
			if (!entry.isDirectory()) continue;
			const full = path.join(dir, entry.name);

			// Legacy .eslintrc.cjs detection - only process if legacy config exists
			const legacyPath = path.join(full, ".eslintrc.cjs");
			try {
				await fs.access(legacyPath);
				const content = await fs.readFile(legacyPath, "utf8");
				let variant: PackageTarget["flatVariant"] = "recommended";

				// Check the extends array specifically to avoid false matches from rule names
				const extendsMatch = content.match(/extends:\s*\[([^\]]+)\]/s);
				if (extendsMatch) {
					const extendsContent = extendsMatch[1];
					if (extendsContent.includes("eslint-config-fluid/strict")) {
						variant = "strict";
					} else if (extendsContent.includes("eslint-config-fluid/minimal-deprecated")) {
						variant = "minimalDeprecated";
					}
				}

				// Load the legacy config to extract rules and overrides
				// We'll use a separate Node.js process to require() the CommonJS config
				let legacyConfig;
				try {
					const { execFileSync } = await import("child_process");
					// Escape legacyPath for JS string literal
					const legacyPathEscaped = legacyPath.replace(/\\/g, "\\\\").replace(/'/g, "\\'");
					const result = execFileSync(
						"node",
						["-e", `console.log(JSON.stringify(require('${legacyPathEscaped}')))`],
						{ cwd: repoRoot, encoding: "utf8" },
					);
					legacyConfig = JSON.parse(result);
				} catch (e) {
					console.error(`Error: Could not load ${legacyPath}:`, e);
				}

				// Check for .eslintignore file
				let eslintIgnorePatterns: string[] | undefined;
				const eslintIgnorePath = path.join(full, ".eslintignore");
				try {
					const ignoreContent = await fs.readFile(eslintIgnorePath, "utf8");
					// Parse .eslintignore: each non-empty, non-comment line is a pattern
					eslintIgnorePatterns = ignoreContent
						.split("\n")
						.map((line) => line.trim())
						.filter((line) => line.length > 0 && !line.startsWith("#"));
					if (eslintIgnorePatterns.length > 0) {
						console.log(
							`  Found .eslintignore with ${eslintIgnorePatterns.length} patterns in ${full}`,
						);
					} else {
						eslintIgnorePatterns = undefined;
					}
				} catch {
					// No .eslintignore file - that's fine
				}

				if (legacyConfig !== undefined) {
					// Check for local extends (e.g., "../../.eslintrc.cjs") and load their rules/overrides
					let extendedLocalConfig:
						| { rules?: Record<string, unknown>; overrides?: unknown[] }
						| undefined;
<<<<<<< HEAD
=======
					let sharedFlatConfigImport: string | undefined;
>>>>>>> 414603dd
					const config = legacyConfig as {
						extends?: string | string[];
						rules?: Record<string, unknown>;
						overrides?: unknown[];
					};
					if (config.extends) {
						const extendsList = Array.isArray(config.extends)
							? config.extends
							: [config.extends];
						for (const ext of extendsList) {
							// Only handle local relative paths to .eslintrc.cjs files
							if (ext.startsWith("./") || ext.startsWith("../")) {
								const extPath = path.resolve(full, ext);
								if (extPath.endsWith(".eslintrc.cjs") || extPath.endsWith(".cjs")) {
<<<<<<< HEAD
									try {
										const { execFileSync } = await import("child_process");
										const extPathEscaped = extPath.replace(/\\/g, "\\\\").replace(/'/g, "\\'");
										const extResult = execFileSync(
											"node",
											["-e", `console.log(JSON.stringify(require('${extPathEscaped}')))`],
											{ cwd: repoRoot, encoding: "utf8" },
										);
										const extConfig = JSON.parse(extResult) as {
											rules?: Record<string, unknown>;
											overrides?: unknown[];
										};
										if (extConfig.rules || extConfig.overrides) {
											console.log(`  Merging extended config from ${ext}`);
											extendedLocalConfig = extendedLocalConfig ?? {};
											if (extConfig.rules) {
												extendedLocalConfig.rules = {
													...extendedLocalConfig.rules,
													...extConfig.rules,
												};
											}
											if (extConfig.overrides) {
												extendedLocalConfig.overrides = [
													...(extendedLocalConfig.overrides ?? []),
													...extConfig.overrides,
												];
											}
										}
									} catch (extErr) {
										console.warn(
											`  Warning: Could not load extended config ${ext}: ${extErr}`,
										);
=======
									// Check if this is a shared config we're generating a flat config for
									const matchingShared = sharedConfigs.find(
										(s) => s.configPath === extPath || s.alternativePaths?.includes(extPath),
									);
									if (matchingShared) {
										// Instead of merging, reference the shared flat config
										const relPath = path
											.relative(full, matchingShared.outputPath)
											.replace(/\\/g, "/");
										sharedFlatConfigImport = relPath.startsWith(".")
											? relPath
											: `./${relPath}`;
										console.log(`  Will import shared config from ${sharedFlatConfigImport}`);
									} else {
										// Merge rules from extended configs that aren't shared flat configs
										try {
											const { execFileSync } = await import("child_process");
											const extPathEscaped = extPath
												.replace(/\\/g, "\\\\")
												.replace(/'/g, "\\'");
											const extResult = execFileSync(
												"node",
												["-e", `console.log(JSON.stringify(require('${extPathEscaped}')))`],
												{ cwd: repoRoot, encoding: "utf8" },
											);
											const extConfig = JSON.parse(extResult) as {
												rules?: Record<string, unknown>;
												overrides?: unknown[];
											};
											if (extConfig.rules || extConfig.overrides) {
												console.log(`  Merging extended config from ${ext}`);
												extendedLocalConfig = extendedLocalConfig ?? {};
												if (extConfig.rules) {
													extendedLocalConfig.rules = {
														...extendedLocalConfig.rules,
														...extConfig.rules,
													};
												}
												if (extConfig.overrides) {
													extendedLocalConfig.overrides = [
														...(extendedLocalConfig.overrides ?? []),
														...extConfig.overrides,
													];
												}
											}
										} catch (extErr) {
											console.warn(
												`  Warning: Could not load extended config ${ext}: ${extErr}`,
											);
										}
>>>>>>> 414603dd
									}
								}
							}
						}
					}

					results.push({
						packageDir: full,
						legacyConfigPath: legacyPath,
						flatVariant: variant,
						legacyConfig,
						eslintIgnorePatterns,
						extendedLocalConfig,
<<<<<<< HEAD
=======
						sharedFlatConfigImport,
>>>>>>> 414603dd
					});
				} else {
					console.error(`Skipping package at ${full} due to failed legacy config load.`);
				}
			} catch {
				/* no legacy config here - skip this directory */
			}

			await walk(full);
		}
	}

	console.log("Scanning for legacy .eslintrc.cjs configs...");
	for (const top of topDirs) {
		console.log(`  Scanning ${top}/...`);
		await walk(path.join(repoRoot, top));
	}
	return results;
}

<<<<<<< HEAD
=======
function buildSharedConfigContent(
	configDir: string,
	legacyConfig: unknown,
	finalize: boolean,
	typescript: boolean,
	/** The raw loaded module exports, including any named exports like lists */
	rawModuleExports?: unknown,
): string {
	const config = legacyConfig as {
		rules?: Record<string, unknown>;
		overrides?: unknown[];
	};

	// TypeScript mode uses `import type` and inline type annotations
	const typeImport = typescript ? `import type { Linter } from "eslint";\n\n` : "";
	const configType = typescript ? `: Linter.Config[]` : "";
	const jsdocType = typescript ? "" : `/** @type {import("eslint").Linter.Config[]} */\n`;

	const header = finalize
		? `/*!
 * Copyright (c) Microsoft Corporation and contributors. All rights reserved.
 * Licensed under the MIT License.
 */

/**
 * Shared ESLint configuration.
 * Extend this in child package eslint.config.mts files to avoid duplicating common rules.
 * Named exports (e.g., importInternalModulesAllowed) can be imported and extended by consumers.
 */

${typeImport}`
		: `/* eslint-disable */
/**
 * GENERATED FILE - DO NOT EDIT DIRECTLY.
 * To regenerate: pnpm tsx scripts/generate-flat-eslint-configs.ts${typescript ? " --typescript" : ""}
 *
 * Shared ESLint configuration.
 * Extend this in child package eslint.config.mts files to avoid duplicating common rules.
 * Named exports (e.g., importInternalModulesAllowed) can be imported and extended by consumers.
 */
${typeImport}`;

	let configContent = header;

	// Check if there are named exports (arrays) that should be exported for reuse
	// This preserves the pattern from .eslintrc.data.cjs where lists are exported
	// so other packages can reference and extend them
	const namedExports: Record<string, string[]> = {};
	if (rawModuleExports && typeof rawModuleExports === "object") {
		for (const [key, value] of Object.entries(rawModuleExports)) {
			// Export arrays that aren't the lintConfig itself
			if (
				key !== "lintConfig" &&
				Array.isArray(value) &&
				value.every((v) => typeof v === "string")
			) {
				namedExports[key] = value;
			}
		}
	}

	// Generate named exports for reusable lists
	for (const [name, value] of Object.entries(namedExports)) {
		const arrayType = typescript ? `: string[]` : "";
		configContent += `export const ${name}${arrayType} = ${JSON.stringify(value, null, "\t")};\n\n`;
	}

	configContent += `${jsdocType}const config${configType} = [\n`;

	// Add rules
	if (config.rules && Object.keys(config.rules).length > 0) {
		configContent += `\t{\n\t\trules: ${JSON.stringify(config.rules, null, 2).replace(/\n/g, "\n\t\t")},\n\t},\n`;
	}

	// Add overrides
	if (config.overrides && config.overrides.length > 0) {
		for (const override of config.overrides as Array<{
			files?: string | string[];
			excludedFiles?: string | string[];
			rules?: Record<string, unknown>;
		}>) {
			configContent += `\t{\n`;
			if (override.files) {
				configContent += `\t\tfiles: ${JSON.stringify(override.files)},\n`;
			}
			if (override.excludedFiles) {
				configContent += `\t\tignores: ${JSON.stringify(override.excludedFiles)},\n`;
			}
			if (override.rules) {
				configContent += `\t\trules: ${JSON.stringify(override.rules, null, 2).replace(/\n/g, "\n\t\t")},\n`;
			}
			configContent += `\t},\n`;
		}
	}

	configContent += `];\n\nexport default config;\n`;
	return configContent;
}

>>>>>>> 414603dd
// List of TypeScript-ESLint rules that require type information
// These rules should not be applied to test files since the base config disables project for them
const TYPE_AWARE_RULES = new Set([
	"@typescript-eslint/await-thenable",
	"@typescript-eslint/consistent-return",
	"@typescript-eslint/consistent-type-exports",
	"@typescript-eslint/dot-notation",
	"@typescript-eslint/naming-convention",
	"@typescript-eslint/no-array-delete",
	"@typescript-eslint/no-base-to-string",
	"@typescript-eslint/no-confusing-void-expression",
	"@typescript-eslint/no-deprecated",
	"@typescript-eslint/no-duplicate-type-constituents",
	"@typescript-eslint/no-floating-promises",
	"@typescript-eslint/no-for-in-array",
	"@typescript-eslint/no-implied-eval",
	"@typescript-eslint/no-meaningless-void-operator",
	"@typescript-eslint/no-misused-promises",
	"@typescript-eslint/no-mixed-enums",
	"@typescript-eslint/no-redundant-type-constituents",
	"@typescript-eslint/no-unnecessary-boolean-literal-compare",
	"@typescript-eslint/no-unnecessary-condition",
	"@typescript-eslint/no-unnecessary-qualifier",
	"@typescript-eslint/no-unnecessary-template-expression",
	"@typescript-eslint/no-unnecessary-type-arguments",
	"@typescript-eslint/no-unnecessary-type-assertion",
	"@typescript-eslint/no-unnecessary-type-parameters",
	"@typescript-eslint/no-unsafe-argument",
	"@typescript-eslint/no-unsafe-assignment",
	"@typescript-eslint/no-unsafe-call",
	"@typescript-eslint/no-unsafe-enum-comparison",
	"@typescript-eslint/no-unsafe-member-access",
	"@typescript-eslint/no-unsafe-return",
	"@typescript-eslint/no-unsafe-type-assertion",
	"@typescript-eslint/no-unsafe-unary-minus",
	"@typescript-eslint/non-nullable-type-assertion-style",
	"@typescript-eslint/only-throw-error",
	"@typescript-eslint/prefer-destructuring",
	"@typescript-eslint/prefer-find",
	"@typescript-eslint/prefer-includes",
	"@typescript-eslint/prefer-nullish-coalescing",
	"@typescript-eslint/prefer-optional-chain",
	"@typescript-eslint/prefer-promise-reject-errors",
	"@typescript-eslint/prefer-readonly",
	"@typescript-eslint/prefer-readonly-parameter-types",
	"@typescript-eslint/prefer-reduce-type-parameter",
	"@typescript-eslint/prefer-regexp-exec",
	"@typescript-eslint/prefer-return-this-type",
	"@typescript-eslint/prefer-string-starts-ends-with",
	"@typescript-eslint/promise-function-async",
	"@typescript-eslint/related-getter-setter-pairs",
	"@typescript-eslint/require-array-sort-compare",
	"@typescript-eslint/require-await",
	"@typescript-eslint/restrict-plus-operands",
	"@typescript-eslint/restrict-template-expressions",
	"@typescript-eslint/return-await",
	"@typescript-eslint/strict-boolean-expressions",
	"@typescript-eslint/switch-exhaustiveness-check",
	"@typescript-eslint/unbound-method",
	"@typescript-eslint/use-unknown-in-catch-callback-variable",
]);

function buildFlatConfigContent(
	packageDir: string,
	variant: PackageTarget["flatVariant"],
	legacyConfig?: unknown,
	eslintIgnorePatterns?: string[],
	finalize: boolean = false,
	typescript: boolean = false,
	extendedLocalConfig?: { rules?: Record<string, unknown>; overrides?: unknown[] },
<<<<<<< HEAD
=======
	sharedFlatConfigImport?: string,
>>>>>>> 414603dd
): string {
	const flatSource = path
		.relative(
			packageDir,
			path.join(repoRoot, "common", "build", "eslint-config-fluid", "flat.mts"),
		)
		.replace(/\\/g, "/");
	const importPath = flatSource.startsWith(".") ? flatSource : `./${flatSource}`;

	// TypeScript mode uses `import type` and inline type annotations
	// JavaScript mode uses JSDoc comments for type annotations
	const typeImport = typescript ? `import type { Linter } from "eslint";\n` : "";
	const configType = typescript ? `: Linter.Config[]` : "";
	const jsdocType = typescript ? "" : `/** @type {import("eslint").Linter.Config[]} */\n`;

<<<<<<< HEAD
=======
	// Build imports
	let imports = `${typeImport}import { ${variant} } from "${importPath}";\n`;
	if (sharedFlatConfigImport) {
		imports += `import sharedConfig from "${sharedFlatConfigImport}";\n`;
	}

>>>>>>> 414603dd
	// In finalize mode, generate a clean config without the "GENERATED FILE" boilerplate
	const header = finalize
		? `/*!
 * Copyright (c) Microsoft Corporation and contributors. All rights reserved.
 * Licensed under the MIT License.
 */

<<<<<<< HEAD
${typeImport}import { ${variant} } from "${importPath}";

=======
${imports}
>>>>>>> 414603dd
`
		: `/* eslint-disable */
/**
 * GENERATED FILE - DO NOT EDIT DIRECTLY.
<<<<<<< HEAD
 * To regenerate: pnpm tsx scripts/generate-flat-eslint-configs.ts
 */
${typeImport}import { ${variant} } from "${importPath}";

`;

	let configContent = header;

	// Check if there are local rules or overrides to include
	// Merge rules from extended local config with direct rules
	const mergedRules = {
		...(extendedLocalConfig?.rules ?? {}),
		...(legacyConfig?.rules ?? {}),
	};
	// Merge overrides from extended local config with direct overrides
	const mergedOverrides = [
		...(extendedLocalConfig?.overrides ?? []),
		...(legacyConfig?.overrides ?? []),
	];

	const hasLocalRules = Object.keys(mergedRules).length > 0;
	const hasOverrides = mergedOverrides.length > 0;
	const hasEslintIgnore = eslintIgnorePatterns && eslintIgnorePatterns.length > 0;

	// Check if there's a non-standard project configuration
	let hasNonStandardProject = false;
	if (
		legacyConfig?.parserOptions?.project &&
		Array.isArray(legacyConfig.parserOptions.project)
	) {
		const projectPaths = legacyConfig.parserOptions.project;
		const isStandardPattern =
			projectPaths.length === 2 &&
			projectPaths.includes("./tsconfig.json") &&
			projectPaths.includes("./src/test/tsconfig.json");
		hasNonStandardProject = !isStandardPattern;
	}

	if (!hasLocalRules && !hasOverrides && !hasNonStandardProject && !hasEslintIgnore) {
		// Simple case: no local customizations
		configContent += `${jsdocType}const config${configType} = [...${variant}];\n\nexport default config;\n`;
	} else {
		// Complex case: include local rules/overrides/custom project config
		configContent += `${jsdocType}const config${configType} = [\n\t...${variant},\n`;
=======
 * To regenerate: pnpm tsx scripts/generate-flat-eslint-configs.ts${typescriptMode ? " --typescript" : ""}
 */
${imports}
`;

	let configContent = header;

	// Check if there are local rules or overrides to include
	// If using a shared config, don't merge rules from extendedLocalConfig since they come from the shared config
	const mergedRules = sharedFlatConfigImport
		? { ...(legacyConfig?.rules ?? {}) }
		: {
				...(extendedLocalConfig?.rules ?? {}),
				...(legacyConfig?.rules ?? {}),
			};
	// Merge overrides from extended local config with direct overrides (unless using shared config)
	const mergedOverrides = sharedFlatConfigImport
		? [...(legacyConfig?.overrides ?? [])]
		: [...(extendedLocalConfig?.overrides ?? []), ...(legacyConfig?.overrides ?? [])];

	const hasLocalRules = Object.keys(mergedRules).length > 0;
	const hasOverrides = mergedOverrides.length > 0;
	const hasEslintIgnore = eslintIgnorePatterns && eslintIgnorePatterns.length > 0;

	// Check if there's a non-standard project configuration
	let hasNonStandardProject = false;
	if (
		legacyConfig?.parserOptions?.project &&
		Array.isArray(legacyConfig.parserOptions.project)
	) {
		const projectPaths = legacyConfig.parserOptions.project;
		const isStandardPattern =
			projectPaths.length === 2 &&
			projectPaths.includes("./tsconfig.json") &&
			projectPaths.includes("./src/test/tsconfig.json");
		hasNonStandardProject = !isStandardPattern;
	}

	if (!hasLocalRules && !hasOverrides && !hasNonStandardProject && !hasEslintIgnore) {
		// Simple case: no local customizations
		const baseConfig = sharedFlatConfigImport
			? `...${variant}, ...sharedConfig`
			: `...${variant}`;
		configContent += `${jsdocType}const config${configType} = [${baseConfig}];\n\nexport default config;\n`;
	} else {
		// Complex case: include local rules/overrides/custom project config
		const baseConfig = sharedFlatConfigImport
			? `...${variant},\n\t...sharedConfig,\n`
			: `...${variant},\n`;
		configContent += `${jsdocType}const config${configType} = [\n\t${baseConfig}`;
>>>>>>> 414603dd

		if (hasLocalRules) {
			// Split rules into type-aware and non-type-aware
			// Type-aware rules that are disabled should be applied globally, not just to non-test files
			const typeAwareRules: Record<string, any> = {};
			const otherRules: Record<string, any> = {};
			// Rules for plugins configured via extends in the base config (react, react-hooks)
			// These need to be in a separate block scoped to the file types where the plugin is loaded
			const reactRules: Record<string, any> = {};

			for (const [ruleName, ruleConfig] of Object.entries(mergedRules)) {
				const isTypeAware = TYPE_AWARE_RULES.has(ruleName);
				const isDisabled =
					ruleConfig === "off" ||
					ruleConfig === 0 ||
					(Array.isArray(ruleConfig) && (ruleConfig[0] === "off" || ruleConfig[0] === 0));

				// React and react-hooks rules need to be in a block scoped to jsx/tsx files
				// where the plugin is loaded by the base config
				if (ruleName.startsWith("react/") || ruleName.startsWith("react-hooks/")) {
					reactRules[ruleName] = ruleConfig;
				} else if (isTypeAware && !isDisabled) {
					// Type-aware rules that are disabled should apply to all files
					// Type-aware rules that are enabled should only apply to non-test files
					typeAwareRules[ruleName] = ruleConfig;
				} else {
					otherRules[ruleName] = ruleConfig;
				}
			}

			// Add non-type-aware rules to all files
			if (Object.keys(otherRules).length > 0) {
				configContent += `\t{\n\t\trules: ${JSON.stringify(otherRules, null, 2).replace(/\n/g, "\n\t\t")},\n\t},\n`;
			}

			// Add type-aware rules only to non-test files
			if (Object.keys(typeAwareRules).length > 0) {
				configContent += `\t{\n\t\tfiles: ["**/*.{ts,tsx}"],\n\t\tignores: ["**/src/test/**", "**/tests/**", "**/*.spec.ts", "**/*.test.ts"],\n\t\trules: ${JSON.stringify(typeAwareRules, null, 2).replace(/\n/g, "\n\t\t")},\n\t},\n`;
			}

			// Add react/react-hooks rules scoped to jsx/tsx files where the plugin is loaded
			// The base config (minimal-deprecated.js) loads react and react-hooks plugins for *.jsx and *.tsx files
			if (Object.keys(reactRules).length > 0) {
				configContent += `\t{\n\t\tfiles: ["**/*.jsx", "**/*.tsx"],\n\t\trules: ${JSON.stringify(reactRules, null, 2).replace(/\n/g, "\n\t\t")},\n\t},\n`;
			}
		}

		// Track if any override already handles parserOptions for test files
		let overrideHandlesTestParserOptions = false;

		if (hasOverrides) {
			for (const override of mergedOverrides as Array<{
				files?: string | string[];
				excludedFiles?: string | string[];
				parserOptions?: { project?: string[] };
				rules?: Record<string, unknown>;
			}>) {
				configContent += `\t{\n`;
				if (override.files) {
					configContent += `\t\tfiles: ${JSON.stringify(override.files)},\n`;
				}
				if (override.excludedFiles) {
					configContent += `\t\tignores: ${JSON.stringify(override.excludedFiles)},\n`;
				}
				// Handle parserOptions.project in overrides
				if (override.parserOptions?.project) {
					configContent += `\t\tlanguageOptions: {\n`;
					configContent += `\t\t\tparserOptions: {\n`;
					configContent += `\t\t\t\tprojectService: false,\n`;
					configContent += `\t\t\t\tproject: ${JSON.stringify(override.parserOptions.project)},\n`;
					configContent += `\t\t\t},\n`;
					configContent += `\t\t},\n`;
					// Check if this override targets test files
					const files = Array.isArray(override.files) ? override.files : [override.files];
					if (files.some((f: string) => f.includes("test") || f.includes("spec"))) {
						overrideHandlesTestParserOptions = true;
					}
				}
				if (override.rules) {
					configContent += `\t\trules: ${JSON.stringify(override.rules, null, 2).replace(/\n/g, "\n\t\t")},\n`;
				}
				configContent += `\t},\n`;
			}
		}

		// Add parserOptions.project configuration only if it's non-standard
		// The default shared config already handles the common pattern: ["./tsconfig.json", "./src/test/tsconfig.json"]
		// Only add custom project config if the package uses a different pattern
		// Skip if an override already handles test file parserOptions
		if (
			!overrideHandlesTestParserOptions &&
			legacyConfig?.parserOptions?.project &&
			Array.isArray(legacyConfig.parserOptions.project)
		) {
			const projectPaths = legacyConfig.parserOptions.project;
			const isStandardPattern =
				projectPaths.length === 2 &&
				projectPaths.includes("./tsconfig.json") &&
				projectPaths.includes("./src/test/tsconfig.json");

			if (!isStandardPattern) {
				// When parserOptions.project is at the top level in the legacy config,
				// it applies to ALL files, not just test files. We need to apply it
				// to all TypeScript files to override the shared config's projectService.
				configContent += `\t{\n`;
				configContent += `\t\tfiles: ["**/*.ts", "**/*.tsx", "**/*.mts", "**/*.cts"],\n`;
				configContent += `\t\tlanguageOptions: {\n`;
				configContent += `\t\t\tparserOptions: {\n`;
				configContent += `\t\t\t\tprojectService: false,\n`;
				configContent += `\t\t\t\tproject: ${JSON.stringify(projectPaths)},\n`;
				configContent += `\t\t\t},\n`;
				configContent += `\t\t},\n`;
				configContent += `\t},\n`;
			}
		}

		// Add .eslintignore patterns as global ignores
		// In flat config, a config object with only `ignores` is treated as global
		if (hasEslintIgnore) {
			configContent += `\t// Migrated from .eslintignore\n`;
			configContent += `\t{\n`;
			configContent += `\t\tignores: ${JSON.stringify(eslintIgnorePatterns, null, 2).replace(/\n/g, "\n\t\t")},\n`;
			configContent += `\t},\n`;
		}

		configContent += `];\n\nexport default config;\n`;
	}
	return configContent;
}

<<<<<<< HEAD
=======
async function writeSharedConfigs(
	sharedConfigs: SharedConfigTarget[],
	finalize: boolean,
	typescript: boolean,
): Promise<void> {
	if (sharedConfigs.length === 0) return;

	const ext = typescript ? "mts" : "mjs";
	console.log(`\nGenerating ${sharedConfigs.length} shared flat config file(s) (.${ext})...`);
	for (const shared of sharedConfigs) {
		const content = buildSharedConfigContent(
			path.dirname(shared.outputPath),
			shared.legacyConfig,
			finalize,
			typescript,
			shared.rawModuleExports,
		);
		await fs.writeFile(shared.outputPath, content, "utf8");
		console.log(`  Generated: ${path.relative(repoRoot, shared.outputPath)}`);
	}
}

>>>>>>> 414603dd
async function writeFlatConfigs(
	targets: PackageTarget[],
	finalize: boolean,
	typescript: boolean,
): Promise<void> {
	const mode = finalize ? "Finalizing" : "Generating";
	const ext = typescript ? "mts" : "mjs";
	console.log(`\n${mode} ${targets.length} flat config files (.${ext})...`);
	for (const t of targets) {
		const outPath = path.join(t.packageDir, `eslint.config.${ext}`);
		// Always overwrite if legacy config exists (we only process dirs with .eslintrc.cjs)
		const content = buildFlatConfigContent(
			t.packageDir,
			t.flatVariant,
			t.legacyConfig,
			t.eslintIgnorePatterns,
			finalize,
			typescript,
			t.extendedLocalConfig,
<<<<<<< HEAD
=======
			t.sharedFlatConfigImport,
>>>>>>> 414603dd
		);
		await fs.writeFile(outPath, content, "utf8");
		console.log(`  Generated: ${path.relative(repoRoot, outPath)} (${t.flatVariant})`);

		// In finalize mode, delete the legacy config files
		if (finalize) {
			// Delete .eslintrc.cjs
			try {
				await fs.unlink(t.legacyConfigPath);
				console.log(`    Deleted: ${path.relative(repoRoot, t.legacyConfigPath)}`);
			} catch (e) {
				console.error(`    Failed to delete ${t.legacyConfigPath}:`, e);
			}

			// Delete .eslintignore if it existed
			if (t.eslintIgnorePatterns && t.eslintIgnorePatterns.length > 0) {
				const eslintIgnorePath = path.join(t.packageDir, ".eslintignore");
				try {
					await fs.unlink(eslintIgnorePath);
					console.log(`    Deleted: ${path.relative(repoRoot, eslintIgnorePath)}`);
				} catch (e) {
					console.error(`    Failed to delete ${eslintIgnorePath}:`, e);
				}
			}
		}
	}
}

async function main() {
	if (finalizeMode) {
		console.log("Running in FINALIZE mode - will delete legacy configs after generation.\n");
	}
	if (typescriptMode) {
		// See: https://eslint.org/docs/latest/use/configure/configuration-files#typescript-configuration-files
		console.log("Running in TYPESCRIPT mode - generating .mts files (requires jiti).\n");
	}

<<<<<<< HEAD
	const targets = await findLegacyConfigs();
=======
	const sharedConfigs = await findSharedConfigs();
	const targets = await findLegacyConfigs(sharedConfigs);

	await writeSharedConfigs(sharedConfigs, finalizeMode, typescriptMode);
>>>>>>> 414603dd
	await writeFlatConfigs(targets, finalizeMode, typescriptMode);

	const ext = typescriptMode ? ".mts" : ".mjs";
	if (finalizeMode) {
		console.log(
			`\nFinalized ${targets.length} flat config files (${ext}) and deleted legacy .eslintrc.cjs configs.`,
		);
	} else {
		console.log(
<<<<<<< HEAD
			`Generated ${targets.length} flat config files (${ext}) from legacy .eslintrc.cjs configs.`,
=======
			`Generated ${sharedConfigs.length} shared config(s) and ${targets.length} flat config files (${ext}) from legacy .eslintrc.cjs configs.`,
>>>>>>> 414603dd
		);
	}
}

main().catch((err) => {
	console.error(err);
	process.exit(1);
});<|MERGE_RESOLUTION|>--- conflicted
+++ resolved
@@ -48,8 +48,6 @@
 	eslintIgnorePatterns?: string[];
 	/** Rules and overrides merged from local extends (e.g., ../../.eslintrc.cjs) */
 	extendedLocalConfig?: { rules?: Record<string, unknown>; overrides?: unknown[] };
-<<<<<<< HEAD
-=======
 	/** Path to a shared flat config to import from (relative to packageDir) */
 	sharedFlatConfigImport?: string;
 }
@@ -152,7 +150,6 @@
 	}
 
 	return results;
->>>>>>> 414603dd
 }
 
 async function findLegacyConfigs(
@@ -160,15 +157,12 @@
 ): Promise<PackageTarget[]> {
 	const results: PackageTarget[] = [];
 	const topDirs = ["packages", "experimental", "examples", "azure", "tools"]; // exclude common/build and server from traversal
-<<<<<<< HEAD
-=======
 
 	// Build a map of directory paths that have shared configs
 	const sharedConfigDirs = new Set<string>();
 	for (const shared of sharedConfigs) {
 		sharedConfigDirs.add(path.dirname(shared.configPath));
 	}
->>>>>>> 414603dd
 
 	async function walk(dir: string): Promise<void> {
 		let entries;
@@ -242,10 +236,7 @@
 					let extendedLocalConfig:
 						| { rules?: Record<string, unknown>; overrides?: unknown[] }
 						| undefined;
-<<<<<<< HEAD
-=======
 					let sharedFlatConfigImport: string | undefined;
->>>>>>> 414603dd
 					const config = legacyConfig as {
 						extends?: string | string[];
 						rules?: Record<string, unknown>;
@@ -260,40 +251,6 @@
 							if (ext.startsWith("./") || ext.startsWith("../")) {
 								const extPath = path.resolve(full, ext);
 								if (extPath.endsWith(".eslintrc.cjs") || extPath.endsWith(".cjs")) {
-<<<<<<< HEAD
-									try {
-										const { execFileSync } = await import("child_process");
-										const extPathEscaped = extPath.replace(/\\/g, "\\\\").replace(/'/g, "\\'");
-										const extResult = execFileSync(
-											"node",
-											["-e", `console.log(JSON.stringify(require('${extPathEscaped}')))`],
-											{ cwd: repoRoot, encoding: "utf8" },
-										);
-										const extConfig = JSON.parse(extResult) as {
-											rules?: Record<string, unknown>;
-											overrides?: unknown[];
-										};
-										if (extConfig.rules || extConfig.overrides) {
-											console.log(`  Merging extended config from ${ext}`);
-											extendedLocalConfig = extendedLocalConfig ?? {};
-											if (extConfig.rules) {
-												extendedLocalConfig.rules = {
-													...extendedLocalConfig.rules,
-													...extConfig.rules,
-												};
-											}
-											if (extConfig.overrides) {
-												extendedLocalConfig.overrides = [
-													...(extendedLocalConfig.overrides ?? []),
-													...extConfig.overrides,
-												];
-											}
-										}
-									} catch (extErr) {
-										console.warn(
-											`  Warning: Could not load extended config ${ext}: ${extErr}`,
-										);
-=======
 									// Check if this is a shared config we're generating a flat config for
 									const matchingShared = sharedConfigs.find(
 										(s) => s.configPath === extPath || s.alternativePaths?.includes(extPath),
@@ -344,7 +301,6 @@
 												`  Warning: Could not load extended config ${ext}: ${extErr}`,
 											);
 										}
->>>>>>> 414603dd
 									}
 								}
 							}
@@ -358,10 +314,7 @@
 						legacyConfig,
 						eslintIgnorePatterns,
 						extendedLocalConfig,
-<<<<<<< HEAD
-=======
 						sharedFlatConfigImport,
->>>>>>> 414603dd
 					});
 				} else {
 					console.error(`Skipping package at ${full} due to failed legacy config load.`);
@@ -382,8 +335,6 @@
 	return results;
 }
 
-<<<<<<< HEAD
-=======
 function buildSharedConfigContent(
 	configDir: string,
 	legacyConfig: unknown,
@@ -483,7 +434,6 @@
 	return configContent;
 }
 
->>>>>>> 414603dd
 // List of TypeScript-ESLint rules that require type information
 // These rules should not be applied to test files since the base config disables project for them
 const TYPE_AWARE_RULES = new Set([
@@ -554,10 +504,7 @@
 	finalize: boolean = false,
 	typescript: boolean = false,
 	extendedLocalConfig?: { rules?: Record<string, unknown>; overrides?: unknown[] },
-<<<<<<< HEAD
-=======
 	sharedFlatConfigImport?: string,
->>>>>>> 414603dd
 ): string {
 	const flatSource = path
 		.relative(
@@ -573,15 +520,12 @@
 	const configType = typescript ? `: Linter.Config[]` : "";
 	const jsdocType = typescript ? "" : `/** @type {import("eslint").Linter.Config[]} */\n`;
 
-<<<<<<< HEAD
-=======
 	// Build imports
 	let imports = `${typeImport}import { ${variant} } from "${importPath}";\n`;
 	if (sharedFlatConfigImport) {
 		imports += `import sharedConfig from "${sharedFlatConfigImport}";\n`;
 	}
 
->>>>>>> 414603dd
 	// In finalize mode, generate a clean config without the "GENERATED FILE" boilerplate
 	const header = finalize
 		? `/*!
@@ -589,36 +533,30 @@
  * Licensed under the MIT License.
  */
 
-<<<<<<< HEAD
-${typeImport}import { ${variant} } from "${importPath}";
-
-=======
 ${imports}
->>>>>>> 414603dd
 `
 		: `/* eslint-disable */
 /**
  * GENERATED FILE - DO NOT EDIT DIRECTLY.
-<<<<<<< HEAD
- * To regenerate: pnpm tsx scripts/generate-flat-eslint-configs.ts
+ * To regenerate: pnpm tsx scripts/generate-flat-eslint-configs.ts${typescriptMode ? " --typescript" : ""}
  */
-${typeImport}import { ${variant} } from "${importPath}";
-
+${imports}
 `;
 
 	let configContent = header;
 
 	// Check if there are local rules or overrides to include
-	// Merge rules from extended local config with direct rules
-	const mergedRules = {
-		...(extendedLocalConfig?.rules ?? {}),
-		...(legacyConfig?.rules ?? {}),
-	};
-	// Merge overrides from extended local config with direct overrides
-	const mergedOverrides = [
-		...(extendedLocalConfig?.overrides ?? []),
-		...(legacyConfig?.overrides ?? []),
-	];
+	// If using a shared config, don't merge rules from extendedLocalConfig since they come from the shared config
+	const mergedRules = sharedFlatConfigImport
+		? { ...(legacyConfig?.rules ?? {}) }
+		: {
+				...(extendedLocalConfig?.rules ?? {}),
+				...(legacyConfig?.rules ?? {}),
+			};
+	// Merge overrides from extended local config with direct overrides (unless using shared config)
+	const mergedOverrides = sharedFlatConfigImport
+		? [...(legacyConfig?.overrides ?? [])]
+		: [...(extendedLocalConfig?.overrides ?? []), ...(legacyConfig?.overrides ?? [])];
 
 	const hasLocalRules = Object.keys(mergedRules).length > 0;
 	const hasOverrides = mergedOverrides.length > 0;
@@ -640,51 +578,6 @@
 
 	if (!hasLocalRules && !hasOverrides && !hasNonStandardProject && !hasEslintIgnore) {
 		// Simple case: no local customizations
-		configContent += `${jsdocType}const config${configType} = [...${variant}];\n\nexport default config;\n`;
-	} else {
-		// Complex case: include local rules/overrides/custom project config
-		configContent += `${jsdocType}const config${configType} = [\n\t...${variant},\n`;
-=======
- * To regenerate: pnpm tsx scripts/generate-flat-eslint-configs.ts${typescriptMode ? " --typescript" : ""}
- */
-${imports}
-`;
-
-	let configContent = header;
-
-	// Check if there are local rules or overrides to include
-	// If using a shared config, don't merge rules from extendedLocalConfig since they come from the shared config
-	const mergedRules = sharedFlatConfigImport
-		? { ...(legacyConfig?.rules ?? {}) }
-		: {
-				...(extendedLocalConfig?.rules ?? {}),
-				...(legacyConfig?.rules ?? {}),
-			};
-	// Merge overrides from extended local config with direct overrides (unless using shared config)
-	const mergedOverrides = sharedFlatConfigImport
-		? [...(legacyConfig?.overrides ?? [])]
-		: [...(extendedLocalConfig?.overrides ?? []), ...(legacyConfig?.overrides ?? [])];
-
-	const hasLocalRules = Object.keys(mergedRules).length > 0;
-	const hasOverrides = mergedOverrides.length > 0;
-	const hasEslintIgnore = eslintIgnorePatterns && eslintIgnorePatterns.length > 0;
-
-	// Check if there's a non-standard project configuration
-	let hasNonStandardProject = false;
-	if (
-		legacyConfig?.parserOptions?.project &&
-		Array.isArray(legacyConfig.parserOptions.project)
-	) {
-		const projectPaths = legacyConfig.parserOptions.project;
-		const isStandardPattern =
-			projectPaths.length === 2 &&
-			projectPaths.includes("./tsconfig.json") &&
-			projectPaths.includes("./src/test/tsconfig.json");
-		hasNonStandardProject = !isStandardPattern;
-	}
-
-	if (!hasLocalRules && !hasOverrides && !hasNonStandardProject && !hasEslintIgnore) {
-		// Simple case: no local customizations
 		const baseConfig = sharedFlatConfigImport
 			? `...${variant}, ...sharedConfig`
 			: `...${variant}`;
@@ -695,7 +588,6 @@
 			? `...${variant},\n\t...sharedConfig,\n`
 			: `...${variant},\n`;
 		configContent += `${jsdocType}const config${configType} = [\n\t${baseConfig}`;
->>>>>>> 414603dd
 
 		if (hasLocalRules) {
 			// Split rules into type-aware and non-type-aware
@@ -826,8 +718,6 @@
 	return configContent;
 }
 
-<<<<<<< HEAD
-=======
 async function writeSharedConfigs(
 	sharedConfigs: SharedConfigTarget[],
 	finalize: boolean,
@@ -850,7 +740,6 @@
 	}
 }
 
->>>>>>> 414603dd
 async function writeFlatConfigs(
 	targets: PackageTarget[],
 	finalize: boolean,
@@ -870,10 +759,7 @@
 			finalize,
 			typescript,
 			t.extendedLocalConfig,
-<<<<<<< HEAD
-=======
 			t.sharedFlatConfigImport,
->>>>>>> 414603dd
 		);
 		await fs.writeFile(outPath, content, "utf8");
 		console.log(`  Generated: ${path.relative(repoRoot, outPath)} (${t.flatVariant})`);
@@ -911,14 +797,10 @@
 		console.log("Running in TYPESCRIPT mode - generating .mts files (requires jiti).\n");
 	}
 
-<<<<<<< HEAD
-	const targets = await findLegacyConfigs();
-=======
 	const sharedConfigs = await findSharedConfigs();
 	const targets = await findLegacyConfigs(sharedConfigs);
 
 	await writeSharedConfigs(sharedConfigs, finalizeMode, typescriptMode);
->>>>>>> 414603dd
 	await writeFlatConfigs(targets, finalizeMode, typescriptMode);
 
 	const ext = typescriptMode ? ".mts" : ".mjs";
@@ -928,11 +810,7 @@
 		);
 	} else {
 		console.log(
-<<<<<<< HEAD
-			`Generated ${targets.length} flat config files (${ext}) from legacy .eslintrc.cjs configs.`,
-=======
 			`Generated ${sharedConfigs.length} shared config(s) and ${targets.length} flat config files (${ext}) from legacy .eslintrc.cjs configs.`,
->>>>>>> 414603dd
 		);
 	}
 }
