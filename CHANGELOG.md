# Change Log

<<<<<<< HEAD
## 0.96.1

* fix: Reduce frequency of edit chunk upload to prevent SPO throttling
  * Associated pull request: [29935](https://dev.azure.com/intentional/intent/_git/typescript-pipe/pullrequest/29935)
  * Commit: [c406e2f4bac256d13f8007a9aad42961170b19f9](https://dev.azure.com/intentional/intent/_git/typescript-pipe/commit/c406e2f4bac256d13f8007a9aad42961170b19f9)
* refactor: BREAKING CHANGE: cleanup EditNode
  * Associated pull request: [30040](https://dev.azure.com/intentional/intent/_git/typescript-pipe/pullrequest/30040)
  * Commit: [fb4ac3170caa9093f5d52b98fd12f972baf9ee70](https://dev.azure.com/intentional/intent/_git/typescript-pipe/commit/fb4ac3170caa9093f5d52b98fd12f972baf9ee70)
* fix: BREAKING CHANGE: Expose factory for creating SharedTrees that do not preserve history in summary
  * Associated pull request: [29909](https://dev.azure.com/intentional/intent/_git/typescript-pipe/pullrequest/29909)
  * Commit: [1e146f0f01ffc79af01164a9466cd9c1953d716b](https://dev.azure.com/intentional/intent/_git/typescript-pipe/commit/1e146f0f01ffc79af01164a9466cd9c1953d716b)
* docs: remove invalid @sealed on abstract class
  * Associated pull request: [29904](https://dev.azure.com/intentional/intent/_git/typescript-pipe/pullrequest/29904)
  * Commit: [887c249e7defbebd9622c8906eb96d23818ecb6d](https://dev.azure.com/intentional/intent/_git/typescript-pipe/commit/887c249e7defbebd9622c8906eb96d23818ecb6d)
=======
## 0.90.1

_Version update only._
>>>>>>> 3dca8479

## 0.90.0

* refactor: BREAKING CHANGE: move benchmarking code into its own package
  * Associated pull request: [29566](https://dev.azure.com/intentional/intent/_git/typescript-pipe/pullrequest/29566)
  * Commit: [3630a510a3c153c6f948155872210b176bfc990e](https://dev.azure.com/intentional/intent/_git/typescript-pipe/commit/3630a510a3c153c6f948155872210b176bfc990e)
* merge: `releases/2021.04.4` into `master`
  * Associated pull request: [29823](https://dev.azure.com/intentional/intent/_git/typescript-pipe/pullrequest/29823)
  * Commit: [63e986504f887cf196eb1664b37184d9507c05fc](https://dev.azure.com/intentional/intent/_git/typescript-pipe/commit/63e986504f887cf196eb1664b37184d9507c05fc)
* fix: Correctly use minimum sequence number in cache
  * Associated pull request: [29789](https://dev.azure.com/intentional/intent/_git/typescript-pipe/pullrequest/29789)
  * Commit: [763796c99908653b98d6a5cdf2b0580d1be946cb](https://dev.azure.com/intentional/intent/_git/typescript-pipe/commit/763796c99908653b98d6a5cdf2b0580d1be946cb)
* merge: `releases/2021.04.3` into `master`
  * Associated pull request: [29739](https://dev.azure.com/intentional/intent/_git/typescript-pipe/pullrequest/29739)
  * Commit: [e36e5221d3bde2ee10af9abd013d204c32f26bc7](https://dev.azure.com/intentional/intent/_git/typescript-pipe/commit/e36e5221d3bde2ee10af9abd013d204c32f26bc7)
* refactor: move change-agnostic code to /generic folder
  * Associated pull request: [29733](https://dev.azure.com/intentional/intent/_git/typescript-pipe/pullrequest/29733)
  * Commit: [027c414b9e91d45cd35ee9643af09f11248d9dba](https://dev.azure.com/intentional/intent/_git/typescript-pipe/commit/027c414b9e91d45cd35ee9643af09f11248d9dba)

## 0.85.1

* fix: Correctly use minimum sequence number in cache
  * Associated pull request: [29797](https://dev.azure.com/intentional/intent/_git/typescript-pipe/pullrequest/29797)
  * Commit: [0e27b3c423570da27b2e2f10786a35bb481eb103](https://dev.azure.com/intentional/intent/_git/typescript-pipe/commit/0e27b3c423570da27b2e2f10786a35bb481eb103)

## 0.85.0

* refactor: BREAKING CHANGE: separate shared-tree code into edit-specific and edit-agnostic classes and types
  * Associated pull request: [29483](https://dev.azure.com/intentional/intent/_git/typescript-pipe/pullrequest/29483)
  * Commit: [61dd3fefdfc7e0a4efe6aabcfc3072ac26ce1759](https://dev.azure.com/intentional/intent/_git/typescript-pipe/commit/61dd3fefdfc7e0a4efe6aabcfc3072ac26ce1759)
* remove: BREAKING CHANGE: remove EditCommitted event from Checkout
  * Associated pull request: [29683](https://dev.azure.com/intentional/intent/_git/typescript-pipe/pullrequest/29683)
  * Commit: [ff689129c0a9662fbfc4bca711295997507616a3](https://dev.azure.com/intentional/intent/_git/typescript-pipe/commit/ff689129c0a9662fbfc4bca711295997507616a3)
* build: update dependencies
  * Associated pull request: [29697](https://dev.azure.com/intentional/intent/_git/typescript-pipe/pullrequest/29697)
  * Commit: [06a730403dedc183e306263986887b47a2feb7f9](https://dev.azure.com/intentional/intent/_git/typescript-pipe/commit/06a730403dedc183e306263986887b47a2feb7f9)
* merge: Integrate changes from FluidFramework copy of shared-tree
  * Associated pull request: [29686](https://dev.azure.com/intentional/intent/_git/typescript-pipe/pullrequest/29686)
  * Commit: [fc337ed8b65ee74fafaf699d1b92d98d50aecff9](https://dev.azure.com/intentional/intent/_git/typescript-pipe/commit/fc337ed8b65ee74fafaf699d1b92d98d50aecff9)
* perf: BREAKING CHANGE: Improve performance of inserts/deletes/replaces in Forest
  * Associated pull request: [29605](https://dev.azure.com/intentional/intent/_git/typescript-pipe/pullrequest/29605)
  * Commit: [b8e516928beabf802ee21e2077bd535983f30dfe](https://dev.azure.com/intentional/intent/_git/typescript-pipe/commit/b8e516928beabf802ee21e2077bd535983f30dfe)
* perf: BREAKING CHANGE: SharedTree evicts sequenced snapshots
  * Associated pull request: [29035](https://dev.azure.com/intentional/intent/_git/typescript-pipe/pullrequest/29035)
  * Commit: [8fd94d9f2613eb816eede695fd56b4e4b186a381](https://dev.azure.com/intentional/intent/_git/typescript-pipe/commit/8fd94d9f2613eb816eede695fd56b4e4b186a381)
* fix: bugs in reverting Detach changes
  * Associated pull request: [29553](https://dev.azure.com/intentional/intent/_git/typescript-pipe/pullrequest/29553)
  * Commit: [ff0c89e849b5a84469a5cf767098f442edd75232](https://dev.azure.com/intentional/intent/_git/typescript-pipe/commit/ff0c89e849b5a84469a5cf767098f442edd75232)
* fix: Allow duplicate sequenced edits
  * Associated pull request: [29494](https://dev.azure.com/intentional/intent/_git/typescript-pipe/pullrequest/29494)
  * Commit: [919b64f2255a8bcd346430895c0fb9b20204925b](https://dev.azure.com/intentional/intent/_git/typescript-pipe/commit/919b64f2255a8bcd346430895c0fb9b20204925b)

## 0.82.1

* fix: undo support for detach edits
  * Associated pull request: [29441](https://dev.azure.com/intentional/intent/_git/typescript-pipe/pullrequest/29441)
  * Commit: [a23aac7ae421e8839741cb260d50d18f3432cda8](https://dev.azure.com/intentional/intent/_git/typescript-pipe/commit/a23aac7ae421e8839741cb260d50d18f3432cda8)
* build: BREAKING CHANGE update FluidFramework packages to 0.36.1
  * Associated pull request: [29353](https://dev.azure.com/intentional/intent/_git/typescript-pipe/pullrequest/29353)
  * Commit: [cdf96a0f961089540dfab520e3746c952ff3d2d3](https://dev.azure.com/intentional/intent/_git/typescript-pipe/commit/cdf96a0f961089540dfab520e3746c952ff3d2d3)
* feat: implement opt-in blobed payload support in shared-tree and fluid-document-store
  * Associated pull request: [28670](https://dev.azure.com/intentional/intent/_git/typescript-pipe/pullrequest/28670)
  * Commit: [152b071162f38739a77b0181caf2d2b5db116296](https://dev.azure.com/intentional/intent/_git/typescript-pipe/commit/152b071162f38739a77b0181caf2d2b5db116296)

## 0.80.1

* fix: Log SharedTree history size after summary load completes
  * Associated pull request: [29299](https://dev.azure.com/intentional/intent/_git/typescript-pipe/pullrequest/29299)
  * Commit: [871d0cc8b85ba30731e89b080b569696961c49b2](https://dev.azure.com/intentional/intent/_git/typescript-pipe/commit/871d0cc8b85ba30731e89b080b569696961c49b2)
* feat: Performance logging for SharedTree summary load
  * Associated pull request: [29291](https://dev.azure.com/intentional/intent/_git/typescript-pipe/pullrequest/29291)
  * Commit: [22c5dca28e346af5be7b4a47c31248a9e43c0a87](https://dev.azure.com/intentional/intent/_git/typescript-pipe/commit/22c5dca28e346af5be7b4a47c31248a9e43c0a87)
* fix: Disable edit chunk blob upload in SharedTree
  * Associated pull request: [29223](https://dev.azure.com/intentional/intent/_git/typescript-pipe/pullrequest/29223)
  * Commit: [b0986c74d44bce27363698a172e79fb4bc4c98f1](https://dev.azure.com/intentional/intent/_git/typescript-pipe/commit/b0986c74d44bce27363698a172e79fb4bc4c98f1)
* build: removes staging step from most packages
  * Associated pull request: [28984](https://dev.azure.com/intentional/intent/_git/typescript-pipe/pullrequest/28984)
  * Commit: [4ff7f7b1065d44d1a81014ab73a3858993db3b05](https://dev.azure.com/intentional/intent/_git/typescript-pipe/commit/4ff7f7b1065d44d1a81014ab73a3858993db3b05)
* merge: releases/2021.03.4 into master
  * Associated pull request: [29155](https://dev.azure.com/intentional/intent/_git/typescript-pipe/pullrequest/29155)
  * Commit: [ab90efbcaa28e0ef772eafd708f00f6126429f4f](https://dev.azure.com/intentional/intent/_git/typescript-pipe/commit/ab90efbcaa28e0ef772eafd708f00f6126429f4f)

## 0.75.0

_Version update only._

## 0.73.2

* build: Update package dependencies
  * Associated pull request: [28975](https://dev.azure.com/intentional/intent/_git/typescript-pipe/pullrequest/28975)
  * Commit: [a96783e76284d559a633e89ab0eae9416f171df6](https://dev.azure.com/intentional/intent/_git/typescript-pipe/commit/a96783e76284d559a633e89ab0eae9416f171df6)
* improvement: Enable strict mode for unhandled promise rejections in shared-tree
  * Associated pull request: [28680](https://dev.azure.com/intentional/intent/_git/typescript-pipe/pullrequest/28680)
  * Commit: [bddabc784b0d742fe9bab60dffcb3b0d9a4f4a76](https://dev.azure.com/intentional/intent/_git/typescript-pipe/commit/bddabc784b0d742fe9bab60dffcb3b0d9a4f4a76)
* perf: specify comparison functions for BTree
  * Associated pull request: [28866](https://dev.azure.com/intentional/intent/_git/typescript-pipe/pullrequest/28866)
  * Commit: [598d118d3508f5767950103f80f8713082e74f8f](https://dev.azure.com/intentional/intent/_git/typescript-pipe/commit/598d118d3508f5767950103f80f8713082e74f8f)
* docs: Revert unwanted change log changes
  * Commit: [0a3f68585c0aafd7bd53c56a9fc821c247d09577](https://dev.azure.com/intentional/intent/_git/typescript-pipe/commit/0a3f68585c0aafd7bd53c56a9fc821c247d09577)
* merge: branch 'releases/2021.03.2' into josmithr/merge-releases-2021.03.2
  * Commit: [e57bd3f88116b126f25ed32ea4d892525acdc291](https://dev.azure.com/intentional/intent/_git/typescript-pipe/commit/e57bd3f88116b126f25ed32ea4d892525acdc291)
* perf: optimize Checkout to reuse edit results, and defer diff
  * Associated pull request: [28831](https://dev.azure.com/intentional/intent/_git/typescript-pipe/pullrequest/28831)
  * Commit: [808b55de84d15f1f3daa8a0fa66261b26a937fe4](https://dev.azure.com/intentional/intent/_git/typescript-pipe/commit/808b55de84d15f1f3daa8a0fa66261b26a937fe4)
* feat: Implement optimized delta in Forest
  * Associated pull request: [28828](https://dev.azure.com/intentional/intent/_git/typescript-pipe/pullrequest/28828)
  * Commit: [81895c8360272d83b584671bdbef31fdeb1b6aae](https://dev.azure.com/intentional/intent/_git/typescript-pipe/commit/81895c8360272d83b584671bdbef31fdeb1b6aae)
* merge: releases/2021.03.2 into master
  * Associated pull request: [28821](https://dev.azure.com/intentional/intent/_git/typescript-pipe/pullrequest/28821)
  * Commit: [8e08d23d8ee8d5750c5164f83054d4a448d28d22](https://dev.azure.com/intentional/intent/_git/typescript-pipe/commit/8e08d23d8ee8d5750c5164f83054d4a448d28d22)
* feat: SharedTreeUndoRedoHandler for integration with Fluid's UndoRedoStackManager
  * Associated pull request: [28751](https://dev.azure.com/intentional/intent/_git/typescript-pipe/pullrequest/28751)
  * Commit: [40ee5e9aecee52916c787cc91c521b80a3732fc2](https://dev.azure.com/intentional/intent/_git/typescript-pipe/commit/40ee5e9aecee52916c787cc91c521b80a3732fc2)

## 0.70.3

* merge: branch 'releases/2021.03.1' into `releases/2021.03.2`
  * Commit: [97f0314723bdf513a47d6d943a94454706eda43f](https://dev.azure.com/intentional/intent/_git/typescript-pipe/commit/97f0314723bdf513a47d6d943a94454706eda43f)
* docs: Revert unwanted change log updates in version bump pipeline
  * Associated pull request: [28641](https://dev.azure.com/intentional/intent/_git/typescript-pipe/pullrequest/28641)
  * Commit: [38bfb0d7a346f00197d991386ba115b56aefb61d](https://dev.azure.com/intentional/intent/_git/typescript-pipe/commit/38bfb0d7a346f00197d991386ba115b56aefb61d)

## 0.70.2

* fix: Implement optimized delta in Forest
  * Associated pull request: [28857](https://dev.azure.com/intentional/intent/_git/typescript-pipe/pullrequest/28857)
  * Commit: [7f263ca8a71f55054dade29a9de055601329474f](https://dev.azure.com/intentional/intent/_git/typescript-pipe/commit/7f263ca8a71f55054dade29a9de055601329474f)
* revert: 1ad3bb1e "version: Bump package versions for publishing"
  * Associated pull request: [28817](https://dev.azure.com/intentional/intent/_git/typescript-pipe/pullrequest/28817)
  * Commit: [1463d89bff4c113e4bbd9aa55fbeb6b130911526](https://dev.azure.com/intentional/intent/_git/typescript-pipe/commit/1463d89bff4c113e4bbd9aa55fbeb6b130911526)
* docs: revert unwanted change log updates in version bump pipeline
  * Associated pull request: [28812](https://dev.azure.com/intentional/intent/_git/typescript-pipe/pullrequest/28812)
  * Commit: [8fb85dd721935d63bba94397c9767ab29dad396f](https://dev.azure.com/intentional/intent/_git/typescript-pipe/commit/8fb85dd721935d63bba94397c9767ab29dad396f)

## 0.70.1

* fix: Ensure SharedTree.serializer is not used during summarizing
  * Associated pull request: [28561](https://dev.azure.com/intentional/intent/_git/typescript-pipe/pullrequest/28561)
  * Commit: [d00c6d885abde01bdaf01f68acb981b707aa42b9](https://dev.azure.com/intentional/intent/_git/typescript-pipe/commit/d00c6d885abde01bdaf01f68acb981b707aa42b9)
* improvement: Specify TEvent parameters on EventEmitters
  * Associated pull request: [28329](https://dev.azure.com/intentional/intent/_git/typescript-pipe/pullrequest/28329)
  * Commit: [08cb3b9b9d95655dad0abbaf33e619368f0bf225](https://dev.azure.com/intentional/intent/_git/typescript-pipe/commit/08cb3b9b9d95655dad0abbaf33e619368f0bf225)
* merge: releases/2021.03.1 into master
  * Associated pull request: [28639](https://dev.azure.com/intentional/intent/_git/typescript-pipe/pullrequest/28639)
  * Commit: [d8d9e4b079a97add6d09215fce7ce4b7f02c9f71](https://dev.azure.com/intentional/intent/_git/typescript-pipe/commit/d8d9e4b079a97add6d09215fce7ce4b7f02c9f71)
* improvement: Remove mocha --exit kludge
  * Associated pull request: [28662](https://dev.azure.com/intentional/intent/_git/typescript-pipe/pullrequest/28662)
  * Commit: [e62d65e7d8a9838fbd8c5d8d3fc1792933be772c](https://dev.azure.com/intentional/intent/_git/typescript-pipe/commit/e62d65e7d8a9838fbd8c5d8d3fc1792933be772c)
* fix: Propagate async errors in chunk upload to SharedTree
  * Associated pull request: [28381](https://dev.azure.com/intentional/intent/_git/typescript-pipe/pullrequest/28381)
  * Commit: [cb4756aa92aa9b460965ac56eb1bbd97a5245934](https://dev.azure.com/intentional/intent/_git/typescript-pipe/commit/cb4756aa92aa9b460965ac56eb1bbd97a5245934)

## 0.67.1

* docs: Revert unwanted change log updates in version bump pipeline
  * Associated pull request: [28641](https://dev.azure.com/intentional/intent/_git/typescript-pipe/pullrequest/28641)
  * Commit: [38bfb0d7a346f00197d991386ba115b56aefb61d](https://dev.azure.com/intentional/intent/_git/typescript-pipe/commit/38bfb0d7a346f00197d991386ba115b56aefb61d)

## 0.67.0

* chore: Fix repo / bugs properties in package.json files
  * Associated pull request: [28635](https://dev.azure.com/intentional/intent/_git/typescript-pipe/pullrequest/28635)
  * Commit: [3edd2eaf1aca7ee1ba42eb820d9d73624d6b3d52](https://dev.azure.com/intentional/intent/_git/typescript-pipe/commit/3edd2eaf1aca7ee1ba42eb820d9d73624d6b3d52)
* feat: Cache snapshots for local edits
  * Associated pull request: [28564](https://dev.azure.com/intentional/intent/_git/typescript-pipe/pullrequest/28564)
  * Commit: [01069dace9ac6a9c752f64cd49b434cfbec743c7](https://dev.azure.com/intentional/intent/_git/typescript-pipe/commit/01069dace9ac6a9c752f64cd49b434cfbec743c7)
* build: BREAKING CHANGE: Adopt @fluidframework@0.35.x
  * Associated pull request: [28603](https://dev.azure.com/intentional/intent/_git/typescript-pipe/pullrequest/28603)
  * Commit: [1db7da945e9b67524c9172d267b3c28531d10435](https://dev.azure.com/intentional/intent/_git/typescript-pipe/commit/1db7da945e9b67524c9172d267b3c28531d10435)
* test: Scalable summary format read and write tests
  * Associated pull request: [28330](https://dev.azure.com/intentional/intent/_git/typescript-pipe/pullrequest/28330)
  * Commit: [db76ba9956e6f97b3807de9b56bad111a0660215](https://dev.azure.com/intentional/intent/_git/typescript-pipe/commit/db76ba9956e6f97b3807de9b56bad111a0660215)

## 0.60.2

* build: BREAKING CHANGE update fluid packages to version 0.34.1
  * Associated pull request: [28269](https://dev.azure.com/intentional/intent/_git/typescript-pipe/pullrequest/28269)
  * Commit: [466a8bb115301bbc65b1b10f88fc0fbd75aa90c8](https://dev.azure.com/intentional/intent/_git/typescript-pipe/commit/466a8bb115301bbc65b1b10f88fc0fbd75aa90c8)
* refactor: prepare PrefetchingCheckout so async outbound Edit processing will be posible
  * Associated pull request: [28309](https://dev.azure.com/intentional/intent/_git/typescript-pipe/pullrequest/28309)
  * Commit: [f00b25caa726a0bcf94055357bf5e02cc79bcdab](https://dev.azure.com/intentional/intent/_git/typescript-pipe/commit/f00b25caa726a0bcf94055357bf5e02cc79bcdab)
* add EditCommitted tests
  * Commit: [73004086181b24b0f9d87e1401e944fce9ff99d4](https://dev.azure.com/intentional/intent/_git/typescript-pipe/commit/73004086181b24b0f9d87e1401e944fce9ff99d4)
* fix: Resolve issues with LocalTestObjectProvider tests
  * Associated pull request: [28326](https://dev.azure.com/intentional/intent/_git/typescript-pipe/pullrequest/28326)
  * Commit: [71fbc8b2b3af91a976a9259cc94e9fe57efdc2ed](https://dev.azure.com/intentional/intent/_git/typescript-pipe/commit/71fbc8b2b3af91a976a9259cc94e9fe57efdc2ed)
* docs: Update package docs formatting for package name
  * Associated pull request: [28299](https://dev.azure.com/intentional/intent/_git/typescript-pipe/pullrequest/28299)
  * Commit: [272d535ae1d3919727860de9b34b4d1c16b5f4e3](https://dev.azure.com/intentional/intent/_git/typescript-pipe/commit/272d535ae1d3919727860de9b34b4d1c16b5f4e3)
* fix undo/redo for prefetching checkout
  * Commit: [29171ced2240f8393ad9a10c9f3085ada80889c4](https://dev.azure.com/intentional/intent/_git/typescript-pipe/commit/29171ced2240f8393ad9a10c9f3085ada80889c4)
* inital support. broken undo
  * Commit: [9b4663581c0eac252f60f714e80b5fa5142c5024](https://dev.azure.com/intentional/intent/_git/typescript-pipe/commit/9b4663581c0eac252f60f714e80b5fa5142c5024)
* improvement: Propagate error events on Checkout to SharedTree
  * Associated pull request: [28238](https://dev.azure.com/intentional/intent/_git/typescript-pipe/pullrequest/28238)
  * Commit: [09b417d44183e405662bbedf63e7086b04c9e277](https://dev.azure.com/intentional/intent/_git/typescript-pipe/commit/09b417d44183e405662bbedf63e7086b04c9e277)
* build: Add missing dev dependency on `copyfiles`
  * Associated pull request: [28243](https://dev.azure.com/intentional/intent/_git/typescript-pipe/pullrequest/28243)
  * Commit: [731b0c8c10c0a3e5722bfbcb5b8d5c4af21a06b1](https://dev.azure.com/intentional/intent/_git/typescript-pipe/commit/731b0c8c10c0a3e5722bfbcb5b8d5c4af21a06b1)
* fix: Listen for the correct event in a checkout test
  * Associated pull request: [28239](https://dev.azure.com/intentional/intent/_git/typescript-pipe/pullrequest/28239)
  * Commit: [2a9b525e9ccdb05296e0ece874aaf901fdae35e0](https://dev.azure.com/intentional/intent/_git/typescript-pipe/commit/2a9b525e9ccdb05296e0ece874aaf901fdae35e0)

## 0.55.2

* docs: Update change logs with newest `release-tools`
  * Associated pull request: [28163](https://dev.azure.com/intentional/intent/_git/typescript-pipe/pullrequest/28163)
  * Commit: [4302d051af4d80cf964ae37ca25d971391923d15](https://dev.azure.com/intentional/intent/_git/typescript-pipe/commit/4302d051af4d80cf964ae37ca25d971391923d15)
* docs: Remove outdated TODOs and add enum member documentation
  * Associated pull request: [28146](https://dev.azure.com/intentional/intent/_git/typescript-pipe/pullrequest/28146)
  * Commit: [f69fe933b0ca01cf0ebf1c7c225336c45b61d869](https://dev.azure.com/intentional/intent/_git/typescript-pipe/commit/f69fe933b0ca01cf0ebf1c7c225336c45b61d869)
* refactor: BREAKING CHANGE: move PrefetchingCheckout from shared-tree to fluid-document-store
  * Associated pull request: [28057](https://dev.azure.com/intentional/intent/_git/typescript-pipe/pullrequest/28057)
  * Commit: [11a95dd4bb4a306f06b8f54fbba120990af93d5f](https://dev.azure.com/intentional/intent/_git/typescript-pipe/commit/11a95dd4bb4a306f06b8f54fbba120990af93d5f)
* test: SharedTree history virtualization
  * Associated pull request: [27710](https://dev.azure.com/intentional/intent/_git/typescript-pipe/pullrequest/27710)
  * Commit: [a06643ab9c1d1300aa42036cb67029f332d90dec](https://dev.azure.com/intentional/intent/_git/typescript-pipe/commit/a06643ab9c1d1300aa42036cb67029f332d90dec)
* refactor: Cleanup payload copy
  * Associated pull request: [28023](https://dev.azure.com/intentional/intent/_git/typescript-pipe/pullrequest/28023)
  * Commit: [3949b49227eec6c218b958e913c7d952292ece88](https://dev.azure.com/intentional/intent/_git/typescript-pipe/commit/3949b49227eec6c218b958e913c7d952292ece88)
* Fix lint error
  * Commit: [051838cef240586ca86c250bdf795e150abd3141](https://dev.azure.com/intentional/intent/_git/typescript-pipe/commit/051838cef240586ca86c250bdf795e150abd3141)
* Fix set up code
  * Commit: [4c59cfd3150e2b58a4bb6d6e4c5e834aacd947cf](https://dev.azure.com/intentional/intent/_git/typescript-pipe/commit/4c59cfd3150e2b58a4bb6d6e4c5e834aacd947cf)
* Fix file name
  * Commit: [71a9b928e410dc49115e9d03a52718cbd60d2e48](https://dev.azure.com/intentional/intent/_git/typescript-pipe/commit/71a9b928e410dc49115e9d03a52718cbd60d2e48)
* Use catch up function
  * Commit: [34abba5176ff55100c2a11aac9ecaa77465e45fb](https://dev.azure.com/intentional/intent/_git/typescript-pipe/commit/34abba5176ff55100c2a11aac9ecaa77465e45fb)
* Split out summary format tests
  * Commit: [bc1b092b6e5b5693c895ecee7fc7e10471ace4dd](https://dev.azure.com/intentional/intent/_git/typescript-pipe/commit/bc1b092b6e5b5693c895ecee7fc7e10471ace4dd)
* Change payload
  * Commit: [e07c59f7830afb487336d9505173292b65e7168d](https://dev.azure.com/intentional/intent/_git/typescript-pipe/commit/e07c59f7830afb487336d9505173292b65e7168d)
* Merge remote-tracking branch 'origin/master' into jennle/shared-tree-summary-0.1.0-write
  * Commit: [7835f575a245dfcd080e3bed0a7881806ddcc4ba](https://dev.azure.com/intentional/intent/_git/typescript-pipe/commit/7835f575a245dfcd080e3bed0a7881806ddcc4ba)
* Create summary format read and write tests
  * Commit: [3325191710e9b95555715d9746bbb12317ae4657](https://dev.azure.com/intentional/intent/_git/typescript-pipe/commit/3325191710e9b95555715d9746bbb12317ae4657)
* Assertion changes
  * Commit: [e7fea86eb11375e0a905f5e34a79ba2869aa6594](https://dev.azure.com/intentional/intent/_git/typescript-pipe/commit/e7fea86eb11375e0a905f5e34a79ba2869aa6594)
* Remove assert
  * Commit: [266b5e03c7fa8e5af8ad4ca8551304df055db27b](https://dev.azure.com/intentional/intent/_git/typescript-pipe/commit/266b5e03c7fa8e5af8ad4ca8551304df055db27b)
* Fix lint
  * Commit: [15905bb13ac3ec72fe9b5d2e355de1d0942baade](https://dev.azure.com/intentional/intent/_git/typescript-pipe/commit/15905bb13ac3ec72fe9b5d2e355de1d0942baade)
* Test changes
  * Commit: [02870241385936287319277b8c92d2cd07d47ac1](https://dev.azure.com/intentional/intent/_git/typescript-pipe/commit/02870241385936287319277b8c92d2cd07d47ac1)
* Deep compare and rename chunk variables
  * Commit: [a10a0d4c933cc11604ef0501d6a7094666dc0c8f](https://dev.azure.com/intentional/intent/_git/typescript-pipe/commit/a10a0d4c933cc11604ef0501d6a7094666dc0c8f)
* Update api docs
  * Commit: [911a51f1250cef1f00180ca091ac294148f27771](https://dev.azure.com/intentional/intent/_git/typescript-pipe/commit/911a51f1250cef1f00180ca091ac294148f27771)
* Make event internal
  * Commit: [25f5b179ef50ab0460783719e753d20936f302ff](https://dev.azure.com/intentional/intent/_git/typescript-pipe/commit/25f5b179ef50ab0460783719e753d20936f302ff)
* Fix linting
  * Commit: [98bd54bb888d62e981480acf059e8ca6c0a5532c](https://dev.azure.com/intentional/intent/_git/typescript-pipe/commit/98bd54bb888d62e981480acf059e8ca6c0a5532c)
* Document default behavior
  * Commit: [ad963dbf47a66744307593bccfd0de7c371b1be1](https://dev.azure.com/intentional/intent/_git/typescript-pipe/commit/ad963dbf47a66744307593bccfd0de7c371b1be1)
* Merge branch 'jennle/shared-tree-summary-0.1.0-write' of https://intentional.visualstudio.com/intent/_git/typescript-pipe into jennle/shared-tree-summary-0.1.0-write
  * Commit: [1e4a75906d5dcc46e25056a04b5f5392e1c9f292](https://dev.azure.com/intentional/intent/_git/typescript-pipe/commit/1e4a75906d5dcc46e25056a04b5f5392e1c9f292)
* Clean up edit log constructor
  * Commit: [5dedc9e2ee2b2431268b93e82a40d44903d6a341](https://dev.azure.com/intentional/intent/_git/typescript-pipe/commit/5dedc9e2ee2b2431268b93e82a40d44903d6a341)
* Apply suggestions from code review
  * Commit: [a2b9e2e6488eb47a6a875d4025e9b1aae9c0b75b](https://dev.azure.com/intentional/intent/_git/typescript-pipe/commit/a2b9e2e6488eb47a6a875d4025e9b1aae9c0b75b)
* Use default param
  * Commit: [46f8814156bc255a2ecee3858d4ce577b2a6973c](https://dev.azure.com/intentional/intent/_git/typescript-pipe/commit/46f8814156bc255a2ecee3858d4ce577b2a6973c)
* Change parameter and doc
  * Commit: [2230c6c44065e7ca8a11325d86936b06a426bf41](https://dev.azure.com/intentional/intent/_git/typescript-pipe/commit/2230c6c44065e7ca8a11325d86936b06a426bf41)
* Make initiateChunkUpload private
  * Commit: [1768f4f863dba62133cad395ade9ee066d1ea1d9](https://dev.azure.com/intentional/intent/_git/typescript-pipe/commit/1768f4f863dba62133cad395ade9ee066d1ea1d9)
* Mark initiateEditChunkUpload internal
  * Commit: [1d88c921f873378aa3cdac56f0085561d529bdbf](https://dev.azure.com/intentional/intent/_git/typescript-pipe/commit/1d88c921f873378aa3cdac56f0085561d529bdbf)
* Add comments
  * Commit: [6e467e3f4f811a414d4324203949af77a6037ed0](https://dev.azure.com/intentional/intent/_git/typescript-pipe/commit/6e467e3f4f811a414d4324203949af77a6037ed0)
* Fix lint errors
  * Commit: [64a2e01be9beee5703fbd7059371efbad7453d53](https://dev.azure.com/intentional/intent/_git/typescript-pipe/commit/64a2e01be9beee5703fbd7059371efbad7453d53)
* Merge remote-tracking branch 'origin/master' into jennle/shared-tree-summary-0.1.0-write
  * Commit: [411fcc7acf8ae79332a4e5e3eab6c30f8c8e4e4b](https://dev.azure.com/intentional/intent/_git/typescript-pipe/commit/411fcc7acf8ae79332a4e5e3eab6c30f8c8e4e4b)
* Merge branch 'jennle/sharedtree-history-virtualization' into jennle/shared-tree-summary-0.1.0-write
  * Commit: [4db9d9408c3f25115608ffbb1eb2815bab54fb7d](https://dev.azure.com/intentional/intent/_git/typescript-pipe/commit/4db9d9408c3f25115608ffbb1eb2815bab54fb7d)
* Add test
  * Commit: [0ebe14e4e7af569e88649c939beeb0cc7f0b6a38](https://dev.azure.com/intentional/intent/_git/typescript-pipe/commit/0ebe14e4e7af569e88649c939beeb0cc7f0b6a38)
* Merge branch 'jennle/sharedtree-history-virtualization' into jennle/shared-tree-summary-0.1.0-write
  * Commit: [c2d3f885169f3f96323bb8ed1585d3e91c51bdfe](https://dev.azure.com/intentional/intent/_git/typescript-pipe/commit/c2d3f885169f3f96323bb8ed1585d3e91c51bdfe)
* factor out change processing
  * Commit: [cc9f81378e940c868fe3878e9022f3b3d9bcff4d](https://dev.azure.com/intentional/intent/_git/typescript-pipe/commit/cc9f81378e940c868fe3878e9022f3b3d9bcff4d)
* Fix package version
  * Commit: [23db6b29a6d93d2e438e1b7c00633264af62fd9d](https://dev.azure.com/intentional/intent/_git/typescript-pipe/commit/23db6b29a6d93d2e438e1b7c00633264af62fd9d)
* Fix edit log call
  * Commit: [f8ac70308705a6bd3a1457da70a74a9e5cee22c9](https://dev.azure.com/intentional/intent/_git/typescript-pipe/commit/f8ac70308705a6bd3a1457da70a74a9e5cee22c9)
* Merge branch 'jennle/sharedtree-history-virtualization' into jennle/shared-tree-summary-0.1.0-write
  * Commit: [4230179733b56e412ddc5118f6ab608b3185e5df](https://dev.azure.com/intentional/intent/_git/typescript-pipe/commit/4230179733b56e412ddc5118f6ab608b3185e5df)
* fix import
  * Commit: [03bf8f51bd9f925950e595b7b20d27886a508e65](https://dev.azure.com/intentional/intent/_git/typescript-pipe/commit/03bf8f51bd9f925950e595b7b20d27886a508e65)
* Merge branch 'jennle/sharedtree-history-virtualization' into jennle/shared-tree-summary-0.1.0-write
  * Commit: [3d241d70c89093d4ad3259c28a3453e69a292e35](https://dev.azure.com/intentional/intent/_git/typescript-pipe/commit/3d241d70c89093d4ad3259c28a3453e69a292e35)
* Remove extra deps
  * Commit: [d9244ba25ef3e9f176e17cb55ec0f452d6f8eb4f](https://dev.azure.com/intentional/intent/_git/typescript-pipe/commit/d9244ba25ef3e9f176e17cb55ec0f452d6f8eb4f)
* Get test passing
  * Commit: [7945a12961c36d104718de94ef74d6598ce76d5e](https://dev.azure.com/intentional/intent/_git/typescript-pipe/commit/7945a12961c36d104718de94ef74d6598ce76d5e)
* Add chunking
  * Commit: [0b43b6091ef48444645ab108c2b28092e87f9bf2](https://dev.azure.com/intentional/intent/_git/typescript-pipe/commit/0b43b6091ef48444645ab108c2b28092e87f9bf2)
* Add prelim virtualization test
  * Commit: [17b5cf36c96ead67e3fc536bb1ea95a9863f37ab](https://dev.azure.com/intentional/intent/_git/typescript-pipe/commit/17b5cf36c96ead67e3fc536bb1ea95a9863f37ab)

## 0.49.0

* feat: Add demandTree() to TreeNodeHandle
  * Associated pull request: [28004](https://dev.azure.com/intentional/intent/_git/typescript-pipe/pullrequest/28004)
* chore: Replace usages of `del-cli` with `rimraf`
  * Associated pull request: [27947](https://dev.azure.com/intentional/intent/_git/typescript-pipe/pullrequest/27947)
* test: Detach of the root should be invalid
  * Associated pull request: [27943](https://dev.azure.com/intentional/intent/_git/typescript-pipe/pullrequest/27943)
* build: Update dependencies
  * Associated pull request: [27930](https://dev.azure.com/intentional/intent/_git/typescript-pipe/pullrequest/27930)
* refactor: make createFluidDocumentStore async, and make expensiveValidation internal
  * Associated pull request: [27170](https://dev.azure.com/intentional/intent/_git/typescript-pipe/pullrequest/27170)
* build: Updated packages to use `version.json` files to track their recorded versions
  * Associated pull request: [27776](https://dev.azure.com/intentional/intent/_git/typescript-pipe/pullrequest/27776)

## 0.42.0

* feat: SharedTree reads summary format 0.1.0 which supports history virtualization
  * Associated pull request: [27284](https://dev.azure.com/intentional/intent/_git/typescript-pipe/pullrequest/27284)
* Add missing export
* refactor: don't use immtuable.js
  * Associated pull request: [27072](https://dev.azure.com/intentional/intent/_git/typescript-pipe/pullrequest/27072)
* Document key
* Clean up test
* fix: type of TreeNodeHandle.node
  * Associated pull request: [27693](https://dev.azure.com/intentional/intent/_git/typescript-pipe/pullrequest/27693)
* comments about immutability
* fix lint
* Rename
* EditLog get edit from handle test
* Merge remote-tracking branch 'origin/master' into user/crmacomb/unImmute
* Assert edits not undefined for a chunk
* Change getSnapshotInSession doc comment
* Add comment
* Merge remote-tracking branch 'origin/master' into jennle/sharedtree-history-virtualization
* Move op types
* Remove unnecessary fields
* Revet package update
* Update packages
* Fix test
* Fix package
* Merge branch 'jennle/sharedtree-history-virtualization' of https://intentional.visualstudio.com/intent/_git/typescript-pipe into jennle/sharedtree-history-virtualization
* Merge remote-tracking branch 'origin/master' into jennle/sharedtree-history-virtualization
* Apply suggestions from code review
* Remove unused packages
* Rename synchronous to in session
* Fix linting
* Fix sorting
* Add virtualization comment
* Export legacy summary
* Merge remote-tracking branch 'origin/master' into jennle/sharedtree-history-virtualization
* Cleanup
* Renames and chunk cache changes
* Create temp edit log for summary back compat
* Remove extraneous doc comment
* Reference documentation
* Make editChunks a b tree
* Rename editIds
* Remove SerializedEditLogSummary and move helpers
* Remove serialization helpers
* Remove duplicate test utilities
* Remove revert methods on SharedTree
* Create shared tree op types
* Use 'shift' instead of 'splice'
* Create type for summary 0.0.2
* Add doc comment to processEditChunkHandle
* Add legacy comment
* Clean up package exports
* Capitalization
* Add doc to readFormatVersion
* Use forEach
* Change transpile to convert
* Make sure editChunks is never undefined
* Merge remote-tracking branch 'origin/master' into jennle/sharedtree-history-virtualization
* Update README
* Fix linting errors
* Merge branch 'jennle/sharedtree-history-virtualization' of https://intentional.visualstudio.com/intent/_git/typescript-pipe into jennle/sharedtree-history-virtualization
* Fix api docs
* Merge remote-tracking branch 'origin/master' into jennle/sharedtree-history-virtualization
* Apply suggestions from code review
* Merge edit and edit id for public APIs
* Fix typo
* Finish comment
* Fix test file path
* Fix lint error
* Fix throw error tests and linting errors
* Remove commented out code
* Test fixes
* Merge remote-tracking branch 'origin/master' into jennle/sharedtree-history-virtualization
* Add skipped virtualization test
* History virutalization
* format and and fix package files
* refactor: don't use immtuable.js
* Handle serialization test and summary changes

## 0.35.0

* feat: Add telemetry properties for all SharedTree events
  * Associated pull request: [27538](https://dev.azure.com/intentional/intent/_git/typescript-pipe/pullrequest/27538)
* merge: releases/2021.01.4 into master
  * Associated pull request: [27448](https://dev.azure.com/intentional/intent/_git/typescript-pipe/pullrequest/27448)
* feat: Add TreeNodeHandles
  * Associated pull request: [27070](https://dev.azure.com/intentional/intent/_git/typescript-pipe/pullrequest/27070)
* merge: Integrate changes from fluidframework
  * Associated pull request: [27398](https://dev.azure.com/intentional/intent/_git/typescript-pipe/pullrequest/27398)
* merge: releases/2021.01.4 into master
  * Associated pull request: [27409](https://dev.azure.com/intentional/intent/_git/typescript-pipe/pullrequest/27409)
* fix: Export summarizers
  * Associated pull request: [27410](https://dev.azure.com/intentional/intent/_git/typescript-pipe/pullrequest/27410)
* Merge commit '93a143f412116b05963422aa3a04a42e62469602' from fluid into integrations/shared-tree
* Merge branch 'master' into integrations/shared-tree
* Split 'packages/shared-tree/' into commit '6227d08860d73c64c8b82fa34a3fca58565298c7'

## 0.22.2

* build: revert update to react 17, and include non-breaking updates since branch

## 0.22.1

* build: update and audit deps
  * Associated pull request: [27395](https://dev.azure.com/intentional/intent/_git/typescript-pipe/pullrequest/27395)
* feat: Add telemetry for invalid/malformed edits to SharedTree
  * Associated pull request: [27318](https://dev.azure.com/intentional/intent/_git/typescript-pipe/pullrequest/27318)
* build: Fixed cross-package incremental build for `fluid-document-store`
  * Associated pull request: [27285](https://dev.azure.com/intentional/intent/_git/typescript-pipe/pullrequest/27285)
* feat: "replace" affordance on FluidDocumentStore
  * Associated pull request: [27213](https://dev.azure.com/intentional/intent/_git/typescript-pipe/pullrequest/27213)

## 0.19.2

* chore: Add dispose functionality to FluidDocumentStore, Checkout and SharedTree
  * Associated pull request: [26952](https://dev.azure.com/intentional/intent/_git/typescript-pipe/pullrequest/26952)
* build: update fluid to 0.32.1
  * Associated pull request: [27217](https://dev.azure.com/intentional/intent/_git/typescript-pipe/pullrequest/27217)
* run api extractor
* fix lint errors
* move handler to contstructor
* chore: Cleanup of shared-tree resulting from development tooling
  * Associated pull request: [27186](https://dev.azure.com/intentional/intent/_git/typescript-pipe/pullrequest/27186)
* improvement: ensure payloads do not appear as a property when empty
  * Associated pull request: [27166](https://dev.azure.com/intentional/intent/_git/typescript-pipe/pullrequest/27166)
* chore: Added API documentation generation to the build + misc. tooling cleanup
  * Associated pull request: [27148](https://dev.azure.com/intentional/intent/_git/typescript-pipe/pullrequest/27148)
* code review updates
* remove dispose from basiccheckout as it has been added to parent abstract class
* Squashed 'packages/shared-tree/' changes from 13a0d61e6..fa5bc426b
* test: Add unit tests for LogViewer
  * Associated pull request: [26985](https://dev.azure.com/intentional/intent/_git/typescript-pipe/pullrequest/26985)
* improvment: minor forest related code cleanup and normalize package-lock
  * Associated pull request: [27083](https://dev.azure.com/intentional/intent/_git/typescript-pipe/pullrequest/27083)
* build: Add missing dev dependencies in `fluid-document-store` and `shared-tree`
  * Associated pull request: [27097](https://dev.azure.com/intentional/intent/_git/typescript-pipe/pullrequest/27097)
* docs: Merged changes from wikiMaster
  * Associated pull request: [27077](https://dev.azure.com/intentional/intent/_git/typescript-pipe/pullrequest/27077)
* docs: Fixed mermaid syntax
* merge: merge releases/2021.01.2 into master
  * Associated pull request: [27067](https://dev.azure.com/intentional/intent/_git/typescript-pipe/pullrequest/27067)
* improvement: invalidate the dependents of all nodes within deleted document subtrees
  * Associated pull request: [26984](https://dev.azure.com/intentional/intent/_git/typescript-pipe/pullrequest/26984)

## 0.17.1

_Version update only._

## 0.16.0

* Merged PR 26944: Factor out NodeData
* fix: Correct shared-tree lint configuration to not pick up Whiteboard settings
  * Associated pull request: [26987](https://dev.azure.com/intentional/intent/_git/typescript-pipe/pullrequest/26987)
* run API extractor
* Merge branch 'master' of https://intentional.visualstudio.com/intent/_git/typescript-pipe into user/coclauso/update-fluid-packages
* ChangeNodeSequence -> TreeNodeSequence
* Fix lint/formatting
* Node -> TreeNode
* Add doc comment
* One more location
* Utility function for asserting no delta
* clarify Node doc
* SnapshotNode extends NodeData
* Update Fluid packages
* Factor out NodeData
* Remove unwanted SharedTree events

## 0.14.0

* refactor: Rename core tree types
  * Associated pull request: [26681](https://dev.azure.com/intentional/intent/_git/whiteboard-collaboration/pullrequest/26681)
* fix: Disable header/header lint rule expecting wrong header format
  * Associated pull request: [26642](https://dev.azure.com/intentional/intent/_git/whiteboard-collaboration/pullrequest/26642)
* chore: Use copyright headers consistent with Fluid
  * Associated pull request: [26630](https://dev.azure.com/intentional/intent/_git/whiteboard-collaboration/pullrequest/26630)
* fix: Properly run eslint on source files in shared-tree
  * Associated pull request: [26617](https://dev.azure.com/intentional/intent/_git/whiteboard-collaboration/pullrequest/26617)

## 0.13.6

* docs: Update README.md
  * Associated pull request: [26546](https://dev.azure.com/intentional/intent/_git/whiteboard-collaboration/pullrequest/26546)
* Rename Session To Checkout
* more clarity in PrefetchFilter comment
* fix comment duplication
* cleanup LoadedView
* improve PrefetchFilter comment
* referance #49101
* Referance #49100
* fix comment
* rename waitForPendingDownloads and fix build
* renames inside session
* comments and renames in LogViewer
* remove package export of BlobId
* fixes from merge
* Merge remote-tracking branch 'origin/master' into user/crmacomb/session
* build: Adopt fluid build conventions in shared-tree
  * Associated pull request: [26350](https://dev.azure.com/intentional/intent/_git/whiteboard-collaboration/pullrequest/26350)
* Merge remote-tracking branch 'origin/master' into user/crmacomb/session
* refactor: cleanup delta codepath
  * Associated pull request: [26499](https://dev.azure.com/intentional/intent/_git/whiteboard-collaboration/pullrequest/26499)
* fix lints
* Merge remote-tracking branch 'origin/master' into user/crmacomb/session
* test: flush edits during documentStore tests
  * Associated pull request: [26356](https://dev.azure.com/intentional/intent/_git/whiteboard-collaboration/pullrequest/26356)
* clarify cancel todo
* Apply suggestions from code review
* Merge remote-tracking branch 'origin/master' into user/crmacomb/session
* Merge commit '9e887c4' into user/crmacomb/session
* Merge commit 'a73c428' into user/crmacomb/session
* Merge commit 'fd5499c' into user/crmacomb/session
* Merge commit '6c0bff7' into user/crmacomb/session
* Merge commit 'b15a962' into user/crmacomb/session
* Merge commit 'd259fb4' into user/crmacomb/session
* revert: Revert "Merged PR 26399: version: BREAKING CHANGE Update Fluid Framework packages to 0.30.0"
  * Associated pull request: [26479](https://dev.azure.com/intentional/intent/_git/whiteboard-collaboration/pullrequest/26479)
* fix: Add unit tests for Transaction
  * Associated pull request: [26447](https://dev.azure.com/intentional/intent/_git/whiteboard-collaboration/pullrequest/26447)
* feat: full edit group support
  * Associated pull request: [26300](https://dev.azure.com/intentional/intent/_git/whiteboard-collaboration/pullrequest/26300)
* chore: minor tweaks from onboarding reading
  * Associated pull request: [26457](https://dev.azure.com/intentional/intent/_git/whiteboard-collaboration/pullrequest/26457)
* fix: Assert against runtime.attachState in saveSummary
  * Associated pull request: [26459](https://dev.azure.com/intentional/intent/_git/whiteboard-collaboration/pullrequest/26459)
* feat: Introduce more ergonomic change creation & editing APIs
  * Associated pull request: [26404](https://dev.azure.com/intentional/intent/_git/whiteboard-collaboration/pullrequest/26404)
* version: BREAKING CHANGE Update Fluid Framework packages to 0.30.0
  * Associated pull request: [26399](https://dev.azure.com/intentional/intent/_git/whiteboard-collaboration/pullrequest/26399)
* refactor: centralize and document all persisted types
  * Associated pull request: [26334](https://dev.azure.com/intentional/intent/_git/whiteboard-collaboration/pullrequest/26334)
* add cache so walking trees when there are local edits is not super slow
* Split up session type
* remove: Remove tooling and configuration for running shared-tree tests in a browser
  * Associated pull request: [26321](https://dev.azure.com/intentional/intent/_git/whiteboard-collaboration/pullrequest/26321)
* Apply suggestions from code review
* update api file
* Merge remote-tracking branch 'origin/master' into user/crmacomb/session
* refactor: BREAKING CHANGE move non-persisted types out of EditLocation.ts
  * Associated pull request: [26332](https://dev.azure.com/intentional/intent/_git/whiteboard-collaboration/pullrequest/26332)
* Merge remote-tracking branch 'origin/master' into user/crmacomb/session
* Apply suggestions from code review
* refactor: Remove @intentional/framework dependency from shared-tree
  * Associated pull request: [26316](https://dev.azure.com/intentional/intent/_git/whiteboard-collaboration/pullrequest/26316)
* better comment
* update framework version to support async document store factories
* Merge remote-tracking branch 'origin/master' into user/crmacomb/session
* fix most tests
* fi: Update framework and test-utilities to 1.118.3
  * Associated pull request: [26240](https://dev.azure.com/intentional/intent/_git/whiteboard-collaboration/pullrequest/26240)
* Merge remote-tracking branch 'origin/master' into user/crmacomb/session
* fix: implement transactional edit groups in store
  * Associated pull request: [26078](https://dev.azure.com/intentional/intent/_git/whiteboard-collaboration/pullrequest/26078)
* remove: Remove support for specifying a TraitLocation's parent via `parentNode`
  * Associated pull request: [26174](https://dev.azure.com/intentional/intent/_git/whiteboard-collaboration/pullrequest/26174)
* fi: update framework and test-utilities to 1.118.1
  * Associated pull request: [26175](https://dev.azure.com/intentional/intent/_git/whiteboard-collaboration/pullrequest/26175)
* rename: Rename trait and sibling field of Point
  * Associated pull request: [26180](https://dev.azure.com/intentional/intent/_git/whiteboard-collaboration/pullrequest/26180)
* more docs
* fix tests
* Merge remote-tracking branch 'origin/master' into user/crmacomb/session
* lint
* PR feedback
* Merge branch 'user/taylorsw/LongRunningTransactions' of https://intentional.visualstudio.com/intent/_git/whiteboard-collaboration into user/taylorsw/LongRunningTransactions
* PR feedback
* Apply suggestions from code review
* PR feedback
* Merge branch 'user/taylorsw/LongRunningTransactions' of https://intentional.visualstudio.com/intent/_git/whiteboard-collaboration into user/taylorsw/LongRunningTransactions
* Apply suggestions from code review
* Merge remote-tracking branch 'origin/master' into user/taylorsw/LongRunningTransactions
* store payload cache on shared tree
* Merge remote-tracking branch 'origin/master' into user/crmacomb/session
* get tests passing
* refactor: Support parents being specified as parentNode or parent in EncodedTraitLocation
  * Associated pull request: [26145](https://dev.azure.com/intentional/intent/_git/whiteboard-collaboration/pullrequest/26145)
* Merged PR 26080: BREAKING CHANGE: feat: implement setValue in SharedTree
* Add test for failed rebase
* Merge branch 'user/taylorsw/LongRunningTransactions' of https://intentional.visualstudio.com/intent/_git/whiteboard-collaboration into user/taylorsw/LongRunningTransactions
* Apply suggestions from code review
* PR feedback
* Merge remote-tracking branch 'origin/master' into user/taylorsw/LongRunningTransactions
* refactor: BREAKING CHANGE split out getRevisionView
  * Associated pull request: [26020](https://dev.azure.com/intentional/intent/_git/whiteboard-collaboration/pullrequest/26020)
* Apply suggestions from code review
* add shared tree expensiveValidation
* Merge branch 'user/crmacomb/getRevisionView' of https://dev.azure.com/intentional/intent/_git/whiteboard-collaboration into user/crmacomb/getRevisionView
* fix comment on loadKnownRevision
* Apply suggestions from code review
* dedup some loading logic
* test: Add more unit tests for EditLog
  * Associated pull request: [26048](https://dev.azure.com/intentional/intent/_git/whiteboard-collaboration/pullrequest/26048)
* test: Additional EditLog unit tests
  * Associated pull request: [26027](https://dev.azure.com/intentional/intent/_git/whiteboard-collaboration/pullrequest/26027)
* Add explicit update method
* fi: update framework and test-utilities to 1.116.1
  * Associated pull request: [26025](https://dev.azure.com/intentional/intent/_git/whiteboard-collaboration/pullrequest/26025)
* Merge remote-tracking branch 'origin/master' into user/taylorsw/LongRunningTransactions
* build: update deps
  * Associated pull request: [26008](https://dev.azure.com/intentional/intent/_git/whiteboard-collaboration/pullrequest/26008)
* refactor: split out getRevisionView
* better naming
* support long-running transactions

## 0.10.5

* docs: Update changelog
* chore: Update to recent versions of Fluid packages
  * Associated pull request: [25957](https://dev.azure.com/intentional/intent/_git/whiteboard-collaboration/pullrequest/25957)
* refactor: BREAKING CHANGE require local changes to be valid, and refactor RevisionViewEditor into Transaction
  * Associated pull request: [25907](https://dev.azure.com/intentional/intent/_git/whiteboard-collaboration/pullrequest/25907)
* fix: Support different summarizing schemes
  * Associated pull request: [25826](https://dev.azure.com/intentional/intent/_git/whiteboard-collaboration/pullrequest/25826)
* Apply suggestions from code review
* fix tests, and expand docs
* fix merge
* Merge remote-tracking branch 'origin/master' into user/crmacomb/sharedtreeInval
* update api file
* assert on invalid index, and beter comments
* document local edits in saveSummary
* clarify revisions
* refactor: BREAKING CHANGE remove abbreavation and do revisions in terms of EditId
* fix bugs caught by tests
* fix
* fi: update framework and test-utilities to 1.114.1
  * Associated pull request: [25847](https://dev.azure.com/intentional/intent/_git/whiteboard-collaboration/pullrequest/25847)
* refactor: clarify invalidation in SharedTree
* feat: add constraint support
  * Associated pull request: [25822](https://dev.azure.com/intentional/intent/_git/whiteboard-collaboration/pullrequest/25822)
* fix: Correctly initialize allEdits map in EditLog constructor
  * Associated pull request: [25792](https://dev.azure.com/intentional/intent/_git/whiteboard-collaboration/pullrequest/25792)
* refactor: Restrict public API for SharedTree edit history
  * Associated pull request: [25781](https://dev.azure.com/intentional/intent/_git/whiteboard-collaboration/pullrequest/25781)
* test: Change move and insert edit creation test helper signatures to be more readable
  * Associated pull request: [25758](https://dev.azure.com/intentional/intent/_git/whiteboard-collaboration/pullrequest/25758)
* refactor: Make Change a discriminated union over the 'type' field
  * Associated pull request: [25745](https://dev.azure.com/intentional/intent/_git/whiteboard-collaboration/pullrequest/25745)
* fix: Summaries created before attachment sequence local edits
  * Associated pull request: [25762](https://dev.azure.com/intentional/intent/_git/whiteboard-collaboration/pullrequest/25762)
* refactor: Change list is represented by EditLog
  * Associated pull request: [25729](https://dev.azure.com/intentional/intent/_git/whiteboard-collaboration/pullrequest/25729)
* fi: update to framework 1.112.2 and schemagen 5.0218822-olympia
  * Associated pull request: [25680](https://dev.azure.com/intentional/intent/_git/whiteboard-collaboration/pullrequest/25680)

## 0.6.0

* refactor: Cleanup SharedTree state object
  * Associated pull request: [25656](https://dev.azure.com/intentional/intent/_git/whiteboard-collaboration/pullrequest/25656)
* fix: BREAKING CHANGE create shared-trees in a valid state with a default tree
  * Associated pull request: [25638](https://dev.azure.com/intentional/intent/_git/whiteboard-collaboration/pullrequest/25638)
* test: Add a test for initialization of SharedTree with an empty edit list
  * Associated pull request: [25569](https://dev.azure.com/intentional/intent/_git/whiteboard-collaboration/pullrequest/25569)
* fix: fix deleting of subtrees in forest
  * Associated pull request: [25581](https://dev.azure.com/intentional/intent/_git/whiteboard-collaboration/pullrequest/25581)
* Merge remote-tracking branch 'origin/master' into jennle/test-initialize
* test: Add test for empty edit list initialization
* Fix: Fixes SharedTree initialization error in Whiteboard due to logic error
  * Associated pull request: [25567](https://dev.azure.com/intentional/intent/_git/whiteboard-collaboration/pullrequest/25567)
* refactor: BREAKING CHANGE cleanup Edit types and docs
  * Associated pull request: [25541](https://dev.azure.com/intentional/intent/_git/whiteboard-collaboration/pullrequest/25541)
* fi: update to framework 1.108.2
  * Associated pull request: [25511](https://dev.azure.com/intentional/intent/_git/whiteboard-collaboration/pullrequest/25511)
* refactor: BREAKING CHANGE rename whiteboard-collaboration package to shared-tree
  * Associated pull request: [25482](https://dev.azure.com/intentional/intent/_git/whiteboard-collaboration/pullrequest/25482)

## 0.4.0

* build: update deps and use stable version of framework, adding it as peer
  * Associated pull request: [25037](https://dev.azure.com/intentional/intent/_git/whiteboard-collaboration/pullrequest/25037)
* docs: add readme to shared tree
  * Associated pull request: [25012](https://dev.azure.com/intentional/intent/_git/whiteboard-collaboration/pullrequest/25012)
* build: fix up linter settings
  * Associated pull request: [25000](https://dev.azure.com/intentional/intent/_git/whiteboard-collaboration/pullrequest/25000)
* refactor: Distinguish EditNode from Node
  * Associated pull request: [25001](https://dev.azure.com/intentional/intent/_git/whiteboard-collaboration/pullrequest/25001)
* refactor: tag Changes with their type for easier type checking
  * Associated pull request: [24998](https://dev.azure.com/intentional/intent/_git/whiteboard-collaboration/pullrequest/24998)
* build: unify tsconfigs
  * Associated pull request: [24996](https://dev.azure.com/intentional/intent/_git/whiteboard-collaboration/pullrequest/24996)
* perf: Make Forest immutable
  * Associated pull request: [24988](https://dev.azure.com/intentional/intent/_git/whiteboard-collaboration/pullrequest/24988)
* lint
* Merge remote-tracking branch 'origin/master' into user/neck/removeEditAdvanced
* small doc fix
* build: update deps
  * Associated pull request: [24981](https://dev.azure.com/intentional/intent/_git/whiteboard-collaboration/pullrequest/24981)
* fix: Add lerna bootstrap to post-install
  * Associated pull request: [24980](https://dev.azure.com/intentional/intent/_git/whiteboard-collaboration/pullrequest/24980)
* PR Feedback
* mend
* merge
* fix: RevisionViews may now create build edits that contain detached subtrees
  * Associated pull request: [24943](https://dev.azure.com/intentional/intent/_git/whiteboard-collaboration/pullrequest/24943)
* nit
* refactor
* Merge branch 'user/neck/resolveDetachedNodes' into user/neck/removeEditAdvanced
* smol
* WIP
* WIP
* add test for multiparenting
* Process descendant detached nodes and add test

## 0.3.1

* feat: Allow serialization of uninitialized SharedTrees
  * Associated pull request: [24904](https://dev.azure.com/intentional/intent/_git/whiteboard-collaboration/pullrequest/24904)
* refactor: Organize state in SharedTree by lifetime
  * Associated pull request: [24883](https://dev.azure.com/intentional/intent/_git/whiteboard-collaboration/pullrequest/24883)
* feat: add applyEdit helper to SharedTree
  * Associated pull request: [24892](https://dev.azure.com/intentional/intent/_git/whiteboard-collaboration/pullrequest/24892)
* feat: SharedTree includes the current tree view in its summary/snapshot
  * Associated pull request: [24871](https://dev.azure.com/intentional/intent/_git/whiteboard-collaboration/pullrequest/24871)
* feat: Added initialTree to summary and added summary tests
  * Associated pull request: [24806](https://dev.azure.com/intentional/intent/_git/whiteboard-collaboration/pullrequest/24806)
* fix: Remove references to ChangeStream from SharedTree
  * Associated pull request: [24865](https://dev.azure.com/intentional/intent/_git/whiteboard-collaboration/pullrequest/24865)
* ci: Fix publish error due to git changes in npmrc
  * Associated pull request: [24854](https://dev.azure.com/intentional/intent/_git/whiteboard-collaboration/pullrequest/24854)
* feat: BREAKING CHANGE Add multi-package support using lerna
  * Associated pull request: [24756](https://dev.azure.com/intentional/intent/_git/whiteboard-collaboration/pullrequest/24756)<|MERGE_RESOLUTION|>--- conflicted
+++ resolved
@@ -1,6 +1,5 @@
 # Change Log
 
-<<<<<<< HEAD
 ## 0.96.1
 
 * fix: Reduce frequency of edit chunk upload to prevent SPO throttling
@@ -15,11 +14,10 @@
 * docs: remove invalid @sealed on abstract class
   * Associated pull request: [29904](https://dev.azure.com/intentional/intent/_git/typescript-pipe/pullrequest/29904)
   * Commit: [887c249e7defbebd9622c8906eb96d23818ecb6d](https://dev.azure.com/intentional/intent/_git/typescript-pipe/commit/887c249e7defbebd9622c8906eb96d23818ecb6d)
-=======
+
 ## 0.90.1
 
 _Version update only._
->>>>>>> 3dca8479
 
 ## 0.90.0
 
