---
"@fluid-experimental/tree-react-api": minor
"__section": feature
---
New experimental objectIdNumber API

<<<<<<< HEAD
A new `objectIdNumber` has been added, which is useful you need an identifier which corresponds to an object identity.
=======
A new `objectIdNumber` has been added, which is useful when you need an identifier which corresponds to an object identity.
>>>>>>> 646a5335
For example: when specifying a React "key" that corresponds to a `TreeNode`.<|MERGE_RESOLUTION|>--- conflicted
+++ resolved
@@ -4,9 +4,5 @@
 ---
 New experimental objectIdNumber API
 
-<<<<<<< HEAD
-A new `objectIdNumber` has been added, which is useful you need an identifier which corresponds to an object identity.
-=======
 A new `objectIdNumber` has been added, which is useful when you need an identifier which corresponds to an object identity.
->>>>>>> 646a5335
 For example: when specifying a React "key" that corresponds to a `TreeNode`.