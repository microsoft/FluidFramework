--- conflicted
+++ resolved
@@ -5,16 +5,6 @@
 kind: fix
 ---
 
-merge-tree: The Marker.fromJSONObject and TextSegment.fromJSONObject argument types have been corrected
-
-Previously, the arguments of `Marker.fromJSONObject` and `TextSegment.fromJSONObject` were of type `any`. However, at
-runtime only certain types were expected and using other types would cause errors.
-
-<<<<<<< HEAD
-Now, the argument for the Marker implementation is of type `IJSONSegment` and the argument for the TextSegment
-implementation is of type `string | IJSONSegment`. This reflects actual runtime support.
-
-=======
 The Marker.fromJSONObject and TextSegment.fromJSONObject argument types have been corrected
 
 Previously, the arguments of `Marker.fromJSONObject` and `TextSegment.fromJSONObject` were of type `any`. However, at
@@ -23,6 +13,5 @@
 Now, the argument for the Marker implementation is of type `IJSONSegment` and the argument for the TextSegment
 implementation is of type `string | IJSONSegment`. This reflects actual runtime support.
 
->>>>>>> a58b992c
 This change should have no impact on existing code unless the code is using incorrect types. Such code already does not
 function and should be corrected.