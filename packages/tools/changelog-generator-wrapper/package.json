{
	"name": "@fluid-private/changelog-generator-wrapper",
	"version": "2.71.0",
	"private": true,
	"homepage": "https://fluidframework.com",
	"repository": {
		"type": "git",
		"url": "https://github.com/microsoft/FluidFramework.git",
		"directory": "packages/tools/changelog-generator-wrapper"
	},
	"license": "MIT",
	"author": "Microsoft and contributors",
	"type": "commonjs",
	"main": "./src/index.js",
	"scripts": {
		"build": "concurrently npm:build:compile npm:lint",
		"build:commonjs": "npm run tsc",
		"build:compile": "npm run build:commonjs",
		"check:biome": "biome check .",
		"check:format": "npm run check:biome",
		"clean": "rimraf --glob dist lib \"**/*.tsbuildinfo\" \"**/*.build.log\"",
		"eslint": "eslint --format stylish src",
		"eslint:fix": "eslint --format stylish src --fix --fix-type problem,suggestion,layout",
		"format": "npm run format:biome",
		"format:biome": "biome check . --write",
		"lint": "npm run eslint",
		"lint:fix": "npm run format && npm run eslint:fix",
		"tsc": "echo \"No build required.\""
	},
	"dependencies": {
		"@changesets/cli": "^2.27.8",
		"@changesets/types": "^6.0.0",
		"changesets-format-with-issue-links": "^0.3.0",
		"typescript": "~5.4.5"
	},
	"devDependencies": {
		"@biomejs/biome": "~1.9.3",
		"@fluidframework/build-common": "^2.0.3",
<<<<<<< HEAD
		"@fluidframework/eslint-config-fluid": "~8.0.0",
		"concurrently": "^8.2.1",
		"eslint": "~8.57.0",
=======
		"@fluidframework/eslint-config-fluid": "^7.0.0",
		"concurrently": "^8.2.1",
		"eslint": "~8.57.1",
>>>>>>> 95d9a0a5
		"rimraf": "^4.4.0"
	},
	"typeValidation": {
		"disabled": true
	}
}<|MERGE_RESOLUTION|>--- conflicted
+++ resolved
@@ -36,15 +36,9 @@
 	"devDependencies": {
 		"@biomejs/biome": "~1.9.3",
 		"@fluidframework/build-common": "^2.0.3",
-<<<<<<< HEAD
 		"@fluidframework/eslint-config-fluid": "~8.0.0",
 		"concurrently": "^8.2.1",
-		"eslint": "~8.57.0",
-=======
-		"@fluidframework/eslint-config-fluid": "^7.0.0",
-		"concurrently": "^8.2.1",
 		"eslint": "~8.57.1",
->>>>>>> 95d9a0a5
 		"rimraf": "^4.4.0"
 	},
 	"typeValidation": {
