--- conflicted
+++ resolved
@@ -36,11 +36,7 @@
 	"devDependencies": {
 		"@biomejs/biome": "~1.9.3",
 		"@fluidframework/build-common": "^2.0.3",
-<<<<<<< HEAD
 		"@fluidframework/eslint-config-fluid": "~7.0.0",
-=======
-		"@fluidframework/eslint-config-fluid": "^6.1.0",
->>>>>>> 05580080
 		"concurrently": "^8.2.1",
 		"eslint": "~8.57.1",
 		"rimraf": "^4.4.0"
