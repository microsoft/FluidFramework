/*!
 * Copyright (c) Microsoft Corporation and contributors. All rights reserved.
 * Licensed under the MIT License.
 */

import {
<<<<<<< HEAD
    IFluidModule,
    IProvideRuntimeFactory,
    ICodeDetailsLoader,
    IFluidModuleWithDetails,
} from "@fluidframework/container-definitions";
import { IFluidCodeDetails, IFluidCodeDetailsComparer, IRequest } from "@fluidframework/core-interfaces";
=======
    ICodeLoader,
    IFluidModule,
    IProvideRuntimeFactory,
    IFluidCodeDetails,
    IFluidCodeDetailsComparer,
} from "@fluidframework/container-definitions";
import { IRequest } from "@fluidframework/core-interfaces";
>>>>>>> 6783a8ec
import { IResolvedUrl, IUrlResolver } from "@fluidframework/driver-definitions";

/**
 * URL Resolver for the replay tool.
 */
 export class ReplayUrlResolver implements IUrlResolver {
    constructor(private readonly cache?: Map<string, IResolvedUrl>) {
    }

    public async resolve(request: IRequest): Promise<IResolvedUrl> {
        if (!this.cache.has(request.url)) {
            return Promise.reject(new Error(`ContainerUrlResolver can't resolve ${request}`));
        }
        return this.cache.get(request.url);
    }

    public async getAbsoluteUrl(
        resolvedUrl: IResolvedUrl,
        relativeUrl: string,
    ): Promise<string> {
        throw new Error("Not implemented");
    }
}

/** Simple code loader that loads the runtime factory provided during creation. */
export class ReplayCodeLoader implements ICodeDetailsLoader, IFluidCodeDetailsComparer {
    private readonly fluidModule: IFluidModule;

    constructor(runtimeFactory: IProvideRuntimeFactory) {
        this.fluidModule = { fluidExport: runtimeFactory };
    }

    public get IFluidCodeDetailsComparer(): IFluidCodeDetailsComparer {
        return this;
    }

    public async load(source: IFluidCodeDetails): Promise<IFluidModuleWithDetails> {
        return {
            module: this.fluidModule,
            details: source,
        };
    }

    public async satisfies(candidate: IFluidCodeDetails, constraint: IFluidCodeDetails): Promise<boolean> {
        return true;
    }

    public async compare(a: IFluidCodeDetails, b: IFluidCodeDetails): Promise<number | undefined> {
        return undefined;
    }
}<|MERGE_RESOLUTION|>--- conflicted
+++ resolved
@@ -4,22 +4,14 @@
  */
 
 import {
-<<<<<<< HEAD
-    IFluidModule,
-    IProvideRuntimeFactory,
     ICodeDetailsLoader,
-    IFluidModuleWithDetails,
-} from "@fluidframework/container-definitions";
-import { IFluidCodeDetails, IFluidCodeDetailsComparer, IRequest } from "@fluidframework/core-interfaces";
-=======
-    ICodeLoader,
     IFluidModule,
     IProvideRuntimeFactory,
     IFluidCodeDetails,
     IFluidCodeDetailsComparer,
+    IFluidModuleWithDetails,
 } from "@fluidframework/container-definitions";
 import { IRequest } from "@fluidframework/core-interfaces";
->>>>>>> 6783a8ec
 import { IResolvedUrl, IUrlResolver } from "@fluidframework/driver-definitions";
 
 /**
