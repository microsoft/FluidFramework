--- conflicted
+++ resolved
@@ -15,7 +15,6 @@
 import { ConsensusRegisterCollection } from "@fluidframework/register-collection";
 import { buildRuntimeRequestHandler, RuntimeRequestHandler } from "@fluidframework/request-handler";
 import {
-<<<<<<< HEAD
     FluidDataStoreRegistryEntry,
     IFluidDataStoreContext,
     IFluidDataStoreFactory,
@@ -27,16 +26,6 @@
     SharedIntervalCollection,
     SharedString,
 } from "@fluidframework/sequence";
-=======
-	FluidDataStoreRegistryEntry,
-	IFluidDataStoreContext,
-	IFluidDataStoreFactory,
-	IFluidDataStoreRegistry,
-	NamedFluidDataStoreRegistryEntries,
-} from "@fluidframework/runtime-definitions";
-import { create404Response, RuntimeFactoryHelper } from "@fluidframework/runtime-utils";
-import { SharedIntervalCollection, SharedString } from "@fluidframework/sequence";
->>>>>>> 446b4ea9
 import { SharedSummaryBlock } from "@fluidframework/shared-summary-block";
 import {
 	SharedNumberSequence,
@@ -45,7 +34,6 @@
 } from "@fluid-experimental/sequence-deprecated";
 import { IContainerRuntime } from "@fluidframework/container-runtime-definitions";
 import { UnknownChannelFactory } from "./unknownChannel";
-<<<<<<< HEAD
 import { ReplayToolContainerEntryPoint } from "./helpers";
 
 /** Simple runtime factory that creates a container runtime */
@@ -84,38 +72,6 @@
             undefined, // containerScope
         );
     }
-=======
-
-async function runtimeRequestHandler(request: IRequest, runtime: IContainerRuntime) {
-	return request.url === "/containerRuntime"
-		? { mimeType: "fluid/object", status: 200, value: runtime }
-		: create404Response(request);
-}
-
-/** Simple runtime factory that creates a container runtime */
-export class ReplayRuntimeFactory extends RuntimeFactoryHelper {
-	constructor(
-		private readonly runtimeOptions: IContainerRuntimeOptions,
-		private readonly registries: NamedFluidDataStoreRegistryEntries,
-		private readonly requestHandlers: RuntimeRequestHandler[] = [],
-	) {
-		super();
-	}
-
-	public async preInitialize(
-		context: IContainerContext,
-		existing: boolean,
-	): Promise<ContainerRuntime> {
-		return ContainerRuntime.load(
-			context,
-			this.registries,
-			buildRuntimeRequestHandler(...this.requestHandlers, runtimeRequestHandler),
-			this.runtimeOptions,
-			undefined, // containerScope
-			existing,
-		);
-	}
->>>>>>> 446b4ea9
 }
 // these dds don't have deterministic content, or the
 // factories are unavailable to us. they will be excluded
