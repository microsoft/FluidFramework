--- conflicted
+++ resolved
@@ -62,125 +62,6 @@
 }
 
 /**
-<<<<<<< HEAD
- * Helper function that normalizes the snapshot trees in the given file snapshot.
- * @returns the normalized file snapshot.
- */
-function getNormalizedFileSnapshot(snapshot: IFileSnapshot): IFileSnapshot {
-    const normalizedSnapshot: IFileSnapshot = {
-        commits: {},
-        tree: getNormalizedSnapshot(snapshot.tree),
-    };
-    for (const commit of Object.keys(snapshot.commits)) {
-        normalizedSnapshot.commits[commit] = getNormalizedSnapshot(snapshot.commits[commit]);
-    }
-    return normalizedSnapshot;
-}
-
-class UnknownChannel implements IChannel {
-    constructor(
-        public readonly id: string,
-        public readonly attributes: IChannelAttributes,
-        services: IChannelServices)
-    {
-        services.deltaConnection.attach({
-            process: (message: ISequencedDocumentMessage, local: boolean, localOpMetadata: unknown) => {
-            },
-            setConnectionState: (connected: boolean) => {
-            },
-            reSubmit: (content: any, localOpMetadata: unknown) => {
-            },
-            rebaseOp: (content: any, localOpMetadata: unknown) => {
-            },
-        });
-    }
-
-    get IFluidLoadable() { return this; }
-    get handle(): IFluidHandle {
-        throw new Error("not implemented");
-    }
-
-    public summarize(fullTree?: boolean, trackState?: boolean): IChannelSummarizeResult {
-        return {
-            gcData: { gcNodes: {} },
-            stats: {
-                treeNodeCount: 0,
-                blobNodeCount: 0,
-                handleNodeCount: 0,
-                totalBlobSize: 0,
-            },
-            summary: {
-                type: SummaryType.Tree,
-                tree: { },
-            },
-        };
-    }
-
-    public isAttached() { return true; }
-
-    public connect(services: IChannelServices): void {}
-
-    public getGCData(): IGarbageCollectionData {
-        return { gcNodes: {} };
-    }
-}
-
-class UnknownChannelFactory implements IChannelFactory {
-    readonly type = "Unknown DDS";
-    readonly attributes: IChannelAttributes = {
-        type: "Unknown DDS",
-        snapshotFormatVersion: "1.0",
-        packageVersion: "1.0",
-    };
-
-    async load(
-        runtime: IFluidDataStoreRuntime,
-        id: string,
-        services: IChannelServices,
-        channelAttributes: Readonly<IChannelAttributes>,
-    ): Promise<IChannel> {
-        return new UnknownChannel(id, channelAttributes, services);
-    }
-
-    create(runtime: IFluidDataStoreRuntime, id: string): IChannel {
-        throw new Error("Not implemented");
-    }
-}
-
-class ObjectRegistryWithUnknownChannels implements ISharedObjectRegistry {
-    private static readonly types = new Set<string>();
-
-    constructor(private readonly base: ISharedObjectRegistry) {}
-    public get(name: string): IChannelFactory | undefined {
-        const res = this.base.get(name);
-        if (res) {
-            return res;
-        }
-        if (!ObjectRegistryWithUnknownChannels.types.has(name)) {
-            ObjectRegistryWithUnknownChannels.types.add(name);
-            console.error(`DDS of type ${name} can't be created`);
-        }
-        return new UnknownChannelFactory();
-    }
-}
-
-// eslint-disable-next-line prefer-arrow/prefer-arrow-functions
-function mixinDataStoreWithAnyChannel(
-    Base: typeof FluidDataStoreRuntime = FluidDataStoreRuntime)
-{
-    return class RuntimeWithRequestHandler extends Base {
-        constructor(
-            dataStoreContext: IFluidDataStoreContext,
-            sharedObjectRegistry: ISharedObjectRegistry,
-        ) {
-            super(dataStoreContext, new ObjectRegistryWithUnknownChannels(sharedObjectRegistry));
-        }
-    } as typeof FluidDataStoreRuntime;
-}
-
-/**
-=======
->>>>>>> dd694f26
  * Helper class to container information about particular snapshot
  */
 class ContainerContent {
