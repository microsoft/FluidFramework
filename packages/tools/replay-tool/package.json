--- conflicted
+++ resolved
@@ -31,13 +31,8 @@
     "@microsoft/fluid-replay-driver": "^0.11.0"
   },
   "devDependencies": {
-<<<<<<< HEAD
-    "@microsoft/api-extractor": "^7.3.11",
+    "@microsoft/api-extractor": "^7.4.4",
     "@microsoft/fluid-build-common": "^0.11.0",
-=======
-    "@microsoft/api-extractor": "^7.4.4",
-    "@microsoft/fluid-build-common": "^0.10.0",
->>>>>>> 7339defd
     "@types/node": "^10.12.12",
     "concurrently": "^4.1.0",
     "rimraf": "^2.6.2",
