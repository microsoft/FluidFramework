/*!
 * Copyright (c) Microsoft Corporation and contributors. All rights reserved.
 * Licensed under the MIT License.
 */

/* eslint-disable max-len */
import * as yargs from "yargs";
import { exportFile } from "./exportFile";
import { IFluidFileConverter } from "./codeLoaderBundle";
import { parseBundleAndExportFile } from "./parseBundleAndExportFile";
// eslint-disable-next-line import/no-internal-modules
import { validateAndParseTelemetryOptions } from "./logger/fileLogger";
import { validateCommandLineArgs } from "./utils";

/**
 * @param fluidFileConverter - needs to be provided if "codeLoaderBundle" is not and vice versa
 */
export function fluidRunner(fluidFileConverter?: IFluidFileConverter) {
    // eslint-disable-next-line @typescript-eslint/no-unused-expressions
    yargs
        .strict()
        .version(false)
        .command(
            "exportFile",
            "Generate an output for a local ODSP snapshot",
            // eslint-disable-next-line @typescript-eslint/no-shadow
            (yargs) =>
                yargs
                    .option("codeLoader", {
                        describe: "Path to code loader bundle. Required if this application is being called without modification.\nSee \"README.md\" for more details.",
                        type: "string",
                        demandOption: false,
                    })
                    .option("inputFile", {
                        describe: "Path to local ODSP snapshot",
                        type: "string",
                        demandOption: true,
                    })
                    .option("outputFile", {
                        describe: "Path of output file (cannot already exist).\nExecution result will be written here",
                        type: "string",
                        demandOption: true,
                    })
                    .option("telemetryFile", {
                        describe: "Path of telemetry file for config and session data (cannot already exist)",
                        type: "string",
                        demandOption: true,
                    })
                    .option("options", {
                        describe: "Additional options passed to container on execution",
                        type: "string",
                        demandOption: false,
                    })
                    .option("telemetryFormat", {
                        describe: "Output format for telemetry. Current options are: [\"JSON\", \"CSV\"]",
                        type: "string",
                        demandOption: false,
                        default: "JSON",
                    })
                    .option("telemetryProps", {
                        describe: "Properties to add to every telemetry entry. Formatted like \"prop1=value1 prop2=value\".",
                        type: "string",
                        demandOption: false,
                    }),
            // eslint-disable-next-line @typescript-eslint/no-misused-promises
            async (argv) => {
                const argsError = validateCommandLineArgs(argv.codeLoader, fluidFileConverter);
                if (argsError) {
                    console.error(argsError);
                    process.exit(1);
                }
                const telemetryOptionsResult = validateAndParseTelemetryOptions(argv.telemetryFormat, argv.telemetryProps);
                if (!telemetryOptionsResult.success) {
                    console.error(telemetryOptionsResult.error);
                    process.exit(1);
                }

                const result = await (argv.codeLoader
                    ? parseBundleAndExportFile(
                        argv.codeLoader,
                        argv.inputFile,
                        argv.outputFile,
                        argv.telemetryFile,
                        argv.options,
<<<<<<< HEAD
                        telemetryOptionsResult.telemetryOptions,
                    );
                } else {
                    result = await exportFile(
=======
                    ) : exportFile(
>>>>>>> 6b3a1226
                        fluidFileConverter!,
                        argv.inputFile,
                        argv.outputFile,
                        argv.telemetryFile,
                        argv.options,
<<<<<<< HEAD
                        telemetryOptionsResult.telemetryOptions,
                    );
                }
=======
                    ));
>>>>>>> 6b3a1226

                if (!result.success) {
                    console.error(`${result.eventName}: ${result.errorMessage}`);
                    process.exit(1);
                }
            },
        )
        .help()
        .demandCommand().argv;
}

fluidRunner();
/* eslint-enable max-len */<|MERGE_RESOLUTION|>--- conflicted
+++ resolved
@@ -82,26 +82,15 @@
                         argv.outputFile,
                         argv.telemetryFile,
                         argv.options,
-<<<<<<< HEAD
                         telemetryOptionsResult.telemetryOptions,
-                    );
-                } else {
-                    result = await exportFile(
-=======
                     ) : exportFile(
->>>>>>> 6b3a1226
                         fluidFileConverter!,
                         argv.inputFile,
                         argv.outputFile,
                         argv.telemetryFile,
                         argv.options,
-<<<<<<< HEAD
                         telemetryOptionsResult.telemetryOptions,
-                    );
-                }
-=======
                     ));
->>>>>>> 6b3a1226
 
                 if (!result.success) {
                     console.error(`${result.eventName}: ${result.errorMessage}`);
