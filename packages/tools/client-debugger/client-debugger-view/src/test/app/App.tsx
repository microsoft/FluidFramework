/*!
 * Copyright (c) Microsoft Corporation and contributors. All rights reserved.
 * Licensed under the MIT License.
 */
import {
	Spinner,
	Stack,
	StackItem,
	ThemeProvider,
	createTheme,
	mergeStyles,
} from "@fluentui/react";
import React from "react";

import { IFluidHandle } from "@fluidframework/core-interfaces";
import { SharedCounter } from "@fluidframework/counter";
import { ContainerSchema, IFluidContainer } from "@fluidframework/fluid-static";
import { SharedMap } from "@fluidframework/map";
import { SharedString } from "@fluidframework/sequence";
import { ITinyliciousAudience } from "@fluidframework/tinylicious-client";

import { CollaborativeTextArea, SharedStringHelper } from "@fluid-experimental/react-inputs";
import { closeFluidClientDebugger } from "@fluid-tools/client-debugger";

import {
	ContainerInfo,
	createFluidContainer,
	initializeFluidClientDebugger,
	loadExistingFluidContainer,
} from "../ClientUtilities";
import { CounterWidget } from "../widgets";

/**
 * Key in the app's `rootMap` under which the SharedString object is stored.
 */
const sharedTextKey = "shared-text";

/**
 * Key in the app's `rootMap` under which the SharedCounter object is stored.
 */
const sharedCounterKey = "shared-counter";

/**
 * Schema used by the app.
 */
const containerSchema: ContainerSchema = {
	initialObjects: {
		rootMap: SharedMap,
	},
	dynamicObjectTypes: [SharedCounter, SharedMap, SharedString],
};

/**
 * Helper function to read the container ID from the URL location.
 */
function getContainerIdFromLocation(location: Location): string {
	return location.hash.slice(1);
}

/**
 * Populate the app's `rootMap` with the desired initial data for use with the client debug view.
 */
async function populateRootMap(container: IFluidContainer): Promise<void> {
	const rootMap = container.initialObjects.rootMap as SharedMap;
	if (rootMap === undefined) {
		throw new Error('"rootMap" not found in initialObjects tree.');
	}

	// Set up SharedText for text form
	const sharedText = await container.create(SharedString);
	sharedText.insertText(0, "Enter text here.");
	rootMap.set(sharedTextKey, sharedText.handle);

	// Set up SharedCounter for counter widget
	const sharedCounter = await container.create(SharedCounter);
	rootMap.set(sharedCounterKey, sharedCounter.handle);
	// Also set a couple of primitives for testing the debug view
	rootMap.set("numeric-value", 42);
	rootMap.set("string-value", "Hello world!");
	rootMap.set("record-value", {
		aNumber: 37,
		aString: "Here is some text content.",
		anObject: {
			a: "a",
			b: "b",
		},
	});
}

/**
 * React hook for asynchronously creating / loading two Fluid Containers: a shared container whose ID is put in
 * the URL to enable collaboration, and a private container that is only exposed to the local user.
 */
<<<<<<< HEAD
function useContainerInfo(): (ContainerInfo | undefined)[] {
    const [sharedContainerInfo, setSharedContainerInfo] = React.useState<
        ContainerInfo | undefined
    >();
    const [privateContainerInfo, setPrivateContainerInfo] = React.useState<
        ContainerInfo | undefined
    >();

    // Get the Fluid Data data on app startup and store in the state
    React.useEffect(() => {
        async function getFluidData(): Promise<ContainerInfo> {
            let container: IFluidContainer;
            let audience: ITinyliciousAudience;
            let containerId = getContainerIdFromLocation(window.location);
            if (containerId.length === 0) {
                ({ container, audience, containerId } = await createFluidContainer(
                    containerSchema,
                    populateRootMap,
                ));
            } else {
                ({ container, audience } = await loadExistingFluidContainer(
                    containerId,
                    containerSchema,
                ));
            }

            return { container, audience, containerId };
        }

        getFluidData().then(
            (data) => {
                if (getContainerIdFromLocation(window.location) !== data.containerId) {
                    window.location.hash = data.containerId;
                }

                initializeFluidClientDebugger(data);
                setSharedContainerInfo(data);
            },
            (error) => {
                console.error(error);
            },
        );

        async function getPrivateContainerData(): Promise<ContainerInfo> {
            // Always create a new container for the private view.
            // This isn't shared with other collaborators.
            return createFluidContainer(containerSchema, populateRootMap);
        }

        getPrivateContainerData().then(
            (data) => {
                initializeFluidClientDebugger(data);
                setPrivateContainerInfo(data);
            },
            (error) => {
                console.error(error);
            },
        );

        return (): void => {
            if (sharedContainerInfo !== undefined) {
                closeFluidClientDebugger(sharedContainerInfo.containerId);
            }
            if (privateContainerInfo !== undefined) {
                closeFluidClientDebugger(privateContainerInfo.containerId);
            }
        };
    }, []);

    return [sharedContainerInfo, privateContainerInfo];
=======
function useContainerInfo(): ContainerInfo | undefined {
	const [containerInfo, setContainerInfo] = React.useState<ContainerInfo | undefined>();

	// Get the Fluid Data data on app startup and store in the state
	React.useEffect(() => {
		async function getFluidData(): Promise<ContainerInfo> {
			let container: IFluidContainer;
			let audience: ITinyliciousAudience;
			let containerId = getContainerIdFromLocation(window.location);
			if (containerId.length === 0) {
				({ container, audience, containerId } = await createFluidContainer(
					containerSchema,
					populateRootMap,
				));
			} else {
				({ container, audience } = await loadExistingFluidContainer(
					containerId,
					containerSchema,
				));
			}

			return { container, audience, containerId };
		}

		getFluidData().then(
			(data) => {
				if (getContainerIdFromLocation(window.location) !== data.containerId) {
					window.location.hash = data.containerId;
				}

				initializeFluidClientDebugger(data);
				setContainerInfo(data);
			},
			(error) => {
				throw error;
			},
		);

		return (): void => {
			if (containerInfo !== undefined) {
				containerInfo.container.dispose();
				closeFluidClientDebugger(containerInfo.containerId);
			}
		};
	}, []);

	return containerInfo;
>>>>>>> 0c3d3b60
}

const appTheme = createTheme({
	palette: {
		themePrimary: "#0078d4",
		themeLighterAlt: "#eff6fc",
		themeLighter: "#deecf9",
		themeLight: "#c7e0f4",
		themeTertiary: "#71afe5",
		themeSecondary: "#2b88d8",
		themeDarkAlt: "#106ebe",
		themeDark: "#005a9e",
		themeDarker: "#004578",
		neutralLighterAlt: "#faf9f8",
		neutralLighter: "#f3f2f1",
		neutralLight: "#edebe9",
		neutralQuaternaryAlt: "#e1dfdd",
		neutralQuaternary: "#d0d0d0",
		neutralTertiaryAlt: "#c8c6c4",
		neutralTertiary: "#a19f9d",
		neutralSecondary: "#605e5c",
		neutralSecondaryAlt: "#8a8886",
		neutralPrimaryAlt: "#3b3a39",
		neutralPrimary: "#323130",
		neutralDark: "#201f1e",
		black: "#000000",
		white: "#ffffff",
	},
});

const rootStackStyles = mergeStyles({
	height: "100vh",
});

const appViewPaneStackStyles = mergeStyles({
	padding: "5px",
	height: "100%",
	flex: 1,
});

/**
 * Root application component.
 * Initializes the Fluid Container and displays app view once it is ready.
 */
export function App(): React.ReactElement {
<<<<<<< HEAD
    // Load the collaborative SharedString object
    const containers = useContainerInfo();

    if (containers.length !== 2) {
        console.error(
            `Initialization created an unexpected number of containers: ${containers.length}`,
        );
    }

    const view = (
        <Stack horizontal>
            <StackItem>
                {containers[0] === undefined ? (
                    <Stack horizontalAlign="center" tokens={{ childrenGap: 10 }}>
                        <Spinner />
                        <div>Loading Fluid container...</div>
                    </Stack>
                ) : (
                    <AppView containerInfo={containers[0]} />
                )}
            </StackItem>
            <StackItem>
                {containers[1] === undefined ? (
                    <Stack horizontalAlign="center" tokens={{ childrenGap: 10 }}>
                        <Spinner />
                        <div>Loading Fluid container...</div>
                    </Stack>
                ) : (
                    <AppView containerInfo={containers[1]} />
                )}
            </StackItem>
        </Stack>
    );

    return <ThemeProvider theme={appTheme}>{view}</ThemeProvider>;
=======
	// Load the collaborative SharedString object
	const containerInfo = useContainerInfo();

	const view =
		containerInfo !== undefined ? (
			<AppView containerInfo={containerInfo} />
		) : (
			<Stack horizontalAlign="center" tokens={{ childrenGap: 10 }}>
				<Spinner />
				<div>Loading Fluid container...</div>
			</Stack>
		);

	return <ThemeProvider theme={appTheme}>{view}</ThemeProvider>;
>>>>>>> 0c3d3b60
}

/**
 * {@link AppView} input props.
 */
interface AppViewProps {
	containerInfo: ContainerInfo;
}

/**
 * Inner app view.
 *
 * @remarks Valid to display once the container has been created / loaded.
 */
function AppView(props: AppViewProps): React.ReactElement {
	const { containerInfo } = props;
	const { container } = containerInfo;

	const rootMap = container.initialObjects.rootMap as SharedMap;
	if (rootMap === undefined) {
		throw new Error('"rootMap" not found in initialObjects tree.');
	}

	const sharedTextHandle = rootMap.get(sharedTextKey) as IFluidHandle<SharedString>;
	if (sharedTextHandle === undefined) {
		throw new Error(`"${sharedTextKey}" entry not found in rootMap.`);
	}

	const sharedCounterHandle = rootMap.get(sharedCounterKey) as IFluidHandle<SharedCounter>;
	if (sharedCounterHandle === undefined) {
		throw new Error(`"${sharedCounterKey}" entry not found in rootMap.`);
	}

	return (
		<Stack horizontal className={rootStackStyles}>
			<StackItem className={appViewPaneStackStyles}>
				<Stack>
					<StackItem>
						<CounterView sharedCounterHandle={sharedCounterHandle} />
					</StackItem>
					<StackItem>
						<TextView sharedTextHandle={sharedTextHandle} />
					</StackItem>
				</Stack>
			</StackItem>
		</Stack>
	);
}

interface TextViewProps {
	sharedTextHandle: IFluidHandle<SharedString>;
}

function TextView(props: TextViewProps): React.ReactElement {
	const { sharedTextHandle } = props;

	const [sharedText, setSharedText] = React.useState<SharedString | undefined>();

	React.useEffect(() => {
		sharedTextHandle.get().then(setSharedText, (error) => {
			console.error(`Error encountered loading SharedString: "${error}".`);
			throw error;
		});
	}, [sharedTextHandle, setSharedText]);

	return sharedText === undefined ? (
		<Spinner />
	) : (
		<CollaborativeTextArea sharedStringHelper={new SharedStringHelper(sharedText)} />
	);
}

interface CounterViewProps {
	sharedCounterHandle: IFluidHandle<SharedCounter>;
}

function CounterView(props: CounterViewProps): React.ReactElement {
	const { sharedCounterHandle } = props;

	const [sharedCounter, setSharedCounter] = React.useState<SharedCounter | undefined>();

	React.useEffect(() => {
		sharedCounterHandle.get().then(setSharedCounter, (error) => {
			console.error(`Error encountered loading SharedCounter: "${error}".`);
			throw error;
		});
	}, [sharedCounterHandle, setSharedCounter]);

	return sharedCounter === undefined ? <Spinner /> : <CounterWidget counter={sharedCounter} />;
}<|MERGE_RESOLUTION|>--- conflicted
+++ resolved
@@ -91,7 +91,6 @@
  * React hook for asynchronously creating / loading two Fluid Containers: a shared container whose ID is put in
  * the URL to enable collaboration, and a private container that is only exposed to the local user.
  */
-<<<<<<< HEAD
 function useContainerInfo(): (ContainerInfo | undefined)[] {
     const [sharedContainerInfo, setSharedContainerInfo] = React.useState<
         ContainerInfo | undefined
@@ -162,55 +161,6 @@
     }, []);
 
     return [sharedContainerInfo, privateContainerInfo];
-=======
-function useContainerInfo(): ContainerInfo | undefined {
-	const [containerInfo, setContainerInfo] = React.useState<ContainerInfo | undefined>();
-
-	// Get the Fluid Data data on app startup and store in the state
-	React.useEffect(() => {
-		async function getFluidData(): Promise<ContainerInfo> {
-			let container: IFluidContainer;
-			let audience: ITinyliciousAudience;
-			let containerId = getContainerIdFromLocation(window.location);
-			if (containerId.length === 0) {
-				({ container, audience, containerId } = await createFluidContainer(
-					containerSchema,
-					populateRootMap,
-				));
-			} else {
-				({ container, audience } = await loadExistingFluidContainer(
-					containerId,
-					containerSchema,
-				));
-			}
-
-			return { container, audience, containerId };
-		}
-
-		getFluidData().then(
-			(data) => {
-				if (getContainerIdFromLocation(window.location) !== data.containerId) {
-					window.location.hash = data.containerId;
-				}
-
-				initializeFluidClientDebugger(data);
-				setContainerInfo(data);
-			},
-			(error) => {
-				throw error;
-			},
-		);
-
-		return (): void => {
-			if (containerInfo !== undefined) {
-				containerInfo.container.dispose();
-				closeFluidClientDebugger(containerInfo.containerId);
-			}
-		};
-	}, []);
-
-	return containerInfo;
->>>>>>> 0c3d3b60
 }
 
 const appTheme = createTheme({
@@ -256,7 +206,6 @@
  * Initializes the Fluid Container and displays app view once it is ready.
  */
 export function App(): React.ReactElement {
-<<<<<<< HEAD
     // Load the collaborative SharedString object
     const containers = useContainerInfo();
 
@@ -292,22 +241,6 @@
     );
 
     return <ThemeProvider theme={appTheme}>{view}</ThemeProvider>;
-=======
-	// Load the collaborative SharedString object
-	const containerInfo = useContainerInfo();
-
-	const view =
-		containerInfo !== undefined ? (
-			<AppView containerInfo={containerInfo} />
-		) : (
-			<Stack horizontalAlign="center" tokens={{ childrenGap: 10 }}>
-				<Spinner />
-				<div>Loading Fluid container...</div>
-			</Stack>
-		);
-
-	return <ThemeProvider theme={appTheme}>{view}</ThemeProvider>;
->>>>>>> 0c3d3b60
 }
 
 /**
