/*!
 * Copyright (c) Microsoft Corporation and contributors. All rights reserved.
 * Licensed under the MIT License.
 */
import {
	Spinner,
	Stack,
	StackItem,
	ThemeProvider,
	createTheme,
	mergeStyles,
} from "@fluentui/react";
import { Resizable } from "re-resizable";
import React from "react";

import { IFluidHandle } from "@fluidframework/core-interfaces";
import { SharedCounter } from "@fluidframework/counter";
import { ContainerSchema, IFluidContainer } from "@fluidframework/fluid-static";
import { SharedMap } from "@fluidframework/map";
import { SharedString } from "@fluidframework/sequence";

import { CollaborativeTextArea, SharedStringHelper } from "@fluid-experimental/react-inputs";
import { closeFluidClientDebugger } from "@fluid-tools/client-debugger";

import {
	ContainerInfo,
	createFluidContainer,
	initializeFluidClientDebugger,
	loadExistingFluidContainer,
} from "../ClientUtilities";
import { CounterWidget } from "../widgets";
<<<<<<< HEAD
import { FluidClientDebuggers } from "../../Debugger";
=======
import { initializeFluentUiIcons } from "../../InitializeIcons";

// Ensure FluentUI icons are initialized.
initializeFluentUiIcons();
>>>>>>> 3132fbdb

/**
 * Key in the app's `rootMap` under which the SharedString object is stored.
 */
const sharedTextKey = "shared-text";

/**
 * Key in the app's `rootMap` under which the SharedCounter object is stored.
 */
const sharedCounterKey = "shared-counter";

/**
 * Schema used by the app.
 */
const containerSchema: ContainerSchema = {
	initialObjects: {
		rootMap: SharedMap,
	},
	dynamicObjectTypes: [SharedCounter, SharedMap, SharedString],
};

/**
 * Helper function to read the container ID from the URL location.
 */
function getContainerIdFromLocation(location: Location): string {
	return location.hash.slice(1);
}

/**
 * Populate the app's `rootMap` with the desired initial data for use with the client debug view.
 */
async function populateRootMap(container: IFluidContainer): Promise<void> {
	const rootMap = container.initialObjects.rootMap as SharedMap;
	if (rootMap === undefined) {
		throw new Error('"rootMap" not found in initialObjects tree.');
	}

	// Set up SharedText for text form
	const sharedText = await container.create(SharedString);
	sharedText.insertText(0, "Enter text here.");
	rootMap.set(sharedTextKey, sharedText.handle);

	// Set up SharedCounter for counter widget
	const sharedCounter = await container.create(SharedCounter);
	rootMap.set(sharedCounterKey, sharedCounter.handle);
	// Also set a couple of primitives for testing the debug view
	rootMap.set("numeric-value", 42);
	rootMap.set("string-value", "Hello world!");
	rootMap.set("record-value", {
		aNumber: 37,
		aString: "Here is some text content.",
		anObject: {
			a: "a",
			b: "b",
		},
	});
}

/**
 * React hook for asynchronously creating / loading two Fluid Containers: a shared container whose ID is put in
 * the URL to enable collaboration, and a private container that is only exposed to the local user.
 */
function useContainerInfo(): {
	privateContainer: ContainerInfo | undefined;
	sharedContainer: ContainerInfo | undefined;
} {
	const [sharedContainerInfo, setSharedContainerInfo] = React.useState<
		ContainerInfo | undefined
	>();
	const [privateContainerInfo, setPrivateContainerInfo] = React.useState<
		ContainerInfo | undefined
	>();

	// Get the Fluid Data data on app startup and store in the state
	React.useEffect(
		() => {
			async function getSharedFluidData(): Promise<ContainerInfo> {
				const containerNickname = "Shared Container";

<<<<<<< HEAD
				return { container, audience, containerId, containerNickname: "Shared Container" };
=======
				const containerId = getContainerIdFromLocation(window.location);
				return containerId.length === 0
					? createFluidContainer(containerSchema, populateRootMap, containerNickname)
					: loadExistingFluidContainer(containerId, containerSchema, containerNickname);
>>>>>>> 3132fbdb
			}

			getSharedFluidData().then(
				(data) => {
					if (getContainerIdFromLocation(window.location) !== data.containerId) {
						window.location.hash = data.containerId;
					}

					initializeFluidClientDebugger(data);
					setSharedContainerInfo(data);
				},
				(error) => {
					console.error(error);
				},
			);

			async function getPrivateContainerData(): Promise<ContainerInfo> {
				// Always create a new container for the private view.
				// This isn't shared with other collaborators.
<<<<<<< HEAD
				const containerInfo = await createFluidContainer(containerSchema, populateRootMap);
				return {
					...containerInfo,
					containerNickname: "Private Container",
				};
=======
				return createFluidContainer(containerSchema, populateRootMap, "Private Container");
>>>>>>> 3132fbdb
			}

			getPrivateContainerData().then(
				(data) => {
					initializeFluidClientDebugger(data);
					setPrivateContainerInfo(data);
				},
				(error) => {
					console.error(error);
				},
			);

			return (): void => {
				if (sharedContainerInfo !== undefined) {
					closeFluidClientDebugger(sharedContainerInfo.containerId);
				}
				if (privateContainerInfo !== undefined) {
					closeFluidClientDebugger(privateContainerInfo.containerId);
				}
			};
		},
		// This app never changes the containers after initialization, so we just want to run this effect once.
		// eslint-disable-next-line react-hooks/exhaustive-deps
		[],
	);

	return { sharedContainer: sharedContainerInfo, privateContainer: privateContainerInfo };
}

const appTheme = createTheme({
	palette: {
		themePrimary: "#0078d4",
		themeLighterAlt: "#eff6fc",
		themeLighter: "#deecf9",
		themeLight: "#c7e0f4",
		themeTertiary: "#71afe5",
		themeSecondary: "#2b88d8",
		themeDarkAlt: "#106ebe",
		themeDark: "#005a9e",
		themeDarker: "#004578",
		neutralLighterAlt: "#faf9f8",
		neutralLighter: "#f3f2f1",
		neutralLight: "#edebe9",
		neutralQuaternaryAlt: "#e1dfdd",
		neutralQuaternary: "#d0d0d0",
		neutralTertiaryAlt: "#c8c6c4",
		neutralTertiary: "#a19f9d",
		neutralSecondary: "#605e5c",
		neutralSecondaryAlt: "#8a8886",
		neutralPrimaryAlt: "#3b3a39",
		neutralPrimary: "#323130",
		neutralDark: "#201f1e",
		black: "#000000",
		white: "#ffffff",
	},
});

const rootStackStyles = mergeStyles({
	height: "100vh",
});

const appViewPaneStackStyles = mergeStyles({
	padding: "5px",
	height: "100%",
	flex: 1,
});

/**
 * Root application component.
 * Initializes the Fluid Container and displays app view once it is ready.
 */
export function App(): React.ReactElement {
	// Load the collaborative SharedString object
	const { privateContainer, sharedContainer } = useContainerInfo();

	const view = (
<<<<<<< HEAD
		<Stack horizontal style={{ height: "100%" }}>
			<StackItem style={{ height: "100%" }}>
				<DebuggerPanel />
			</StackItem>
			<StackItem style={{ height: "100%" }}>
=======
		<Stack horizontal>
			<StackItem>
>>>>>>> 3132fbdb
				{sharedContainer === undefined ? (
					<Stack horizontalAlign="center" tokens={{ childrenGap: 10 }}>
						<Spinner />
						<div>Loading Shared container...</div>
					</Stack>
				) : (
					<AppView containerInfo={sharedContainer} />
				)}
			</StackItem>
<<<<<<< HEAD
			<StackItem style={{ height: "100%" }}>
=======
			<StackItem>
>>>>>>> 3132fbdb
				{privateContainer === undefined ? (
					<Stack horizontalAlign="center" tokens={{ childrenGap: 10 }}>
						<Spinner />
						<div>Loading Private container...</div>
					</Stack>
				) : (
					<AppView containerInfo={privateContainer} />
				)}
			</StackItem>
		</Stack>
	);

	return <ThemeProvider theme={appTheme}>{view}</ThemeProvider>;
}

/**
 * {@link AppView} input props.
 */
interface AppViewProps {
	containerInfo: ContainerInfo;
}

/**
 * Inner app view.
 *
 * @remarks Valid to display once the container has been created / loaded.
 */
function AppView(props: AppViewProps): React.ReactElement {
	const { containerInfo } = props;
	const { container, containerId, containerNickname } = containerInfo;

	const rootMap = container.initialObjects.rootMap as SharedMap;
	if (rootMap === undefined) {
		throw new Error('"rootMap" not found in initialObjects tree.');
	}

	const sharedTextHandle = rootMap.get(sharedTextKey) as IFluidHandle<SharedString>;
	if (sharedTextHandle === undefined) {
		throw new Error(`"${sharedTextKey}" entry not found in rootMap.`);
	}

	const sharedCounterHandle = rootMap.get(sharedCounterKey) as IFluidHandle<SharedCounter>;
	if (sharedCounterHandle === undefined) {
		throw new Error(`"${sharedCounterKey}" entry not found in rootMap.`);
	}

	return (
		<Stack horizontal className={rootStackStyles}>
			<StackItem className={appViewPaneStackStyles}>
				<h4>
					{containerNickname === undefined ? (
						<></>
					) : (
						<>
							{containerNickname}
							<br />
						</>
					)}
					{containerId}
				</h4>
				<Stack>
					<StackItem>
						<CounterView sharedCounterHandle={sharedCounterHandle} />
					</StackItem>
					<StackItem>
						<TextView sharedTextHandle={sharedTextHandle} />
					</StackItem>
				</Stack>
			</StackItem>
		</Stack>
	);
}

interface TextViewProps {
	sharedTextHandle: IFluidHandle<SharedString>;
}

function TextView(props: TextViewProps): React.ReactElement {
	const { sharedTextHandle } = props;

	const [sharedText, setSharedText] = React.useState<SharedString | undefined>();

	React.useEffect(() => {
		sharedTextHandle.get().then(setSharedText, (error) => {
			console.error(`Error encountered loading SharedString: "${error}".`);
			throw error;
		});
	}, [sharedTextHandle, setSharedText]);

	return sharedText === undefined ? (
		<Spinner />
	) : (
		<CollaborativeTextArea sharedStringHelper={new SharedStringHelper(sharedText)} />
	);
}

interface CounterViewProps {
	sharedCounterHandle: IFluidHandle<SharedCounter>;
}

function CounterView(props: CounterViewProps): React.ReactElement {
	const { sharedCounterHandle } = props;

	const [sharedCounter, setSharedCounter] = React.useState<SharedCounter | undefined>();

	React.useEffect(() => {
		sharedCounterHandle.get().then(setSharedCounter, (error) => {
			console.error(`Error encountered loading SharedCounter: "${error}".`);
			throw error;
		});
	}, [sharedCounterHandle, setSharedCounter]);

	return sharedCounter === undefined ? <Spinner /> : <CounterWidget counter={sharedCounter} />;
}

/**
 * Renders drop down to show more than 2 containers and manage the selected container in the debug view for an active
 * debugger session registered using {@link @fluid-tools/client-debugger#initializeFluidClientDebugger}.
 *
 * @remarks If no debugger has been initialized, will display a note to the user and a refresh button to search again.
 */
function DebuggerPanel(): React.ReactElement {
	return (
		<Resizable
			style={{
				backgroundColor: "rgba(180, 180, 180, 0.85)",
			}}
			defaultSize={{ width: 400, height: "100%" }}
			minHeight="100%"
			enable={{ right: true }}
			className={"debugger-panel"}
		>
			<FluidClientDebuggers />
		</Resizable>
	);
}<|MERGE_RESOLUTION|>--- conflicted
+++ resolved
@@ -29,14 +29,11 @@
 	loadExistingFluidContainer,
 } from "../ClientUtilities";
 import { CounterWidget } from "../widgets";
-<<<<<<< HEAD
+import { initializeFluentUiIcons } from "../../InitializeIcons";
 import { FluidClientDebuggers } from "../../Debugger";
-=======
-import { initializeFluentUiIcons } from "../../InitializeIcons";
 
 // Ensure FluentUI icons are initialized.
 initializeFluentUiIcons();
->>>>>>> 3132fbdb
 
 /**
  * Key in the app's `rootMap` under which the SharedString object is stored.
@@ -116,14 +113,10 @@
 			async function getSharedFluidData(): Promise<ContainerInfo> {
 				const containerNickname = "Shared Container";
 
-<<<<<<< HEAD
-				return { container, audience, containerId, containerNickname: "Shared Container" };
-=======
 				const containerId = getContainerIdFromLocation(window.location);
 				return containerId.length === 0
 					? createFluidContainer(containerSchema, populateRootMap, containerNickname)
 					: loadExistingFluidContainer(containerId, containerSchema, containerNickname);
->>>>>>> 3132fbdb
 			}
 
 			getSharedFluidData().then(
@@ -143,15 +136,7 @@
 			async function getPrivateContainerData(): Promise<ContainerInfo> {
 				// Always create a new container for the private view.
 				// This isn't shared with other collaborators.
-<<<<<<< HEAD
-				const containerInfo = await createFluidContainer(containerSchema, populateRootMap);
-				return {
-					...containerInfo,
-					containerNickname: "Private Container",
-				};
-=======
 				return createFluidContainer(containerSchema, populateRootMap, "Private Container");
->>>>>>> 3132fbdb
 			}
 
 			getPrivateContainerData().then(
@@ -228,16 +213,11 @@
 	const { privateContainer, sharedContainer } = useContainerInfo();
 
 	const view = (
-<<<<<<< HEAD
 		<Stack horizontal style={{ height: "100%" }}>
 			<StackItem style={{ height: "100%" }}>
 				<DebuggerPanel />
 			</StackItem>
 			<StackItem style={{ height: "100%" }}>
-=======
-		<Stack horizontal>
-			<StackItem>
->>>>>>> 3132fbdb
 				{sharedContainer === undefined ? (
 					<Stack horizontalAlign="center" tokens={{ childrenGap: 10 }}>
 						<Spinner />
@@ -247,11 +227,7 @@
 					<AppView containerInfo={sharedContainer} />
 				)}
 			</StackItem>
-<<<<<<< HEAD
-			<StackItem style={{ height: "100%" }}>
-=======
 			<StackItem>
->>>>>>> 3132fbdb
 				{privateContainer === undefined ? (
 					<Stack horizontalAlign="center" tokens={{ childrenGap: 10 }}>
 						<Spinner />
