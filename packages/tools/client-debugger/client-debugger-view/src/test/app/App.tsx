/*!
 * Copyright (c) Microsoft Corporation and contributors. All rights reserved.
 * Licensed under the MIT License.
 */
import {
	Spinner,
	Stack,
	StackItem,
	ThemeProvider,
	createTheme,
	mergeStyles,
} from "@fluentui/react";
import React from "react";

import { IFluidHandle } from "@fluidframework/core-interfaces";
import { SharedCounter } from "@fluidframework/counter";
import { ContainerSchema, FluidContainer, IFluidContainer } from "@fluidframework/fluid-static";
import { SharedMap } from "@fluidframework/map";
import { SharedString } from "@fluidframework/sequence";

import { CollaborativeTextArea, SharedStringHelper } from "@fluid-experimental/react-inputs";
import { DevtoolsLogger, IFluidDevtools, initializeDevtools } from "@fluid-tools/client-debugger";

import {
	ContainerInfo,
	createFluidContainer,
	loadExistingFluidContainer,
} from "../ClientUtilities";
import { CounterWidget } from "../widgets";
import { initializeFluentUiIcons } from "../../InitializeIcons";

// Ensure FluentUI icons are initialized.
initializeFluentUiIcons();

/**
 * Key in the app's `rootMap` under which the SharedString object is stored.
 */
const sharedTextKey = "shared-text";

/**
 * Key in the app's `rootMap` under which the SharedCounter object is stored.
 */
const sharedCounterKey = "shared-counter";

/**
 * Schema used by the app.
 */
const containerSchema: ContainerSchema = {
	initialObjects: {
		rootMap: SharedMap,
	},
	dynamicObjectTypes: [SharedCounter, SharedMap, SharedString],
};

/**
 * Helper function to read the container ID from the URL location.
 */
function getContainerIdFromLocation(location: Location): string {
	return location.hash.slice(1);
}

/**
 * Populate the app's `rootMap` with the desired initial data for use with the client debug view.
 */
async function populateRootMap(container: IFluidContainer): Promise<void> {
	const rootMap = container.initialObjects.rootMap as SharedMap;
	if (rootMap === undefined) {
		throw new Error('"rootMap" not found in initialObjects tree.');
	}

	// Set up SharedText for text form
	const sharedText = await container.create(SharedString);
	sharedText.insertText(0, "Enter text here.");
	rootMap.set(sharedTextKey, sharedText.handle);

	// Set up SharedCounter for counter widget
	const sharedCounter = await container.create(SharedCounter);
	rootMap.set(sharedCounterKey, sharedCounter.handle);
	// Also set a couple of primitives for testing the debug view
	rootMap.set("numeric-value", 42);
	rootMap.set("string-value", "Hello world!");
	rootMap.set("record-value", {
		aNumber: 37,
		aString: "Here is some text content.",
		anObject: {
			a: "a",
			b: "b",
		},
	});
}

/**
 * Registers container described by the input `containerInfo` with the provided devtools instance.
 */
function registerContainerWithDevtools(
	devtools: IFluidDevtools,
	containerInfo: ContainerInfo,
): void {
	const fluidContainer = containerInfo.container as FluidContainer;
	// eslint-disable-next-line @typescript-eslint/no-non-null-assertion
	const innerContainer = fluidContainer.INTERNAL_CONTAINER_DO_NOT_USE!();

	devtools.registerContainerDevtools({
		container: innerContainer,
		containerId: containerInfo.containerId,
		containerNickname: containerInfo.containerNickname,
		containerData: fluidContainer.initialObjects,
		dataVisualizers: undefined, // Use defaults
	});
}

/**
 * React hook for asynchronously creating / loading two Fluid Containers: a shared container whose ID is put in
 * the URL to enable collaboration, and a private container that is only exposed to the local user.
 */
function useContainerInfo(
	devtools: IFluidDevtools,
	logger: DevtoolsLogger,
): {
	privateContainer: ContainerInfo | undefined;
	sharedContainer: ContainerInfo | undefined;
} {
	const [sharedContainerInfo, setSharedContainerInfo] = React.useState<
		ContainerInfo | undefined
	>();
	const [privateContainerInfo, setPrivateContainerInfo] = React.useState<
		ContainerInfo | undefined
	>();

	// Get the Fluid Data data on app startup and store in the state
<<<<<<< HEAD
	React.useEffect(
		() => {
			async function getSharedFluidData(): Promise<ContainerInfo> {
				const containerNickname = "Shared Container";

				const containerId = getContainerIdFromLocation(window.location);
				return containerId.length === 0
					? createFluidContainer(
							containerSchema,
							logger,
							populateRootMap,
							containerNickname,
					  )
					: loadExistingFluidContainer(
							containerId,
							containerSchema,
							logger,
							containerNickname,
					  );
			}

			getSharedFluidData().then((containerInfo) => {
				if (getContainerIdFromLocation(window.location) !== containerInfo.containerId) {
					window.location.hash = containerInfo.containerId;
				}

				setSharedContainerInfo(containerInfo);
				registerContainerWithDevtools(devtools, containerInfo);
			}, console.error);

			async function getPrivateContainerData(): Promise<ContainerInfo> {
				// Always create a new container for the private view.
				// This isn't shared with other collaborators.

				return createFluidContainer(
					containerSchema,
					logger,
					populateRootMap,
					"Private Container",
				);
			}

			getPrivateContainerData().then((containerInfo) => {
				setPrivateContainerInfo(containerInfo);
				registerContainerWithDevtools(devtools, containerInfo);
			}, console.error);
		},
		// This app never changes the containers after initialization, so we just want to run this effect once.
		// eslint-disable-next-line react-hooks/exhaustive-deps
		[],
	);
=======
	React.useEffect(() => {
		async function getSharedFluidData(): Promise<ContainerInfo> {
			const containerNickname = "Shared Container";

			const containerId = getContainerIdFromLocation(window.location);
			return containerId.length === 0
				? createFluidContainer(containerSchema, logger, populateRootMap, containerNickname)
				: loadExistingFluidContainer(
						containerId,
						containerSchema,
						logger,
						containerNickname,
				  );
		}

		getSharedFluidData().then((containerInfo) => {
			if (getContainerIdFromLocation(window.location) !== containerInfo.containerId) {
				window.location.hash = containerInfo.containerId;
			}

			setSharedContainerInfo(containerInfo);
			registerContainerWithDevtools(devtools, containerInfo);
		}, console.error);

		async function getPrivateContainerData(): Promise<ContainerInfo> {
			// Always create a new container for the private view.
			// This isn't shared with other collaborators.

			return createFluidContainer(
				containerSchema,
				logger,
				populateRootMap,
				"Private Container",
			);
		}

		getPrivateContainerData().then((containerInfo) => {
			setPrivateContainerInfo(containerInfo);
			registerContainerWithDevtools(devtools, containerInfo);
		}, console.error);

		return (): void => {
			devtools?.dispose();
		};
	}, [devtools, logger]);
>>>>>>> 00ae9e22

	return { sharedContainer: sharedContainerInfo, privateContainer: privateContainerInfo };
}

const appTheme = createTheme({
	palette: {
		themePrimary: "#0078d4",
		themeLighterAlt: "#eff6fc",
		themeLighter: "#deecf9",
		themeLight: "#c7e0f4",
		themeTertiary: "#71afe5",
		themeSecondary: "#2b88d8",
		themeDarkAlt: "#106ebe",
		themeDark: "#005a9e",
		themeDarker: "#004578",
		neutralLighterAlt: "#faf9f8",
		neutralLighter: "#f3f2f1",
		neutralLight: "#edebe9",
		neutralQuaternaryAlt: "#e1dfdd",
		neutralQuaternary: "#d0d0d0",
		neutralTertiaryAlt: "#c8c6c4",
		neutralTertiary: "#a19f9d",
		neutralSecondary: "#605e5c",
		neutralSecondaryAlt: "#8a8886",
		neutralPrimaryAlt: "#3b3a39",
		neutralPrimary: "#323130",
		neutralDark: "#201f1e",
		black: "#000000",
		white: "#ffffff",
	},
});

const rootStackStyles = mergeStyles({
	height: "100vh",
});

const appViewPaneStackStyles = mergeStyles({
	padding: "5px",
	height: "100%",
	flex: 1,
});

/**
 * Root application component.
 * Initializes the Fluid Container and displays app view once it is ready.
 */
export function App(): React.ReactElement {
	// Initialize the Fluid Debugger logger
	const logger = React.useMemo(() => DevtoolsLogger.create(), []);

	// Initialize Devtools
	const devtools = React.useMemo(() => initializeDevtools({ logger }), [logger]);

<<<<<<< HEAD
	// Initialize the containers
=======
	// Load the collaborative SharedString object
>>>>>>> 00ae9e22
	const { privateContainer, sharedContainer } = useContainerInfo(devtools, logger);

	const view = (
		<Stack horizontal>
			<StackItem>
				{sharedContainer === undefined ? (
					<Stack horizontalAlign="center" tokens={{ childrenGap: 10 }}>
						<Spinner />
						<div>Loading Shared container...</div>
					</Stack>
				) : (
					<AppView containerInfo={sharedContainer} />
				)}
			</StackItem>
			<StackItem>
				{privateContainer === undefined ? (
					<Stack horizontalAlign="center" tokens={{ childrenGap: 10 }}>
						<Spinner />
						<div>Loading Private container...</div>
					</Stack>
				) : (
					<AppView containerInfo={privateContainer} />
				)}
			</StackItem>
		</Stack>
	);

	return <ThemeProvider theme={appTheme}>{view}</ThemeProvider>;
}

/**
 * {@link AppView} input props.
 */
interface AppViewProps {
	/**
	 * Container and related metadata to be displayed.
	 */
	containerInfo: ContainerInfo;
}

/**
 * Inner app view.
 *
 * @remarks Valid to display once the container has been created / loaded.
 */
function AppView(props: AppViewProps): React.ReactElement {
	const { containerInfo } = props;
	const { container, containerId, containerNickname } = containerInfo;

	const rootMap = container.initialObjects.rootMap as SharedMap;
	if (rootMap === undefined) {
		throw new Error('"rootMap" not found in initialObjects tree.');
	}

	const sharedTextHandle = rootMap.get(sharedTextKey) as IFluidHandle<SharedString>;
	if (sharedTextHandle === undefined) {
		throw new Error(`"${sharedTextKey}" entry not found in rootMap.`);
	}

	const sharedCounterHandle = rootMap.get(sharedCounterKey) as IFluidHandle<SharedCounter>;
	if (sharedCounterHandle === undefined) {
		throw new Error(`"${sharedCounterKey}" entry not found in rootMap.`);
	}

	return (
		<Stack horizontal className={rootStackStyles}>
			<StackItem className={appViewPaneStackStyles}>
				<h4>
					{containerNickname === undefined ? (
						<></>
					) : (
						<>
							{containerNickname}
							<br />
						</>
					)}
					{containerId}
				</h4>
				<Stack>
					<StackItem>
						<CounterView sharedCounterHandle={sharedCounterHandle} />
					</StackItem>
					<StackItem>
						<TextView sharedTextHandle={sharedTextHandle} />
					</StackItem>
				</Stack>
			</StackItem>
		</Stack>
	);
}

interface TextViewProps {
	sharedTextHandle: IFluidHandle<SharedString>;
}

function TextView(props: TextViewProps): React.ReactElement {
	const { sharedTextHandle } = props;

	const [sharedText, setSharedText] = React.useState<SharedString | undefined>();

	React.useEffect(() => {
		sharedTextHandle.get().then(setSharedText, (error) => {
			console.error(`Error encountered loading SharedString: "${error}".`);
			throw error;
		});
	}, [sharedTextHandle, setSharedText]);

	return sharedText === undefined ? (
		<Spinner />
	) : (
		<CollaborativeTextArea sharedStringHelper={new SharedStringHelper(sharedText)} />
	);
}

interface CounterViewProps {
	sharedCounterHandle: IFluidHandle<SharedCounter>;
}

function CounterView(props: CounterViewProps): React.ReactElement {
	const { sharedCounterHandle } = props;

	const [sharedCounter, setSharedCounter] = React.useState<SharedCounter | undefined>();

	React.useEffect(() => {
		sharedCounterHandle.get().then(setSharedCounter, (error) => {
			console.error(`Error encountered loading SharedCounter: "${error}".`);
			throw error;
		});
	}, [sharedCounterHandle, setSharedCounter]);

	return sharedCounter === undefined ? <Spinner /> : <CounterWidget counter={sharedCounter} />;
}<|MERGE_RESOLUTION|>--- conflicted
+++ resolved
@@ -128,59 +128,6 @@
 	>();
 
 	// Get the Fluid Data data on app startup and store in the state
-<<<<<<< HEAD
-	React.useEffect(
-		() => {
-			async function getSharedFluidData(): Promise<ContainerInfo> {
-				const containerNickname = "Shared Container";
-
-				const containerId = getContainerIdFromLocation(window.location);
-				return containerId.length === 0
-					? createFluidContainer(
-							containerSchema,
-							logger,
-							populateRootMap,
-							containerNickname,
-					  )
-					: loadExistingFluidContainer(
-							containerId,
-							containerSchema,
-							logger,
-							containerNickname,
-					  );
-			}
-
-			getSharedFluidData().then((containerInfo) => {
-				if (getContainerIdFromLocation(window.location) !== containerInfo.containerId) {
-					window.location.hash = containerInfo.containerId;
-				}
-
-				setSharedContainerInfo(containerInfo);
-				registerContainerWithDevtools(devtools, containerInfo);
-			}, console.error);
-
-			async function getPrivateContainerData(): Promise<ContainerInfo> {
-				// Always create a new container for the private view.
-				// This isn't shared with other collaborators.
-
-				return createFluidContainer(
-					containerSchema,
-					logger,
-					populateRootMap,
-					"Private Container",
-				);
-			}
-
-			getPrivateContainerData().then((containerInfo) => {
-				setPrivateContainerInfo(containerInfo);
-				registerContainerWithDevtools(devtools, containerInfo);
-			}, console.error);
-		},
-		// This app never changes the containers after initialization, so we just want to run this effect once.
-		// eslint-disable-next-line react-hooks/exhaustive-deps
-		[],
-	);
-=======
 	React.useEffect(() => {
 		async function getSharedFluidData(): Promise<ContainerInfo> {
 			const containerNickname = "Shared Container";
@@ -226,7 +173,6 @@
 			devtools?.dispose();
 		};
 	}, [devtools, logger]);
->>>>>>> 00ae9e22
 
 	return { sharedContainer: sharedContainerInfo, privateContainer: privateContainerInfo };
 }
@@ -280,11 +226,14 @@
 	// Initialize Devtools
 	const devtools = React.useMemo(() => initializeDevtools({ logger }), [logger]);
 
-<<<<<<< HEAD
-	// Initialize the containers
-=======
+	React.useEffect(() => {
+		// Dispose of devtools resources on teardown to ensure message listeners are notified.
+		// Note that this isn't strictly necessary, as the Devtools will dispose of themselves on
+		// window unload, but it is here for example completeness.
+		return (): void => devtools.dispose();
+	}, [devtools]);
+
 	// Load the collaborative SharedString object
->>>>>>> 00ae9e22
 	const { privateContainer, sharedContainer } = useContainerInfo(devtools, logger);
 
 	const view = (
