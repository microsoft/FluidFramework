/*!
 * Copyright (c) Microsoft Corporation and contributors. All rights reserved.
 * Licensed under the MIT License.
 */
import {
	Spinner,
	Stack,
	StackItem,
	ThemeProvider,
	createTheme,
	mergeStyles,
} from "@fluentui/react";
import React from "react";

import { IFluidHandle } from "@fluidframework/core-interfaces";
import { SharedCounter } from "@fluidframework/counter";
import { ContainerSchema, FluidContainer, IFluidContainer } from "@fluidframework/fluid-static";
import { SharedCell } from "@fluidframework/cell";
import { SharedMap } from "@fluidframework/map";
import { SharedString } from "@fluidframework/sequence";

import { CollaborativeTextArea, SharedStringHelper } from "@fluid-experimental/react-inputs";
import { DevtoolsLogger, IFluidDevtools, initializeDevtools } from "@fluid-tools/client-debugger";

import {
	ContainerInfo,
	createFluidContainer,
	loadExistingFluidContainer,
} from "../ClientUtilities";
import { CounterWidget, EmojiButton } from "../widgets";
import { initializeFluentUiIcons } from "../../InitializeIcons";

// Ensure FluentUI icons are initialized.
initializeFluentUiIcons();

/**
 * Key in the app's `rootMap` under which the SharedString object is stored.
 */
const sharedTextKey = "shared-text";

/**
 * Key in the app's `rootMap` under which the SharedCounter object is stored.
 */
const sharedCounterKey = "shared-counter";

/**
 * Key in the app's `rootMap` under which the SharedCell object is stored.
 */
const emojiCellKey = "emoji-cell";

/**
 * Schema used by the app.
 */
const containerSchema: ContainerSchema = {
	initialObjects: {
		rootMap: SharedMap,
	},
	dynamicObjectTypes: [SharedCell, SharedCounter, SharedMap, SharedString],
};

/**
 * Helper function to read the container ID from the URL location.
 */
function getContainerIdFromLocation(location: Location): string {
	return location.hash.slice(1);
}

/**
 * Populate the app's `rootMap` with the desired initial data for use with the client debug view.
 */
async function populateRootMap(container: IFluidContainer): Promise<void> {
	const rootMap = container.initialObjects.rootMap as SharedMap;
	if (rootMap === undefined) {
		throw new Error('"rootMap" not found in initialObjects tree.');
	}

	// Set up SharedCell for background color randomizer
	const emojiCell = await container.create(SharedCell);
	rootMap.set(emojiCellKey, emojiCell.handle);

	// Set up SharedText for text form
	const sharedText = await container.create(SharedString);
	sharedText.insertText(0, "Enter text here.");
	rootMap.set(sharedTextKey, sharedText.handle);

	// Set up SharedCounter for counter widget
	const sharedCounter = await container.create(SharedCounter);
	rootMap.set(sharedCounterKey, sharedCounter.handle);

	// Also set a couple of primitives for testing the debug view
	rootMap.set("numeric-value", 42);
	rootMap.set("string-value", "Hello world!");
	rootMap.set("record-value", {
		aNumber: 37,
		aString: "Here is some text content.",
		anObject: {
			a: "a",
			b: "b",
		},
	});
}

/**
 * Registers container described by the input `containerInfo` with the provided devtools instance.
 */
function registerContainerWithDevtools(
	devtools: IFluidDevtools,
	containerInfo: ContainerInfo,
): void {
	const fluidContainer = containerInfo.container as FluidContainer;
	// eslint-disable-next-line @typescript-eslint/no-non-null-assertion
	const innerContainer = fluidContainer.INTERNAL_CONTAINER_DO_NOT_USE!();

	devtools.registerContainerDevtools({
		container: innerContainer,
		containerId: containerInfo.containerId,
		containerNickname: containerInfo.containerNickname,
		containerData: fluidContainer.initialObjects,
		dataVisualizers: undefined, // Use defaults
	});
}

/**
 * React hook for asynchronously creating / loading two Fluid Containers: a shared container whose ID is put in
 * the URL to enable collaboration, and a private container that is only exposed to the local user.
 */
function useContainerInfo(
	devtools: IFluidDevtools,
	logger: DevtoolsLogger,
): {
	privateContainer: ContainerInfo | undefined;
	sharedContainer: ContainerInfo | undefined;
} {
	const [sharedContainerInfo, setSharedContainerInfo] = React.useState<
		ContainerInfo | undefined
	>();
	const [privateContainerInfo, setPrivateContainerInfo] = React.useState<
		ContainerInfo | undefined
	>();

	// Get the Fluid Data data on app startup and store in the state
	React.useEffect(() => {
		async function getSharedFluidData(): Promise<ContainerInfo> {
			const containerNickname = "Shared Container";

			const containerId = getContainerIdFromLocation(window.location);
			return containerId.length === 0
				? createFluidContainer(containerSchema, logger, populateRootMap, containerNickname)
				: loadExistingFluidContainer(
						containerId,
						containerSchema,
						logger,
						containerNickname,
				  );
		}

		getSharedFluidData().then((containerInfo) => {
			if (getContainerIdFromLocation(window.location) !== containerInfo.containerId) {
				window.location.hash = containerInfo.containerId;
			}

			setSharedContainerInfo(containerInfo);
			registerContainerWithDevtools(devtools, containerInfo);
		}, console.error);

		async function getPrivateContainerData(): Promise<ContainerInfo> {
			// Always create a new container for the private view.
			// This isn't shared with other collaborators.

			return createFluidContainer(
				containerSchema,
				logger,
				populateRootMap,
				"Private Container",
			);
		}

		getPrivateContainerData().then((containerInfo) => {
			setPrivateContainerInfo(containerInfo);
			registerContainerWithDevtools(devtools, containerInfo);
		}, console.error);

		return (): void => {
			devtools?.dispose();
		};
	}, [devtools, logger]);

	return { sharedContainer: sharedContainerInfo, privateContainer: privateContainerInfo };
}

const appTheme = createTheme({
	palette: {
		themePrimary: "#0078d4",
		themeLighterAlt: "#eff6fc",
		themeLighter: "#deecf9",
		themeLight: "#c7e0f4",
		themeTertiary: "#71afe5",
		themeSecondary: "#2b88d8",
		themeDarkAlt: "#106ebe",
		themeDark: "#005a9e",
		themeDarker: "#004578",
		neutralLighterAlt: "#faf9f8",
		neutralLighter: "#f3f2f1",
		neutralLight: "#edebe9",
		neutralQuaternaryAlt: "#e1dfdd",
		neutralQuaternary: "#d0d0d0",
		neutralTertiaryAlt: "#c8c6c4",
		neutralTertiary: "#a19f9d",
		neutralSecondary: "#605e5c",
		neutralSecondaryAlt: "#8a8886",
		neutralPrimaryAlt: "#3b3a39",
		neutralPrimary: "#323130",
		neutralDark: "#201f1e",
		black: "#000000",
		white: "#ffffff",
	},
});

const rootStackStyles = mergeStyles({
	height: "100vh",
});

const appViewPaneStackStyles = mergeStyles({
	padding: "5px",
	height: "100%",
	flex: 1,
});

/**
 * Root application component.
 * Initializes the Fluid Container and displays app view once it is ready.
 */
export function App(): React.ReactElement {
	// Initialize the Fluid Debugger logger
	const logger = React.useMemo(() => new DevtoolsLogger(), []);

<<<<<<< HEAD
	// Initialize Devtools
	const devtools = React.useMemo(() => initializeFluidDevtools({ logger }), [logger]);
=======
	// Initialize devtools
	const devtools = React.useMemo(() => initializeDevtools({ logger }), [logger]);
>>>>>>> 5c69b841

	React.useEffect(() => {
		// Dispose of devtools resources on teardown to ensure message listeners are notified.
		return (): void => devtools.dispose();
	}, [devtools]);

	// Load the collaborative SharedString object
	const { privateContainer, sharedContainer } = useContainerInfo(devtools, logger);

	const view = (
		<Stack horizontal>
			<StackItem>
				{sharedContainer === undefined ? (
					<Stack horizontalAlign="center" tokens={{ childrenGap: 10 }}>
						<Spinner />
						<div>Loading Shared container...</div>
					</Stack>
				) : (
					<AppView containerInfo={sharedContainer} />
				)}
			</StackItem>
			<StackItem>
				{privateContainer === undefined ? (
					<Stack horizontalAlign="center" tokens={{ childrenGap: 10 }}>
						<Spinner />
						<div>Loading Private container...</div>
					</Stack>
				) : (
					<AppView containerInfo={privateContainer} />
				)}
			</StackItem>
		</Stack>
	);

	return <ThemeProvider theme={appTheme}>{view}</ThemeProvider>;
}

/**
 * {@link AppView} input props.
 */
interface AppViewProps {
	/**
	 * Container and related metadata to be displayed.
	 */
	containerInfo: ContainerInfo;
}

/**
 * Inner app view.
 *
 * @remarks Valid to display once the container has been created / loaded.
 */
function AppView(props: AppViewProps): React.ReactElement {
	const { containerInfo } = props;
	const { container, containerId, containerNickname } = containerInfo;

	const rootMap = container.initialObjects.rootMap as SharedMap;
	if (rootMap === undefined) {
		throw new Error('"rootMap" not found in initialObjects tree.');
	}

	const sharedTextHandle = rootMap.get(sharedTextKey) as IFluidHandle<SharedString>;
	if (sharedTextHandle === undefined) {
		throw new Error(`"${sharedTextKey}" entry not found in rootMap.`);
	}

	const sharedCounterHandle = rootMap.get(sharedCounterKey) as IFluidHandle<SharedCounter>;
	if (sharedCounterHandle === undefined) {
		throw new Error(`"${sharedCounterKey}" entry not found in rootMap.`);
	}

	const emojiCellHandle = rootMap.get(emojiCellKey) as IFluidHandle<SharedCell<boolean>>;
	if (emojiCellHandle === undefined) {
		throw new Error(`"${emojiCellKey}" entry not found in rootMap.`);
	}

	return (
		<Stack horizontal className={rootStackStyles}>
			<StackItem className={appViewPaneStackStyles}>
				<h4>
					{containerNickname === undefined ? (
						<></>
					) : (
						<>
							{containerNickname}
							<br />
						</>
					)}
					{containerId}
				</h4>
				<Stack>
					<StackItem>
						<EmojiButtonView emojiCellHandle={emojiCellHandle} />
					</StackItem>
					<StackItem>
						<CounterView sharedCounterHandle={sharedCounterHandle} />
					</StackItem>
					<StackItem>
						<TextView sharedTextHandle={sharedTextHandle} />
					</StackItem>
				</Stack>
			</StackItem>
		</Stack>
	);
}

interface TextViewProps {
	sharedTextHandle: IFluidHandle<SharedString>;
}

function TextView(props: TextViewProps): React.ReactElement {
	const { sharedTextHandle } = props;

	const [sharedText, setSharedText] = React.useState<SharedString | undefined>();

	React.useEffect(() => {
		sharedTextHandle.get().then(setSharedText, (error) => {
			console.error(`Error encountered loading SharedString: "${error}".`);
			throw error;
		});
	}, [sharedTextHandle, setSharedText]);

	return sharedText === undefined ? (
		<Spinner />
	) : (
		<CollaborativeTextArea sharedStringHelper={new SharedStringHelper(sharedText)} />
	);
}

interface CounterViewProps {
	sharedCounterHandle: IFluidHandle<SharedCounter>;
}

function CounterView(props: CounterViewProps): React.ReactElement {
	const { sharedCounterHandle } = props;

	const [sharedCounter, setSharedCounter] = React.useState<SharedCounter | undefined>();

	React.useEffect(() => {
		sharedCounterHandle.get().then(setSharedCounter, (error) => {
			console.error(`Error encountered loading SharedCounter: "${error}".`);
			throw error;
		});
	}, [sharedCounterHandle, setSharedCounter]);

	return sharedCounter === undefined ? <Spinner /> : <CounterWidget counter={sharedCounter} />;
}

interface EmojiButtonViewProps {
	emojiCellHandle: IFluidHandle<SharedCell<boolean>>;
}

function EmojiButtonView(props: EmojiButtonViewProps): React.ReactElement {
	const { emojiCellHandle } = props;

	const [emojiCell, setEmojiCell] = React.useState<SharedCell<boolean> | undefined>();

	React.useEffect(() => {
		emojiCellHandle.get().then(setEmojiCell, (error) => {
			console.error(`Error encountered loading SharedCell: "${error}".`);
			throw error;
		});
	}, [emojiCellHandle, setEmojiCell]);

	return emojiCell === undefined ? <Spinner /> : <EmojiButton emojiCell={emojiCell} />;
}<|MERGE_RESOLUTION|>--- conflicted
+++ resolved
@@ -234,13 +234,8 @@
 	// Initialize the Fluid Debugger logger
 	const logger = React.useMemo(() => new DevtoolsLogger(), []);
 
-<<<<<<< HEAD
 	// Initialize Devtools
-	const devtools = React.useMemo(() => initializeFluidDevtools({ logger }), [logger]);
-=======
-	// Initialize devtools
 	const devtools = React.useMemo(() => initializeDevtools({ logger }), [logger]);
->>>>>>> 5c69b841
 
 	React.useEffect(() => {
 		// Dispose of devtools resources on teardown to ensure message listeners are notified.
