/*!
 * Copyright (c) Microsoft Corporation and contributors. All rights reserved.
 * Licensed under the MIT License.
 */

/**
 * This library contains a simple React-based visualizer for the Fluid Devtools.
 *
 * @remarks
 *
 * The entry-point to this package is {@link DevtoolsPanel}, a {@link https://react.dev/reference/react/Component | React Component}
 * for displaying debug information, which can be added to your Fluid-backed React app.
 *
 * @privateRemarks TODO: Add examples once the API surface has solidified.
 *
 * @packageDocumentation
 */

<<<<<<< HEAD
export { MessageRelayContext } from "./MessageRelayContext";
export { RootView, RootViewProps } from "./RootView";
export { WindowMessageRelay } from "./WindowMessageRelay";
=======
export { DevtoolsPanel, DevtoolsPanelProps } from "./DevtoolsPanel";
>>>>>>> 6db84488

// Convenience re-exports
export { IMessageRelay } from "@fluid-tools/client-debugger";<|MERGE_RESOLUTION|>--- conflicted
+++ resolved
@@ -16,13 +16,7 @@
  * @packageDocumentation
  */
 
-<<<<<<< HEAD
-export { MessageRelayContext } from "./MessageRelayContext";
-export { RootView, RootViewProps } from "./RootView";
-export { WindowMessageRelay } from "./WindowMessageRelay";
-=======
 export { DevtoolsPanel, DevtoolsPanelProps } from "./DevtoolsPanel";
->>>>>>> 6db84488
 
 // Convenience re-exports
 export { IMessageRelay } from "@fluid-tools/client-debugger";