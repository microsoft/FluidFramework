--- conflicted
+++ resolved
@@ -21,13 +21,9 @@
  */
 
 export {
-<<<<<<< HEAD
 	_ContainerSummaryView,
 	_ContainerSummaryViewProps,
-	AudienceMemberViewProps,
-=======
 	AudienceMemberViewProps, // TODO: remove this
->>>>>>> 3132fbdb
 	ClientDebugView,
 	clientDebugViewClassName,
 	ClientDebugViewProps,
