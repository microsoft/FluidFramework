/*!
 * Copyright (c) Microsoft Corporation and contributors. All rights reserved.
 * Licensed under the MIT License.
 */
import React from "react";
import ReactDOM from "react-dom";

import { FluidClientDebuggers } from "./Debugger";

/**
 * Renders Fluid client debug view by appending it to the provided DOM element.
 * Will fast return false if the input is `null`.
 *
 * @param targetElement - The HTML element takes the client debugger view.
 *
 * @returns `true` if the debug view was succesfully rendered, otherwise `false`.
 */
export async function renderClientDebuggerView(
	// eslint-disable-next-line @rushstack/no-new-null
	targetElement: HTMLElement | null,
): Promise<boolean> {
	if (targetElement === null) {
		console.log("Provided null targetElement.");
		return false;
	}

	const debuggerElement = document.createElement("debugger");
	targetElement.append(debuggerElement);

<<<<<<< HEAD
    return new Promise<boolean>((resolve) => {
        try {
            ReactDOM.render(React.createElement(FluidClientDebuggers), debuggerElement, () => {
                resolve(true);
            });
        } catch (error) {
            console.error(`Could not open the client debugger view due to an error: ${error}.`);
            resolve(false);
        }
    });
=======
	return new Promise<boolean>((resolve) => {
		try {
			ReactDOM.render(React.createElement(FluidClientDebugger), debuggerElement, () => {
				resolve(true);
			});
		} catch (error) {
			console.error(`Could not open the client debugger view due to an error: ${error}.`);
			resolve(false);
		}
	});
>>>>>>> 0c3d3b60
}

// #2: Render "debugger frame" - user passes in element, we wrap that element in a frame containing the debug view
//    + UI for showing / hiding the "debugger panel".
//   renderWithClientDebugger(appElement);
//   const parent = appElement.parent;
//   render app and frame<|MERGE_RESOLUTION|>--- conflicted
+++ resolved
@@ -27,7 +27,6 @@
 	const debuggerElement = document.createElement("debugger");
 	targetElement.append(debuggerElement);
 
-<<<<<<< HEAD
     return new Promise<boolean>((resolve) => {
         try {
             ReactDOM.render(React.createElement(FluidClientDebuggers), debuggerElement, () => {
@@ -38,18 +37,6 @@
             resolve(false);
         }
     });
-=======
-	return new Promise<boolean>((resolve) => {
-		try {
-			ReactDOM.render(React.createElement(FluidClientDebugger), debuggerElement, () => {
-				resolve(true);
-			});
-		} catch (error) {
-			console.error(`Could not open the client debugger view due to an error: ${error}.`);
-			resolve(false);
-		}
-	});
->>>>>>> 0c3d3b60
 }
 
 // #2: Render "debugger frame" - user passes in element, we wrap that element in a frame containing the debug view
