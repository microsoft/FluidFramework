/*!
 * Copyright (c) Microsoft Corporation and contributors. All rights reserved.
 * Licensed under the MIT License.
 */
import React from "react";
import ReactDOM from "react-dom";

import { FluidClientDebuggers } from "./Debugger";

/**
 * Renders Fluid client debug view by appending it to the provided DOM element.
 *
 * @param targetElement - The HTML element takes the client debugger view.
 *
<<<<<<< HEAD
 * @returns A promise that resolves once the debugger view has been rendered for the first time.
=======
 * @remarks
 *
 * Note: this should only be called once for the lifetime of the `targetElement`.
 * Subsequent calls will result in undesired behavior.
 *
 * @returns A promise that resolves once the debugger view has been rendered for the first time.
 * If rendering fails for any reason, the promise will be rejected.
>>>>>>> 969a224f
 */
export async function renderClientDebuggerView(targetElement: HTMLElement): Promise<void> {
	const debuggerElement = document.createElement("debugger");
	targetElement.append(debuggerElement);

	return new Promise<void>((resolve, reject) => {
		try {
			ReactDOM.render(React.createElement(FluidClientDebuggers), debuggerElement, resolve);
		} catch (error) {
			reject(error);
		}
	});
}<|MERGE_RESOLUTION|>--- conflicted
+++ resolved
@@ -12,9 +12,6 @@
  *
  * @param targetElement - The HTML element takes the client debugger view.
  *
-<<<<<<< HEAD
- * @returns A promise that resolves once the debugger view has been rendered for the first time.
-=======
  * @remarks
  *
  * Note: this should only be called once for the lifetime of the `targetElement`.
@@ -22,7 +19,6 @@
  *
  * @returns A promise that resolves once the debugger view has been rendered for the first time.
  * If rendering fails for any reason, the promise will be rejected.
->>>>>>> 969a224f
  */
 export async function renderClientDebuggerView(targetElement: HTMLElement): Promise<void> {
 	const debuggerElement = document.createElement("debugger");
