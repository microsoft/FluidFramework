/*!
 * Copyright (c) Microsoft Corporation and contributors. All rights reserved.
 * Licensed under the MIT License.
 */
import React from "react";
import {
	TableBody,
	TableCell,
	TableRow,
	Table,
	TableHeader,
	TableHeaderCell,
} from "@fluentui/react-components";

import {
	AudienceChangeLogEntry,
	AudienceClientMetadata,
	AudienceSummaryMessage,
	AudienceSummaryMessageData,
	AudienceSummaryMessageType,
	handleIncomingMessage,
	HasContainerId,
	IDebuggerMessage,
	InboundHandlers,
} from "@fluid-tools/client-debugger";

import { useMessageRelay } from "../MessageRelayContext";
import { Waiting } from "./Waiting";

// TODOs:
// - Special annotation for the member elected as the summarizer

const loggingContext = "EXTENSION(AudienceView)";

/**
 * {@link AudienceView} input props.
 */
export type AudienceViewProps = HasContainerId;

/**
 * Displays information about a container's audience.
 */
export function AudienceView(props: AudienceViewProps): React.ReactElement {
	const { containerId } = props;

	// Columns for rendering audience state 
	const audienceStateColumns = [
		{ columnKey: "clientId", label: "ClientId" },
		{ columnKey: "userId", label: "UserId" },
		{ columnKey: "mode", label: "Mode" },
		{ columnKey: "scopes", label: "Scopes" },
	];
	
	// Columns for rendering audience history  
	const audienceHistoryColumns = [
		{ columnKey: "clientId", label: "ClientId" },
		{ columnKey: "time", label: "Time" },
	];
	
	const messageRelay = useMessageRelay();

	const [audienceData, setAudienceData] = React.useState<
		AudienceSummaryMessageData | undefined
	>();

	React.useEffect(() => {
		/**
		 * Handlers for inbound messages related to Audience
		 */
		const inboundMessageHandlers: InboundHandlers = {
			[AudienceSummaryMessageType]: (untypedMessage) => {
				const message: AudienceSummaryMessage = untypedMessage as AudienceSummaryMessage;

				setAudienceData(message.data);

				return true;
			},
		};

		/**
		 * Event handler for messages coming from the Message Relay
		 */
		function messageHandler(message: Partial<IDebuggerMessage>): void {
			handleIncomingMessage(message, inboundMessageHandlers, {
				context: loggingContext,
			});
		}

		messageRelay.on("message", messageHandler);

		// Request the current Audience State of the Container
		messageRelay.postMessage({
			type: "GET_AUDIENCE",
			data: {
				containerId,
			},
		});

		return (): void => {
			messageRelay.off("message", messageHandler);
		};
	}, [containerId, setAudienceData, messageRelay]);

	if (audienceData === undefined) {
		return <Waiting label="Waiting for Audience data." />;
	}

	const audienceStateItems = AudienceStateDataFilter(audienceData.audienceState);
	const audienceHistoryItems = AudienceHistoryDataFilter(audienceData.audienceHistory).reverse();

	console.log("audienceData.audienceHistory:", audienceHistoryItems);

	// TODO: Determine if myClientMetaData is necessary 
	// const myClientMetadata = audienceData.audienceState.find(
	// 	(audience) => audience.clientId === audienceData.clientId,
	// )?.client;

	return (
		<div>
			<Table size="small" aria-label="Audience state table">
				<TableHeader>
					<TableRow>
						{audienceStateColumns.map((column, columnIndex) => (
							<TableHeaderCell key={columnIndex}>{column.label}</TableHeaderCell>
						))}
					</TableRow>
				</TableHeader>
				<TableBody>
					{audienceStateItems.map((item, itemIndex) => (
						<TableRow key={itemIndex}>
							<TableCell>{item.clientId}</TableCell>
							<TableCell>{item.userId} </TableCell>
							<TableCell>{item.mode}</TableCell>
							<TableCell>
								{item.scopes.map((scope, scopeIndex) => (
									<div key={scopeIndex}>{scope}</div>
								))}
							</TableCell>
						</TableRow>
					))}
				</TableBody>
			</Table>
			<Table size="small" aria-label="Audience history table">
				<TableHeader>
					<TableRow>
						{audienceHistoryColumns.map((column, columnIndex) => (
							<TableHeaderCell key={columnIndex}>{column.label}</TableHeaderCell>
						))}
					</TableRow>
				</TableHeader>
				<TableBody>
					{audienceHistoryItems.map((item, itemIndex) => (
						<TableRow key={itemIndex}>
							<TableCell>{item.clientId}</TableCell>
							<TableCell>{item.time} </TableCell>
						</TableRow>
					))}
				</TableBody>
			</Table>
		</div>
	);
}

/**
 * Filtered audience state data for {@link AudienceStateDataFilter}
 */
<<<<<<< HEAD
interface FilteredAudienceStateData {
	clientId: string;
	userId: string;
	mode: string;
	scopes: string[];
=======
interface MembersViewProps {
	/**
	 * The current audience
	 */
	audience: AudienceClientMetadata[];

	/**
	 * My client ID, if the Container is connected.
	 */
	myClientId: string | undefined;

	/**
	 * My client connection data, if the Container is connected.
	 */
	myClientConnection: IClient | undefined;
>>>>>>> c93c3834
}

/**
 * Removes unncessary data in audienceData.audienceState
 */
function AudienceStateDataFilter(
	audienceStateData: AudienceClientMetaData[],
): FilteredAudienceStateData[] {
	return audienceStateData.map((entry) => {
		const clientId = entry.clientId;
		const userId = entry.client.user.id;
		const mode = entry.client.mode;
		const scopes = entry.client.scopes;

		return {
			clientId,
			userId,
			mode,
			scopes,
		};
	});
}

/**
 * Filtered audience state data for {@link AudienceHistoryDataFilter}
 */
interface FilteredAudienceHistoryData {
	clientId: string;
	time: string;
}

/**
 * Removes unncessary data in audienceData.audienceHistory
 */
function AudienceHistoryDataFilter(
	audienceHistoryData: readonly AudienceChangeLogEntry[],
): FilteredAudienceHistoryData[] {
	const nowTimeStamp = new Date();

	return audienceHistoryData.map((entry) => {
		const changeTimeStamp = new Date(entry.timestamp);
		const wasChangeToday = nowTimeStamp.getDate() === changeTimeStamp.getDate();

		const clientId = entry.clientId;
		const time = wasChangeToday
			? changeTimeStamp.toTimeString()
			: changeTimeStamp.toDateString();

		return {
			clientId,
			time,
		};
	});
}<|MERGE_RESOLUTION|>--- conflicted
+++ resolved
@@ -164,29 +164,11 @@
 /**
  * Filtered audience state data for {@link AudienceStateDataFilter}
  */
-<<<<<<< HEAD
 interface FilteredAudienceStateData {
 	clientId: string;
 	userId: string;
 	mode: string;
 	scopes: string[];
-=======
-interface MembersViewProps {
-	/**
-	 * The current audience
-	 */
-	audience: AudienceClientMetadata[];
-
-	/**
-	 * My client ID, if the Container is connected.
-	 */
-	myClientId: string | undefined;
-
-	/**
-	 * My client connection data, if the Container is connected.
-	 */
-	myClientConnection: IClient | undefined;
->>>>>>> c93c3834
 }
 
 /**
