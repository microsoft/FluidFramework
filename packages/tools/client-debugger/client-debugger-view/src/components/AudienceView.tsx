--- conflicted
+++ resolved
@@ -2,11 +2,6 @@
  * Copyright (c) Microsoft Corporation and contributors. All rights reserved.
  * Licensed under the MIT License.
  */
-<<<<<<< HEAD
-import { DefaultPalette, Icon, IStackItemStyles, Stack, StackItem } from "@fluentui/react";
-import { tokens } from "@fluentui/react-components";
-=======
->>>>>>> a4bb4900
 import React from "react";
 import { Divider } from "@fluentui/react-components";
 
@@ -143,83 +138,8 @@
 /**
  * Transformed audience history data type to render audience history.
  */
-<<<<<<< HEAD
-function HistoryView(props: HistoryViewProps): React.ReactElement {
-	const { history } = props;
-
-	const nowTimeStamp = new Date();
-	const historyViews: React.ReactElement[] = [];
-
-	// Reverse history such that newest events are displayed first
-	for (let i = history.length - 1; i >= 0; i--) {
-		const changeTimeStamp = new Date(history[i].timestamp);
-		const wasChangeToday = nowTimeStamp.getDate() === changeTimeStamp.getDate();
-
-		const accordianBackgroundColor: IStackItemStyles = {
-			root: {
-				background:
-					history[i].changeKind === "added"
-						? tokens.colorPaletteLightGreenBackground2
-						: tokens.colorPaletteRedBackground2,
-				borderStyle: "solid",
-				borderWidth: 1,
-				borderColor: DefaultPalette.neutralTertiary,
-				padding: 3,
-			},
-		};
-
-		const iconStyle: IStackItemStyles = {
-			root: {
-				padding: 10,
-			},
-		};
-
-		historyViews.push(
-			<div key={`audience-history-info-${i}`}>
-				<Stack horizontal={true} styles={accordianBackgroundColor}>
-					<StackItem styles={iconStyle}>
-						<Icon
-							iconName={
-								history[i].changeKind === "added" ? "AddFriend" : "UserRemove"
-							}
-							title={
-								history[i].changeKind === "added" ? "Member Joined" : "Member Left"
-							}
-						/>
-					</StackItem>
-					<StackItem>
-						<div key={`${history[i].clientId}-${history[i].changeKind}`}>
-							<b>Client ID: </b>
-							{history[i].clientId}
-							<br />
-							<b>Time: </b>{" "}
-							{wasChangeToday
-								? changeTimeStamp.toTimeString()
-								: changeTimeStamp.toDateString()}
-							<br />
-						</div>
-					</StackItem>
-				</Stack>
-			</div>,
-		);
-	}
-
-	return (
-		<Stack
-			styles={{
-				root: {
-					overflowY: "auto",
-					height: "300px",
-				},
-			}}
-		>
-			<div style={{ overflowY: "scroll" }}>{historyViews}</div>
-		</Stack>
-	);
-=======
 export interface TransformedAudienceHistoryData {
 	clientId: string;
 	time: string;
 	changeKind: string;
->>>>>>> a4bb4900
 }