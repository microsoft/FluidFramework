--- conflicted
+++ resolved
@@ -36,7 +36,6 @@
  * Default {@link @fluidframework/counter#SharedCounter} viewer.
  */
 export function SharedCounterView(props: SharedCounterViewProps): React.ReactElement {
-<<<<<<< HEAD
     const { sharedCounter } = props;
 
     const [value, setValue] = React.useState<number>(sharedCounter.value);
@@ -128,96 +127,4 @@
             </StackItem>
         </Stack>
     );
-=======
-	const { sharedCounter } = props;
-
-	const [value, setValue] = React.useState<number>(sharedCounter.value);
-	const [deltaValue, setDeltaValue] = React.useState("");
-
-	React.useEffect(() => {
-		function updateValue(delta: number, newValue: number): void {
-			setValue(newValue);
-		}
-
-		sharedCounter.on("incremented", updateValue);
-
-		return (): void => {
-			sharedCounter.off("incremented", updateValue);
-		};
-	}, [sharedCounter, setValue]);
-
-	function decrementCounter(): void {
-		sharedCounter.increment(-Number.parseInt(deltaValue, 10));
-		setDeltaValue("");
-	}
-
-	function incrementCounter(): void {
-		sharedCounter.increment(Number.parseInt(deltaValue, 10));
-		setDeltaValue("");
-	}
-
-	const inputSetValue = (e: React.ChangeEvent<HTMLInputElement>): void => {
-		setDeltaValue(e.target.value);
-	};
-
-	const stackStyles: IStackStyles = {
-		root: {
-			padding: 15,
-		},
-	};
-
-	const buttonStyles: IStackStyles = {
-		root: {
-			margin: 20,
-		},
-	};
-
-	return (
-		<Stack>
-			<StackItem>
-				<b>SharedCounter</b>
-			</StackItem>
-			<StackItem>Value: {value} </StackItem>
-			<StackItem styles={stackStyles}>
-				<TooltipHost
-					content="Decrememt counter by the delta-value."
-					id={decrementButtonTooltipId}
-				>
-					<IconButton
-						onClick={decrementCounter}
-						disabled={deltaValue === ""}
-						menuIconProps={{ iconName: "CalculatorSubtract" }}
-						aria-describedby={decrementButtonTooltipId}
-						styles={buttonStyles}
-					/>
-				</TooltipHost>
-
-				<TooltipHost
-					content="Enter the delta value of your choice"
-					id={inputFieldTooltipId}
-				>
-					<input
-						type="number"
-						onChange={inputSetValue}
-						placeholder="Enter Delta"
-						value={deltaValue}
-					/>
-				</TooltipHost>
-
-				<TooltipHost
-					content="Increment counter by the delta-value."
-					id={incrementButtonTooltipId}
-				>
-					<IconButton
-						onClick={incrementCounter}
-						disabled={deltaValue === ""}
-						menuIconProps={{ iconName: "CalculatorAddition" }}
-						aria-describedby={incrementButtonTooltipId}
-						styles={buttonStyles}
-					/>
-				</TooltipHost>
-			</StackItem>
-		</Stack>
-	);
->>>>>>> 0c3d3b60
 }