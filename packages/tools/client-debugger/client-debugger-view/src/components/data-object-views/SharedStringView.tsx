--- conflicted
+++ resolved
@@ -23,7 +23,6 @@
 export function SharedStringView(props: SharedStringViewProps): React.ReactElement {
 	const { sharedString } = props;
 
-<<<<<<< HEAD
     const [text, setText] = React.useState<SharedString>(sharedString);
 
     React.useEffect(() => {
@@ -36,12 +35,4 @@
             sharedStringHelper={new SharedStringHelper(text)}
         />
     );
-=======
-	return (
-		<CollaborativeTextArea
-			style={{ height: 30, width: 200 }}
-			sharedStringHelper={new SharedStringHelper(sharedString)}
-		/>
-	);
->>>>>>> 0c3d3b60
 }