--- conflicted
+++ resolved
@@ -3,30 +3,20 @@
  * Licensed under the MIT License.
  */
 
-<<<<<<< HEAD
 import { Stack, StackItem } from "@fluentui/react";
 import React from "react";
 
 import { ContainerStateMetadata } from "@fluid-tools/client-debugger";
-=======
-import { IconButton, IStackItemStyles, Stack, StackItem, TooltipHost } from "@fluentui/react";
-import { useId } from "@fluentui/react-hooks";
-import React from "react";
-
->>>>>>> 3132fbdb
 import { AttachState } from "@fluidframework/container-definitions";
 import { ConnectionState } from "@fluidframework/container-loader";
 
 import { HasClientDebugger } from "../CommonProps";
 import { useMyClientConnection, useMyClientId } from "../ReactHooks";
 import { connectionStateToString } from "../Utilities";
-<<<<<<< HEAD
-=======
 
 // TODOs:
 // - Add info tooltips (with question mark icons?) for each piece of Container status info to
 //   help education consumers as to what the different statuses mean.
->>>>>>> 3132fbdb
 
 /**
  * {@link ContainerSummaryView} input props.
@@ -38,34 +28,21 @@
  */
 export function ContainerSummaryView(props: ContainerSummaryViewProps): React.ReactElement {
 	const { clientDebugger } = props;
-<<<<<<< HEAD
 	const { container, containerNickname, containerId } = clientDebugger;
-=======
-	const { container, containerId } = clientDebugger;
-
-	// #region Audience state
->>>>>>> 3132fbdb
 
 	const myClientId = useMyClientId(clientDebugger);
 	const myClientConnection = useMyClientConnection(clientDebugger);
 
-<<<<<<< HEAD
-=======
 	// #endregion
 
 	// #region Container State
 
->>>>>>> 3132fbdb
 	const [containerAttachState, setContainerAttachState] = React.useState<AttachState>(
 		container.attachState,
 	);
 	const [containerConnectionState, setContainerConnectionState] = React.useState<ConnectionState>(
 		container.connectionState,
 	);
-<<<<<<< HEAD
-=======
-	const [isContainerDirty, setIsContainerDirty] = React.useState<boolean>(container.isDirty);
->>>>>>> 3132fbdb
 	const [isContainerClosed, setIsContainerClosed] = React.useState<boolean>(container.closed);
 
 	React.useEffect(() => {
@@ -77,17 +54,6 @@
 			setContainerConnectionState(container.connectionState);
 		}
 
-<<<<<<< HEAD
-=======
-		function onContainerDirty(): void {
-			setIsContainerDirty(true);
-		}
-
-		function onContainerSaved(): void {
-			setIsContainerDirty(false);
-		}
-
->>>>>>> 3132fbdb
 		function onContainerClosed(): void {
 			setIsContainerClosed(true);
 		}
@@ -95,25 +61,16 @@
 		container.on("attached", onContainerAttached);
 		container.on("connected", onContainerConnectionChange);
 		container.on("disconnected", onContainerConnectionChange);
-<<<<<<< HEAD
-		container.on("closed", onContainerClosed);
-
-=======
-		container.on("dirty", onContainerDirty);
-		container.on("saved", onContainerSaved);
 		container.on("closed", onContainerClosed);
 
 		setContainerAttachState(container.attachState);
 		setContainerConnectionState(container.connectionState);
-		setIsContainerDirty(container.isDirty);
 		setIsContainerClosed(container.closed);
 
->>>>>>> 3132fbdb
 		return (): void => {
 			container.off("attached", onContainerAttached);
 			container.off("connected", onContainerConnectionChange);
 			container.off("disconnected", onContainerConnectionChange);
-<<<<<<< HEAD
 			container.off("closed", onContainerClosed);
 		};
 	}, [container, setContainerAttachState, setContainerConnectionState, setIsContainerClosed]);
@@ -158,90 +115,11 @@
 		}
 	}
 	const statusString = statusComponents.join(" | ");
-=======
-			container.off("dirty", onContainerDirty);
-			container.off("saved", onContainerSaved);
-			container.off("closed", onContainerClosed);
-		};
-	}, [
-		container,
-		setContainerAttachState,
-		setContainerConnectionState,
-		setIsContainerDirty,
-		setIsContainerClosed,
-	]);
-
-	// #endregion
-
-	// Only show core Container state until the Container itself is closed (disposed).
-	// After that, just display a note indicating that it has been closed.
-	// All other state data at that point is obsolete.
-	let innerStateView: React.ReactElement;
-	// eslint-disable-next-line unicorn/prefer-ternary
-	if (isContainerClosed) {
-		innerStateView = (
-			<StackItem>
-				<span>
-					<b>Container Status</b>: Closed
-				</span>
-			</StackItem>
-		);
-	} else {
-		innerStateView = (
-			<>
-				<StackItem>
-					<span>
-						<b>Attach State</b>: {containerAttachState}
-					</span>
-				</StackItem>
-				<StackItem>
-					<span>
-						<b>Connection State</b>: {connectionStateToString(containerConnectionState)}
-					</span>
-				</StackItem>
-				<StackItem>
-					<span>
-						<b>Local Edit State</b>: {isContainerDirty ? "Dirty" : "Saved"}
-					</span>
-				</StackItem>
-				<StackItem>
-					{myClientId === undefined ? (
-						<></>
-					) : (
-						<span>
-							<b>Client ID</b>: {myClientId}
-						</span>
-					)}
-				</StackItem>
-				<StackItem>
-					{myClientConnection === undefined ? (
-						<></>
-					) : (
-						<span>
-							<b>Audience ID</b>: {myClientConnection.user.id}
-						</span>
-					)}
-				</StackItem>
-				<StackItem align="end">
-					<ActionsBar
-						isContainerConnected={
-							containerConnectionState === ConnectionState.Connected
-						}
-						tryConnect={(): void => container.connect()}
-						forceDisconnect={(): void => container.disconnect()}
-						closeContainer={(): void => container.close()}
-					/>
-				</StackItem>
-			</>
-		);
-	}
->>>>>>> 3132fbdb
 
 	return (
 		<Stack className="container-summary-view">
 			<StackItem>
 				<span>
-<<<<<<< HEAD
 					<b>Container ID</b>: {id}
 				</span>
 			</StackItem>
@@ -268,68 +146,6 @@
 					</span>
 				)}
 			</StackItem>
-=======
-					<b>Container ID</b>: {containerId}
-				</span>
-			</StackItem>
-			{innerStateView}
-		</Stack>
-	);
-}
-
-interface ActionsBarProps {
-	isContainerConnected: boolean;
-	tryConnect(): void;
-	forceDisconnect(): void;
-	closeContainer(): void;
-}
-
-function ActionsBar(props: ActionsBarProps): React.ReactElement {
-	const { isContainerConnected, tryConnect, forceDisconnect, closeContainer } = props;
-
-	const connectButtonTooltipId = useId("connect-button-tooltip");
-	const disconnectButtonTooltipId = useId("disconnect-button-tooltip");
-	const disposeContainerButtonTooltipId = useId("dispose-container-button-tooltip");
-
-	const changeConnectionStateButton = isContainerConnected ? (
-		<TooltipHost content="Disconnect Container" id={disconnectButtonTooltipId}>
-			<IconButton
-				onClick={forceDisconnect}
-				menuIconProps={{ iconName: "PlugDisconnected" }}
-				aria-describedby={disconnectButtonTooltipId}
-			/>
-		</TooltipHost>
-	) : (
-		<TooltipHost content="Connect Container" id={connectButtonTooltipId}>
-			<IconButton
-				onClick={tryConnect}
-				menuIconProps={{ iconName: "PlugConnected" }}
-				aria-describedby={connectButtonTooltipId}
-			/>
-		</TooltipHost>
-	);
-
-	const disposeContainerButton = (
-		<TooltipHost content="Close Container" id={disposeContainerButtonTooltipId}>
-			<IconButton
-				onClick={closeContainer}
-				menuIconProps={{ iconName: "Delete" }}
-				aria-describedby={disposeContainerButtonTooltipId}
-			/>
-		</TooltipHost>
-	);
-
-	const itemStyles: IStackItemStyles = {
-		root: {
-			padding: "5px",
-		},
-	};
-
-	return (
-		<Stack horizontal>
-			<StackItem styles={itemStyles}>{changeConnectionStateButton}</StackItem>
-			<StackItem styles={itemStyles}>{disposeContainerButton}</StackItem>
->>>>>>> 3132fbdb
 		</Stack>
 	);
 }