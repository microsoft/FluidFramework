--- conflicted
+++ resolved
@@ -18,11 +18,7 @@
 	ConnectContainerMessageType,
 	DisconnectContainerMessageType,
 	CloseContainerMessageType,
-<<<<<<< HEAD
 	GetContainerState,
-=======
-	GetContainerStateMessageType,
->>>>>>> 4df8e5f7
 	ContainerStateChangeMessageType,
 } from "@fluid-tools/client-debugger";
 import { AttachState } from "@fluidframework/container-definitions";
@@ -90,16 +86,7 @@
 		setContainerState(undefined);
 
 		// Request state info for the newly specified containerId
-		messageRelay.postMessage({
-<<<<<<< HEAD
-			type: GetContainerState.MessageType,
-=======
-			type: GetContainerStateMessageType,
->>>>>>> 4df8e5f7
-			data: {
-				containerId,
-			},
-		});
+		messageRelay.postMessage(GetContainerState.createMessage({ containerId }));
 
 		return (): void => {
 			messageRelay.off("message", messageHandler);
