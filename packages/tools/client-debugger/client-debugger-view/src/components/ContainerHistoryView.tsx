--- conflicted
+++ resolved
@@ -9,11 +9,7 @@
 	ConnectionStateChangeLogEntry,
 	ContainerStateChangeKind,
 	ContainerStateHistoryMessage,
-<<<<<<< HEAD
 	GetContainerState,
-=======
-	GetContainerStateMessageType,
->>>>>>> 4df8e5f7
 	handleIncomingMessage,
 	HasContainerId,
 	ISourcedDebuggerMessage,
@@ -74,16 +70,7 @@
 		setContainerHistory(undefined);
 
 		// Request state info for the newly specified containerId
-		messageRelay.postMessage({
-<<<<<<< HEAD
-			type: GetContainerState.MessageType,
-=======
-			type: GetContainerStateMessageType,
->>>>>>> 4df8e5f7
-			data: {
-				containerId,
-			},
-		});
+		messageRelay.postMessage(GetContainerState.createMessage({ containerId }));
 
 		return (): void => {
 			messageRelay.off("message", messageHandler);
