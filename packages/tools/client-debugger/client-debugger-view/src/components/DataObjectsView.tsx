/*!
 * Copyright (c) Microsoft Corporation and contributors. All rights reserved.
 * Licensed under the MIT License.
 */
<<<<<<< HEAD
import React from "react";
import {
	handleIncomingMessage,
	RootDataVisualizationsMessage,
	HasContainerId,
	IDebuggerMessage,
	InboundHandlers,
	RootHandleNode,
} from "@fluid-tools/client-debugger";
import { SharedObjectRenderOptions } from "../RendererOptions";

import { useMessageRelay } from "../MessageRelayContext";
import { Waiting } from "./Waiting";
import { FluidDataView } from "./FluidDataView";

const loggingContext = "EXTENSION(DataObjectsView)";
=======
import { HasContainerId } from "@fluid-tools/client-debugger";
import React from "react";
>>>>>>> cd6a32d7

/**
 * {@link DataObjectsView} input props.
 */
export type DataObjectsViewProps = HasContainerId;

/**
 * Displays the data inside a container.
 *
 * @remarks
 *
 * Dispatches data object rendering based on those provided view {@link DataObjectsViewProps.renderOptions}.
 */
export function DataObjectsView(props: DataObjectsViewProps): React.ReactElement {
<<<<<<< HEAD
	const { containerId } = props;

	const messageRelay = useMessageRelay();

	const [rootDataHandles, setRootDataHandles] = React.useState<
		Record<string, RootHandleNode> | undefined
	>();

	React.useEffect(() => {
		const inboundMessageHandlers: InboundHandlers = {
			["ROOT_DATA_VISUALIZATIONS"]: (untypedMessage) => {
				const message: RootDataVisualizationsMessage =
					untypedMessage as RootDataVisualizationsMessage;

				if (message.data.containerId === containerId) {
					setRootDataHandles(message.data.visualizations);

					return true;
				} else {
					return false;
				}
			},
		};

		function messageHandler(message: Partial<IDebuggerMessage>): void {
			handleIncomingMessage(message, inboundMessageHandlers, {
				context: loggingContext,
			});
		}

		messageRelay.on("message", messageHandler);

		messageRelay.postMessage({
			type: "GET_ROOT_DATA_VISUALIZATIONS",
			data: {
				containerId,
			},
		});

		return (): void => {
			messageRelay.off("message", messageHandler);
		};
	}, [containerId, rootDataHandles, messageRelay]);

	if (rootDataHandles === undefined) {
		return <Waiting label="Waiting for container DDS data. DATAOBJECTSVIEW" />;
	}

	return (
		<div>
			<>
				{Object.entries(rootDataHandles).map(([_, fluidObject], index) => {
					return <FluidDataView containerId={containerId} node={fluidObject} />;
				})}
			</>
=======
	return (
		<div className="data-objects-view">
			<h3>Container Data</h3>
			<div>TODO: data visualization is not yet supported.</div>
>>>>>>> cd6a32d7
		</div>
	);
}<|MERGE_RESOLUTION|>--- conflicted
+++ resolved
@@ -2,7 +2,6 @@
  * Copyright (c) Microsoft Corporation and contributors. All rights reserved.
  * Licensed under the MIT License.
  */
-<<<<<<< HEAD
 import React from "react";
 import {
 	handleIncomingMessage,
@@ -19,10 +18,6 @@
 import { FluidDataView } from "./FluidDataView";
 
 const loggingContext = "EXTENSION(DataObjectsView)";
-=======
-import { HasContainerId } from "@fluid-tools/client-debugger";
-import React from "react";
->>>>>>> cd6a32d7
 
 /**
  * {@link DataObjectsView} input props.
@@ -37,7 +32,6 @@
  * Dispatches data object rendering based on those provided view {@link DataObjectsViewProps.renderOptions}.
  */
 export function DataObjectsView(props: DataObjectsViewProps): React.ReactElement {
-<<<<<<< HEAD
 	const { containerId } = props;
 
 	const messageRelay = useMessageRelay();
@@ -93,12 +87,6 @@
 					return <FluidDataView containerId={containerId} node={fluidObject} />;
 				})}
 			</>
-=======
-	return (
-		<div className="data-objects-view">
-			<h3>Container Data</h3>
-			<div>TODO: data visualization is not yet supported.</div>
->>>>>>> cd6a32d7
 		</div>
 	);
 }