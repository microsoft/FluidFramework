/*!
 * Copyright (c) Microsoft Corporation and contributors. All rights reserved.
 * Licensed under the MIT License.
 */
import { IconButton, Stack, StackItem, TooltipHost } from "@fluentui/react";
import { useId } from "@fluentui/react-hooks";
import { Resizable } from "re-resizable";
import React from "react";

import {
    DebuggerRegistry,
    IFluidClientDebugger,
    getFluidClientDebuggers,
    getDebuggerRegistry,
} from "@fluid-tools/client-debugger";

import { RenderOptions } from "./RendererOptions";
import { ClientDebugView, ContainerSelectionDropdown } from "./components";

/**
 * {@link FluidClientDebuggers} input props.
 */
<<<<<<< HEAD
export interface FluidClientDebuggersProps {
    /**
     * Rendering policies for different kinds of Fluid client and object data.
     *
     * @defaultValue Strictly use default visualization policies.
     */
    renderOptions?: RenderOptions;
=======
export interface FluidClientDebuggerProps {
	/**
	 * Rendering policies for different kinds of Fluid client and object data.
	 *
	 * @defaultValue Strictly use default visualization policies.
	 */
	renderOptions?: RenderOptions;
>>>>>>> 0c3d3b60
}

// Drop down to show 2+ containers and manage the selected container in debugger view.
/**
 * Renders the debug view for an active debugger session registered using
 * {@link @fluid-tools/client-debugger#initializeFluidClientDebugger}.
 *
 * @remarks If no debugger has been initialized, will display a note to the user and a refresh button to search again.
 */
<<<<<<< HEAD
export function FluidClientDebuggers(props: FluidClientDebuggersProps): React.ReactElement {
    const debuggerRegistry: DebuggerRegistry = getDebuggerRegistry();

    const [clientDebuggers, setClientDebuggers] = React.useState<IFluidClientDebugger[]>(
        getFluidClientDebuggers(),
    );

    function getDefaultDebuggerSelectionId(options: IFluidClientDebugger[]): string | undefined {
        return options.length === 0 ? undefined : options[0].containerId;
    }

    const [selectedContainerId, setSelectedContainerId] = React.useState<string | undefined>(
        getDefaultDebuggerSelectionId(clientDebuggers) ?? undefined,
    );

    function getDebuggerFromContainerId(containerId: string): IFluidClientDebugger {
        const match = clientDebuggers.find(
            (clientDebugger) => clientDebugger.containerId === containerId,
        );
        if (match === undefined) {
            throw new Error(`No debugger found associated with Container ID "${containerId}".`);
        }
        return match;
    }

    React.useEffect(() => {
        function onDebuggerChanged(): void {
            const newDebuggerList = getFluidClientDebuggers();
            setClientDebuggers(newDebuggerList);
            if (selectedContainerId === undefined) {
                const newSelection = getDefaultDebuggerSelectionId(newDebuggerList);
                console.log(`Updating selection to container ID "${newSelection}".`);
                setSelectedContainerId(newSelection);
            }
        }

        debuggerRegistry.on("debuggerRegistered", onDebuggerChanged);
        debuggerRegistry.on("debuggerClosed", onDebuggerChanged);

        return (): void => {
            debuggerRegistry.off("debuggerRegistered", onDebuggerChanged);
            debuggerRegistry.off("debuggerClosed", onDebuggerChanged);
        };
    }, [getDefaultDebuggerSelectionId, selectedContainerId, debuggerRegistry, setClientDebuggers]);

    const view =
        selectedContainerId === undefined ? (
            <NoDebuggerInstance
                onRetryDebugger={(): void => {
                    const newDebuggerList = getFluidClientDebuggers();
                    setClientDebuggers(newDebuggerList);
                    const newDefaultId = getDefaultDebuggerSelectionId(newDebuggerList);
                    setSelectedContainerId(newDefaultId);
                }}
            />
        ) : (
            <ClientDebugView
                clientDebugger={getDebuggerFromContainerId(selectedContainerId)}
                renderOptions={props.renderOptions}
            />
        );

    const slectionView: React.ReactElement =
        clientDebuggers.length > 1 ? (
            <ContainerSelectionDropdown
                containerId={String(selectedContainerId)}
                clientDebuggers={clientDebuggers}
                onChangeSelection={(containerId): void => setSelectedContainerId(containerId)}
            />
        ) : (
            <></>
        );

    console.log(debuggerRegistry);
    return (
        <Resizable
            style={{
                position: "absolute",
                width: "400px",
                height: "100%",
                top: "0px",
                right: "0px",
                bottom: "0px",
                zIndex: "2",
                backgroundColor: "lightgray", // TODO: remove
            }}
            className={"debugger-panel"}
        >
            {slectionView}
            {view}
        </Resizable>
    );
=======
export function FluidClientDebugger(props: FluidClientDebuggerProps): React.ReactElement {
	/**
	 * This function will retrieve all client debuggers and return the first one.
	 * TODO: update it to check container id after support multi-containers app.
	 */
	function getFirstDebugger(): IFluidClientDebugger | undefined {
		const clientDebuggers = getFluidClientDebuggers();
		return clientDebuggers.length === 0 ? undefined : clientDebuggers[0];
	}

	const [clientDebugger, setClientDebugger] = React.useState<IFluidClientDebugger | undefined>(
		getFirstDebugger(),
	);

	const [isContainerDisposed, setIsContainerDisposed] = React.useState<boolean>(
		clientDebugger?.disposed ?? false,
	);

	React.useEffect(() => {
		function onDebuggerDisposed(): void {
			setIsContainerDisposed(true);
		}

		clientDebugger?.on("disposed", onDebuggerDisposed);

		return (): void => {
			clientDebugger?.off("disposed", onDebuggerDisposed);
		};
	}, [clientDebugger, setIsContainerDisposed]);

	let view: React.ReactElement;
	if (clientDebugger === undefined) {
		view = (
			<NoDebuggerInstance
				containerId={"No container found"}
				onRetryDebugger={(): void => setClientDebugger(getFirstDebugger())}
			/>
		);
	} else if (isContainerDisposed) {
		view = (
			<DebuggerDisposed
				containerId={clientDebugger.containerId}
				onRetryDebugger={(): void => setClientDebugger(getFirstDebugger())}
			/>
		);
	} else {
		view = (
			<ClientDebugView
				containerId={clientDebugger.containerId}
				clientDebugger={clientDebugger}
			/>
		);
	}

	return (
		<Resizable
			style={{
				position: "fixed",
				width: "400px",
				height: "100%",
				top: "0px",
				right: "0px",
				zIndex: "999999999",
				backgroundColor: "lightgray", // TODO: remove
			}}
			className={"debugger-panel"}
		>
			{view}
		</Resizable>
	);
>>>>>>> 0c3d3b60
}

/**
 * Base props interface used by components below which can re-attempt to find the debugger instance
 * associated with some Container ID.
 */
interface CanLookForDebugger {
	/**
	 * Retry looking for the debugger instance.
	 */
	onRetryDebugger(): void;
}

/**
 * {@link NoDebuggerInstance} input props.
 */
type NoDebuggerInstanceProps = CanLookForDebugger;

function NoDebuggerInstance(props: NoDebuggerInstanceProps): React.ReactElement {
<<<<<<< HEAD
    const { onRetryDebugger } = props;

    const retryButtonTooltipId = useId("retry-button-tooltip");

    // TODO: give more info and link to docs, etc. for using the tooling.
    return (
        <Stack horizontalAlign="center" tokens={{ childrenGap: 10 }}>
            <StackItem>
                <div>No Fluid Client debuggers found.</div>
            </StackItem>
            <StackItem>
                <TooltipHost content="Look again" id={retryButtonTooltipId}>
                    <IconButton
                        onClick={onRetryDebugger}
                        menuIconProps={{ iconName: "Refresh" }}
                        aria-describedby={retryButtonTooltipId}
                    />
                </TooltipHost>
            </StackItem>
        </Stack>
    );
=======
	const { containerId, onRetryDebugger } = props;

	const retryButtonTooltipId = useId("retry-button-tooltip");

	// TODO: give more info and link to docs, etc. for using the tooling.
	return (
		<Stack horizontalAlign="center" tokens={{ childrenGap: 10 }}>
			<StackItem>
				<div>No debugger has been initialized for container ID "{containerId}".</div>
			</StackItem>
			<StackItem>
				<TooltipHost content="Look again" id={retryButtonTooltipId}>
					<IconButton
						onClick={onRetryDebugger}
						menuIconProps={{ iconName: "Refresh" }}
						aria-describedby={retryButtonTooltipId}
					/>
				</TooltipHost>
			</StackItem>
		</Stack>
	);
}

/**
 * {@link DebuggerDisposed} input props.
 */
interface DebuggerDisposedProps extends HasContainerId, CanLookForDebugger {}

function DebuggerDisposed(props: DebuggerDisposedProps): React.ReactElement {
	const { containerId, onRetryDebugger } = props;

	const retryButtonTooltipId = useId("retry-button-tooltip");

	return (
		<Stack horizontalAlign="center" tokens={{ childrenGap: 10 }}>
			<StackItem>
				<div>
					The debugger associated with container ID "{containerId}" has been disposed.
				</div>
			</StackItem>
			<StackItem>
				<TooltipHost content="Look again" id={retryButtonTooltipId}>
					<IconButton
						onClick={onRetryDebugger}
						menuIconProps={{ iconName: "Refresh" }}
						aria-describedby={retryButtonTooltipId}
					/>
				</TooltipHost>
			</StackItem>
		</Stack>
	);
>>>>>>> 0c3d3b60
}<|MERGE_RESOLUTION|>--- conflicted
+++ resolved
@@ -20,7 +20,6 @@
 /**
  * {@link FluidClientDebuggers} input props.
  */
-<<<<<<< HEAD
 export interface FluidClientDebuggersProps {
     /**
      * Rendering policies for different kinds of Fluid client and object data.
@@ -28,15 +27,6 @@
      * @defaultValue Strictly use default visualization policies.
      */
     renderOptions?: RenderOptions;
-=======
-export interface FluidClientDebuggerProps {
-	/**
-	 * Rendering policies for different kinds of Fluid client and object data.
-	 *
-	 * @defaultValue Strictly use default visualization policies.
-	 */
-	renderOptions?: RenderOptions;
->>>>>>> 0c3d3b60
 }
 
 // Drop down to show 2+ containers and manage the selected container in debugger view.
@@ -46,7 +36,6 @@
  *
  * @remarks If no debugger has been initialized, will display a note to the user and a refresh button to search again.
  */
-<<<<<<< HEAD
 export function FluidClientDebuggers(props: FluidClientDebuggersProps): React.ReactElement {
     const debuggerRegistry: DebuggerRegistry = getDebuggerRegistry();
 
@@ -139,78 +128,6 @@
             {view}
         </Resizable>
     );
-=======
-export function FluidClientDebugger(props: FluidClientDebuggerProps): React.ReactElement {
-	/**
-	 * This function will retrieve all client debuggers and return the first one.
-	 * TODO: update it to check container id after support multi-containers app.
-	 */
-	function getFirstDebugger(): IFluidClientDebugger | undefined {
-		const clientDebuggers = getFluidClientDebuggers();
-		return clientDebuggers.length === 0 ? undefined : clientDebuggers[0];
-	}
-
-	const [clientDebugger, setClientDebugger] = React.useState<IFluidClientDebugger | undefined>(
-		getFirstDebugger(),
-	);
-
-	const [isContainerDisposed, setIsContainerDisposed] = React.useState<boolean>(
-		clientDebugger?.disposed ?? false,
-	);
-
-	React.useEffect(() => {
-		function onDebuggerDisposed(): void {
-			setIsContainerDisposed(true);
-		}
-
-		clientDebugger?.on("disposed", onDebuggerDisposed);
-
-		return (): void => {
-			clientDebugger?.off("disposed", onDebuggerDisposed);
-		};
-	}, [clientDebugger, setIsContainerDisposed]);
-
-	let view: React.ReactElement;
-	if (clientDebugger === undefined) {
-		view = (
-			<NoDebuggerInstance
-				containerId={"No container found"}
-				onRetryDebugger={(): void => setClientDebugger(getFirstDebugger())}
-			/>
-		);
-	} else if (isContainerDisposed) {
-		view = (
-			<DebuggerDisposed
-				containerId={clientDebugger.containerId}
-				onRetryDebugger={(): void => setClientDebugger(getFirstDebugger())}
-			/>
-		);
-	} else {
-		view = (
-			<ClientDebugView
-				containerId={clientDebugger.containerId}
-				clientDebugger={clientDebugger}
-			/>
-		);
-	}
-
-	return (
-		<Resizable
-			style={{
-				position: "fixed",
-				width: "400px",
-				height: "100%",
-				top: "0px",
-				right: "0px",
-				zIndex: "999999999",
-				backgroundColor: "lightgray", // TODO: remove
-			}}
-			className={"debugger-panel"}
-		>
-			{view}
-		</Resizable>
-	);
->>>>>>> 0c3d3b60
 }
 
 /**
@@ -230,7 +147,6 @@
 type NoDebuggerInstanceProps = CanLookForDebugger;
 
 function NoDebuggerInstance(props: NoDebuggerInstanceProps): React.ReactElement {
-<<<<<<< HEAD
     const { onRetryDebugger } = props;
 
     const retryButtonTooltipId = useId("retry-button-tooltip");
@@ -252,57 +168,4 @@
             </StackItem>
         </Stack>
     );
-=======
-	const { containerId, onRetryDebugger } = props;
-
-	const retryButtonTooltipId = useId("retry-button-tooltip");
-
-	// TODO: give more info and link to docs, etc. for using the tooling.
-	return (
-		<Stack horizontalAlign="center" tokens={{ childrenGap: 10 }}>
-			<StackItem>
-				<div>No debugger has been initialized for container ID "{containerId}".</div>
-			</StackItem>
-			<StackItem>
-				<TooltipHost content="Look again" id={retryButtonTooltipId}>
-					<IconButton
-						onClick={onRetryDebugger}
-						menuIconProps={{ iconName: "Refresh" }}
-						aria-describedby={retryButtonTooltipId}
-					/>
-				</TooltipHost>
-			</StackItem>
-		</Stack>
-	);
-}
-
-/**
- * {@link DebuggerDisposed} input props.
- */
-interface DebuggerDisposedProps extends HasContainerId, CanLookForDebugger {}
-
-function DebuggerDisposed(props: DebuggerDisposedProps): React.ReactElement {
-	const { containerId, onRetryDebugger } = props;
-
-	const retryButtonTooltipId = useId("retry-button-tooltip");
-
-	return (
-		<Stack horizontalAlign="center" tokens={{ childrenGap: 10 }}>
-			<StackItem>
-				<div>
-					The debugger associated with container ID "{containerId}" has been disposed.
-				</div>
-			</StackItem>
-			<StackItem>
-				<TooltipHost content="Look again" id={retryButtonTooltipId}>
-					<IconButton
-						onClick={onRetryDebugger}
-						menuIconProps={{ iconName: "Refresh" }}
-						aria-describedby={retryButtonTooltipId}
-					/>
-				</TooltipHost>
-			</StackItem>
-		</Stack>
-	);
->>>>>>> 0c3d3b60
 }