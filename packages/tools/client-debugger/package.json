--- conflicted
+++ resolved
@@ -70,14 +70,10 @@
     "@fluidframework/build-tools": "^0.5.0-103719",
     "@fluidframework/counter": ">=2.0.0-internal.2.1.0 <2.0.0-internal.3.0.0",
     "@fluidframework/eslint-config-fluid": "^1.1.0",
-<<<<<<< HEAD
     "@fluidframework/fluid-static": ">=2.0.0-internal.1.2.0 <2.0.0-internal.3.0.0",
     "@fluidframework/mocha-test-setup": ">=2.0.0-internal.2.1.0 <2.0.0-internal.3.0.0",
-    "@fluidframework/test-utils": "^1.2.5",
+    "@fluidframework/test-utils": "^1.3.0",
     "@fluidframework/tinylicious-client": ">=2.0.0-internal.1.2.0 <2.0.0-internal.3.0.0",
-=======
-    "@fluidframework/test-utils": "^1.3.0",
->>>>>>> 7784dde3
     "@microsoft/api-extractor": "^7.22.2",
     "@trivago/prettier-plugin-sort-imports": "^3.3.0",
     "@types/chai": "^4.0.0",
