# @fluid-tools/client-debugger

<<<<<<< HEAD
This library contains a library of developer tools for use alongside the Fluid Framework.
=======
This library contains developer tools for use alongside the Fluid Framework.
>>>>>>> 5c69b841
It is used to power our associated browser extensions.

TODO: link to extensions once they are published.

<!-- AUTO-GENERATED-CONTENT:START (README_INSTALLATION_SECTION:includeHeading=TRUE&devDependency=TRUE) -->

<!-- prettier-ignore-start -->
<!-- NOTE: This section is automatically generated using @fluid-tools/markdown-magic. Do not update these generated contents directly. -->

## Installation

To get started, install the package by running the following command:

```bash
npm i @fluid-tools/client-debugger -D
```

<!-- prettier-ignore-end -->

<!-- AUTO-GENERATED-CONTENT:END -->

## Usage

The Devtools' API surface is designed to fit nicely into most application flows.

### Initialization

To initialize a debugger session for your container, call `initializeDevtools`.
This function accepts a `DevtoolsLogger` for recording and communicating telemetry data, a list of initial Fluid `Containers` to associate with the session, and (optionally) customized data visualization configurations for visualizing `Container` data.

TODO: link to API docs once API shape has settled.

### Clean-up

The Devtools object is managed as a global singleton.
That singleton is automatically cleaned up prior to the Window's "unload" event.
So typical application flows likely won't need to worry about cleanup.
That said, if you wish to have tighter control over when the Devtools are torn down, you can simply call the `dispose` method on the handle returned by [initialization](#initialization).

## Related Tooling

This library is designed to work alongside our Chromium browser extension.

TODO: link to code on github once package names have been finalized.
TODO: link to the various browsers' webstore pages for our extension once it has been publiched.

## Working in the package

### Build

To build the package locally, first ensure you have run `pnpm install` from the root of the mono-repo.
Next, to build the code, run `npm run build` from the root of the mono-repo, or use [fluid-build](https://github.com/microsoft/FluidFramework/tree/main/build-tools/packages/build-tools#running-fluid-build-command-line) via `fluid-build -s build`.

-   Note: Once you have run a build from the root, assuming no other changes outside of this package, you may run `npm run build` directly within this directory for a faster build.
    If you make changes to any of this package's local dependencies, you will need to run a build again from the root before building again from directly within this package.

### Test

To run the tests, first ensure you have followed the [build](#build) steps above.
Next, run `npm run test` from a terminal within this directory.

<!-- AUTO-GENERATED-CONTENT:START (README_API_DOCS_SECTION:includeHeading=TRUE) -->

<!-- prettier-ignore-start -->

<!-- This section is automatically generated. To update it, make the appropriate changes to docs/md-magic.config.js or the embedded content, then run 'npm run build:md-magic' in the docs folder. -->

## API Documentation

API documentation for **@fluid-tools/client-debugger** is available at <https://fluidframework.com/docs/apis/client-debugger>.

<!-- prettier-ignore-end -->

<!-- AUTO-GENERATED-CONTENT:END -->

<!-- AUTO-GENERATED-CONTENT:START (README_TRADEMARK_SECTION:includeHeading=TRUE) -->

<!-- prettier-ignore-start -->
<!-- NOTE: This section is automatically generated using @fluid-tools/markdown-magic. Do not update these generated contents directly. -->

## Trademark

This project may contain Microsoft trademarks or logos for Microsoft projects, products, or services.

Use of these trademarks or logos must follow Microsoft's [Trademark & Brand
Guidelines](https://www.microsoft.com/en-us/legal/intellectualproperty/trademarks/usage/general).

Use of Microsoft trademarks or logos in modified versions of this project must not cause confusion or imply Microsoft sponsorship.

<!-- prettier-ignore-end -->

<!-- AUTO-GENERATED-CONTENT:END --><|MERGE_RESOLUTION|>--- conflicted
+++ resolved
@@ -1,10 +1,6 @@
 # @fluid-tools/client-debugger
 
-<<<<<<< HEAD
-This library contains a library of developer tools for use alongside the Fluid Framework.
-=======
 This library contains developer tools for use alongside the Fluid Framework.
->>>>>>> 5c69b841
 It is used to power our associated browser extensions.
 
 TODO: link to extensions once they are published.
