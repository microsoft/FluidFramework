--- conflicted
+++ resolved
@@ -6,11 +6,8 @@
 import { IAudience, IContainer } from "@fluidframework/container-definitions";
 import { IFluidLoadable } from "@fluidframework/core-interfaces";
 import { IClient } from "@fluidframework/protocol-definitions";
-<<<<<<< HEAD
+import { ContainerStateChangeKind } from "./Container";
 import { ContainerStateMetadata } from "./ContainerMetadata";
-=======
-import { ContainerStateChangeKind } from "./Container";
->>>>>>> 5d90f7cd
 
 import { IFluidClientDebugger, IFluidClientDebuggerEvents } from "./IFluidClientDebugger";
 import { AudienceChangeLogEntry, ConnectionStateChangeLogEntry } from "./Logs";
@@ -98,15 +95,12 @@
 	// #region Container-related event handlers
 
 	private readonly containerAttachedHandler = (): void => {
-<<<<<<< HEAD
-		this.postContainerStateChange();
-=======
+		this.postContainerStateChange();
 		this._connectionStateLog.push({
 			newState: ContainerStateChangeKind.Attached,
 			timestamp: Date.now(),
 			clientId: undefined,
 		});
->>>>>>> 5d90f7cd
 	};
 
 	private readonly containerConnectedHandler = (clientId: string): void => {
@@ -128,6 +122,7 @@
 	};
 
 	private readonly containerClosedHandler = (): void => {
+		this.postContainerStateChange();
 		this._connectionStateLog.push({
 			newState: ContainerStateChangeKind.Closed,
 			timestamp: Date.now(),
@@ -135,16 +130,13 @@
 		});
 	};
 
-	private readonly containerDisposeddHandler = (): void => {
+	private readonly containerDisposedHandler = (): void => {
+		this.postContainerStateChange();
 		this._connectionStateLog.push({
 			newState: ContainerStateChangeKind.Disposed,
 			timestamp: Date.now(),
 			clientId: undefined,
 		});
-	};
-
-	private readonly containerClosedHandler = (): void => {
-		this.postContainerStateChange();
 	};
 
 	// #endregion
@@ -249,10 +241,7 @@
 		this.container.on("attached", this.containerAttachedHandler);
 		this.container.on("connected", this.containerConnectedHandler);
 		this.container.on("disconnected", this.containerDisconnectedHandler);
-<<<<<<< HEAD
-=======
-		this.container.on("disposed", this.containerDisposeddHandler);
->>>>>>> 5d90f7cd
+		this.container.on("disposed", this.containerDisposedHandler);
 		this.container.on("closed", this.containerClosedHandler);
 
 		// Bind Audience events required for change-logging
@@ -289,7 +278,7 @@
 		this.container.off("attached", this.containerAttachedHandler);
 		this.container.off("connected", this.containerConnectedHandler);
 		this.container.off("disconnected", this.containerDisconnectedHandler);
-		this.container.off("disposed", this.containerDisposeddHandler);
+		this.container.off("disposed", this.containerDisposedHandler);
 		this.container.off("closed", this.containerClosedHandler);
 
 		// Unbind Audience events
