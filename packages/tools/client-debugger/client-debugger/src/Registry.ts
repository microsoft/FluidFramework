/*!
 * Copyright (c) Microsoft Corporation and contributors. All rights reserved.
 * Licensed under the MIT License.
 */
import { TypedEventEmitter } from "@fluidframework/common-utils";
import { IEvent } from "@fluidframework/common-definitions";
import { IContainer } from "@fluidframework/container-definitions";
import { IFluidLoadable } from "@fluidframework/core-interfaces";

import { FluidClientDebugger } from "./FluidClientDebugger";
import { IFluidClientDebugger } from "./IFluidClientDebugger";

/**
 * Properties for configuring a {@link IFluidClientDebugger}.
 *
 * @public
 */
export interface FluidClientDebuggerProps {
	/**
	 * The Container with which the debugger will be associated.
	 */
	container: IContainer;

	/**
	 * The ID of {@link FluidClientDebuggerProps.container | the Container}.
	 */
	containerId: string;

	/**
	 * Optional: Data belonging to {@link FluidClientDebuggerProps.container | the Container}.
	 *
	 * @remarks The debugger will not mutate this data.
	 */
	containerData?: IFluidLoadable | Record<string, IFluidLoadable>;

	/**
	 * Optional: Nickname for {@link FluidClientDebuggerProps.container | the Container} / debugger instance.
	 *
	 * @remarks
	 *
	 * Associated tooling may take advantage of this to differentiate between debugger instances using
	 * semantically meaningful information.
	 *
	 * If not provided, the {@link FluidClientDebuggerProps.containerId} will be used for the purpose of distinguising
	 * debugger instances.
	 */
	containerNickname?: string;
}

/**
 * Event to montor client debugger list change.
 * @internal
 */
export interface DebuggerRegistryEvents extends IEvent {
    /**
     * Emitted when a {@link IFluidClientDebugger} is registered.
     *
     * @eventProperty
     */
    (event: "debuggerRegistered", listener: (containerId: string) => void): void;

    /**
     * Emitted when a {@link IFluidClientDebugger} is closed.
     *
     * @eventProperty
     */
    (event: "debuggerClosed", listener: (containerId: string) => void): void;
}

/**
 * Contract for maintaining a global client debugger registry to store all registered client debugger.
 * @internal
 */
export class DebuggerRegistry extends TypedEventEmitter<DebuggerRegistryEvents> {
    private readonly registeredDebuggers: Map<string, FluidClientDebugger> = new Map();

    public constructor() {
        super();
    }

    /**
     * Initializes a {@link IFluidClientDebugger} from the provided properties and binds it to the global context.
     */
    public initializeDebugger(props: FluidClientDebuggerProps): void {
        const { containerId } = props;
        const existingDebugger = this.registeredDebuggers.get(containerId);
        if (existingDebugger !== undefined) {
            console.warn(
                `Active debugger registry already contains an entry for container ID "${containerId}". Override existing entry.`,
            );
            existingDebugger.dispose();
        }

        const clientDebugger = new FluidClientDebugger(props);
        console.log(`Add new debugger${clientDebugger.containerId}`);
        this.registeredDebuggers.set(containerId, clientDebugger);
        this.emit("debuggerRegistered", containerId, clientDebugger);
    }

    /**
     * Closes ({@link IFluidClientDebugger.dispose | disposes}) a registered client debugger associated with the
     * provided Container ID.
     */
    public closeDebugger(containerId: string): void {
        if (this.registeredDebuggers.has(containerId)) {
            const clientDebugger = this.registeredDebuggers.get(containerId);
            if (clientDebugger === undefined) {
                console.warn(
                    `No active client debugger associated with container ID "${containerId}" was found.`,
                );
            } else {
                clientDebugger.dispose();
                this.registeredDebuggers.delete(containerId);
                this.emit("debuggerClosed", containerId);
            }
        } else {
            console.warn(`Fluid Client debugger never been registered.`);
        }
    }

    /**
     * Gets the registered client debugger associated with the provided Container ID if one is registered.
     * @returns the client debugger or undefined if not found.
     */
    public getRegisteredDebuggers(): Map<string, IFluidClientDebugger> {
        return this.registeredDebuggers;
    }
}

/**
 * Initializes a {@link IFluidClientDebugger} from the provided properties, binding it to the global context.
 *
 * @remarks
 *
 * If there is an existing debugger session associated with the provided {@link FluidClientDebuggerProps.containerId},
 * the existing debugger session will be closed, and a new one will be generated from the provided props.
 *
 * @public
 */
export function initializeFluidClientDebugger(props: FluidClientDebuggerProps): void {
<<<<<<< HEAD
    getDebuggerRegistry().initializeDebugger(props);
=======
	const { containerId } = props;

	const debuggerRegistry = getDebuggerRegistry();

	const existingDebugger = debuggerRegistry.get(containerId);
	if (existingDebugger !== undefined) {
		console.warn(
			`Active debugger registry already contains an entry for container ID "${containerId}". Override existing entry.`,
		);
		existingDebugger.dispose();
	}
	debuggerRegistry.set(containerId, new FluidClientDebugger(props));
>>>>>>> 0c3d3b60
}

/**
 * Closes ({@link IFluidClientDebugger.dispose | disposes}) a registered client debugger associated with the
 * provided Container ID.
 *
 * @public
 */
export function closeFluidClientDebugger(containerId: string): void {
<<<<<<< HEAD
    getDebuggerRegistry().closeDebugger(containerId);
=======
	const debuggerRegistry = getDebuggerRegistry();

	const clientDebugger = debuggerRegistry.get(containerId);
	if (clientDebugger === undefined) {
		console.warn(
			`No active client debugger associated with container ID "${containerId}" was found.`,
		);
	} else {
		clientDebugger.dispose();
		debuggerRegistry.delete(containerId);
	}
>>>>>>> 0c3d3b60
}

/**
 * Gets the registered client debugger associated with the provided Container ID if one is registered.
 *
 * @remarks Will return `undefined` if no such debugger is registered.
 *
 * @internal
 */
export function getFluidClientDebugger(containerId: string): IFluidClientDebugger | undefined {
<<<<<<< HEAD
    const debuggerRegistry = getDebuggerRegistry().getRegisteredDebuggers();
    return debuggerRegistry.get(containerId);
=======
	const debuggerRegistry = getDebuggerRegistry();
	return debuggerRegistry.get(containerId);
>>>>>>> 0c3d3b60
}

/**
 * Gets all registered client debuggers from the registry.
 *
 * @internal
 */
export function getFluidClientDebuggers(): IFluidClientDebugger[] {
	const debuggerRegistry = getDebuggerRegistry();

<<<<<<< HEAD
    const clientDebuggers: IFluidClientDebugger[] = [];
    for (const [, clientDebugger] of debuggerRegistry.getRegisteredDebuggers()) {
        clientDebuggers.push(clientDebugger);
    }
=======
	const clientDebuggers: IFluidClientDebugger[] = [];
	for (const [, clientDebugger] of debuggerRegistry) {
		clientDebuggers.push(clientDebugger);
	}
>>>>>>> 0c3d3b60

	return clientDebuggers;
}

/**
 * Gets the debugger registry from the window. Initializes it if one does not yet exist.
 *
 * @throws Throws an error if initialization / binding to the window object fails.
 *
 * @internal
 */
<<<<<<< HEAD
export function getDebuggerRegistry(): DebuggerRegistry {
    if (globalThis.fluidClientDebuggersRegistry === undefined) {
        // If no client debuggers have been bound, initialize list
        globalThis.fluidClientDebuggersRegistry = new DebuggerRegistry();
    }

    const debuggerRegistry = globalThis.fluidClientDebuggersRegistry as DebuggerRegistry;
=======
export function getDebuggerRegistry(): Map<string, IFluidClientDebugger> {
	if (globalThis.fluidClientDebuggers === undefined) {
		// If no client debuggers have been bound, initialize list
		globalThis.fluidClientDebuggers = new Map<string, IFluidClientDebugger>();
	}

	const debuggerRegistry = globalThis.fluidClientDebuggers as Map<string, IFluidClientDebugger>;
>>>>>>> 0c3d3b60

	if (debuggerRegistry === undefined) {
		throw new Error("Fluid Client debugger registry initialization failed.");
	}

	return debuggerRegistry;
}

/**
 * Clears the debugger registry, disposing of any remaining debugger objects.
 *
 * @internal
 */
export function clearDebuggerRegistry(): void {
	const debuggerRegistry = globalThis.fluidClientDebuggers as Map<string, IFluidClientDebugger>;
	if (debuggerRegistry !== undefined) {
		for (const [, clientDebugger] of debuggerRegistry) {
			if (clientDebugger.disposed) {
				console.warn(`Fluid Client debugger has already been disposed.`);
			} else {
				clientDebugger.dispose();
			}
		}
	}

	globalThis.fluidClientDebuggers = undefined;
}<|MERGE_RESOLUTION|>--- conflicted
+++ resolved
@@ -138,22 +138,7 @@
  * @public
  */
 export function initializeFluidClientDebugger(props: FluidClientDebuggerProps): void {
-<<<<<<< HEAD
     getDebuggerRegistry().initializeDebugger(props);
-=======
-	const { containerId } = props;
-
-	const debuggerRegistry = getDebuggerRegistry();
-
-	const existingDebugger = debuggerRegistry.get(containerId);
-	if (existingDebugger !== undefined) {
-		console.warn(
-			`Active debugger registry already contains an entry for container ID "${containerId}". Override existing entry.`,
-		);
-		existingDebugger.dispose();
-	}
-	debuggerRegistry.set(containerId, new FluidClientDebugger(props));
->>>>>>> 0c3d3b60
 }
 
 /**
@@ -163,21 +148,7 @@
  * @public
  */
 export function closeFluidClientDebugger(containerId: string): void {
-<<<<<<< HEAD
     getDebuggerRegistry().closeDebugger(containerId);
-=======
-	const debuggerRegistry = getDebuggerRegistry();
-
-	const clientDebugger = debuggerRegistry.get(containerId);
-	if (clientDebugger === undefined) {
-		console.warn(
-			`No active client debugger associated with container ID "${containerId}" was found.`,
-		);
-	} else {
-		clientDebugger.dispose();
-		debuggerRegistry.delete(containerId);
-	}
->>>>>>> 0c3d3b60
 }
 
 /**
@@ -188,13 +159,8 @@
  * @internal
  */
 export function getFluidClientDebugger(containerId: string): IFluidClientDebugger | undefined {
-<<<<<<< HEAD
     const debuggerRegistry = getDebuggerRegistry().getRegisteredDebuggers();
     return debuggerRegistry.get(containerId);
-=======
-	const debuggerRegistry = getDebuggerRegistry();
-	return debuggerRegistry.get(containerId);
->>>>>>> 0c3d3b60
 }
 
 /**
@@ -205,17 +171,10 @@
 export function getFluidClientDebuggers(): IFluidClientDebugger[] {
 	const debuggerRegistry = getDebuggerRegistry();
 
-<<<<<<< HEAD
     const clientDebuggers: IFluidClientDebugger[] = [];
     for (const [, clientDebugger] of debuggerRegistry.getRegisteredDebuggers()) {
         clientDebuggers.push(clientDebugger);
     }
-=======
-	const clientDebuggers: IFluidClientDebugger[] = [];
-	for (const [, clientDebugger] of debuggerRegistry) {
-		clientDebuggers.push(clientDebugger);
-	}
->>>>>>> 0c3d3b60
 
 	return clientDebuggers;
 }
@@ -227,7 +186,6 @@
  *
  * @internal
  */
-<<<<<<< HEAD
 export function getDebuggerRegistry(): DebuggerRegistry {
     if (globalThis.fluidClientDebuggersRegistry === undefined) {
         // If no client debuggers have been bound, initialize list
@@ -235,15 +193,6 @@
     }
 
     const debuggerRegistry = globalThis.fluidClientDebuggersRegistry as DebuggerRegistry;
-=======
-export function getDebuggerRegistry(): Map<string, IFluidClientDebugger> {
-	if (globalThis.fluidClientDebuggers === undefined) {
-		// If no client debuggers have been bound, initialize list
-		globalThis.fluidClientDebuggers = new Map<string, IFluidClientDebugger>();
-	}
-
-	const debuggerRegistry = globalThis.fluidClientDebuggers as Map<string, IFluidClientDebugger>;
->>>>>>> 0c3d3b60
 
 	if (debuggerRegistry === undefined) {
 		throw new Error("Fluid Client debugger registry initialization failed.");
