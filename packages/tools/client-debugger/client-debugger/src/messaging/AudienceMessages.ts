/*!
 * Copyright (c) Microsoft Corporation and contributors. All rights reserved.
 * Licensed under the MIT License.
 */
import { IClient } from "@fluidframework/protocol-definitions";
import { AudienceChangeLogEntry } from "../Logs";
import { HasContainerId } from "./DebuggerMessages";
<<<<<<< HEAD

import { IDebuggerMessage, ISourcedDebuggerMessage } from "./Messages";
=======
import { ISourcedDebuggerMessage } from "./Messages";
>>>>>>> 38b19402

/**
 * Metadata of clients within the Audience.
 *
 * @public
 */
export interface AudienceClientMetaData {
	/**
	 * Local users's clientId.
	 */
	clientId: string;

	/**
	 * Metadata about the client that was added or removed.
	 */
	client: IClient;
}

/**
 * Inbound message requesting audience data from the Container with the specific ID.
 * Will result in the {@link AudienceSummaryMessage } message being posted.
 *
 * @public
 */
export interface GetAudienceMessage extends ISourcedDebuggerMessage<HasContainerId> {
	type: "GET_AUDIENCE";
}

/**
 * Message data format used by {@link AudienceSummaryMessage }.
 *
 * @public
 */
export interface AudienceSummaryMessageData extends HasContainerId {
	/**
	 * Id of the client connected to the container
	 */
	clientId: string | undefined;

	/**
	 * Metadata of the current Audience state.
	 */
	audienceState: AudienceClientMetaData[];

	/**
	 * Connection history of members to the container
	 */
	audienceHistory: readonly AudienceChangeLogEntry[];
}

/**
 * Audience event message which contains {@link AudienceSummaryMessageData} data.
 *
 * @public
 */
export interface AudienceSummaryMessage
	extends ISourcedDebuggerMessage<AudienceSummaryMessageData> {
	type: "AUDIENCE_EVENT";
}<|MERGE_RESOLUTION|>--- conflicted
+++ resolved
@@ -5,12 +5,7 @@
 import { IClient } from "@fluidframework/protocol-definitions";
 import { AudienceChangeLogEntry } from "../Logs";
 import { HasContainerId } from "./DebuggerMessages";
-<<<<<<< HEAD
-
-import { IDebuggerMessage, ISourcedDebuggerMessage } from "./Messages";
-=======
 import { ISourcedDebuggerMessage } from "./Messages";
->>>>>>> 38b19402
 
 /**
  * Metadata of clients within the Audience.
