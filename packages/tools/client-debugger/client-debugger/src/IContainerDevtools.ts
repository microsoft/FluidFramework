/*!
 * Copyright (c) Microsoft Corporation and contributors. All rights reserved.
 * Licensed under the MIT License.
 */
import { IDisposable } from "@fluidframework/common-definitions";
import { IAudience, IContainer } from "@fluidframework/container-definitions";
import { IFluidLoadable } from "@fluidframework/core-interfaces";

import { AudienceChangeLogEntry, ConnectionStateChangeLogEntry } from "./Logs";

// TODOs:
// - Data recording configuration (what things the user wishes to subscribe to)
// - Allow consumers to opt out of posting messages to the window?
// - Pass diffs instead of all data in change events (probably requires defining separate full-dump messages from delta messages)

/**
<<<<<<< HEAD
 * Events emitted by {@link IContainerDevtools}.
 *
 * @internal
 */
export interface ContainerDevtoolsEvents extends IEvent {
	/**
	 * Emitted when the {@link IContainerDevtools} itself has been disposed.
	 *
	 * @see {@link IContainerDevtools.dispose}
	 */
	(event: "disposed", listener: () => void);
}

/**
=======
>>>>>>> 11466792
 * Fluid debug session associated with a Fluid Client via its
 * {@link @fluidframework/container-definitions#IContainer} and
 * {@link @fluidframework/container-definitions#IAudience}.
 *
 * @internal
 */
export interface IContainerDevtools extends IDisposable {
	/**
	 * The ID of {@link IContainerDevtools.container}.
	 */
	readonly containerId: string;

	/**
	 * The Container session with which the debugger is associated.
	 */
	readonly container: IContainer;

	/**
	 * The Audience associated with the Container
	 */
	readonly audience: IAudience;

	/**
	 * Data contents of the Container.
	 *
	 * @remarks
	 *
	 * This map is assumed to be immutable. The debugger will not make any modifications to its contents.
	 */
	readonly containerData?: IFluidLoadable | Record<string, IFluidLoadable>;

	/**
	 * Optional: Nickname to assign to the debugger instance.
	 *
	 * @remarks
	 *
	 * Associated tooling may take advantage of this to differentiate between instances using
	 * semantically meaningful information.
	 *
	 * If not provided, the {@link IContainerDevtools.containerId} will be used for the purpose of distinguishing
	 * instances.
	 */
	readonly containerNickname?: string;

	/**
	 * Gets the history of all ConnectionState changes since the debugger session was initialized.
	 *
	 * @remarks
	 *
	 * {@link IContainerDevtools.container}'s `connected` and `disconnected` events signal that this data has changed.
	 * Consumers will need to re-call this to get the most up-to-date data.
	 */
	getContainerConnectionLog(): readonly ConnectionStateChangeLogEntry[];

	/**
	 * Historical log of audience member changes.
	 *
	 * @remarks
	 *
	 * {@link IContainerDevtools.audience}'s `addMember` and `removeMember` events signal that this data has changed.
	 * Consumers will need to re-call this to get the most up-to-date data.
	 */
	getAudienceHistory(): readonly AudienceChangeLogEntry[];

	/**
	 * Disposes the debugger session.
	 * All data recording will stop, and no further state change events will be emitted.
	 */
	dispose(): void;
}<|MERGE_RESOLUTION|>--- conflicted
+++ resolved
@@ -14,23 +14,6 @@
 // - Pass diffs instead of all data in change events (probably requires defining separate full-dump messages from delta messages)
 
 /**
-<<<<<<< HEAD
- * Events emitted by {@link IContainerDevtools}.
- *
- * @internal
- */
-export interface ContainerDevtoolsEvents extends IEvent {
-	/**
-	 * Emitted when the {@link IContainerDevtools} itself has been disposed.
-	 *
-	 * @see {@link IContainerDevtools.dispose}
-	 */
-	(event: "disposed", listener: () => void);
-}
-
-/**
-=======
->>>>>>> 11466792
  * Fluid debug session associated with a Fluid Client via its
  * {@link @fluidframework/container-definitions#IContainer} and
  * {@link @fluidframework/container-definitions#IAudience}.
