--- conflicted
+++ resolved
@@ -24,10 +24,6 @@
 import { DevtoolsLogger } from "./DevtoolsLogger";
 import { VisualizeSharedObject } from "./data-visualization";
 
-// TODOs:
-// - Devtools disposal
-// - Clear devtools on `window.beforeunload`, to ensure we do not hold onto stale resources.
-
 /**
  * Message logging options used by the root devtools.
  */
@@ -45,11 +41,7 @@
 
 /**
  * Error text thrown when a user attempts to register a {@link IContainerDevtools} instance for an ID that is already
-<<<<<<< HEAD
- * registered with the {@link FluidDevtools}.
-=======
  * registered with the {@link IFluidDevtools}.
->>>>>>> cd122ba6
  *
  * @privateRemarks Exported for test purposes only.
  */
@@ -61,11 +53,7 @@
 }
 
 /**
-<<<<<<< HEAD
- * Properties for configuring an {@link IFluidDevtools}.
-=======
- * Properties for configuring a {@link IFluidDevtools}.
->>>>>>> cd122ba6
+ * Properties for configuring the Devtools.
  *
  * @public
  */
@@ -127,12 +115,8 @@
  * (via {@link GetContainerList.Message}).
  *
  * TODO: Document others as they are added.
-<<<<<<< HEAD
- *
- * @internal
+ *
  * @sealed
-=======
->>>>>>> cd122ba6
  */
 export class FluidDevtools implements IFluidDevtools {
 	/**
