/*!
 * Copyright (c) Microsoft Corporation and contributors. All rights reserved.
 * Licensed under the MIT License.
 */

import { UsageError } from "@fluidframework/container-utils";

import { ContainerDevtoolsProps, ContainerDevtools } from "./ContainerDevtools";
import { IContainerDevtools } from "./IContainerDevtools";
import {
	ContainerList,
	DevtoolsFeatures,
	GetContainerList,
	GetDevtoolsFeatures,
	handleIncomingWindowMessage,
	InboundHandlers,
	ISourcedDevtoolsMessage,
	MessageLoggingOptions,
	postMessagesToWindow,
} from "./messaging";
import { IFluidDevtools } from "./IFluidDevtools";
import { ContainerMetadata } from "./ContainerMetadata";
import { DevtoolsFeature, DevtoolsFeatureFlags } from "./Features";
import { DevtoolsLogger } from "./DevtoolsLogger";
import { VisualizeSharedObject } from "./data-visualization";

/**
 * Message logging options used by the root devtools.
 */
const devtoolsMessageLoggingOptions: MessageLoggingOptions = {
	context: "Fluid Devtools",
};

/**
 * Error text thrown when {@link FluidDevtools} operations are used after it has been disposed.
 *
 * @privateRemarks Exported for test purposes only.
 */
export const useAfterDisposeErrorText =
	"The devtools instance has been disposed. Further operations are invalid.";

/**
 * Error text thrown when a user attempts to register a {@link IContainerDevtools} instance for an ID that is already
 * registered with the {@link IFluidDevtools}.
 *
 * @privateRemarks Exported for test purposes only.
 */
export function getContainerAlreadyRegisteredErrorText(containerId: string): string {
	return (
		`A ContainerDevtools instance has already been registered for container ID "${containerId}".` +
		"Existing instance must be closed before a replacement may be registered."
	);
}

/**
 * Properties for configuring the Devtools.
 *
 * @public
 */
export interface FluidDevtoolsProps {
	/**
	 * (optional) telemetry logger associated with the Fluid runtime.
	 *
	 * @remarks
	 *
	 * Note: {@link IFluidDevtools} does not register this logger with the Fluid runtime; that must be done separately.
	 *
	 * This is provided to the Devtools instance strictly to enable communicating supported / desired functionality with
	 * external listeners.
	 */
	logger?: DevtoolsLogger;

	/**
	 * (optional) List of Containers to initialize the devtools with.
	 *
	 * @remarks Additional Containers can be registered with the Devtools via {@link IFluidDevtools.registerContainerDevtools}.
	 */
	initialContainers?: ContainerDevtoolsProps[];

	/**
	 * (optional) Configurations for generating visual representations of
	 * {@link @fluidframework/shared-object-base#ISharedObject}s associated with individual Containers.
	 *
	 * @remarks
	 *
	 * If not specified, then only `SharedObject` types natively known by the system will be visualized, and using
	 * default visualization implementations.
	 *
	 * If a visualizer configuration is specified for a shared object type that has a default visualizer, the custom one will be used.
	 */
	dataVisualizers?: Record<string, VisualizeSharedObject>;
}

/**
 * {@link IFluidDevtools} implementation.
 *
 * @remarks
 *
 * This class listens for incoming messages from the window (globalThis), and posts messages to it upon relevant
 * state changes and when requested.
 *
 * **Messages it listens for:**
 *
 * - {@link GetDevtoolsFeatures.Message}: When received, {@link DevtoolsFeatures.Message} will be posted in response.
 *
 * - {@link GetContainerList.Message}: When received, {@link ContainerList.Message} will be posted in response.
 *
 * TODO: Document others as they are added.
 *
 * **Messages it posts:**
 *
 * - {@link DevtoolsFeatures.Message}: Posted only when requested via {@link GetDevtoolsFeatures.Message}.
 *
 * - {@link ContainerList.Message}: Posted whenever the list of registered Containers changes, or when requested
 * (via {@link GetContainerList.Message}).
 *
 * TODO: Document others as they are added.
 *
 * @sealed
 */
export class FluidDevtools implements IFluidDevtools {
	/**
<<<<<<< HEAD
	 * (optional) Telemetry logger associated with the Fluid runtime.
=======
	 * (optional) telemetry logger associated with the Fluid runtime.
>>>>>>> 00ae9e22
	 */
	public readonly logger: DevtoolsLogger | undefined;

	/**
	 * Stores Container-level devtools instances registered with this object.
	 * Maps from Container IDs to the corresponding devtools instance.
	 */
	private readonly containers: Map<string, ContainerDevtools>;

	/**
	 * Global data visualizers to apply to all {@link IContainerDevtools} instances registered with this object.
	 *
	 * @remarks If the user specifies data visualizers alongside a specific Container, those will take precedence over these.
	 */
	private readonly dataVisualizers?: Record<string, VisualizeSharedObject>;

	/**
	 * Private {@link FluidDevtools.disposed} tracking.
	 */
	private _disposed: boolean;

	// #region Event handlers

	/**
	 * Handlers for inbound messages specific to FluidDevTools.
	 */
	private readonly inboundMessageHandlers: InboundHandlers = {
		[GetDevtoolsFeatures.MessageType]: () => {
			this.postSupportedFeatures();
			return true;
		},
		[GetContainerList.MessageType]: () => {
			this.postContainerList();
			return true;
		},
	};

	/**
	 * Event handler for messages coming from the window (globalThis).
	 */
	private readonly windowMessageHandler = (
		event: MessageEvent<Partial<ISourcedDevtoolsMessage>>,
	): void => {
		handleIncomingWindowMessage(
			event,
			this.inboundMessageHandlers,
			devtoolsMessageLoggingOptions,
		);
	};

	/**
	 * Event handler for the window (globalThis) `beforeUnload` event.
	 * Disposes of the Devtools instance (which also clears the global singleton).
	 */
	private readonly windowBeforeUnloadHandler = (): void => {
		this.dispose();
	};

	/**
	 * Posts {@link DevtoolsFeatures.Message} to the window (globalThis) with the set of features supported by
	 * this instance.
	 */
	private readonly postSupportedFeatures = (): void => {
		const supportedFeatures = this.getSupportedFeatures();
		postMessagesToWindow(
			devtoolsMessageLoggingOptions,
			DevtoolsFeatures.createMessage({
				features: supportedFeatures,
			}),
		);
	};

	/**
	 * Posts a {@link ContainerList.Message} to the window (globalThis).
	 */
	private readonly postContainerList = (): void => {
		const containers: ContainerMetadata[] = this.getAllContainerDevtools().map(
			(containerDevtools) => ({
				id: containerDevtools.containerId,
				nickname: containerDevtools.containerNickname,
			}),
		);

		postMessagesToWindow(
			devtoolsMessageLoggingOptions,
			ContainerList.createMessage({
				containers,
			}),
		);
	};

	// #endregion

	/**
	 * Singleton instance.
	 */
	private static I: FluidDevtools | undefined;

	private constructor(props?: FluidDevtoolsProps) {
		// Populate initial Container-level devtools
		this.containers = new Map<string, ContainerDevtools>();
		if (props?.initialContainers !== undefined) {
			for (const containerConfig of props.initialContainers) {
				this.containers.set(
					containerConfig.containerId,
					new ContainerDevtools(containerConfig),
				);
			}
		}

		this.logger = props?.logger;
		this.dataVisualizers = props?.dataVisualizers;

		// Register listener for inbound messages from the Window (globalThis)
		globalThis.addEventListener?.("message", this.windowMessageHandler);

		// Register the devtools instance to be disposed on Window unload
		globalThis.addEventListener?.("beforeunload", this.windowBeforeUnloadHandler);

		this._disposed = false;
	}

	/**
	 * Creates and returns the FluidDevtools singleton.
	 */
	public static initialize(props?: FluidDevtoolsProps): FluidDevtools {
		if (FluidDevtools.I !== undefined) {
			console.warn(
				"Devtools have already been initialized. " +
					"Existing Devtools must be closed (see closeDevtools) before new ones may be initialized. " +
					"Returning existing Devtools instance.",
			);
		} else {
			FluidDevtools.I = new FluidDevtools(props);
		}

		return FluidDevtools.I;
	}

	/**
	 * Gets the Devtools singleton if it has been initialized, otherwise throws.
	 */
	public static getOrThrow(): FluidDevtools {
		if (FluidDevtools.I === undefined) {
			throw new UsageError("Devtools have not yet been initialized.");
		}
		return FluidDevtools.I;
	}

	/**
	 * Gets the Devtools singleton if it has been initialized, otherwise returns `undefined`.
	 */
	public static tryGet(): FluidDevtools | undefined {
		return FluidDevtools.I;
	}

	/**
	 * {@inheritDoc IFluidDevtools.registerContainerDevtools}
	 */
	public registerContainerDevtools(props: ContainerDevtoolsProps): void {
		if (this.disposed) {
			throw new UsageError(useAfterDisposeErrorText);
		}

		const { containerId, dataVisualizers: containerVisualizers } = props;

		if (this.containers.has(containerId)) {
			throw new UsageError(getContainerAlreadyRegisteredErrorText(containerId));
		}

		const dataVisualizers = mergeDataVisualizers(this.dataVisualizers, containerVisualizers);

		const containerDevtools = new ContainerDevtools({
			...props,
			dataVisualizers,
		});
		this.containers.set(containerId, containerDevtools);

		// Post message for container list change
		this.postContainerList();
	}

	/**
	 * {@inheritDoc IFluidDevtools.closeContainerDevtools}
	 */
	public closeContainerDevtools(containerId: string): void {
		if (this.disposed) {
			throw new UsageError(useAfterDisposeErrorText);
		}

		const containerDevtools = this.containers.get(containerId);
		if (containerDevtools === undefined) {
			console.warn(
				`No ContainerDevtools associated with container ID "${containerId}" was found.`,
			);
		} else {
			containerDevtools.dispose();
			this.containers.delete(containerId);

			// Post message for container list change
			this.postContainerList();
		}
	}

	/**
	 * Gets the registed Container Devtools associated with the provided Container ID, if one exists.
	 * Otherwise returns `undefined`.
	 */
	public getContainerDevtools(containerId: string): IContainerDevtools | undefined {
		if (this.disposed) {
			throw new UsageError(useAfterDisposeErrorText);
		}

		return this.containers.get(containerId);
	}

	/**
<<<<<<< HEAD
	 * Gets the set of features supported by this instance.
	 */
	private getSupportedFeatures(): DevtoolsFeatureFlags {
		return {
			[DevtoolsFeature.Telemetry]: this.logger !== undefined,
		};
	}

	/**
=======
>>>>>>> 00ae9e22
	 * Gets all Container-level devtools instances.
	 */
	public getAllContainerDevtools(): readonly IContainerDevtools[] {
		if (this.disposed) {
			throw new UsageError(useAfterDisposeErrorText);
		}

		return [...this.containers.values()];
	}

	/**
	 * {@inheritDoc @fluidframework/common-definitions#IDisposable.disposed}
	 */
	public get disposed(): boolean {
		return this._disposed;
	}

	/**
	 * {@inheritDoc @fluidframework/common-definitions#IDisposable.dispose}
	 */
	public dispose(): void {
		if (this.disposed) {
			throw new UsageError(useAfterDisposeErrorText);
		}

		// Dispose of container-level devtools
		for (const [, containerDevtools] of this.containers) {
			containerDevtools.dispose();
		}
		this.containers.clear();

		// Notify listeners that the list of Containers changed.
		this.postContainerList();

		// Clear the singleton so a new one may be initialized.
		FluidDevtools.I = undefined;

		// Clean up event listeners
		globalThis.removeEventListener?.("message", this.windowMessageHandler);
		globalThis.removeEventListener?.("beforeunload", this.windowBeforeUnloadHandler);

		this._disposed = true;
	}

	/**
	 * Gets the set of features supported by this instance.
	 */
	private getSupportedFeatures(): DevtoolsFeatureFlags {
		return {
			[DevtoolsFeature.Telemetry]: this.logger !== undefined,
		};
	}
}

/**
 * Merges an optional set of global visualizers with an optional set of Container-local visualizers, such that
 * Container-level visualizers take precedence when present.
 */
function mergeDataVisualizers(
	globalVisualizers?: Record<string, VisualizeSharedObject>,
	containerVisualizers?: Record<string, VisualizeSharedObject>,
): Record<string, VisualizeSharedObject> | undefined {
	if (globalVisualizers === undefined) {
		return containerVisualizers;
	}
	if (containerVisualizers === undefined) {
		return globalVisualizers;
	}
	return {
		...globalVisualizers,
		...containerVisualizers,
	};
}

/**
 * Initializes the Devtools singleton and returns a handle to it.
 *
 * @remarks
 *
 * The instance is tracked as a static singleton.
 *
 * It is automatically disposed on webpage unload, but it can be closed earlier by calling `dispose`
 * on the returned handle.
 *
 * @public
 */
export function initializeDevtools(props?: FluidDevtoolsProps): IFluidDevtools {
	return FluidDevtools.initialize(props);
}<|MERGE_RESOLUTION|>--- conflicted
+++ resolved
@@ -120,11 +120,7 @@
  */
 export class FluidDevtools implements IFluidDevtools {
 	/**
-<<<<<<< HEAD
 	 * (optional) Telemetry logger associated with the Fluid runtime.
-=======
-	 * (optional) telemetry logger associated with the Fluid runtime.
->>>>>>> 00ae9e22
 	 */
 	public readonly logger: DevtoolsLogger | undefined;
 
@@ -342,18 +338,6 @@
 	}
 
 	/**
-<<<<<<< HEAD
-	 * Gets the set of features supported by this instance.
-	 */
-	private getSupportedFeatures(): DevtoolsFeatureFlags {
-		return {
-			[DevtoolsFeature.Telemetry]: this.logger !== undefined,
-		};
-	}
-
-	/**
-=======
->>>>>>> 00ae9e22
 	 * Gets all Container-level devtools instances.
 	 */
 	public getAllContainerDevtools(): readonly IContainerDevtools[] {
