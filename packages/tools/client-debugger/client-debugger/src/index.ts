--- conflicted
+++ resolved
@@ -46,12 +46,9 @@
 // TODO: re-enable this once the API surface has settled
 /* eslint-disable no-restricted-syntax */
 
-<<<<<<< HEAD
 export * from "./AudienceMetadata";
-=======
 export { ContainerStateChangeKind } from "./Container";
 
->>>>>>> 5d90f7cd
 export { IFluidClientDebugger, IFluidClientDebuggerEvents } from "./IFluidClientDebugger";
 export {
 	AudienceChangeLogEntry,
