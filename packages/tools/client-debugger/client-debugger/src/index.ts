--- conflicted
+++ resolved
@@ -10,11 +10,8 @@
  * It listens for incoming messages from the corresponding extension, and posts direct responses as well as automatic
  * updates for Fluid state changes.
  *
-<<<<<<< HEAD
- * Individual {@link IFluidContainer | Fluid Containers} can be registered to generate Container-level stats.
-=======
- * Individual {@link @fluidframework/container-definitions#IContainer | Fluid Containers} can be registered to generate Container-level stats.
->>>>>>> 5c69b841
+ * Individual {@link @fluidframework/container-definitions#IContainer | Fluid Containers} can be registered to generate
+ * Container-level stats.
  *
  * See the package README for more details.
  *
