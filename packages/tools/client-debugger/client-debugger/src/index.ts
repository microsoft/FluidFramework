--- conflicted
+++ resolved
@@ -46,9 +46,6 @@
 export { MemberChangeKind } from "./AudienceMetadata";
 export { ContainerStateChangeKind } from "./Container";
 export { ContainerMetadata, ContainerStateMetadata } from "./ContainerMetadata";
-<<<<<<< HEAD
-export { DebuggerFeature, DebuggerFeatures } from "./Features";
-=======
 export {
 	FluidHandleNode,
 	FluidObjectId,
@@ -71,7 +68,7 @@
 	VisualizeSharedObject,
 	UnknownObjectNode,
 } from "./data-visualization";
->>>>>>> 384769c6
+export { DebuggerFeature, DebuggerFeatures } from "./Features";
 export { IFluidClientDebugger, IFluidClientDebuggerEvents } from "./IFluidClientDebugger";
 export { FluidDebuggerLogger } from "./FluidDebuggerLogger";
 export {
