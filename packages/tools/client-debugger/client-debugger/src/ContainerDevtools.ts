--- conflicted
+++ resolved
@@ -45,11 +45,7 @@
 import { ContainerDevtoolsFeature, ContainerDevtoolsFeatureFlags } from "./Features";
 
 /**
-<<<<<<< HEAD
- * Properties for configuring an {@link IContainerDevtools}.
-=======
  * Properties for registering a {@link @fluidframework/container-definitions#IContainer} with the Devtools.
->>>>>>> 00ae9e22
  *
  * @public
  */
