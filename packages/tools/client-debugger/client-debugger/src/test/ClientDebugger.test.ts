--- conflicted
+++ resolved
@@ -9,19 +9,11 @@
 
 import { IFluidClientDebugger } from "../IFluidClientDebugger";
 import {
-<<<<<<< HEAD
     clearDebuggerRegistry,
     closeFluidClientDebugger,
     getFluidClientDebuggers,
     getFluidClientDebugger,
     initializeFluidClientDebugger,
-=======
-	clearDebuggerRegistry,
-	closeFluidClientDebugger,
-	getDebuggerRegistry,
-	getFluidClientDebugger,
-	initializeFluidClientDebugger,
->>>>>>> 0c3d3b60
 } from "../Registry";
 import { createMockContainer } from "./Utilities";
 
@@ -31,7 +23,6 @@
 	const containerId = "test-container-id";
 	let container: IContainer | undefined;
 
-<<<<<<< HEAD
     const otherContainerId = "test-container-id-other";
     let otherContainer: IContainer | undefined;
 
@@ -39,17 +30,11 @@
         container = createMockContainer();
         otherContainer = createMockContainer();
     });
-=======
-	beforeEach(async () => {
-		container = createMockContainer();
-	});
->>>>>>> 0c3d3b60
 
 	afterEach(() => {
 		clearDebuggerRegistry();
 	});
 
-<<<<<<< HEAD
     function initializeDebugger(
         _containerId: string,
         _container: IContainer,
@@ -102,40 +87,6 @@
         debuggers = getFluidClientDebuggers();
         expect(debuggers.length).to.equal(0);
     });
-=======
-	function initializeDebugger(): IFluidClientDebugger {
-		initializeFluidClientDebugger({ container: container!, containerId });
-		return getFluidClientDebugger(containerId)!;
-	}
-
-	it("Initializing debugger populates global (window) registry", () => {
-		let debuggerRegistry = getDebuggerRegistry();
-		expect(debuggerRegistry.size).to.equal(0); // There should be no registered debuggers yet.
-
-		initializeDebugger();
-
-		debuggerRegistry = getDebuggerRegistry();
-		expect(debuggerRegistry.size).to.equal(1);
-	});
-
-	it("Closing debugger removes it from global (window) registry and disposes it.", () => {
-		const clientDebugger = initializeDebugger();
-
-		// eslint-disable-next-line @typescript-eslint/no-unused-expressions
-		expect(clientDebugger.disposed).to.be.false;
-
-		let debuggerRegistry = getDebuggerRegistry();
-		expect(debuggerRegistry.size).to.equal(1);
-
-		closeFluidClientDebugger(containerId);
-
-		// eslint-disable-next-line @typescript-eslint/no-unused-expressions
-		expect(clientDebugger.disposed).to.be.true;
-
-		debuggerRegistry = getDebuggerRegistry();
-		expect(debuggerRegistry.size).to.equal(0);
-	});
->>>>>>> 0c3d3b60
 });
 
 /* eslint-enable @typescript-eslint/no-non-null-assertion */