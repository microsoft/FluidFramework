--- conflicted
+++ resolved
@@ -147,48 +147,6 @@
 	}
 
 	/**
-<<<<<<< HEAD
-=======
-	 * {@inheritDoc IFluidClientDebugger.getContainerResolvedUrl}
-	 */
-	public getContainerResolvedUrl(): IResolvedUrl | undefined {
-		return this.container.resolvedUrl;
-	}
-
-	/**
-	 * {@inheritDoc IFluidClientDebugger.isContainerDirty}
-	 */
-	public isContainerDirty(): boolean {
-		return this.container.isDirty;
-	}
-
-	/**
-	 * {@inheritDoc IFluidClientDebugger.isContainerClosed}
-	 */
-	public isContainerClosed(): boolean {
-		return this.container.closed;
-	}
-
-    /**
-     * return contianer page all content here.
-     */
-    public async getContainerContent(): Promise<string> {
-        return this.getRuntimeObjectFromContainer();
-    }
-
-	// #endregion
-
-	// #region Audience data
-
-	/**
-	 * {@inheritDoc IFluidClientDebugger.getAudienceMembers}
-	 */
-	public getAudienceMembers(): Map<string, IClient> {
-		return this.audience.getMembers();
-	}
-
-	/**
->>>>>>> 48798dc0
 	 * {@inheritDoc IFluidClientDebugger.getAuidienceHistory}
 	 */
 	public getAudienceHistory(): readonly AudienceChangeLogEntry[] {
