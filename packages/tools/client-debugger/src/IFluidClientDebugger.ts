/*!
 * Copyright (c) Microsoft Corporation and contributors. All rights reserved.
 * Licensed under the MIT License.
 */
import { IDisposable, IEvent, IEventProvider } from "@fluidframework/common-definitions";
import { ICriticalContainerError } from "@fluidframework/container-definitions";
import { IFluidLoadable } from "@fluidframework/core-interfaces";
import { IResolvedUrl } from "@fluidframework/driver-definitions";
import { IClient } from "@fluidframework/protocol-definitions";

import { MemberChangeKind } from "./Audience";
import { AudienceChangeLogEntry, ConnectionStateChangeLogEntry } from "./Logs";

// TODOs:
// - Data recording configuration (what things the user wishes to subscribe to)

/**
 * Events emitted by {@link IFluidClientDebugger}.
 *
 * @internal
 */
export interface IFluidClientDebuggerEvents extends IEvent {
	// #region Container-related events

	/**
	 * Emitted when the {@link @fluidframework/container-definitions#IContainer}'s becomes "attached" to the Fluid service.
	 *
	 * @remarks
	 *
	 * Signals that the following items have been updated:
	 *
	 * - {@link IFluidClientDebugger.isContainerAttached}
	 *
	 * - {@link IFluidClientDebugger.getContainerResolvedUrl}
	 *
	 * Once attached, the state will not change again for the lifetime of the Container.
	 */
	(event: "containerAttached", listener: () => void): void;

	/**
	 * Emitted when the {@link @fluidframework/container-definitions#IContainer} becomes
	 * {@link @fluidframework/container-definitions#(ConnectionState:namespace).Connected | connected}
	 * to the Fluid service.
	 *
	 * @remarks
	 *
	 * Signals that the following items have been updated:
	 *
	 * - {@link IFluidClientDebugger.isContainerConnected}
	 *
	 * - {@link IFluidClientDebugger.getContainerConnectionLog}
	 */
	(event: "containerConnected", listener: (clientId: string) => void): void;

	/**
	 * Emitted when the {@link @fluidframework/container-definitions#IContainer} becomes
	 * {@link @fluidframework/container-definitions#(ConnectionState:namespace).Disconnected | disconnected}
	 * from the Fluid service.
	 *
	 * @remarks
	 *
	 * Signals that the following items have been updated:
	 *
	 * - {@link IFluidClientDebugger.isContainerConnected}
	 *
	 * - {@link IFluidClientDebugger.getContainerConnectionLog}
	 */
	(event: "containerDisconnected", listener: () => void): void;

	/**
	 * Emitted when the Container is closed, which permanently disables it.
	 *
	 * @remarks
	 *
	 * Listener parameters:
	 *
	 * - `error`: If container was closed due to error (as opposed to an explicit call to
	 * {@link @fluidframework/container-definitions#IContainer.close}), this contains further details
	 * about the error that caused the closure.
	 *
	 * Signals that {@link IFluidClientDebugger.isContainerClosed} has transitioned from `false` to `true`.
	 * Once closed, all Container events will cease, and no further debugger state transitions will occur.
	 */
	(event: "containerClosed", listener: (error?: ICriticalContainerError) => void);

	/**
	 * Emitted when the Container has new pending local operations (ops)
	 * (i.e. {@link @fluidframework/container-definitions#IContainer.dirty} is `true`).
	 *
	 * @remarks
	 *
	 * Signals that {@link IFluidClientDebugger.isContainerDirty} has transitioned from `false` to `true`.
	 */
	(event: "containerDirty", listener: () => void);

	/**
	 * Emitted when the Container finishes processing all pending local operations (ops)
	 * (i.e. {@link @fluidframework/container-definitions#IContainer.dirty} is `false`).
	 *
	 * @remarks
	 *
	 * Signals that {@link IFluidClientDebugger.isContainerDirty} has transitioned from `true` to `false`.
	 */
	(event: "containerSaved", listener: () => void);

	// #endregion

	/**
	 * Emitted when a new member is added to or removed from the Audience.
	 *
	 * @remarks
	 *
	 * Signals that the following items have been updated:
	 *
	 * - {@link IFluidClientDebugger.getAudienceMembers}
	 *
	 * - {@link IFluidClientDebugger.getAudienceHistory}
	 *
	 * Listener parameters:
	 *
	 * - `change`: Whether the member was added to or removed from the Audience.
	 *
	 * - `clientId`: The unique ID of the newly added member client.
	 *
	 * - `client`: The newly added member client.
	 */
	(
		event: "audienceMemberChange",
		listener: (change: MemberChangeKind, clientId: string, client: IClient) => void,
	);

	/**
	 * Emitted when the {@link IFluidClientDebugger} itself has been disposed.
	 *
	 * @see {@link IFluidClientDebugger.dispose}
	 */
	(event: "debuggerDisposed", listener: () => void);
}

/**
 * Fluid debug session associated with a Fluid Client via its
 * {@link @fluidframework/container-definitions#IContainer} and
 * {@link @fluidframework/container-definitions#IAudience}.
 *
 * @internal
 */
export interface IFluidClientDebugger
	extends IEventProvider<IFluidClientDebuggerEvents>,
		IDisposable {
	/**
	 * The ID of the Container with which the debugger is associated.
	 *
	 * @remarks This value will not change during the lifetime of the debugger.
	 */
	readonly containerId: string;

	/**
	 * Data contents of the Container.
	 *
<<<<<<< HEAD
	 * @remarks This map is assumed to be immutable. The debugger will not make any modifications to
	 * its contents.
	 *
	 * @privateRemarks TODO: what is the right type here? We need to be able to generate serializable summaries of the data / hooks for making updates across service workers.
=======
	 * @remarks
	 *
	 * This map is assumed to be immutable. The debugger will not make any modifications to its contents.
	 *
	 * @privateRemarks
	 *
	 * TODO: what is the right type here?
	 * We need to be able to generate serializable summaries of the data / hooks for making updates across service workers.
>>>>>>> 035ee73b
	 */
	readonly containerData: Record<string, IFluidLoadable>;

	// #region Container data

	/**
	 * Gets the session user's {@link @fluidframework/container-definitions#IContainer.clientId}.
	 *
	 * @remarks Will be undefined when the Container is not connected.
	 */
	getClientId(): string | undefined;

	/**
	 * Whether or not the Container is {@link @fluidframework/container-definitions#AttachState.Attached}.
	 *
	 * @remarks
	 *
	 * The `containerAttached` event signals that this has transitioned from `false` to `true`.
	 *
	 * It does not transition back for the lifetime of the Container.
	 */
	isContainerAttached(): boolean;

	/**
	 * Whether or not the Container is {@link @fluidframework/container-definitions#(ConnectionState:namespace).Disconnected}.
	 *
	 * @remarks
	 *
	 * The `containerConnected` event signals that this has transitioned from `false` to `true`.
	 *
	 * The `containerDisconnected` events signals that this has transitioned from `true` to `false`.
	 */
	isContainerConnected(): boolean;

	/**
	 * Gets the history of all ConnectionState changes since the debugger session was initialized.
	 *
	 * @remarks
	 *
	 * The `containerConnected` and `containerDisconnected` events signal that this data has changed.
	 * Consumers will need to re-call this to get the most up-to-date data.
	 */
	getContainerConnectionLog(): readonly ConnectionStateChangeLogEntry[];

	/**
	 * Gets the Container's {@link @fluidframework/container-definitions#IContainer.resolvedUrl}.
	 *
	 * @remarks
	 *
	 * Will be `undefined` iff {@link IFluidClientDebugger.isContainerAttached} is `false`.
	 *
	 * The `containerAttached` event signals that this data has become available.
	 * It will remain available for lifetime of the Container.
	 */
	getContainerResolvedUrl(): IResolvedUrl | undefined;

	/**
	 * Whether or not the Container is currently {@link @fluidframework/container-definitions#IContainer.isDirty | dirty}.
	 *
	 * @remarks
	 *
	 * The `containerDirty` event signals that this has transitioned from `false` to `true`.
	 *
	 * The `containerSaved` event signals that this has transitioned from `true` to `false`.
	 */
	isContainerDirty(): boolean;

	/**
	 * Whether or not the Container has been {@link @fluidframework/container-definitions#IContainer.disposed}.
	 *
	 * @remarks
	 *
	 * The `containerClosed` event signals that this has transitioned from `false` to `true`.
	 * It will never transition back.
	 */
	isContainerClosed(): boolean;

	// #endregion

	// #region Audience data

	/**
	 * Gets all of the Audience's {@link @fluidframework/container-definitions#IAudience.getMembers | members}.
	 *
	 * @remarks
	 *
	 * The `audienceMemberChange` event signals that this data has been updated.
	 * Consumers will need to re-call this to get the most up-to-date data.
	 */
	getAudienceMembers(): Map<string, IClient>;

	/**
	 * Historical log of audience member changes.
	 *
	 * @remarks
	 *
	 * The `audienceMemberChange` event signals that this data has been updated.
	 * Consumers will need to re-call this to get the most up-to-date data.
	 */
	getAudienceHistory(): readonly AudienceChangeLogEntry[];

	// #endregion

	// #region User actions

	/**
	 * Manually {@link @fluidframework/container-definitions#IContainer.disconnect | disconnect} the Container.
	 */
	disconnectContainer(): void;

	/**
	 * Manually attempt to {@link @fluidframework/container-definitions#IContainer.connect | connect} the Container.
	 *
	 * @remarks There is no guarantee that this operation will succeed.
	 */
	tryConnectContainer(): void;

	/**
	 * Manually {@link @fluidframework/container-definitions#IContainer.close | close} (dispose) the Container.
	 *
	 * @remarks Note: this cannot be undone. If you call this, you will need to restart your application'
	 * Container session.
	 */
	closeContainer(): void;

	// #endregion

	/**
	 * Disposes the debugger session.
	 * All data recording will stop, and no further state change events will be emitted.
	 */
	dispose(): void;
}<|MERGE_RESOLUTION|>--- conflicted
+++ resolved
@@ -157,12 +157,6 @@
 	/**
 	 * Data contents of the Container.
 	 *
-<<<<<<< HEAD
-	 * @remarks This map is assumed to be immutable. The debugger will not make any modifications to
-	 * its contents.
-	 *
-	 * @privateRemarks TODO: what is the right type here? We need to be able to generate serializable summaries of the data / hooks for making updates across service workers.
-=======
 	 * @remarks
 	 *
 	 * This map is assumed to be immutable. The debugger will not make any modifications to its contents.
@@ -171,7 +165,6 @@
 	 *
 	 * TODO: what is the right type here?
 	 * We need to be able to generate serializable summaries of the data / hooks for making updates across service workers.
->>>>>>> 035ee73b
 	 */
 	readonly containerData: Record<string, IFluidLoadable>;
 
