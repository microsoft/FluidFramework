--- conflicted
+++ resolved
@@ -42,10 +42,7 @@
 		event: MessageEvent<Partial<ISourcedDebuggerMessage>>,
 	): void {
 		const message = event.data;
-<<<<<<< HEAD
-=======
 
->>>>>>> 789fdbd6
 		// Only relay message if it is one of ours, and if the source is the window's debugger
 		// (and not a message originating from the extension).
 		if (isDebuggerMessage(message) && message.source === debuggerMessageSource) {
