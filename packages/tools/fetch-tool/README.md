# @fluid-tools/fetch-tool

Connection using ODSP or routerlicious driver to dump the messages or snapshot information on the server.
In order to connect to ODSP, the clientID must be set as the environment variable `fetch__tool__clientId`. If you have access to the keyvault this can be done by running [this tool](../../../tools/getkeys).
Beware that to use fetch-tool on documents in the Microsoft tenant, you will need to follow the fetch tool usage instructions on the "Debugging Tools" page of the internal Fluid wiki.

<<<<<<< HEAD
<!-- AUTO-GENERATED-CONTENT:START (LIBRARY_README_HEADER) -->
=======
<!-- AUTO-GENERATED-CONTENT:START (LIBRARY_README_HEADER:installation=TRUE&devDependency=TRUE) -->
>>>>>>> e58c4818

<!-- prettier-ignore-start -->
<!-- NOTE: This section is automatically generated using @fluid-tools/markdown-magic. Do not update these generated contents directly. -->

<<<<<<< HEAD
**NOTE: This package is a tools library intended for use within the `@microsoft/fluid-framework` repository and is not intended for public consumption.**
**We make no stability guarantees regarding its APIs.**

## Using Fluid Framework libraries

When taking a dependency on a Fluid Framework library's public APIs, we recommend using a `^` (caret) version range, such as `^1.3.4`.
While Fluid Framework libraries may use different ranges with interdependencies between other Fluid Framework libraries,
library consumers should always prefer `^`.

If using any of Fluid Framework's unstable APIs (for example, its `beta` APIs), we recommend using a more constrained version range, such as `~`.
=======
**NOTE: This package is a library intended for use within the [microsoft/FluidFramework](https://github.com/microsoft/FluidFramework) repository.**
**It is not intended for public use.**
**We make no stability guarantees regarding this library and its APIs.**
>>>>>>> e58c4818

## Installation

To get started, install the package by running the following command:

```bash
npm i @fluid-tools/fetch-tool -D
```

<!-- prettier-ignore-end -->

<!-- AUTO-GENERATED-CONTENT:END -->

## Usage

    Usage: fluid-fetch [options] "URL"
    URL: <ODSP joinSession URL>|<Routerlicious URL>
    Options:
      --dump:rawmessage               : dump all messages
      --dump:rawmessage:overwrite     : dump all messages and overwrite existing        messages.json
      --dump:snapshotVersion          : dump a list of snapshot version
      --dump:snapshotTree             : dump the snapshot trees
      --dump:snapshotBlob             : dump the contents of snapshot blobs
      --stat:message                  : show a table of message type counts and size
      --stat:snapshot                 : show a table of snapshot path and blob size
      --stat:dataType                 : show a table of data type
      --stat:channel                  : show a table of channel
      --filter:messageType <type>     : filter message by <type>
      --jwt <token>                   : token to be used for routerlicious URLs
      --numSnapshotVersions <number>  : Number of versions to load (default:10)
      --snapshotVersionIndex <number> : Index of the version to dump
      --saveDir <outdir>              : Save data of the snapshots and messages
      --loginHint <user>              : Username to prefill for interactive authentication against ODSP

### Tips

-   If not done already run `npm run build`
-   Example command - run `node lib/fluidFetch.js --saveDir example 'get-versions-fetch-url'` in the `fetch-tool` directory
    -   Look at the `getVersions` call in the relevant driver to build the right url
    -   If you have access to the document, you can also look at the standard browser devtools and look for the url there as well.
    -   This command creates an `example` directory (if it doesn't exist) in the `fetch-tool` folder.
    -   If run multiple times without clearing the `example` directory, the snapshot will overwrite any old folders or files.
-   Looking at the `example` directory:
    -   Go to `1-XYZ/decoded/tree.json` to see the snapshot tree.
    -   Each `'#-XYZ'` string in the `tree.json` correlates to a file in the decoded folder. These files are essentially blobs.
    -   `0-XYZ/decoded/tree.json` is an older snapshot tree.
    -   The `messages.json` is a list of ops/messages that are stored.
-   For 401 authentication errors, as stated above, check that [getkeys](../../../tools/getkeys) has been run.

## Example Output

### Messages Stats

**--stat:message**

    105 total messages (103 delta storage, 2 initial ws messages, 0 dup)
    Message Type (All)                                                       | Count      Bytes
    ----------------------------------------------------------------------------------------------------
    join                                                                     |    19       7588
    propose                                                                  |     1        269
    noop                                                                     |    15       2806
    attach                                                                   |     1        278
    op                                                                       |    53      23854
    leave                                                                    |    16       3810
    ----------------------------------------------------------------------------------------------------
    Total                                                                    |   105      38605

**--stat:dataType**

    107 total messages (105 delta storage, 2 initial ws messages, 0 dup)
    Data Type (Operations only)                                              | Count      Bytes
    ----------------------------------------------------------------------------------------------------
    map                                                                      |    28      13172
    mergeTree                                                                |    20       7450
    ----------------------------------------------------------------------------------------------------
    Total                                                                    |    48      20622

**--stat:channel**

    109 total messages (107 delta storage, 2 initial ws messages, 0 dup)
    Channel name (Operations only)                                           | Count      Bytes
    ----------------------------------------------------------------------------------------------------
    [defaultDataStore]/root (map)                                            |     3       1232
    [defaultDataStore]/0fb26504-369f-4234-ad97-0a303d3ec81f (map)            |     0          0
    [defaultDataStore]/74577601-3af5-49a1-9ca5-db5d9ee128a8 (mergeTree)      |    20       7450
    [defaultDataStore]/91ac6df2-dda6-409a-b5e3-be84ce9ab138 (map)            |    25      11940
    [defaultDataStore]/92ebb388-68a0-4fc2-859e-5c01f12e992d (map)            |     0          0
    ----------------------------------------------------------------------------------------------------
    Total                                                                    |    48      20622

### Snapshot Stats

**--stat:snapshot**

    Blob Path                                                                  | Bytes
    ----------------------------------------------------------------------------------------------------
    !CONTAINER!/.attributes                                                    | 156
    !CONTAINER!/.blobs                                                         | 4
    !CONTAINER!/.gitmodules                                                    | 140
    !CONTAINER!/deltas                                                         | 872
    !CONTAINER!/quorumMembers                                                  | 220
    !CONTAINER!/quorumProposals                                                | 4
    !CONTAINER!/quorumValues                                                   | 184
    [defaultDataStore]/.component                                              | 32
    [defaultDataStore]/0fb26504-369f-4234-ad97-0a303d3ec81f/.attributes        | 64
    [defaultDataStore]/0fb26504-369f-4234-ad97-0a303d3ec81f/header             | 4
    [defaultDataStore]/74577601-3af5-49a1-9ca5-db5d9ee128a8/.attributes        | 72
    [defaultDataStore]/74577601-3af5-49a1-9ca5-db5d9ee128a8/content/header     | 448
    [defaultDataStore]/74577601-3af5-49a1-9ca5-db5d9ee128a8/content/catchupOps | 4
    [defaultDataStore]/74577601-3af5-49a1-9ca5-db5d9ee128a8/header             | 180
    [defaultDataStore]/91ac6df2-dda6-409a-b5e3-be84ce9ab138/.attributes        | 64
    [defaultDataStore]/91ac6df2-dda6-409a-b5e3-be84ce9ab138/header             | 168
    [defaultDataStore]/92ebb388-68a0-4fc2-859e-5c01f12e992d/.attributes        | 64
    [defaultDataStore]/92ebb388-68a0-4fc2-859e-5c01f12e992d/header             | 4
    [defaultDataStore]/root/.attributes                                        | 64
    [defaultDataStore]/root/header                                             | 300
    ----------------------------------------------------------------------------------------------------
    Total snapshot size                                                        | 3048

## Debugging

If you would like to debug fetch-tool, you can create a unit test. Remember to add tsconfig.json and list mocha in devDependencies.

In the unit test, you can use `setArguments()` from fluidFetchArgs to pass in arguments you want to test. Then call the methods you want to run and you will be able to set breakpoints in vscode.

**Example**

```js
describe("fetch tool", () => {
	it("can fetch messages", async () => {
		fluidFetchArgs.setArguments(your_args);
		const documentService = await fluidFetchInit(your_paramURL);
		await fluidFetchMessages(documentService, your_saveDir);
	});
});
```

<!-- AUTO-GENERATED-CONTENT:START (README_FOOTER) -->

<!-- prettier-ignore-start -->
<!-- NOTE: This section is automatically generated using @fluid-tools/markdown-magic. Do not update these generated contents directly. -->

## Contribution Guidelines

There are many ways to [contribute](https://github.com/microsoft/FluidFramework/blob/main/CONTRIBUTING.md) to Fluid.

-   Participate in Q&A in our [GitHub Discussions](https://github.com/microsoft/FluidFramework/discussions).
-   [Submit bugs](https://github.com/microsoft/FluidFramework/issues) and help us verify fixes as they are checked in.
-   Review the [source code changes](https://github.com/microsoft/FluidFramework/pulls).
-   [Contribute bug fixes](https://github.com/microsoft/FluidFramework/blob/main/CONTRIBUTING.md).

Detailed instructions for working in the repo can be found in the [Wiki](https://github.com/microsoft/FluidFramework/wiki).

This project has adopted the [Microsoft Open Source Code of Conduct](https://opensource.microsoft.com/codeofconduct/).
For more information see the [Code of Conduct FAQ](https://opensource.microsoft.com/codeofconduct/faq/) or contact [opencode@microsoft.com](mailto:opencode@microsoft.com) with any additional questions or comments.

This project may contain Microsoft trademarks or logos for Microsoft projects, products, or services.
Use of these trademarks or logos must follow Microsoft’s [Trademark & Brand Guidelines](https://www.microsoft.com/trademarks).
Use of Microsoft trademarks or logos in modified versions of this project must not cause confusion or imply Microsoft sponsorship.

## Help

Not finding what you're looking for in this README? Check out [fluidframework.com](https://fluidframework.com/docs/).

Still not finding what you're looking for? Please [file an issue](https://github.com/microsoft/FluidFramework/wiki/Submitting-Bugs-and-Feature-Requests).

Thank you!

## Trademark

This project may contain Microsoft trademarks or logos for Microsoft projects, products, or services.

Use of these trademarks or logos must follow Microsoft's [Trademark & Brand Guidelines](https://www.microsoft.com/en-us/legal/intellectualproperty/trademarks/usage/general).

Use of Microsoft trademarks or logos in modified versions of this project must not cause confusion or imply Microsoft sponsorship.

<!-- prettier-ignore-end -->

<!-- AUTO-GENERATED-CONTENT:END --><|MERGE_RESOLUTION|>--- conflicted
+++ resolved
@@ -4,31 +4,14 @@
 In order to connect to ODSP, the clientID must be set as the environment variable `fetch__tool__clientId`. If you have access to the keyvault this can be done by running [this tool](../../../tools/getkeys).
 Beware that to use fetch-tool on documents in the Microsoft tenant, you will need to follow the fetch tool usage instructions on the "Debugging Tools" page of the internal Fluid wiki.
 
-<<<<<<< HEAD
-<!-- AUTO-GENERATED-CONTENT:START (LIBRARY_README_HEADER) -->
-=======
 <!-- AUTO-GENERATED-CONTENT:START (LIBRARY_README_HEADER:installation=TRUE&devDependency=TRUE) -->
->>>>>>> e58c4818
 
 <!-- prettier-ignore-start -->
 <!-- NOTE: This section is automatically generated using @fluid-tools/markdown-magic. Do not update these generated contents directly. -->
 
-<<<<<<< HEAD
-**NOTE: This package is a tools library intended for use within the `@microsoft/fluid-framework` repository and is not intended for public consumption.**
-**We make no stability guarantees regarding its APIs.**
-
-## Using Fluid Framework libraries
-
-When taking a dependency on a Fluid Framework library's public APIs, we recommend using a `^` (caret) version range, such as `^1.3.4`.
-While Fluid Framework libraries may use different ranges with interdependencies between other Fluid Framework libraries,
-library consumers should always prefer `^`.
-
-If using any of Fluid Framework's unstable APIs (for example, its `beta` APIs), we recommend using a more constrained version range, such as `~`.
-=======
 **NOTE: This package is a library intended for use within the [microsoft/FluidFramework](https://github.com/microsoft/FluidFramework) repository.**
 **It is not intended for public use.**
 **We make no stability guarantees regarding this library and its APIs.**
->>>>>>> e58c4818
 
 ## Installation
 
