--- conflicted
+++ resolved
@@ -105,11 +105,7 @@
     const content = JSON.stringify(tree);
     const filename = patched ? "tree" : `tree-${id}`;
     const treePath = `${prefix}${filename}`;
-<<<<<<< HEAD
-    return { treePath, blobId: tree.id, filename, blob: toBuffer(content, "utf8"), patched, reused: false };
-=======
     return { treePath, blobId: "original tree $id", filename, blob: content, patched, reused: false };
->>>>>>> d6af3e35
 }
 
 async function fetchBlobsFromSnapshotTree(
