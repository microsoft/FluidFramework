{
  "name": "@fluid-internal/fetch-tool",
  "version": "0.39.0",
  "private": true,
  "description": "",
  "homepage": "https://fluidframework.com",
  "repository": "https://github.com/microsoft/FluidFramework",
  "license": "MIT",
  "author": "Microsoft",
  "main": "dist/fluidFetch.js",
  "bin": {
    "fluid-fetch": "bin/fluid-fetch"
  },
  "scripts": {
    "build": "concurrently npm:build:compile npm:lint",
    "build:compile": "npm run tsc",
    "build:full": "npm run build",
    "build:full:compile": "npm run build:compile",
    "clean": "rimraf dist *.tsbuildinfo *.build.log",
    "eslint": "eslint --format stylish src",
    "eslint:fix": "eslint --format stylish src --fix",
    "lint": "npm run eslint",
    "lint:fix": "npm run eslint:fix",
    "tsc": "tsc",
    "tsfmt": "tsfmt --verify",
    "tsfmt:fix": "tsfmt --replace"
  },
  "dependencies": {
<<<<<<< HEAD
    "@fluid-internal/fluidapp-odsp-urlresolver": "^0.38.0",
    "@fluidframework/common-utils": "^0.29.0-0",
    "@fluidframework/container-runtime": "^0.38.0",
    "@fluidframework/datastore": "^0.38.0",
    "@fluidframework/driver-definitions": "^0.38.0",
    "@fluidframework/driver-utils": "^0.38.0",
    "@fluidframework/odsp-doclib-utils": "^0.38.0",
    "@fluidframework/odsp-driver": "^0.38.0",
    "@fluidframework/odsp-driver-definitions": "^0.38.0",
    "@fluidframework/odsp-urlresolver": "^0.38.0",
    "@fluidframework/protocol-definitions": "^0.1022.0-0",
    "@fluidframework/routerlicious-driver": "^0.38.0",
    "@fluidframework/routerlicious-urlresolver": "^0.38.0",
    "@fluidframework/runtime-definitions": "^0.38.0",
    "@fluidframework/telemetry-utils": "^0.38.0",
    "@fluidframework/tool-utils": "^0.38.0",
=======
    "@fluid-internal/fluidapp-odsp-urlresolver": "^0.39.0",
    "@fluidframework/common-utils": "^0.29.0",
    "@fluidframework/container-runtime": "^0.39.0",
    "@fluidframework/datastore": "^0.39.0",
    "@fluidframework/driver-definitions": "^0.39.0",
    "@fluidframework/driver-utils": "^0.39.0",
    "@fluidframework/odsp-doclib-utils": "^0.39.0",
    "@fluidframework/odsp-driver": "^0.39.0",
    "@fluidframework/odsp-urlresolver": "^0.39.0",
    "@fluidframework/protocol-definitions": "^0.1022.0",
    "@fluidframework/routerlicious-driver": "^0.39.0",
    "@fluidframework/routerlicious-urlresolver": "^0.39.0",
    "@fluidframework/runtime-definitions": "^0.39.0",
    "@fluidframework/telemetry-utils": "^0.39.0",
    "@fluidframework/tool-utils": "^0.39.0",
>>>>>>> 0dc4cd31
    "assert": "^2.0.0"
  },
  "devDependencies": {
    "@fluidframework/build-common": "^0.21.0-0",
    "@fluidframework/eslint-config-fluid": "^0.23.0",
    "@types/assert": "^1.5.2",
    "@types/node": "^12.19.0",
    "@typescript-eslint/eslint-plugin": "~4.14.0",
    "@typescript-eslint/parser": "~4.14.0",
    "concurrently": "^5.2.0",
    "eslint": "~7.18.0",
    "eslint-plugin-eslint-comments": "~3.2.0",
    "eslint-plugin-import": "~2.22.1",
    "eslint-plugin-no-null": "~1.0.2",
    "eslint-plugin-prefer-arrow": "~1.2.2",
    "eslint-plugin-react": "~7.22.0",
    "eslint-plugin-unicorn": "~26.0.1",
    "rimraf": "^2.6.2",
    "typescript": "~4.1.3",
    "typescript-formatter": "7.1.0"
  }
}<|MERGE_RESOLUTION|>--- conflicted
+++ resolved
@@ -26,24 +26,6 @@
     "tsfmt:fix": "tsfmt --replace"
   },
   "dependencies": {
-<<<<<<< HEAD
-    "@fluid-internal/fluidapp-odsp-urlresolver": "^0.38.0",
-    "@fluidframework/common-utils": "^0.29.0-0",
-    "@fluidframework/container-runtime": "^0.38.0",
-    "@fluidframework/datastore": "^0.38.0",
-    "@fluidframework/driver-definitions": "^0.38.0",
-    "@fluidframework/driver-utils": "^0.38.0",
-    "@fluidframework/odsp-doclib-utils": "^0.38.0",
-    "@fluidframework/odsp-driver": "^0.38.0",
-    "@fluidframework/odsp-driver-definitions": "^0.38.0",
-    "@fluidframework/odsp-urlresolver": "^0.38.0",
-    "@fluidframework/protocol-definitions": "^0.1022.0-0",
-    "@fluidframework/routerlicious-driver": "^0.38.0",
-    "@fluidframework/routerlicious-urlresolver": "^0.38.0",
-    "@fluidframework/runtime-definitions": "^0.38.0",
-    "@fluidframework/telemetry-utils": "^0.38.0",
-    "@fluidframework/tool-utils": "^0.38.0",
-=======
     "@fluid-internal/fluidapp-odsp-urlresolver": "^0.39.0",
     "@fluidframework/common-utils": "^0.29.0",
     "@fluidframework/container-runtime": "^0.39.0",
@@ -52,6 +34,7 @@
     "@fluidframework/driver-utils": "^0.39.0",
     "@fluidframework/odsp-doclib-utils": "^0.39.0",
     "@fluidframework/odsp-driver": "^0.39.0",
+    "@fluidframework/odsp-driver-definitions": "^0.39.0",
     "@fluidframework/odsp-urlresolver": "^0.39.0",
     "@fluidframework/protocol-definitions": "^0.1022.0",
     "@fluidframework/routerlicious-driver": "^0.39.0",
@@ -59,7 +42,6 @@
     "@fluidframework/runtime-definitions": "^0.39.0",
     "@fluidframework/telemetry-utils": "^0.39.0",
     "@fluidframework/tool-utils": "^0.39.0",
->>>>>>> 0dc4cd31
     "assert": "^2.0.0"
   },
   "devDependencies": {
