{
	"name": "@fluid-tools/fetch-tool",
	"version": "2.71.0",
	"description": "Console tool to fetch Fluid data from relay service",
	"homepage": "https://fluidframework.com",
	"repository": {
		"type": "git",
		"url": "https://github.com/microsoft/FluidFramework.git",
		"directory": "packages/tools/fetch-tool"
	},
	"license": "MIT",
	"author": "Microsoft and contributors",
	"type": "module",
	"bin": {
		"fluid-fetch": "bin/fluid-fetch"
	},
	"scripts": {
		"build": "fluid-build . --task build",
		"build:compile": "fluid-build . --task compile",
		"build:esnext": "tsc --project ./tsconfig.json",
		"check:biome": "biome check .",
		"check:format": "npm run check:biome",
		"clean": "rimraf --glob dist \"**/*.tsbuildinfo\" \"**/*.build.log\" lib",
		"eslint": "eslint --format stylish src",
		"eslint:fix": "eslint --format stylish src --fix --fix-type problem,suggestion,layout",
		"format": "npm run format:biome",
		"format:biome": "biome check . --write",
		"lint": "fluid-build . --task lint",
		"lint:fix": "fluid-build . --task eslint:fix --task format",
		"tsc": "fluid-tsc commonjs --project ./tsconfig.cjs.json && copyfiles -f ../../../common/build/build-common/src/cjs/package.json ./dist"
	},
	"dependencies": {
		"@azure/identity": "^4.4.1",
		"@azure/identity-cache-persistence": "^1.1.0",
		"@fluid-internal/client-utils": "workspace:~",
		"@fluidframework/container-runtime": "workspace:~",
		"@fluidframework/core-interfaces": "workspace:~",
		"@fluidframework/core-utils": "workspace:~",
		"@fluidframework/datastore": "workspace:~",
		"@fluidframework/driver-definitions": "workspace:~",
		"@fluidframework/odsp-doclib-utils": "workspace:~",
		"@fluidframework/odsp-driver": "workspace:~",
		"@fluidframework/odsp-driver-definitions": "workspace:~",
		"@fluidframework/odsp-urlresolver": "workspace:~",
		"@fluidframework/routerlicious-driver": "workspace:~",
		"@fluidframework/routerlicious-urlresolver": "workspace:~",
		"@fluidframework/runtime-definitions": "workspace:~",
		"@fluidframework/tool-utils": "workspace:~"
	},
	"devDependencies": {
		"@biomejs/biome": "~1.9.3",
		"@fluid-tools/build-cli": "^0.58.3",
		"@fluid-tools/fetch-tool-previous": "npm:@fluid-tools/fetch-tool@2.63.0",
		"@fluidframework/build-common": "^2.0.3",
		"@fluidframework/build-tools": "^0.58.3",
<<<<<<< HEAD
		"@fluidframework/eslint-config-fluid": "~8.0.0",
		"@types/node": "^18.19.0",
		"copyfiles": "^2.4.1",
		"eslint": "~8.57.0",
=======
		"@fluidframework/eslint-config-fluid": "^7.0.0",
		"@types/node": "^18.19.0",
		"copyfiles": "^2.4.1",
		"eslint": "~8.57.1",
>>>>>>> 95d9a0a5
		"rimraf": "^4.4.0",
		"typescript": "~5.4.5"
	},
	"typeValidation": {
		"broken": {},
		"entrypoint": "internal"
	}
}<|MERGE_RESOLUTION|>--- conflicted
+++ resolved
@@ -53,17 +53,10 @@
 		"@fluid-tools/fetch-tool-previous": "npm:@fluid-tools/fetch-tool@2.63.0",
 		"@fluidframework/build-common": "^2.0.3",
 		"@fluidframework/build-tools": "^0.58.3",
-<<<<<<< HEAD
 		"@fluidframework/eslint-config-fluid": "~8.0.0",
 		"@types/node": "^18.19.0",
 		"copyfiles": "^2.4.1",
-		"eslint": "~8.57.0",
-=======
-		"@fluidframework/eslint-config-fluid": "^7.0.0",
-		"@types/node": "^18.19.0",
-		"copyfiles": "^2.4.1",
 		"eslint": "~8.57.1",
->>>>>>> 95d9a0a5
 		"rimraf": "^4.4.0",
 		"typescript": "~5.4.5"
 	},
