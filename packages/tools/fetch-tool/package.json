{
	"name": "@fluid-tools/fetch-tool",
	"version": "2.0.0-internal.7.2.0",
	"description": "Console tool to fetch Fluid data from relay service",
	"homepage": "https://fluidframework.com",
	"repository": {
		"type": "git",
		"url": "https://github.com/microsoft/FluidFramework.git",
		"directory": "packages/tools/fetch-tool"
	},
	"license": "MIT",
	"author": "Microsoft and contributors",
	"main": "dist/fluidFetch.js",
<<<<<<< HEAD
  "types": "dist/fluidFetch.d.ts",
=======
	"types": "dist/fluidFetch.d.ts",
>>>>>>> 8e277f84
	"bin": {
		"fluid-fetch": "bin/fluid-fetch"
	},
	"scripts": {
		"build": "fluid-build . --task build",
		"build:compile": "fluid-build . --task compile",
		"clean": "rimraf --glob 'dist' '*.tsbuildinfo' '*.build.log'",
		"eslint": "eslint --format stylish src",
		"eslint:fix": "eslint --format stylish src --fix --fix-type problem,suggestion,layout",
		"format": "npm run prettier:fix",
		"lint": "npm run prettier && npm run eslint",
		"lint:fix": "npm run prettier:fix && npm run eslint:fix",
		"prettier": "prettier --check . --ignore-path ../../../.prettierignore",
		"prettier:fix": "prettier --write . --ignore-path ../../../.prettierignore",
		"tsc": "tsc"
	},
	"dependencies": {
		"@fluid-internal/client-utils": "workspace:~",
		"@fluid-tools/fluidapp-odsp-urlresolver": "workspace:~",
		"@fluidframework/container-runtime": "workspace:~",
		"@fluidframework/core-interfaces": "workspace:~",
		"@fluidframework/core-utils": "workspace:~",
		"@fluidframework/datastore": "workspace:~",
		"@fluidframework/driver-definitions": "workspace:~",
		"@fluidframework/odsp-doclib-utils": "workspace:~",
		"@fluidframework/odsp-driver": "workspace:~",
		"@fluidframework/odsp-driver-definitions": "workspace:~",
		"@fluidframework/odsp-urlresolver": "workspace:~",
		"@fluidframework/protocol-definitions": "^3.0.0",
		"@fluidframework/routerlicious-driver": "workspace:~",
		"@fluidframework/routerlicious-urlresolver": "workspace:~",
		"@fluidframework/runtime-definitions": "workspace:~",
		"@fluidframework/tool-utils": "workspace:~"
	},
	"devDependencies": {
		"@fluid-tools/build-cli": "^0.25.0",
		"@fluid-tools/fetch-tool-previous": "npm:@fluid-tools/fetch-tool@2.0.0-internal.7.1.0",
		"@fluidframework/build-common": "^2.0.1",
		"@fluidframework/build-tools": "^0.25.0",
		"@fluidframework/eslint-config-fluid": "^3.0.0",
		"@types/node": "^16.18.38",
		"eslint": "~8.50.0",
		"prettier": "~3.0.3",
		"rimraf": "^4.4.0",
		"typescript": "~5.1.6"
	},
	"typeValidation": {
		"broken": {}
	}
}<|MERGE_RESOLUTION|>--- conflicted
+++ resolved
@@ -11,11 +11,7 @@
 	"license": "MIT",
 	"author": "Microsoft and contributors",
 	"main": "dist/fluidFetch.js",
-<<<<<<< HEAD
-  "types": "dist/fluidFetch.d.ts",
-=======
 	"types": "dist/fluidFetch.d.ts",
->>>>>>> 8e277f84
 	"bin": {
 		"fluid-fetch": "bin/fluid-fetch"
 	},
