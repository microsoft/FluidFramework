{
  "name": "@fluid-internal/merge-tree-client-replay",
<<<<<<< HEAD
  "version": "0.25.6",
=======
  "version": "0.25.7",
>>>>>>> 5fcffa64
  "private": true,
  "description": "A tool that lets the user to replay ops.",
  "repository": "microsoft/FluidFramework",
  "license": "MIT",
  "author": "Microsoft",
  "sideEffects": "false",
  "main": "dist/index.js",
  "types": "dist/index.d.ts",
  "bin": {
    "replayTool": "bin/mergeTreeClientReplay.js"
  },
  "scripts": {
    "build": "concurrently npm:build:compile npm:lint",
    "build:compile": "npm run tsc",
    "build:docs": "api-extractor run --local && copyfiles -u 1 ./_api-extractor-temp/doc-models/* ../../../_api-extractor-temp/",
    "build:full": "npm run build",
    "build:full:compile": "npm run build:compile",
    "clean": "rimraf dist lib *.tsbuildinfo *.build.log",
    "eslint": "eslint --ext=ts,tsx --format stylish src",
    "eslint:fix": "eslint --ext=ts,tsx --format stylish src --fix",
    "lint": "npm run eslint",
    "lint:fix": "npm run eslint:fix",
    "tsc": "tsc",
    "tsfmt": "tsfmt --verify",
    "tsfmt:fix": "tsfmt --replace"
  },
  "dependencies": {
<<<<<<< HEAD
    "@fluidframework/container-runtime": "^0.25.6",
    "@fluidframework/file-driver": "^0.25.6",
    "@fluidframework/merge-tree": "^0.25.6",
    "@fluidframework/protocol-definitions": "^0.1011.1",
    "@fluidframework/runtime-definitions": "^0.25.6",
    "@fluidframework/sequence": "^0.25.6"
=======
    "@fluidframework/container-runtime": "^0.25.7",
    "@fluidframework/file-driver": "^0.25.7",
    "@fluidframework/merge-tree": "^0.25.7",
    "@fluidframework/protocol-definitions": "^0.1011.1",
    "@fluidframework/runtime-definitions": "^0.25.7",
    "@fluidframework/sequence": "^0.25.7"
>>>>>>> 5fcffa64
  },
  "devDependencies": {
    "@fluidframework/build-common": "^0.18.0",
    "@fluidframework/eslint-config-fluid": "^0.18.0",
    "@microsoft/api-extractor": "^7.7.2",
    "@types/node": "^10.17.24",
    "@typescript-eslint/eslint-plugin": "~2.17.0",
    "@typescript-eslint/parser": "~2.17.0",
    "concurrently": "^5.2.0",
    "copyfiles": "^2.1.0",
    "eslint": "~6.8.0",
    "eslint-plugin-eslint-comments": "~3.1.2",
    "eslint-plugin-import": "2.20.0",
    "eslint-plugin-no-null": "~1.0.2",
    "eslint-plugin-optimize-regex": "~1.1.7",
    "eslint-plugin-prefer-arrow": "~1.1.7",
    "eslint-plugin-react": "~7.18.0",
    "eslint-plugin-unicorn": "~15.0.1",
    "rimraf": "^2.6.2",
    "typescript": "~3.7.4",
    "typescript-formatter": "7.1.0"
  }
}<|MERGE_RESOLUTION|>--- conflicted
+++ resolved
@@ -1,10 +1,6 @@
 {
   "name": "@fluid-internal/merge-tree-client-replay",
-<<<<<<< HEAD
-  "version": "0.25.6",
-=======
   "version": "0.25.7",
->>>>>>> 5fcffa64
   "private": true,
   "description": "A tool that lets the user to replay ops.",
   "repository": "microsoft/FluidFramework",
@@ -32,21 +28,12 @@
     "tsfmt:fix": "tsfmt --replace"
   },
   "dependencies": {
-<<<<<<< HEAD
-    "@fluidframework/container-runtime": "^0.25.6",
-    "@fluidframework/file-driver": "^0.25.6",
-    "@fluidframework/merge-tree": "^0.25.6",
-    "@fluidframework/protocol-definitions": "^0.1011.1",
-    "@fluidframework/runtime-definitions": "^0.25.6",
-    "@fluidframework/sequence": "^0.25.6"
-=======
     "@fluidframework/container-runtime": "^0.25.7",
     "@fluidframework/file-driver": "^0.25.7",
     "@fluidframework/merge-tree": "^0.25.7",
     "@fluidframework/protocol-definitions": "^0.1011.1",
     "@fluidframework/runtime-definitions": "^0.25.7",
     "@fluidframework/sequence": "^0.25.7"
->>>>>>> 5fcffa64
   },
   "devDependencies": {
     "@fluidframework/build-common": "^0.18.0",
