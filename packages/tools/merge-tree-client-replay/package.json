{
  "name": "@fluid-internal/merge-tree-client-replay",
  "version": "0.59.2000",
  "private": true,
  "description": "A tool that lets the user to replay ops.",
  "homepage": "https://fluidframework.com",
  "repository": {
    "type": "git",
    "url": "https://github.com/microsoft/FluidFramework.git",
    "directory": "packages/tools/merge-tree-client-replay"
  },
  "license": "MIT",
  "author": "Microsoft and contributors",
  "sideEffects": false,
  "main": "dist/index.js",
  "types": "dist/index.d.ts",
  "bin": {
    "replayTool": "bin/mergeTreeClientReplay.js"
  },
  "scripts": {
    "build": "concurrently npm:build:compile npm:lint",
    "build:compile": "npm run tsc",
    "build:docs": "api-extractor run --local --typescript-compiler-folder ../../../node_modules/typescript && copyfiles -u 1 ./_api-extractor-temp/doc-models/* ../../../_api-extractor-temp/",
    "build:full": "npm run build",
    "build:full:compile": "npm run build:compile",
    "ci:build:docs": "api-extractor run --typescript-compiler-folder ../../../node_modules/typescript && copyfiles -u 1 ./_api-extractor-temp/* ../../../_api-extractor-temp/",
    "clean": "rimraf dist lib *.tsbuildinfo *.build.log",
    "eslint": "eslint --format stylish src",
    "eslint:fix": "eslint --format stylish src --fix --fix-type problem,suggestion,layout",
    "lint": "npm run eslint",
    "lint:fix": "npm run eslint:fix",
    "tsc": "tsc",
    "tsfmt": "tsfmt --verify",
    "tsfmt:fix": "tsfmt --replace"
  },
  "dependencies": {
    "@fluidframework/common-utils": "^0.32.1",
    "@fluidframework/container-runtime": "^0.59.2000",
    "@fluidframework/file-driver": "^0.59.2000",
    "@fluidframework/merge-tree": "^0.59.2000",
    "@fluidframework/protocol-definitions": "^0.1028.1000",
    "@fluidframework/runtime-definitions": "^0.59.2000",
    "@fluidframework/sequence": "^0.59.2000"
  },
  "devDependencies": {
    "@fluidframework/build-common": "^0.23.0",
    "@fluidframework/eslint-config-fluid": "^0.28.1000",
<<<<<<< HEAD
    "@microsoft/api-extractor": "^7.21.3",
=======
    "@microsoft/api-extractor": "^7.22.2",
>>>>>>> 965b4608
    "@rushstack/eslint-config": "^2.5.1",
    "@types/node": "^14.18.0",
    "@typescript-eslint/eslint-plugin": "~5.9.0",
    "@typescript-eslint/parser": "~5.9.0",
    "concurrently": "^6.2.0",
    "copyfiles": "^2.1.0",
    "eslint": "~8.6.0",
    "eslint-plugin-editorconfig": "~3.2.0",
    "eslint-plugin-eslint-comments": "~3.2.0",
    "eslint-plugin-import": "~2.25.4",
    "eslint-plugin-no-null": "~1.0.2",
    "eslint-plugin-react": "~7.28.0",
    "eslint-plugin-unicorn": "~40.0.0",
    "rimraf": "^2.6.2",
    "typescript": "~4.5.5",
    "typescript-formatter": "7.1.0"
  }
}<|MERGE_RESOLUTION|>--- conflicted
+++ resolved
@@ -45,11 +45,7 @@
   "devDependencies": {
     "@fluidframework/build-common": "^0.23.0",
     "@fluidframework/eslint-config-fluid": "^0.28.1000",
-<<<<<<< HEAD
-    "@microsoft/api-extractor": "^7.21.3",
-=======
     "@microsoft/api-extractor": "^7.22.2",
->>>>>>> 965b4608
     "@rushstack/eslint-config": "^2.5.1",
     "@types/node": "^14.18.0",
     "@typescript-eslint/eslint-plugin": "~5.9.0",
