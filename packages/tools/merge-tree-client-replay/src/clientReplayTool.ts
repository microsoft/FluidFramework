/*!
 * Copyright (c) Microsoft Corporation and contributors. All rights reserved.
 * Licensed under the MIT License.
 */

import fs from "fs";
import { assert } from "@fluidframework/common-utils";
import { FileDeltaStorageService } from "@fluidframework/file-driver";
import {
    createGroupOp,
    IJSONSegment,
    IMergeTreeOp,
    ISegment,
    MergeTreeDeltaType,
} from "@fluidframework/merge-tree";
// eslint-disable-next-line import/no-internal-modules
import { TestClient } from "@fluidframework/merge-tree/dist/test/testClient";
import {
    FileMode,
    ISequencedDocumentMessage,
    ITree,
    ITreeEntry,
    MessageType,
    TreeEntry,
} from "@fluidframework/protocol-definitions";
import { IAttachMessage } from "@fluidframework/runtime-definitions";
import {
    SharedNumberSequenceFactory,
    SharedObjectSequenceFactory,
    SharedStringFactory,
    SparseMatrixFactory,
} from "@fluidframework/sequence";
import { ContainerMessageType, IChunkedOp } from "@fluidframework/container-runtime";
import { ReplayArgs } from "./replayArgs";

type IFullPathTreeEntry = ITreeEntry & {
    fullPath?: string;
};

interface IFullPathSequencedDocumentMessage extends ISequencedDocumentMessage {
    fullPath?: string;
}

interface IMessageContents {
    address: string;
    contents: any;
    content: any;
    type: string;
}

/**
 * All the logic of replay tool
 */
export class ClientReplayTool {
    private errorCount = 0;
    private deltaStorageService: FileDeltaStorageService;
    public constructor(private readonly args: ReplayArgs) { }

    public async Go(): Promise<boolean> {
        this.args.checkArgs();

        // Make unhandled exceptions errors, not just warnings
        // Also report few of them!
        const listener = (up) => {
            this.reportError("UnhandledRejectionPromise", up);
        };
        process.on("unhandledRejection", listener);

        await this.setup();

        await this.mainCycle();

        process.removeListener("unhandledRejection", listener);

        return this.errorCount === 0;
    }

    private shouldReportError() {
        // Report only first 5 errors
        this.errorCount++;
        const errorsToReport = 5;
        if (this.errorCount <= errorsToReport) {
            return true;
        }
        if (this.errorCount === errorsToReport + 1) {
            console.error("\n!!! Too many errors - stopped reporting errors !!!");
        }
        return false;
    }

    private reportError(description: string, error?: any) {
        if (this.shouldReportError()) {
            if (error === undefined) {
                console.error(description);
            } else if (error instanceof Error) {
                console.error(`${description}\n${error.stack}`);
            } else {
                console.error(`${description} ${error}`);
            }
        }
    }

    private async setup() {
        if (this.args.inDirName === undefined) {
            return Promise.reject(new Error("Please provide --indir argument"));
        }
        if (!fs.existsSync(this.args.inDirName)) {
            return Promise.reject(new Error("File does not exist"));
        }

        this.deltaStorageService = new FileDeltaStorageService(this.args.inDirName);
    }

    private async mainCycle() {
        const clients = new Map<string, Map<string, TestClient>>();
        const mergeTreeAttachTrees = new Map<string, { tree: ITree, specToSeg(segment: IJSONSegment): ISegment }>();
        const mergeTreeMessages = new Array<IFullPathSequencedDocumentMessage>();
        const chunkMap = new Map<string, string[]>();
        for (const message of this.deltaStorageService.getFromWebSocket(0, this.args.to)) {
            if (message.type === ContainerMessageType.ChunkedOp) {
                const chunk = JSON.parse(message.contents as string) as IChunkedOp;
                if (!chunkMap.has(message.clientId)) {
                    chunkMap.set(message.clientId, new Array<string>(chunk.totalChunks));
                }
                const chunks = chunkMap.get(message.clientId);
                const chunkIndex = chunk.chunkId - 1;
                if (chunks[chunkIndex] !== undefined) {
                    throw new Error("Chunk already assigned");
                }
                chunks[chunkIndex] = chunk.contents;
                if (chunk.chunkId === chunk.totalChunks) {
                    for (const c of chunks) {
                        if (c === undefined) {
                            throw new Error("Chunk not assigned");
                        }
                    }
                    message.contents = chunks.join("");
                    message.type = chunk.originalType;
                    chunkMap.delete(message.clientId);
                } else {
                    continue;
                }
            }

            const messagePathParts: string[] = [];
            switch (message.type) {
                case MessageType.Operation:
                    let contents = message.contents as Partial<IMessageContents>;
                    if (contents) {
                        do {
                            if (typeof contents === "string") {
                                contents = JSON.parse(contents) as IMessageContents;
                            }
                            messagePathParts.push(contents.address);
                            contents = contents.contents as IMessageContents;
                        } while (contents.contents);

                        if (contents.type && contents.type === "attach") {
                            const legacyAttachMessage = contents.content as IAttachMessage;
                            legacyAttachMessage.id = [...messagePathParts, legacyAttachMessage.id].join("/");
                            this.processAttachMessage(legacyAttachMessage, mergeTreeAttachTrees);
                        } else {
                            const content = contents.content as IMessageContents;
                            const messagePath = [...messagePathParts, content.address].join("/");
                            if (content && mergeTreeAttachTrees.has(messagePath)) {
                                if (!clients.has(message.clientId)) {
                                    clients.set(message.clientId, new Map<string, TestClient>());
                                }
                                // TODO: Interval collections, store in map "key"
                                if (!content.contents.key) {
                                    const op = content.contents as IMergeTreeOp;
                                    if (this.args.verbose) {
                                        console.log(`MergeTree op ${messagePath}:\n ${JSON.stringify(op)}`);
                                    }
                                    const newMessage: IFullPathSequencedDocumentMessage = message;
                                    newMessage.fullPath = messagePath;
                                    newMessage.contents = op;
                                    mergeTreeMessages.push(newMessage);
                                    break;
                                }
                            }
                        }
                    }
                    break;

                case ContainerMessageType.Attach:
                    this.processAttachMessage(
                        message.contents as IAttachMessage,
                        mergeTreeAttachTrees);
                    break;
<<<<<<< HEAD
                // [TODO:andre4i] Figure out what to do with ContainerMessageType.SetRootDataStoreAlias:
=======
                // [TODO:andre4i] Figure out what to do with ContainerMessageType.AssignAlias
>>>>>>> 31410d2b
                default:
            }
        }
        if (mergeTreeAttachTrees.size > 0) {
            clients.set("readonly", new Map<string, TestClient>());
            for (const clientId of clients.keys()) {
                const client = clients.get(clientId);
                for (const mergeTreeId of mergeTreeAttachTrees.keys()) {
                    const creationInfo = mergeTreeAttachTrees.get(mergeTreeId);
                    client.set(
                        mergeTreeId,
                        // eslint-disable-next-line @typescript-eslint/unbound-method
                        await TestClient.createFromSnapshot(creationInfo.tree, clientId, creationInfo.specToSeg));
                }
                const pendingMessages = new Array<IFullPathSequencedDocumentMessage>();
                const reconnectClients =
                    new Array<{ client: Map<string, TestClient>, messages: IFullPathSequencedDocumentMessage[] }>();
                reconnectClients.push({ client, messages: mergeTreeMessages });
                for (const message of mergeTreeMessages) {
                    if (message.clientId !== clientId) {
                        pendingMessages.push(message);
                        while (pendingMessages.length > 0
                            && pendingMessages[0].sequenceNumber <= message.referenceSequenceNumber) {
                            const pendingMessage = pendingMessages.shift();
                            try {
                                client.get(pendingMessage.fullPath).applyMsg(pendingMessage);
                            } catch (error) {
                                console.log(JSON.stringify(pendingMessage, undefined, 2));
                                throw error;
                            }
                        }
                        const op = message.contents as IMergeTreeOp;
                        // Wrap in a group op, as that's the only way to
                        // apply an op locally
                        const testClient = client.get(message.fullPath);
                        try {
                            testClient.localTransaction(
                                op.type === MergeTreeDeltaType.GROUP ? op : createGroupOp(op));
                        } catch (error) {
                            console.log(JSON.stringify(message, undefined, 2));
                            throw error;
                        }
                        pendingMessages.push(message);
                    }
                }
                // No more ops from this client, so apply whatever is left
                for (const message of pendingMessages) {
                    const testClient = client.get(message.fullPath);
                    try {
                        testClient.applyMsg(message);
                    } catch (error) {
                        console.log(JSON.stringify(message, undefined, 2));
                        throw error;
                    }
                }
            }
            const readonlyClient = clients.get("readonly");
            for (const client of clients) {
                for (const mergeTree of client[1]) {
                    assert(
                        mergeTree[1].getLength() === readonlyClient.get(mergeTree[0]).getLength(),
                        // eslint-disable-next-line max-len
                        0x1c2 /* "Mismatch between client mergeTree length and corresponding readonly mergeTree length" */);
                    assert(
                        mergeTree[1].getText() === readonlyClient.get(mergeTree[0]).getText(),
                        // eslint-disable-next-line max-len
                        0x1c3 /* "Mismatch between client mergeTree length and corresponding readonly mergeTree text" */);
                }
            }
        }
    }

    private processAttachMessage(
        attachMessage: IAttachMessage,
        mergeTreeAttachTrees: Map<string, { tree: ITree, specToSeg(segment: IJSONSegment): ISegment }>) {
        const ddsTrees = this.getDssTreesFromAttach(attachMessage);
        const mergeTreeTypes = [
            {
                type: SharedStringFactory.Type,
                specToSeg: SharedStringFactory.segmentFromSpec,
            },
            {
                type: SparseMatrixFactory.Type,
                specToSeg: SparseMatrixFactory.segmentFromSpec,
            },
            {
                type: SharedObjectSequenceFactory.Type,
                specToSeg: SharedObjectSequenceFactory.segmentFromSpec,
            },
            {
                type: SharedNumberSequenceFactory.Type,
                specToSeg: SharedNumberSequenceFactory.segmentFromSpec,
            },
        ];
        for (const mergeTreeType of mergeTreeTypes) {
            if (ddsTrees.has(mergeTreeType.type)) {
                const trees = ddsTrees.get(mergeTreeType.type);
                for (const ssTree of trees) {
                    const tree = ssTree.value as ITree;
                    let contentTree: ITreeEntry;
                    while (tree.entries.length > 0) {
                        contentTree = tree.entries.shift();
                        if (contentTree.path === "content") {
                            break;
                        }
                    }
                    // eslint-disable-next-line max-len
                    console.log(`MergeTree Found:\n ${JSON.stringify({ fullPath: ssTree.fullPath, type: mergeTreeType.type })}`);
                    mergeTreeAttachTrees.set(
                        ssTree.fullPath,
                        {
                            tree: contentTree.value as ITree,
                            specToSeg: mergeTreeType.specToSeg,
                        });
                }
            }
        }
    }

    private getDssTreesFromAttach(attachMessage: IAttachMessage) {
        const ddsTrees = new Map<string, IFullPathTreeEntry[]>();
        if (attachMessage.snapshot) {
            const snapshotTreeEntry: IFullPathTreeEntry = {
                value: attachMessage.snapshot,
                type: TreeEntry.Tree,
                fullPath: attachMessage.id,
                path: "Some path",
                mode: FileMode.Directory,
            };
            ddsTrees.set(attachMessage.type, [snapshotTreeEntry]);
            const trees: IFullPathTreeEntry[] = [snapshotTreeEntry];
            while (trees.length > 0) {
                const tree = trees.shift();
                const treeEntries = (tree.value as ITree).entries;
                if (treeEntries) {
                    for (const entry of treeEntries) {
                        switch (entry.type) {
                            case "Tree":
                                const fullPathEntry: IFullPathTreeEntry = entry;
                                fullPathEntry.fullPath = `${tree.fullPath}/${entry.path}`;
                                trees.push(fullPathEntry);
                                break;
                            case "Blob":
                                if (entry.path === ".attributes") {
                                    const blob = entry.value;
                                    const contents = JSON.parse(blob.contents) as { type: string };
                                    if (contents && contents.type) {
                                        if (!ddsTrees.has(contents.type)) {
                                            ddsTrees.set(contents.type, [tree]);
                                        } else {
                                            ddsTrees.get(contents.type).push(tree);
                                        }
                                    }
                                }
                            default:
                        }
                    }
                }
            }
        }
        return ddsTrees;
    }
}<|MERGE_RESOLUTION|>--- conflicted
+++ resolved
@@ -188,11 +188,7 @@
                         message.contents as IAttachMessage,
                         mergeTreeAttachTrees);
                     break;
-<<<<<<< HEAD
-                // [TODO:andre4i] Figure out what to do with ContainerMessageType.SetRootDataStoreAlias:
-=======
                 // [TODO:andre4i] Figure out what to do with ContainerMessageType.AssignAlias
->>>>>>> 31410d2b
                 default:
             }
         }
