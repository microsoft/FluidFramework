--- conflicted
+++ resolved
@@ -3,15 +3,9 @@
  * Licensed under the MIT License.
  */
 
-<<<<<<< HEAD
 import assert from "assert";
 import fs from "fs";
-import { FileDeltaStorageService } from "@microsoft/fluid-file-driver";
-=======
-import * as assert from "assert";
-import * as fs from "fs";
 import { FileDeltaStorageService } from "@fluidframework/file-driver";
->>>>>>> 179e6c92
 import {
     createGroupOp,
     IJSONSegment,
