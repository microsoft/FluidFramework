/*!
 * Copyright (c) Microsoft Corporation and contributors. All rights reserved.
 * Licensed under the MIT License.
 */

import { DataObject, DataObjectFactory } from "@fluidframework/aqueduct";
import { SharedCell } from "@fluidframework/cell";
import { type IFluidHandle, type IFluidLoadable } from "@fluidframework/core-interfaces";
import { SharedCounter } from "@fluidframework/counter";
<<<<<<< HEAD
import { SharedString } from "@fluidframework/sequence";
import { SharedCell } from "@fluidframework/cell";
import { SharedMatrix } from "@fluidframework/matrix";
import { type ITree, SchemaFactory, TreeConfiguration, SharedTree } from "@fluidframework/tree";

=======
import { type IFluidDataStoreRuntime } from "@fluidframework/datastore-definitions";
import { type SharedObjectClass } from "@fluidframework/fluid-static";
import { SharedMatrix } from "@fluidframework/matrix";
import { SharedString } from "@fluidframework/sequence";
import {
	type ITree,
	SchemaFactory,
	SharedTreeFactory,
	TreeConfiguration,
} from "@fluidframework/tree";
>>>>>>> 2822c6b8
/**
 * AppData uses the React CollaborativeTextArea to load a collaborative HTML <textarea>
 */
export class AppData extends DataObject {
	/**
	 * Key in the app's `rootMap` under which the SharedString object is stored.
	 */
	private readonly sharedTextKey = "shared-text";

	/**
	 * Key in the app's `rootMap` under which the SharedCounter object is stored.
	 */
	private readonly sharedCounterKey = "shared-counter";

	/**
	 * Key in the app's `rootMap` under which the SharedCell object is stored.
	 */
	private readonly emojiMatrixKey = "emoji-matrix";

	/**
	 * Key in the app's `rootMap` under which the SharedTree object is stored.
	 */
	private readonly sharedTreeKey = "shared-tree";

	/**
	 * Key in the app's `rootMap` under which the SharedDirectory object is stored.
	 */
	private readonly initialObjectsDirKey = "rootMap";

	// previous app's `rootMap`
	private readonly _initialObjects: Record<string, IFluidLoadable> = {};
	private _sharedTree: ITree | undefined;
	private _text: SharedString | undefined;
	private _counter: SharedCounter | undefined;
	private _emojiMatrix: SharedMatrix | undefined;

	public get text(): SharedString {
		if (this._text === undefined) {
			throw new Error("The SharedString was not initialized correctly");
		}
		return this._text;
	}

	public get counter(): SharedCounter {
		if (this._counter === undefined) {
			throw new Error("The SharedCounter was not initialized correctly");
		}
		return this._counter;
	}

	public get emojiMatrix(): SharedMatrix {
		if (this._emojiMatrix === undefined) {
			throw new Error("The SharedMatrix was not initialized correctly");
		}
		return this._emojiMatrix;
	}

	public get sharedTree(): ITree {
		if (this._sharedTree === undefined) {
			throw new Error("The SharedTree was not initialized correctly");
		}
		return this._sharedTree;
	}

	public getRootObject(): Record<string, IFluidLoadable> {
		return this._initialObjects;
	}

	public static readonly Name = "@devtools-example/test-app";

	private static readonly factory = new DataObjectFactory(
		AppData.Name,
		AppData,
		[
			SharedString.getFactory(),
			SharedCounter.getFactory(),
			SharedMatrix.getFactory(),
			SharedCell.getFactory(),
			SharedTree.getFactory(),
		],
		{},
	);

	public static getFactory(): DataObjectFactory<AppData> {
		return this.factory;
	}

	protected async initializingFirstTime(): Promise<void> {
		// Create the shared objects and store their handles in the root SharedDirectory
		const text = SharedString.create(this.runtime, this.sharedTextKey);
		const counter = SharedCounter.create(this.runtime, this.sharedCounterKey);
		const sharedTree = SharedTree.create(this.runtime);

		const emojiMatrix = SharedMatrix.create(this.runtime, this.emojiMatrixKey);
		const matrixDimension = 2; // Height and Width
		emojiMatrix.insertRows(0, matrixDimension);
		emojiMatrix.insertCols(0, matrixDimension);
		for (let row = 0; row < matrixDimension; row++) {
			for (let col = 0; col < matrixDimension; col++) {
				const emojiCell = SharedCell.create(this.runtime);
				emojiMatrix.setCell(row, col, emojiCell.handle);
			}
		}

		this.root.createSubDirectory(this.initialObjectsDirKey);
		this.root.set(this.sharedTextKey, text.handle);
		this.root.set(this.sharedCounterKey, counter.handle);
		this.root.set(this.emojiMatrixKey, emojiMatrix.handle);
		this.root.set(this.sharedTreeKey, sharedTree.handle);

		// Also set a couple of primitives for testing the debug view
		this.root.set("numeric-value", 42);
		this.root.set("string-value", "Hello world!");
		this.root.set("record-value", {
			aNumber: 37,
			aString: "Here is some text content.",
			anObject: {
				a: "a",
				b: "b",
			},
		});

		this._initialObjects[this.initialObjectsDirKey] = this.root.IFluidLoadable;
	}

	protected async hasInitialized(): Promise<void> {
		// Store the objects if we are loading the first time or loading from existing
		this._text = await this.root.get<IFluidHandle<SharedString>>(this.sharedTextKey)?.get();
		this._counter = await this.root
			.get<IFluidHandle<SharedCounter>>(this.sharedCounterKey)
			?.get();
		this._emojiMatrix = await this.root
			.get<IFluidHandle<SharedMatrix>>(this.emojiMatrixKey)
			?.get();
		const sharedTree = await this.root.get<IFluidHandle<ITree>>(this.sharedTreeKey)?.get();
		if (sharedTree === undefined) {
			throw new Error("SharedTree was not initialized");
		} else {
			this.populateSharedTree(sharedTree);
			this._sharedTree = sharedTree;

			// We will always load the initial objects so they are available to the developer
			const loadInitialObjectsP: Promise<void>[] = [];
			const dir = this.root.getSubDirectory(this.initialObjectsDirKey);
			if (dir === undefined) {
				throw new Error("InitialObjects sub-directory was not initialized");
			}

			for (const [key, value] of dir.entries()) {
				// eslint-disable-next-line @typescript-eslint/explicit-function-return-type
				const loadDir = async () => {
					// eslint-disable-next-line @typescript-eslint/no-unsafe-assignment, @typescript-eslint/no-unsafe-member-access, @typescript-eslint/no-unsafe-call
					const obj = await value.get();
					// eslint-disable-next-line @typescript-eslint/no-unsafe-assignment
					Object.assign(this._initialObjects, { [key]: obj });
				};
				loadInitialObjectsP.push(loadDir());
			}

			await Promise.all(loadInitialObjectsP);
		}
	}

	private populateSharedTree(sharedTree: ITree): void {
		// Set up SharedTree for visualization
		const builder = new SchemaFactory("DefaultVisualizer_SharedTree_Test");

		// TODO: Maybe include example handle

		class LeafSchema extends builder.object("leaf-item", {
			leafField: [builder.boolean, builder.handle, builder.string],
		}) {}

		class ChildSchema extends builder.object("child-item", {
			childField: [builder.string, builder.boolean],
			childData: builder.optional(LeafSchema),
		}) {}

		class RootNodeSchema extends builder.object("root-item", {
			childrenOne: builder.array(ChildSchema),
			childrenTwo: builder.number,
		}) {}

		const config = new TreeConfiguration(RootNodeSchema, () => ({
			childrenOne: [
				{
					childField: "Hello world!",
					childData: {
						leafField: "Hello world again!",
					},
				},
				{
					childField: true,
					childData: {
						leafField: false,
					},
				},
			],
			childrenTwo: 32,
		}));

		sharedTree.schematize(config);
	}
}<|MERGE_RESOLUTION|>--- conflicted
+++ resolved
@@ -7,24 +7,9 @@
 import { SharedCell } from "@fluidframework/cell";
 import { type IFluidHandle, type IFluidLoadable } from "@fluidframework/core-interfaces";
 import { SharedCounter } from "@fluidframework/counter";
-<<<<<<< HEAD
-import { SharedString } from "@fluidframework/sequence";
-import { SharedCell } from "@fluidframework/cell";
-import { SharedMatrix } from "@fluidframework/matrix";
-import { type ITree, SchemaFactory, TreeConfiguration, SharedTree } from "@fluidframework/tree";
-
-=======
-import { type IFluidDataStoreRuntime } from "@fluidframework/datastore-definitions";
-import { type SharedObjectClass } from "@fluidframework/fluid-static";
 import { SharedMatrix } from "@fluidframework/matrix";
 import { SharedString } from "@fluidframework/sequence";
-import {
-	type ITree,
-	SchemaFactory,
-	SharedTreeFactory,
-	TreeConfiguration,
-} from "@fluidframework/tree";
->>>>>>> 2822c6b8
+import { type ITree, SchemaFactory, TreeConfiguration } from "@fluidframework/tree";
 /**
  * AppData uses the React CollaborativeTextArea to load a collaborative HTML <textarea>
  */
