/*!
 * Copyright (c) Microsoft Corporation and contributors. All rights reserved.
 * Licensed under the MIT License.
 */

import { ConnectionState } from "@fluidframework/container-loader";
import { type IContainer } from "@fluidframework/container-definitions";
<<<<<<< HEAD
import { type DevtoolsLogger } from "@fluidframework/devtools-core";
=======
import { type IDevtoolsLogger } from "@fluid-experimental/devtools-core";
>>>>>>> d83bb1e5
import { SessionStorageModelLoader, StaticCodeLoader } from "@fluid-example/example-utils";
import { type AppData } from "./FluidObject";
import { RuntimeFactory, type IAppModel } from "./Container";

/**
 * This module contains Fluid Client utilities, including Container creation / loading.
 */

/**
 * Basic information about the container, as well as the associated audience.
 */
export interface ContainerInfo {
	/**
	 * The initialized Container.
	 */
	container: IContainer;

	/**
	 * The Container's unique ID. Also referred to as the "Document ID".
	 */
	containerId: string;

	/**
	 * App objects for the Container.
	 */
	appData: AppData;
}

/**
 * Creates a new Container from the provided client and container schema.
 */
export function createLoader(logger?: IDevtoolsLogger): SessionStorageModelLoader<IAppModel> {
	const codeLoader = new StaticCodeLoader(new RuntimeFactory());
	const loader = new SessionStorageModelLoader<IAppModel>(codeLoader, logger);

	return loader;
}

/**
 * Creates a new Fluid Container from the provided client and container schema.
 *
 * @param loader - The Loader to use for loading an existing Container or creating a new one.
 *
 * @throws If container creation or attaching fails for any reason.
 */
export async function createContainer(
	loader: SessionStorageModelLoader<IAppModel>,
): Promise<ContainerInfo> {
	// Create the container and attach it
	console.log("Creating new container...");
	let model: IAppModel;
	let containerId: string;
	try {
		const createResponse = await loader.createDetached("1.0");
		containerId = await createResponse.attach();
		model = createResponse.model;
	} catch (error) {
		console.error("Encountered error creating Fluid container:", error);
		throw error;
	}
	console.log("Container created!");

	return { container: model.container, containerId, appData: model.appData };
}

/**
 * Loads an existing Container for the given ID.
 *
 * @param containerId - The unique ID of the existing Fluid Container being loaded.
 * @param containerSchema - Schema with which to load the Container.
 * @param logger - (optional) Telemetry logger to provide to client initialization.
 *
 * @throws If no container exists with the specified ID, or if loading / connecting fails for any reason.
 */
export async function loadExistingContainer(
	containerId: string,
	loader: SessionStorageModelLoader<IAppModel>,
): Promise<ContainerInfo> {
	console.log("Loading existing container...");
	let model: IAppModel;
	try {
		model = await loader.loadExisting(containerId);
	} catch (error) {
		console.error(`Encountered error loading Fluid container: "${error}".`);
		throw error;
	}
	console.log("Container loaded!");
	const container = model.container;

	if (container.connectionState !== ConnectionState.Connected) {
		console.log("Connecting to container...");
		await new Promise<void>((resolve) => {
			container.once("connected", () => {
				resolve();
			});
		});
		console.log("Connected!");
	}

	return { container, containerId, appData: model.appData };
}<|MERGE_RESOLUTION|>--- conflicted
+++ resolved
@@ -5,11 +5,7 @@
 
 import { ConnectionState } from "@fluidframework/container-loader";
 import { type IContainer } from "@fluidframework/container-definitions";
-<<<<<<< HEAD
-import { type DevtoolsLogger } from "@fluidframework/devtools-core";
-=======
-import { type IDevtoolsLogger } from "@fluid-experimental/devtools-core";
->>>>>>> d83bb1e5
+import { type IDevtoolsLogger } from "@fluidframework/devtools-core";
 import { SessionStorageModelLoader, StaticCodeLoader } from "@fluid-example/example-utils";
 import { type AppData } from "./FluidObject";
 import { RuntimeFactory, type IAppModel } from "./Container";
