{
	"name": "@fluidframework/devtools",
	"version": "2.0.0-rc.5.0.0",
	"description": "Fluid Framework developer tools",
	"homepage": "https://fluidframework.com",
	"repository": {
		"type": "git",
		"url": "https://github.com/microsoft/FluidFramework.git",
		"directory": "packages/tools/devtools/devtools"
	},
	"license": "MIT",
	"author": "Microsoft and contributors",
	"sideEffects": false,
	"type": "module",
	"exports": {
		".": {
			"import": {
				"types": "./lib/public.d.ts",
				"default": "./lib/index.js"
			},
			"require": {
				"types": "./dist/public.d.ts",
				"default": "./dist/index.js"
			}
		},
		"./legacy": {
			"import": {
				"types": "./lib/legacy.d.ts",
				"default": "./lib/index.js"
			},
			"require": {
				"types": "./dist/legacy.d.ts",
				"default": "./dist/index.js"
			}
		},
		"./beta": {
			"import": {
				"types": "./lib/beta.d.ts",
				"default": "./lib/index.js"
			},
			"require": {
				"types": "./dist/beta.d.ts",
				"default": "./dist/index.js"
			}
		},
		"./internal": {
			"import": {
				"types": "./lib/index.d.ts",
				"default": "./lib/index.js"
			},
			"require": {
				"types": "./dist/index.d.ts",
				"default": "./dist/index.js"
			}
		}
	},
	"main": "lib/index.js",
	"types": "lib/public.d.ts",
	"scripts": {
		"api": "fluid-build . --task api",
		"api-extractor:commonjs": "flub generate entrypoints --outFileAlpha legacy --outDir ./dist",
		"api-extractor:esnext": "flub generate entrypoints --outFileAlpha legacy --outDir ./lib --node10TypeCompat",
		"build": "fluid-build . --task build",
		"build:commonjs": "fluid-build . --task commonjs",
		"build:compile": "fluid-build . --task compile",
		"build:docs": "api-extractor run --local",
		"build:esnext": "tsc --project ./tsconfig.json",
		"check:are-the-types-wrong": "attw --pack .",
<<<<<<< HEAD
		"check:biome": "biome check . --formatter-enabled=true --organize-imports-enabled=true",
		"check:format": "npm run check:biome",
=======
		"check:biome": "biome check . --formatter-enabled=true",
		"check:format": "npm run check:prettier",
>>>>>>> 3f7d56c3
		"check:prettier": "prettier --check . --cache --ignore-path ../../../../.prettierignore",
		"check:release-tags": "api-extractor run --local --config ./api-extractor-lint.json",
		"ci:build:docs": "api-extractor run",
		"clean": "rimraf --glob _api-extractor-temp nyc dist lib \"*.d.ts\" \"**/*.tsbuildinfo\" \"**/*.build.log\"",
		"eslint": "eslint src",
		"eslint:fix": "eslint src --fix",
		"format": "npm run format:biome",
		"format-and-build": "npm run format && npm run build",
		"format-and-compile": "npm run format && npm run build:compile",
		"format:biome": "biome check . --formatter-enabled=true --apply",
		"format:prettier": "prettier --write . --cache --ignore-path ../../../../.prettierignore",
		"lint": "fluid-build . --task lint",
		"lint:fix": "fluid-build . --task eslint:fix --task format",
		"place:cjs:package-stub": "copyfiles -f ../../../../common/build/build-common/src/cjs/package.json ./dist",
		"rebuild": "npm run clean && npm run build",
		"test": "echo TODO: add tests",
		"tsc": "fluid-tsc commonjs --project ./tsconfig.cjs.json && npm run place:cjs:package-stub",
		"tsc:watch": "npm run place:cjs:package-stub && fluid-tsc commonjs --project ./tsconfig.cjs.json --watch",
		"typetests:gen": "flub generate typetests --dir . -v --publicFallback",
		"typetests:prepare": "flub typetests --dir . --reset --previous --normalize"
	},
	"c8": {
		"all": true,
		"cache-dir": "nyc/.cache",
		"exclude": ["src/test/**/*.*ts", "lib/test/**/*.*js"],
		"exclude-after-remap": false,
		"include": ["src/**/*.*ts", "lib/**/*.*js"],
		"report-dir": "nyc/report",
		"reporter": ["cobertura", "html", "text"],
		"temp-directory": "nyc/.nyc_output"
	},
	"dependencies": {
		"@fluidframework/container-definitions": "workspace:~",
		"@fluidframework/core-interfaces": "workspace:~",
		"@fluidframework/devtools-core": "workspace:~",
		"@fluidframework/fluid-static": "workspace:~"
	},
	"devDependencies": {
		"@arethetypeswrong/cli": "^0.15.2",
		"@biomejs/biome": "^1.7.3",
		"@fluid-internal/mocha-test-setup": "workspace:~",
		"@fluid-tools/build-cli": "^0.39.0-264124",
		"@fluidframework/build-common": "^2.0.3",
		"@fluidframework/build-tools": "^0.39.0-264124",
		"@fluidframework/devtools-previous": "npm:@fluidframework/devtools@2.0.0-rc.4.0.0",
		"@fluidframework/eslint-config-fluid": "^5.3.0",
		"@microsoft/api-extractor": "^7.45.1",
		"@types/chai": "^4.0.0",
		"@types/mocha": "^9.1.1",
		"c8": "^8.0.1",
		"chai": "^4.2.0",
		"copyfiles": "^2.4.1",
		"cross-env": "^7.0.3",
		"eslint": "~8.55.0",
		"eslint-config-prettier": "~9.0.0",
		"eslint-plugin-chai-expect": "~3.0.0",
		"mocha": "^10.2.0",
		"mocha-json-output-reporter": "^2.0.1",
		"mocha-multi-reporters": "^1.5.1",
		"moment": "^2.21.0",
		"prettier": "~3.0.3",
		"rimraf": "^4.4.0",
		"typescript": "~5.4.5"
	},
	"fluidBuild": {
		"tasks": {
			"tsc": ["typetests:gen"]
		}
	},
	"typeValidation": {
		"broken": {
			"InterfaceDeclaration_ContainerDevtoolsProps": {
				"backCompat": false
			},
			"InterfaceDeclaration_DevtoolsProps": {
				"backCompat": false
			}
		}
	}
}<|MERGE_RESOLUTION|>--- conflicted
+++ resolved
@@ -66,13 +66,8 @@
 		"build:docs": "api-extractor run --local",
 		"build:esnext": "tsc --project ./tsconfig.json",
 		"check:are-the-types-wrong": "attw --pack .",
-<<<<<<< HEAD
-		"check:biome": "biome check . --formatter-enabled=true --organize-imports-enabled=true",
+		"check:biome": "biome check . --formatter-enabled=true",
 		"check:format": "npm run check:biome",
-=======
-		"check:biome": "biome check . --formatter-enabled=true",
-		"check:format": "npm run check:prettier",
->>>>>>> 3f7d56c3
 		"check:prettier": "prettier --check . --cache --ignore-path ../../../../.prettierignore",
 		"check:release-tags": "api-extractor run --local --config ./api-extractor-lint.json",
 		"ci:build:docs": "api-extractor run",
