/*!
 * Copyright (c) Microsoft Corporation and contributors. All rights reserved.
 * Licensed under the MIT License.
 */

/**
 * Primary entry-point to the Fluid Devtools.
 *
 * To initialize the Devtools alongside your application's {@link @fluidframework/fluid-static#IFluidContainer}, call
 * {@link initializeDevtools}.
 *
 * The Devtools will automatically dispose of themselves upon Window unload, but if you would like to close them
 * earlier, call {@link IDevtools.dispose}.
 *
 * To enable visualization of Telemetry data, you may create a {@link @fluidframework/devtools-core#DevtoolsLogger} and
 * provide it during Devtools initialization.
 *
 * @packageDocumentation
 */

import {
	type ContainerDevtoolsProps as ContainerDevtoolsPropsBase,
	type IFluidDevtools as IDevtoolsBase,
	initializeDevtools as initializeDevtoolsBase,
	type IDevtoolsLogger,
	type HasContainerKey,
} from "@fluidframework/devtools-core";
import { type IDisposable } from "@fluidframework/core-interfaces";
import { type IFluidContainer } from "@fluidframework/fluid-static";
import { type IContainer } from "@fluidframework/container-definitions";

/**
 * Properties for configuring {@link IDevtools}.
 * @internal
 */
export interface DevtoolsProps {
	/**
	 * (optional) telemetry logger associated with the Fluid runtime.
	 *
	 * @remarks
	 *
	 * Note: the Devtools do not register this logger with the Fluid runtime; that must be done separately.
	 *
	 * This is provided to the Devtools instance strictly to enable communicating supported / desired functionality with
	 * external listeners.
	 */
	logger?: IDevtoolsLogger;

	/**
	 * (optional) List of Containers to initialize the devtools with.
	 *
	 * @remarks Additional Containers can be registered with the Devtools via {@link IDevtools.registerContainerDevtools}.
	 */
	initialContainers?: ContainerDevtoolsProps[];

	// TODO: Add ability for customers to specify custom data visualizer overrides
}

/**
 * Properties for configuring Devtools for an individual {@link @fluidframework/fluid-static#IFluidContainer}.
 * @internal
 */
export interface ContainerDevtoolsProps extends HasContainerKey {
	/**
	 * The Container to register with the Devtools.
	 */
	container: IFluidContainer;

	// TODO: Add ability for customers to specify custom data visualizer overrides
}

/**
 * Fluid Devtools. A single, global instance is used to generate and communicate stats associated with the general Fluid
 * runtime (i.e., it is not associated with any single Framework entity).
 *
 * @remarks
 *
 * Supports registering {@link @fluidframework/fluid-static#IFluidContainer}s for Container-level stats
 * (via {@link IDevtools.registerContainerDevtools}).
 *
 * The lifetime of the associated singleton is bound by that of the Window (globalThis), and it will be automatically
 * disposed of on Window unload.
 * If you wish to dispose of it earlier, you may call its {@link @fluidframework/core-interfaces#IDisposable.dispose} method.
 * @internal
 */
export interface IDevtools extends IDisposable {
	/**
	 * Initializes a {@link IDevtools} from the provided properties and stores it for future reference.
	 *
	 * @throws
	 *
	 * Will throw if devtools have already been registered for the specified
	 * {@link @fluidframework/devtools-core#HasContainerKey.containerKey}.
	 */
	registerContainerDevtools(props: ContainerDevtoolsProps): void;

	/**
	 * Closes registered Container-level Devtools associated with the provided ID.
	 */
	closeContainerDevtools(id: string): void;
}

class Devtools implements IDevtools {
	public constructor(
		/**
		 * Handle to the underlying Devtools instance (singleton).
		 */
		private readonly _devtools: IDevtoolsBase,
	) {}

	/**
	 * {@inheritDoc IDevtools.registerContainerDevtools}
	 */
	public registerContainerDevtools(props: ContainerDevtoolsProps): void {
		const mappedProps = mapContainerProps(props);
		if (mappedProps !== undefined) {
			this._devtools.registerContainerDevtools(mappedProps);
		}
	}

	/**
	 * {@inheritDoc IDevtools.closeContainerDevtools}
	 */
	public closeContainerDevtools(id: string): void {
		this._devtools.closeContainerDevtools(id);
	}

	/**
	 * {@inheritDoc IDevtools.disposed}
	 */
	public get disposed(): boolean {
		return this._devtools.disposed;
	}

	/**
	 * {@inheritDoc IDevtools.dispose}
	 */
	public dispose(): void {
		this._devtools.dispose();
	}
}

/**
 * Initializes the Devtools singleton and returns a handle to it.
 *
 * @see {@link @fluidframework/devtools-core#initializeDevtoolsBase}
 * @internal
 */
export function initializeDevtools(props: DevtoolsProps): IDevtools {
	const { initialContainers, logger } = props;

	let mappedInitialContainers: ContainerDevtoolsPropsBase[] | undefined;
	if (initialContainers !== undefined) {
		mappedInitialContainers = [];
		for (const containerProps of initialContainers) {
			const mappedContainerProps = mapContainerProps(containerProps);
			if (mappedContainerProps !== undefined) {
				mappedInitialContainers.push(mappedContainerProps);
			}
		}
	}

	const baseDevtools = initializeDevtoolsBase({
		logger,
		initialContainers: mappedInitialContainers,
	});
	return new Devtools(baseDevtools);
}

/**
 * Maps the input props to lower-level {@link @fluidframework/devtools-core#ContainerDevtoolsPropsBase},
 * to be forwarded on to the base library.
 */
function mapContainerProps(
	containerProps: ContainerDevtoolsProps,
): ContainerDevtoolsPropsBase | undefined {
	const { container, containerKey } = containerProps;
	const fluidContainer = container as { INTERNAL_CONTAINER_DO_NOT_USE?: () => IContainer };

	if (fluidContainer.INTERNAL_CONTAINER_DO_NOT_USE === undefined) {
		console.error("Missing Container accessor on FluidContainer.");
		return undefined;
	}

	const innerContainer = fluidContainer.INTERNAL_CONTAINER_DO_NOT_USE();
	return {
		container: innerContainer,
		containerKey,
		containerData: container.initialObjects,
	};
}

// Convenience re-exports. Need to cover the things we export form this package,
// so consumers don't need to import from this one *and* devtools-core.
// DevtoolsLogger is necessary for consumers to set up Devtools.
// ContainerDevtoolsProps extends HasContainerKey, so it needs ContainerKey.
<<<<<<< HEAD
export type { ContainerKey, HasContainerKey } from "@fluidframework/devtools-core";
export { DevtoolsLogger } from "@fluidframework/devtools-core";
=======
export { type ContainerKey, type HasContainerKey } from "@fluid-experimental/devtools-core";
export { createDevtoolsLogger, type IDevtoolsLogger } from "@fluid-experimental/devtools-core";
>>>>>>> d83bb1e5
<|MERGE_RESOLUTION|>--- conflicted
+++ resolved
@@ -194,10 +194,5 @@
 // so consumers don't need to import from this one *and* devtools-core.
 // DevtoolsLogger is necessary for consumers to set up Devtools.
 // ContainerDevtoolsProps extends HasContainerKey, so it needs ContainerKey.
-<<<<<<< HEAD
-export type { ContainerKey, HasContainerKey } from "@fluidframework/devtools-core";
-export { DevtoolsLogger } from "@fluidframework/devtools-core";
-=======
-export { type ContainerKey, type HasContainerKey } from "@fluid-experimental/devtools-core";
-export { createDevtoolsLogger, type IDevtoolsLogger } from "@fluid-experimental/devtools-core";
->>>>>>> d83bb1e5
+export { type ContainerKey, type HasContainerKey } from "@fluidframework/devtools-core";
+export { createDevtoolsLogger, type IDevtoolsLogger } from "@fluidframework/devtools-core";