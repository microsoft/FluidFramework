--- conflicted
+++ resolved
@@ -143,13 +143,8 @@
 /**
  * Initializes the Devtools singleton and returns a handle to it.
  *
-<<<<<<< HEAD
  * @see {@link @fluidframework/devtools-core#initializeDevtoolsBase}
- * @internal
-=======
- * @see {@link @fluid-experimental/devtools-core#initializeDevtoolsBase}
  * @alpha
->>>>>>> ef97697c
  */
 export function initializeDevtools(props: DevtoolsProps): IDevtools {
 	const { initialContainers, logger } = props;
