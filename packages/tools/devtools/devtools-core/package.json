--- conflicted
+++ resolved
@@ -119,9 +119,9 @@
 	},
 	"typeValidation": {
 		"broken": {
-<<<<<<< HEAD
 			"EnumDeclaration_DevtoolsFeature": {
-=======
+				"backCompat": false
+			},
 			"EnumDeclaration_ContainerDevtoolsFeature": {
 				"backCompat": false,
 				"forwardCompat": false
@@ -191,7 +191,6 @@
 				"backCompat": false
 			},
 			"InterfaceDeclaration_Edit": {
->>>>>>> ea8a500e
 				"backCompat": false
 			}
 		}
