--- conflicted
+++ resolved
@@ -119,14 +119,14 @@
 	},
 	"typeValidation": {
 		"broken": {
-<<<<<<< HEAD
 			"EnumDeclaration_ContainerDevtoolsFeature": {
-=======
+				"backCompat": false
+			},
+		
 			"ClassDeclaration_DevtoolsLogger": {
 				"backCompat": false
 			},
 			"InterfaceDeclaration_FluidDevtoolsProps": {
->>>>>>> afd8152b
 				"backCompat": false
 			}
 		}
