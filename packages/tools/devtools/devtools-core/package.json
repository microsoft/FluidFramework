--- conflicted
+++ resolved
@@ -168,7 +168,6 @@
 		}
 	},
 	"typeValidation": {
-<<<<<<< HEAD
 		"broken": {
 			"Interface_ContainerDevtoolsProps": {
 				"backCompat": false
@@ -176,10 +175,7 @@
 			"Interface_FluidDevtoolsProps": {
 				"backCompat": false
 			}
-		}
-=======
-		"broken": {},
+		},
 		"entrypoint": "alpha"
->>>>>>> 7a8c8d0e
 	}
 }