/*!
 * Copyright (c) Microsoft Corporation and contributors. All rights reserved.
 * Licensed under the MIT License.
 */

<<<<<<< HEAD
import { TypedEventEmitter } from "@fluid-internal/client-utils";
import type {
	IAudience,
=======
import { EventEmitter, TypedEventEmitter } from "@fluid-internal/client-utils";
import type { IAudience } from "@fluidframework/container-definitions";
import type {
	IAudienceOwner,
>>>>>>> d4a80248
	IContainer,
	IContainerEvents,
} from "@fluidframework/container-definitions/internal";
import { ConnectionState } from "@fluidframework/container-loader";
import type { IErrorBase, IRequest } from "@fluidframework/core-interfaces";
import type { IClient } from "@fluidframework/protocol-definitions";
import { MockAudience } from "@fluidframework/test-runtime-utils";

/* eslint-disable @typescript-eslint/no-explicit-any */

/**
 * Mock {@link @fluidframework/container-definitions#IContainer} for use in tests.
 */
class MockContainer
	extends TypedEventEmitter<IContainerEvents>
	implements Partial<Omit<IContainer, "on" | "off" | "once">>
{
	public readonly audience: IAudience = new MockAudience();

	private _connectionState: ConnectionState = ConnectionState.Disconnected;

	public get connectionState(): ConnectionState {
		return this._connectionState;
	}

	public set connectionState(connectionState: ConnectionState) {
		this._connectionState = connectionState;
	}

	public connect(): void {
		this.emit("connected");
	}

	public disconnect(): void {
		this.emit("disconnected");
	}

	public async attach(request: IRequest): Promise<void> {
		this.emit("attached");
	}

	public dispose(error?: IErrorBase | undefined): void {
		this.emit("disposed");
	}

	public close(): void {
		this.emit("closed");
	}
}

function createMockClient(clientId: string): IClient {
	return {
		mode: "read",
		details: { capabilities: { interactive: false } },
		permission: [],
		user: { id: clientId },
		scopes: [],
		timestamp: Date.now(),
	};
}

/**
 * Creates a mock {@link @fluidframework/container-definitions#IContainer} for use in tests.
 *
 * @remarks
 *
 * Note: the implementation here is incomplete. If a test needs particular functionality, {@link MockContainer}
 * will need to be updated accordingly.
 */
export function createMockContainer(): IContainer {
	return new MockContainer() as unknown as IContainer;
}

/**
 * Add a member for mock audience from mock container for use in tests.
 * @returns member id
 */
export function addAudienceMember(container: IContainer): string {
	const audience = container.audience as MockAudience;
	const testClientId = Math.random().toString(36).slice(2, 7);
	audience.addMember(testClientId, createMockClient(testClientId));

	return testClientId;
}

/**
 * Remove a member for mock audience from mock container for use in tests.
 */
export function removeAudienceMember(container: IContainer, clientId: string): void {
	const audience = container.audience as MockAudience;
	audience.removeMember(clientId);
}
/* eslint-enable @typescript-eslint/no-explicit-any */<|MERGE_RESOLUTION|>--- conflicted
+++ resolved
@@ -3,23 +3,16 @@
  * Licensed under the MIT License.
  */
 
-<<<<<<< HEAD
 import { TypedEventEmitter } from "@fluid-internal/client-utils";
 import type {
 	IAudience,
-=======
-import { EventEmitter, TypedEventEmitter } from "@fluid-internal/client-utils";
-import type { IAudience } from "@fluidframework/container-definitions";
-import type {
-	IAudienceOwner,
->>>>>>> d4a80248
 	IContainer,
 	IContainerEvents,
-} from "@fluidframework/container-definitions/internal";
+} from "@fluidframework/container-definitions";
 import { ConnectionState } from "@fluidframework/container-loader";
 import type { IErrorBase, IRequest } from "@fluidframework/core-interfaces";
 import type { IClient } from "@fluidframework/protocol-definitions";
-import { MockAudience } from "@fluidframework/test-runtime-utils";
+import { MockAudience } from "@fluidframework/test-runtime-utils/alpha";
 
 /* eslint-disable @typescript-eslint/no-explicit-any */
 
