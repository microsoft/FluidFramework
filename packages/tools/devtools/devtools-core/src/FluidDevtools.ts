--- conflicted
+++ resolved
@@ -261,11 +261,7 @@
 		if (FluidDevtools.I !== undefined) {
 			console.warn(
 				"Devtools have already been initialized. " +
-<<<<<<< HEAD
-					"Existing Devtools must be closed (see DevtoolsDisposed) before new ones may be initialized. " +
-=======
 					"Existing Devtools instance must be disposed before new ones may be initialized. " +
->>>>>>> 23c0232c
 					"Returning existing Devtools instance.",
 			);
 		} else {
