--- conflicted
+++ resolved
@@ -496,10 +496,7 @@
 	/**
 	 * Generates a readable key for a container runtime using package path and sequential numbering.
 	 *
-<<<<<<< HEAD
-=======
 	 * @privateRemarks
->>>>>>> e4d3d640
 	 * TODO: Once we enable automatic extraction of ContainerData for IContainer instance, extend the usage of assigning readable key.
 	 */
 	private generateReadableKey(baseKey: string): string {
