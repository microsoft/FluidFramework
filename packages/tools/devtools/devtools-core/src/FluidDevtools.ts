--- conflicted
+++ resolved
@@ -380,13 +380,9 @@
 	 */
 	private getSupportedFeatures(): DevtoolsFeatureFlags {
 		return {
-<<<<<<< HEAD
-			[DevtoolsFeature.Telemetry]: this.logger !== undefined,
+			telemetry: this.logger !== undefined,
 			// Completed but disabled until we finish the story for unsampled telemetry that powers this feature
-			[DevtoolsFeature.OpLatencyTelemetry]: false,
-=======
-			telemetry: this.logger !== undefined,
->>>>>>> ea8a500e
+			opLatencyTelemetry: false,
 		};
 	}
 }
