--- conflicted
+++ resolved
@@ -51,15 +51,6 @@
  *
  * @internal
  */
-<<<<<<< HEAD
-export enum EditType {
-	Number = "number",
-	String = "string",
-	Boolean = "boolean",
-	Null = "null",
-	Undefined = "undefined",
-}
-=======
 export const EditType = {
 	/**
 	 * Indicates that the data associated with an edit is or must be a `boolean`.
@@ -80,5 +71,4 @@
 /**
  * @internal
  */
-export type EditType = typeof EditType[keyof typeof EditType];
->>>>>>> 3081c895
+export type EditType = typeof EditType[keyof typeof EditType];