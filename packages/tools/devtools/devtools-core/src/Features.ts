--- conflicted
+++ resolved
@@ -51,10 +51,7 @@
 	 * Indicates that the Container Devtools supports visualizing the data associated with the Container.
 	 */
 	containerDataVisualization?: boolean;
-<<<<<<< HEAD
-=======
 
->>>>>>> 154b3232
 	/**
 	 * Indicates that the Container Devtools supports modifying the container's connection and lifecycle state.
 	 *
@@ -66,11 +63,7 @@
 	 *
 	 * When `false`, these operations are not available.
 	 *
-<<<<<<< HEAD
-	 * @defaultValue true
-=======
 	 * @defaultValue `true`
->>>>>>> 154b3232
 	 */
 	canModifyContainerState?: boolean;
 }