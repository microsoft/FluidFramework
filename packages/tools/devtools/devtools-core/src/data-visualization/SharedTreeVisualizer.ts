--- conflicted
+++ resolved
@@ -313,20 +313,7 @@
 	{ allowedTypes, isRequired }: FieldSchemaProperties,
 	visualizeChildData: VisualizeChildData,
 ): Promise<VisualSharedTreeNode> {
-<<<<<<< HEAD
 	const schema = treeDefinitions.get(tree.type);
-=======
-	if (Tree.is(tree, SchemaFactory.leaves)) {
-		const nodeSchema = Tree.schema(tree);
-		return {
-			schema: {
-				schemaName: nodeSchema.identifier,
-			},
-			value: await visualizeChildData(tree),
-			kind: VisualSharedTreeNodeKind.LeafNode,
-		};
-	}
->>>>>>> 1993d501
 
 	if (schema === undefined) {
 		throw new TypeError("Unrecognized schema type.");
@@ -419,13 +406,7 @@
 ): Promise<VisualSharedTreeNode> {
 	const schemaFactory = new SchemaFactory(undefined);
 
-	return Tree.is(tree, [
-		schemaFactory.boolean,
-		schemaFactory.null,
-		schemaFactory.number,
-		schemaFactory.handle,
-		schemaFactory.string,
-	])
+	return Tree.is(tree, SchemaFactory.leaves)
 		? {
 				schema: {
 					schemaName: Tree.schema(tree).identifier,
