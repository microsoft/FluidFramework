--- conflicted
+++ resolved
@@ -10,8 +10,7 @@
 
 import { SharedCell } from "@fluidframework/cell";
 import { SharedCounter } from "@fluidframework/counter";
-<<<<<<< HEAD
-import { type IDirectory, SharedDirectory, SharedMap, type ISharedMap } from "@fluidframework/map";
+import { type IDirectory, type ISharedMap, SharedDirectory, SharedMap } from "@fluidframework/map";
 import { SharedMatrix } from "@fluidframework/matrix";
 import { SharedString } from "@fluidframework/sequence";
 import type {
@@ -24,20 +23,11 @@
 import {
 	LeafNodeStoredSchema,
 	MapNodeStoredSchema,
-	// MapNodeStoredSchema,
 	ObjectNodeStoredSchema,
 	SharedTree,
 } from "@fluidframework/tree/internal";
 import { type ISharedObject } from "@fluidframework/shared-object-base";
 import { assert } from "@fluidframework/core-utils";
-=======
-import { type IDirectory, type ISharedMap, SharedDirectory, SharedMap } from "@fluidframework/map";
-import { SharedMatrix } from "@fluidframework/matrix";
-import { SharedString } from "@fluidframework/sequence";
-import { type ISharedObject } from "@fluidframework/shared-object-base";
-import type { ISharedTree } from "@fluidframework/tree/internal";
-import { SharedTree, encodeTreeSchema } from "@fluidframework/tree/internal";
->>>>>>> 31dbb22b
 import { EditType } from "../CommonInterfaces.js";
 import { type VisualizeChildData, type VisualizeSharedObject } from "./DataVisualization.js";
 import {
@@ -48,11 +38,8 @@
 	type VisualChildNode,
 	VisualNodeKind,
 	type VisualTreeNode,
-<<<<<<< HEAD
 	type Primitive,
 	type VisualValueNode,
-=======
->>>>>>> 31dbb22b
 } from "./VisualTree.js";
 
 /**
