--- conflicted
+++ resolved
@@ -73,17 +73,7 @@
 	 * (optional) If editProps is present it indicates the node is editable.
 	 * Inside of the porperty is an array of possible EditTypes to inform devtools-view to only show the corresponding edit options for the types allowed
 	 */
-<<<<<<< HEAD
-	editProps?: {
-		// TODO: what are the semantics of this?
-		// TODO: what does undefined mean here?
-		editTypes?: EditType[];
-
-		// TODO: other allowed operations?
-	};
-=======
 	editProps?: { editTypes?: EditType[] };
->>>>>>> 073a8c24
 }
 
 /**
