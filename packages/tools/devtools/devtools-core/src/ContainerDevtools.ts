/*!
 * Copyright (c) Microsoft Corporation and contributors. All rights reserved.
 * Licensed under the MIT License.
 */

import { IAudience, IContainer } from "@fluidframework/container-definitions";
import { IFluidLoadable } from "@fluidframework/core-interfaces";
import { IClient } from "@fluidframework/protocol-definitions";

import { ContainerKey, FluidObjectId, HasContainerKey } from "./CommonInterfaces";
import { ContainerStateChangeKind } from "./Container";
import { ContainerStateMetadata } from "./ContainerMetadata";
import {
	DataVisualizerGraph,
	defaultVisualizers,
	defaultEditors,
	FluidObjectNode,
	RootHandleNode,
	SharedObjectEdit,
} from "./data-visualization";
import { IContainerDevtools } from "./IContainerDevtools";
import { AudienceChangeLogEntry, ConnectionStateChangeLogEntry } from "./Logs";
import {
	AudienceSummary,
	CloseContainer,
	ConnectContainer,
	ContainerDevtoolsFeatures,
	ContainerStateChange,
	ContainerStateHistory,
	DataEdit,
	DataVisualization,
	DisconnectContainer,
	GetAudienceSummary,
	GetContainerDevtoolsFeatures,
	GetContainerState,
	GetDataVisualization,
	GetRootDataVisualizations,
	handleIncomingWindowMessage,
	IDevtoolsMessage,
	InboundHandlers,
	ISourcedDevtoolsMessage,
	MessageLoggingOptions,
	postMessagesToWindow,
	RootDataVisualizations,
} from "./messaging";
import { AudienceClientMetadata } from "./AudienceMetadata";
import { ContainerDevtoolsFeatureFlags } from "./Features";

/**
 * Properties for registering a {@link @fluidframework/container-definitions#IContainer} with the Devtools.
 *
 * @public
 */
export interface ContainerDevtoolsProps extends HasContainerKey {
	/**
	 * The Container to register with the Devtools.
	 */
	container: IContainer;

	/**
	 * (optional) Distributed Data Structures (DDSs) associated with the
	 * {@link ContainerDevtoolsProps.container | Container}.
	 *
	 * @remarks
	 *
	 * Providing this data will enable associated tooling to visualize the Fluid data reachable from the provided
	 * objects.
	 *
	 * Fluid DevTools will not mutate this data.
	 *
	 * @privateRemarks TODO: rename this to make it more clear that this data does not *belong* to the Container.
	 */
	containerData?: Record<string, IFluidLoadable>;

	// TODO: Add ability for customers to specify custom visualizer overrides
}

/**
 * {@link IContainerDevtools} implementation.
 *
 * @remarks
 *
 * This class listens to incoming messages from the window (globalThis), and posts messages to it upon relevant
 * state changes and when requested.
 *
 * **Messages it listens for (if the {@link HasContainerKey.containerKey} matches):**
 *
 * - {@link GetContainerDevtoolsFeatures.Message}: When received, {@link ContainerDevtoolsFeatures.Message} will be
 * posted in response.
 *
 * - {@link GetContainerState.Message}: When received, {@link ContainerStateChange.Message} will be posted in response.
 *
 * - {@link ConnectContainer.Message}: When received, {@link @fluidframework/container-definitions#IContainer.connect}
 * will be called on the {@link ContainerDevtools.container} (if it is disconnected).
 *
 * - {@link DisconnectContainer.Message}: When received, {@link @fluidframework/container-definitions#IContainer.disconnect}
 * will be called on the {@link ContainerDevtools.container} (if it is connected).
 *
 * - {@link CloseContainer.Message}: When received, {@link @fluidframework/container-definitions#IContainer.close}
 * will be called on the {@link ContainerDevtools.container}.
 *
 * - {@link GetAudienceSummary.Message}: When received, {@link AudienceSummary.Message} will be posted in response.
 *
 * - {@link GetRootDataVisualizations.Message}: When received, {@link RootDataVisualizations.Message} will be posted
 * in response.
 *
 * - {@link GetDataVisualization.Message}: When received, {@link DataVisualization.Message} will be posted in response.
 *
 * **Messages it posts:**
 *
 * - {@link ContainerDevtoolsFeatures.Message}: Posted only when requested via {@link GetContainerDevtoolsFeatures.Message}.
 *
 * - {@link AudienceSummary.Message}: Posted any time the Container's Audience state changes, or when requested
 * (via {@link GetAudienceSummary.Message}).
 *
 * - {@link ContainerStateChange.Message}: Posted any time relevant Container state changes,
 * or when requested (via {@link GetContainerState.Message}).
 *
 * - {@link RootDataVisualizations.Message}: Posted when requested via {@link GetRootDataVisualizations.Message}.
 *
 * - {@link DataVisualization.Message}: Posted when requested via {@link GetDataVisualization.Message}, or when
 * a change has occurred on the associated DDS, reachable from the visualization graph.
 *
 * @sealed
 */
export class ContainerDevtools implements IContainerDevtools, HasContainerKey {
	/**
	 * {@inheritDoc HasContainerKey.containerKey}
	 */
	public readonly containerKey: ContainerKey;

	/**
	 * The registered Container.
	 */
	public readonly container: IContainer;

	/**
	 * The {@link ContainerDevtools.container}'s audience.
	 */
	public get audience(): IAudience {
		return this.container.audience;
	}

	/**
	 * Data contents of the Container.
	 *
	 * @remarks
	 *
	 * This map is assumed to be immutable. The devtools will not make any modifications to its contents.
	 */
	public readonly containerData?: Record<string, IFluidLoadable>;

	// #region Accumulated log state

	/**
	 * Accumulated data for {@link IContainerDevtools.getContainerConnectionLog}.
	 */
	private readonly _connectionStateLog: ConnectionStateChangeLogEntry[];

	/**
	 * Accumulated data for {@link IContainerDevtools.getAudienceHistory}.
	 */
	private readonly _audienceChangeLog: AudienceChangeLogEntry[];

	// #endregion

	/**
	 * Manages state visualization for {@link ContainerDevtools.containerData}, if any was provided.
	 *
	 * @remarks Will only be `undefined` if `containerData` was not provided, or if the devtools has been disposed.
	 */
	private dataVisualizer: DataVisualizerGraph | undefined;

	// #region Container-related event handlers

	private readonly containerAttachedHandler = (): void => {
		this._connectionStateLog.push({
			newState: ContainerStateChangeKind.Attached,
			timestamp: Date.now(),
			clientId: undefined,
		});
		this.postContainerStateChange();
	};

	private readonly containerConnectedHandler = (clientId: string): void => {
		this._connectionStateLog.push({
			newState: ContainerStateChangeKind.Connected,
			timestamp: Date.now(),
			clientId,
		});
		this.postContainerStateChange();
		this.postAudienceStateChange();
	};

	private readonly containerDisconnectedHandler = (): void => {
		this._connectionStateLog.push({
			newState: ContainerStateChangeKind.Disconnected,
			timestamp: Date.now(),
			clientId: undefined,
		});
		this.postContainerStateChange();
		this.postAudienceStateChange();
	};

	private readonly containerClosedHandler = (): void => {
		this._connectionStateLog.push({
			newState: ContainerStateChangeKind.Closed,
			timestamp: Date.now(),
			clientId: undefined,
		});
		this.postContainerStateChange();
		this.postAudienceStateChange();
	};

	private readonly containerDisposedHandler = (): void => {
		this._connectionStateLog.push({
			newState: ContainerStateChangeKind.Disposed,
			timestamp: Date.now(),
			clientId: undefined,
		});
		this.postContainerStateChange();
		this.postAudienceStateChange();
	};

	// #endregion

	// #region Audience-related event handlers

	private readonly audienceMemberAddedHandler = (clientId: string, client: IClient): void => {
		this._audienceChangeLog.push({
			clientId,
			client,
			changeKind: "joined",
			timestamp: Date.now(),
		});
		this.postAudienceStateChange();
	};

	private readonly audienceMemberRemovedHandler = (clientId: string, client: IClient): void => {
		this._audienceChangeLog.push({
			clientId,
			client,
			changeKind: "left",
			timestamp: Date.now(),
		});
		this.postAudienceStateChange();
	};

	// #endregion

	// #region Data-related event handlers

	private readonly dataUpdateHandler = (visualization: FluidObjectNode): void => {
		this.postDataVisualization(visualization.fluidObjectId, visualization);
	};

	// #endregion

	// #region Window event handlers

	/**
	 * Handlers for inbound messages related to the devtools.
	 */
	private readonly inboundMessageHandlers: InboundHandlers = {
		[GetContainerDevtoolsFeatures.MessageType]: async (untypedMessage) => {
			const message = untypedMessage as GetContainerDevtoolsFeatures.Message;
			if (message.data.containerKey === this.containerKey) {
				this.postSupportedFeatures();
				return true;
			}
			return false;
		},
		[GetContainerState.MessageType]: async (untypedMessage) => {
			const message = untypedMessage as GetContainerState.Message;
			if (message.data.containerKey === this.containerKey) {
				this.postContainerStateChange();
				return true;
			}
			return false;
		},
		[ConnectContainer.MessageType]: async (untypedMessage) => {
			const message = untypedMessage as ConnectContainer.Message;
			if (message.data.containerKey === this.containerKey) {
				this.container.connect();
				return true;
			}
			return false;
		},
		[DisconnectContainer.MessageType]: async (untypedMessage) => {
			const message = untypedMessage as DisconnectContainer.Message;
			if (message.data.containerKey === this.containerKey) {
				this.container.disconnect(/* TODO: Specify devtools reason here once it is supported */);
				return true;
			}
			return false;
		},
		[CloseContainer.MessageType]: async (untypedMessage) => {
			const message = untypedMessage as CloseContainer.Message;
			if (message.data.containerKey === this.containerKey) {
				this.container.close(/* TODO: Specify devtools reason here once it is supported */);
				return true;
			}
			return false;
		},
		[GetAudienceSummary.MessageType]: async (untypedMessage) => {
			const message = untypedMessage as GetAudienceSummary.Message;
			if (message.data.containerKey === this.containerKey) {
				this.postAudienceStateChange();
				return true;
			}
			return false;
		},
		[GetRootDataVisualizations.MessageType]: async (untypedMessage) => {
			const message = untypedMessage as GetRootDataVisualizations.Message;
			if (message.data.containerKey === this.containerKey) {
				const visualizations = await this.getRootDataVisualizations();
				this.postRootDataVisualizations(visualizations);
				return true;
			}
			return false;
		},
		[GetDataVisualization.MessageType]: async (untypedMessage) => {
			const message = untypedMessage as GetDataVisualization.Message;
			if (message.data.containerKey === this.containerKey) {
				const visualization = await this.getDataVisualization(message.data.fluidObjectId);
				this.postDataVisualization(message.data.fluidObjectId, visualization);
				return true;
			}
			return false;
		},

		[DataEdit.MessageType]: async (untypedMessage) => {
			const message = untypedMessage as DataEdit.Message;
			if (message.data.containerKey === this.containerKey) {
				await this.editData(message.data.edit);
				return true;
			}
			return false;
		},
	};

	/**
	 * Event handler for messages coming from the window (globalThis).
	 */
	private readonly windowMessageHandler = (
		event: MessageEvent<Partial<ISourcedDevtoolsMessage>>,
	): void => {
		handleIncomingWindowMessage(event, this.inboundMessageHandlers, this.messageLoggingOptions);
	};

	/**
	 * Posts {@link ContainerDevtoolsFeatures.Message} to the window (globalThis) with the set of features supported
	 * by this instance.
	 */
	private readonly postSupportedFeatures = (): void => {
		const supportedFeatures = this.getSupportedFeatures();
		postMessagesToWindow(
			this.messageLoggingOptions,
			ContainerDevtoolsFeatures.createMessage({
				containerKey: this.containerKey,
				features: supportedFeatures,
			}),
		);
	};

	/**
	 * Posts a {@link ISourcedDevtoolsMessage} to the window (globalThis).
	 */
	private readonly postContainerStateChange = (): void => {
		postMessagesToWindow<IDevtoolsMessage>(
			this.messageLoggingOptions,
			ContainerStateChange.createMessage({
				containerKey: this.containerKey,
				containerState: this.getContainerState(),
			}),
			ContainerStateHistory.createMessage({
				containerKey: this.containerKey,
				history: [...this._connectionStateLog],
			}),
		);
	};

	/**
	 * Posts a {@link AudienceSummary.Message} to the window (globalThis).
	 */
	private readonly postAudienceStateChange = (): void => {
		const allAudienceMembers = this.container.audience.getMembers();

		const audienceClientMetadata: AudienceClientMetadata[] = [
			...allAudienceMembers.entries(),
		].map(([clientId, client]): AudienceClientMetadata => {
			return { clientId, client };
		});

		postMessagesToWindow(
			this.messageLoggingOptions,
			AudienceSummary.createMessage({
				containerKey: this.containerKey,
				clientId: this.container.clientId,
				audienceState: audienceClientMetadata,
				audienceHistory: this.getAudienceHistory(),
			}),
		);
	};

	private readonly postRootDataVisualizations = (
		visualizations: Record<string, RootHandleNode> | undefined,
	): void => {
		postMessagesToWindow(
			this.messageLoggingOptions,
			RootDataVisualizations.createMessage({
				containerKey: this.containerKey,
				visualizations,
			}),
		);
	};

	private readonly postDataVisualization = (
		fluidObjectId: FluidObjectId,
		visualization: FluidObjectNode | undefined,
	): void => {
		postMessagesToWindow(
			this.messageLoggingOptions,
			DataVisualization.createMessage({
				containerKey: this.containerKey,
				fluidObjectId,
				visualization,
			}),
		);
	};

	// #endregion

	/**
	 * Message logging options used by the devtools.
	 */
	private get messageLoggingOptions(): MessageLoggingOptions {
		return { context: `Container Devtools (${this.containerKey})` };
	}

	/**
	 * Whether or not the instance has been disposed yet.
	 *
	 * @remarks Not related to Container disposal.
	 *
	 * @see {@link IContainerDevtools.dispose}
	 */
	private _disposed: boolean;

	public constructor(props: ContainerDevtoolsProps) {
		this.containerKey = props.containerKey;
		this.containerData = props.containerData;
		this.container = props.container;

		// TODO: would it be useful to log the states (and timestamps) at time of devtools initialize?
		this._connectionStateLog = [];
		this._audienceChangeLog = [];

		this.dataVisualizer =
			props.containerData === undefined
				? undefined
				: new DataVisualizerGraph(props.containerData, defaultVisualizers, defaultEditors);

		this.dataVisualizer?.on("update", this.dataUpdateHandler);

		// Bind Container events required for change-logging
		this.container.on("attached", this.containerAttachedHandler);
		this.container.on("connected", this.containerConnectedHandler);
		this.container.on("disconnected", this.containerDisconnectedHandler);
		this.container.on("disposed", this.containerDisposedHandler);
		this.container.on("closed", this.containerClosedHandler);

		// Bind Audience events required for change-logging
		this.audience.on("addMember", this.audienceMemberAddedHandler);
		this.audience.on("removeMember", this.audienceMemberRemovedHandler);

		// Register listener for inbound messages from the window (globalThis)
		globalThis.addEventListener?.("message", this.windowMessageHandler);

		this._disposed = false;
	}

	/**
	 * {@inheritDoc IContainerDevtools.getContainerConnectionLog}
	 */
	public getContainerConnectionLog(): readonly ConnectionStateChangeLogEntry[] {
		// Clone array contents so consumers don't see local changes
		return this._connectionStateLog.map((value) => value);
	}

	/**
	 * {@inheritDoc IContainerDevtools.getAudienceHistory}
	 */
	public getAudienceHistory(): readonly AudienceChangeLogEntry[] {
		// Clone array contents so consumers don't see local changes
		return this._audienceChangeLog.map((value) => value);
	}

	/**
	 * {@inheritDoc IContainerDevtools.dispose}
	 */
	public dispose(): void {
		// Unbind Container events
		this.container.off("attached", this.containerAttachedHandler);
		this.container.off("connected", this.containerConnectedHandler);
		this.container.off("disconnected", this.containerDisconnectedHandler);
		this.container.off("disposed", this.containerDisposedHandler);
		this.container.off("closed", this.containerClosedHandler);

		// Unbind Audience events
		this.audience.off("addMember", this.audienceMemberAddedHandler);
		this.audience.off("removeMember", this.audienceMemberRemovedHandler);

		// Unbind window event listener
		globalThis.removeEventListener?.("message", this.windowMessageHandler);

		// Dispose of data visualization graph
		this.dataVisualizer?.off("update", this.dataUpdateHandler);
		this.dataVisualizer?.dispose();
		this.dataVisualizer = undefined;

		this._disposed = true;
	}

	/**
	 * {@inheritDoc @fluidframework/common-definitions#IDisposable.disposed}
	 */
	public get disposed(): boolean {
		return this._disposed;
	}

	/**
	 * Gets the set of features supported by this instance.
	 */
	private getSupportedFeatures(): ContainerDevtoolsFeatureFlags {
		return {
<<<<<<< HEAD
			[ContainerDevtoolsFeature.ContainerData]: this.containerData !== undefined,
			/**
			 * Todo: When ready to enable feature set it to this.containerData !== undefined
			 */
			[ContainerDevtoolsFeature.ContainerDataEditing]: true,
=======
			// If no container data was provided to the devtools, we cannot support data visualization.
			"containerDataVisualization": this.containerData !== undefined,

			// Required for backwards compatibility with the extension through v0.0.3
			"container-data": this.containerData !== undefined,

			// TODO: When ready to enable feature set it to this.containerData !== undefined
			"containerDataEditing": false,
>>>>>>> 3081c895
		};
	}

	/**
	 * Generates {@link ContainerStateMetadata} describing the current state of the associated Container.
	 */
	private getContainerState(): ContainerStateMetadata {
		const clientId = this.container.clientId;
		return {
			containerKey: this.containerKey,
			attachState: this.container.attachState,
			connectionState: this.container.connectionState,
			closed: this.container.closed,
			clientId: this.container.clientId,
			userId: clientId === undefined ? undefined : this.audience.getMember(clientId)?.user.id,
		};
	}

	private async getRootDataVisualizations(): Promise<Record<string, RootHandleNode> | undefined> {
		return this.dataVisualizer?.renderRootHandles() ?? undefined;
	}

	private async getDataVisualization(
		fluidObjectId: FluidObjectId,
	): Promise<FluidObjectNode | undefined> {
		return this.dataVisualizer?.render(fluidObjectId) ?? undefined;
	}

	/**
	 * Applies an {@link Edit} to a {@link SharedObject}
	 */
	private async editData(edit: SharedObjectEdit): Promise<void> {
		return this.dataVisualizer?.applyEdit(edit);
	}
}<|MERGE_RESOLUTION|>--- conflicted
+++ resolved
@@ -534,13 +534,6 @@
 	 */
 	private getSupportedFeatures(): ContainerDevtoolsFeatureFlags {
 		return {
-<<<<<<< HEAD
-			[ContainerDevtoolsFeature.ContainerData]: this.containerData !== undefined,
-			/**
-			 * Todo: When ready to enable feature set it to this.containerData !== undefined
-			 */
-			[ContainerDevtoolsFeature.ContainerDataEditing]: true,
-=======
 			// If no container data was provided to the devtools, we cannot support data visualization.
 			"containerDataVisualization": this.containerData !== undefined,
 
@@ -549,7 +542,6 @@
 
 			// TODO: When ready to enable feature set it to this.containerData !== undefined
 			"containerDataEditing": false,
->>>>>>> 3081c895
 		};
 	}
 
