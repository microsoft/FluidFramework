--- conflicted
+++ resolved
@@ -16,11 +16,7 @@
 	defaultEditors,
 	FluidObjectNode,
 	RootHandleNode,
-<<<<<<< HEAD
-	VisualizeSharedObject,
 	SharedObjectEdit,
-=======
->>>>>>> 2babe7e7
 } from "./data-visualization";
 import { IContainerDevtools } from "./IContainerDevtools";
 import { AudienceChangeLogEntry, ConnectionStateChangeLogEntry } from "./Logs";
@@ -463,20 +459,10 @@
 		this.dataVisualizer =
 			props.containerData === undefined
 				? undefined
-<<<<<<< HEAD
-				: new DataVisualizerGraph(
-						props.containerData,
-						{
-							...defaultVisualizers,
-							...props.dataVisualizers, // User-specified visualizers take precedence over system defaults
-						},
-						{
-							...defaultEditors,
-						},
-				  );
-=======
-				: new DataVisualizerGraph(props.containerData, defaultVisualizers);
->>>>>>> 2babe7e7
+				: new DataVisualizerGraph(props.containerData, {
+						...defaultVisualizers,
+						...props.dataVisualizers, // User-specified visualizers take precedence over system defaults
+				  });
 		this.dataVisualizer?.on("update", this.dataUpdateHandler);
 
 		// Bind Container events required for change-logging
