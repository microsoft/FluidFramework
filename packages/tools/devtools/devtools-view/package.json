--- conflicted
+++ resolved
@@ -1,11 +1,6 @@
 {
-<<<<<<< HEAD
 	"name": "@fluid-internal/devtools-view",
 	"version": "2.0.0-internal.9.0.0",
-=======
-	"name": "@fluid-experimental/devtools-view",
-	"version": "2.0.0-rc.1.0.0",
->>>>>>> ef97697c
 	"private": true,
 	"description": "Contains a visualization suite for use alongside the Fluid Devtools",
 	"homepage": "https://fluidframework.com",
