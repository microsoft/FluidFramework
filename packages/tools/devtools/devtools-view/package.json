--- conflicted
+++ resolved
@@ -35,7 +35,6 @@
 		"build-and-test-mocha": "npm run build && npm run test:mocha:verbose",
 		"build:compile": "fluid-build . --task compile",
 		"build:docs": "fluid-build . --task api",
-<<<<<<< HEAD
 		"build:esnext": "fluid-tsc module --project ./tsconfig.esm.json && copyfiles -f ../../../../common/build/build-common/src/esm/package.json ./lib",
 		"build:test": "npm run build:test:utils && npm run build:test:mocha && npm run build:test:jest",
 		"build:test:jest": "concurrently npm:build:test:jest:cjs npm:build:test:jest:esm",
@@ -45,10 +44,8 @@
 		"build:test:utils": "concurrently npm:build:test:utils:cjs npm:build:test:utils:esm",
 		"build:test:utils:cjs": "fluid-tsc commonjs --project ./src/test/utils/tsconfig.cjs.json",
 		"build:test:utils:esm": "fluid-tsc module --project ./src/test/utils/tsconfig.esm.json",
-=======
 		"check:biome": "biome check .",
 		"check:prettier": "prettier --check . --cache --ignore-path ../../../../.prettierignore",
->>>>>>> 2311ce40
 		"check:release-tags": "api-extractor run --local --config ./api-extractor-lint.json",
 		"ci:build:docs": "api-extractor run",
 		"clean": "rimraf --glob _api-extractor-temp coverage dist lib nyc \"**/*.tsbuildinfo\" \"**/*.build.log\"",
