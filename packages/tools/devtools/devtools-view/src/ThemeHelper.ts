--- conflicted
+++ resolved
@@ -35,7 +35,6 @@
 
 /**
  * Dark theme used by the devtools UI.
-<<<<<<< HEAD
  */
 export const darkTheme: ThemeInfo = {
 	name: ThemeOption.Dark,
@@ -45,17 +44,6 @@
 /**
  * High-contrast theme used by the devtools UI.
  */
-=======
- */
-export const darkTheme: ThemeInfo = {
-	name: ThemeOption.Dark,
-	theme: webDarkTheme,
-};
-
-/**
- * High-contrast theme used by the devtools UI.
- */
->>>>>>> ab606719
 export const highContrastTheme: ThemeInfo = {
 	name: ThemeOption.HighContrast,
 	theme: teamsHighContrastTheme,
@@ -121,9 +109,6 @@
 	setTheme: () => {
 		console.warn("Attempting to set context theme before context has been initialized.");
 	},
-<<<<<<< HEAD
-});
-=======
 });
 
 /**
@@ -136,5 +121,4 @@
 		throw new Error("ThemeContext was not set.");
 	}
 	return context;
-}
->>>>>>> ab606719
+}