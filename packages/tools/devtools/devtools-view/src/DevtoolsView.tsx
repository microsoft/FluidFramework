/*!
 * Copyright (c) Microsoft Corporation and contributors. All rights reserved.
 * Licensed under the MIT License.
 */
import React from "react";

import {
	Button,
	FluentProvider,
	makeStyles,
	tokens,
	Tooltip,
	Divider,
} from "@fluentui/react-components";
<<<<<<< HEAD
import { ArrowSync24Regular } from "@fluentui/react-icons";
=======
import { Link, MessageBar, MessageBarType, initializeIcons } from "@fluentui/react";

import { ArrowSync24Regular, Settings20Regular } from "@fluentui/react-icons";
>>>>>>> c1f56662

import {
	ContainerKey,
	ContainerList,
	DevtoolsFeature,
	DevtoolsFeatureFlags,
	DevtoolsFeatures,
	GetContainerList,
	GetDevtoolsFeatures,
	handleIncomingMessage,
	HasContainerKey,
	InboundHandlers,
	ISourcedDevtoolsMessage,
} from "@fluid-experimental/devtools-core";
import {
	ContainerDevtoolsView,
	TelemetryView,
	LandingView,
	SettingsView,
	Waiting,
	MenuSection,
	MenuItem,
} from "./components";
import { useMessageRelay } from "./MessageRelayContext";
import { getFluentUIThemeToUse, ThemeContext } from "./ThemeHelper";

const loggingContext = "INLINE(DevtoolsView)";

/**
 * Message sent to the webpage to query for the supported set of Devtools features.
 */
const getSupportedFeaturesMessage = GetDevtoolsFeatures.createMessage();

/**
 * Message sent to the webpage to query for the full container list.
 */
const getContainerListMessage = GetContainerList.createMessage();

/**
 * Indicates that the currently selected menu option is a particular Container.
 * @see {@link MenuSection} for other possible options.
 */
interface ContainerMenuSelection extends HasContainerKey {
	/**
	 * String to differentiate between different types of options in menu.
	 */
	type: "containerMenuSelection";
}

/**
 * Indicates that the currently selected menu option is the Telemetry view.
 * @see {@link MenuSection} for other possible options.
 */
interface TelemetryMenuSelection {
	/**
	 * String to differentiate between different types of options in menu.
	 */
	type: "telemetryMenuSelection";
}

/**
 * Indicates that the currently selected menu option is the Settings view.
 * @see {@link MenuSection} for other possible options.
 */
interface SettingsMenuSelection {
	/**
	 * String to differentiate between different types of options in menu.
	 */
	type: "settingsMenuSelection";
}

/**
 * Indicates that the currently selected menu option is the Home view.
 * @see {@link MenuSection} for other possible options.
 */
interface HomeMenuSelection {
	/**
	 * String to differentiate between different types of options in menu.
	 */
	type: "homeMenuSelection";
}

/**
 * Discriminated union type for all the selectable options in the menu.
 * Each specific type should contain any additional information it requires.
 * E.g. {@link ContainerMenuSelection} represents that the menu option for a Container
 * is selected, and has a 'containerKey' property to indicate which Container.
 */
type MenuSelection =
	| TelemetryMenuSelection
	| ContainerMenuSelection
	| SettingsMenuSelection
	| HomeMenuSelection;

const useDevtoolsStyles = makeStyles({
	root: {
		"display": "flex",
		"flexDirection": "row",
		"width": "100%",
		"height": "100%",
		"overflowY": "auto",
		"> *": {
			textOverflow: "ellipsis",
		},
	},
	icon: {
		"& .ms-MessageBar-icon": {
			marginTop: "10px",
		},
	},
	retryButton: {
		marginLeft: "5px",
	},
	debugNote: {
		fontWeight: "normal",
		marginTop: "0px",
		marginBottom: "0px",
	},
});

/**
 * Primary Fluid Framework Devtools view.
 *
 * @remarks
 *
 * Communicates with {@link @fluid-experimental/devtools-core#FluidDevtools} via {@link MessageRelayContext} to get
 * runtime-level stats to display, as well as the list of Container-level Devtools instances to display as menu options
 * and sub-views.
 *
 * Requires {@link MessageRelayContext} to have been set.
 */
export function DevtoolsView(): React.ReactElement {
	// Set of features supported by the Devtools.
	const [supportedFeatures, setSupportedFeatures] = React.useState<
		DevtoolsFeatureFlags | undefined
	>();
	const [queryTimedOut, setQueryTimedOut] = React.useState(false);
	const [selectedTheme, setSelectedTheme] = React.useState(getFluentUIThemeToUse());
	const [isMessageDismissed, setIsMessageDismissed] = React.useState(false);
	const queryTimeoutInMilliseconds = 30_000; // 30 seconds
	const messageRelay = useMessageRelay();
	const styles = useDevtoolsStyles();

	React.useEffect(() => {
		/**
		 * Handlers for inbound messages related to the registry.
		 */
		const inboundMessageHandlers: InboundHandlers = {
			[DevtoolsFeatures.MessageType]: async (untypedMessage) => {
				const message = untypedMessage as DevtoolsFeatures.Message;
				setSupportedFeatures(message.data.features);
				return true;
			},
		};

		/**
		 * Event handler for messages coming from the Message Relay
		 */
		function messageHandler(message: Partial<ISourcedDevtoolsMessage>): void {
			handleIncomingMessage(message, inboundMessageHandlers, {
				context: loggingContext,
			});
		}

		messageRelay.on("message", messageHandler);

		// Query for supported feature set
		messageRelay.postMessage(getSupportedFeaturesMessage);

		return (): void => {
			messageRelay.off("message", messageHandler);
		};
	}, [messageRelay, setSupportedFeatures]);

	// Manage the query timeout
	React.useEffect(() => {
		if (supportedFeatures === undefined) {
			// If we have queried for the supported feature list but have not received
			// a response yet, queue a timer.
			const queryTimer = setTimeout(() => {
				setQueryTimedOut(true);
			}, queryTimeoutInMilliseconds);
			return (): void => {
				clearTimeout(queryTimer);
			};
		}
	}, [supportedFeatures, setQueryTimedOut]);

	function retryQuery(): void {
		setQueryTimedOut(false);
		messageRelay.postMessage(getSupportedFeaturesMessage);
	}
	initializeIcons();

	return (
		<ThemeContext.Provider value={{ themeInfo: selectedTheme, setTheme: setSelectedTheme }}>
			<FluentProvider theme={selectedTheme.theme} style={{ height: "100%" }}>
				{supportedFeatures === undefined ? (
					queryTimedOut ? (
						<>
							{!isMessageDismissed && (
								<MessageBar
									messageBarType={MessageBarType.error}
									isMultiline={true}
									onDismiss={(): void => setIsMessageDismissed(true)}
									dismissButtonAriaLabel="Close"
									className={styles.icon}
								>
									It seems that Fluid Devtools has not been initialized in the
									current tab, or it did not respond in a timely manner.
									<Tooltip
										content="Retry communicating with Fluid Devtools in the current tab."
										relationship="description"
									>
										<Button
											className={styles.retryButton}
											size="small"
											onClick={retryQuery}
										>
											Try again
										</Button>
									</Tooltip>
									<br />
									<h4 className={styles.debugNote}>
										Need help? Please refer to our
										<Link
											href="https://aka.ms/fluid/devtool/docs"
											target="_blank"
										>
											documentation page
										</Link>{" "}
										for guidance on getting the extension working.{" "}
									</h4>
								</MessageBar>
							)}
						</>
					) : (
						<>
							<Waiting />
							<_DevtoolsView supportedFeatures={{}} />
						</>
					)
				) : (
					<_DevtoolsView supportedFeatures={supportedFeatures} />
				)}
			</FluentProvider>
		</ThemeContext.Provider>
	);
}

interface _DevtoolsViewProps {
	/**
	 * Set of features supported by the Devtools.
	 */
	supportedFeatures: DevtoolsFeatureFlags;
}

/**
 * Internal {@link DevtoolsView}, displayed once the supported feature set has been acquired from the webpage.
 */
function _DevtoolsView(props: _DevtoolsViewProps): React.ReactElement {
	const { supportedFeatures } = props;

	const [containers, setContainers] = React.useState<ContainerKey[] | undefined>();
	const [menuSelection, setMenuSelection] = React.useState<MenuSelection | undefined>();
	const messageRelay = useMessageRelay();

	React.useEffect(() => {
		/**
		 * Handlers for inbound messages related to the registry.
		 */
		const inboundMessageHandlers: InboundHandlers = {
			[ContainerList.MessageType]: async (untypedMessage) => {
				const message = untypedMessage as ContainerList.Message;
				setContainers(message.data.containers);
				return true;
			},
		};

		/**
		 * Event handler for messages coming from the Message Relay
		 */
		function messageHandler(message: Partial<ISourcedDevtoolsMessage>): void {
			handleIncomingMessage(message, inboundMessageHandlers, {
				context: loggingContext,
			});
		}

		messageRelay.on("message", messageHandler);

		// Query for list of Containers
		messageRelay.postMessage(getContainerListMessage);

		return (): void => {
			messageRelay.off("message", messageHandler);
		};
	}, [messageRelay, setContainers]);

	const styles = useDevtoolsStyles();

	return (
		<div className={styles.root}>
			<Menu
				currentSelection={menuSelection}
				setSelection={setMenuSelection}
				containers={containers}
				supportedFeatures={supportedFeatures}
			/>
			<Divider vertical appearance="strong" />
			<View menuSelection={menuSelection} containers={containers} />
		</div>
	);
}

const useViewStyles = makeStyles({
	root: {
		alignItems: "center",
		display: "flex",
		flexDirection: "column",
		height: "100%",
		minWidth: "200px",
		overflowY: "auto",
		boxSizing: "border-box",
	},
});

/**
 * {@link View} input props.
 */
interface ViewProps {
	/**
	 * The current menu selection.
	 *
	 * @remarks `undefined` indicates that the landing page should be displayed.
	 */
	menuSelection?: MenuSelection;

	/**
	 * The list of Containers, if any are registered with the webpage's Devtools instance.
	 */
	containers?: ContainerKey[];
}

/**
 * View body component used by {@link DevtoolsView}.
 */
function View(props: ViewProps): React.ReactElement {
	const { menuSelection, containers } = props;

	const styles = useViewStyles();

	let view: React.ReactElement;
	switch (menuSelection?.type) {
		case "telemetryMenuSelection":
			view = <TelemetryView />;
			break;
		case "containerMenuSelection":
			// eslint-disable-next-line no-case-declarations
			const container: ContainerKey | undefined = containers?.find(
				(containerKey) => containerKey === menuSelection.containerKey,
			);
			view =
				container === undefined ? (
					<div>Could not find a Devtools instance for that container.</div>
				) : (
					<ContainerDevtoolsView containerKey={menuSelection.containerKey} />
				);
			break;
		case "settingsMenuSelection":
			view = <SettingsView />;
			break;
		case "homeMenuSelection":
			view = <LandingView />;
			break;
		default:
			view = <LandingView />;
			break;
	}

	return <div className={styles.root}>{view}</div>;
}

const useMenuStyles = makeStyles({
	root: {
		"display": "flex",
		"flexDirection": "column",
		"height": "100%",
		"overflowY": "auto",
		"minWidth": "150px",
		// Ensures the last div/component is anchored to the bottom.
		"> :last-child": {
			marginTop: "auto",
		},
	},

	// TODO: dedupe with MenuItem
	button: {
		"alignItems": "center",
		"cursor": "pointer",
		"display": "flex",
		"flexDirection": "row",
		"paddingLeft": "5px",
		"&:hover": {
			color: tokens.colorNeutralForeground1Hover,
			backgroundColor: tokens.colorNeutralBackground1Hover,
		},
	},
});

/**
 * {@link Menu} input props.
 */
interface MenuProps {
	/**
	 * The current menu selection (if any).
	 */
	currentSelection?: MenuSelection;

	/**
	 * Sets the menu selection to the specified value.
	 *
	 * @remarks Passing `undefined` clears the selection.
	 */
	setSelection(newSelection: MenuSelection | undefined): void;

	/**
	 * Set of features supported by the {@link @fluid-experimental/devtools-core#IFluidDevtools}
	 * instance being used by the page application.
	 */
	supportedFeatures: DevtoolsFeatureFlags;

	/**
	 * The set of Containers to offer as selection options.
	 */
	containers?: ContainerKey[];
}

/**
 * Menu component for {@link DevtoolsView}.
 */
function Menu(props: MenuProps): React.ReactElement {
	const { currentSelection, setSelection, supportedFeatures, containers } = props;

	const styles = useMenuStyles();

	function onContainerClicked(containerKey: ContainerKey): void {
		setSelection({ type: "containerMenuSelection", containerKey });
	}

	function onTelemetryClicked(): void {
		setSelection({ type: "telemetryMenuSelection" });
	}

	function onSettingsClicked(): void {
		setSelection({ type: "settingsMenuSelection" });
	}

	function onHomeClicked(): void {
		setSelection({ type: "homeMenuSelection" });
	}

	const menuSections: React.ReactElement[] = [];

	menuSections.push(
		<MenuSection header="Home" key="home-menu-section" onHeaderClick={onHomeClicked} />,
		<ContainersMenuSection
			key="containers-menu-section"
			containers={containers}
			currentContainerSelection={
				currentSelection?.type === "containerMenuSelection"
					? currentSelection.containerKey
					: undefined
			}
			selectContainer={onContainerClicked}
		/>,
	);

	// Display the Telemetry menu section only if the corresponding Devtools instance supports telemetry messaging.
	if (supportedFeatures[DevtoolsFeature.Telemetry] === true) {
		menuSections.push(
			<MenuSection header="Telemetry" key="telemetry-menu-section">
				<MenuItem
					isActive={currentSelection?.type === "telemetryMenuSelection"}
					text="Events"
					onClick={onTelemetryClicked}
				/>
			</MenuSection>,
		);
	}

	menuSections.push(
		<MenuSection
			header="Settings"
			key="settings-menu-section"
			onHeaderClick={onSettingsClicked}
		/>,
	);

	return (
		<div className={styles.root}>{menuSections.length === 0 ? <Waiting /> : menuSections}</div>
	);
}

/**
 * {@link ContainersMenuSection} input props.
 */
interface ContainersMenuSectionProps {
	/**
	 * The set of Containers to offer as selection options.
	 */
	containers?: ContainerKey[];

	/**
	 * The currently selected Container key, if one is currently selected.
	 */
	currentContainerSelection: ContainerKey | undefined;

	/**
	 * Updates the Container selection to the specified key.
	 *
	 * @remarks Passing `undefined` clears the selection.
	 */
	selectContainer(containerKey: ContainerKey | undefined): void;
}

/**
 * Displays the Containers menu section, allowing the user to select the Container to display.
 *
 * @remarks Displays a spinner while the Container list is being loaded (if the list is undefined),
 * and displays a note when there are no registered Containers (if the list is empty).
 */
function ContainersMenuSection(props: ContainersMenuSectionProps): React.ReactElement {
	const { containers, selectContainer, currentContainerSelection } = props;

	let containerSectionInnerView: React.ReactElement;
	if (containers === undefined) {
		containerSectionInnerView = <Waiting label="Fetching Container list" />;
	} else if (containers.length === 0) {
		containerSectionInnerView = <div>No Containers found.</div>;
	} else {
		containers.sort((a: string, b: string) => a.localeCompare(b));
		containerSectionInnerView = (
			<>
				{containers.map((containerKey: string) => (
					<MenuItem
						key={containerKey}
						isActive={currentContainerSelection === containerKey}
						text={containerKey}
						onClick={(event): void => {
							selectContainer(`${containerKey}`);
						}}
					/>
				))}
			</>
		);
	}

	return (
		<MenuSection
			header="Containers"
			key="container-selection-menu-section"
			icon={<RefreshButton />}
		>
			{containerSectionInnerView}
		</MenuSection>
	);
}

/**
 * A refresh button to retrieve the latest list of containers.
 */
function RefreshButton(): React.ReactElement {
	const messageRelay = useMessageRelay();

	const transparentButtonStyle = {
		backgroundColor: "transparent",
		border: "none",
		cursor: "pointer",
	};

	function handleRefreshClick(): void {
		// Query for list of Containers
		messageRelay.postMessage(getContainerListMessage);
	}

	return (
		<Tooltip content="Refresh Containers list" relationship="label">
			<Button
				icon={<ArrowSync24Regular />}
				style={transparentButtonStyle}
				onClick={handleRefreshClick}
				aria-label="Refresh Containers list"
			></Button>
		</Tooltip>
	);
}<|MERGE_RESOLUTION|>--- conflicted
+++ resolved
@@ -12,13 +12,9 @@
 	Tooltip,
 	Divider,
 } from "@fluentui/react-components";
-<<<<<<< HEAD
+import { Link, MessageBar, MessageBarType, initializeIcons } from "@fluentui/react";
+
 import { ArrowSync24Regular } from "@fluentui/react-icons";
-=======
-import { Link, MessageBar, MessageBarType, initializeIcons } from "@fluentui/react";
-
-import { ArrowSync24Regular, Settings20Regular } from "@fluentui/react-icons";
->>>>>>> c1f56662
 
 import {
 	ContainerKey,
