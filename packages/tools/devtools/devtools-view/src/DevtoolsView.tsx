--- conflicted
+++ resolved
@@ -22,21 +22,6 @@
 	ISourcedDevtoolsMessage,
 } from "@fluid-experimental/devtools-core";
 
-<<<<<<< HEAD
-import { IStackItemStyles, IStackStyles, Stack, TooltipHost } from "@fluentui/react";
-import {
-	FluentProvider,
-	Button,
-	Dropdown,
-	Option,
-	webDarkTheme,
-	webLightTheme,
-	teamsHighContrastTheme,
-	Theme,
-} from "@fluentui/react-components";
-import { ArrowSync24Regular } from "@fluentui/react-icons";
-=======
->>>>>>> d41b7e2f
 import {
 	ContainerDevtoolsView,
 	TelemetryView,
