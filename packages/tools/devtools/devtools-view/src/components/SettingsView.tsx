/*!
 * Copyright (c) Microsoft Corporation and contributors. All rights reserved.
 * Licensed under the MIT License.
 */

import React from "react";
import {
	Dropdown,
	Link,
	Option,
	Switch,
	makeStyles,
	teamsHighContrastTheme,
	webDarkTheme,
	webLightTheme,
} from "@fluentui/react-components";

<<<<<<< HEAD
import { ThemeContext, ThemeOption } from "../ThemeHelper";
=======
import { ThemeOption, useThemeContext } from "../ThemeHelper";
>>>>>>> ab606719
import { useTelemetryOptIn } from "../TelemetryUtils";

const useStyles = makeStyles({
	root: {
		justifyItems: "start",
		height: "100%",
		width: "100%",
	},

	/**
	 * Styles to apply to sections (groupings of related options, with a header)
	 */
	section: {
		display: "flex",
		flexDirection: "column",
	},

	/**
	 * Styles to apply to section headers
	 */
	sectionHeader: {
		fontWeight: "bold",
	},

	/**
	 * Styles to apply to option entries within a section (container around label and value)
	 */
	option: {
		display: "flex",
		flexDirection: "column",
	},

	/**
	 * Styles to apply to settings option drop-downs
	 */
	dropdown: {
		width: "180px",
	},
});
/**
 * Settings page for the devtools.
 *
 * @remarks {@link ThemeContext} must be set in order to use this component.
 */
export function SettingsView(): React.ReactElement {
<<<<<<< HEAD
	const { themeInfo, setTheme } = React.useContext(ThemeContext);
=======
	const { themeInfo, setTheme } = useThemeContext();
>>>>>>> ab606719

	const styles = useStyles();
	const [optedIn, setOptedIn] = useTelemetryOptIn();

	function handleThemeChange(
		_event,
		option: {
			optionValue: string | undefined;
			optionText: string | undefined;
			selectedOptions: string[];
		},
	): void {
		switch (option.optionValue) {
			case ThemeOption.Light:
				setTheme({
					name: ThemeOption.Light,
					theme: webLightTheme,
				});
				break;
			case ThemeOption.Dark:
				setTheme({
					name: ThemeOption.Dark,
					theme: webDarkTheme,
				});
				break;
			case ThemeOption.HighContrast:
				setTheme({
					name: ThemeOption.HighContrast,
					theme: teamsHighContrastTheme,
				});
				break;
			default:
				setTheme({
					name: ThemeOption.Dark,
					theme: webDarkTheme,
				});
				break;
		}
	}

	return (
		<div className={styles.root}>
			<div className={styles.section}>
				<h4 className={styles.sectionHeader}>Theme</h4>
				<Dropdown
					value={themeInfo.name}
					className={styles.dropdown}
					onOptionSelect={handleThemeChange}
				>
					<Option value={ThemeOption.Light}>Light</Option>
					<Option value={ThemeOption.Dark}>Dark</Option>
					<Option value={ThemeOption.HighContrast}>High Contrast</Option>
				</Dropdown>
			</div>
			<div className={styles.section}>
				<h4 className={styles.sectionHeader}>Usage telemetry</h4>
				<Link
					href="https://go.microsoft.com/fwlink/?LinkId=521839"
					target="_blank"
					rel="noreferrer"
					inline
				>
					Microsoft Privacy Statement
				</Link>
				<Switch
					label="Send usage telemetry to Microsoft"
					checked={optedIn}
					onChange={(ev, data): void => setOptedIn(data.checked)}
				/>
			</div>
		</div>
	);
}<|MERGE_RESOLUTION|>--- conflicted
+++ resolved
@@ -15,11 +15,7 @@
 	webLightTheme,
 } from "@fluentui/react-components";
 
-<<<<<<< HEAD
-import { ThemeContext, ThemeOption } from "../ThemeHelper";
-=======
 import { ThemeOption, useThemeContext } from "../ThemeHelper";
->>>>>>> ab606719
 import { useTelemetryOptIn } from "../TelemetryUtils";
 
 const useStyles = makeStyles({
@@ -65,11 +61,7 @@
  * @remarks {@link ThemeContext} must be set in order to use this component.
  */
 export function SettingsView(): React.ReactElement {
-<<<<<<< HEAD
-	const { themeInfo, setTheme } = React.useContext(ThemeContext);
-=======
 	const { themeInfo, setTheme } = useThemeContext();
->>>>>>> ab606719
 
 	const styles = useStyles();
 	const [optedIn, setOptedIn] = useTelemetryOptIn();
