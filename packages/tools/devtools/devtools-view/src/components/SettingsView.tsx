/*!
 * Copyright (c) Microsoft Corporation and contributors. All rights reserved.
 * Licensed under the MIT License.
 */

import {
	Dropdown,
	Link,
	Option,
	Switch,
	makeStyles,
	teamsHighContrastTheme,
	webDarkTheme,
	webLightTheme,
} from "@fluentui/react-components";
import React from "react";

<<<<<<< HEAD
import { ThemeOption, useThemeContext } from "../ThemeHelper.js";
import { useTelemetryOptIn } from "../TelemetryUtils.js";
=======
import { useTelemetryOptIn } from "../TelemetryUtils";
import { ThemeOption, useThemeContext } from "../ThemeHelper";
>>>>>>> 2311ce40

const useStyles = makeStyles({
	root: {
		justifyItems: "start",
		height: "100%",
		width: "100%",
	},

	/**
	 * Styles to apply to sections (groupings of related options, with a header)
	 */
	section: {
		display: "flex",
		flexDirection: "column",
	},

	/**
	 * Styles to apply to section headers
	 */
	sectionHeader: {
		fontWeight: "bold",
	},

	/**
	 * Styles to apply to option entries within a section (container around label and value)
	 */
	option: {
		display: "flex",
		flexDirection: "column",
	},

	/**
	 * Styles to apply to settings option drop-downs
	 */
	dropdown: {
		width: "180px",
	},
});
/**
 * Settings page for the devtools.
 *
 * @remarks {@link ThemeContext} must be set in order to use this component.
 */
export function SettingsView(): React.ReactElement {
	const { themeInfo, setTheme } = useThemeContext();

	const styles = useStyles();
	const [optedIn, setOptedIn] = useTelemetryOptIn();

	function handleThemeChange(
		_event,
		option: {
			optionValue: string | undefined;
			optionText: string | undefined;
			selectedOptions: string[];
		},
	): void {
		switch (option.optionValue) {
			case ThemeOption.Light: {
				setTheme({
					name: ThemeOption.Light,
					theme: webLightTheme,
				});
				break;
			}
			case ThemeOption.Dark: {
				setTheme({
					name: ThemeOption.Dark,
					theme: webDarkTheme,
				});
				break;
			}
			case ThemeOption.HighContrast: {
				setTheme({
					name: ThemeOption.HighContrast,
					theme: teamsHighContrastTheme,
				});
				break;
			}
			default: {
				setTheme({
					name: ThemeOption.Dark,
					theme: webDarkTheme,
				});
				break;
			}
		}
	}

	return (
		<div className={styles.root}>
			<div className={styles.section}>
				<h4 className={styles.sectionHeader}>Theme</h4>
				<Dropdown
					value={themeInfo.name}
					className={styles.dropdown}
					onOptionSelect={handleThemeChange}
				>
					<Option value={ThemeOption.Light}>Light</Option>
					<Option value={ThemeOption.Dark}>Dark</Option>
					<Option value={ThemeOption.HighContrast}>High Contrast</Option>
				</Dropdown>
			</div>
			<div className={styles.section}>
				<h4 className={styles.sectionHeader}>Usage telemetry</h4>
				<Link
					href="https://go.microsoft.com/fwlink/?LinkId=521839"
					target="_blank"
					rel="noreferrer"
					inline
				>
					Microsoft Privacy Statement
				</Link>
				<Switch
					label="Send usage telemetry to Microsoft"
					checked={optedIn}
					onChange={(ev, data): void => setOptedIn(data.checked)}
				/>
			</div>
		</div>
	);
}<|MERGE_RESOLUTION|>--- conflicted
+++ resolved
@@ -15,13 +15,8 @@
 } from "@fluentui/react-components";
 import React from "react";
 
-<<<<<<< HEAD
+import { useTelemetryOptIn } from "../TelemetryUtils.js";
 import { ThemeOption, useThemeContext } from "../ThemeHelper.js";
-import { useTelemetryOptIn } from "../TelemetryUtils.js";
-=======
-import { useTelemetryOptIn } from "../TelemetryUtils";
-import { ThemeOption, useThemeContext } from "../ThemeHelper";
->>>>>>> 2311ce40
 
 const useStyles = makeStyles({
 	root: {
