/*!
 * Copyright (c) Microsoft Corporation and contributors. All rights reserved.
 * Licensed under the MIT License.
 */

import React from "react";
import {
	Dropdown,
	Option,
	makeStyles,
	teamsHighContrastTheme,
	webDarkTheme,
	webLightTheme,
} from "@fluentui/react-components";

import { ThemeContext } from "../ThemeHelper";

/**
 * An enum with options for the DevTools themes.
 */
export const enum ThemeOption {
	Light = "Light",
	Dark = "Dark",
	HighContrast = "High Contrast",
}

const useStyles = makeStyles({
	root: {
		justifyItems: "start",
		height: "100%",
		width: "100%",
	},

	/**
	 * Styles to apply to sections (groupings of related options, with a header)
	 */
	section: {
		display: "flex",
		flexDirection: "column",
	},

	/**
	 * Styles to apply to section headers
	 */
	sectionHeader: {
		fontWeight: "bold",
	},

	/**
	 * Styles to apply to option entries within a section (container around label and value)
	 */
	option: {
		display: "flex",
		flexDirection: "column",
	},

	/**
	 * Styles to apply to settings option drop-downs
	 */
	dropdown: {
		width: "180px",
	},
});
/**
 * Settings page for the devtools.
 */
export function SettingsView(): React.ReactElement {
	const { themeInfo, setTheme } = React.useContext(ThemeContext) ?? {};

	const styles = useStyles();

	function handleThemeChange(
		_event,
		option: {
			optionValue: string | undefined;
			optionText: string | undefined;
			selectedOptions: string[];
		},
	): void {
		switch (option.optionValue) {
			case ThemeOption.Light:
				setTheme({
					name: ThemeOption.Light,
					theme: webLightTheme,
				});
				break;
			case ThemeOption.Dark:
				setTheme({
					name: ThemeOption.Dark,
					theme: webDarkTheme,
				});
				break;
			case ThemeOption.HighContrast:
				setTheme({
					name: ThemeOption.HighContrast,
					theme: teamsHighContrastTheme,
				});
				break;
			default:
				setTheme({
					name: ThemeOption.Dark,
					theme: webDarkTheme,
				});
				break;
		}
	}

	return (
		<div className={styles.root}>
			<div className={styles.section}>
				<h4 className={styles.sectionHeader}>Theme</h4>
				<Dropdown
<<<<<<< HEAD
					placeholder="Select a theme"
=======
					value={themeInfo.name}
>>>>>>> 8bd3386f
					className={styles.dropdown}
					onOptionSelect={handleThemeChange}
				>
					<Option value={ThemeOption.Light}>Light</Option>
					<Option value={ThemeOption.Dark}>Dark</Option>
					<Option value={ThemeOption.HighContrast}>High Contrast</Option>
				</Dropdown>
			</div>
		</div>
	);
}<|MERGE_RESOLUTION|>--- conflicted
+++ resolved
@@ -110,11 +110,7 @@
 			<div className={styles.section}>
 				<h4 className={styles.sectionHeader}>Theme</h4>
 				<Dropdown
-<<<<<<< HEAD
-					placeholder="Select a theme"
-=======
 					value={themeInfo.name}
->>>>>>> 8bd3386f
 					className={styles.dropdown}
 					onOptionSelect={handleThemeChange}
 				>
