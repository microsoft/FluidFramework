/*!
 * Copyright (c) Microsoft Corporation and contributors. All rights reserved.
 * Licensed under the MIT License.
 */

import React from "react";
import {
	Dropdown,
	Link,
	Option,
	Switch,
	makeStyles,
	teamsHighContrastTheme,
	webDarkTheme,
	webLightTheme,
} from "@fluentui/react-components";

<<<<<<< HEAD
import { ThemeContext, ThemeOption } from "../ThemeHelper";
=======
import { ThemeContext } from "../ThemeHelper";
import { useTelemetryOptIn } from "../TelemetryUtils";

/**
 * An enum with options for the DevTools themes.
 */
export const enum ThemeOption {
	Light = "Light",
	Dark = "Dark",
	HighContrast = "High Contrast",
}
>>>>>>> 251d0276

const useStyles = makeStyles({
	root: {
		justifyItems: "start",
		height: "100%",
		width: "100%",
	},

	/**
	 * Styles to apply to sections (groupings of related options, with a header)
	 */
	section: {
		display: "flex",
		flexDirection: "column",
	},

	/**
	 * Styles to apply to section headers
	 */
	sectionHeader: {
		fontWeight: "bold",
	},

	/**
	 * Styles to apply to option entries within a section (container around label and value)
	 */
	option: {
		display: "flex",
		flexDirection: "column",
	},

	/**
	 * Styles to apply to settings option drop-downs
	 */
	dropdown: {
		width: "180px",
	},
});
/**
 * Settings page for the devtools.
 */
export function SettingsView(): React.ReactElement {
	const { themeInfo, setTheme } = React.useContext(ThemeContext);

	const styles = useStyles();
	const [optedIn, setOptedIn] = useTelemetryOptIn();

	function handleThemeChange(
		_event,
		option: {
			optionValue: string | undefined;
			optionText: string | undefined;
			selectedOptions: string[];
		},
	): void {
		switch (option.optionValue) {
			case ThemeOption.Light:
				setTheme({
					name: ThemeOption.Light,
					theme: webLightTheme,
				});
				break;
			case ThemeOption.Dark:
				setTheme({
					name: ThemeOption.Dark,
					theme: webDarkTheme,
				});
				break;
			case ThemeOption.HighContrast:
				setTheme({
					name: ThemeOption.HighContrast,
					theme: teamsHighContrastTheme,
				});
				break;
			default:
				setTheme({
					name: ThemeOption.Dark,
					theme: webDarkTheme,
				});
				break;
		}
	}

	return (
		<div className={styles.root}>
			<div className={styles.section}>
				<h4 className={styles.sectionHeader}>Theme</h4>
				<Dropdown
					value={themeInfo.name}
					className={styles.dropdown}
					onOptionSelect={handleThemeChange}
				>
					<Option value={ThemeOption.Light}>Light</Option>
					<Option value={ThemeOption.Dark}>Dark</Option>
					<Option value={ThemeOption.HighContrast}>High Contrast</Option>
				</Dropdown>
			</div>
			<div className={styles.section}>
				<h4 className={styles.sectionHeader}>Usage telemetry</h4>
				<Link
					href="https://go.microsoft.com/fwlink/?LinkId=521839"
					target="_blank"
					rel="noreferrer"
					inline
				>
					Microsoft Privacy Statement
				</Link>
				<Switch
					label="Send usage telemetry to Microsoft"
					checked={optedIn}
					onChange={(ev, data): void => setOptedIn(data.checked)}
				/>
			</div>
		</div>
	);
}<|MERGE_RESOLUTION|>--- conflicted
+++ resolved
@@ -15,21 +15,8 @@
 	webLightTheme,
 } from "@fluentui/react-components";
 
-<<<<<<< HEAD
 import { ThemeContext, ThemeOption } from "../ThemeHelper";
-=======
-import { ThemeContext } from "../ThemeHelper";
 import { useTelemetryOptIn } from "../TelemetryUtils";
-
-/**
- * An enum with options for the DevTools themes.
- */
-export const enum ThemeOption {
-	Light = "Light",
-	Dark = "Dark",
-	HighContrast = "High Contrast",
-}
->>>>>>> 251d0276
 
 const useStyles = makeStyles({
 	root: {
