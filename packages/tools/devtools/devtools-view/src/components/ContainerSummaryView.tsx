/*!
 * Copyright (c) Microsoft Corporation and contributors. All rights reserved.
 * Licensed under the MIT License.
 */

import { IStackItemStyles, Stack, StackItem, TooltipHost } from "@fluentui/react";
import { useId } from "@fluentui/react-hooks";
import {
	Button,
	Badge,
	createTableColumn,
	Table,
	TableRow,
	TableCell,
	TableCellLayout,
	TableColumnDefinition,
	TableColumnSizingOptions,
	useTableFeatures,
	useTableColumnSizing_unstable,
} from "@fluentui/react-components";
import {
	PlugConnected20Regular,
	PlugDisconnected20Regular,
	Delete20Regular,
} from "@fluentui/react-icons";
import React from "react";

import {
	CloseContainer,
	ConnectContainer,
	ContainerStateChange,
	ContainerStateMetadata,
	DisconnectContainer,
	GetContainerState,
	handleIncomingMessage,
	HasContainerKey,
	IMessageRelay,
	InboundHandlers,
	ISourcedDevtoolsMessage,
} from "@fluid-experimental/devtools-core";
import { AttachState } from "@fluidframework/container-definitions";
import { ConnectionState } from "@fluidframework/container-loader";

import { initializeFluentUiIcons } from "../InitializeIcons";
import { connectionStateToString } from "../Utilities";
import { useMessageRelay } from "../MessageRelayContext";
import { Waiting } from "./Waiting";
import { InfoBadge } from "./utility-components";
import { clientIdTooltipText, containerStatusTooltipText, userIdTooltipText } from "./TooltipTexts";

// Ensure FluentUI icons are initialized for use below.
initializeFluentUiIcons();

// TODOs:
// - Add info tooltips (with question mark icons?) for each piece of Container status info to
//   help education consumers as to what the different statuses mean.

/**
 * {@link ContainerSummaryView} input props.
 */
export type ContainerSummaryViewProps = HasContainerKey;

const columnsDef: TableColumnDefinition<Item>[] = [
	createTableColumn<Item>({
		columnId: "containerProperty",
	}),
	createTableColumn<Item>({
		columnId: "value",
	}),
];

/**
 * Simple representation of each row of data in the table
 */
interface Item {
	/*
	 * The type of container property, ie: Container/Audience ID etc
	 */
	property: string;
	/*
	 * The value of the property.
	 */
	value: string;
}

/**
 * Displays a row with basic stats about the Container.
 *
 * @param label - Row label text.
 * @param infoTooltipText - (optional) Tooltip text to display via an info badge.
 * No badge will be displayed if this text is not provided.
 * @param value - The value text associated with the label.
 * @param columnProps - Column props consumed by FluentUI.
 */
function DataRow(
	label: string,
	infoTooltipText: string | undefined,
	value: React.ReactElement | string | undefined,
	// eslint-disable-next-line @typescript-eslint/no-explicit-any
	columnProps: any,
): React.ReactElement {
	return (
		<TableRow>
			<TableCell
				{
					// eslint-disable-next-line @typescript-eslint/no-unsafe-member-access, @typescript-eslint/no-unsafe-call
					...columnProps.getTableCellProps("containerProperty")
				}
			>
				<span
					style={{
						whiteSpace: "nowrap",
					}}
				>
					<b>{label}</b>
					{infoTooltipText === undefined ? (
						<></>
					) : (
						<InfoBadge tooltipContent={infoTooltipText} />
					)}
				</span>
			</TableCell>
			<TableCell>{value}</TableCell>
		</TableRow>
	);
}

function containerStatusValueCell(statusComponents: string[]): React.ReactElement {
	return (
<<<<<<< HEAD
		<TableCellLayout
			media={((): JSX.Element => {
				switch (statusComponents[0]) {
					case "attaching":
						return (
							<Badge shape="rounded" color="warning">
								{statusComponents[0]}
							</Badge>
						);
					case "detached":
						return (
							<Badge shape="rounded" color="danger">
								{statusComponents[0]}
							</Badge>
						);
					default:
						return (
							<Badge shape="rounded" color="success">
								{statusComponents[0]}
							</Badge>
						);
				}
			})()}
		>
			{statusComponents[1] === "Connected" ? (
				<Badge shape="rounded" color="success">
					{statusComponents[1]}
				</Badge>
			) : (
				<Badge shape="rounded" color="danger">
					{statusComponents[1]}
				</Badge>
			)}
		</TableCellLayout>
=======
		<TableRow>
			<TableCell>
				<b>Status</b>
			</TableCell>
			<TableCell>
				<TableCellLayout
					media={((): JSX.Element => {
						switch (statusComponents[0]) {
							case AttachState.Attaching:
								return (
									<Badge shape="rounded" color="warning">
										{statusComponents[0]}
									</Badge>
								);
							case AttachState.Detached:
								return (
									<Badge shape="rounded" color="danger">
										{statusComponents[0]}
									</Badge>
								);
							default:
								return (
									<Badge shape="rounded" color="success">
										{statusComponents[0]}
									</Badge>
								);
						}
					})()}
				>
					{statusComponents[1] === "Connected" ? (
						<Badge shape="rounded" color="success">
							{statusComponents[1]}
						</Badge>
					) : (
						<Badge shape="rounded" color="danger">
							{statusComponents[1]}
						</Badge>
					)}
				</TableCellLayout>
			</TableCell>
		</TableRow>
>>>>>>> 3960ddc8
	);
}

/**
 * Debugger view displaying basic Container stats.
 */
export function ContainerSummaryView(props: ContainerSummaryViewProps): React.ReactElement {
	const { containerKey } = props;
	const items: Item[] = [];
	const messageRelay: IMessageRelay = useMessageRelay();

	const [containerState, setContainerState] = React.useState<
		ContainerStateMetadata | undefined
	>();

	const [columns] = React.useState<TableColumnDefinition<Item>[]>(columnsDef);
	const [columnSizingOptions] = React.useState<TableColumnSizingOptions>({
		containerProperty: {
			idealWidth: 70,
			minWidth: 70,
		},
	});

	const { columnSizing_unstable, tableRef } = useTableFeatures({ columns, items }, [
		useTableColumnSizing_unstable({ columnSizingOptions }),
	]);

	React.useEffect(() => {
		/**
		 * Handlers for inbound messages related to the registry.
		 */
		const inboundMessageHandlers: InboundHandlers = {
			[ContainerStateChange.MessageType]: (untypedMessage) => {
				const message = untypedMessage as ContainerStateChange.Message;
				if (message.data.containerKey === containerKey) {
					setContainerState(message.data.containerState);
					return true;
				}
				return false;
			},
		};

		/**
		 * Event handler for messages coming from the webpage.
		 */
		function messageHandler(message: Partial<ISourcedDevtoolsMessage>): void {
			handleIncomingMessage(message, inboundMessageHandlers, {
				context: "ContainerSummaryView", // TODO: fix
			});
		}

		messageRelay.on("message", messageHandler);

		// Reset state with Container data, to ensure we aren't displaying stale data (for the wrong container) while we
		// wait for a response to the message sent below. Especially relevant for the Container-related views because this
		// component wont be unloaded and reloaded if the user just changes the menu selection from one Container to another.
		// eslint-disable-next-line unicorn/no-useless-undefined
		setContainerState(undefined);

		// Request state info for the newly specified containerKey
		messageRelay.postMessage(GetContainerState.createMessage({ containerKey }));

		return (): void => {
			messageRelay.off("message", messageHandler);
		};
	}, [containerKey, setContainerState, messageRelay]);

	if (containerState === undefined) {
		return <Waiting label="Waiting for Container Summary data." />;
	}

	function tryConnect(): void {
		messageRelay.postMessage(
			ConnectContainer.createMessage({
				containerKey,
			}),
		);
	}

	function forceDisconnect(): void {
		messageRelay.postMessage(
			DisconnectContainer.createMessage({
				containerKey,
				/* TODO: Specify devtools reason here once it is supported */
			}),
		);
	}

	function closeContainer(): void {
		messageRelay.postMessage(
			CloseContainer.createMessage({
				containerKey,
				/* TODO: Specify devtools reason here once it is supported */
			}),
		);
	}

	// Build up status string
	const statusComponents: string[] = [];
	if (closed) {
		statusComponents.push("Closed");
	} else {
		statusComponents.push(containerState.attachState);
		if (containerState.attachState === AttachState.Attached) {
			statusComponents.push(connectionStateToString(containerState.connectionState));
		}
	}

	return (
		<Stack>
			<StackItem align="center">
				<h2>{containerState.containerKey}</h2>
			</StackItem>
			<StackItem>
				<Table size="extra-small" ref={tableRef}>
					{DataRow(
						"Status",
						containerStatusTooltipText,
						containerStatusValueCell(statusComponents),
						columnSizing_unstable,
					)}
					{DataRow(
						"Client ID",
						clientIdTooltipText,
						containerState.clientId,
						columnSizing_unstable,
					)}
					{DataRow(
						"User ID",
						userIdTooltipText,
						containerState.userId,
						columnSizing_unstable,
					)}
				</Table>
			</StackItem>
			<StackItem align="start">
				<ActionsBar
					isContainerConnected={
						containerState.connectionState === ConnectionState.Connected
					}
					isContainerClosed={containerState.closed}
					tryConnect={tryConnect}
					forceDisconnect={forceDisconnect}
					closeContainer={closeContainer}
				/>
			</StackItem>
		</Stack>
	);
}

/**
 * Container actions supported by the debugger view.
 */
export interface IContainerActions {
	/**
	 * Attempt to connect a disconnected Container.
	 *
	 * @remarks Button controls will be disabled if this is not provided.
	 */
	tryConnect?: () => void;

	/**
	 * Disconnect a connected Container.
	 *
	 * @remarks Button controls will be disabled if this is not provided.
	 */
	forceDisconnect?: () => void;

	/**
	 * Close the container.
	 *
	 * @remarks Button controls will be disabled if this is not provided.
	 */
	closeContainer?: () => void;
}

interface ActionsBarProps extends IContainerActions {
	isContainerConnected: boolean;
	isContainerClosed: boolean;
}

function ActionsBar(props: ActionsBarProps): React.ReactElement {
	const { isContainerConnected, isContainerClosed, tryConnect, forceDisconnect, closeContainer } =
		props;

	const connectButtonTooltipId = useId("connect-button-tooltip");
	const disconnectButtonTooltipId = useId("disconnect-button-tooltip");
	const disposeContainerButtonTooltipId = useId("dispose-container-button-tooltip");

	const changeConnectionStateButton = isContainerConnected ? (
		<TooltipHost content="Disconnect Container" id={disconnectButtonTooltipId}>
			<Button
				size="small"
				icon={<PlugDisconnected20Regular />}
				onClick={forceDisconnect}
				disabled={forceDisconnect === undefined || isContainerClosed}
			>
				Disconnect Container
			</Button>
		</TooltipHost>
	) : (
		<TooltipHost content="Connect Container" id={connectButtonTooltipId}>
			<Button
				size="small"
				icon={<PlugConnected20Regular />}
				onClick={tryConnect}
				disabled={tryConnect === undefined || isContainerClosed}
			>
				Connect Container
			</Button>
		</TooltipHost>
	);

	const disposeContainerButton = (
		<TooltipHost content="Close Container" id={disposeContainerButtonTooltipId}>
			<Button
				size="small"
				icon={<Delete20Regular />}
				onClick={closeContainer}
				disabled={closeContainer === undefined || isContainerClosed}
			>
				Close Container
			</Button>
		</TooltipHost>
	);

	const itemStyles: IStackItemStyles = {
		root: {
			padding: "5px",
		},
	};

	return (
		<Stack horizontal>
			<StackItem styles={itemStyles}>{changeConnectionStateButton}</StackItem>
			<StackItem styles={itemStyles}>{disposeContainerButton}</StackItem>
		</Stack>
	);
}<|MERGE_RESOLUTION|>--- conflicted
+++ resolved
@@ -127,42 +127,6 @@
 
 function containerStatusValueCell(statusComponents: string[]): React.ReactElement {
 	return (
-<<<<<<< HEAD
-		<TableCellLayout
-			media={((): JSX.Element => {
-				switch (statusComponents[0]) {
-					case "attaching":
-						return (
-							<Badge shape="rounded" color="warning">
-								{statusComponents[0]}
-							</Badge>
-						);
-					case "detached":
-						return (
-							<Badge shape="rounded" color="danger">
-								{statusComponents[0]}
-							</Badge>
-						);
-					default:
-						return (
-							<Badge shape="rounded" color="success">
-								{statusComponents[0]}
-							</Badge>
-						);
-				}
-			})()}
-		>
-			{statusComponents[1] === "Connected" ? (
-				<Badge shape="rounded" color="success">
-					{statusComponents[1]}
-				</Badge>
-			) : (
-				<Badge shape="rounded" color="danger">
-					{statusComponents[1]}
-				</Badge>
-			)}
-		</TableCellLayout>
-=======
 		<TableRow>
 			<TableCell>
 				<b>Status</b>
@@ -204,7 +168,6 @@
 				</TableCellLayout>
 			</TableCell>
 		</TableRow>
->>>>>>> 3960ddc8
 	);
 }
 
