/*!
 * Copyright (c) Microsoft Corporation and contributors. All rights reserved.
 * Licensed under the MIT License.
 */

import { IStackItemStyles, Stack, StackItem, TooltipHost } from "@fluentui/react";
import { useId } from "@fluentui/react-hooks";
import {
	Button,
	Badge,
	createTableColumn,
	Table,
	TableRow,
	TableCell,
	TableCellLayout,
	TableColumnDefinition,
	TableColumnSizingOptions,
	useTableFeatures,
	useTableColumnSizing_unstable,
} from "@fluentui/react-components";
import { InfoLabel } from "@fluentui/react-components/unstable";
import {
	PlugConnected20Regular,
	PlugDisconnected20Regular,
	Delete20Regular,
} from "@fluentui/react-icons";
import React from "react";

import {
	CloseContainer,
	ConnectContainer,
	ContainerStateChange,
	ContainerStateMetadata,
	DisconnectContainer,
	GetContainerState,
	handleIncomingMessage,
	HasContainerKey,
	IMessageRelay,
	InboundHandlers,
	ISourcedDevtoolsMessage,
} from "@fluid-experimental/devtools-core";
import { AttachState } from "@fluidframework/container-definitions";
import { ConnectionState } from "@fluidframework/container-loader";

import { initializeFluentUiIcons } from "../InitializeIcons";
import { connectionStateToString } from "../Utilities";
import { useMessageRelay } from "../MessageRelayContext";
import { Waiting } from "./Waiting";
<<<<<<< HEAD
import { InfoBadge } from "./utility-components";
=======
>>>>>>> feb7d26d
import { clientIdTooltipText, containerStatusTooltipText, userIdTooltipText } from "./TooltipTexts";

// Ensure FluentUI icons are initialized for use below.
initializeFluentUiIcons();

/**
 * {@link ContainerSummaryView} input props.
 */
export type ContainerSummaryViewProps = HasContainerKey;

const columnsDef: TableColumnDefinition<Item>[] = [
	createTableColumn<Item>({
		columnId: "containerProperty",
	}),
	createTableColumn<Item>({
		columnId: "value",
	}),
];

/**
 * Simple representation of each row of data in the table
 */
interface Item {
	/*
	 * The type of container property, ie: Container/Audience ID etc
	 */
	property: string;
	/*
	 * The value of the property.
	 */
	value: string;
}

/**
<<<<<<< HEAD
 * Displays a row with basic stats about the Container.
 *
 * @param label - Row label text.
 * @param infoTooltipText - (optional) Tooltip text to display via an info badge.
 * No badge will be displayed if this text is not provided.
 * @param value - The value text associated with the label.
 * @param columnProps - Column props consumed by FluentUI.
 */
function DataRow(
	label: string,
	infoTooltipText: string | undefined,
	value: React.ReactElement | string | undefined,
	// eslint-disable-next-line @typescript-eslint/no-explicit-any
	columnProps: any,
): React.ReactElement {
=======
 * {@link DataRow} input props.
 */
interface DataRowProps {
	/**
	 * Row label content (first column).
	 */
	label: React.ReactElement | string;

	/**
	 * Tooltip content to display via an info badge.
	 * If not provided, no info badge will be displayed.
	 */
	infoTooltipContent: React.ReactElement | string | undefined;

	/**
	 * The value text associated with the label (second column).
	 */
	value: React.ReactElement | string | undefined;

	/**
	 * Column props consumed by FluentUI.
	 *
	 * @privateRemarks `@fluentui/react-components` does not export the type we need here: `TableColumnSizingState`.
	 */
	columnProps: unknown;
}

/**
 * Displays a row with basic stats about the Container.
 */
function DataRow(props: DataRowProps): React.ReactElement {
	const { label, infoTooltipContent, value, columnProps } = props;

>>>>>>> feb7d26d
	return (
		<TableRow>
			<TableCell
				{
					// eslint-disable-next-line @typescript-eslint/no-explicit-any, @typescript-eslint/no-unsafe-member-access, @typescript-eslint/no-unsafe-call
					...(columnProps as any).getTableCellProps("containerProperty")
				}
			>
<<<<<<< HEAD
				<span
					style={{
						whiteSpace: "nowrap",
					}}
				>
					<b>{label}</b>
					{infoTooltipText === undefined ? (
						<></>
					) : (
						<InfoBadge tooltipContent={infoTooltipText} />
					)}
				</span>
=======
				{infoTooltipContent === undefined ? (
					<b>{label}</b>
				) : (
					<InfoLabel info={infoTooltipContent} style={{ whiteSpace: "nowrap" }}>
						<b>{label}</b>
					</InfoLabel>
				)}
>>>>>>> feb7d26d
			</TableCell>
			<TableCell>{value}</TableCell>
		</TableRow>
	);
}

function containerStatusValueCell(statusComponents: string[]): React.ReactElement {
	return (
<<<<<<< HEAD
		<TableRow>
			<TableCell>
				<b>Status</b>
			</TableCell>
			<TableCell>
				<TableCellLayout
					media={((): JSX.Element => {
						switch (statusComponents[0]) {
							case AttachState.Attaching:
								return (
									<Badge shape="rounded" color="warning">
										{statusComponents[0]}
									</Badge>
								);
							case AttachState.Detached:
								return (
									<Badge shape="rounded" color="danger">
										{statusComponents[0]}
									</Badge>
								);
							default:
								return (
									<Badge shape="rounded" color="success">
										{statusComponents[0]}
									</Badge>
								);
						}
					})()}
				>
					{statusComponents[1] === "Connected" ? (
						<Badge shape="rounded" color="success">
							{statusComponents[1]}
						</Badge>
					) : (
						<Badge shape="rounded" color="danger">
							{statusComponents[1]}
						</Badge>
					)}
				</TableCellLayout>
			</TableCell>
		</TableRow>
=======
		<TableCellLayout
			media={((): JSX.Element => {
				switch (statusComponents[0]) {
					case "attaching":
						return (
							<Badge shape="rounded" color="warning">
								{statusComponents[0]}
							</Badge>
						);
					case "detached":
						return (
							<Badge shape="rounded" color="danger">
								{statusComponents[0]}
							</Badge>
						);
					default:
						return (
							<Badge shape="rounded" color="success">
								{statusComponents[0]}
							</Badge>
						);
				}
			})()}
		>
			{statusComponents[1] === "Connected" ? (
				<Badge shape="rounded" color="success">
					{statusComponents[1]}
				</Badge>
			) : (
				<Badge shape="rounded" color="danger">
					{statusComponents[1]}
				</Badge>
			)}
		</TableCellLayout>
>>>>>>> feb7d26d
	);
}

/**
 * Debugger view displaying basic Container stats.
 */
export function ContainerSummaryView(props: ContainerSummaryViewProps): React.ReactElement {
	const { containerKey } = props;
	const items: Item[] = [];
	const messageRelay: IMessageRelay = useMessageRelay();

	const [containerState, setContainerState] = React.useState<
		ContainerStateMetadata | undefined
	>();

	const [columns] = React.useState<TableColumnDefinition<Item>[]>(columnsDef);
	const [columnSizingOptions] = React.useState<TableColumnSizingOptions>({
		containerProperty: {
			idealWidth: 70,
			minWidth: 70,
		},
	});

	const { columnSizing_unstable, tableRef } = useTableFeatures({ columns, items }, [
		useTableColumnSizing_unstable({ columnSizingOptions }),
	]);

	React.useEffect(() => {
		/**
		 * Handlers for inbound messages related to the registry.
		 */
		const inboundMessageHandlers: InboundHandlers = {
			[ContainerStateChange.MessageType]: (untypedMessage) => {
				const message = untypedMessage as ContainerStateChange.Message;
				if (message.data.containerKey === containerKey) {
					setContainerState(message.data.containerState);
					return true;
				}
				return false;
			},
		};

		/**
		 * Event handler for messages coming from the webpage.
		 */
		function messageHandler(message: Partial<ISourcedDevtoolsMessage>): void {
			handleIncomingMessage(message, inboundMessageHandlers, {
				context: "ContainerSummaryView", // TODO: fix
			});
		}

		messageRelay.on("message", messageHandler);

		// Reset state with Container data, to ensure we aren't displaying stale data (for the wrong container) while we
		// wait for a response to the message sent below. Especially relevant for the Container-related views because this
		// component wont be unloaded and reloaded if the user just changes the menu selection from one Container to another.
		// eslint-disable-next-line unicorn/no-useless-undefined
		setContainerState(undefined);

		// Request state info for the newly specified containerKey
		messageRelay.postMessage(GetContainerState.createMessage({ containerKey }));

		return (): void => {
			messageRelay.off("message", messageHandler);
		};
	}, [containerKey, setContainerState, messageRelay]);

	if (containerState === undefined) {
		return <Waiting label="Waiting for Container Summary data." />;
	}

	function tryConnect(): void {
		messageRelay.postMessage(
			ConnectContainer.createMessage({
				containerKey,
			}),
		);
	}

	function forceDisconnect(): void {
		messageRelay.postMessage(
			DisconnectContainer.createMessage({
				containerKey,
				/* TODO: Specify devtools reason here once it is supported */
			}),
		);
	}

	function closeContainer(): void {
		messageRelay.postMessage(
			CloseContainer.createMessage({
				containerKey,
				/* TODO: Specify devtools reason here once it is supported */
			}),
		);
	}

	// Build up status string
	const statusComponents: string[] = [];
	if (closed) {
		statusComponents.push("Closed");
	} else {
		statusComponents.push(containerState.attachState);
		if (containerState.attachState === AttachState.Attached) {
			statusComponents.push(connectionStateToString(containerState.connectionState));
		}
	}

	return (
		<Stack>
			<StackItem align="center">
				<h2>{containerState.containerKey}</h2>
			</StackItem>
			<StackItem>
				<Table size="extra-small" ref={tableRef}>
<<<<<<< HEAD
					{DataRow(
						"Status",
						containerStatusTooltipText,
						containerStatusValueCell(statusComponents),
						columnSizing_unstable,
					)}
					{DataRow(
						"Client ID",
						clientIdTooltipText,
						containerState.clientId,
						columnSizing_unstable,
					)}
					{DataRow(
						"User ID",
						userIdTooltipText,
						containerState.userId,
						columnSizing_unstable,
					)}
=======
					<DataRow
						label="Status"
						infoTooltipContent={containerStatusTooltipText}
						value={containerStatusValueCell(statusComponents)}
						columnProps={columnSizing_unstable}
					/>
					<DataRow
						label="Client ID"
						infoTooltipContent={clientIdTooltipText}
						value={containerState.clientId}
						columnProps={columnSizing_unstable}
					/>
					<DataRow
						label="User ID"
						infoTooltipContent={userIdTooltipText}
						value={containerState.userId}
						columnProps={columnSizing_unstable}
					/>
>>>>>>> feb7d26d
				</Table>
			</StackItem>
			<StackItem align="start">
				<ActionsBar
					isContainerConnected={
						containerState.connectionState === ConnectionState.Connected
					}
					isContainerClosed={containerState.closed}
					tryConnect={tryConnect}
					forceDisconnect={forceDisconnect}
					closeContainer={closeContainer}
				/>
			</StackItem>
		</Stack>
	);
}

/**
 * Container actions supported by the debugger view.
 */
export interface IContainerActions {
	/**
	 * Attempt to connect a disconnected Container.
	 *
	 * @remarks Button controls will be disabled if this is not provided.
	 */
	tryConnect?: () => void;

	/**
	 * Disconnect a connected Container.
	 *
	 * @remarks Button controls will be disabled if this is not provided.
	 */
	forceDisconnect?: () => void;

	/**
	 * Close the container.
	 *
	 * @remarks Button controls will be disabled if this is not provided.
	 */
	closeContainer?: () => void;
}

interface ActionsBarProps extends IContainerActions {
	isContainerConnected: boolean;
	isContainerClosed: boolean;
}

function ActionsBar(props: ActionsBarProps): React.ReactElement {
	const { isContainerConnected, isContainerClosed, tryConnect, forceDisconnect, closeContainer } =
		props;

	const connectButtonTooltipId = useId("connect-button-tooltip");
	const disconnectButtonTooltipId = useId("disconnect-button-tooltip");
	const disposeContainerButtonTooltipId = useId("dispose-container-button-tooltip");

	const changeConnectionStateButton = isContainerConnected ? (
		<TooltipHost content="Disconnect Container" id={disconnectButtonTooltipId}>
			<Button
				size="small"
				icon={<PlugDisconnected20Regular />}
				onClick={forceDisconnect}
				disabled={forceDisconnect === undefined || isContainerClosed}
			>
				Disconnect Container
			</Button>
		</TooltipHost>
	) : (
		<TooltipHost content="Connect Container" id={connectButtonTooltipId}>
			<Button
				size="small"
				icon={<PlugConnected20Regular />}
				onClick={tryConnect}
				disabled={tryConnect === undefined || isContainerClosed}
			>
				Connect Container
			</Button>
		</TooltipHost>
	);

	const disposeContainerButton = (
		<TooltipHost content="Close Container" id={disposeContainerButtonTooltipId}>
			<Button
				size="small"
				icon={<Delete20Regular />}
				onClick={closeContainer}
				disabled={closeContainer === undefined || isContainerClosed}
			>
				Close Container
			</Button>
		</TooltipHost>
	);

	const itemStyles: IStackItemStyles = {
		root: {
			padding: "5px",
		},
	};

	return (
		<Stack horizontal>
			<StackItem styles={itemStyles}>{changeConnectionStateButton}</StackItem>
			<StackItem styles={itemStyles}>{disposeContainerButton}</StackItem>
		</Stack>
	);
}<|MERGE_RESOLUTION|>--- conflicted
+++ resolved
@@ -46,10 +46,6 @@
 import { connectionStateToString } from "../Utilities";
 import { useMessageRelay } from "../MessageRelayContext";
 import { Waiting } from "./Waiting";
-<<<<<<< HEAD
-import { InfoBadge } from "./utility-components";
-=======
->>>>>>> feb7d26d
 import { clientIdTooltipText, containerStatusTooltipText, userIdTooltipText } from "./TooltipTexts";
 
 // Ensure FluentUI icons are initialized for use below.
@@ -84,23 +80,6 @@
 }
 
 /**
-<<<<<<< HEAD
- * Displays a row with basic stats about the Container.
- *
- * @param label - Row label text.
- * @param infoTooltipText - (optional) Tooltip text to display via an info badge.
- * No badge will be displayed if this text is not provided.
- * @param value - The value text associated with the label.
- * @param columnProps - Column props consumed by FluentUI.
- */
-function DataRow(
-	label: string,
-	infoTooltipText: string | undefined,
-	value: React.ReactElement | string | undefined,
-	// eslint-disable-next-line @typescript-eslint/no-explicit-any
-	columnProps: any,
-): React.ReactElement {
-=======
  * {@link DataRow} input props.
  */
 interface DataRowProps {
@@ -134,7 +113,6 @@
 function DataRow(props: DataRowProps): React.ReactElement {
 	const { label, infoTooltipContent, value, columnProps } = props;
 
->>>>>>> feb7d26d
 	return (
 		<TableRow>
 			<TableCell
@@ -143,20 +121,6 @@
 					...(columnProps as any).getTableCellProps("containerProperty")
 				}
 			>
-<<<<<<< HEAD
-				<span
-					style={{
-						whiteSpace: "nowrap",
-					}}
-				>
-					<b>{label}</b>
-					{infoTooltipText === undefined ? (
-						<></>
-					) : (
-						<InfoBadge tooltipContent={infoTooltipText} />
-					)}
-				</span>
-=======
 				{infoTooltipContent === undefined ? (
 					<b>{label}</b>
 				) : (
@@ -164,7 +128,6 @@
 						<b>{label}</b>
 					</InfoLabel>
 				)}
->>>>>>> feb7d26d
 			</TableCell>
 			<TableCell>{value}</TableCell>
 		</TableRow>
@@ -173,7 +136,6 @@
 
 function containerStatusValueCell(statusComponents: string[]): React.ReactElement {
 	return (
-<<<<<<< HEAD
 		<TableRow>
 			<TableCell>
 				<b>Status</b>
@@ -215,42 +177,6 @@
 				</TableCellLayout>
 			</TableCell>
 		</TableRow>
-=======
-		<TableCellLayout
-			media={((): JSX.Element => {
-				switch (statusComponents[0]) {
-					case "attaching":
-						return (
-							<Badge shape="rounded" color="warning">
-								{statusComponents[0]}
-							</Badge>
-						);
-					case "detached":
-						return (
-							<Badge shape="rounded" color="danger">
-								{statusComponents[0]}
-							</Badge>
-						);
-					default:
-						return (
-							<Badge shape="rounded" color="success">
-								{statusComponents[0]}
-							</Badge>
-						);
-				}
-			})()}
-		>
-			{statusComponents[1] === "Connected" ? (
-				<Badge shape="rounded" color="success">
-					{statusComponents[1]}
-				</Badge>
-			) : (
-				<Badge shape="rounded" color="danger">
-					{statusComponents[1]}
-				</Badge>
-			)}
-		</TableCellLayout>
->>>>>>> feb7d26d
 	);
 }
 
@@ -366,26 +292,6 @@
 			</StackItem>
 			<StackItem>
 				<Table size="extra-small" ref={tableRef}>
-<<<<<<< HEAD
-					{DataRow(
-						"Status",
-						containerStatusTooltipText,
-						containerStatusValueCell(statusComponents),
-						columnSizing_unstable,
-					)}
-					{DataRow(
-						"Client ID",
-						clientIdTooltipText,
-						containerState.clientId,
-						columnSizing_unstable,
-					)}
-					{DataRow(
-						"User ID",
-						userIdTooltipText,
-						containerState.userId,
-						columnSizing_unstable,
-					)}
-=======
 					<DataRow
 						label="Status"
 						infoTooltipContent={containerStatusTooltipText}
@@ -404,7 +310,6 @@
 						value={containerState.userId}
 						columnProps={columnSizing_unstable}
 					/>
->>>>>>> feb7d26d
 				</Table>
 			</StackItem>
 			<StackItem align="start">
