--- conflicted
+++ resolved
@@ -281,7 +281,7 @@
 	 */
 	setIndex: React.Dispatch<React.SetStateAction<number | undefined>>;
 	/**
-	 * The selected index/row in the table. Undefined means no row selected.
+	 * The selected index/row in the table. Undefined means no row is selected.
 	 */
 	index: number | undefined;
 }
@@ -574,28 +574,6 @@
 					},
 				}}
 			>
-<<<<<<< HEAD
-				<DataGridHeader>
-					<DataGridRow style={{ whiteSpace: "normal" }}>
-						{({ renderHeaderCell }): JSX.Element => (
-							<DataGridHeaderCell>{renderHeaderCell()}</DataGridHeaderCell>
-						)}
-					</DataGridRow>
-				</DataGridHeader>
-				<DataGridBody<Item>>
-					{({ item, rowId }): JSX.Element => (
-						<DataGridRow<Item>
-							key={rowId}
-							style={{ cursor: "pointer" }}
-							onClick={(): void => {
-								setSelectedEvent(item);
-							}}
-						>
-							{({ renderCell }): JSX.Element => (
-								<DataGridCell>{renderCell(item)}</DataGridCell>
-							)}
-						</DataGridRow>
-=======
 				<DataGrid
 					items={items}
 					columns={columns}
@@ -639,21 +617,6 @@
 						)}
 					</DataGridBody>
 				</DataGrid>
-				<div
-					style={{
-						position: "relative",
-						height: "100%",
-						fontSize: "10px",
-					}}
-				>
-					<h4 style={{ margin: 0, fontSize: 14 }}>Event Information</h4>
-					{selectedEvent === undefined ? (
-						<h5>Select an event from the table to get started</h5>
-					) : (
-						<pre> {selectedEvent?.information} </pre>
->>>>>>> 2c9f2bf0
-					)}
-				</DataGridBody>
 			</DataGrid>
 			<div
 				style={{
