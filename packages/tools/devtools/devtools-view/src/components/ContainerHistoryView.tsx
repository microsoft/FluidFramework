--- conflicted
+++ resolved
@@ -13,16 +13,10 @@
 	type InboundHandlers,
 	handleIncomingMessage,
 } from "@fluidframework/devtools-core";
-<<<<<<< HEAD
+import React from "react";
 import { useMessageRelay } from "../MessageRelayContext.js";
 import { ContainerHistoryLog } from "./ContainerHistoryLog.js";
 import { Waiting } from "./Waiting.js";
-=======
-import React from "react";
-import { useMessageRelay } from "../MessageRelayContext";
-import { ContainerHistoryLog } from "./ContainerHistoryLog";
-import { Waiting } from "./Waiting";
->>>>>>> 2311ce40
 
 /**
  * {@link ContainerHistoryView} input props.
