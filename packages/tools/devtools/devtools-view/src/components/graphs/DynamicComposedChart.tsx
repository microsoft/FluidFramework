/*!
 * Copyright (c) Microsoft Corporation and contributors. All rights reserved.
 * Licensed under the MIT License.
 */

// Recharts does not have types for many objects at this time. For now, these eslint disable directive should be active until we create our own types for recharts
/* eslint-disable @typescript-eslint/no-unsafe-member-access */
/* eslint-disable @typescript-eslint/no-unsafe-assignment */
/* eslint-disable @typescript-eslint/no-unsafe-call */
/* eslint-disable @typescript-eslint/no-explicit-any */

import { Theme } from "@fluentui/react-components";
import React from "react";
import {
	Area,
	Bar,
	CartesianGrid,
	ComposedChart,
	Legend,
	Line,
	ResponsiveContainer,
	Tooltip,
	XAxis,
	YAxis,
} from "recharts";
import { useThemeContext } from "../../ThemeHelper";

/**
 * Data To be rendered with Op Latency Graph
 */
export interface GraphDataSet {
	graphType: "line" | "area" | "bar";
	schema: {
		displayName: string;
		uuid: string;
		xAxisDataKey: string;
		yAxisDataKey: string;
	};
	data: { [key: string]: number | string }[];
}

/**
 * The final shape of the data points passed to the recharts component
 */
interface DataPoint {
	x: string;
	[key: string]: number | string;
}

/**
 * Merges multiple {@link GraphDataSet}'s into singular objects by their x-axis (timestamp) value.
 * This method is necessary for showing composed graphs beacause Recharts expects data to be in a merged object format
 */
const mergeDataSets = (dataSets: GraphDataSet[]): DataPoint[] => {
	const xAxisDataPointToYAxisDataPointMap: Record<string, Record<string, number | string>> = {};

	for (const dataSet of dataSets) {
		const { yAxisDataKey, xAxisDataKey, uuid } = dataSet.schema;
		for (const dataPoint of dataSet.data) {
			const xAxisDataPoint = dataPoint[xAxisDataKey];
			xAxisDataPointToYAxisDataPointMap[xAxisDataPoint] = {
				...xAxisDataPointToYAxisDataPointMap[xAxisDataPoint],
				[uuid]: dataPoint[yAxisDataKey],
			};
		}
	}

	return Object.keys(xAxisDataPointToYAxisDataPointMap).map((xAxisKey) => {
		return {
			x: xAxisKey,
			...xAxisDataPointToYAxisDataPointMap[xAxisKey],
		};
	});
};

/**
 * Props that can be passed to configure the DynamicComposedChart
 */
export interface DynamicComposedChartProps {
	/**
	 * Renders the data as either an Stacked Area or Stacked Bar chart.
	 * Note that this overrides individually set graphTypes for each dataset.
	 */
	stackedGraphType?: "area" | "bar";
	/**
	 * The datasets to be rendered onto the chart
	 */
	dataSets: GraphDataSet[];
	/**
	 * The unit that will be displayed on the y axis
	 */
	yAxisUnitDisplayName?: string;
}

/**
 * Creates a palette of colors to be used by the DynamicComposedChart.
 * Because this is using colors from the Fluent ui theme object,
 * they will automatically update based on the selected theme mode.
 * The one exception is that for high contrast we override the graph colors because
 * Fluent defaults many of them to the same color.
 *
 * High contrast colors sourced from Fluent Ui React color palette
 * https://react.fluentui.dev/?path=/docs/theme-colors--page
 */
const createGraphColorPalette = (
	themeMode: string,
	theme: Theme,
): {
	axisTick: string;
	cartesianGrid: string;
	toolTipBackround: string;
	graphColors: string[];
} => {
	switch (themeMode) {
		case "light":
		case "dark":
		default:
			return {
				axisTick: theme.colorNeutralForeground2,
				toolTipBackround: theme.colorNeutralBackground1,
				cartesianGrid: theme.colorNeutralStrokeAccessible,
				graphColors: [
					theme.colorPaletteBerryForeground1,
					theme.colorPaletteMarigoldForeground1,
					theme.colorPaletteLightGreenForeground1,
					theme.colorPaletteLavenderForeground2,
				],
			};
		case "highContrast":
			return {
				axisTick: theme.colorNeutralForeground2,
				toolTipBackround: theme.colorNeutralBackground1,
				cartesianGrid: theme.colorNeutralStrokeAccessible,
				graphColors: [
					"#3ff23f", // Neon green
					"#ffff00", // Neon yellow
					"#1aebff", // Neon blue
					"#ffffff", // pure white
				],
			};
	}
};

/**
 * This component is a wrapper over Recharts ComposedChart component that provides
 * an easy way to create composed charts from disparate sets of data.
 *
 * @remarks {@link ThemeContext} must be set in order to use this component.
 */
export function DynamicComposedChart(props: DynamicComposedChartProps): React.ReactElement {
	const [activeIndex, setActiveIndex] = React.useState<string | undefined>();
<<<<<<< HEAD
	const { themeInfo } = React.useContext(ThemeContext);
=======
	const { themeInfo } = useThemeContext();
>>>>>>> ab606719

	const graphColorPalette = createGraphColorPalette(themeInfo.name, themeInfo.theme);

	const handleLegendClick = (e): void => {
		setActiveIndex(activeIndex === e.dataKey ? undefined : (e.dataKey as string));
	};

	/**
	 * Renders a custom component for the graph legend
	 * @remarks Recharts doesn't have a type for the arguments passed to this function
	 */
	const renderLegend = (legendProps: any): React.ReactElement => {
		const { payload } = legendProps;

		return (
			<div
				style={{
					display: "flex",
					flexDirection: "row",
					flexWrap: "wrap",
					justifyContent: "center",
				}}
			>
				{payload.map((entry: any, index: number) => {
					const legendColor: string =
						activeIndex === entry.dataKey || activeIndex === undefined
							? entry.color
							: themeInfo.theme.colorNeutralStroke1;

					return (
						<div
							key={`item-${index}`}
							// eslint-disable-next-line @typescript-eslint/no-unsafe-return
							onClick={(): void => legendProps.onClick(entry)}
							style={{ color: legendColor, width: "33%", fontSize: 16 }}
						>
							{/* This SVG is a line with a dot in the middle */}
							<svg
								width="14"
								height="14"
								style={{ verticalAlign: "middle", marginRight: "5px" }}
							>
								<line
									x1="0"
									y1="7"
									x2="14"
									y2="7"
									style={{ stroke: legendColor, strokeWidth: "2" }}
								/>
								<circle cx="7" cy="7" r="3" fill={legendColor} />
							</svg>
							{entry.value}
						</div>
					);
				})}
			</div>
		);
	};

	/**
	 * Renders a custom view for the X Axis displayed on the Rechart chart
	 * @remarks Recharts doesn't have a type for the arguments passed to this function
	 */
	const CustomizedXAxisTick = (xAxisProps: any): React.ReactElement => {
		const { x, y, payload } = xAxisProps;
		return (
			<g transform={`translate(${x},${y})`}>
				<text
					x={0}
					y={0}
					dy={16}
					textAnchor="end"
					fill={graphColorPalette.axisTick}
					transform="rotate(-35)"
					fontSize={16}
				>
					{payload.value}
				</text>
			</g>
		);
	};

	/**
	 * Renders a custom view for the Y Axis displayed on the Rechart chart
	 * @remarks Recharts doesn't have a type for the arguments passed to this function
	 */
	const CustomizedYAxisTick = (yAxisProps: any): React.ReactElement => {
		const { x, y, payload } = yAxisProps;
		return (
			<g>
				<text x={x} y={y} textAnchor="end" fill={graphColorPalette.axisTick} fontSize={16}>
					{/* eslint-disable-next-line react/prop-types */}
					{`${payload.value}${props.yAxisUnitDisplayName ?? ""}`}
				</text>
			</g>
		);
	};

	/**
	 * Create a rechart graph component to be displayed on a chart
	 * @param graphType - the type of graph to render, either line or area
	 * @param name - name of the dataset, will be shown on the graph
	 * @param hexColor - color of the graph line
	 * @param dataKey - unique key within the merged dataset that this chart will be graphing
	 * @returns A Rechart graph component to be placed as a child within a Rechart chart component
	 */
	const renderChartData = (
		graphType: "line" | "area" | "bar",
		name: string,
		hexColor: string,
		dataKey: string,
	): React.ReactElement => {
		let fillOpacity = 0.45;
		if (activeIndex === dataKey) {
			fillOpacity = 0.85;
		} else if (activeIndex !== undefined) {
			fillOpacity = 0.15;
		}

		if (props.stackedGraphType === "area") {
			return (
				<Area
					name={name}
					key={dataKey}
					type="monotone"
					dataKey={dataKey}
					stroke={hexColor}
					fill={hexColor}
					activeDot={{ r: 6 }}
					strokeOpacity={fillOpacity}
					fillOpacity={fillOpacity}
					stackId={"1"}
				/>
			);
		}
		if (props.stackedGraphType === "bar") {
			return (
				<Bar
					name={name}
					key={dataKey}
					type="monotone"
					dataKey={dataKey}
					fill={hexColor}
					fillOpacity={activeIndex === undefined || activeIndex === dataKey ? 1 : 0.2}
					stackId={"1"}
				/>
			);
		}

		switch (graphType) {
			case "line":
			default:
				return (
					<Line
						name={name}
						key={dataKey}
						type="monotone"
						dataKey={dataKey}
						stroke={hexColor}
						strokeWidth={3}
						activeDot={{ r: 6 }}
						strokeOpacity={
							activeIndex === undefined || activeIndex === dataKey ? 1 : 0.2
						}
					/>
				);
			case "area":
				return (
					<Area
						name={name}
						key={dataKey}
						type="monotone"
						dataKey={dataKey}
						stroke={hexColor}
						fill={hexColor}
						activeDot={{ r: 6 }}
						strokeOpacity={fillOpacity}
						fillOpacity={fillOpacity}
					/>
				);
			case "bar":
				return (
					<Bar
						name={name}
						key={dataKey}
						type="monotone"
						dataKey={dataKey}
						fill={hexColor}
						fillOpacity={activeIndex === undefined || activeIndex === dataKey ? 1 : 0.2}
					/>
				);
		}
	};

	/**
	 * Utilizes an array of {@link GraphDataSet} objects to generate a cooresponding array of rechart graph components
	 */
	const renderChartComponentsFromGraphDataSets = (
		dataSets: GraphDataSet[],
	): React.ReactElement[] => {
		const graphComponents: React.ReactElement[] = [];
		let currColorPaletteIndex = 0;
		for (const dataSet of dataSets) {
			if (currColorPaletteIndex > graphColorPalette.graphColors.length - 1) {
				currColorPaletteIndex = 0;
			}

			graphComponents.push(
				renderChartData(
					dataSet.graphType,
					dataSet.schema.displayName,
					graphColorPalette.graphColors[currColorPaletteIndex],
					dataSet.schema.uuid,
				),
			);
			currColorPaletteIndex++;
		}

		return graphComponents;
	};

	return (
		<ResponsiveContainer width="100%" height="100%">
			<ComposedChart
				data={mergeDataSets(props.dataSets)}
				margin={{
					top: 15,
					right: 30,
					left: 50,
					bottom: 40,
				}}
			>
				<CartesianGrid strokeDasharray="2 2" stroke={graphColorPalette.cartesianGrid} />
				<XAxis dataKey={"x"} tick={<CustomizedXAxisTick />} />
				<YAxis tick={<CustomizedYAxisTick />} />
				<Tooltip
					contentStyle={{
						fontSize: "14px",
						backgroundColor: graphColorPalette.toolTipBackround,
					}}
				/>
				<Legend
					wrapperStyle={{ bottom: "-10px", fontSize: "16px" }}
					onClick={handleLegendClick}
					content={renderLegend}
				/>

				{renderChartComponentsFromGraphDataSets(props.dataSets)}
			</ComposedChart>
		</ResponsiveContainer>
	);
}<|MERGE_RESOLUTION|>--- conflicted
+++ resolved
@@ -149,11 +149,7 @@
  */
 export function DynamicComposedChart(props: DynamicComposedChartProps): React.ReactElement {
 	const [activeIndex, setActiveIndex] = React.useState<string | undefined>();
-<<<<<<< HEAD
-	const { themeInfo } = React.useContext(ThemeContext);
-=======
 	const { themeInfo } = useThemeContext();
->>>>>>> ab606719
 
 	const graphColorPalette = createGraphColorPalette(themeInfo.name, themeInfo.theme);
 
