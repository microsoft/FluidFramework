--- conflicted
+++ resolved
@@ -10,14 +10,9 @@
 	TelemetryEvent,
 	handleIncomingMessage,
 } from "@fluidframework/devtools-core";
-<<<<<<< HEAD
+import React from "react";
 import { useMessageRelay } from "../MessageRelayContext.js";
 import { DynamicComposedChart, type GraphDataSet } from "./graphs/index.js";
-=======
-import React from "react";
-import { useMessageRelay } from "../MessageRelayContext";
-import { DynamicComposedChart, type GraphDataSet } from "./graphs";
->>>>>>> 2311ce40
 
 const useStyles = makeStyles({
 	flexColumn: {
