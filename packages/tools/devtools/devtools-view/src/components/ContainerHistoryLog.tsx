/*!
 * Copyright (c) Microsoft Corporation and contributors. All rights reserved.
 * Licensed under the MIT License.
 */
import React from "react";
import {
	tokens,
	TableBody,
	TableCell,
	TableRow,
	Table,
	TableHeader,
	TableHeaderCell,
} from "@fluentui/react-components";
import {
	Clock12Regular,
	PlugConnected20Regular,
	AlertBadgeRegular,
	PlugDisconnected20Regular,
	ErrorCircle20Regular,
	Warning20Regular,
	Attach20Regular,
	LockClosed20Filled,
} from "@fluentui/react-icons";
import { ConnectionStateChangeLogEntry } from "@fluid-experimental/devtools-core";
<<<<<<< HEAD
=======

>>>>>>> ab606719
import { ThemeContext, ThemeOption } from "../ThemeHelper";
import { LabelCellLayout } from "./utility-components";

/**
 * Returns the text color based on the current color theme of the devtools.
 */
function setThemeStyle(themeName: string, state: string): string {
	if (themeName === ThemeOption.HighContrast) {
		switch (state) {
			case "attached":
				return "#FFF";
			case "closed":
				return "#000";
			case "connected":
				return "#FFF";
			case "disconnected":
				return "#000";
			case "disposed":
				return "#000";
			default:
				console.log("Unknown state type for container!");
				return "";
		}
	}
	return "";
}

/**
 * Represents container state history data which is rendered in {@link ContainerHistoryLog}.
 */
export interface ContainerHistoryLogProps {
	/**
	 * containerHistory containing clientId & StateChangeLogEntry data.
	 */
	containerHistory: readonly ConnectionStateChangeLogEntry[] | undefined;
}

/**
 * Renders current state of the connected container.
 */
export function ContainerHistoryLog(props: ContainerHistoryLogProps): React.ReactElement {
	const { containerHistory } = props;
	const { themeInfo } = React.useContext(ThemeContext);

	// Columns for rendering container state history.
	const containerHistoryColumns = [
		{ columnKey: "state", label: "State" },
		{ columnKey: "time", label: "Time" },
	];

	const getBackgroundColorForState = (state: string): string => {
		switch (state) {
			case "attached":
				return tokens.colorPaletteRoyalBlueBackground2; // blue
			case "closed":
				return tokens.colorPaletteRedBorder1; // red
			case "connected":
				return tokens.colorPaletteGreenBackground2; // green
			case "disconnected":
				return tokens.colorPaletteDarkOrangeBorderActive; // orange
			case "disposed":
				return tokens.colorPaletteDarkRedBackground2; // dark red
			default:
				console.log("Unknown state type for container!");
				return tokens.colorBrandBackgroundPressed; // black
		}
	};

	return (
		<Table size="extra-small" aria-label="Audience history table">
			<TableHeader>
				<TableRow>
					{containerHistoryColumns.map((column, columnIndex) => (
						<TableHeaderCell key={columnIndex}>
							{column.columnKey === "state" && (
								<LabelCellLayout icon={<AlertBadgeRegular />}>
									{column.label}
								</LabelCellLayout>
							)}
							{column.columnKey === "time" && (
								<LabelCellLayout icon={<Clock12Regular />}>
									{column.label}
								</LabelCellLayout>
							)}
						</TableHeaderCell>
					))}
				</TableRow>
			</TableHeader>
			<TableBody>
				{containerHistory?.map((item, itemIndex) => {
					const nowTimeStamp = new Date();
					const changeTimeStamp = new Date(item.timestamp);
					const wasChangeToday = nowTimeStamp.getDate() === changeTimeStamp.getDate();

					const timestampDisplay = wasChangeToday
						? changeTimeStamp.toTimeString()
						: changeTimeStamp.toDateString();

					const getStateIcon = (state: string): React.ReactElement => {
						switch (state) {
							case "attached":
								return <Attach20Regular />;
							case "closed":
								return <LockClosed20Filled />;
							case "connected":
								return <PlugConnected20Regular />;
							case "disconnected":
								return <PlugDisconnected20Regular />;
							case "disposed":
								return <ErrorCircle20Regular />;
							default:
								console.log("Unknown state type for container!");
								return <Warning20Regular />;
						}
					};

					return (
						<TableRow
							key={itemIndex}
							style={{
								backgroundColor: getBackgroundColorForState(item.newState),
							}}
						>
							<TableCell
								style={{ color: setThemeStyle(themeInfo.name, item.newState) }}
							>
								<LabelCellLayout icon={getStateIcon(item.newState)}>
									<span
										style={{
											color: setThemeStyle(themeInfo.name, item.newState),
										}}
									>
										{item.newState}
									</span>
								</LabelCellLayout>
							</TableCell>
							<TableCell
								style={{ color: setThemeStyle(themeInfo.name, item.newState) }}
							>
								{timestampDisplay}
							</TableCell>
						</TableRow>
					);
				})}
			</TableBody>
		</Table>
	);
}<|MERGE_RESOLUTION|>--- conflicted
+++ resolved
@@ -23,10 +23,7 @@
 	LockClosed20Filled,
 } from "@fluentui/react-icons";
 import { ConnectionStateChangeLogEntry } from "@fluid-experimental/devtools-core";
-<<<<<<< HEAD
-=======
 
->>>>>>> ab606719
 import { ThemeContext, ThemeOption } from "../ThemeHelper";
 import { LabelCellLayout } from "./utility-components";
 
