/*!
 * Copyright (c) Microsoft Corporation and contributors. All rights reserved.
 * Licensed under the MIT License.
 */

import { Divider } from "@fluentui/react-components";
import {
	AudienceSummary,
	GetAudienceSummary,
	type HasContainerKey,
	type IDevtoolsMessage,
	type InboundHandlers,
	handleIncomingMessage,
} from "@fluidframework/devtools-core";
import { type IClient } from "@fluidframework/protocol-definitions";
<<<<<<< HEAD
import { useMessageRelay } from "../MessageRelayContext.js";
import { AudienceStateTable } from "./AudienceStateTable.js";
import { AudienceHistoryTable } from "./AudienceHistoryTable.js";
import { Waiting } from "./Waiting.js";
=======
import React from "react";
import { useMessageRelay } from "../MessageRelayContext";
import { AudienceHistoryTable } from "./AudienceHistoryTable";
import { AudienceStateTable } from "./AudienceStateTable";
import { Waiting } from "./Waiting";
>>>>>>> 2311ce40

// TODOs:
// - Special annotation for the member elected as the summarizer

const loggingContext = "EXTENSION(AudienceView)";

/**
 * {@link AudienceView} input props.
 */
export type AudienceViewProps = HasContainerKey;

/**
 * Displays information about a container's audience.
 */
export function AudienceView(props: AudienceViewProps): React.ReactElement {
	const { containerKey } = props;

	const messageRelay = useMessageRelay();

	const [audienceData, setAudienceData] = React.useState<
		AudienceSummary.MessageData | undefined
	>();

	React.useEffect(() => {
		/**
		 * Handlers for inbound messages related to Audience
		 */
		const inboundMessageHandlers: InboundHandlers = {
			[AudienceSummary.MessageType]: async (untypedMessage) => {
				const message = untypedMessage as AudienceSummary.Message;

				setAudienceData(message.data);

				return true;
			},
		};

		/**
		 * Event handler for messages coming from the Message Relay
		 */
		function messageHandler(message: Partial<IDevtoolsMessage>): void {
			handleIncomingMessage(message, inboundMessageHandlers, {
				context: loggingContext,
			});
		}

		messageRelay.on("message", messageHandler);

		// Request the current Audience State of the Container
		messageRelay.postMessage(GetAudienceSummary.createMessage({ containerKey }));

		return (): void => {
			messageRelay.off("message", messageHandler);
		};
	}, [containerKey, setAudienceData, messageRelay]);

	if (audienceData === undefined) {
		return <Waiting label="Waiting for Audience data." />;
	}

	const myClientMetadata = audienceData.audienceState.find(
		(audience) => audience.clientId === audienceData.clientId,
	)?.client;

	const audienceStateItems: TransformedAudienceStateData[] = audienceData.audienceState.map(
		(entry) => {
			return {
				clientId: entry.clientId,
				userId: entry.client.user.id,
				mode: entry.client.mode,
				scopes: entry.client.scopes,
				myClientConnection: myClientMetadata,
			};
		},
	);

	const nowTimeStamp = new Date();
	const audienceHistoryItems: TransformedAudienceHistoryData[] = audienceData.audienceHistory
		.map((entry) => {
			const changeTimeStamp = new Date(entry.timestamp);
			const wasChangeToday = nowTimeStamp.getDate() === changeTimeStamp.getDate();

			return {
				clientId: entry.clientId,
				time: wasChangeToday
					? changeTimeStamp.toTimeString()
					: changeTimeStamp.toDateString(),
				changeKind: entry.changeKind,
			};
		})
		.reverse();

	return (
		<>
			<Divider appearance="brand"> Audience State </Divider>
			<AudienceStateTable audienceStateItems={audienceStateItems} />
			<Divider appearance="brand"> Audience History </Divider>
			<AudienceHistoryTable audienceHistoryItems={audienceHistoryItems} />
		</>
	);
}

/**
 * Transformed audience state data type to render audience state.
 */
export interface TransformedAudienceStateData {
	clientId: string;
	userId: string;
	mode: string;
	scopes: string[];
	myClientConnection: IClient | undefined;
}

/**
 * Transformed audience history data type to render audience history.
 */
export interface TransformedAudienceHistoryData {
	clientId: string;
	time: string;
	changeKind: "joined" | "left";
}<|MERGE_RESOLUTION|>--- conflicted
+++ resolved
@@ -13,18 +13,11 @@
 	handleIncomingMessage,
 } from "@fluidframework/devtools-core";
 import { type IClient } from "@fluidframework/protocol-definitions";
-<<<<<<< HEAD
+import React from "react";
 import { useMessageRelay } from "../MessageRelayContext.js";
+import { AudienceHistoryTable } from "./AudienceHistoryTable.js";
 import { AudienceStateTable } from "./AudienceStateTable.js";
-import { AudienceHistoryTable } from "./AudienceHistoryTable.js";
 import { Waiting } from "./Waiting.js";
-=======
-import React from "react";
-import { useMessageRelay } from "../MessageRelayContext";
-import { AudienceHistoryTable } from "./AudienceHistoryTable";
-import { AudienceStateTable } from "./AudienceStateTable";
-import { Waiting } from "./Waiting";
->>>>>>> 2311ce40
 
 // TODOs:
 // - Special annotation for the member elected as the summarizer
