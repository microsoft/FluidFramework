/*!
 * Copyright (c) Microsoft Corporation and contributors. All rights reserved.
 * Licensed under the MIT License.
 */

import React from "react";

import { type HasContainerKey, VisualNodeKind } from "@fluidframework/devtools-core";

<<<<<<< HEAD
import type { DataVisualizationTreeProps } from "./CommonInterfaces.js";
import { FluidHandleView } from "./FluidHandleView.js";
import { TreeView } from "./TreeView.js";
import { FluidTreeView } from "./FluidTreeView.js";
import { ValueView } from "./ValueView.js";
import { FluidValueView } from "./FluidValueView.js";
import { UnknownFluidObjectView } from "./UnknownFluidObjectView.js";
import { UnknownDataView } from "./UnknownDataView.js";
=======
import { type DataVisualizationTreeProps } from "./CommonInterfaces";
import { FluidHandleView } from "./FluidHandleView";
import { FluidTreeView } from "./FluidTreeView";
import { FluidValueView } from "./FluidValueView";
import { TreeView } from "./TreeView";
import { UnknownDataView } from "./UnknownDataView";
import { UnknownFluidObjectView } from "./UnknownFluidObjectView";
import { ValueView } from "./ValueView";
>>>>>>> 2311ce40

/**
 * {@link TreeDataView} input props.
 */
export interface TreeDataViewProps extends HasContainerKey, DataVisualizationTreeProps {}

/**
 * Displays visual summary trees for DDS_s within the container based on the current node's type.
 */
export function TreeDataView(props: TreeDataViewProps): React.ReactElement {
	const { containerKey, label, node } = props;

	switch (node.nodeKind) {
		/**
		 * Node with children.
		 */
		case VisualNodeKind.TreeNode: {
			return <TreeView containerKey={containerKey} label={label} node={node} />;
		}
		/**
		 * FluidObjectNode with children.
		 */
		case VisualNodeKind.FluidTreeNode: {
			return <FluidTreeView containerKey={containerKey} label={label} node={node} />;
		}
		/**
		 * Node with primitive value.
		 */
		case VisualNodeKind.ValueNode: {
			return <ValueView label={label} node={node} />;
		}
		/**
		 * FluidObjectNode with primitive value.
		 */
		case VisualNodeKind.FluidValueNode: {
			return <FluidValueView containerKey={containerKey} label={label} node={node} />;
		}
		/**
		 * Unknown data type.
		 */
		case VisualNodeKind.UnknownObjectNode: {
			return <UnknownDataView label={label} node={node} />;
		}
		/**
		 * Unknown SharedObject data type.
		 */
		case VisualNodeKind.FluidUnknownObjectNode: {
			return <UnknownFluidObjectView label={label} node={node} />;
		}
		/**
		 * POST request to FluidClientDebugger.
		 */
		case VisualNodeKind.FluidHandleNode: {
			return (
				<FluidHandleView
					containerKey={containerKey}
					fluidObjectId={node.fluidObjectId}
					label={label}
				/>
			);
		}
		default: {
			console.log("DevTools hit unknown data. This is NOT expected.");
			return <></>;
		}
	}
}<|MERGE_RESOLUTION|>--- conflicted
+++ resolved
@@ -7,25 +7,14 @@
 
 import { type HasContainerKey, VisualNodeKind } from "@fluidframework/devtools-core";
 
-<<<<<<< HEAD
 import type { DataVisualizationTreeProps } from "./CommonInterfaces.js";
 import { FluidHandleView } from "./FluidHandleView.js";
+import { FluidTreeView } from "./FluidTreeView.js";
+import { FluidValueView } from "./FluidValueView.js";
 import { TreeView } from "./TreeView.js";
-import { FluidTreeView } from "./FluidTreeView.js";
+import { UnknownDataView } from "./UnknownDataView.js";
+import { UnknownFluidObjectView } from "./UnknownFluidObjectView.js";
 import { ValueView } from "./ValueView.js";
-import { FluidValueView } from "./FluidValueView.js";
-import { UnknownFluidObjectView } from "./UnknownFluidObjectView.js";
-import { UnknownDataView } from "./UnknownDataView.js";
-=======
-import { type DataVisualizationTreeProps } from "./CommonInterfaces";
-import { FluidHandleView } from "./FluidHandleView";
-import { FluidTreeView } from "./FluidTreeView";
-import { FluidValueView } from "./FluidValueView";
-import { TreeView } from "./TreeView";
-import { UnknownDataView } from "./UnknownDataView";
-import { UnknownFluidObjectView } from "./UnknownFluidObjectView";
-import { ValueView } from "./ValueView";
->>>>>>> 2311ce40
 
 /**
  * {@link TreeDataView} input props.
