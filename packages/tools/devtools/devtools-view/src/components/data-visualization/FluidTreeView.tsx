/*!
 * Copyright (c) Microsoft Corporation and contributors. All rights reserved.
 * Licensed under the MIT License.
 */

import React from "react";

<<<<<<< HEAD
import type { HasContainerKey, FluidObjectTreeNode } from "@fluidframework/devtools-core";
=======
import { type FluidObjectTreeNode, type HasContainerKey } from "@fluidframework/devtools-core";
>>>>>>> 2311ce40

import type { DataVisualizationTreeProps } from "./CommonInterfaces.js";
import { TreeDataView } from "./TreeDataView.js";
import { TreeHeader } from "./TreeHeader.js";
import { TreeItem } from "./TreeItem.js";

/**
 * {@link TreeView} input props.
 */
export interface FluidTreeViewProps
	extends HasContainerKey,
		DataVisualizationTreeProps<FluidObjectTreeNode> {}

/**
 * Render data with type VisualNodeKind.FluidTreeNode and render its children.
 */
export function FluidTreeView(props: FluidTreeViewProps): React.ReactElement {
	const { containerKey, label, node } = props;

	const childNodes = Object.entries(node.children).map(([key, fluidObject]) => (
		<TreeDataView key={key} containerKey={containerKey} label={key} node={fluidObject} />
	));

	const metadata = JSON.stringify(node.metadata);
	const header = (
		<TreeHeader label={label} nodeTypeMetadata={node.typeMetadata} metadata={metadata} />
	);

	return <TreeItem header={header}>{childNodes}</TreeItem>;
}<|MERGE_RESOLUTION|>--- conflicted
+++ resolved
@@ -5,11 +5,7 @@
 
 import React from "react";
 
-<<<<<<< HEAD
-import type { HasContainerKey, FluidObjectTreeNode } from "@fluidframework/devtools-core";
-=======
-import { type FluidObjectTreeNode, type HasContainerKey } from "@fluidframework/devtools-core";
->>>>>>> 2311ce40
+import type { FluidObjectTreeNode, HasContainerKey } from "@fluidframework/devtools-core";
 
 import type { DataVisualizationTreeProps } from "./CommonInterfaces.js";
 import { TreeDataView } from "./TreeDataView.js";
