/*!
 * Copyright (c) Microsoft Corporation and contributors. All rights reserved.
 * Licensed under the MIT License.
 */

import React from "react";

import { Input, InputOnChangeData } from "@fluentui/react-components";
import { FluidObjectValueNode, DataEdit } from "@fluid-experimental/devtools-core";
import { Serializable } from "@fluidframework/datastore-definitions";
import { useMessageRelay } from "../../MessageRelayContext";
import { TreeHeader } from "./TreeHeader";

/**
 * Input to {@link EditableValueView}
 */
export interface EditableValueViewProps {
	node: FluidObjectValueNode;
	containerKey: string;
	label: string;
}

/**
 * Constructs a editable text field to allow editing of a DDS' content.
 */
export function EditableValueView(props: EditableValueViewProps): React.ReactElement {
	const { node, containerKey, label } = props;
	const messageRelay = useMessageRelay();

	/**
	 * value is the current value of the text field.
	 */
	const [value, setValue] = React.useState<Serializable<unknown>>(String(node.value));

	/**
	 * isEditing is whether or not the user is currently attempting to edit a value. If they are it will not update so their changes are not overwritten
	 */
	const [isEditing, setIsEditing] = React.useState<boolean>(false);

	/**
	 * isType declares what type the edit will be
	 */
	const [editType, setEditType] = React.useState<string>(typeof node.value);

	const textAreaRef = React.useRef<HTMLInputElement>(null);

	/**
	 * Keep the value in the input area up to date with the value of the node value as long as the user is not currently editing
	 */
	React.useEffect(() => {
		if (isEditing === false) {
			setValue(String(node.value));
			setEditType(typeof node.value);
		}
	}, [node.value, isEditing]);

	/**
	 * When starting to edit will select all of the text currently in the box
	 */
	const onFocus = React.useCallback(() => {
		if (textAreaRef.current !== null) {
			textAreaRef.current?.select();
		}

		setIsEditing(true);
	}, []);

	/**
	 * Updates the value state with the user input while editing
	 */
	const onChange = React.useCallback(
		(_ev: React.ChangeEvent<HTMLInputElement>, data: InputOnChangeData) => {
			setValue(data.value);
		},
		[],
	);

	/**
	 * When the field is "blur-ed" it reverts any changes to the field back to the
	 * value of the node and sets state to not editing
	 */
	const onBlur = React.useCallback(() => {
		setValue(String(node.value));
		setIsEditing(false);
	}, [node.value]);

	/**
	 * When changes are "commited" it will parse the data for the desired type {@link editType}.
	 * Then it will post an edit message
	 */
	const commitChanges = React.useCallback(() => {
		let data: Serializable<unknown> = value;
		switch (editType) {
			case "number":
				data = Number(value);
				break;
			case "boolean":
				data = value === "true" ? true : false;
				break;
			default:
				data = String(value);
				break;
		}
		const edit = {
			fluidObjectId: node.fluidObjectId,
			data,
		};
		messageRelay.postMessage(
			DataEdit.createMessage({
				containerKey,
				edit,
			}),
		);
	}, [containerKey, editType, messageRelay, node.fluidObjectId, value]);

	/**
	 * Listens on keydown to be able to both escape and commit
	 */
	const onKeyDown = React.useCallback(
		(event: React.KeyboardEvent<HTMLInputElement>) => {
			const key = event.key;

			if (key === "Enter") {
				commitChanges();
				event.currentTarget.blur();
			}

			if (key === "Escape") {
				event.currentTarget.blur();
			}
		},
		[commitChanges],
	);

<<<<<<< HEAD
	const onButtonClick = React.useCallback(
		(event: React.MouseEvent<HTMLButtonElement, MouseEvent>) => {
			setValue(String(event.currentTarget.value));
			commitChanges();
		},
		[commitChanges],
	);

	function boolButton(name: string): React.ReactElement {
		return (
			<Button disabled={value === true ? true : false} onClick={onButtonClick} size="small">
				{name}
			</Button>
=======
	/**
	 * Converts editType to the Input form type.
	 *
	 * @remarks Will return `undefined` if the input edit type is not one the system knows about.
	 */
	function editTypeToInputType(): "number" | "text" | undefined {
		switch (editType) {
			case "number":
				return "number";
			case "string":
				return "text";
			default:
				console.warn(`Unrecognized editType value "${editType}".`);
				return undefined;
		}
	}

	const inputType = editTypeToInputType();
	if (inputType === undefined) {
		// If the edit type is not one we recognize, do not allow (unsafe) editing.
		return (
			<TreeHeader
				label={label}
				nodeTypeMetadata={node.typeMetadata}
				inlineValue={String(node.value)}
			/>
>>>>>>> 8d710cee
		);
	}

	return (
		<>
			<TreeHeader label={label} nodeTypeMetadata={node.typeMetadata}></TreeHeader>
<<<<<<< HEAD

			{isType === "boolean" ? (
				<>
					{boolButton("True")}
					{boolButton("False")}
				</>
			) : (
				<Input
					size="small"
					appearance="underline"
					contentEditable
					ref={textAreaRef}
					onClick={(event): void => event.preventDefault()}
					value={String(value)}
					onChange={onChange}
					onFocus={onFocus}
					onBlur={onBlur}
					onKeyDown={onKeyDown}
					type={isType === "string" ? "text" : "number"}
				/>
			)}
			{boolButton("True")}
			{boolButton("False")}
=======
			<Input
				size="small"
				appearance="underline"
				contentEditable
				ref={textAreaRef}
				// Prevent default prevents a bug where clicking on the field casues it to blur unexpectedly
				onClick={(event): void => event.preventDefault()}
				value={String(value)}
				onChange={onChange}
				onFocus={onFocus}
				onBlur={onBlur}
				onKeyDown={onKeyDown}
				type={inputType}
			/>
>>>>>>> 8d710cee
		</>
	);
}<|MERGE_RESOLUTION|>--- conflicted
+++ resolved
@@ -132,7 +132,6 @@
 		[commitChanges],
 	);
 
-<<<<<<< HEAD
 	const onButtonClick = React.useCallback(
 		(event: React.MouseEvent<HTMLButtonElement, MouseEvent>) => {
 			setValue(String(event.currentTarget.value));
@@ -146,7 +145,9 @@
 			<Button disabled={value === true ? true : false} onClick={onButtonClick} size="small">
 				{name}
 			</Button>
-=======
+		);
+	}
+
 	/**
 	 * Converts editType to the Input form type.
 	 *
@@ -173,14 +174,12 @@
 				nodeTypeMetadata={node.typeMetadata}
 				inlineValue={String(node.value)}
 			/>
->>>>>>> 8d710cee
 		);
 	}
 
 	return (
 		<>
 			<TreeHeader label={label} nodeTypeMetadata={node.typeMetadata}></TreeHeader>
-<<<<<<< HEAD
 
 			{isType === "boolean" ? (
 				<>
@@ -193,33 +192,18 @@
 					appearance="underline"
 					contentEditable
 					ref={textAreaRef}
-					onClick={(event): void => event.preventDefault()}
+					// Prevent default prevents a bug where clicking on the field casues it to blur unexpectedly
+				onClick={(event): void => event.preventDefault()}
 					value={String(value)}
 					onChange={onChange}
 					onFocus={onFocus}
 					onBlur={onBlur}
 					onKeyDown={onKeyDown}
-					type={isType === "string" ? "text" : "number"}
+					type={inputType}
 				/>
 			)}
 			{boolButton("True")}
 			{boolButton("False")}
-=======
-			<Input
-				size="small"
-				appearance="underline"
-				contentEditable
-				ref={textAreaRef}
-				// Prevent default prevents a bug where clicking on the field casues it to blur unexpectedly
-				onClick={(event): void => event.preventDefault()}
-				value={String(value)}
-				onChange={onChange}
-				onFocus={onFocus}
-				onBlur={onBlur}
-				onKeyDown={onKeyDown}
-				type={inputType}
-			/>
->>>>>>> 8d710cee
 		</>
 	);
 }