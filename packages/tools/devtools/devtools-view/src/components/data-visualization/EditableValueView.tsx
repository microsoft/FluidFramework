--- conflicted
+++ resolved
@@ -113,7 +113,6 @@
 		[commitChanges],
 	);
 
-<<<<<<< HEAD
 	const onButtonClick = React.useCallback(
 		(event: React.MouseEvent<HTMLButtonElement, MouseEvent>) => {
 			setValue(String(event.currentTarget.value));
@@ -156,24 +155,6 @@
 			)}
 			{boolButton("True")}
 			{boolButton("False")}
-=======
-	return (
-		<>
-			<TreeHeader label={label} nodeTypeMetadata={node.typeMetadata}></TreeHeader>
-			<Input
-				size="small"
-				appearance="underline"
-				contentEditable
-				ref={textAreaRef}
-				onClick={(event): void => event.preventDefault()}
-				value={String(value)}
-				onChange={onChange}
-				onFocus={onFocus}
-				onBlur={onBlur}
-				onKeyDown={onKeyDown}
-				type={isType === "string" ? "text" : "number"}
-			/>
->>>>>>> 08c95af4
 		</>
 	);
 }