/*!
 * Copyright (c) Microsoft Corporation and contributors. All rights reserved.
 * Licensed under the MIT License.
 */
import React from "react";

import {
	ContainerDevtoolsFeature,
	FluidObjectValueNode,
	HasContainerKey,
} from "@fluid-experimental/devtools-core";
import { useContainerFeaturesContext } from "../../ContainerFeatureFlagHelper";
<<<<<<< HEAD
import { EditableView } from "./EditableView";
=======
import { EditableValueView } from "./EditableValueView";
>>>>>>> 073a8c24

import { DataVisualizationTreeProps } from "./CommonInterfaces";
import { TreeItem } from "./TreeItem";
import { TreeHeader } from "./TreeHeader";

/**
 * {@link ValueView} input props.
 */
export type FluidValueViewProps = DataVisualizationTreeProps<FluidObjectValueNode> &
	HasContainerKey;

/**
 * Render data with type VisualNodeKind.FluidValueNode and render its children.
 *
 * @remarks {@link ContainerFeaturesContext} must be set in order to use this component.
 */
export function FluidValueView(props: FluidValueViewProps): React.ReactElement {
	const { label, node, containerKey } = props;
	const { containerFeatureFlags } = useContainerFeaturesContext();
	const editingEnabled =
<<<<<<< HEAD
		containerFeatureFlags[ContainerDevtoolsFeature.ContainerDataEditing] === true;
	const header = (
		<>
			{editingEnabled === true ? (
				<EditableView label={label} containerKey={containerKey} node={node} />
=======
		containerFeatureFlags[ContainerDevtoolsFeature.ContainerDataEditing] === true &&
		node.editProps !== undefined;
	const header = (
		<>
			{editingEnabled === true ? (
				<EditableValueView label={label} containerKey={containerKey} node={node} />
>>>>>>> 073a8c24
			) : (
				<TreeHeader
					label={label}
					nodeTypeMetadata={node.typeMetadata}
					inlineValue={String(node.value)}
				/>
			)}
		</>
	);

	return <TreeItem header={header} />;
}<|MERGE_RESOLUTION|>--- conflicted
+++ resolved
@@ -10,11 +10,7 @@
 	HasContainerKey,
 } from "@fluid-experimental/devtools-core";
 import { useContainerFeaturesContext } from "../../ContainerFeatureFlagHelper";
-<<<<<<< HEAD
 import { EditableView } from "./EditableView";
-=======
-import { EditableValueView } from "./EditableValueView";
->>>>>>> 073a8c24
 
 import { DataVisualizationTreeProps } from "./CommonInterfaces";
 import { TreeItem } from "./TreeItem";
@@ -24,10 +20,13 @@
  * {@link ValueView} input props.
  */
 export type FluidValueViewProps = DataVisualizationTreeProps<FluidObjectValueNode> &
+	HasContainerKey &
 	HasContainerKey;
 
 /**
  * Render data with type VisualNodeKind.FluidValueNode and render its children.
+ *
+ * @remarks {@link ContainerFeaturesContext} must be set in order to use this component.
  *
  * @remarks {@link ContainerFeaturesContext} must be set in order to use this component.
  */
@@ -35,20 +34,11 @@
 	const { label, node, containerKey } = props;
 	const { containerFeatureFlags } = useContainerFeaturesContext();
 	const editingEnabled =
-<<<<<<< HEAD
 		containerFeatureFlags[ContainerDevtoolsFeature.ContainerDataEditing] === true;
 	const header = (
 		<>
 			{editingEnabled === true ? (
 				<EditableView label={label} containerKey={containerKey} node={node} />
-=======
-		containerFeatureFlags[ContainerDevtoolsFeature.ContainerDataEditing] === true &&
-		node.editProps !== undefined;
-	const header = (
-		<>
-			{editingEnabled === true ? (
-				<EditableValueView label={label} containerKey={containerKey} node={node} />
->>>>>>> 073a8c24
 			) : (
 				<TreeHeader
 					label={label}
