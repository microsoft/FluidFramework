/*!
 * Copyright (c) Microsoft Corporation and contributors. All rights reserved.
 * Licensed under the MIT License.
 */

import React from "react";

import {
	Button,
	Dropdown,
	type DropdownProps,
	Input,
	type InputOnChangeData,
	Option,
	makeStyles,
	shorthands,
	tokens,
} from "@fluentui/react-components";
import {
	DataEdit,
	type EditData,
	EditType,
	type FluidObjectValueNode,
	type HasContainerKey,
} from "@fluidframework/devtools-core";

import { type Serializable } from "@fluidframework/datastore-definitions";
<<<<<<< HEAD
import { useMessageRelay } from "../../MessageRelayContext.js";
import { TreeHeader } from "./TreeHeader.js";
import { type HasLabel } from "./CommonInterfaces.js";
=======
import { useMessageRelay } from "../../MessageRelayContext";
import { type HasLabel } from "./CommonInterfaces";
import { TreeHeader } from "./TreeHeader";
>>>>>>> 2311ce40

/**
 * Input to {@link EditableView}
 */
export interface EditableViewProps extends HasLabel, HasContainerKey {
	node: FluidObjectValueNode;
}

/**
 * Input to EditableComponents
 */
interface EditableComponentProps {
	node: FluidObjectValueNode;
	activeEdit: EditState | undefined;
	setActiveEdit: React.Dispatch<React.SetStateAction<EditState | undefined>>;
	submitChange: (data: EditData) => void;
}

/**
 * EditState describes the current state of editing
 */
interface EditState {
	/**
	 * The type of data the user will edit with
	 */
	type: string;

	/**
	 * If value is undefined it means that the value has not been assigned yet
	 */
	value?: Serializable<unknown>;
}

/**
 * Render data that is Editable with its corresponding UI
 * @remarks {@link MessageRelayContext} must be set in order to use this component.
 */
export function EditableView(props: EditableViewProps): React.ReactElement {
	const { node, containerKey, label } = props;

	// If activeEdit is undefined then it means that there is not edit currently being made. Ths means the data will update with node.value directly
	const [activeEdit, setActiveEdit] = React.useState<EditState | undefined>(undefined);

	const messageRelay = useMessageRelay();

	/**
	 * Using the {@link fluidObjectId}, {@link containerKey}, and data posts a message to edit the DDS
	 * This will also "cancel" the edit after it is submitted as a clean up procedure
	 * @param data - The data to edit the DDS with
	 */
	const submitChange = React.useCallback(
		(data: EditData): void => {
			const edit = {
				fluidObjectId: node.fluidObjectId,
				data,
			};

			messageRelay.postMessage(
				DataEdit.createMessage({
					containerKey,
					edit,
				}),
			);
			setActiveEdit(undefined);
		},
		[containerKey, messageRelay, node.fluidObjectId],
	);

	/**
	 * On blur will set {@link activeEdit} to undefined which cancels the edit
	 * This generally occurs when the users focuses something not within the compoenent
	 */
	function onBlur(event: React.FocusEvent<HTMLDivElement>): void {
		/**
		 * This allows the parent element to share focus with children
		 * so the blur event only triggers if focus is outside of div and children
		 */
		if (!event.currentTarget.contains(event.relatedTarget)) {
			setActiveEdit(undefined);
		}
	}

	/**
	 * Updates {@link activeEdit."type"} based on the option selected from the dropdown
	 * If the option selected is null or undefined it will automatically send the message to change its value
	 * and will only display the dropdown with either "null" or "undefined"
	 * @param data - The option selected from the dropdown
	 */
	const onOptionSelect: DropdownProps["onOptionSelect"] = (event, data) => {
		if (data.optionText === undefined) {
			throw new Error("Invalid option text from dropdown");
		}

		if (data.optionText === "undefined") {
			submitChange(undefined);
			return;
		}

		if (data.optionText === "null") {
			// We need to support users waiting to use "null" as a value
			// eslint-disable-next-line unicorn/no-null
			submitChange(null);
			return;
		}

		// This checks if the selected option was the current option, if so it the value stays the same. If not then it clears it.
		let newValue: Serializable<unknown> | undefined;
		if (activeEdit === undefined) {
			newValue = data.optionText === typeof node.value ? node.value ?? undefined : "";
		} else {
			newValue = data.optionText === activeEdit.type ? activeEdit.value : "";
		}
		setActiveEdit({
			type: data.optionText,
			value: newValue,
		});
	};

	const options = node.editProps?.editTypes === undefined ? allEdits : node.editProps?.editTypes;

	// Returns the proper type, mainly fixing te issue of null being type "object"
	function getEditType(): string {
		if (activeEdit === undefined) {
			return node.value === null ? "null" : typeof node.value;
		} else {
			return activeEdit.value === null ? "null" : activeEdit.type;
		}
	}

	// Determines the editing component to append to the UI
	let innerView: React.ReactElement;
	switch (getEditType()) {
		case "string": {
			innerView = (
				<EditableInputComponent
					node={node}
					activeEdit={activeEdit}
					setActiveEdit={setActiveEdit}
					submitChange={submitChange}
					inputType={"string"}
				/>
			);
			break;
		}
		case "number": {
			innerView = (
				<EditableInputComponent
					node={node}
					activeEdit={activeEdit}
					setActiveEdit={setActiveEdit}
					submitChange={submitChange}
					inputType={"number"}
				/>
			);
			break;
		}
		case "boolean": {
			innerView = (
				<EditableBooleanComponent
					node={node}
					setActiveEdit={setActiveEdit}
					activeEdit={activeEdit}
					submitChange={submitChange}
				/>
			);
			break;
		}
		case "undefined": {
			innerView = <i>: undefined</i>;
			break;
		}

		case "null": {
			innerView = <i>: null</i>;
			break;
		}

		default: {
			throw new Error("Unrecognized edit type.");
		}
	}

	const styles = useStyles();

	return (
		<div
			className={activeEdit === undefined ? styles.isNotEditingStyle : styles.isEditingStyle}
			onBlur={onBlur}
			onClick={(event): void => event?.preventDefault()}
		>
			<TreeHeader label={label} nodeTypeMetadata={node.typeMetadata} />
			<Dropdown
				size="small"
				className={styles.dropdownStyle}
				onOptionSelect={onOptionSelect}
				value={
					activeEdit === undefined
						? node.value === null
							? "null"
							: typeof node.value
						: activeEdit.type
				}
				selectedOptions={[
					activeEdit === undefined
						? node.value === null
							? "null"
							: typeof node.value
						: activeEdit.type,
				]}
			>
				{options.map((option) => (
					<Option
						onMouseDownCapture={(event): void => {
							event.preventDefault();
						}}
						key={option}
					>
						{option}
					</Option>
				))}
			</Dropdown>
			{innerView}
		</div>
	);
}

/**
 * Component which allows for boolean editing
 */
function EditableBooleanComponent(props: EditableComponentProps): React.ReactElement {
	const { node, submitChange } = props;

	/**
	 * Auxiliary function to make boolean editing buttons
	 * @param isTrue - Determines if it should be a true or false button
	 * @returns 2 buttons, one for setting value to false and one for true
	 */
	function boolButton(isTrue: boolean): React.ReactElement {
		return (
			<Button
				size="small"
				disabled={isTrue === node.value}
				onClick={(event): void => {
					event.preventDefault();
					event.stopPropagation();
					submitChange(isTrue);
				}}
			>
				{String(isTrue).charAt(0).toUpperCase() + String(isTrue).slice(1)}
			</Button>
		);
	}
	return (
		<>
			{boolButton(true)}
			{boolButton(false)}
		</>
	);
}

/**
 * Input for {@link EditableInputComponent}
 */
interface EditableInputComponent extends EditableComponentProps {
	inputType: "string" | "number";
}

/**
 * Component which allows for number editing
 */
function EditableInputComponent(props: EditableInputComponent): React.ReactElement {
	const { node, submitChange, inputType, activeEdit, setActiveEdit } = props;

	/**
	 * Provides confirming and canceling an edit functionality
	 */
	const onKeyDown = React.useCallback(
		(event: React.KeyboardEvent<HTMLInputElement>) => {
			const key = event.key;

			if (activeEdit === undefined) {
				return;
			}
			if (key === "Enter") {
				submitChange(
					activeEdit.type === "number" ? Number(activeEdit.value) : activeEdit.value,
				);
			}

			if (key === "Escape") {
				setActiveEdit(undefined);
			}
		},
		[activeEdit, setActiveEdit, submitChange],
	);

	/**
	 * Sets the local data to what the user wrote in the component
	 */
	function onChange(_ev: React.ChangeEvent<HTMLInputElement>, data: InputOnChangeData): void {
		setActiveEdit({
			type: activeEdit === undefined ? typeof node.value : activeEdit.type,
			value: data.value,
		});
	}

	return (
		<Input
			size="small"
			appearance="underline"
			contentEditable={true}
			value={activeEdit === undefined ? (node.value as string) : (activeEdit.value as string)}
			onKeyDown={onKeyDown}
			onChange={onChange}
			type={inputType === "string" ? "text" : "number"}
		/>
	);
}

/**
 * The list of all edit types supported by the view
 */
const allEdits = [
	EditType.Boolean,
	EditType.String,
	EditType.Number,
	EditType.Undefined,
	EditType.Null,
];

/**
 * Styles for the editing components
 */
const useStyles = makeStyles({
	/**
	 * Outline when editing
	 */
	isEditingStyle: {
		...shorthands.border("2px", "solid", tokens.colorBrandStroke1),
		display: "flex",
	},

	/**
	 * Standard visual when not editing
	 */
	isNotEditingStyle: {
		display: "flex",
	},

	/**
	 * Dropdown menu
	 */
	dropdownStyle: {
		minWidth: "10px",
	},
});<|MERGE_RESOLUTION|>--- conflicted
+++ resolved
@@ -25,15 +25,9 @@
 } from "@fluidframework/devtools-core";
 
 import { type Serializable } from "@fluidframework/datastore-definitions";
-<<<<<<< HEAD
 import { useMessageRelay } from "../../MessageRelayContext.js";
+import { type HasLabel } from "./CommonInterfaces.js";
 import { TreeHeader } from "./TreeHeader.js";
-import { type HasLabel } from "./CommonInterfaces.js";
-=======
-import { useMessageRelay } from "../../MessageRelayContext";
-import { type HasLabel } from "./CommonInterfaces";
-import { TreeHeader } from "./TreeHeader";
->>>>>>> 2311ce40
 
 /**
  * Input to {@link EditableView}
