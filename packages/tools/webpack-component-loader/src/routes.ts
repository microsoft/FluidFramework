--- conflicted
+++ resolved
@@ -196,13 +196,8 @@
     <div id="content" style="min-height: 100%;">
     </div>
 
-<<<<<<< HEAD
-    <script src="/node_modules/@microsoft/fluid-webpack-component-loader/dist/fluid-loader.bundle.js"></script>
+    <script src="/node_modules/@fluidframework/webpack-component-loader/dist/fluid-loader.bundle.js"></script>
     ${packageJson.fluid.browser.umd.files.map((file) => `<script src="/${file}"></script>\n`)}
-=======
-    <script src="/node_modules/@fluidframework/webpack-component-loader/dist/fluid-loader.bundle.js"></script>
-    ${packageJson.fluid.browser.umd.files.map((file)=>`<script src="/${file}"></script>\n`)}
->>>>>>> 179e6c92
     <script>
         var pkgJson = ${JSON.stringify(packageJson)};
         var options = ${JSON.stringify(options)};
