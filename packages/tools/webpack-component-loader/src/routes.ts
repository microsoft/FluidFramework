/*!
 * Copyright (c) Microsoft Corporation. All rights reserved.
 * Licensed under the MIT License.
 */

import * as fs from "fs";
import * as path from "path";
import * as express from "express";
import * as moniker from "moniker";
import * as nconf from "nconf";
import WebpackDevServer from "webpack-dev-server";
import { IOdspTokens, getServer } from "@microsoft/fluid-odsp-utils";
import { getMicrosoftConfiguration, OdspTokenManager, odspTokensCache } from "@microsoft/fluid-tool-utils";
import { RouteOptions } from "./loader";

const tokenManager = new OdspTokenManager(odspTokensCache);
let odspAuthStage = 0;
let odspAuthLock: Promise<void> | undefined;

const getThisOrigin = (options: RouteOptions): string => `http://localhost:${options.port}`;

export const before = (app: express.Application, server: WebpackDevServer) => {
    app.get("/", (req, res) => res.redirect(`/${moniker.choose()}`));
};

<<<<<<< HEAD
export const after = (app: express.Application, server: WebpackDevServer, baseDir: string, env: IRouteOptions) => {
    const options: IRouteOptions = env ?? { mode: "local" };
    options.mode = options.mode ?? "local";

    // look for config values in this order: cli -> env -> config file -> default values, if any
    const config: nconf.Provider = nconf.env("__").file(path.join(baseDir, "config.json"));
    options.fluidHost = options.fluidHost ?? config.get("fluid:webpack:fluidHost");
    options.tenantId = options.tenantId ?? config.get("fluid:webpack:tenantId") ?? "test";
    options.tenantSecret = options.tenantSecret ?? config.get("fluid:webpack:tenantSecret") ?? "changeme";
    options.bearerSecret = options.bearerSecret ?? config.get("fluid:webpack:bearerSecret");
    options.npm = options.npm ?? config.get("fluid:webpack:npm");
=======
export const after = (app: express.Application, server: WebpackDevServer, baseDir: string, env: RouteOptions) => {
    const options: RouteOptions = { mode: "local", ...env, ...{ port: server.options.port } };
    const config: nconf.Provider = nconf.env("__").file(path.join(baseDir, "config.json"));
    if (options.mode === "docker" || options.mode === "r11s" || options.mode === "tinylicious") {
        options.bearerSecret = options.bearerSecret || config.get("fluid:webpack:bearerSecret");
        if (options.mode !== "tinylicious") {
            options.tenantId = options.tenantId || config.get("fluid:webpack:tenantId");
            options.tenantSecret = options.tenantSecret || config.get("fluid:webpack:tenantSecret");
            if (options.mode === "r11s") {
                options.fluidHost = options.fluidHost || config.get("fluid:webpack:fluidHost");
            }
        }
    }

    options.npm = options.npm || config.get("fluid:webpack:npm");
>>>>>>> ff18387f

    console.log(options);

    if (options.mode === "r11s" && !(options.tenantId && options.tenantSecret)) {
        throw new Error("You must provide a tenantId and tenantSecret to connect to a live routerlicious server");
    }

    let readyP: ((req: express.Request, res: express.Response) => Promise<boolean>) | undefined;
    if (options.mode === "spo-df" || options.mode === "spo") {
        if (!options.forceReauth && options.odspAccessToken) {
            odspAuthStage = options.pushAccessToken ? 2 : 1;
        }
        readyP = async (req: express.Request, res: express.Response) => {
            if (req.url === "/favicon.ico") {
                // ignore these
                return false;
            }

            while (odspAuthLock !== undefined) {
                await odspAuthLock;
            }
            let lockResolver: () => void;
            odspAuthLock = new Promise((resolve) => {
                lockResolver = () => {
                    resolve();
                    odspAuthLock = undefined;
                };
            });
            try {

                const originalUrl = `${getThisOrigin(options)}${req.url}`;
                if (odspAuthStage >= 2) {
                    if (!options.odspAccessToken || !options.pushAccessToken) {
                        throw Error("Failed to authenticate.");
                    }
                    return true;
                }

                options.server = getServer(options.mode);

                if (odspAuthStage === 0) {
                    await tokenManager.getOdspTokens(
                        options.server,
                        getMicrosoftConfiguration(),
                        (url: string) => res.redirect(url),
                        async (tokens: IOdspTokens) => {
                            options.odspAccessToken = tokens.accessToken;
                            return originalUrl;
                        },
                        true,
                        options.forceReauth,
                    );
                    odspAuthStage = 1;
                    return false;
                }
                await tokenManager.getPushTokens(
                    options.server,
                    getMicrosoftConfiguration(),
                    (url: string) => res.redirect(url),
                    async (tokens: IOdspTokens) => {
                        options.pushAccessToken = tokens.accessToken;
                        return originalUrl;
                    },
                    true,
                    options.forceReauth,
                );
                odspAuthStage = 2;
                return false;
            } finally {
                lockResolver();
            }
        };
    }

    app.get("/odspLogin", async (req, res) => {
        if (options.mode !== "spo-df" && options.mode !== "spo") {
            res.write("Mode must be spo or spo-df to login to ODSP.");
            res.end();
            return;
        }
        await tokenManager.getOdspTokens(
            options.server,
            getMicrosoftConfiguration(),
            (url: string) => res.redirect(url),
            async (tokens: IOdspTokens) => {
                options.odspAccessToken = tokens.accessToken;
                return `${getThisOrigin(options)}/pushLogin`;
            },
            true,
            true,
        );
    });
    app.get("/pushLogin", async (req, res) => {
        if (options.mode !== "spo-df" && options.mode !== "spo") {
            res.write("Mode must be spo or spo-df to login to Push.");
            res.end();
            return;
        }
        options.pushAccessToken = (await tokenManager.getPushTokens(
            options.server,
            getMicrosoftConfiguration(),
            (url: string) => res.redirect(url),
            undefined,
            true,
            true,
        )).accessToken;
    });
    app.get("/file*", (req, res) => {
        const buffer = fs.readFileSync(req.params[0].substr(1));
        res.end(buffer);
    });
    app.get("/:id*", async (req, res) => {
        if (readyP !== undefined) {
            let canContinue = false;
            try {
                canContinue = await readyP(req, res);
            } catch (error) {
                let toLog = error;
                try {
                    toLog = JSON.stringify(error);
                } catch {}
                console.log(toLog);
            }
            if (!canContinue) {
                if (!res.finished) {
                    res.end();
                }
                return;
            }
        }
        fluid(req, res, baseDir, options);
    });
};

const fluid = (req: express.Request, res: express.Response, baseDir: string, options: RouteOptions) => {

    const documentId = req.params.id;
    // eslint-disable-next-line @typescript-eslint/no-require-imports, @typescript-eslint/no-var-requires
    const packageJson = require(path.join(baseDir, "./package.json"));

    const html =
        `<!DOCTYPE html>
<html lang="en">
<head>
    <meta charset="utf-8">
    <meta name="viewport" content="width=device-width, initial-scale=1.0">
    <title>${documentId}</title>
</head>
<body style="margin: 0; padding: 0">
    <div id="content" style="width: 100%; min-height: 100vh; display: flex; position: relative">
    </div>

    <script src="/node_modules/@microsoft/fluid-webpack-component-loader/dist/fluid-loader.bundle.js"></script>
    <script>
        var pkgJson = ${JSON.stringify(packageJson)};
        var options = ${JSON.stringify(options)};
        FluidLoader.start(
            "${documentId}",
            pkgJson,
            options,
            document.getElementById("content"))
        .catch((error) => console.error(error));
    </script>
</body>
</html>`;

    res.setHeader("Content-Type", "text/html");
    res.end(html);
};<|MERGE_RESOLUTION|>--- conflicted
+++ resolved
@@ -23,19 +23,6 @@
     app.get("/", (req, res) => res.redirect(`/${moniker.choose()}`));
 };
 
-<<<<<<< HEAD
-export const after = (app: express.Application, server: WebpackDevServer, baseDir: string, env: IRouteOptions) => {
-    const options: IRouteOptions = env ?? { mode: "local" };
-    options.mode = options.mode ?? "local";
-
-    // look for config values in this order: cli -> env -> config file -> default values, if any
-    const config: nconf.Provider = nconf.env("__").file(path.join(baseDir, "config.json"));
-    options.fluidHost = options.fluidHost ?? config.get("fluid:webpack:fluidHost");
-    options.tenantId = options.tenantId ?? config.get("fluid:webpack:tenantId") ?? "test";
-    options.tenantSecret = options.tenantSecret ?? config.get("fluid:webpack:tenantSecret") ?? "changeme";
-    options.bearerSecret = options.bearerSecret ?? config.get("fluid:webpack:bearerSecret");
-    options.npm = options.npm ?? config.get("fluid:webpack:npm");
-=======
 export const after = (app: express.Application, server: WebpackDevServer, baseDir: string, env: RouteOptions) => {
     const options: RouteOptions = { mode: "local", ...env, ...{ port: server.options.port } };
     const config: nconf.Provider = nconf.env("__").file(path.join(baseDir, "config.json"));
@@ -51,7 +38,6 @@
     }
 
     options.npm = options.npm || config.get("fluid:webpack:npm");
->>>>>>> ff18387f
 
     console.log(options);
 
