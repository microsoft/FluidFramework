/*!
 * Copyright (c) Microsoft Corporation. All rights reserved.
 * Licensed under the MIT License.
 */

import * as express from "express";
import * as fs from "fs";
import * as moniker from "moniker";
import * as nconf from "nconf";
import * as path from "path";
import WebpackDevServer from "webpack-dev-server";
import { IRouteOptions } from "./loader";

export const before = (app: express.Application, server: WebpackDevServer) => {
    // tslint:disable-next-line no-unsafe-any
    app.get("/", (req, res) => res.redirect(`/${moniker.choose()}`));
};

export const after = (app: express.Application, server: WebpackDevServer, baseDir: string, env: IRouteOptions) => {
    const options: IRouteOptions = env ? env : { mode: "local" };
<<<<<<< HEAD
    options.mode = options.mode ? options.mode : "local";
=======
>>>>>>> 7a2702e6
    const config: nconf.Provider = nconf.env("__").file(path.join(baseDir, "config.json"));
    // tslint:disable: no-unsafe-any
    options.fluidHost = options.fluidHost ? options.fluidHost : config.get("fluid:webpack:fluidHost");
    options.tenantId = options.tenantId ? options.tenantId : config.get("fluid:webpack:tenantId");
    options.tenantSecret = options.tenantSecret ? options.tenantSecret : config.get("fluid:webpack:tenantSecret");
    options.bearerSecret = options.bearerSecret ? options.bearerSecret : config.get("fluid:webpack:bearerSecret");
    options.npm = options.npm ? options.npm : config.get("fluid:webpack:npm");
    // tslint:enable: no-unsafe-any

<<<<<<< HEAD
    console.log(options);

    if (options.mode === "live" && !(options.tenantId && options.tenantSecret)) {
=======
    if ((options.mode === "live" || options.mode === undefined) && !(options.tenantId && options.tenantSecret)) {
>>>>>>> 7a2702e6
        throw new Error("You must provide a tenantId and tenantSecret to connect to a live server");
    } else if ((options.tenantId || options.tenantSecret) && !(options.tenantId && options.tenantSecret)) {
        throw new Error("tenantId and tenantSecret must be provided together");
    }
    console.log(options);

    app.get("/file*", (req, res) => {
        // tslint:disable-next-line: non-literal-fs-path no-unsafe-any
        const buffer = fs.readFileSync(req.params[0].substr(1));
        res.end(buffer);
    });
    app.get("/:id*", (req, res) => fluid(req, res, baseDir, options));
};

const fluid = (req: express.Request, res: express.Response,  baseDir: string, options: IRouteOptions) => {

    const documentId = req.params.id;
    // tslint:disable-next-line: non-literal-require
    const packageJson = require(path.join(baseDir, "./package.json"));

    const html =
`<!DOCTYPE html>
<html lang="en">
<head>
    <meta charset="utf-8">
    <meta name="viewport" content="width=device-width, initial-scale=1.0">
    <title>${documentId}</title>
</head>
<body>
    <div id="content" style="width: 100%; height: 100%; display: flex">
    </div>

    <script src="/node_modules/@microsoft/fluid-webpack-component-loader/dist/fluid-loader.bundle.js"></script>
    <script>
        var pkgJson = ${JSON.stringify(packageJson)};
        var options = ${JSON.stringify(options)};
        FluidLoader.start(
            "${documentId}",
            pkgJson,
            options,
            document.getElementById("content"))
        .catch((error) => console.error(error));
    </script>
</body>
</html>`;

    res.setHeader("Content-Type", "text/html");
    res.end(html);
};<|MERGE_RESOLUTION|>--- conflicted
+++ resolved
@@ -18,10 +18,7 @@
 
 export const after = (app: express.Application, server: WebpackDevServer, baseDir: string, env: IRouteOptions) => {
     const options: IRouteOptions = env ? env : { mode: "local" };
-<<<<<<< HEAD
     options.mode = options.mode ? options.mode : "local";
-=======
->>>>>>> 7a2702e6
     const config: nconf.Provider = nconf.env("__").file(path.join(baseDir, "config.json"));
     // tslint:disable: no-unsafe-any
     options.fluidHost = options.fluidHost ? options.fluidHost : config.get("fluid:webpack:fluidHost");
@@ -31,13 +28,9 @@
     options.npm = options.npm ? options.npm : config.get("fluid:webpack:npm");
     // tslint:enable: no-unsafe-any
 
-<<<<<<< HEAD
     console.log(options);
 
     if (options.mode === "live" && !(options.tenantId && options.tenantSecret)) {
-=======
-    if ((options.mode === "live" || options.mode === undefined) && !(options.tenantId && options.tenantSecret)) {
->>>>>>> 7a2702e6
         throw new Error("You must provide a tenantId and tenantSecret to connect to a live server");
     } else if ((options.tenantId || options.tenantSecret) && !(options.tenantId && options.tenantSecret)) {
         throw new Error("tenantId and tenantSecret must be provided together");
