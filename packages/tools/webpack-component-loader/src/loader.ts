/*!
 * Copyright (c) Microsoft Corporation. All rights reserved.
 * Licensed under the MIT License.
 */

import { SimpleModuleInstantiationFactory } from "@microsoft/fluid-aqueduct";
import { BaseHost, IBaseHostConfig } from "@microsoft/fluid-base-host";
import { IRequest } from "@microsoft/fluid-component-core-interfaces";
import {
    IFluidModule,
    IFluidPackage,
    IPackage,
    isFluidPackage,
} from "@microsoft/fluid-container-definitions";
import { IDocumentServiceFactory, IUrlResolver } from "@microsoft/fluid-driver-definitions";
import {
    ITestDeltaConnectionServer,
    TestDeltaConnectionServer,
    TestDocumentServiceFactory,
    TestResolver,
} from "@microsoft/fluid-local-test-server";
import { IUser } from "@microsoft/fluid-protocol-definitions";
import { DefaultErrorTracking, RouterliciousDocumentServiceFactory } from "@microsoft/fluid-routerlicious-driver";
import { getRandomName } from "@microsoft/fluid-server-services-core";
import { extractDetails, IResolvedPackage } from "@microsoft/fluid-web-code-loader";
import * as jwt from "jsonwebtoken";
// eslint-disable-next-line import/no-internal-modules
import * as uuid from "uuid/v4";
import { InsecureUrlResolver } from "./insecureUrlResolver";
import { SessionStorageDbFactory } from "./sessionStorageTestDb";

export interface IDevServerUser extends IUser {
    name: string;
}

export interface IRouteOptions {
    mode: "local" | "docker" | "live" | "tinylicious";
    fluidHost?: string;
    tenantId?: string;
    tenantSecret?: string;
    bearerSecret?: string;
    npm?: string;
    single?: boolean;
}

const getUser = (): IDevServerUser => ({
    id: uuid(),
    name: getRandomName(),
});

async function loadScripts(files: string[], origin: string) {
    // Add script to page, rather than load bundle directly
    const scriptLoadP: Promise<string>[] = [];
    const scriptIdPrefix = "fluidDevServerScriptToLoad";
    let scriptIndex = 0;
    files.forEach((file: string) => {
        const script = document.createElement("script");
        // Translate URLs to be webpack-dev-server relative URLs
        script.src = `${origin}/${file}`;
        const scriptId = `${scriptIdPrefix}_${scriptIndex++}`;
        script.id = scriptId;

        scriptLoadP.push(new Promise((resolve) => {
            script.onload = () => {
                resolve(scriptId);
            };
        }));

        document.body.appendChild(script);
    });
    return Promise.all(scriptLoadP);
}

function wrapIfComponentPackage(packageName: string, packageJson: IFluidPackage) {
    // Wrap the core component in a runtime
    const loadedComponentRaw = window[packageJson.fluid.browser.umd.library];
    const fluidModule = loadedComponentRaw as IFluidModule;
    if (fluidModule.fluidExport.IRuntimeFactory === undefined) {
        const componentFactory = fluidModule.fluidExport.IComponentFactory;

        const runtimeFactory = new SimpleModuleInstantiationFactory(
            packageName,
            new Map([
                [packageName, Promise.resolve(componentFactory)],
            ]),
        );
        // eslint-disable-next-line dot-notation
        window["componentMain"] = {
            fluidExport: runtimeFactory,
        };

        packageJson.fluid.browser.umd.library = "componentMain";
        packageJson.name = `${packageJson.name}-dev-server`;
    }
}

async function getResolvedPackage(
    packageJson: IPackage,
    scriptIds: string[],
): Promise<IResolvedPackage> {
    // Start the creation of pkg.
    if (!packageJson) {
        return Promise.reject(new Error("No package specified"));
    }

    if (!isFluidPackage(packageJson)) {
        return Promise.reject(new Error(`Package ${packageJson.name} not a fluid module.`));
    }

    const details = extractDetails(`${packageJson.name}@${packageJson.version}`);
    const legacyPackage = `${packageJson.name}@${packageJson.version}`;

    const loadedScriptIds = await loadScripts(packageJson.fluid.browser.umd.files, window.location.origin);
    loadedScriptIds.forEach((scriptId) => {
        scriptIds.push(scriptId);
    });

    wrapIfComponentPackage(legacyPackage, packageJson);

    return {
        pkg: packageJson,
        details: {
            config: {
                [`@${details.scope}:cdn`]: window.location.origin,
            },
            package: packageJson,
        },
        parsed: {
            full: legacyPackage,
            pkg: "NA",
            name: "NA",
            version: "NA",
            scope: "NA",
        },
        packageUrl: "NA",
    };
}

function getUrlResolver(options: IRouteOptions): IUrlResolver {
    /* eslint-disable @typescript-eslint/indent */
    switch (options.mode) {
        case "docker":
            return new InsecureUrlResolver(
                "http://localhost:3000",
                "http://localhost:3003",
                "http://localhost:3001",
                options.tenantId,
                options.tenantSecret,
                getUser(),
                options.bearerSecret);

        case "live":
            return new InsecureUrlResolver(
                options.fluidHost,
                options.fluidHost.replace("www", "alfred"),
                options.fluidHost.replace("www", "historian"),
                options.tenantId,
                options.tenantSecret,
                getUser(),
                options.bearerSecret);

<<<<<<< HEAD
        case "tinylicious":
            return new InsecureUrlResolver(
                "http://localhost:3000",
                "http://localhost:3000",
                "http://localhost:3000",
                "tinylicious",
                "12345",
                getUser(),
                options.bearerSecret);

        default: // local
=======
        default: // Local
>>>>>>> 400c0812
            return new TestResolver();
    }
    /* eslint-enable @typescript-eslint/indent */
}

// Invoked by `start()` when the 'double' option is enabled to create the side-by-side panes.
function makeSideBySideDiv() {
    const div = document.createElement("div");
    div.style.flexGrow = "1";
    div.style.border = "1px solid lightgray";
    div.style.position = "relative";                // Make the new <div> a CSS stacking context.
    return div;
}

export async function start(
    documentId: string,
    packageJson: IPackage,
    options: IRouteOptions,
    div: HTMLDivElement,
): Promise<void> {
    const url = window.location.href;

    // Create Package
    const scriptIds: string[] = [];
    const pkg = await getResolvedPackage(packageJson, scriptIds);

    // Construct a request
    const req: IRequest = {
        url,
    };

    const urlResolver = getUrlResolver(options);

    let documentServiceFactory: IDocumentServiceFactory;
    let deltaConn: ITestDeltaConnectionServer;
    if (options.mode !== "local") {
        documentServiceFactory = new RouterliciousDocumentServiceFactory(
            false,
            new DefaultErrorTracking(),
            false,
            true,
            undefined,
        );
    } else {
        deltaConn = TestDeltaConnectionServer.create(new SessionStorageDbFactory(documentId));
        documentServiceFactory = new TestDocumentServiceFactory(deltaConn);
    }
    const hostConf: IBaseHostConfig = { documentServiceFactory, urlResolver };

    const double = (options.mode === "local") && !options.single;
    let leftDiv: HTMLDivElement;
    let rightDiv: HTMLDivElement;
    if (double) {
        leftDiv = makeSideBySideDiv();
        rightDiv = makeSideBySideDiv();
        div.append(leftDiv, rightDiv);
    }

    const start1Promise = BaseHost.start(
        hostConf,
        url,
        await urlResolver.resolve(req),
        pkg,
        scriptIds,
        double ? leftDiv : div,
    );

    let start2Promise: Promise<any> = Promise.resolve();
    if (double) {
        // New documentServiceFactory for right div, same everything else
        const docServFac2: IDocumentServiceFactory = new TestDocumentServiceFactory(deltaConn);
        const hostConf2 = { documentServiceFactory: docServFac2, urlResolver };

        // BaseHost.start will create a new Loader/Container/Component from the startCore above. This is
        // intentional because we want to emulate two clients collaborating with each other.
        start2Promise = BaseHost.start(
            hostConf2,
            url,
            await urlResolver.resolve(req),
            pkg,
            scriptIds,
            rightDiv,
        );
    }
    await Promise.all([start1Promise, start2Promise]);
}

export function getUserToken(bearerSecret: string) {
    const user = getUser();

    return jwt.sign({ user }, bearerSecret);
}<|MERGE_RESOLUTION|>--- conflicted
+++ resolved
@@ -159,7 +159,6 @@
                 getUser(),
                 options.bearerSecret);
 
-<<<<<<< HEAD
         case "tinylicious":
             return new InsecureUrlResolver(
                 "http://localhost:3000",
@@ -170,10 +169,7 @@
                 getUser(),
                 options.bearerSecret);
 
-        default: // local
-=======
         default: // Local
->>>>>>> 400c0812
             return new TestResolver();
     }
     /* eslint-enable @typescript-eslint/indent */
