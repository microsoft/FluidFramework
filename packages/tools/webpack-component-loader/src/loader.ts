/*!
 * Copyright (c) Microsoft Corporation. All rights reserved.
 * Licensed under the MIT License.
 */

import { ContainerRuntimeFactoryWithDefaultComponent } from "@microsoft/fluid-aqueduct";
import { BaseHost, IBaseHostConfig } from "@microsoft/fluid-base-host";
import {
    IFluidModule,
    IFluidPackage,
    IFluidCodeDetails,
    IFluidCodeResolver,
    IResolvedFluidCodeDetails,
    isFluidPackage,
} from "@microsoft/fluid-container-definitions";
import { Container } from "@microsoft/fluid-container-loader";
import { IDocumentServiceFactory } from "@microsoft/fluid-driver-definitions";
import { IUser } from "@microsoft/fluid-protocol-definitions";
import { getRandomName } from "@microsoft/fluid-server-services-client";
import { Deferred } from "@microsoft/fluid-common-utils";
<<<<<<< HEAD
import * as jwt from "jsonwebtoken";
import { v4 as uuid } from "uuid";
import { OdspDocumentServiceFactory } from "@microsoft/fluid-odsp-driver";
import { HTMLViewAdapter } from "@microsoft/fluid-view-adapters";
import { InsecureUrlResolver } from "@microsoft/fluid-test-runtime-utils";
import { extractPackageIdentifierDetails } from "@microsoft/fluid-web-code-loader";
=======
import { HTMLViewAdapter } from "@microsoft/fluid-view-adapters";
>>>>>>> 4efe6ecd
import { IComponent } from "@microsoft/fluid-component-core-interfaces";
import { MultiUrlResolver } from "./multiResolver";
import { getDocumentServiceFactory } from "./multiDocumentServiceFactory";

export interface IDevServerUser extends IUser {
    name: string;
}

export interface IBaseRouteOptions {
    port: number;
    npm?: string;
    openMode?: "detached" | "attached";
}

export interface ILocalRouteOptions extends IBaseRouteOptions {
    mode: "local";
    single?: boolean;
}

export interface IDockerRouteOptions extends IBaseRouteOptions {
    mode: "docker";
    tenantId?: string;
    tenantSecret?: string;
    bearerSecret?: string;
}

export interface IRouterliciousRouteOptions extends IBaseRouteOptions {
    mode: "r11s";
    fluidHost?: string;
    tenantId?: string;
    tenantSecret?: string;
    bearerSecret?: string;
}

export interface ITinyliciousRouteOptions extends IBaseRouteOptions {
    mode: "tinylicious";
    bearerSecret?: string;
}

export interface IOdspRouteOptions extends IBaseRouteOptions {
    mode: "spo" | "spo-df";
    server?: string;
    odspAccessToken?: string;
    pushAccessToken?: string;
    forceReauth?: boolean;
    driveId?: string;
}

export type RouteOptions =
    | ILocalRouteOptions
    | IDockerRouteOptions
    | IRouterliciousRouteOptions
    | ITinyliciousRouteOptions
    | IOdspRouteOptions;


function wrapIfComponentPackage(packageJson: IFluidPackage, fluidModule: IFluidModule): IFluidModule {
    if (fluidModule.fluidExport.IRuntimeFactory === undefined) {
        const componentFactory = fluidModule.fluidExport.IComponentFactory;

        const runtimeFactory = new ContainerRuntimeFactoryWithDefaultComponent(
            packageJson.name,
            new Map([
                [packageJson.name, Promise.resolve(componentFactory)],
            ]),
        );
        return {
            fluidExport:{
                IRuntimeFactory: runtimeFactory,
                IComponentFactory: componentFactory,
            },
        };
    }
    return fluidModule;
}

<<<<<<< HEAD
function getUrlResolver(
    options: RouteOptions,
    connection: ILocalDeltaConnectionServer,
): IUrlResolver {
    switch (options.mode) {
        case "docker":
            return new InsecureUrlResolver(
                "http://localhost:3000",
                "http://localhost:3003",
                "http://localhost:3001",
                options.tenantId,
                options.tenantSecret,
                getUser(),
                options.bearerSecret);

        case "r11s":
            return new InsecureUrlResolver(
                options.fluidHost,
                options.fluidHost.replace("www", "alfred"),
                options.fluidHost.replace("www", "historian"),
                options.tenantId,
                options.tenantSecret,
                getUser(),
                options.bearerSecret);

        case "tinylicious":
            return new InsecureUrlResolver(
                "http://localhost:3000",
                "http://localhost:3000",
                "http://localhost:3000",
                "tinylicious",
                "12345",
                getUser(),
                options.bearerSecret);

        case "spo":
        case "spo-df":
            return new OdspUrlResolver(
                options.server,
                { accessToken: options.odspAccessToken },
                options.driveId);

        default: // Local
            return new TestResolver(connection);
    }
}

=======
>>>>>>> 4efe6ecd
// Invoked by `start()` when the 'double' option is enabled to create the side-by-side panes.
function makeSideBySideDiv(divId?: string) {
    const div = document.createElement("div");
    div.style.flexGrow = "1";
    div.style.width = "50vw"; // ensure the divs don't encroach on each other
    div.style.border = "1px solid lightgray";
    div.style.boxSizing = "border-box";
    div.style.position = "relative";                // Make the new <div> a CSS stacking context.
    if (divId) {
        div.id = divId;
    }
    return div;
}

<<<<<<< HEAD
class WebpackCodeResolver implements IFluidCodeResolver {
    constructor(private readonly options: IBaseRouteOptions) {}
    async resolveCodeDetails(details: IFluidCodeDetails): Promise<IResolvedFluidCodeDetails> {
        const baseUrl = details.config.cdn ?? `http://localhost:${this.options.port}`;
        let pkg = details.package;
        if (typeof pkg === "string") {
            const resp = await fetch(`${baseUrl}/package.json`);
            pkg = await resp.json() as IFluidPackage;
        }
        if (!isFluidPackage(pkg)) {
            throw new Error("Not a fluid package");
        }
        const files = pkg.fluid.browser.umd.files;
        for (let i = 0; i < pkg.fluid.browser.umd.files.length; i++) {
            if (!files[i].startsWith("http")) {
                files[i] = `${baseUrl}/${files[i]}`;
            }
        }
        const parse = extractPackageIdentifierDetails(details.package);
        return {
            config:details.config,
            package: details.package,
            resolvedPackage: pkg,
            resolvedPackageCacheId: parse.fullId,
        };
    }
}

function getDocumentServiceFactory(documentId: string, options: RouteOptions) {
    let documentServiceFactory: IDocumentServiceFactory;
    let deltaConn: ILocalDeltaConnectionServer;
    switch (options.mode) {
        case "local": {
            deltaConn = LocalDeltaConnectionServer.create(new SessionStorageDbFactory(documentId));
            documentServiceFactory = new TestDocumentServiceFactory(deltaConn);
            break;
        }
        case "spo":
        case "spo-df": {
            // TODO: web socket token
            documentServiceFactory = new OdspDocumentServiceFactory(
                "webpack-component-loader",
                async (siteUrl, refresh) => { return options.odspAccessToken; },
                async (refresh) => { return options.pushAccessToken; },
                { send: (event) => { return; } },
                undefined,
                undefined,
                undefined,
                options.openMode === "detached" ? true : false,
            );
            break;
        }
        default: {
            documentServiceFactory = new RouterliciousDocumentServiceFactory(
                false,
                new DefaultErrorTracking(),
                false,
                true,
                undefined,
            );
        }
    }
    return { documentServiceFactory, connection: deltaConn };
}

=======
>>>>>>> 4efe6ecd
export async function start(
    documentId: string,
    packageJson: IFluidPackage,
    fluidModule: IFluidModule,
    options: RouteOptions,
    div: HTMLDivElement,
    attachButton: HTMLButtonElement,
    textArea: HTMLTextAreaElement,
    attached: boolean,
): Promise<void> {
    let finalDocId = documentId;
    if (attached) {
        attachButton.style.display = "none";
        textArea.style.display = "none";
    } else {
        finalDocId = getRandomName("-");
    }
    if (options.mode === "local") {
        textArea.style.display = "none";
    }

<<<<<<< HEAD
    const { documentServiceFactory, connection } = getDocumentServiceFactory(documentId, options);

    const urlResolver = getUrlResolver(options, connection);
=======
    const documentServiceFactory = getDocumentServiceFactory(finalDocId, options);
>>>>>>> 4efe6ecd

    // Construct a request
    const url = window.location.href;
    const urlResolver = new MultiUrlResolver(window.location.origin, finalDocId, options);

    const codeDetails: IFluidCodeDetails = {
        package:packageJson,
        config:{},
    };
    const packageSeed: [IFluidCodeDetails, IFluidModule] =
        [codeDetails, wrapIfComponentPackage(packageJson, fluidModule)];

    const host1Conf: IBaseHostConfig =
        { codeResolver: new WebpackCodeResolver(options), documentServiceFactory, urlResolver };
    const baseHost1 = new BaseHost(
        host1Conf,
        [packageSeed],
    );
    let container1: Container;
    if (!attached) {
        if (!codeDetails) {
            throw new Error("Code details must be defined for detached mode!!");
        }
        const loader = await baseHost1.getLoader();
        container1 = await loader.createDetachedContainer(codeDetails);
    } else {
        container1 = await baseHost1.initializeContainer(
            url,
            codeDetails,
        );
    }

    const urlParts = new URL(url).pathname.split("/");
    const componentUrl = `/${urlParts[2] === undefined ? "" : urlParts[2]}`;
    attachButton.disabled = false;
    const urlDeferred = new Deferred<string>();
    // Side-by-side mode
    if (options.mode === "local" && !options.single) {
        const leftDiv = makeSideBySideDiv("sbs-left");
        const rightDiv = makeSideBySideDiv("sbs-right");
        div.append(leftDiv, rightDiv);
        await getComponentAndRender(container1, componentUrl, leftDiv);
        // Handle the code upgrade scenario (which fires contextChanged)
        container1.on("contextChanged", () => {
            getComponentAndRender(container1, componentUrl, leftDiv).catch(() => { });
        });
        // eslint-disable-next-line @typescript-eslint/no-floating-promises
        urlDeferred.promise.then(async (containerUrl) => {
            // New documentServiceFactory for right div, same everything else
<<<<<<< HEAD
            const docServFac2: IDocumentServiceFactory = new TestDocumentServiceFactory(connection);
            const hostConf2 =
            { codeResolver: new WebpackCodeResolver(options), documentServiceFactory: docServFac2, urlResolver };
=======
            const docServFac2: IDocumentServiceFactory = getDocumentServiceFactory(finalDocId, options);
            const hostConf2 = { documentServiceFactory: docServFac2, urlResolver };
>>>>>>> 4efe6ecd

            // This will create a new Loader/Container/Component from the BaseHost above. This is
            // intentional because we want to emulate two clients collaborating with each other.
            const baseHost2 = new BaseHost(
                hostConf2,
                [packageSeed],
            );
            const container2 = await baseHost2.initializeContainer(
                containerUrl,
                codeDetails,
            );

            await getComponentAndRender(container2, componentUrl, rightDiv);
            // Handle the code upgrade scenario (which fires contextChanged)
            container2.on("contextChanged", () => {
                getComponentAndRender(container2, componentUrl, rightDiv).catch(() => { });
            });
        });
    } else {
        await getComponentAndRender(container1, componentUrl, div);
        // Handle the code upgrade scenario (which fires contextChanged)
        container1.on("contextChanged", () => {
            getComponentAndRender(container1, componentUrl, div).catch(() => { });
        });
    }
    if (!attached) {
        attachButton.onclick = async () => {
<<<<<<< HEAD
            await container1.attach({ url: window.location.href })
=======
            await container1.attach(urlResolver.createRequestForCreateNew(finalDocId))
>>>>>>> 4efe6ecd
                .then(() => {
                    const text = window.location.href.replace("create", finalDocId);
                    textArea.innerText = text;
                    urlDeferred.resolve(text);
                    attachButton.style.display = "none";
                },
                (error) => {
                    throw new Error(error);
                });
        };
    } else {
        urlDeferred.resolve(window.location.href);
    }
}

<<<<<<< HEAD
=======
async function startRendering(container: Container, url: string, div: HTMLDivElement) {
    const p = new Promise((resolve, reject) => {
        const tryGetComponentAndRender = () => {
            getComponentAndRender(container, url, div).then((success) => {
                if (success) {
                    resolve();
                }
            }).catch((error) => reject(error));
        };

        container.on("contextChanged", () => {
            tryGetComponentAndRender();
        });
        tryGetComponentAndRender();
    });
    return p;
}

>>>>>>> 4efe6ecd
async function getComponentAndRender(container: Container, url: string, div: HTMLDivElement) {
    const response = await container.request({ url });

    if (response.status !== 200 ||
        !(
            response.mimeType === "fluid/component" ||
            response.mimeType === "prague/component"
        )) {
        return false;
    }

    const component = response.value as IComponent;
    if (component === undefined) {
        return;
    }

    // Render the component with an HTMLViewAdapter to abstract the UI framework used by the component
    const view = new HTMLViewAdapter(component);
    view.render(div, { display: "block" });
<<<<<<< HEAD
}

export function getUserToken(bearerSecret: string) {
    const user = getUser();

    return jwt.sign({ user }, bearerSecret);
=======
    return true;
>>>>>>> 4efe6ecd
}<|MERGE_RESOLUTION|>--- conflicted
+++ resolved
@@ -18,16 +18,8 @@
 import { IUser } from "@microsoft/fluid-protocol-definitions";
 import { getRandomName } from "@microsoft/fluid-server-services-client";
 import { Deferred } from "@microsoft/fluid-common-utils";
-<<<<<<< HEAD
-import * as jwt from "jsonwebtoken";
-import { v4 as uuid } from "uuid";
-import { OdspDocumentServiceFactory } from "@microsoft/fluid-odsp-driver";
 import { HTMLViewAdapter } from "@microsoft/fluid-view-adapters";
-import { InsecureUrlResolver } from "@microsoft/fluid-test-runtime-utils";
 import { extractPackageIdentifierDetails } from "@microsoft/fluid-web-code-loader";
-=======
-import { HTMLViewAdapter } from "@microsoft/fluid-view-adapters";
->>>>>>> 4efe6ecd
 import { IComponent } from "@microsoft/fluid-component-core-interfaces";
 import { MultiUrlResolver } from "./multiResolver";
 import { getDocumentServiceFactory } from "./multiDocumentServiceFactory";
@@ -82,7 +74,6 @@
     | IRouterliciousRouteOptions
     | ITinyliciousRouteOptions
     | IOdspRouteOptions;
-
 
 function wrapIfComponentPackage(packageJson: IFluidPackage, fluidModule: IFluidModule): IFluidModule {
     if (fluidModule.fluidExport.IRuntimeFactory === undefined) {
@@ -104,56 +95,6 @@
     return fluidModule;
 }
 
-<<<<<<< HEAD
-function getUrlResolver(
-    options: RouteOptions,
-    connection: ILocalDeltaConnectionServer,
-): IUrlResolver {
-    switch (options.mode) {
-        case "docker":
-            return new InsecureUrlResolver(
-                "http://localhost:3000",
-                "http://localhost:3003",
-                "http://localhost:3001",
-                options.tenantId,
-                options.tenantSecret,
-                getUser(),
-                options.bearerSecret);
-
-        case "r11s":
-            return new InsecureUrlResolver(
-                options.fluidHost,
-                options.fluidHost.replace("www", "alfred"),
-                options.fluidHost.replace("www", "historian"),
-                options.tenantId,
-                options.tenantSecret,
-                getUser(),
-                options.bearerSecret);
-
-        case "tinylicious":
-            return new InsecureUrlResolver(
-                "http://localhost:3000",
-                "http://localhost:3000",
-                "http://localhost:3000",
-                "tinylicious",
-                "12345",
-                getUser(),
-                options.bearerSecret);
-
-        case "spo":
-        case "spo-df":
-            return new OdspUrlResolver(
-                options.server,
-                { accessToken: options.odspAccessToken },
-                options.driveId);
-
-        default: // Local
-            return new TestResolver(connection);
-    }
-}
-
-=======
->>>>>>> 4efe6ecd
 // Invoked by `start()` when the 'double' option is enabled to create the side-by-side panes.
 function makeSideBySideDiv(divId?: string) {
     const div = document.createElement("div");
@@ -168,7 +109,6 @@
     return div;
 }
 
-<<<<<<< HEAD
 class WebpackCodeResolver implements IFluidCodeResolver {
     constructor(private readonly options: IBaseRouteOptions) {}
     async resolveCodeDetails(details: IFluidCodeDetails): Promise<IResolvedFluidCodeDetails> {
@@ -197,45 +137,6 @@
     }
 }
 
-function getDocumentServiceFactory(documentId: string, options: RouteOptions) {
-    let documentServiceFactory: IDocumentServiceFactory;
-    let deltaConn: ILocalDeltaConnectionServer;
-    switch (options.mode) {
-        case "local": {
-            deltaConn = LocalDeltaConnectionServer.create(new SessionStorageDbFactory(documentId));
-            documentServiceFactory = new TestDocumentServiceFactory(deltaConn);
-            break;
-        }
-        case "spo":
-        case "spo-df": {
-            // TODO: web socket token
-            documentServiceFactory = new OdspDocumentServiceFactory(
-                "webpack-component-loader",
-                async (siteUrl, refresh) => { return options.odspAccessToken; },
-                async (refresh) => { return options.pushAccessToken; },
-                { send: (event) => { return; } },
-                undefined,
-                undefined,
-                undefined,
-                options.openMode === "detached" ? true : false,
-            );
-            break;
-        }
-        default: {
-            documentServiceFactory = new RouterliciousDocumentServiceFactory(
-                false,
-                new DefaultErrorTracking(),
-                false,
-                true,
-                undefined,
-            );
-        }
-    }
-    return { documentServiceFactory, connection: deltaConn };
-}
-
-=======
->>>>>>> 4efe6ecd
 export async function start(
     documentId: string,
     packageJson: IFluidPackage,
@@ -257,13 +158,7 @@
         textArea.style.display = "none";
     }
 
-<<<<<<< HEAD
-    const { documentServiceFactory, connection } = getDocumentServiceFactory(documentId, options);
-
-    const urlResolver = getUrlResolver(options, connection);
-=======
     const documentServiceFactory = getDocumentServiceFactory(finalDocId, options);
->>>>>>> 4efe6ecd
 
     // Construct a request
     const url = window.location.href;
@@ -313,14 +208,9 @@
         // eslint-disable-next-line @typescript-eslint/no-floating-promises
         urlDeferred.promise.then(async (containerUrl) => {
             // New documentServiceFactory for right div, same everything else
-<<<<<<< HEAD
-            const docServFac2: IDocumentServiceFactory = new TestDocumentServiceFactory(connection);
+            const docServFac2: IDocumentServiceFactory = getDocumentServiceFactory(finalDocId, options);
             const hostConf2 =
             { codeResolver: new WebpackCodeResolver(options), documentServiceFactory: docServFac2, urlResolver };
-=======
-            const docServFac2: IDocumentServiceFactory = getDocumentServiceFactory(finalDocId, options);
-            const hostConf2 = { documentServiceFactory: docServFac2, urlResolver };
->>>>>>> 4efe6ecd
 
             // This will create a new Loader/Container/Component from the BaseHost above. This is
             // intentional because we want to emulate two clients collaborating with each other.
@@ -348,11 +238,7 @@
     }
     if (!attached) {
         attachButton.onclick = async () => {
-<<<<<<< HEAD
-            await container1.attach({ url: window.location.href })
-=======
             await container1.attach(urlResolver.createRequestForCreateNew(finalDocId))
->>>>>>> 4efe6ecd
                 .then(() => {
                     const text = window.location.href.replace("create", finalDocId);
                     textArea.innerText = text;
@@ -368,27 +254,6 @@
     }
 }
 
-<<<<<<< HEAD
-=======
-async function startRendering(container: Container, url: string, div: HTMLDivElement) {
-    const p = new Promise((resolve, reject) => {
-        const tryGetComponentAndRender = () => {
-            getComponentAndRender(container, url, div).then((success) => {
-                if (success) {
-                    resolve();
-                }
-            }).catch((error) => reject(error));
-        };
-
-        container.on("contextChanged", () => {
-            tryGetComponentAndRender();
-        });
-        tryGetComponentAndRender();
-    });
-    return p;
-}
-
->>>>>>> 4efe6ecd
 async function getComponentAndRender(container: Container, url: string, div: HTMLDivElement) {
     const response = await container.request({ url });
 
@@ -408,14 +273,4 @@
     // Render the component with an HTMLViewAdapter to abstract the UI framework used by the component
     const view = new HTMLViewAdapter(component);
     view.render(div, { display: "block" });
-<<<<<<< HEAD
-}
-
-export function getUserToken(bearerSecret: string) {
-    const user = getUser();
-
-    return jwt.sign({ user }, bearerSecret);
-=======
-    return true;
->>>>>>> 4efe6ecd
 }