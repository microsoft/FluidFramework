/*!
 * Copyright (c) Microsoft Corporation. All rights reserved.
 * Licensed under the MIT License.
 */

import { SimpleModuleInstantiationFactory } from "@microsoft/fluid-aqueduct";
import { IHostConfig, start as startCore } from "@microsoft/fluid-base-host";
import { IRequest } from "@microsoft/fluid-component-core-interfaces";
import { IFluidModule, IFluidPackage, IPackage, isFluidPackage } from "@microsoft/fluid-container-definitions";
import {
    ITestDeltaConnectionServer,
    TestDeltaConnectionServer,
    TestDocumentServiceFactory,
    TestResolver,
} from "@microsoft/fluid-local-test-server";
import { IDocumentServiceFactory, IUrlResolver, IUser } from "@microsoft/fluid-protocol-definitions";
import { DefaultErrorTracking, RouterliciousDocumentServiceFactory } from "@microsoft/fluid-routerlicious-driver";
import { getRandomName } from "@microsoft/fluid-server-services-core";
import { extractDetails, IResolvedPackage } from "@microsoft/fluid-web-code-loader";
import * as jwt from "jsonwebtoken";
// tslint:disable-next-line:no-submodule-imports
import * as uuid from "uuid/v4";
import { InsecureUrlResolver } from "./insecureUrlResolver";
import { SessionStorageDbFactory } from "./sessionStorageTestDb";

export interface IDevServerUser extends IUser {
    name: string;
}

export interface IRouteOptions {
    mode: "local" | "localhost" | "live";
    fluidHost?: string;
    tenantId?: string;
    tenantSecret?: string;
    bearerSecret?: string;
    npm?: string;
    component?: string;
    single?: boolean;
}

function getUser(): IDevServerUser {
    return {
        id: uuid(),
        name: getRandomName(),
     };
}

async function loadScripts(files: string[], origin: string) {
    // Add script to page, rather than load bundle directly
    const scriptLoadP: Promise<string>[] = [];
    const scriptIdPrefix = "fluidDevServerScriptToLoad";
    let scriptIndex = 0;
    files.forEach((file: string) => {
        const script = document.createElement("script");
        // translate URLs to be webpack-dev-server relative URLs
        script.src = `${origin}/${file}`;
        const scriptId = `${scriptIdPrefix}_${scriptIndex++}`;
        script.id = scriptId;

        scriptLoadP.push(new Promise((resolve) => {
            script.onload = () => {
                resolve(scriptId);
            };
        }));

        document.body.appendChild(script);
    });
    return Promise.all(scriptLoadP);
}

<<<<<<< HEAD
    if (component) {
        // Wrap the core component in a runtime
        const loadedComponentRaw = window["main"];
        const fluidModule = loadedComponentRaw as IFluidModule;
        const componentFactory = fluidModule.fluidExport.IComponentFactory;

        const runtimeFactory = new SimpleModuleInstantiationFactory(
            legacyPackage,
            componentFactory,
            new Map([
                [legacyPackage, Promise.resolve(componentFactory)],
            ]),
        );
        window["componentMain"] = {
            fluidExport: runtimeFactory,
        };
=======
function wrapComponentPackage(packageName: string, packageJson: IFluidPackage) {
    // Wrap the core component in a runtime
    // tslint:disable-next-line:no-string-literal
    const loadedComponentRaw = window["main"];
    const fluidModule = loadedComponentRaw as IFluidModule;
    const componentFactory = fluidModule.fluidExport.IComponentFactory;

    const runtimeFactory = new SimpleModuleInstantiationFactory(
        packageName,
        new Map([
            [packageName, Promise.resolve(componentFactory)],
        ]),
    );
    // tslint:disable-next-line:no-string-literal
    window["componentMain"] = {
        fluidExport: runtimeFactory,
    };

    packageJson.fluid.browser.umd.library = "componentMain";
    packageJson.name = `${packageJson.name}-dev-server`;
}

async function getResolvedPackage(
    packageJson: IPackage,
    scriptIds: string[],
    component = false,
): Promise<IResolvedPackage> {
    // Start the creation of pkg.
    if (!packageJson) {
        return Promise.reject(new Error("No package specified"));
    }

    if (!isFluidPackage(packageJson)) {
        return Promise.reject(new Error(`Package ${packageJson.name} not a fluid module.`));
    }
>>>>>>> 839f9565

    const details = extractDetails(`${packageJson.name}@${packageJson.version}`);
    const legacyPackage = `${packageJson.name}@${packageJson.version}`;

    const loadedScriptIds = await loadScripts(packageJson.fluid.browser.umd.files, window.location.origin);
    loadedScriptIds.forEach((scriptId) => {
        scriptIds.push(scriptId);
    });

    if (component) {
        wrapComponentPackage(legacyPackage, packageJson);
    }

    return {
        pkg: packageJson,
        details: {
            config: {
                [`@${details.scope}:cdn`]: window.location.origin,
            },
            package: packageJson,
        },
        parsed: {
            full: legacyPackage,
            pkg: "NA",
            name: "NA",
            version: "NA",
            scope: "NA"
        },
        packageUrl: "NA"
    };
}

function getUrlResolver(options: IRouteOptions): IUrlResolver {
    switch (options.mode) {
        case "localhost":
            return new InsecureUrlResolver(
                "http://localhost:3000",
                "http://localhost:3003",
                "http://localhost:3001",
                options.tenantId,
                options.tenantSecret,
                getUser(),
                options.bearerSecret);

        case "live":
            return new InsecureUrlResolver(
                options.fluidHost,
                options.fluidHost.replace("www", "alfred"),
                options.fluidHost.replace("www", "historian"),
                options.tenantId,
                options.tenantSecret,
                getUser(),
                options.bearerSecret);

        default: // local
            return new TestResolver();
    }
}

function getNpm(options: IRouteOptions): string {
    if (options.mode === "localhost") {
        return "http://localhost:3002";
    }

    // local, live
    return options.npm;
}

export async function start(
    documentId: string,
    packageJson: IPackage,
    options: IRouteOptions,
    div: HTMLDivElement
): Promise<void> {
    const url = window.location.href;

    // Create Package
    const scriptIds: string[] = [];
    const pkg = await getResolvedPackage(packageJson, scriptIds, !!options.component);

    // Construct a request
    const req: IRequest = {
        url,
    };

    // Create a config... will allow for snapshotting
    const config = {
        client: {
            permission: [
            ],
            type: "browser",
        },
    };
    const urlResolver = getUrlResolver(options);
    const npm = getNpm(options);

    let documentServiceFactory: IDocumentServiceFactory;
    let deltaConn: ITestDeltaConnectionServer;
    if (options.mode !== "local") {
        documentServiceFactory = new RouterliciousDocumentServiceFactory(
            false,
            new DefaultErrorTracking(),
            false,
            true,
            undefined,
        );
    } else {
        deltaConn = TestDeltaConnectionServer.create(new SessionStorageDbFactory(documentId));
        documentServiceFactory = new TestDocumentServiceFactory(deltaConn);
    }
    const hostConf: IHostConfig = { documentServiceFactory, urlResolver };

    const double = (options.mode === "local") && !options.single;
    let leftDiv: HTMLDivElement;
    let rightDiv: HTMLDivElement;
    if (double) {
        leftDiv = document.createElement("div");
        leftDiv.style.flexGrow = "1";
        leftDiv.style.border = "1px solid lightgray";
        rightDiv = document.createElement("div");
        rightDiv.style.flexGrow = "1";
        rightDiv.style.border = "1px solid lightgray";
        div.append(leftDiv, rightDiv);
    }

    const start1Promise = startCore(
        url,
        await urlResolver.resolve(req),
        pkg,
        scriptIds,
        npm,
        config,
        {},
        double ? leftDiv : div,
        hostConf,
    );

    let start2Promise: Promise<any> = Promise.resolve();
    if (double) {
        // new documentServiceFactory for right div, same everything else
        const docServFac2: IDocumentServiceFactory = new TestDocumentServiceFactory(deltaConn);
        const hostConf2 = { documentServiceFactory: docServFac2, urlResolver };

        // startCore will create a new Loader/Container/Component from the startCore above. This is
        // intentional because we want to emulate two clients collaborating with each other.
        start2Promise = startCore(
            url,
            await urlResolver.resolve(req),
            pkg,
            scriptIds,
            npm,
            config,
            {},
            rightDiv,
            hostConf2,
        );
    }
    await Promise.all([start1Promise, start2Promise]);
}

export function getUserToken(bearerSecret: string) {
    const user = getUser();

    return jwt.sign({ user }, bearerSecret);
}<|MERGE_RESOLUTION|>--- conflicted
+++ resolved
@@ -68,24 +68,6 @@
     return Promise.all(scriptLoadP);
 }
 
-<<<<<<< HEAD
-    if (component) {
-        // Wrap the core component in a runtime
-        const loadedComponentRaw = window["main"];
-        const fluidModule = loadedComponentRaw as IFluidModule;
-        const componentFactory = fluidModule.fluidExport.IComponentFactory;
-
-        const runtimeFactory = new SimpleModuleInstantiationFactory(
-            legacyPackage,
-            componentFactory,
-            new Map([
-                [legacyPackage, Promise.resolve(componentFactory)],
-            ]),
-        );
-        window["componentMain"] = {
-            fluidExport: runtimeFactory,
-        };
-=======
 function wrapComponentPackage(packageName: string, packageJson: IFluidPackage) {
     // Wrap the core component in a runtime
     // tslint:disable-next-line:no-string-literal
@@ -95,6 +77,7 @@
 
     const runtimeFactory = new SimpleModuleInstantiationFactory(
         packageName,
+        componentFactory,
         new Map([
             [packageName, Promise.resolve(componentFactory)],
         ]),
@@ -121,7 +104,6 @@
     if (!isFluidPackage(packageJson)) {
         return Promise.reject(new Error(`Package ${packageJson.name} not a fluid module.`));
     }
->>>>>>> 839f9565
 
     const details = extractDetails(`${packageJson.name}@${packageJson.version}`);
     const legacyPackage = `${packageJson.name}@${packageJson.version}`;
