--- conflicted
+++ resolved
@@ -200,12 +200,8 @@
             undefined,
         );
     } else {
-<<<<<<< HEAD
-
-        const deltaConn = TestDeltaConnectionServer.create(new SessionStorageDbFactory(documentId));
-=======
-        deltaConn = TestDeltaConnectionServer.create(new SessionStorageDbFactory(url));
->>>>>>> 4f029b45
+
+        deltaConn = TestDeltaConnectionServer.create(new SessionStorageDbFactory(documentId));
         documentServiceFactory = new TestDocumentServiceFactory(deltaConn);
     }
     const hostConf: IHostConfig = { documentServiceFactory, urlResolver };
