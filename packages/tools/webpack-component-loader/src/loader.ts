/*!
 * Copyright (c) Microsoft Corporation. All rights reserved.
 * Licensed under the MIT License.
 */

import { SimpleModuleInstantiationFactory } from "@microsoft/fluid-aqueduct";
import { BaseHost, IBaseHostConfig } from "@microsoft/fluid-base-host";
import {
    IFluidModule,
    IFluidPackage,
    IFluidCodeDetails,
    IFluidCodeResolver,
    IResolvedFluidCodeDetails,
    isFluidPackage,
} from "@microsoft/fluid-container-definitions";
import { IDocumentServiceFactory, IUrlResolver } from "@microsoft/fluid-driver-definitions";
import { TestDocumentServiceFactory, TestResolver } from "@microsoft/fluid-local-driver";
import { ILocalDeltaConnectionServer, LocalDeltaConnectionServer } from "@microsoft/fluid-server-local-server";
import { SessionStorageDbFactory } from "@microsoft/fluid-local-test-utils";
import { IUser } from "@microsoft/fluid-protocol-definitions";
import { DefaultErrorTracking, RouterliciousDocumentServiceFactory } from "@microsoft/fluid-routerlicious-driver";
import { getRandomName } from "@microsoft/fluid-server-services-client";
import * as jwt from "jsonwebtoken";
// eslint-disable-next-line import/no-internal-modules
import * as uuid from "uuid/v4";
import { OdspDocumentServiceFactory } from "@microsoft/fluid-odsp-driver";
import { HTMLViewAdapter } from "@microsoft/fluid-view-adapters";
import { InsecureUrlResolver } from "@microsoft/fluid-test-runtime-utils";
import { extractPackageIdentifierDetails} from "@microsoft/fluid-web-code-loader";
import { OdspUrlResolver } from "./odspUrlResolver";

export interface IDevServerUser extends IUser {
    name: string;
}

export interface IBaseRouteOptions {
    port: number;
    npm?: string;
}

export interface ILocalRouteOptions extends IBaseRouteOptions {
    mode: "local";
    single?: boolean;
}

export interface IDockerRouteOptions extends IBaseRouteOptions {
    mode: "docker";
    tenantId?: string;
    tenantSecret?: string;
    bearerSecret?: string;
}

export interface IRouterliciousRouteOptions extends IBaseRouteOptions {
    mode: "r11s";
    fluidHost?: string;
    tenantId?: string;
    tenantSecret?: string;
    bearerSecret?: string;
}

export interface ITinyliciousRouteOptions extends IBaseRouteOptions {
    mode: "tinylicious";
    bearerSecret?: string;
}

export interface IOdspRouteOptions extends IBaseRouteOptions {
    mode: "spo" | "spo-df";
    server?: string;
    odspAccessToken?: string;
    pushAccessToken?: string;
    forceReauth?: boolean;
}

export type RouteOptions =
    | ILocalRouteOptions
    | IDockerRouteOptions
    | IRouterliciousRouteOptions
    | ITinyliciousRouteOptions
    | IOdspRouteOptions;

const getUser = (): IDevServerUser => ({
    id: uuid(),
    name: getRandomName(),
});

function wrapIfComponentPackage(packageJson: IFluidPackage, fluidModule: IFluidModule): IFluidModule {
    if (fluidModule.fluidExport.IRuntimeFactory === undefined) {
        const componentFactory = fluidModule.fluidExport.IComponentFactory;

        const runtimeFactory = new SimpleModuleInstantiationFactory(
            packageJson.name,
            new Map([
                [packageJson.name, Promise.resolve(componentFactory)],
            ]),
        );
        return {
            fluidExport:{
                IRuntimeFactory: runtimeFactory,
                IComponentFactory: componentFactory,
            },
        };
    }
<<<<<<< HEAD
}

async function getResolvedPackage(
    packageJson: IPackage,
    scriptIds: string[],
): Promise<IResolvedPackage> {
    // Start the creation of pkg.
    if (!packageJson) {
        throw new Error("No package specified");
    }

    if (!isFluidPackage(packageJson)) {
        throw new Error(`Package ${packageJson.name} not a fluid module.`);
    }

    const details = extractDetails(`${packageJson.name}@${packageJson.version}`);
    const legacyPackage = `${packageJson.name}@${packageJson.version}`;

    const loadedScriptIds = await loadScripts(packageJson.fluid.browser.umd.files, window.location.origin);
    loadedScriptIds.forEach((scriptId) => {
        scriptIds.push(scriptId);
    });

    wrapIfComponentPackage(legacyPackage, packageJson);

    return {
        pkg: packageJson,
        details: {
            config: {
                [`@${details.scope}:cdn`]: window.location.origin,
            },
            package: packageJson,
        },
        parsed: {
            full: legacyPackage,
            pkg: "NA",
            name: "NA",
            version: "NA",
            scope: "NA",
        },
        packageUrl: "NA",
    };
=======
    return fluidModule;
>>>>>>> 5dad16b9
}

function getUrlResolver(documentId: string, options: RouteOptions): IUrlResolver {
    switch (options.mode) {
        case "docker":
            return new InsecureUrlResolver(
                "http://localhost:3000",
                "http://localhost:3003",
                "http://localhost:3001",
                options.tenantId,
                options.tenantSecret,
                getUser(),
                options.bearerSecret);

        case "r11s":
            return new InsecureUrlResolver(
                options.fluidHost,
                options.fluidHost.replace("www", "alfred"),
                options.fluidHost.replace("www", "historian"),
                options.tenantId,
                options.tenantSecret,
                getUser(),
                options.bearerSecret);

        case "tinylicious":
            return new InsecureUrlResolver(
                "http://localhost:3000",
                "http://localhost:3000",
                "http://localhost:3000",
                "tinylicious",
                "12345",
                getUser(),
                options.bearerSecret);

        case "spo":
        case "spo-df":
            return new OdspUrlResolver(
                options.server,
                { accessToken: options.odspAccessToken });

        default: // Local
            return new TestResolver(documentId);
    }
}

// Invoked by `start()` when the 'double' option is enabled to create the side-by-side panes.
function makeSideBySideDiv(divId?: string) {
    const div = document.createElement("div");
    div.style.flexGrow = "1";
    div.style.width = "50vw"; // ensure the divs don't encroach on each other
    div.style.border = "1px solid lightgray";
    div.style.boxSizing = "border-box";
    div.style.position = "relative";                // Make the new <div> a CSS stacking context.
    if (divId) {
        div.id = divId;
    }
    return div;
}

class WebpackCodeResolver implements IFluidCodeResolver{
    constructor(private readonly options: IBaseRouteOptions){}
    async resolveCodeDetails(details: IFluidCodeDetails): Promise<IResolvedFluidCodeDetails> {
        const baseUrl = details.config.cdn ?? `http://localhost:${this.options.port}`;
        let pkg = details.package;
        if(typeof pkg === "string"){
            const resp = await fetch(`${baseUrl}/package.json`);
            pkg = await resp.json() as IFluidPackage;
        }
        if(!isFluidPackage(pkg)){
            throw new Error("Not a fluid package");
        }
        const files = pkg.fluid.browser.umd.files;
        for(let i=0;i<pkg.fluid.browser.umd.files.length;i++){
            if(!files[i].startsWith("http")){
                files[i] = `${baseUrl}/${files[i]}`;
            }
        }
        const parse = extractPackageIdentifierDetails(details.package);
        return{
            config:details.config,
            package: details.package,
            resolvedPackage: pkg,
            resolvedPackageCacheId: parse.fullId,
        };
    }

}

export async function start(
    documentId: string,
    packageJson: IFluidPackage,
    fluidModule: IFluidModule,
    options: RouteOptions,
    div: HTMLDivElement,
): Promise<void> {
    let documentServiceFactory: IDocumentServiceFactory;
    let deltaConn: ILocalDeltaConnectionServer;

    switch (options.mode) {
        case "local": {
            deltaConn = LocalDeltaConnectionServer.create(new SessionStorageDbFactory(documentId));
            documentServiceFactory = new TestDocumentServiceFactory(deltaConn);
            break;
        }
        case "spo":
        case "spo-df": {
            // TODO: web socket token
            documentServiceFactory = new OdspDocumentServiceFactory(
                "webpack-component-loader",
                async (siteUrl, refresh) => { return options.odspAccessToken; },
                async (refresh) => { return options.pushAccessToken; },
                { send: (event) => { return; } },
            );
            break;
        }
        default: {
            documentServiceFactory = new RouterliciousDocumentServiceFactory(
                false,
                new DefaultErrorTracking(),
                false,
                true,
                undefined,
            );
        }
    }

    const urlResolver = getUrlResolver(documentId, options);

    // Construct a request
    const url = window.location.href;

<<<<<<< HEAD
    // Create Package
    const scriptIds: string[] = [];
    const pkg = await getResolvedPackage(packageJson, scriptIds);
    const codeDetails = pkg.details;
=======
    const codeDetails: IFluidCodeDetails ={
        package:packageJson,
        config:{},
    };
    const packageSeed: [IFluidCodeDetails, IFluidModule] =
        [codeDetails, wrapIfComponentPackage(packageJson, fluidModule)];
>>>>>>> 5dad16b9

    const host1Conf: IBaseHostConfig =
        { codeResolver: new WebpackCodeResolver(options), documentServiceFactory, urlResolver };
    const baseHost1 = new BaseHost(
        host1Conf,
        [packageSeed],
    );
    const container1Promise = baseHost1.initializeContainer(
        url,
        codeDetails,
    );

    // Side-by-side mode
    if (options.mode === "local" && !options.single) {
        // New documentServiceFactory for right div, same everything else
        const docServFac2: IDocumentServiceFactory = new TestDocumentServiceFactory(deltaConn);
        const hostConf2 =
            { codeResolver: new WebpackCodeResolver(options), documentServiceFactory: docServFac2, urlResolver };

        // This will create a new Loader/Container/Component from the BaseHost above. This is
        // intentional because we want to emulate two clients collaborating with each other.
        const baseHost2 = new BaseHost(
            hostConf2,
            [packageSeed],
        );
        const container2Promise = baseHost2.initializeContainer(
            url,
            codeDetails,
        );

        const leftDiv = makeSideBySideDiv("sbs-left");
        const rightDiv = makeSideBySideDiv("sbs-right");
        div.append(leftDiv, rightDiv);

        await Promise.all([
            container1Promise.then(async (container) => {
                await getComponentAndRender(baseHost1, url, leftDiv);
                // Handle the code upgrade scenario (which fires contextChanged)
                container.on("contextChanged", () => {
                    getComponentAndRender(baseHost1, url, leftDiv).catch(() => { });
                });
            }),
            container2Promise.then(async (container) => {
                await getComponentAndRender(baseHost2, url, rightDiv);
                // Handle the code upgrade scenario (which fires contextChanged)
                container.on("contextChanged", () => {
                    getComponentAndRender(baseHost2, url, rightDiv).catch(() => { });
                });
            }),
        ]);
    } else {
        const container = await container1Promise;
        await getComponentAndRender(baseHost1, url, div);
        // Handle the code upgrade scenario (which fires contextChanged)
        container.on("contextChanged", () => {
            getComponentAndRender(baseHost1, url, div).catch(() => { });
        });
    }
}

async function getComponentAndRender(baseHost: BaseHost, url: string, div: HTMLDivElement) {
    const component = await baseHost.getComponent(url);
    if (component === undefined) {
        return;
    }

    // Render the component with an HTMLViewAdapter to abstract the UI framework used by the component
    const view = new HTMLViewAdapter(component);
    view.render(div, { display: "block" });
}

export function getUserToken(bearerSecret: string) {
    const user = getUser();

    return jwt.sign({ user }, bearerSecret);
}<|MERGE_RESOLUTION|>--- conflicted
+++ resolved
@@ -100,52 +100,7 @@
             },
         };
     }
-<<<<<<< HEAD
-}
-
-async function getResolvedPackage(
-    packageJson: IPackage,
-    scriptIds: string[],
-): Promise<IResolvedPackage> {
-    // Start the creation of pkg.
-    if (!packageJson) {
-        throw new Error("No package specified");
-    }
-
-    if (!isFluidPackage(packageJson)) {
-        throw new Error(`Package ${packageJson.name} not a fluid module.`);
-    }
-
-    const details = extractDetails(`${packageJson.name}@${packageJson.version}`);
-    const legacyPackage = `${packageJson.name}@${packageJson.version}`;
-
-    const loadedScriptIds = await loadScripts(packageJson.fluid.browser.umd.files, window.location.origin);
-    loadedScriptIds.forEach((scriptId) => {
-        scriptIds.push(scriptId);
-    });
-
-    wrapIfComponentPackage(legacyPackage, packageJson);
-
-    return {
-        pkg: packageJson,
-        details: {
-            config: {
-                [`@${details.scope}:cdn`]: window.location.origin,
-            },
-            package: packageJson,
-        },
-        parsed: {
-            full: legacyPackage,
-            pkg: "NA",
-            name: "NA",
-            version: "NA",
-            scope: "NA",
-        },
-        packageUrl: "NA",
-    };
-=======
     return fluidModule;
->>>>>>> 5dad16b9
 }
 
 function getUrlResolver(documentId: string, options: RouteOptions): IUrlResolver {
@@ -277,19 +232,12 @@
     // Construct a request
     const url = window.location.href;
 
-<<<<<<< HEAD
-    // Create Package
-    const scriptIds: string[] = [];
-    const pkg = await getResolvedPackage(packageJson, scriptIds);
-    const codeDetails = pkg.details;
-=======
     const codeDetails: IFluidCodeDetails ={
         package:packageJson,
         config:{},
     };
     const packageSeed: [IFluidCodeDetails, IFluidModule] =
         [codeDetails, wrapIfComponentPackage(packageJson, fluidModule)];
->>>>>>> 5dad16b9
 
     const host1Conf: IBaseHostConfig =
         { codeResolver: new WebpackCodeResolver(options), documentServiceFactory, urlResolver };
