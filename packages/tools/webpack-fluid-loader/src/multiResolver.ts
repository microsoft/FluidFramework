/*!
 * Copyright (c) Microsoft Corporation and contributors. All rights reserved.
 * Licensed under the MIT License.
 */

import { IResolvedUrl, IUrlResolver } from "@fluidframework/driver-definitions";
import { IRequest } from "@fluidframework/core-interfaces";
import { LocalResolver } from "@fluidframework/local-driver";
import { InsecureUrlResolver } from "@fluidframework/driver-utils";
import { assert } from "@fluidframework/common-utils";
import { ITinyliciousRouteOptions, RouteOptions } from "./loader";
import { OdspUrlResolver } from "./odspUrlResolver";

export const dockerUrls = {
    hostUrl: "http://localhost:3000",
    ordererUrl: "http://localhost:3003",
    storageUrl: "http://localhost:3001",
};

const defaultTinyliciousPort = 7070;

export const tinyliciousUrls = (options: ITinyliciousRouteOptions) => {
    const port = options.tinyliciousPort ?? defaultTinyliciousPort;

    return {
        hostUrl: `http://localhost:${port}`,
        ordererUrl: `http://localhost:${port}`,
        storageUrl: `http://localhost:${port}`,
    };
};

function getUrlResolver(options: RouteOptions): IUrlResolver {
    switch (options.mode) {
        case "docker":
<<<<<<< HEAD
            assert(options.tenantId !== undefined, "options.tenantId is undefined");
=======
            assert(options.tenantId !== undefined, 0x31e /* options.tenantId is undefined */);
            assert(options.bearerSecret !== undefined, 0x31f /* options.bearerSecret is undefined */);
>>>>>>> f7c80111
            return new InsecureUrlResolver(
                dockerUrls.hostUrl,
                dockerUrls.ordererUrl,
                dockerUrls.storageUrl,
                options.tenantId,
                options.bearerSecret ?? "");

        case "r11s":
            assert(options.tenantId !== undefined, 0x320 /* options.tenantId is undefined */);
            assert(options.bearerSecret !== undefined, 0x321 /* options.bearerSecret is undefined */);
            assert(options.fluidHost !== undefined, 0x322 /* options.fluidHost is undefined */);
            if (options.discoveryEndpoint !== undefined) {
                return new InsecureUrlResolver(
                    "",
                    options.discoveryEndpoint,
                    "https://dummy-historian",
                    options.tenantId,
                    options.bearerSecret);
            }
            return new InsecureUrlResolver(
                options.fluidHost,
                options.fluidHost.replace("www", "alfred"),
                options.fluidHost.replace("www", "historian"),
                options.tenantId,
                options.bearerSecret);
        case "tinylicious": {
            assert(options.bearerSecret !== undefined, 0x323 /* options.bearerSecret is undefined */);
            const urls = tinyliciousUrls(options);
            return new InsecureUrlResolver(
                urls.hostUrl,
                urls.ordererUrl,
                urls.storageUrl,
                "tinylicious",
                options.bearerSecret);
        }
        case "spo":
        case "spo-df":
            assert(options.server !== undefined, 0x324 /* options.server is undefined */);
            assert(options.odspAccessToken !== undefined, 0x325 /* options.odspAccessToken is undefined */);
            return new OdspUrlResolver(
                options.server,
                { accessToken: options.odspAccessToken });

        default: // Local
            return new LocalResolver();
    }
}

export class MultiUrlResolver implements IUrlResolver {
    private readonly urlResolver: IUrlResolver;
    constructor(
        private readonly documentId: string,
        private readonly rawUrl: string,
        private readonly options: RouteOptions,
        private readonly useLocalResolver: boolean = false,
    ) {
        if (this.useLocalResolver) {
            this.urlResolver = new LocalResolver();
        } else {
            this.urlResolver = getUrlResolver(options);
        }
    }

    async getAbsoluteUrl(resolvedUrl: IResolvedUrl, relativeUrl: string): Promise<string> {
        let url = relativeUrl;
        if (url.startsWith("/")) {
            url = url.substr(1);
        }
        return `${this.rawUrl}/${this.documentId}/${url}`;
    }

    async resolve(request: IRequest): Promise<IResolvedUrl | undefined> {
        return this.urlResolver.resolve(request);
    }

    public async createRequestForCreateNew(
        fileName: string,
    ): Promise<IRequest> {
        if (this.useLocalResolver) {
            return (this.urlResolver as LocalResolver).createCreateNewRequest(fileName);
        }
        switch (this.options.mode) {
            case "r11s":
            case "docker":
            case "tinylicious":
                return (this.urlResolver as InsecureUrlResolver).createCreateNewRequest(fileName);

            case "spo":
            case "spo-df":
                return (this.urlResolver as OdspUrlResolver).createCreateNewRequest(fileName);

            default: // Local
                return (this.urlResolver as LocalResolver).createCreateNewRequest(fileName);
        }
    }
}<|MERGE_RESOLUTION|>--- conflicted
+++ resolved
@@ -32,12 +32,7 @@
 function getUrlResolver(options: RouteOptions): IUrlResolver {
     switch (options.mode) {
         case "docker":
-<<<<<<< HEAD
-            assert(options.tenantId !== undefined, "options.tenantId is undefined");
-=======
             assert(options.tenantId !== undefined, 0x31e /* options.tenantId is undefined */);
-            assert(options.bearerSecret !== undefined, 0x31f /* options.bearerSecret is undefined */);
->>>>>>> f7c80111
             return new InsecureUrlResolver(
                 dockerUrls.hostUrl,
                 dockerUrls.ordererUrl,
