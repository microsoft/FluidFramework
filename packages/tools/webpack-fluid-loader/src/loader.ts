--- conflicted
+++ resolved
@@ -14,12 +14,9 @@
     isFluidBrowserPackage,
     IProvideRuntimeFactory,
     IContainer,
-<<<<<<< HEAD
-    IFluidModuleWithDetails,
-=======
     IFluidPackage,
     IFluidCodeDetails,
->>>>>>> 6783a8ec
+    IFluidModuleWithDetails,
 } from "@fluidframework/container-definitions";
 import { Loader } from "@fluidframework/container-loader";
 import { prefetchLatestSnapshot } from "@fluidframework/odsp-driver";
