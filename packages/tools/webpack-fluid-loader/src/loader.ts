--- conflicted
+++ resolved
@@ -26,11 +26,7 @@
 import { IFluidObject, IFluidPackage, IFluidCodeDetails } from "@fluidframework/core-interfaces";
 import { IDocumentServiceFactory } from "@fluidframework/driver-definitions";
 import { LocalDocumentServiceFactory, LocalResolver } from "@fluidframework/local-driver";
-<<<<<<< HEAD
-import { RequestParser, FluidDataStoreRegistry } from "@fluidframework/runtime-utils";
-=======
-import { RequestParser, createDataStoreFactory } from "@fluidframework/runtime-utils";
->>>>>>> c97c692f
+import { RequestParser, FluidDataStoreRegistry, createDataStoreFactory } from "@fluidframework/runtime-utils";
 import { MultiUrlResolver } from "./multiResolver";
 import { deltaConns, getDocumentServiceFactory } from "./multiDocumentServiceFactory";
 
@@ -96,15 +92,9 @@
         const defaultFactory = createDataStoreFactory(packageJson.name, dataStoreFactory);
 
         const runtimeFactory = new ContainerRuntimeFactoryWithDefaultDataStore(
-<<<<<<< HEAD
-            packageJson.name,
+            defaultFactory,
             new FluidDataStoreRegistry([
-                [packageJson.name, Promise.resolve(dataStoreFactory)],
-=======
-            defaultFactory,
-            new Map([
                 [defaultFactory.type, Promise.resolve(defaultFactory)],
->>>>>>> c97c692f
             ]),
         );
         return {
