{
  "name": "@fluidframework/webpack-fluid-loader",
  "version": "0.27.0",
  "description": "Fluid object loader for webpack-dev-server",
  "homepage": "https://fluidframework.com",
  "repository": "microsoft/FluidFramework",
  "license": "MIT",
  "author": "Microsoft",
  "main": "dist/index.js",
  "module": "lib/index.js",
  "browser": {
    "moniker": "@fluidframework/server-services-client/dist/generateNames.js"
  },
  "types": "dist/index.d.ts",
  "scripts": {
    "build": "concurrently npm:build:compile npm:lint",
    "build:compile": "concurrently npm:tsc npm:build:esnext npm:build:webpack",
    "build:esnext": "tsc --project ./tsconfig.esnext.json",
    "build:full": "npm run build",
    "build:full:compile": "npm run build:compile",
    "build:webpack": "npm run webpack",
    "clean": "rimraf dist lib *.tsbuildinfo *.build.log",
    "eslint": "eslint --ext=ts,tsx --format stylish src",
    "eslint:fix": "eslint --ext=ts,tsx --format stylish src --fix",
    "lint": "npm run eslint",
    "lint:fix": "npm run eslint:fix",
    "prepack": "npm run webpack",
    "test": "npm run test:mocha",
    "test:coverage": "nyc npm test -- --reporter mocha-junit-reporter --reporter-options mochaFile=nyc/junit-report.xml",
    "test:mocha": "mocha --recursive dist/test --exit -r node_modules/@fluidframework/mocha-test-setup --unhandled-rejections=strict",
    "test:mocha:verbose": "cross-env FLUID_TEST_VERBOSE=1 npm run test:mocha",
    "tsc": "tsc",
    "tsfmt": "tsfmt --verify",
    "tsfmt:fix": "tsfmt --replace",
    "webpack": "webpack --color --config webpack.config.js"
  },
  "nyc": {
    "all": true,
    "cache-dir": "nyc/.cache",
    "exclude": [
      "src/test/**/*.ts",
      "dist/test/**/*.js"
    ],
    "exclude-after-remap": false,
    "include": [
      "src/**/*.ts",
      "dist/**/*.js"
    ],
    "report-dir": "nyc/report",
    "reporter": [
      "cobertura",
      "html",
      "text"
    ],
    "temp-directory": "nyc/.nyc_output"
  },
  "dependencies": {
    "@fluidframework/aqueduct": "^0.27.0",
    "@fluidframework/common-utils": "^0.24.0-0",
    "@fluidframework/container-definitions": "^0.27.0",
    "@fluidframework/container-loader": "^0.27.0",
    "@fluidframework/core-interfaces": "^0.27.0",
    "@fluidframework/driver-definitions": "^0.27.0",
    "@fluidframework/driver-utils": "^0.27.0",
    "@fluidframework/local-driver": "^0.27.0",
    "@fluidframework/odsp-driver": "^0.27.0",
    "@fluidframework/odsp-utils": "^0.27.0",
<<<<<<< HEAD
    "@fluidframework/protocol-definitions": "^0.1013.0",
=======
    "@fluidframework/protocol-definitions": "^0.1013.0-0",
>>>>>>> 521d802e
    "@fluidframework/routerlicious-driver": "^0.27.0",
    "@fluidframework/runtime-utils": "^0.27.0",
    "@fluidframework/server-local-server": "^0.1013.0-0",
    "@fluidframework/server-services-client": "^0.1013.0-0",
    "@fluidframework/test-runtime-utils": "^0.27.0",
    "@fluidframework/tool-utils": "^0.27.0",
    "@fluidframework/view-adapters": "^0.27.0",
    "@fluidframework/view-interfaces": "^0.27.0",
    "@fluidframework/web-code-loader": "^0.27.0",
    "axios": "^0.18.0",
    "express": "^4.16.3",
    "moniker": "^0.1.2",
    "nconf": "^0.10.0",
    "uuid": "^3.3.2",
    "webpack-dev-server": "^3.8.0"
  },
  "devDependencies": {
    "@fluidframework/build-common": "^0.19.2",
    "@fluidframework/eslint-config-fluid": "^0.19.1",
    "@fluidframework/mocha-test-setup": "^0.27.0",
    "@types/express": "^4.11.0",
    "@types/mocha": "^5.2.5",
    "@types/node": "^10.17.24",
    "@typescript-eslint/eslint-plugin": "~2.17.0",
    "@typescript-eslint/parser": "~2.17.0",
    "concurrently": "^5.2.0",
    "cross-env": "^7.0.2",
    "eslint": "~6.8.0",
    "eslint-plugin-eslint-comments": "~3.1.2",
    "eslint-plugin-import": "2.20.0",
    "eslint-plugin-no-null": "~1.0.2",
    "eslint-plugin-optimize-regex": "~1.1.7",
    "eslint-plugin-prefer-arrow": "~1.1.7",
    "eslint-plugin-react": "~7.18.0",
    "eslint-plugin-unicorn": "~15.0.1",
    "fs-extra": "^9.0.1",
    "mocha": "^8.1.1",
    "mocha-junit-reporter": "^1.18.0",
    "nyc": "^15.0.0",
    "rimraf": "^2.6.2",
    "source-map-loader": "^0.2.4",
    "ts-loader": "^6.1.2",
    "typescript": "~3.7.4",
    "typescript-formatter": "7.1.0",
    "webpack": "^4.43.0",
    "webpack-cli": "^3.3.11"
  }
}<|MERGE_RESOLUTION|>--- conflicted
+++ resolved
@@ -65,11 +65,7 @@
     "@fluidframework/local-driver": "^0.27.0",
     "@fluidframework/odsp-driver": "^0.27.0",
     "@fluidframework/odsp-utils": "^0.27.0",
-<<<<<<< HEAD
-    "@fluidframework/protocol-definitions": "^0.1013.0",
-=======
     "@fluidframework/protocol-definitions": "^0.1013.0-0",
->>>>>>> 521d802e
     "@fluidframework/routerlicious-driver": "^0.27.0",
     "@fluidframework/runtime-utils": "^0.27.0",
     "@fluidframework/server-local-server": "^0.1013.0-0",
