--- conflicted
+++ resolved
@@ -1,10 +1,6 @@
 {
   "name": "@microsoft/fluid-fetch",
-<<<<<<< HEAD
-  "version": "0.17.2",
-=======
   "version": "0.18.0",
->>>>>>> 11e596b6
   "description": "",
   "license": "MIT",
   "author": "Microsoft",
@@ -25,20 +21,6 @@
     "tsc": "tsc"
   },
   "dependencies": {
-<<<<<<< HEAD
-    "@microsoft/fluid-common-utils": "^0.16.0",
-    "@microsoft/fluid-driver-definitions": "^0.17.2",
-    "@microsoft/fluid-driver-utils": "^0.17.2",
-    "@microsoft/fluid-fluidapp-odsp-urlresolver": "^0.17.2",
-    "@microsoft/fluid-odsp-driver": "^0.17.2",
-    "@microsoft/fluid-odsp-urlresolver": "^0.17.2",
-    "@microsoft/fluid-odsp-utils": "^0.17.2",
-    "@microsoft/fluid-protocol-definitions": "^0.1004.2",
-    "@microsoft/fluid-routerlicious-driver": "^0.17.2",
-    "@microsoft/fluid-routerlicious-urlresolver": "^0.17.2",
-    "@microsoft/fluid-runtime-definitions": "^0.17.2",
-    "@microsoft/fluid-tool-utils": "^0.17.2"
-=======
     "@microsoft/fluid-common-utils": "^0.17.0",
     "@microsoft/fluid-driver-definitions": "^0.18.0",
     "@microsoft/fluid-driver-utils": "^0.18.0",
@@ -51,7 +33,6 @@
     "@microsoft/fluid-routerlicious-urlresolver": "^0.18.0",
     "@microsoft/fluid-runtime-definitions": "^0.18.0",
     "@microsoft/fluid-tool-utils": "^0.18.0"
->>>>>>> 11e596b6
   },
   "devDependencies": {
     "@microsoft/eslint-config-fluid": "^0.16.0",
