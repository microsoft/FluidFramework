/*!
 * Copyright (c) Microsoft Corporation. All rights reserved.
 * Licensed under the MIT License.
 */

<<<<<<< HEAD
import assert from "assert";
import fs from "fs";
import util from "util";
import { fromBase64ToUtf8 } from "@microsoft/fluid-common-utils";
=======
import * as assert from "assert";
import * as fs from "fs";
import * as util from "util";
import { fromBase64ToUtf8 } from "@fluidframework/common-utils";
>>>>>>> 747db28a
import {
    IDocumentService,
    IDocumentStorageService,
} from "@microsoft/fluid-driver-definitions";
import {
    ISnapshotTree,
    IVersion,
} from "@microsoft/fluid-protocol-definitions";
import { formatNumber } from "./fluidAnalyzeMessages";
import {
    dumpSnapshotStats,
    dumpSnapshotTrees,
    dumpSnapshotVersions,
    paramNumSnapshotVersions,
    paramSnapshotVersionIndex,
} from "./fluidFetchArgs";
import { latestVersionsId } from "./fluidFetchInit";

interface ISnapshotInfo {
    blobCountNew: number;
    blobCount: number;
    size: number;
    sizeNew: number;
}

interface IBlob {
    path: string;
    blobId: string;
    blob: Promise<string | undefined>;
    isTree: boolean;
    reused: boolean;
    canBeReused: boolean;
}

const blobCache = new Map<string, Promise<string>>();
let blobCachePrevious = new Map<string, Promise<string>>();
let blobCacheCurrent = new Map<string, Promise<string>>();

function fetchBlobs(prefix: string, tree: ISnapshotTree, storage: IDocumentStorageService) {
    const result: IBlob[] = [];
    for (const item of Object.keys(tree.blobs)) {
        const path = `${prefix}${item}`;
        const blobId = tree.blobs[item];
        if (blobId !== null) {
            let reused = true;
            const canBeReused = false;
            let blob = blobCachePrevious.get(blobId);
            if (!blob) {
                reused = false;
                blob = blobCache.get(blobId);
                if (blob === undefined) {
                    blob = storage.read(blobId);
                    blobCache.set(blobId, blob);
                }
            }
            blobCacheCurrent.set(blobId, blob);
            result.push({ path, blobId, blob, isTree: false, reused, canBeReused });
        }
    }
    return result;
}

async function fetchBlobsFromSnapshotTree(
    storage: IDocumentStorageService,
    tree: ISnapshotTree,
    prefix: string = "/",
    commit = true) {
    assert(Object.keys(tree.commits).length === 0 || (prefix === "/"));
    if (commit && dumpSnapshotTrees) {
        console.log(tree);
    }

    if (prefix === "/") {
        blobCachePrevious = blobCacheCurrent;
        blobCacheCurrent = new Map<string, Promise<string>>();
    }

    let result = fetchBlobs(prefix, tree, storage);

    if (commit) {
        assert(tree.id);
        const blobId = prefix === "/" ? "tree" : tree.id === null ? "no id" : tree.id;
        const content = JSON.stringify(tree, undefined, 2);
        const path = `${prefix}tree.json`;
        result.push({ path, blobId, blob: Promise.resolve(content), isTree: true, reused: false, canBeReused: false });
    }

    for (const component of Object.keys(tree.commits)) {
        const componentVersions = await storage.getVersions(tree.commits[component], 1);
        if (componentVersions.length !== 1) {
            console.error(`ERROR: Unable to get versions for ${component}`);
            continue;
        }
        const componentSnapShotTree = await reportErrors(
            `getSnapshotTree ${componentVersions[0].id}`,
            storage.getSnapshotTree(componentVersions[0]));
        if (componentSnapShotTree === null) {
            // eslint-disable-next-line max-len
            console.error(`No component tree for component = ${component}, path = ${prefix}, version = ${componentVersions[0].id}`);
            continue;
        }
        assert(componentSnapShotTree.id === tree.commits[component]);
        assert(componentSnapShotTree.id === componentVersions[0].id);
        const componentBlobs = await fetchBlobsFromSnapshotTree(
            storage,
            componentSnapShotTree,
            `${prefix}[${component}]/`);
        result = result.concat(componentBlobs);
    }

    for (const subtreeId of Object.keys(tree.trees)) {
        const subtree = tree.trees[subtreeId];
        assert(Object.keys(subtree.commits).length === 0);
        const componentBlobs = await fetchBlobsFromSnapshotTree(
            storage,
            subtree,
            `${prefix}${subtreeId}/`,
            false);
        result = result.concat(componentBlobs);
    }
    return result;
}

async function dumpSnapshotTreeVerbose(name: string, blobs: IBlob[]) {
    let size = 0;
    const sorted = blobs.sort((a, b) => a.path.localeCompare(b.path));

    let nameLength = 10;
    for (const item of sorted) {
        nameLength = Math.max(nameLength, item.path.length);
    }

    console.log("");
    console.log(`${"Blob Path".padEnd(nameLength)} | Reused |      Bytes`);
    console.log("-".repeat(nameLength + 26));
    for (const item of sorted) {
        const blob = await item.blob;
        if (blob === undefined) {
            continue;
        }
        // eslint-disable-next-line max-len
        console.log(`${item.path.padEnd(nameLength)} |    ${item.reused ? "X" : " "}   | ${formatNumber(blob.length).padStart(10)}`);
        size += blob.length;
    }

    console.log("-".repeat(nameLength + 26));
    console.log(`${"Total snapshot size".padEnd(nameLength)} |        | ${formatNumber(size).padStart(10)}`);
}

async function dumpSnapshotTree(name: string, blobs: IBlob[]): Promise<ISnapshotInfo> {
    let size = 0;
    let sizeNew = 0;
    let blobCountNew = 0;
    const sorted = blobs.sort((a, b) => a.path.localeCompare(b.path));

    for (const item of sorted) {
        const blob = await item.blob;
        if (blob === undefined) {
            continue;
        }
        if (!item.reused) {
            sizeNew += blob.length;
            blobCountNew++;
        }
        size += blob.length;
    }

    return { blobCountNew, blobCount: sorted.length, size, sizeNew };
}

async function saveSnapshot(name: string, blobs: IBlob[], saveDir: string) {
    const outDir = `${saveDir}/${name}/`;
    const mkdir = util.promisify(fs.mkdir);

    await mkdir(`${outDir}/decoded`, { recursive: true });
    await Promise.all(blobs.map(async (blob) => {
        const data = await blob.blob;
        if (data === undefined) {
            console.error(`ERROR: Unable to get data for blob ${blob.blobId}`);
            return;
        }

        if (!blob.isTree) {
            fs.writeFileSync(`${outDir}/${blob.blobId}`, data);
            const decoded = fromBase64ToUtf8(data);
            try {
                const object = JSON.parse(decoded);
                fs.writeFileSync(`${outDir}/decoded/${blob.blobId}.json`, JSON.stringify(object, undefined, 2));
            } catch (e) {
                fs.writeFileSync(`${outDir}/decoded/${blob.blobId}.txt`, decoded);
            }
        } else {
            // Write out same data for tree
            fs.writeFileSync(`${outDir}/${blob.blobId}.json`, data);
            fs.writeFileSync(`${outDir}/decoded/${blob.blobId}.json`, data);
        }
    }));
}

async function fetchBlobsFromVersion(storage: IDocumentStorageService, version: IVersion) {
    const tree = await reportErrors(`getSnapshotTree ${version.id}`, storage.getSnapshotTree(version));
    if (!tree) {
        return Promise.reject(new Error("Failed to load snapshot tree"));
    }
    return fetchBlobsFromSnapshotTree(storage, tree);
}

async function reportErrors<T>(message: string, res: Promise<T>) {
    try {
        return await res;
    } catch (error) {
        console.error(`Error calling ${message}`);
        throw error;
    }
}

export async function fluidFetchSnapshot(documentService?: IDocumentService, saveDir?: string) {
    if (!dumpSnapshotStats && !dumpSnapshotTrees && !dumpSnapshotVersions && saveDir === undefined) {
        return;
    }

    // --local mode - do not connect to storage.
    // For now, bail out early.
    // In future, separate download from analyzes parts and allow offline analyzes
    if (!documentService) {
        return;
    }

    console.log("\n");

    const storage = await documentService.connectToStorage();
    let version: IVersion | undefined;
    const versions = await reportErrors(
        `getVersions ${latestVersionsId}`,
        storage.getVersions(latestVersionsId, paramNumSnapshotVersions));
    if (dumpSnapshotVersions) {
        console.log("Snapshot versions");
        console.log(versions);
    }

    let blobsToDump: IBlob[] | undefined;
    if (paramSnapshotVersionIndex !== undefined) {
        version = versions[paramSnapshotVersionIndex];
        if (version === undefined) {
            console.log(`There are only ${versions.length} snapshots, --snapshotVersionIndex is too large`);
            return;
        }
        if (saveDir !== undefined) {
            blobsToDump = await fetchBlobsFromVersion(storage, version);
            const name = version.id;
            console.log(`Saving snapshot ${name}`);
            await saveSnapshot(name, blobsToDump, saveDir);
        }
    } else {
        version = versions[0];
        if (saveDir !== undefined && versions.length > 0) {
            console.log("  Name          |                  Date |       Size |   New Size |  Blobs | New Blobs");
            console.log("-".repeat(86));

            // Go in reverse order, to correctly calculate blob reuse - from oldest to newest snapshots
            for (let i = versions.length - 1; i >= 0; i--) {
                const v = versions[i];
                const blobs = await fetchBlobsFromVersion(storage, v);
                blobsToDump = blobs;
                const name = `${i}-${v.id}`;
                const res = await dumpSnapshotTree(name, blobs);

                let date = "";
                if (v.date) {
                    try {
                        date = new Date(v.date).toLocaleString();
                    } catch (e) {
                        date = v.date.replace("T", " ");
                        const index = date.lastIndexOf(".");
                        if (index > 0) {
                            date = `${date.substr(0, index)} Z`;
                        }
                    }
                }
                date = date.padStart(21);
                const size = formatNumber(res.size).padStart(10);
                const sizeNew = formatNumber(res.sizeNew).padStart(10);
                const blobCount = formatNumber(res.blobCount).padStart(6);
                const blobCountNew = formatNumber(res.blobCountNew).padStart(9);

                console.log(`${name.padEnd(15)} | ${date} | ${size} | ${sizeNew} | ${blobCount} | ${blobCountNew}`);

                await saveSnapshot(name, blobs, saveDir);
            }
        }
    }

    if (dumpSnapshotStats || dumpSnapshotTrees) {
        if (version === undefined) {
            console.log("No snapshot tree");
        } else {
            if (blobsToDump === undefined) {
                blobsToDump = await fetchBlobsFromVersion(storage, version);
            }
            console.log(`\n\nSnapshot version ${version.id}`);
            await dumpSnapshotTreeVerbose(version.id, blobsToDump);
        }
    }
}<|MERGE_RESOLUTION|>--- conflicted
+++ resolved
@@ -3,17 +3,10 @@
  * Licensed under the MIT License.
  */
 
-<<<<<<< HEAD
 import assert from "assert";
 import fs from "fs";
 import util from "util";
-import { fromBase64ToUtf8 } from "@microsoft/fluid-common-utils";
-=======
-import * as assert from "assert";
-import * as fs from "fs";
-import * as util from "util";
 import { fromBase64ToUtf8 } from "@fluidframework/common-utils";
->>>>>>> 747db28a
 import {
     IDocumentService,
     IDocumentStorageService,
