/*!
 * Copyright (c) Microsoft Corporation. All rights reserved.
 * Licensed under the MIT License.
 */

<<<<<<< HEAD
import fs from "fs";
import util from "util";
import { isSharepointURL } from "@microsoft/fluid-odsp-utils";
=======
import * as fs from "fs";
import * as util from "util";
import { isSharepointURL } from "@fluidframework/odsp-utils";
>>>>>>> 179e6c92
import { paramSaveDir, paramURL, parseArguments } from "./fluidFetchArgs";
import { connectionInfo, fluidFetchInit } from "./fluidFetchInit";
import { fluidFetchMessages } from "./fluidFetchMessages";
import { getSharepointFiles } from "./fluidFetchSharePoint";
import { fluidFetchSnapshot } from "./fluidFetchSnapshot";

async function fluidFetchOneFile(urlStr: string, name?: string) {
    const documentService = await fluidFetchInit(urlStr);
    const saveDir = paramSaveDir ? (name ? `${paramSaveDir}/${name}` : paramSaveDir) : undefined;
    if (saveDir !== undefined) {
        const mkdir = util.promisify(fs.mkdir);
        const writeFile = util.promisify(fs.writeFile);
        await mkdir(saveDir, { recursive: true });
        const info = {
            creationDate: new Date().toString(),
            connectionInfo,
            url: urlStr,
        };
        await writeFile(`${saveDir}/info.json`, JSON.stringify(info, undefined, 2));
    }

    await fluidFetchMessages(documentService, saveDir);
    await fluidFetchSnapshot(documentService, saveDir);
}

function getSharepointServerRelativePathFromURL(url: URL) {
    if (url.pathname.startsWith("/_api/v2.1/drives/")) {
        return undefined;
    }

    const hostnameParts = url.hostname.split(".");
    const suffix = hostnameParts[0].endsWith("-my") ? "/_layouts/15/onedrive.aspx" : "/forms/allitems.aspx";

    let sitePath = url.pathname;
    if (url.searchParams.has("id")) {
        sitePath = url.searchParams.get("id") as string;
    } else if (url.searchParams.has("RootFolder")) {
        sitePath = url.searchParams.get("RootFolder") as string;
    } else if (url.pathname.toLowerCase().endsWith(suffix)) {
        sitePath = sitePath.substr(0, url.pathname.length - suffix.length);
    }

    return decodeURI(sitePath);
}

async function fluidFetchMain() {
    if (!paramURL) {
        return;
    }

    const url = new URL(paramURL);
    const server = url.hostname;
    if (isSharepointURL(server)) {
        // See if the url given represent a sharepoint directory
        const serverRelativePath = getSharepointServerRelativePathFromURL(url);
        if (serverRelativePath) {
            const files = await getSharepointFiles(server, serverRelativePath, false);
            for (const { path, name, drive, item } of files) {
                if (name.endsWith(".b") || name.endsWith(".fluid")) {
                    console.log(`File: ${path}/${name}`);
                    await fluidFetchOneFile(`https://${server}/_api/v2.1/drives/${drive}/items/${item}`, name);
                }
            }
            return;
        }
    }

    return fluidFetchOneFile(paramURL);
}

parseArguments();

// eslint-disable-next-line @typescript-eslint/no-floating-promises
fluidFetchMain()
    .catch((error: Error) => {
        if (error instanceof Error) {
            let extraMsg = "";
            for (const key of Object.keys(error)) {
                if (key !== "message" && key !== "stack") {
                    extraMsg += `\n${key}: ${JSON.stringify(error[key], undefined, 2)}`;
                }
            }
            console.error(`ERROR: ${error.stack}${extraMsg}`);
        } else if (typeof error === "object") {
            console.error(`ERROR: Unknown exception object\n${JSON.stringify(error, undefined, 2)}`);
        } else {
            console.error(`ERROR: ${error}`);
        }
    })
    .then(() => process.exit(0));<|MERGE_RESOLUTION|>--- conflicted
+++ resolved
@@ -3,15 +3,9 @@
  * Licensed under the MIT License.
  */
 
-<<<<<<< HEAD
 import fs from "fs";
 import util from "util";
-import { isSharepointURL } from "@microsoft/fluid-odsp-utils";
-=======
-import * as fs from "fs";
-import * as util from "util";
 import { isSharepointURL } from "@fluidframework/odsp-utils";
->>>>>>> 179e6c92
 import { paramSaveDir, paramURL, parseArguments } from "./fluidFetchArgs";
 import { connectionInfo, fluidFetchInit } from "./fluidFetchInit";
 import { fluidFetchMessages } from "./fluidFetchMessages";
