--- conflicted
+++ resolved
@@ -92,29 +92,6 @@
 interface NoDebuggerInstanceProps extends HasContainerId, CanLookForDebugger {}
 
 function NoDebuggerInstance(props: NoDebuggerInstanceProps): React.ReactElement {
-<<<<<<< HEAD
-    const { containerId, onRetryDebugger } = props;
-
-    const retryButtonTooltipId = useId("retry-button-tooltip");
-
-    // TODO: give more info and link to docs, etc. for using the tooling.
-    return (
-        <Stack horizontalAlign="center" tokens={{ childrenGap: 10 }}>
-            <StackItem>
-                <div>No debugger has been initialized for container ID "{containerId}".</div>
-            </StackItem>
-            <StackItem>
-                <TooltipHost content="Look again" id={retryButtonTooltipId}>
-                    <IconButton
-                        onClick={onRetryDebugger}
-                        menuIconProps={{ iconName: "Refresh" }}
-                        aria-describedby={retryButtonTooltipId}
-                    />
-                </TooltipHost>
-            </StackItem>
-        </Stack>
-    );
-=======
 	const { containerId, onRetryDebugger } = props;
 
 	const retryButtonTooltipId = useId("retry-button-tooltip");
@@ -123,7 +100,7 @@
 	return (
 		<Stack horizontalAlign="center" tokens={{ childrenGap: 10 }}>
 			<StackItem>
-				<div>No debugger has been initialized for container ID "${containerId}".</div>
+				<div>No debugger has been initialized for container ID "{containerId}".</div>
 			</StackItem>
 			<StackItem>
 				<TooltipHost content="Look again" id={retryButtonTooltipId}>
@@ -136,7 +113,6 @@
 			</StackItem>
 		</Stack>
 	);
->>>>>>> e28f9fb9
 }
 
 /**
@@ -145,30 +121,6 @@
 interface DebuggerDisposedProps extends HasContainerId, CanLookForDebugger {}
 
 function DebuggerDisposed(props: DebuggerDisposedProps): React.ReactElement {
-<<<<<<< HEAD
-    const { containerId, onRetryDebugger } = props;
-
-    const retryButtonTooltipId = useId("retry-button-tooltip");
-
-    return (
-        <Stack horizontalAlign="center" tokens={{ childrenGap: 10 }}>
-            <StackItem>
-                <div>
-                    The debugger associated with container ID "{containerId}" has been disposed.
-                </div>
-            </StackItem>
-            <StackItem>
-                <TooltipHost content="Look again" id={retryButtonTooltipId}>
-                    <IconButton
-                        onClick={onRetryDebugger}
-                        menuIconProps={{ iconName: "Refresh" }}
-                        aria-describedby={retryButtonTooltipId}
-                    />
-                </TooltipHost>
-            </StackItem>
-        </Stack>
-    );
-=======
 	const { containerId, onRetryDebugger } = props;
 
 	const retryButtonTooltipId = useId("retry-button-tooltip");
@@ -177,7 +129,7 @@
 		<Stack horizontalAlign="center" tokens={{ childrenGap: 10 }}>
 			<StackItem>
 				<div>
-					The debugger associated with container ID "${containerId}" has been disposed.
+					The debugger associated with container ID ${containerId}" has been disposed.
 				</div>
 			</StackItem>
 			<StackItem>
@@ -191,5 +143,4 @@
 			</StackItem>
 		</Stack>
 	);
->>>>>>> e28f9fb9
 }