--- conflicted
+++ resolved
@@ -3,15 +3,16 @@
  * Licensed under the MIT License.
  */
 import { Stack, StackItem } from "@fluentui/react";
-import React, { useEffect, useState } from "react";
+import React from "react";
 
 import { IClient } from "@fluidframework/protocol-definitions";
+
+import { AudienceChangeLogEntry } from "@fluid-tools/client-debugger";
 
 import { combineMembersWithMultipleConnections } from "../Audience";
 import { HasClientDebugger } from "../CommonProps";
 import { useMyClientConnection, useMyClientId } from "../ReactHooks";
 import { AudienceMemberViewProps } from "./client-data-views";
-import { AudienceHistory } from "./ClientDebugView";
 
 // TODOs:
 // - Special annotation for the member elected as the summarizer
@@ -21,11 +22,6 @@
  * {@link AudienceView} input props.
  */
 export interface AudienceViewProps extends HasClientDebugger {
-    /**
-     * Audience history to show member come and go records.
-     */
-    history: AudienceHistory[];
-
     /**
      * Callback to render data about an individual audience member.
      */
@@ -38,22 +34,22 @@
  * @param props - See {@link AudienceViewProps}.
  */
 export function AudienceView(props: AudienceViewProps): React.ReactElement {
-<<<<<<< HEAD
     const { clientDebugger, onRenderAudienceMember } = props;
 
     const myClientId = useMyClientId(clientDebugger);
     const myClientConnection = useMyClientConnection(clientDebugger);
-=======
-    const { audience, history, myself, onRenderAudienceMember } = props;
->>>>>>> a2a6d214
 
-    const [allAudienceMembers, setAllAudienceMembers] = useState<Map<string, IClient>>(
+    const [allAudienceMembers, setAllAudienceMembers] = React.useState<Map<string, IClient>>(
         clientDebugger.getAudienceMembers(),
     );
+    const [audienceHistory, setAudienceHistory] = React.useState<readonly AudienceChangeLogEntry[]>(
+        clientDebugger.getAudienceHistory(),
+    );
 
-    useEffect(() => {
+    React.useEffect(() => {
         function onAudienceMembersChanged(): void {
             setAllAudienceMembers(clientDebugger.getAudienceMembers());
+            setAudienceHistory(clientDebugger.getAudienceHistory());
         }
 
         clientDebugger.on("audienceMemberAdded", onAudienceMembersChanged);
@@ -63,9 +59,69 @@
             clientDebugger.off("audienceMemberAdded", onAudienceMembersChanged);
             clientDebugger.off("audienceMemberRemoved", onAudienceMembersChanged);
         };
-    }, [clientDebugger, setAllAudienceMembers]);
+    }, [clientDebugger, setAllAudienceMembers, setAudienceHistory]);
 
-    const transformedAudience = combineMembersWithMultipleConnections(allAudienceMembers);
+    return (
+        <Stack
+            styles={{
+                root: {
+                    height: "100%",
+                },
+            }}
+        >
+            <StackItem>
+                <div className="audience-view-members-list">
+                    <h3>Audience members ({allAudienceMembers.size})</h3>
+                </div>
+                <MembersView
+                    audience={allAudienceMembers}
+                    myClientId={myClientId}
+                    myClientConnection={myClientConnection}
+                    onRenderAudienceMember={onRenderAudienceMember}
+                />
+            </StackItem>
+            <StackItem>
+                <div className="history-list">
+                    <h3>History</h3>
+                </div>
+                <HistoryView history={audienceHistory} />
+            </StackItem>
+        </Stack>
+    );
+}
+
+/**
+ * {@link MembersView} input props.
+ */
+interface MembersViewProps {
+    /**
+     * The current audience
+     */
+    audience: Map<string, IClient>;
+
+    /**
+     * My client ID, if the Container is connected.
+     */
+    myClientId: string | undefined;
+
+    /**
+     * My client connection data, if the Container is connected.
+     */
+    myClientConnection: IClient | undefined;
+
+    /**
+     * Callback to render data about an individual audience member.
+     */
+    onRenderAudienceMember(props: AudienceMemberViewProps): React.ReactElement;
+}
+
+/**
+ * Displays a list of current audience members and their metadata.
+ */
+function MembersView(props: MembersViewProps): React.ReactElement {
+    const { audience, myClientId, myClientConnection, onRenderAudienceMember } = props;
+
+    const transformedAudience = combineMembersWithMultipleConnections(audience);
 
     const memberViews: React.ReactElement[] = [];
     for (const member of transformedAudience.values()) {
@@ -80,39 +136,56 @@
         );
     }
 
+    return <Stack>{memberViews}</Stack>;
+}
+
+/**
+ * {@link HistoryView} input props.
+ */
+interface HistoryViewProps {
+    /**
+     * History of audience changes tracked by the debugger.
+     */
+    history: readonly AudienceChangeLogEntry[];
+}
+
+/**
+ * Displays a historical log of audience member changes.
+ */
+function HistoryView(props: HistoryViewProps): React.ReactElement {
+    const { history } = props;
+
+    const nowTimeStamp = new Date();
+
+    // Reverse history such that newest events are displayed first
+    const reversedHistoryLog = [...history].reverse();
+
     const historyViews: React.ReactElement[] = [];
-    for (const h of history.values()) {
+    for (const changeEntry of reversedHistoryLog) {
+        const changeTimeStamp = new Date(changeEntry.timestamp);
+        const wasChangeToday = nowTimeStamp.getDate() === changeTimeStamp.getDate();
+
         historyViews.push(
-            <ul key={h.audienceMemberId}> <li>
-                <b>Id: </b>{h.audienceMemberId}
-                <br /><b>Time: </b> {new Date(h.timestamp).toDateString()}
-                <br /><b>Type: </b> {h.type}</li>
-            </ul>
+            <li key={changeEntry.changeKind}>
+                <b>Client ID: </b>
+                {changeEntry.clientId}
+                <br />
+                <b>Time: </b>{" "}
+                {wasChangeToday ? changeTimeStamp.toTimeString() : changeTimeStamp.toDateString()}
+                <br />
+                <b>Type: </b> {changeEntry.changeKind}
+            </li>,
         );
     }
-
 
     return (
         <Stack
             styles={{
                 root: {
-                    height: "100%",
+                    overflowY: "auto",
                 },
             }}
         >
-            <StackItem>
-                <div className="audience-view-members-list">
-                    <b>Audience members ({allAudienceMembers.size})</b>
-                </div>
-            </StackItem>
-            <StackItem>
-                <Stack>{memberViews}</Stack>
-            </StackItem>
-            <StackItem>
-                <div className="history-list">
-                    <b>History</b>
-                </div>
-            </StackItem>
             <ul>{historyViews}</ul>
         </Stack>
     );
