--- conflicted
+++ resolved
@@ -42,16 +42,6 @@
 	const [containerConnectionState, setContainerConnectionState] = React.useState<ConnectionState>(
 		container.connectionState,
 	);
-<<<<<<< HEAD
-
-=======
-	const [isContainerAttached, setIsContainerAttached] = React.useState<boolean>(
-		clientDebugger.isContainerAttached(),
-	);
-	const [isContainerConnected, setIsContainerConnected] = React.useState<boolean>(
-		clientDebugger.isContainerConnected(),
-	);
->>>>>>> e5927933
 	const [containerResolvedUrl, setContainerResolvedUrl] = React.useState<
 		IResolvedUrl | undefined
 	>(container.resolvedUrl);
@@ -94,11 +84,7 @@
 			container.off("closed", onContainerClosed);
 		};
 	}, [
-<<<<<<< HEAD
 		container,
-=======
-		clientDebugger,
->>>>>>> e5927933
 		setIsContainerDirty,
 		setIsContainerClosed,
 		setContainerAttachState,
