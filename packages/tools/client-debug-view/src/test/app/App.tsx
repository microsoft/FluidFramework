/*!
 * Copyright (c) Microsoft Corporation and contributors. All rights reserved.
 * Licensed under the MIT License.
 */
import {
	Spinner,
	Stack,
	StackItem,
	ThemeProvider,
	createTheme,
	mergeStyles,
} from "@fluentui/react";
import React from "react";

import { IFluidHandle } from "@fluidframework/core-interfaces";
import { SharedCounter } from "@fluidframework/counter";
import { ContainerSchema, IFluidContainer } from "@fluidframework/fluid-static";
import { SharedMap } from "@fluidframework/map";
import { SharedString } from "@fluidframework/sequence";
import { ITinyliciousAudience, TinyliciousClient } from "@fluidframework/tinylicious-client";

import { CollaborativeTextView } from "@fluid-example/collaborative-textarea";
import { closeFluidClientDebugger } from "@fluid-tools/client-debugger";

<<<<<<< HEAD
import { FluidClientDebugger } from "../../Debugger";
=======
>>>>>>> e5927933
import { CounterWidget } from "../../components";
import {
	ContainerInfo,
	createFluidContainer,
	initializeFluidClientDebugger,
	loadExistingFluidContainer,
} from "../ClientUtilities";

/**
 * Key in the app's `rootMap` under which the SharedString object is stored.
 */
const sharedTextKey = "shared-text";

/**
 * Key in the app's `rootMap` under which the SharedCounter object is stored.
 */
const sharedCounterKey = "shared-counter";

/**
 * Schema used by the app.
 */
const containerSchema: ContainerSchema = {
	initialObjects: {
		rootMap: SharedMap,
	},
	dynamicObjectTypes: [SharedCounter, SharedMap, SharedString],
};

/**
 * Helper function to read the container ID from the URL location.
 */
function getContainerIdFromLocation(location: Location): string {
	return location.hash.slice(1);
}

/**
 * Populate the app's `rootMap` with the desired initial data for use with the client debug view.
 */
async function populateRootMap(container: IFluidContainer): Promise<void> {
	const rootMap = container.initialObjects.rootMap as SharedMap;
	if (rootMap === undefined) {
		throw new Error('"rootMap" not found in initialObjects tree.');
	}

	// Set up SharedText for text form
	const sharedText = await container.create(SharedString);
	sharedText.insertText(0, "Enter text here.");
	rootMap.set(sharedTextKey, sharedText.handle);

	// Set up SharedCounter for counter widget
	const sharedCounter = await container.create(SharedCounter);
	rootMap.set(sharedCounterKey, sharedCounter.handle);
	// Also set a couple of primitives for testing the debug view
	rootMap.set("numeric-value", 42);
	rootMap.set("string-value", "Hello world!");
	rootMap.set("record-value", {
		aNumber: 37,
		aString: "Here is some text content.",
		anObject: {
			a: "a",
			b: "b",
		},
	});
}

/**
 * React hook for asynchronously creating / loading the Fluid Container.
 */
function useContainerInfo(): ContainerInfo | undefined {
	const [containerInfo, setContainerInfo] = React.useState<ContainerInfo | undefined>();

	// Get the Fluid Data data on app startup and store in the state
	React.useEffect(() => {
		async function getFluidData(): Promise<ContainerInfo> {
			const client: TinyliciousClient = new TinyliciousClient();

			let container: IFluidContainer;
			let audience: ITinyliciousAudience;
			let containerId = getContainerIdFromLocation(window.location);
			if (containerId.length === 0) {
				({ container, audience, containerId } = await createFluidContainer(
					client,
					containerSchema,
					populateRootMap,
				));
			} else {
				({ container, audience } = await loadExistingFluidContainer(
					client,
					containerId,
					containerSchema,
				));
			}

			return { container, audience, containerId };
		}

		getFluidData().then(
			(data) => {
				if (getContainerIdFromLocation(window.location) !== data.containerId) {
					window.location.hash = data.containerId;
				}

				initializeFluidClientDebugger(data);
				setContainerInfo(data);
			},
			(error) => {
				throw error;
			},
		);

		return (): void => {
			if (containerInfo !== undefined) {
				containerInfo.container.dispose();
				closeFluidClientDebugger(containerInfo.containerId);
			}
		};
	}, []);

	return containerInfo;
}

const appTheme = createTheme({
	palette: {
		themePrimary: "#0078d4",
		themeLighterAlt: "#eff6fc",
		themeLighter: "#deecf9",
		themeLight: "#c7e0f4",
		themeTertiary: "#71afe5",
		themeSecondary: "#2b88d8",
		themeDarkAlt: "#106ebe",
		themeDark: "#005a9e",
		themeDarker: "#004578",
		neutralLighterAlt: "#faf9f8",
		neutralLighter: "#f3f2f1",
		neutralLight: "#edebe9",
		neutralQuaternaryAlt: "#e1dfdd",
		neutralQuaternary: "#d0d0d0",
		neutralTertiaryAlt: "#c8c6c4",
		neutralTertiary: "#a19f9d",
		neutralSecondary: "#605e5c",
		neutralSecondaryAlt: "#8a8886",
		neutralPrimaryAlt: "#3b3a39",
		neutralPrimary: "#323130",
		neutralDark: "#201f1e",
		black: "#000000",
		white: "#ffffff",
	},
});

const rootStackStyles = mergeStyles({
	height: "100vh",
});

const appViewPaneStackStyles = mergeStyles({
	padding: "5px",
	height: "100%",
	flex: 1,
});

export function App(): React.ReactElement {
	// Load the collaborative SharedString object
	const containerInfo = useContainerInfo();

	const view =
		containerInfo !== undefined ? (
			<AppView containerInfo={containerInfo} />
		) : (
			<Stack horizontalAlign="center" tokens={{ childrenGap: 10 }}>
				<Spinner />
				<div>Loading Fluid container...</div>
			</Stack>
		);

	return <ThemeProvider theme={appTheme}>{view}</ThemeProvider>;
}

/**
 * {@link AppView} input props.
 */
interface AppViewProps {
	containerInfo: ContainerInfo;
}

/**
 * Inner app view.
 *
 * @remarks Valid to display once the container has been created / loaded.
 */
function AppView(props: AppViewProps): React.ReactElement {
	const { containerInfo } = props;
<<<<<<< HEAD
	const { container, containerId } = containerInfo;
=======
	const { container } = containerInfo;
>>>>>>> e5927933

	const rootMap = container.initialObjects.rootMap as SharedMap;
	if (rootMap === undefined) {
		throw new Error('"rootMap" not found in initialObjects tree.');
	}

	const sharedTextHandle = rootMap.get(sharedTextKey) as IFluidHandle<SharedString>;
	if (sharedTextHandle === undefined) {
		throw new Error(`"${sharedTextKey}" entry not found in rootMap.`);
	}

	const sharedCounterHandle = rootMap.get(sharedCounterKey) as IFluidHandle<SharedCounter>;
	if (sharedCounterHandle === undefined) {
		throw new Error(`"${sharedCounterKey}" entry not found in rootMap.`);
	}

	return (
		<Stack horizontal className={rootStackStyles}>
			<StackItem className={appViewPaneStackStyles}>
				<Stack>
					<StackItem>
						<CounterView sharedCounterHandle={sharedCounterHandle} />
					</StackItem>
					<StackItem>
						<TextView sharedTextHandle={sharedTextHandle} />
					</StackItem>
				</Stack>
			</StackItem>
<<<<<<< HEAD
			<StackItem className={debuggerViewPaneStackStyles}>
				<FluidClientDebugger containerId={containerId} />
			</StackItem>
=======
>>>>>>> e5927933
		</Stack>
	);
}

interface TextViewProps {
	sharedTextHandle: IFluidHandle<SharedString>;
}

function TextView(props: TextViewProps): React.ReactElement {
	const { sharedTextHandle } = props;

	const [sharedText, setSharedText] = React.useState<SharedString | undefined>();

	React.useEffect(() => {
		sharedTextHandle.get().then(setSharedText, (error) => {
			console.error(`Error encountered loading SharedString: "${error}".`);
			throw error;
		});
	}, [sharedTextHandle, setSharedText]);

	return sharedText === undefined ? <Spinner /> : <CollaborativeTextView text={sharedText} />;
}

interface CounterViewProps {
	sharedCounterHandle: IFluidHandle<SharedCounter>;
}

function CounterView(props: CounterViewProps): React.ReactElement {
	const { sharedCounterHandle } = props;

	const [sharedCounter, setSharedCounter] = React.useState<SharedCounter | undefined>();

	React.useEffect(() => {
		sharedCounterHandle.get().then(setSharedCounter, (error) => {
			console.error(`Error encountered loading SharedCounter: "${error}".`);
			throw error;
		});
	}, [sharedCounterHandle, setSharedCounter]);

	return sharedCounter === undefined ? <Spinner /> : <CounterWidget counter={sharedCounter} />;
}<|MERGE_RESOLUTION|>--- conflicted
+++ resolved
@@ -22,10 +22,6 @@
 import { CollaborativeTextView } from "@fluid-example/collaborative-textarea";
 import { closeFluidClientDebugger } from "@fluid-tools/client-debugger";
 
-<<<<<<< HEAD
-import { FluidClientDebugger } from "../../Debugger";
-=======
->>>>>>> e5927933
 import { CounterWidget } from "../../components";
 import {
 	ContainerInfo,
@@ -216,11 +212,7 @@
  */
 function AppView(props: AppViewProps): React.ReactElement {
 	const { containerInfo } = props;
-<<<<<<< HEAD
-	const { container, containerId } = containerInfo;
-=======
 	const { container } = containerInfo;
->>>>>>> e5927933
 
 	const rootMap = container.initialObjects.rootMap as SharedMap;
 	if (rootMap === undefined) {
@@ -249,12 +241,6 @@
 					</StackItem>
 				</Stack>
 			</StackItem>
-<<<<<<< HEAD
-			<StackItem className={debuggerViewPaneStackStyles}>
-				<FluidClientDebugger containerId={containerId} />
-			</StackItem>
-=======
->>>>>>> e5927933
 		</Stack>
 	);
 }
