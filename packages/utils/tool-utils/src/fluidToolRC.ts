--- conflicted
+++ resolved
@@ -9,7 +9,7 @@
 import os from "os";
 import path from "path";
 import util from "util";
-import { lock, unlock } from "proper-lockfile";
+import { lock } from "proper-lockfile";
 import { IOdspTokens } from "@fluidframework/odsp-doclib-utils";
 
 export interface IAsyncCache<TKey, TValue> {
@@ -54,23 +54,6 @@
     return writeFile(getRCFileName(), Buffer.from(content, "utf8"));
 }
 
-<<<<<<< HEAD
-export async function lockRC<T>(callback: () => Promise<T>) {
-    let locked = false;
-    do{
-        try{
-            await lock(getRCFileName(), { realpath: false });
-            locked = true;
-        }catch{
-            await new Promise((resolve)=>setTimeout(resolve, 0));
-         }
-    }while(!locked);
-    try{
-        return await callback();
-    }finally{
-        await unlock(getRCFileName(), { realpath: false });
-    }
-=======
 // eslint-disable-next-line prefer-arrow/prefer-arrow-functions
 export async function lockRC() {
     // eslint-disable-next-line @typescript-eslint/no-unsafe-return
@@ -80,5 +63,4 @@
         },
         realpath: false,
     });
->>>>>>> 80937b8d
 }