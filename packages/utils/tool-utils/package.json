{
  "name": "@fluidframework/tool-utils",
  "version": "0.59.2000",
  "description": "Common utilities for Fluid tools",
  "homepage": "https://fluidframework.com",
  "repository": {
    "type": "git",
    "url": "https://github.com/microsoft/FluidFramework.git",
    "directory": "packages/utils/tool-utils"
  },
  "license": "MIT",
  "author": "Microsoft and contributors",
  "sideEffects": false,
  "main": "dist/index.js",
  "module": "lib/index.js",
  "types": "dist/index.d.ts",
  "scripts": {
    "build": "npm run build:genver && concurrently npm:build:compile npm:lint && npm run build:docs",
    "build:commonjs": "npm run tsc && npm run typetests:gen && npm run build:test",
    "build:compile": "concurrently npm:build:commonjs npm:build:esnext",
    "build:docs": "api-extractor run --local --typescript-compiler-folder ../../../node_modules/typescript && copyfiles -u 1 ./_api-extractor-temp/doc-models/* ../../../_api-extractor-temp/",
    "build:esnext": "tsc --project ./tsconfig.esnext.json",
    "build:full": "npm run build",
    "build:full:compile": "npm run build:compile",
    "build:genver": "gen-version",
    "build:test": "tsc --project ./src/test/tsconfig.json",
    "ci:build:docs": "api-extractor run --typescript-compiler-folder ../../../node_modules/typescript && copyfiles -u 1 ./_api-extractor-temp/* ../../../_api-extractor-temp/",
    "clean": "rimraf dist *.tsbuildinfo *.build.log",
    "eslint": "eslint --format stylish src",
    "eslint:fix": "eslint --format stylish src --fix --fix-type problem,suggestion,layout",
    "lint": "npm run eslint",
    "lint:fix": "npm run eslint:fix",
    "test": "npm run test:mocha",
    "test:coverage": "nyc npm run test:report",
    "test:mocha": "mocha --ignore 'dist/test/types/*' --recursive dist/test -r node_modules/@fluidframework/mocha-test-setup --unhandled-rejections=strict",
    "test:mocha:verbose": "cross-env FLUID_TEST_VERBOSE=1 npm run test:mocha",
    "test:report": "npm test -- -- --reporter xunit --reporter-option output=nyc/mocha-junit-report.xml",
    "tsc": "tsc",
    "tsfmt": "tsfmt --verify",
    "tsfmt:fix": "tsfmt --replace",
    "typetests:gen": "fluid-type-validator -g -d ."
  },
  "nyc": {
    "all": true,
    "cache-dir": "nyc/.cache",
    "exclude": [
      "src/test/**/*.ts",
      "dist/test/**/*.js"
    ],
    "exclude-after-remap": false,
    "include": [
      "src/**/*.ts",
      "dist/**/*.js"
    ],
    "report-dir": "nyc/report",
    "reporter": [
      "cobertura",
      "html",
      "text"
    ],
    "temp-directory": "nyc/.nyc_output"
  },
  "dependencies": {
    "@fluidframework/common-utils": "^0.32.1",
    "@fluidframework/odsp-doclib-utils": "^0.59.2000",
    "@fluidframework/protocol-base": "^0.1036.1000-0",
    "@fluidframework/protocol-definitions": "^0.1028.1000-0",
    "async-mutex": "^0.3.1",
    "debug": "^4.1.1",
    "jwt-decode": "^2.2.0",
    "proper-lockfile": "^4.1.2"
  },
  "devDependencies": {
    "@fluidframework/build-common": "^0.23.0",
    "@fluidframework/eslint-config-fluid": "^0.28.1000-61189",
    "@fluidframework/mocha-test-setup": "^0.59.2000",
<<<<<<< HEAD
    "@fluidframework/tool-utils-previous": "npm:@fluidframework/tool-utils@^0.58.0",
    "@microsoft/api-extractor": "^7.21.3",
=======
    "@fluidframework/tool-utils-previous": "npm:@fluidframework/tool-utils@0.59.1000",
    "@microsoft/api-extractor": "^7.16.1",
>>>>>>> 45f62620
    "@rushstack/eslint-config": "^2.5.1",
    "@types/debug": "^4.1.5",
    "@types/jwt-decode": "^2.2.1",
    "@types/mocha": "^8.2.2",
    "@types/node": "^14.18.0",
    "@typescript-eslint/eslint-plugin": "~5.9.0",
    "@typescript-eslint/parser": "~5.9.0",
    "concurrently": "^6.2.0",
    "copyfiles": "^2.1.0",
    "cross-env": "^7.0.2",
    "eslint": "~8.6.0",
    "eslint-plugin-editorconfig": "~3.2.0",
    "eslint-plugin-eslint-comments": "~3.2.0",
    "eslint-plugin-import": "~2.25.4",
    "eslint-plugin-no-null": "~1.0.2",
    "eslint-plugin-react": "~7.28.0",
    "eslint-plugin-unicorn": "~40.0.0",
    "mocha": "^8.4.0",
    "nyc": "^15.0.0",
    "rimraf": "^2.6.2",
    "typescript": "~4.5.5",
    "typescript-formatter": "7.1.0"
  },
  "typeValidation": {
    "version": "0.59.2000",
    "broken": {}
  }
}<|MERGE_RESOLUTION|>--- conflicted
+++ resolved
@@ -74,13 +74,8 @@
     "@fluidframework/build-common": "^0.23.0",
     "@fluidframework/eslint-config-fluid": "^0.28.1000-61189",
     "@fluidframework/mocha-test-setup": "^0.59.2000",
-<<<<<<< HEAD
-    "@fluidframework/tool-utils-previous": "npm:@fluidframework/tool-utils@^0.58.0",
+    "@fluidframework/tool-utils-previous": "npm:@fluidframework/tool-utils@0.59.1000",
     "@microsoft/api-extractor": "^7.21.3",
-=======
-    "@fluidframework/tool-utils-previous": "npm:@fluidframework/tool-utils@0.59.1000",
-    "@microsoft/api-extractor": "^7.16.1",
->>>>>>> 45f62620
     "@rushstack/eslint-config": "^2.5.1",
     "@types/debug": "^4.1.5",
     "@types/jwt-decode": "^2.2.1",
