{
  "name": "@fluidframework/tool-utils",
  "version": "0.59.2001",
  "description": "Common utilities for Fluid tools",
  "homepage": "https://fluidframework.com",
  "repository": {
    "type": "git",
    "url": "https://github.com/microsoft/FluidFramework.git",
    "directory": "packages/utils/tool-utils"
  },
  "license": "MIT",
  "author": "Microsoft and contributors",
  "sideEffects": false,
  "main": "dist/index.js",
  "module": "lib/index.js",
  "types": "dist/index.d.ts",
  "scripts": {
    "build": "npm run build:genver && concurrently npm:build:compile npm:lint && npm run build:docs",
    "build:commonjs": "npm run tsc && npm run typetests:gen && npm run build:test",
    "build:compile": "concurrently npm:build:commonjs npm:build:esnext",
    "build:docs": "api-extractor run --local --typescript-compiler-folder ../../../node_modules/typescript && copyfiles -u 1 ./_api-extractor-temp/doc-models/* ../../../_api-extractor-temp/",
    "build:esnext": "tsc --project ./tsconfig.esnext.json",
    "build:full": "npm run build",
    "build:full:compile": "npm run build:compile",
    "build:genver": "gen-version",
    "build:test": "tsc --project ./src/test/tsconfig.json",
    "ci:build:docs": "api-extractor run --typescript-compiler-folder ../../../node_modules/typescript && copyfiles -u 1 ./_api-extractor-temp/* ../../../_api-extractor-temp/",
    "clean": "rimraf dist *.tsbuildinfo *.build.log",
    "eslint": "eslint --format stylish src",
    "eslint:fix": "eslint --format stylish src --fix --fix-type problem,suggestion,layout",
    "lint": "npm run eslint",
    "lint:fix": "npm run eslint:fix",
    "test": "npm run test:mocha",
    "test:coverage": "nyc npm run test:report",
    "test:mocha": "mocha --ignore 'dist/test/types/*' --recursive dist/test -r node_modules/@fluidframework/mocha-test-setup --unhandled-rejections=strict",
    "test:mocha:verbose": "cross-env FLUID_TEST_VERBOSE=1 npm run test:mocha",
    "test:report": "npm test -- -- --reporter xunit --reporter-option output=nyc/mocha-junit-report.xml",
    "tsc": "tsc",
    "tsfmt": "tsfmt --verify",
    "tsfmt:fix": "tsfmt --replace",
    "typetests:gen": "fluid-type-validator -g -d ."
  },
  "nyc": {
    "all": true,
    "cache-dir": "nyc/.cache",
    "exclude": [
      "src/test/**/*.ts",
      "dist/test/**/*.js"
    ],
    "exclude-after-remap": false,
    "include": [
      "src/**/*.ts",
      "dist/**/*.js"
    ],
    "report-dir": "nyc/report",
    "reporter": [
      "cobertura",
      "html",
      "text"
    ],
    "temp-directory": "nyc/.nyc_output"
  },
  "dependencies": {
    "@fluidframework/common-utils": "^0.32.1",
<<<<<<< HEAD
    "@fluidframework/odsp-doclib-utils": "^0.59.2000",
    "@fluidframework/protocol-base": "^0.1036.2000-0",
=======
    "@fluidframework/odsp-doclib-utils": "^0.59.2001",
    "@fluidframework/protocol-base": "^0.1036.1000",
>>>>>>> 3c82acaa
    "@fluidframework/protocol-definitions": "^0.1028.1000",
    "async-mutex": "^0.3.1",
    "debug": "^4.1.1",
    "jwt-decode": "^2.2.0",
    "proper-lockfile": "^4.1.2"
  },
  "devDependencies": {
    "@fluidframework/build-common": "^0.23.0",
    "@fluidframework/eslint-config-fluid": "^0.28.1000",
    "@fluidframework/mocha-test-setup": "^0.59.2001",
    "@fluidframework/tool-utils-previous": "npm:@fluidframework/tool-utils@0.59.1000",
    "@microsoft/api-extractor": "^7.22.2",
    "@rushstack/eslint-config": "^2.5.1",
    "@types/debug": "^4.1.5",
    "@types/jwt-decode": "^2.2.1",
    "@types/mocha": "^8.2.2",
    "@types/node": "^14.18.0",
    "@typescript-eslint/eslint-plugin": "~5.9.0",
    "@typescript-eslint/parser": "~5.9.0",
    "concurrently": "^6.2.0",
    "copyfiles": "^2.1.0",
    "cross-env": "^7.0.2",
    "eslint": "~8.6.0",
    "eslint-plugin-editorconfig": "~3.2.0",
    "eslint-plugin-eslint-comments": "~3.2.0",
    "eslint-plugin-import": "~2.25.4",
    "eslint-plugin-jest": "~26.1.3",
    "eslint-plugin-mocha": "~10.0.3",
    "eslint-plugin-promise": "~6.0.0",
    "eslint-plugin-react": "~7.28.0",
    "eslint-plugin-tsdoc": "~0.2.14",
    "eslint-plugin-unicorn": "~40.0.0",
    "mocha": "^8.4.0",
    "nyc": "^15.0.0",
    "rimraf": "^2.6.2",
    "typescript": "~4.1.3",
    "typescript-formatter": "7.1.0"
  },
  "typeValidation": {
    "version": "0.59.2000",
    "broken": {}
  }
}<|MERGE_RESOLUTION|>--- conflicted
+++ resolved
@@ -62,13 +62,8 @@
   },
   "dependencies": {
     "@fluidframework/common-utils": "^0.32.1",
-<<<<<<< HEAD
-    "@fluidframework/odsp-doclib-utils": "^0.59.2000",
+    "@fluidframework/odsp-doclib-utils": "^0.59.2001",
     "@fluidframework/protocol-base": "^0.1036.2000-0",
-=======
-    "@fluidframework/odsp-doclib-utils": "^0.59.2001",
-    "@fluidframework/protocol-base": "^0.1036.1000",
->>>>>>> 3c82acaa
     "@fluidframework/protocol-definitions": "^0.1028.1000",
     "async-mutex": "^0.3.1",
     "debug": "^4.1.1",
