--- conflicted
+++ resolved
@@ -80,11 +80,7 @@
 		"@types/mocha": "^9.1.1",
 		"@types/node": "^16.18.38",
 		"@types/node-fetch": "^2.5.10",
-<<<<<<< HEAD
-=======
-		"concurrently": "^7.6.0",
 		"copyfiles": "^2.4.1",
->>>>>>> 8673f180
 		"cross-env": "^7.0.3",
 		"eslint": "~8.6.0",
 		"mocha": "^10.2.0",
