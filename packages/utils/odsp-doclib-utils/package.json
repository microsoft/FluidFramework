{
  "name": "@fluidframework/odsp-doclib-utils",
  "version": "2.0.0",
  "description": "ODSP utilities",
  "homepage": "https://fluidframework.com",
  "repository": {
    "type": "git",
    "url": "https://github.com/microsoft/FluidFramework.git",
    "directory": "packages/utils/odsp-doclib-utils"
  },
  "license": "MIT",
  "author": "Microsoft and contributors",
  "sideEffects": false,
  "main": "dist/index.js",
  "module": "lib/index.js",
  "types": "dist/index.d.ts",
  "scripts": {
    "build": "npm run build:genver && concurrently npm:build:compile npm:lint",
    "build:commonjs": "npm run tsc && npm run typetests:gen && npm run build:test",
    "build:compile": "concurrently npm:build:commonjs npm:build:esnext",
    "build:esnext": "tsc --project ./tsconfig.esnext.json",
    "build:full": "npm run build",
    "build:full:compile": "npm run build:compile",
    "build:genver": "gen-version",
    "build:test": "tsc --project ./src/test/tsconfig.json",
    "clean": "rimraf dist *.tsbuildinfo *.build.log",
    "eslint": "eslint --format stylish src",
    "eslint:fix": "eslint --format stylish src --fix --fix-type problem,suggestion,layout",
    "lint": "npm run eslint",
    "lint:fix": "npm run eslint:fix",
    "test": "npm run test:mocha",
    "test:coverage": "nyc npm run test:report",
    "test:mocha": "mocha --ignore 'dist/test/types/*' --recursive dist/test -r node_modules/@fluidframework/mocha-test-setup --unhandled-rejections=strict",
    "test:mocha:verbose": "cross-env FLUID_TEST_VERBOSE=1 npm run test:mocha",
    "test:report": "npm test -- -- --reporter xunit --reporter-option output=nyc/mocha-junit-report.xml",
    "tsc": "tsc",
    "tsfmt": "tsfmt --verify",
    "tsfmt:fix": "tsfmt --replace",
    "typetests:gen": "fluid-type-validator -g -d ."
  },
  "nyc": {
    "all": true,
    "cache-dir": "nyc/.cache",
    "exclude": [
      "src/test/**/*.ts",
      "dist/test/**/*.js"
    ],
    "exclude-after-remap": false,
    "include": [
      "src/**/*.ts",
      "dist/**/*.js"
    ],
    "report-dir": "nyc/report",
    "reporter": [
      "cobertura",
      "html",
      "text"
    ],
    "temp-directory": "nyc/.nyc_output"
  },
  "dependencies": {
    "@fluidframework/common-definitions": "^0.20.1",
    "@fluidframework/common-utils": "^0.32.1",
    "@fluidframework/driver-definitions": "^2.0.0",
    "@fluidframework/driver-utils": "^2.0.0",
    "@fluidframework/odsp-driver-definitions": "^2.0.0",
    "@fluidframework/telemetry-utils": "^2.0.0",
    "node-fetch": "^2.6.1"
  },
  "devDependencies": {
    "@fluidframework/build-common": "^0.23.0",
    "@fluidframework/build-tools": "^0.2.71273",
    "@fluidframework/eslint-config-fluid": "^0.28.2000",
<<<<<<< HEAD
    "@fluidframework/mocha-test-setup": "^2.0.0",
    "@fluidframework/odsp-doclib-utils-previous": "npm:@fluidframework/odsp-doclib-utils@^0.59.0",
=======
    "@fluidframework/mocha-test-setup": "^1.1.0",
    "@fluidframework/odsp-doclib-utils-previous": "npm:@fluidframework/odsp-doclib-utils@^1.0.0",
>>>>>>> 6b362836
    "@rushstack/eslint-config": "^2.5.1",
    "@types/mocha": "^9.1.1",
    "@types/node-fetch": "^2.5.10",
    "concurrently": "^6.2.0",
    "cross-env": "^7.0.2",
    "eslint": "~8.6.0",
    "mocha": "^10.0.0",
    "nyc": "^15.0.0",
    "rimraf": "^2.6.2",
    "typescript": "~4.5.5",
    "typescript-formatter": "7.1.0"
  },
  "typeValidation": {
<<<<<<< HEAD
    "version": "1.0.0",
    "broken": {
      "RemovedInterfaceDeclaration_IFacetCodes": {
        "backCompat": false,
        "forwardCompat": false
      }
    }
=======
    "version": "1.1.0",
    "broken": {}
>>>>>>> 6b362836
  }
}<|MERGE_RESOLUTION|>--- conflicted
+++ resolved
@@ -71,13 +71,8 @@
     "@fluidframework/build-common": "^0.23.0",
     "@fluidframework/build-tools": "^0.2.71273",
     "@fluidframework/eslint-config-fluid": "^0.28.2000",
-<<<<<<< HEAD
     "@fluidframework/mocha-test-setup": "^2.0.0",
-    "@fluidframework/odsp-doclib-utils-previous": "npm:@fluidframework/odsp-doclib-utils@^0.59.0",
-=======
-    "@fluidframework/mocha-test-setup": "^1.1.0",
     "@fluidframework/odsp-doclib-utils-previous": "npm:@fluidframework/odsp-doclib-utils@^1.0.0",
->>>>>>> 6b362836
     "@rushstack/eslint-config": "^2.5.1",
     "@types/mocha": "^9.1.1",
     "@types/node-fetch": "^2.5.10",
@@ -91,7 +86,6 @@
     "typescript-formatter": "7.1.0"
   },
   "typeValidation": {
-<<<<<<< HEAD
     "version": "1.0.0",
     "broken": {
       "RemovedInterfaceDeclaration_IFacetCodes": {
@@ -99,9 +93,5 @@
         "forwardCompat": false
       }
     }
-=======
-    "version": "1.1.0",
-    "broken": {}
->>>>>>> 6b362836
   }
 }