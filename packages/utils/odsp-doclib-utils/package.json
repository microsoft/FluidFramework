--- conflicted
+++ resolved
@@ -90,18 +90,11 @@
     "typescript": "~4.5.5"
   },
   "typeValidation": {
-<<<<<<< HEAD
-    "version": "2.0.0-internal.2.3.0",
-    "baselineRange": ">=2.0.0-internal.2.2.0 <2.0.0-internal.2.3.0",
-    "baselineVersion": "2.0.0-internal.2.2.0",
+    "version": "2.0.0-internal.3.0.0",
+    "baselineRange": ">=2.0.0-internal.2.0.0 <2.0.0-internal.3.0.0",
+    "baselineVersion": "2.0.0-internal.2.1.1",
     "broken": {
       "ClassDeclaration_OdspRedirectError": {"backCompat": false}
     }
-=======
-    "version": "2.0.0-internal.3.0.0",
-    "baselineRange": ">=2.0.0-internal.2.0.0 <2.0.0-internal.3.0.0",
-    "baselineVersion": "2.0.0-internal.2.1.1",
-    "broken": {}
->>>>>>> 332e002d
   }
 }