--- conflicted
+++ resolved
@@ -61,18 +61,11 @@
   "dependencies": {
     "@fluidframework/common-definitions": "^0.20.1",
     "@fluidframework/common-utils": "^0.32.1",
-<<<<<<< HEAD
-    "@fluidframework/container-definitions": "^0.48.1000",
-    "@fluidframework/driver-definitions": "^0.46.1000",
-    "@fluidframework/driver-utils": "^0.59.3000",
-    "@fluidframework/odsp-driver-definitions": "^0.59.3000",
-    "@fluidframework/telemetry-utils": "^0.59.3000",
-=======
+    "@fluidframework/container-definitions": "^0.48.2000-0",
     "@fluidframework/driver-definitions": "^0.46.2000-0",
     "@fluidframework/driver-utils": "^0.59.4000",
     "@fluidframework/odsp-driver-definitions": "^0.59.4000",
     "@fluidframework/telemetry-utils": "^0.59.4000",
->>>>>>> 1b0c8ea5
     "node-fetch": "^2.6.1"
   },
   "devDependencies": {
