--- conflicted
+++ resolved
@@ -11,7 +11,6 @@
 	"license": "MIT",
 	"author": "Microsoft and contributors",
 	"sideEffects": false,
-	"type": "module",
 	"exports": {
 		".": {
 			"import": {
@@ -55,10 +54,7 @@
 		}
 	},
 	"main": "dist/index.js",
-<<<<<<< HEAD
 	"module": "lib/index.mjs",
-=======
->>>>>>> 15b43acb
 	"types": "dist/odsp-doclib-utils-public.d.ts",
 	"scripts": {
 		"api": "fluid-build . --task api",
