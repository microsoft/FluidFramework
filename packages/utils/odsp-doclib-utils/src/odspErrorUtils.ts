/*!
 * Copyright (c) Microsoft Corporation. All rights reserved.
 * Licensed under the MIT License.
 */

import { DriverError, DriverErrorType } from "@fluidframework/driver-definitions";
import {
    AuthorizationError,
    createGenericNetworkError,
    GenericNetworkError,
    isOnline,
    NetworkErrorBasic,
    NonRetryableError,
    OnlineStatus,
} from "@fluidframework/driver-utils";

export const offlineFetchFailureStatusCode: number = 709;
export const fetchFailureStatusCode: number = 710;
// Status code for invalid file name error in odsp driver.
export const invalidFileNameStatusCode: number = 711;
// no response, or can't parse response
export const fetchIncorrectResponse = 712;
<<<<<<< HEAD
// This status code is sent by the server when the client and server epoch mismatches.
// The client sets its epoch version in the calls it makes to the server and if that mismatches
// with the server epoch version, the server throws this error code.
// This indicates that the file/container has been modified externally.
export const fluidEpochMismatchError = 409;
=======
// Fetch request took more time then limit.
export const fetchTimeoutStatusCode = 713;
>>>>>>> 1e159b0b

export enum OdspErrorType {
    /**
     * Storage is out of space
     */
    outOfStorageError = "outOfStorageError",

    /**
     * Invalid file name (at creation of the file)
     */
    invalidFileNameError = "invalidFileNameError",

    /**
     * Snapshot is too big. Host application specified limit for snapshot size, and snapshot was bigger
     * that that limit, thus request failed. Hosting application is expected to have fall-back behavior for
     * such case.
     */
    snapshotTooBig = "snapshotTooBig",

    /*
     * Maximum time limit to fetch reached. Host application specified limit for fetching of snapshot, when
     * that limit is reached, request fails. Hosting application is expected to have fall-back behavior for
     * such case.
     */
    fetchTimeout = "fetchTimeout",

    /*
        * SPO admin toggle: fluid service is not enabled.
        */
    fluidNotEnabled = "fluidNotEnabled",

    /**
     * Epoch version mismatch failures.
     * This occurs when the file is modified externally. So the version at the client receiving this error
     * does not match the one at the server.
     */
    epochVersionMismatch = "epochVersionMismatch",
}

/**
 * Base interface for all errors and warnings
 */
export interface IOdspError {
    readonly errorType: OdspErrorType;
    readonly message: string;
    canRetry: boolean;
    online?: string;
}

export type OdspError =
    | DriverError
    | IOdspError;

export function createOdspNetworkError(
    errorMessage: string,
    statusCode?: number,
    retryAfterSeconds?: number,
    claims?: string,
): OdspError {
    let error: OdspError;

    switch (statusCode) {
        case 400:
            error = new GenericNetworkError(errorMessage, false, statusCode);
            break;
        case 401:
        case 403:
            error = new AuthorizationError(errorMessage, claims);
            break;
        case 404:
            error = new NetworkErrorBasic(errorMessage, DriverErrorType.fileNotFoundOrAccessDeniedError, false);
            break;
        case 406:
            error = new NetworkErrorBasic(errorMessage, DriverErrorType.unsupportedClientProtocolVersion, false);
            break;
        case fluidEpochMismatchError:
            error = new NonRetryableError(errorMessage, OdspErrorType.epochVersionMismatch);
            break;
        case 413:
            error = new NonRetryableError(errorMessage, OdspErrorType.snapshotTooBig);
            break;
        case 414:
        case invalidFileNameStatusCode:
            error = new NonRetryableError(errorMessage, OdspErrorType.invalidFileNameError);
            break;
        case 500:
            error = new GenericNetworkError(errorMessage, true);
            break;
        case 501:
            error = new NonRetryableError(errorMessage, OdspErrorType.fluidNotEnabled);
            break;
        case 507:
            error = new NonRetryableError(errorMessage, OdspErrorType.outOfStorageError);
            break;
        case offlineFetchFailureStatusCode:
            error = new NetworkErrorBasic(errorMessage, DriverErrorType.offlineError, true);
            break;
        case fetchFailureStatusCode:
            error = new NetworkErrorBasic(errorMessage, DriverErrorType.fetchFailure, true);
            break;
        case fetchIncorrectResponse:
            error = new NetworkErrorBasic(errorMessage, DriverErrorType.incorrectServerResponse, false);
            break;
        case fetchTimeoutStatusCode:
            error = new NonRetryableError(errorMessage, OdspErrorType.fetchTimeout);
            break;
        default:
            error = createGenericNetworkError(errorMessage, true, retryAfterSeconds, statusCode);
    }

    error.online = OnlineStatus[isOnline()];

    return error;
}

/**
 * Throws network error - an object with a bunch of network related properties
 */
export function throwOdspNetworkError(
    errorMessage: string,
    statusCode: number,
    response?: Response,
) {
    const networkError = createOdspNetworkError(
        response ? `${errorMessage}, msg = ${response.statusText}, type = ${response.type}` : errorMessage,
        statusCode,
        undefined /* retryAfterSeconds */,
        undefined);

    throw networkError;
}<|MERGE_RESOLUTION|>--- conflicted
+++ resolved
@@ -20,16 +20,13 @@
 export const invalidFileNameStatusCode: number = 711;
 // no response, or can't parse response
 export const fetchIncorrectResponse = 712;
-<<<<<<< HEAD
+// Fetch request took more time then limit.
+export const fetchTimeoutStatusCode = 713;
 // This status code is sent by the server when the client and server epoch mismatches.
 // The client sets its epoch version in the calls it makes to the server and if that mismatches
 // with the server epoch version, the server throws this error code.
 // This indicates that the file/container has been modified externally.
 export const fluidEpochMismatchError = 409;
-=======
-// Fetch request took more time then limit.
-export const fetchTimeoutStatusCode = 713;
->>>>>>> 1e159b0b
 
 export enum OdspErrorType {
     /**
