/*!
 * Copyright (c) Microsoft Corporation and contributors. All rights reserved.
 * Licensed under the MIT License.
 */

import { ITelemetryProperties } from "@fluidframework/common-definitions";
import { DriverErrorType } from "@fluidframework/driver-definitions";
import { LoggingError, TelemetryLogger } from "@fluidframework/telemetry-utils";
import {
    AuthorizationError,
    createGenericNetworkError,
    GenericNetworkError,
    isOnline,
    RetryableError,
    NonRetryableError,
    OnlineStatus,
} from "@fluidframework/driver-utils";
import { OdspErrorType, OdspError } from "@fluidframework/odsp-driver-definitions";
import { parseAuthErrorClaims } from "./parseAuthErrorClaims";
import { parseAuthErrorTenant } from "./parseAuthErrorTenant";

export const offlineFetchFailureStatusCode: number = 709;
export const fetchFailureStatusCode: number = 710;
// Status code for invalid file name error in odsp driver.
export const invalidFileNameStatusCode: number = 711;
// no response, or can't parse response
export const fetchIncorrectResponse = 712;
// Fetch request took more time then limit.
export const fetchTimeoutStatusCode = 713;
// This status code is sent by the server when the client and server epoch mismatches.
// The client sets its epoch version in the calls it makes to the server and if that mismatches
// with the server epoch version, the server throws this error code.
// This indicates that the file/container has been modified externally.
export const fluidEpochMismatchError = 409;
// Error code for when the fetched token is null.
export const fetchTokenErrorCode = 724;

export function getSPOAndGraphRequestIdsFromResponse(headers: { get: (id: string) => string | undefined | null}) {
    interface LoggingHeader {
        headerName: string;
        logName: string;
    }
    // We rename headers so that otel doesn't scrub them away. Otel doesn't allow
    // certain characters in headers including '-'
    const headersToLog: LoggingHeader[] = [
        { headerName: "sprequestguid", logName: "sprequestguid" },
        { headerName: "request-id", logName: "requestId" },
        { headerName: "client-request-id", logName: "clientRequestId" },
        { headerName: "x-msedge-ref", logName: "xMsedgeRef" },
        { headerName: "X-Fluid-Retries", logName: "serverRetries" },
    ];
    const additionalProps: ITelemetryProperties = {
        sprequestduration: TelemetryLogger.numberFromString(headers.get("sprequestduration")),
        contentsize: TelemetryLogger.numberFromString(headers.get("content-length")),
        isAfd: headers["x-msedge-ref"] !== undefined,
    };
    headersToLog.forEach((header) => {
        const headerValue = headers.get(header.headerName);
        // eslint-disable-next-line no-null/no-null
        if (headerValue !== undefined && headerValue !== null) {
            additionalProps[header.logName] = headerValue;
        }
    });
    return additionalProps;
}

export function createOdspNetworkError(
    errorMessage: string,
    statusCode: number,
    retryAfterSeconds?: number,
    response?: Response,
    responseText?: string,
): OdspError {
    let error: OdspError & LoggingError;
    switch (statusCode) {
        case 400:
            error = new GenericNetworkError(errorMessage, false, statusCode);
            break;
        case 401:
        case 403:
            const claims = response?.headers ? parseAuthErrorClaims(response.headers) : undefined;
            const tenantId = response?.headers ? parseAuthErrorTenant(response.headers) : undefined;
            error = new AuthorizationError(errorMessage, claims, tenantId, statusCode);
            break;
        case 404:
<<<<<<< HEAD
            error = new RetryableError(
                errorMessage, DriverErrorType.fileNotFoundOrAccessDeniedError, { statusCode });
            break;
        case 406:
            error = new RetryableError(
                errorMessage, DriverErrorType.unsupportedClientProtocolVersion, { statusCode });
=======
            error = new NonRetryableError(
                errorMessage, DriverErrorType.fileNotFoundOrAccessDeniedError, statusCode);
            break;
        case 406:
            error = new NonRetryableError(
                errorMessage, DriverErrorType.unsupportedClientProtocolVersion, statusCode);
            break;
        case 410:
            error = new NonRetryableError(errorMessage, OdspErrorType.cannotCatchUp, statusCode);
>>>>>>> 0b2d7555
            break;
        case fluidEpochMismatchError:
            error = new NonRetryableError(errorMessage, DriverErrorType.epochVersionMismatch, { statusCode });
            break;
        case 413:
            error = new NonRetryableError(errorMessage, OdspErrorType.snapshotTooBig, { statusCode });
            break;
        case 414:
        case invalidFileNameStatusCode:
            error = new NonRetryableError(errorMessage, OdspErrorType.invalidFileNameError, { statusCode });
            break;
        case 500:
            error = new GenericNetworkError(errorMessage, true, statusCode);
            break;
        case 501:
            error = new NonRetryableError(errorMessage, OdspErrorType.fluidNotEnabled, { statusCode });
            break;
        case 507:
            error = new NonRetryableError(errorMessage, OdspErrorType.outOfStorageError, { statusCode });
            break;
        case offlineFetchFailureStatusCode:
<<<<<<< HEAD
            error = new RetryableError(errorMessage, DriverErrorType.offlineError, { statusCode });
            break;
        case fetchFailureStatusCode:
            error = new RetryableError(errorMessage, DriverErrorType.fetchFailure, { statusCode });
            break;
        case fetchIncorrectResponse:
            error = new RetryableError(errorMessage, DriverErrorType.incorrectServerResponse, { statusCode });
=======
            error = new RetryableError(errorMessage, DriverErrorType.offlineError, statusCode);
            break;
        case fetchFailureStatusCode:
            error = new RetryableError(errorMessage, DriverErrorType.fetchFailure, statusCode);
            break;
        case fetchIncorrectResponse:
            // Note that getWithRetryForTokenRefresh will retry it once, then it becomes non-retryable error
            error = new RetryableError(errorMessage, DriverErrorType.incorrectServerResponse, statusCode);
>>>>>>> 0b2d7555
            break;
        case fetchTimeoutStatusCode:
            error = new NonRetryableError(errorMessage, OdspErrorType.fetchTimeout, { statusCode });
            break;
        case fetchTokenErrorCode:
            error = new NonRetryableError(errorMessage, OdspErrorType.fetchTokenError, { statusCode });
            break;
        default:
            error = createGenericNetworkError(errorMessage, true, retryAfterSeconds, statusCode);
    }

    error.online = OnlineStatus[isOnline()];

    const props: ITelemetryProperties = { response: responseText };
    if (response) {
        props.responseType = response.type;
        if (response.headers) {
            const headers = getSPOAndGraphRequestIdsFromResponse(response.headers);
            for (const key of Object.keys(headers))  {
                props[key] = headers[key];
            }
            props.serverEpoch = response.headers.get("x-fluid-epoch") ?? undefined;
        }
    }
    error.addTelemetryProperties(props);
    return error;
}

/**
 * Throws network error - an object with a bunch of network related properties
 */
export function throwOdspNetworkError(
    errorMessage: string,
    statusCode: number,
    response?: Response,
    responseText?: string,
): never {
    const networkError = createOdspNetworkError(
        response && response.statusText !== "" ? `${errorMessage} (${response.statusText})` : errorMessage,
        statusCode,
        response ? numberFromHeader(response.headers.get("retry-after")) : undefined, /* retryAfterSeconds */
        response,
        responseText);

    // eslint-disable-next-line @typescript-eslint/no-throw-literal
    throw networkError;
}

function numberFromHeader(header: string | null): number | undefined {
    // eslint-disable-next-line no-null/no-null
    if (header === null) {
        return undefined;
    }
    const n = Number(header);
    if (Number.isNaN(n)) {
        return undefined;
    }
    return n;
}<|MERGE_RESOLUTION|>--- conflicted
+++ resolved
@@ -83,24 +83,15 @@
             error = new AuthorizationError(errorMessage, claims, tenantId, statusCode);
             break;
         case 404:
-<<<<<<< HEAD
-            error = new RetryableError(
+            error = new NonRetryableError(
                 errorMessage, DriverErrorType.fileNotFoundOrAccessDeniedError, { statusCode });
             break;
         case 406:
-            error = new RetryableError(
+            error = new NonRetryableError(
                 errorMessage, DriverErrorType.unsupportedClientProtocolVersion, { statusCode });
-=======
-            error = new NonRetryableError(
-                errorMessage, DriverErrorType.fileNotFoundOrAccessDeniedError, statusCode);
-            break;
-        case 406:
-            error = new NonRetryableError(
-                errorMessage, DriverErrorType.unsupportedClientProtocolVersion, statusCode);
             break;
         case 410:
-            error = new NonRetryableError(errorMessage, OdspErrorType.cannotCatchUp, statusCode);
->>>>>>> 0b2d7555
+            error = new NonRetryableError(errorMessage, OdspErrorType.cannotCatchUp, { statusCode });
             break;
         case fluidEpochMismatchError:
             error = new NonRetryableError(errorMessage, DriverErrorType.epochVersionMismatch, { statusCode });
@@ -122,24 +113,14 @@
             error = new NonRetryableError(errorMessage, OdspErrorType.outOfStorageError, { statusCode });
             break;
         case offlineFetchFailureStatusCode:
-<<<<<<< HEAD
             error = new RetryableError(errorMessage, DriverErrorType.offlineError, { statusCode });
             break;
         case fetchFailureStatusCode:
             error = new RetryableError(errorMessage, DriverErrorType.fetchFailure, { statusCode });
             break;
         case fetchIncorrectResponse:
+            // Note that getWithRetryForTokenRefresh will retry it once, then it becomes non-retryable error
             error = new RetryableError(errorMessage, DriverErrorType.incorrectServerResponse, { statusCode });
-=======
-            error = new RetryableError(errorMessage, DriverErrorType.offlineError, statusCode);
-            break;
-        case fetchFailureStatusCode:
-            error = new RetryableError(errorMessage, DriverErrorType.fetchFailure, statusCode);
-            break;
-        case fetchIncorrectResponse:
-            // Note that getWithRetryForTokenRefresh will retry it once, then it becomes non-retryable error
-            error = new RetryableError(errorMessage, DriverErrorType.incorrectServerResponse, statusCode);
->>>>>>> 0b2d7555
             break;
         case fetchTimeoutStatusCode:
             error = new NonRetryableError(errorMessage, OdspErrorType.fetchTimeout, { statusCode });
