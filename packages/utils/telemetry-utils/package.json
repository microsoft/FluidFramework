--- conflicted
+++ resolved
@@ -97,15 +97,11 @@
   "typeValidation": {
     "version": "2.0.0-internal.2.2.0",
     "baselineRange": "2.0.0-internal.2.0.0",
-<<<<<<< HEAD
     "broken": {
       "ClassDeclaration_LoggingError": {
         "backCompat": false,
         "forwardCompat": false
       }
     }
-=======
-    "broken": {}
->>>>>>> feefa980
   }
 }