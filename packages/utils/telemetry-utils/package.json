{
	"name": "@fluidframework/telemetry-utils",
	"version": "2.0.0-internal.5.2.0",
	"description": "Collection of telemetry relates utilities for Fluid",
	"homepage": "https://fluidframework.com",
	"repository": {
		"type": "git",
		"url": "https://github.com/microsoft/FluidFramework.git",
		"directory": "packages/utils/telemetry-utils"
	},
	"license": "MIT",
	"author": "Microsoft and contributors",
	"sideEffects": false,
	"main": "dist/index.js",
	"module": "lib/index.js",
	"browser": {
		"./dist/indexNode.js": "./dist/indexBrowser.js",
		"./lib/indexNode.js": "./lib/indexBrowser.js"
	},
	"types": "dist/index.d.ts",
	"scripts": {
		"build": "fluid-build . --task build",
		"build:commonjs": "fluid-build . --task commonjs",
		"build:compile": "fluid-build . --task compile",
		"build:docs": "api-extractor run --local --typescript-compiler-folder ../../../node_modules/typescript && copyfiles -u 1 ./_api-extractor-temp/doc-models/* ../../../_api-extractor-temp/",
		"build:esnext": "tsc --project ./tsconfig.esnext.json",
		"build:test": "tsc --project ./src/test/tsconfig.json",
		"bump-version": "npm version minor --no-push --no-git-tag-version && npm run build:genver",
		"ci:build:docs": "api-extractor run --typescript-compiler-folder ../../../node_modules/typescript && copyfiles -u 1 ./_api-extractor-temp/* ../../../_api-extractor-temp/",
		"clean": "rimraf dist lib *.tsbuildinfo *.build.log",
		"eslint": "eslint --format stylish src",
		"eslint:fix": "eslint --format stylish src --fix --fix-type problem,suggestion,layout",
		"format": "npm run prettier:fix",
		"lint": "npm run prettier && npm run eslint",
		"lint:fix": "npm run prettier:fix && npm run eslint:fix",
		"prettier": "prettier --check . --ignore-path ../../../.prettierignore",
		"prettier:fix": "prettier --write . --ignore-path ../../../.prettierignore",
		"test": "npm run test:mocha",
		"test:coverage": "nyc npm run test:report",
		"test:mocha": "mocha --ignore 'dist/test/types/*' --recursive dist/test -r node_modules/@fluidframework/mocha-test-setup --unhandled-rejections=strict",
		"test:mocha:multireport": "cross-env FLUID_TEST_MULTIREPORT=1 npm run test:mocha",
		"test:mocha:verbose": "cross-env FLUID_TEST_VERBOSE=1 npm run test:mocha",
		"test:report": "npm test -- -- --reporter xunit --reporter-option output=nyc/mocha-junit-report.xml",
		"tsc": "tsc",
		"typetests:gen": "fluid-type-test-generator",
		"typetests:prepare": "flub generate typetests --prepare --dir . --pin"
	},
	"nyc": {
		"all": true,
		"cache-dir": "nyc/.cache",
		"exclude": [
			"src/test/**/*.ts",
			"dist/test/**/*.js"
		],
		"exclude-after-remap": false,
		"include": [
			"src/**/*.ts",
			"dist/**/*.js"
		],
		"report-dir": "nyc/report",
		"reporter": [
			"cobertura",
			"html",
			"text"
		],
		"temp-directory": "nyc/.nyc_output"
	},
	"dependencies": {
		"@fluidframework/common-definitions": "^0.20.1",
		"@fluidframework/common-utils": "^1.1.1",
<<<<<<< HEAD
		"@fluidframework/core-utils": "workspace:~",
=======
		"@fluidframework/core-interfaces": "workspace:~",
>>>>>>> 3f2377bd
		"debug": "^4.1.1",
		"events": "^3.1.0",
		"uuid": "^8.3.1"
	},
	"devDependencies": {
		"@fluid-tools/build-cli": "^0.20.0",
		"@fluidframework/build-common": "^1.2.0",
		"@fluidframework/build-tools": "^0.20.0",
		"@fluidframework/eslint-config-fluid": "^2.0.0",
		"@fluidframework/mocha-test-setup": "workspace:~",
		"@fluidframework/telemetry-utils-previous": "npm:@fluidframework/telemetry-utils@2.0.0-internal.5.0.0",
		"@microsoft/api-extractor": "^7.34.4",
		"@types/debug": "^4.1.5",
		"@types/events": "^3.0.0",
		"@types/mocha": "^9.1.1",
		"@types/node": "^14.18.38",
		"@types/uuid": "^8.3.0",
		"concurrently": "^7.6.0",
		"copyfiles": "^2.4.1",
		"cross-env": "^7.0.3",
		"eslint": "~8.6.0",
		"mocha": "^10.2.0",
		"mocha-json-output-reporter": "^2.0.1",
		"mocha-multi-reporters": "^1.5.1",
		"moment": "^2.21.0",
		"nyc": "^15.1.0",
		"prettier": "~2.6.2",
		"rimraf": "^4.4.0",
		"sinon": "^7.4.2",
		"typescript": "~4.5.5"
	},
	"typeValidation": {
		"broken": {
			"InterfaceDeclaration_ITaggedTelemetryPropertyTypeExt": {
				"backCompat": false
			},
			"InterfaceDeclaration_ITelemetryErrorEventExt": {
				"backCompat": false
			},
			"InterfaceDeclaration_ITelemetryEventExt": {
				"backCompat": false
			},
			"InterfaceDeclaration_ITelemetryGenericEventExt": {
				"backCompat": false
			},
			"InterfaceDeclaration_ITelemetryPerformanceEventExt": {
				"backCompat": false
			},
			"InterfaceDeclaration_ITelemetryPropertiesExt": {
				"backCompat": false
			},
			"TypeAliasDeclaration_TelemetryEventPropertyTypeExt": {
				"backCompat": false
			}
		}
	}
}<|MERGE_RESOLUTION|>--- conflicted
+++ resolved
@@ -68,11 +68,8 @@
 	"dependencies": {
 		"@fluidframework/common-definitions": "^0.20.1",
 		"@fluidframework/common-utils": "^1.1.1",
-<<<<<<< HEAD
+		"@fluidframework/core-interfaces": "workspace:~",
 		"@fluidframework/core-utils": "workspace:~",
-=======
-		"@fluidframework/core-interfaces": "workspace:~",
->>>>>>> 3f2377bd
 		"debug": "^4.1.1",
 		"events": "^3.1.0",
 		"uuid": "^8.3.1"
