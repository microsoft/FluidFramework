--- conflicted
+++ resolved
@@ -1,10 +1,6 @@
 {
   "name": "@fluidframework/telemetry-utils",
-<<<<<<< HEAD
   "version": "0.60.1000",
-=======
-  "version": "0.59.3000",
->>>>>>> cef3bf83
   "description": "Collection of telemetry relates utilities for Fluid",
   "homepage": "https://fluidframework.com",
   "repository": {
@@ -76,16 +72,9 @@
   },
   "devDependencies": {
     "@fluidframework/build-common": "^0.23.0",
-<<<<<<< HEAD
-    "@fluidframework/eslint-config-fluid": "^0.28.1000",
+    "@fluidframework/eslint-config-fluid": "^0.28.2000-0",
     "@fluidframework/mocha-test-setup": "^0.60.1000",
     "@fluidframework/telemetry-utils-previous": "npm:@fluidframework/telemetry-utils@^0.59.0",
-=======
-    "@fluidframework/build-tools": "^0.2.66048",
-    "@fluidframework/eslint-config-fluid": "^0.28.2000-0",
-    "@fluidframework/mocha-test-setup": "^0.59.3000",
-    "@fluidframework/telemetry-utils-previous": "npm:@fluidframework/telemetry-utils@0.59.2000",
->>>>>>> cef3bf83
     "@microsoft/api-extractor": "^7.22.2",
     "@rushstack/eslint-config": "^2.5.1",
     "@types/debug": "^4.1.5",
@@ -101,30 +90,21 @@
     "eslint-plugin-editorconfig": "~3.2.0",
     "eslint-plugin-eslint-comments": "~3.2.0",
     "eslint-plugin-import": "~2.25.4",
-    "eslint-plugin-jest": "~26.1.3",
-    "eslint-plugin-mocha": "~10.0.3",
-    "eslint-plugin-promise": "~6.0.0",
+    "eslint-plugin-no-null": "~1.0.2",
     "eslint-plugin-react": "~7.28.0",
-    "eslint-plugin-tsdoc": "~0.2.14",
     "eslint-plugin-unicorn": "~40.0.0",
     "mocha": "^8.4.0",
     "nyc": "^15.0.0",
     "rimraf": "^2.6.2",
     "sinon": "^7.4.2",
-    "typescript": "~4.5.5"
+    "typescript": "~4.1.3"
   },
   "typeValidation": {
-<<<<<<< HEAD
     "version": "0.60.1000",
     "broken": {
       "EnumDeclaration_TelemetryDataTag": {
         "backCompat": false
       }
-=======
-    "version": "0.59.3000",
-    "broken": {
-      "ClassDeclaration_MockLogger": {"forwardCompat": false}
->>>>>>> cef3bf83
     }
   }
 }