{
  "name": "@fluidframework/telemetry-utils",
  "version": "2.0.0",
  "description": "Collection of telemetry relates utilities for Fluid",
  "homepage": "https://fluidframework.com",
  "repository": {
    "type": "git",
    "url": "https://github.com/microsoft/FluidFramework.git",
    "directory": "packages/utils/telemetry-utils"
  },
  "license": "MIT",
  "author": "Microsoft and contributors",
  "sideEffects": false,
  "main": "dist/index.js",
  "module": "lib/index.js",
  "browser": {
    "./dist/indexNode.js": "./dist/indexBrowser.js",
    "./lib/indexNode.js": "./lib/indexBrowser.js"
  },
  "types": "dist/index.d.ts",
  "scripts": {
    "build": "npm run build:genver && concurrently npm:build:compile npm:lint && npm run build:docs",
    "build:commonjs": "npm run tsc && npm run typetests:gen && npm run build:test",
    "build:compile": "concurrently npm:build:commonjs npm:build:esnext",
    "build:docs": "api-extractor run --local --typescript-compiler-folder ../../../node_modules/typescript && copyfiles -u 1 ./_api-extractor-temp/doc-models/* ../../../_api-extractor-temp/",
    "build:esnext": "tsc --project ./tsconfig.esnext.json",
    "build:full": "npm run build",
    "build:full:compile": "npm run build:compile",
    "build:genver": "gen-version",
    "build:test": "tsc --project ./src/test/tsconfig.json",
    "bump-version": "npm version minor --no-push --no-git-tag-version && npm run build:genver",
    "ci:build:docs": "api-extractor run --typescript-compiler-folder ../../../node_modules/typescript && copyfiles -u 1 ./_api-extractor-temp/* ../../../_api-extractor-temp/",
    "clean": "rimraf dist lib *.tsbuildinfo *.build.log",
    "eslint": "eslint --format stylish src",
    "eslint:fix": "eslint --format stylish src --fix --fix-type problem,suggestion,layout",
    "lint": "npm run eslint",
    "lint:fix": "npm run eslint:fix",
    "test": "npm run test:mocha",
    "test:coverage": "nyc npm run test:report",
    "test:mocha": "mocha --ignore 'dist/test/types/*' --recursive dist/test -r node_modules/@fluidframework/mocha-test-setup --unhandled-rejections=strict",
    "test:mocha:verbose": "cross-env FLUID_TEST_VERBOSE=1 npm run test:mocha",
    "test:report": "npm test -- -- --reporter xunit --reporter-option output=nyc/mocha-junit-report.xml",
    "tsc": "tsc",
    "typetests:gen": "fluid-type-validator -g -d ."
  },
  "nyc": {
    "all": true,
    "cache-dir": "nyc/.cache",
    "exclude": [
      "src/test/**/*.ts",
      "dist/test/**/*.js"
    ],
    "exclude-after-remap": false,
    "include": [
      "src/**/*.ts",
      "dist/**/*.js"
    ],
    "report-dir": "nyc/report",
    "reporter": [
      "cobertura",
      "html",
      "text"
    ],
    "temp-directory": "nyc/.nyc_output"
  },
  "dependencies": {
    "@fluidframework/common-definitions": "^0.20.1",
    "@fluidframework/common-utils": "^0.32.1",
    "debug": "^4.1.1",
    "events": "^3.1.0",
    "uuid": "^8.3.1"
  },
  "devDependencies": {
    "@fluidframework/build-common": "^0.23.0",
    "@fluidframework/build-tools": "^0.2.71273",
    "@fluidframework/eslint-config-fluid": "^0.28.2000",
    "@fluidframework/mocha-test-setup": "^2.0.0",
    "@fluidframework/telemetry-utils-previous": "npm:@fluidframework/telemetry-utils@^1.0.0",
    "@microsoft/api-extractor": "^7.22.2",
    "@rushstack/eslint-config": "^2.5.1",
    "@types/debug": "^4.1.5",
    "@types/events": "^3.0.0",
    "@types/mocha": "^9.1.1",
    "@types/node": "^14.18.0",
    "concurrently": "^6.2.0",
    "copyfiles": "^2.1.0",
    "cross-env": "^7.0.2",
    "eslint": "~8.6.0",
    "mocha": "^10.0.0",
    "nyc": "^15.0.0",
    "rimraf": "^2.6.2",
    "sinon": "^7.4.2",
    "typescript": "~4.5.5"
  },
  "typeValidation": {
<<<<<<< HEAD
    "version": "2.0.0",
    "broken": {}
=======
    "version": "1.1.0",
    "broken": {
      "RemovedFunctionDeclaration_originatedAsExternalError": {
        "forwardCompat": false,
        "backCompat": false
      }
    }
>>>>>>> 2d4f54e3
  }
}<|MERGE_RESOLUTION|>--- conflicted
+++ resolved
@@ -93,17 +93,12 @@
     "typescript": "~4.5.5"
   },
   "typeValidation": {
-<<<<<<< HEAD
     "version": "2.0.0",
-    "broken": {}
-=======
-    "version": "1.1.0",
     "broken": {
       "RemovedFunctionDeclaration_originatedAsExternalError": {
         "forwardCompat": false,
         "backCompat": false
       }
     }
->>>>>>> 2d4f54e3
   }
 }