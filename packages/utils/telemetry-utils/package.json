{
	"name": "@fluidframework/telemetry-utils",
	"version": "2.0.0-rc.2.0.0",
	"description": "Collection of telemetry relates utilities for Fluid",
	"homepage": "https://fluidframework.com",
	"repository": {
		"type": "git",
		"url": "https://github.com/microsoft/FluidFramework.git",
		"directory": "packages/utils/telemetry-utils"
	},
	"license": "MIT",
	"author": "Microsoft and contributors",
	"sideEffects": false,
	"type": "module",
	"exports": {
		".": {
			"import": {
				"types": "./lib/index.d.ts",
				"default": "./lib/index.js"
			},
			"require": {
				"types": "./dist/index.d.ts",
				"default": "./dist/index.js"
			}
		},
		"./public": {
			"import": {
				"types": "./lib/telemetry-utils-public.d.ts",
				"default": "./lib/index.js"
			},
			"require": {
				"types": "./dist/telemetry-utils-public.d.ts",
				"default": "./dist/index.js"
			}
		},
		"./alpha": {
			"import": {
				"types": "./lib/telemetry-utils-alpha.d.ts",
				"default": "./lib/index.js"
			},
			"require": {
				"types": "./dist/telemetry-utils-alpha.d.ts",
				"default": "./dist/index.js"
			}
		},
		"./internal": {
			"import": {
				"types": "./lib/index.d.ts",
				"default": "./lib/index.js"
			},
			"require": {
				"types": "./dist/index.d.ts",
				"default": "./dist/index.js"
			}
		}
	},
	"main": "dist/index.js",
	"types": "dist/index.d.ts",
	"scripts": {
		"api": "fluid-build . --task api",
		"api-extractor:commonjs": "api-extractor run --config ./api-extractor-cjs.json",
		"api-extractor:esnext": "api-extractor run --local",
		"build": "fluid-build . --task build",
		"build:commonjs": "fluid-build . --task commonjs",
		"build:compile": "fluid-build . --task compile",
		"build:docs": "fluid-build . --task api",
		"build:esnext": "tsc --project ./tsconfig.json",
		"build:test": "npm run build:test:esm && npm run build:test:cjs",
		"build:test:cjs": "fluid-tsc commonjs --project ./src/test/tsconfig.cjs.json",
		"build:test:esm": "tsc --project ./src/test/tsconfig.json",
		"bump-version": "npm version minor --no-push --no-git-tag-version && npm run build:genver",
		"check:are-the-types-wrong": "attw --pack . --entrypoints .",
		"check:release-tags": "api-extractor run --local --config ./api-extractor-lint.json",
		"ci:build:docs": "api-extractor run",
		"clean": "rimraf --glob dist lib \"**/*.tsbuildinfo\" \"**/*.build.log\" _api-extractor-temp nyc",
		"eslint": "eslint --format stylish src",
		"eslint:fix": "eslint --format stylish src --fix --fix-type problem,suggestion,layout",
		"format": "npm run prettier:fix",
		"lint": "npm run prettier && npm run check:release-tags && npm run eslint",
		"lint:fix": "npm run prettier:fix && npm run eslint:fix",
		"prettier": "prettier --check . --cache --ignore-path ../../../.prettierignore",
		"prettier:fix": "prettier --write . --cache --ignore-path ../../../.prettierignore",
		"test": "npm run test:mocha",
		"test:coverage": "c8 npm test",
		"test:mocha": "npm run test:mocha:esm && echo skipping cjs to avoid overhead - npm run test:mocha:cjs",
<<<<<<< HEAD
		"test:mocha:cjs": "mocha  --recursive \"dist/test/**/*.spec.*js\" --exit -r node_modules/@fluid-internal/mocha-test-setup",
		"test:mocha:esm": "mocha  --recursive \"lib/test/**/*.spec.*js\" --exit -r node_modules/@fluid-internal/mocha-test-setup",
=======
		"test:mocha:cjs": "mocha --recursive \"dist/test/**/*.spec.*js\" --exit",
		"test:mocha:esm": "mocha --recursive \"lib/test/**/*.spec.*js\" --exit",
>>>>>>> eeb79b78
		"test:mocha:verbose": "cross-env FLUID_TEST_VERBOSE=1 npm run test:mocha",
		"tsc": "fluid-tsc commonjs --project ./tsconfig.cjs.json && copyfiles -f ../../../common/build/build-common/src/cjs/package.json ./dist",
		"typetests:gen": "fluid-type-test-generator",
		"typetests:prepare": "flub typetests --dir . --reset --previous --normalize"
	},
	"c8": {
		"all": true,
		"cache-dir": "nyc/.cache",
		"exclude": [
			"src/test/**/*.*ts",
			"dist/test/**/*.*js"
		],
		"exclude-after-remap": false,
		"include": [
			"src/**/*.*ts",
			"dist/**/*.*js"
		],
		"report-dir": "nyc/report",
		"reporter": [
			"cobertura",
			"html",
			"text"
		],
		"temp-directory": "nyc/.nyc_output"
	},
	"dependencies": {
		"@fluid-internal/client-utils": "workspace:~",
		"@fluidframework/core-interfaces": "workspace:~",
		"@fluidframework/core-utils": "workspace:~",
		"@fluidframework/protocol-definitions": "^3.2.0-237840",
		"debug": "^4.3.4",
		"uuid": "^9.0.0"
	},
	"devDependencies": {
		"@arethetypeswrong/cli": "^0.13.3",
		"@fluid-internal/mocha-test-setup": "workspace:~",
		"@fluid-tools/build-cli": "^0.34.0",
		"@fluidframework/build-common": "^2.0.3",
		"@fluidframework/build-tools": "^0.34.0",
		"@fluidframework/eslint-config-fluid": "^4.0.0",
		"@fluidframework/telemetry-utils-previous": "npm:@fluidframework/telemetry-utils@2.0.0-internal.8.0.0",
		"@microsoft/api-extractor": "^7.42.3",
		"@types/debug": "^4.1.5",
		"@types/mocha": "^9.1.1",
		"@types/node": "^18.19.0",
		"@types/sinon": "^17.0.3",
		"@types/uuid": "^9.0.2",
		"c8": "^8.0.1",
		"copyfiles": "^2.4.1",
		"cross-env": "^7.0.3",
		"eslint": "~8.55.0",
		"mocha": "^10.2.0",
		"mocha-json-output-reporter": "^2.0.1",
		"mocha-multi-reporters": "^1.5.1",
		"moment": "^2.21.0",
		"prettier": "~3.0.3",
		"rimraf": "^4.4.0",
		"sinon": "^17.0.1",
		"typescript": "~5.1.6"
	},
	"fluidBuild": {
		"tasks": {
			"build:docs": {
				"dependsOn": [
					"...",
					"api-extractor:commonjs",
					"api-extractor:esnext"
				],
				"script": false
			}
		}
	},
	"typeValidation": {
		"broken": {
			"RemovedInterfaceDeclaration_IConfigProviderBase": {
				"forwardCompat": false,
				"backCompat": false
			},
			"RemovedTypeAliasDeclaration_ConfigTypes": {
				"backCompat": false,
				"forwardCompat": false
			},
			"RemovedFunctionDeclaration_logIfFalse": {
				"backCompat": false,
				"forwardCompat": false
			},
			"RemovedClassDeclaration_TelemetryNullLogger": {
				"backCompat": false,
				"forwardCompat": false
			}
		}
	}
}<|MERGE_RESOLUTION|>--- conflicted
+++ resolved
@@ -83,13 +83,8 @@
 		"test": "npm run test:mocha",
 		"test:coverage": "c8 npm test",
 		"test:mocha": "npm run test:mocha:esm && echo skipping cjs to avoid overhead - npm run test:mocha:cjs",
-<<<<<<< HEAD
-		"test:mocha:cjs": "mocha  --recursive \"dist/test/**/*.spec.*js\" --exit -r node_modules/@fluid-internal/mocha-test-setup",
-		"test:mocha:esm": "mocha  --recursive \"lib/test/**/*.spec.*js\" --exit -r node_modules/@fluid-internal/mocha-test-setup",
-=======
 		"test:mocha:cjs": "mocha --recursive \"dist/test/**/*.spec.*js\" --exit",
 		"test:mocha:esm": "mocha --recursive \"lib/test/**/*.spec.*js\" --exit",
->>>>>>> eeb79b78
 		"test:mocha:verbose": "cross-env FLUID_TEST_VERBOSE=1 npm run test:mocha",
 		"tsc": "fluid-tsc commonjs --project ./tsconfig.cjs.json && copyfiles -f ../../../common/build/build-common/src/cjs/package.json ./dist",
 		"typetests:gen": "fluid-type-test-generator",
