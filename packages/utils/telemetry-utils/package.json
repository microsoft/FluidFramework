{
	"name": "@fluidframework/telemetry-utils",
	"version": "2.0.0-internal.8.0.0",
	"description": "Collection of telemetry relates utilities for Fluid",
	"homepage": "https://fluidframework.com",
	"repository": {
		"type": "git",
		"url": "https://github.com/microsoft/FluidFramework.git",
		"directory": "packages/utils/telemetry-utils"
	},
	"license": "MIT",
	"author": "Microsoft and contributors",
	"sideEffects": false,
	"main": "dist/index.js",
	"module": "lib/index.js",
	"browser": {
		"./dist/indexNode.js": "./dist/indexBrowser.js",
		"./lib/indexNode.js": "./lib/indexBrowser.js"
	},
	"types": "dist/index.d.ts",
	"scripts": {
		"api": "fluid-build . --task api",
		"api-extractor:commonjs": "api-extractor run --local",
		"api-extractor:esnext": "copyfiles -u 1 \"dist/**/*-@(alpha|beta|public|untrimmed).d.ts\" lib",
		"build": "fluid-build . --task build",
		"build:commonjs": "fluid-build . --task commonjs",
		"build:compile": "fluid-build . --task compile",
		"build:docs": "fluid-build . --task api",
		"build:esnext": "tsc --project ./tsconfig.esnext.json",
		"build:test": "tsc --project ./src/test/tsconfig.json",
		"bump-version": "npm version minor --no-push --no-git-tag-version && npm run build:genver",
<<<<<<< HEAD
=======
		"check:are-the-types-wrong": "attw --pack",
>>>>>>> 7620034b
		"check:release-tags": "api-extractor run --local --config ./api-extractor-lint.json",
		"ci:build:docs": "api-extractor run",
		"clean": "rimraf --glob dist lib \"**/*.tsbuildinfo\" \"**/*.build.log\" _api-extractor-temp nyc",
		"eslint": "eslint --format stylish src",
		"eslint:fix": "eslint --format stylish src --fix --fix-type problem,suggestion,layout",
		"format": "npm run prettier:fix",
		"lint": "npm run prettier && npm run check:release-tags && npm run eslint",
		"lint:fix": "npm run prettier:fix && npm run eslint:fix",
		"prettier": "prettier --check . --cache --ignore-path ../../../.prettierignore",
		"prettier:fix": "prettier --write . --cache --ignore-path ../../../.prettierignore",
		"test": "npm run test:mocha",
		"test:coverage": "c8 npm test",
		"test:mocha": "mocha --ignore \"dist/test/types/*\" --recursive dist/test -r node_modules/@fluidframework/mocha-test-setup",
		"test:mocha:verbose": "cross-env FLUID_TEST_VERBOSE=1 npm run test:mocha",
		"tsc": "tsc",
		"typetests:gen": "fluid-type-test-generator",
		"typetests:prepare": "flub typetests --dir . --reset --previous --normalize"
	},
	"c8": {
		"all": true,
		"cache-dir": "nyc/.cache",
		"exclude": [
			"src/test/**/*.ts",
			"dist/test/**/*.js"
		],
		"exclude-after-remap": false,
		"include": [
			"src/**/*.ts",
			"dist/**/*.js"
		],
		"report-dir": "nyc/report",
		"reporter": [
			"cobertura",
			"html",
			"text"
		],
		"temp-directory": "nyc/.nyc_output"
	},
	"dependencies": {
		"@fluid-internal/client-utils": "workspace:~",
		"@fluidframework/core-interfaces": "workspace:~",
		"@fluidframework/core-utils": "workspace:~",
		"@fluidframework/protocol-definitions": "^3.0.0",
		"debug": "^4.3.4",
		"events": "^3.1.0",
		"uuid": "^9.0.0"
	},
	"devDependencies": {
		"@arethetypeswrong/cli": "^0.13.3",
		"@fluid-tools/build-cli": "^0.28.0",
		"@fluidframework/build-common": "^2.0.3",
		"@fluidframework/build-tools": "^0.28.0",
		"@fluidframework/eslint-config-fluid": "^3.1.0",
		"@fluidframework/mocha-test-setup": "workspace:~",
		"@fluidframework/telemetry-utils-previous": "npm:@fluidframework/telemetry-utils@2.0.0-internal.7.2.0",
		"@microsoft/api-extractor": "^7.38.3",
		"@types/debug": "^4.1.5",
		"@types/events": "^3.0.0",
		"@types/mocha": "^9.1.1",
		"@types/node": "^18.19.0",
		"@types/uuid": "^9.0.2",
		"c8": "^7.7.1",
		"copyfiles": "^2.4.1",
		"cross-env": "^7.0.3",
		"eslint": "~8.50.0",
		"mocha": "^10.2.0",
		"mocha-json-output-reporter": "^2.0.1",
		"mocha-multi-reporters": "^1.5.1",
		"moment": "^2.21.0",
		"prettier": "~3.0.3",
		"rimraf": "^4.4.0",
		"sinon": "^7.4.2",
		"typescript": "~5.1.6"
	},
	"fluidBuild": {
		"tasks": {
			"build:docs": {
				"dependsOn": [
					"...",
					"api-extractor:commonjs",
					"api-extractor:esnext"
				],
				"script": false
			}
		}
	},
	"typeValidation": {
		"broken": {}
	}
}<|MERGE_RESOLUTION|>--- conflicted
+++ resolved
@@ -29,10 +29,7 @@
 		"build:esnext": "tsc --project ./tsconfig.esnext.json",
 		"build:test": "tsc --project ./src/test/tsconfig.json",
 		"bump-version": "npm version minor --no-push --no-git-tag-version && npm run build:genver",
-<<<<<<< HEAD
-=======
 		"check:are-the-types-wrong": "attw --pack",
->>>>>>> 7620034b
 		"check:release-tags": "api-extractor run --local --config ./api-extractor-lint.json",
 		"ci:build:docs": "api-extractor run",
 		"clean": "rimraf --glob dist lib \"**/*.tsbuildinfo\" \"**/*.build.log\" _api-extractor-temp nyc",
