--- conflicted
+++ resolved
@@ -100,16 +100,11 @@
     "typescript": "~4.1.3"
   },
   "typeValidation": {
-<<<<<<< HEAD
-    "version": "0.59.1000",
+    "version": "0.60.1000",
     "broken": {
       "EnumDeclaration_TelemetryDataTag": {
         "backCompat": false
       }
     }
-=======
-    "version": "0.60.1000",
-    "broken": {}
->>>>>>> 2222ba86
   }
 }