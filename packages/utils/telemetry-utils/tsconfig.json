{
	"extends": "../../../common/build/build-common/tsconfig.node16.json",
	"exclude": ["src/test/**/*"],
	"compilerOptions": {
		"rootDir": "./src",
		"outDir": "./lib",
<<<<<<< HEAD
		"exactOptionalPropertyTypes": false,
=======
		"noUncheckedIndexedAccess": false,
>>>>>>> 51e7d780
	},
	"include": ["src/**/*"],
}<|MERGE_RESOLUTION|>--- conflicted
+++ resolved
@@ -4,11 +4,8 @@
 	"compilerOptions": {
 		"rootDir": "./src",
 		"outDir": "./lib",
-<<<<<<< HEAD
 		"exactOptionalPropertyTypes": false,
-=======
 		"noUncheckedIndexedAccess": false,
->>>>>>> 51e7d780
 	},
 	"include": ["src/**/*"],
 }