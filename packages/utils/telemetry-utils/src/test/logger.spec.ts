--- conflicted
+++ resolved
@@ -36,24 +36,14 @@
                 assert(event.error === "boom");
                 assert(!!event.stack);
             });
-<<<<<<< HEAD
             it("containsPII (legacy) is ignored", () => {
                 // Previously, setting containsPII = true on an error obj would (attempt to) redact its message
-=======
-            it("containsPII respected (ish)", () => {
->>>>>>> bd0a9d91
                 const event = freshEvent();
                 const error = new Error("boom");
                 (error as any).containsPII = true;
                 TelemetryLogger.prepareErrorObject(event, error, false);
-<<<<<<< HEAD
                 assert(event.error === "boom");
                 assert((event.stack as string).includes("boom"));
-=======
-                assert(event.error !== "boom");
-                assert((event.stack as string).includes("boom"),
-                    "Surprisingly, the stack contains the supposedly-redacted message");
->>>>>>> bd0a9d91
             });
             it("getTelemetryProperties absent - no further props added", () => {
                 const event = freshEvent();
