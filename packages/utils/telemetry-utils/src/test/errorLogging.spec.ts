--- conflicted
+++ resolved
@@ -378,102 +378,6 @@
             assert(normalizedError === fluidError);
             assert(normalizedError.stack === undefined);
         });
-<<<<<<< HEAD
-        describe("LoggingError", () => {
-            it("ctor props are assigned to the object", () => {
-                const loggingError = new LoggingError(
-                    "myMessage",
-                    { p1: 1, p2: "two", p3: true, tagged: { value: 4, tag: "PackageData" }});
-                const errorAsAny = loggingError as any;
-                assert.strictEqual(errorAsAny.message, "myMessage");
-                assert.strictEqual(errorAsAny.p1, 1);
-                assert.strictEqual(errorAsAny.p2, "two");
-                assert.strictEqual(errorAsAny.p3, true);
-                assert.deepStrictEqual(errorAsAny.tagged, { value: 4, tag: "PackageData" });
-            });
-            it("getTelemetryProperties extracts all untagged ctor props", () => {
-                const loggingError = new LoggingError("myMessage", { p1: 1, p2: "two", p3: true});
-                const props = loggingError.getTelemetryProperties();
-                assert.strictEqual(props.message, "myMessage");
-                assert.strictEqual(typeof props.stack, "string");
-                assert.strictEqual(props.name, undefined); // Error.name is not logged
-                assert.strictEqual(props.p1, 1);
-                assert.strictEqual(props.p2, "two");
-                assert.strictEqual(props.p3, true);
-            });
-            it("getTelemetryProperties respects omitPropsFromLogging", () => {
-                const loggingError = new LoggingError("myMessage", {}, new Set(["foo"]));
-                (loggingError as any).foo = "secrets!";
-                (loggingError as any).bar = "normal";
-                const props = loggingError.getTelemetryProperties();
-                assert.strictEqual(props.omitPropsFromLogging, undefined, "omitPropsFromLogging itself should be omitted");
-                assert.strictEqual(props.foo, undefined, "foo should have been omitted");
-                assert.strictEqual(props.bar, "normal", "bar should not be omitted");
-            });
-            it("addTelemetryProperties - adds to object, returned from getTelemetryProperties, overwrites", () => {
-                const loggingError = new LoggingError("myMessage", { p1: 1, p2: "two", p3: true});
-                (loggingError as any).p1 = "should be overwritten";
-                loggingError.addTelemetryProperties(
-                    {p1: "one", p4: 4, p5: { value: 5, tag: "PackageData" }});
-                const props = loggingError.getTelemetryProperties();
-                assert.strictEqual(props.p1, "one");
-                assert.strictEqual(props.p4, 4);
-                assert.deepStrictEqual(props.p5, { value: 5, tag: "PackageData" });
-                const errorAsAny = loggingError as any;
-                assert.strictEqual(errorAsAny.p1, "one");
-                assert.strictEqual(errorAsAny.p4, 4);
-                assert.deepStrictEqual(errorAsAny.p5, { value: 5, tag: "PackageData" });
-            });
-            it("Set valid props via 'as any' - returned from getTelemetryProperties, overwrites", () => {
-                const loggingError = new LoggingError("myMessage", { p1: 1, p2: "two", p3: true});
-                loggingError.addTelemetryProperties({p1: "should be overwritten"});
-                const errorAsAny = loggingError as any;
-                errorAsAny.p1 = "one";
-                errorAsAny.p4 = 4;
-                errorAsAny.p5 = { value: 5, tag: "PackageData" };
-                errorAsAny.pii6 = { value: 5, tag: "UserData" };
-                const props = loggingError.getTelemetryProperties();
-                assert.strictEqual(props.p1, "one");
-                assert.strictEqual(props.p4, 4);
-                assert.deepStrictEqual(props.p5, { value: 5, tag: "PackageData" });
-                assert.deepStrictEqual(props.pii6, { value: 5, tag: "UserData" });
-            });
-            it("Set invalid props via 'as any' - excluded from getTelemetryProperties, overwrites", () => {
-                const loggingError = new LoggingError("myMessage", { p1: 1, p2: "two", p3: true});
-                const errorAsAny = loggingError as any;
-                errorAsAny.p1 = { one: 1 };
-                errorAsAny.p4 = null;
-                errorAsAny.p5 = ["a", "b", "c"];
-                const props = loggingError.getTelemetryProperties();
-                assert.strictEqual(props.p1, "REDACTED (arbitrary object)");
-                assert.strictEqual(props.p4, "REDACTED (arbitrary object)");
-                assert.strictEqual(props.p5, "REDACTED (arbitrary object)");
-            });
-            it("addTelemetryProperties - overwrites base class Error fields (untagged)", () => {
-                const loggingError = new LoggingError("myMessage");
-                const overwritingProps = { message: "surprise1", stack: "surprise2" };
-                loggingError.addTelemetryProperties(overwritingProps);
-                const props = loggingError.getTelemetryProperties();
-                assert.deepStrictEqual(props, overwritingProps);
-            });
-            it("addTelemetryProperties - overwrites base class Error fields (tagged)", () => {
-                const overwritingProps = new LoggingError("myMessage");
-                const expectedProps = {
-                    message: { value: "Mark Fields", tag: "UserData" }, // hopefully no one does this!
-                    stack: { value: "surprise2", tag: "PackageData" },
-                };
-                overwritingProps.addTelemetryProperties(expectedProps);
-                const props = overwritingProps.getTelemetryProperties();
-                assert.deepStrictEqual(props, expectedProps);
-            });
-            it("addTelemetryProperties - overwrites existing telemetry props", () => {
-                const loggingError = new LoggingError("myMessage", { p1: 1 });
-                loggingError.addTelemetryProperties({ p1: "one" });
-                assert(loggingError.getTelemetryProperties().p1 === "one");
-                loggingError.addTelemetryProperties({ p1: "uno" });
-                assert(loggingError.getTelemetryProperties().p1 === "uno");
-            });
-=======
         it("Frozen legacy error - Throws", () => {
             // Arrange
             const errorProps: Omit<IFluidErrorBase, "getTelemetryProperties" | "addTelemetryProperties"> =
@@ -493,7 +397,6 @@
             message: "Hello",
             stack: "cool stack trace",
             name: "someName!!!",
->>>>>>> 28d43b24
         });
         const typicalOutput = (message: string, stackHint: "<<generated stack>>" | "<<stack from input>>") => new TestFluidError({
             errorType: "genericError",
