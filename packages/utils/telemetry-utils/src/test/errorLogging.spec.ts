--- conflicted
+++ resolved
@@ -8,13 +8,8 @@
 import { strict as assert } from "assert";
 import sinon from "sinon";
 import { ITelemetryBaseEvent, ITelemetryProperties } from "@fluidframework/common-definitions";
-<<<<<<< HEAD
-import { TelemetryDataTag, TelemetryLogger } from "../logger";
+import { TelemetryDataTag, TelemetryLogger, TaggedLoggerAdapter } from "../logger";
 import { LoggingError, isTaggedTelemetryPropertyValue, normalizeError, IFluidErrorAnnotations, extractLogSafeErrorProperties } from "../errorLogging";
-=======
-import { TelemetryDataTag, TelemetryLogger, TaggedLoggerAdapter } from "../logger";
-import { LoggingError, isTaggedTelemetryPropertyValue, normalizeError, IFluidErrorAnnotations } from "../errorLogging";
->>>>>>> d8326c19
 import { IFluidErrorBase } from "../fluidErrorBase";
 
 describe("Error Logging", () => {
@@ -70,7 +65,7 @@
                 message: { value: "Mark Fields", tag: "UserData" }, // hopefully no one does this!
                 stack: { value: "tagged", tag: TelemetryDataTag.PackageData},
             });
-            TelemetryLogger.prepareErrorObject(event, error, false);
+            TelemetryLogger.prepareErrorObject(event, error);
             assert.deepStrictEqual(event.message, { value: "Mark Fields", tag: "UserData" });
             assert.deepStrictEqual(event.error, "[object Object]"); // weird but ok
             assert.deepStrictEqual(event.stack, { value: "tagged", tag: "PackageData"}); // weird but ok
@@ -93,44 +88,7 @@
             TelemetryLogger.prepareErrorObject(event, error);
             assert(event.foo === "foo" && event.bar === 2);
         });
-<<<<<<< HEAD
-        it("getTelemetryProperties - tagged UserData is removed", () => {
-            const event = freshEvent();
-            const error = createILoggingError(
-                { somePii: { value: "very personal", tag: "UserData" }});
-            TelemetryLogger.prepareErrorObject(event, error);
-            assert.strictEqual(event.somePii, "REDACTED (UserData)", "somePii should be redacted");
-        });
-        it("getTelemetryProperties - tagged PackageData are preserved", () => {
-            const event = freshEvent();
-            const error = createILoggingError({
-                packageName: { value: "myPkg", tag: "PackageData" },
-            });
-            TelemetryLogger.prepareErrorObject(event, error);
-            assert.strictEqual(event.packageName, "myPkg");
-        });
-        it("getTelemetryProperties - tagged [unrecognized tag] are removed", () => {
-            const event = freshEvent();
-            const error = createILoggingError(
-                { somePii: { value: "very personal", tag: "FutureTag"}});
-            TelemetryLogger.prepareErrorObject(event, error);
-            assert.strictEqual(event.somePii, "REDACTED (unknown tag)", "somePii should be redacted");
-        });
-        it("getTelemetryProperties - tags on overwritten Error base props", () => {
-            const event = freshEvent();
-            const error = createILoggingError({
-                message: { value: "Mark Fields", tag: "UserData" }, // hopefully no one does this!
-                stack: { value: "tagged", tag: "PackageData" },
-            });
-            TelemetryLogger.prepareErrorObject(event, error);
-            assert.strictEqual(event.message, "REDACTED (UserData)");
-            assert.deepStrictEqual(event.error, "[object Object]"); // weird but ok
-            assert.deepStrictEqual(event.stack, "tagged"); // weird but ok
-        });
         it("getSafeStack", () => {
-=======
-        it("fetchStack false - Don't add a stack if missing", () => {
->>>>>>> d8326c19
             const event = freshEvent();
             const error = new Error("hello");
             TelemetryLogger.prepareErrorObject(event, error);
