--- conflicted
+++ resolved
@@ -206,17 +206,6 @@
             assert.strictEqual(isTaggedTelemetryPropertyValue(
                 { value: Symbol("okay"), tag: "any string" }), true);
         });
-<<<<<<< HEAD
-        it("object or null value not ok", () => {
-            assert.strictEqual(isTaggedTelemetryPropertyValue(
-                { value: { foo: "bar" }, tag: "any string" }), false, "object value not ok");
-            assert.strictEqual(isTaggedTelemetryPropertyValue(
-                { value: {}, tag: "any string" }), false, "object value not ok");
-            assert.strictEqual(isTaggedTelemetryPropertyValue(
-                { value: null, tag: "any string" }), false, "null value not ok");
-        });
-=======
->>>>>>> 124fea91
         it("non-string tag not ok", () => {
             assert.strictEqual(isTaggedTelemetryPropertyValue(
                 { value: "hello", tag: 1 }), false, "number tag is bad");
