/*!
 * Copyright (c) Microsoft Corporation and contributors. All rights reserved.
 * Licensed under the MIT License.
 */

import { strict as assert } from "assert";
import { ITelemetryBaseEvent } from "@fluidframework/common-definitions";
import { TelemetryLogger, PerformanceEvent } from "../logger";
import { ITelemetryLoggerExt } from "../telemetryTypes";

class MockLogger extends TelemetryLogger implements ITelemetryLoggerExt {
	public errorsLogged: number = 0;

	constructor() {
		super();
	}

	send(event: ITelemetryBaseEvent): void {
		if (event.category === "error") {
			++this.errorsLogged;
		}
	}
}

describe("PerformanceEvent", () => {
	let logger: MockLogger;
	beforeEach(() => {
		logger = new MockLogger();
	});

	it("Cancel then End", async () => {
		const callback = async (event: PerformanceEvent) => {
			const outerPromise: Promise<string> = new Promise((resolve, reject) => {
				Promise.resolve("A")
					.finally(() => {
						reject(new Error("B"));
					})
					.then((val) => {
						event.end({ val });
						resolve("C");
					})
					.catch(() => {});
			});
			return outerPromise.catch(() => {});
		};

<<<<<<< HEAD
		await PerformanceEvent.timedExecAsync(
			logger,
			{ eventName: "Testing" },
			callback,
			{ start: true, end: true, cancel: "generic" },
			true,
		);
		assert(logger.errorsLogged === 0, "Shouldn't have logged any errors");
=======
		await PerformanceEvent.timedExecAsync(logger, { eventName: "Testing" }, callback);
		assert.equal(logger.errorsLogged, 0, "Shouldn't have logged any errors");
>>>>>>> 0c2045c0
	});
});<|MERGE_RESOLUTION|>--- conflicted
+++ resolved
@@ -44,7 +44,6 @@
 			return outerPromise.catch(() => {});
 		};
 
-<<<<<<< HEAD
 		await PerformanceEvent.timedExecAsync(
 			logger,
 			{ eventName: "Testing" },
@@ -53,9 +52,5 @@
 			true,
 		);
 		assert(logger.errorsLogged === 0, "Shouldn't have logged any errors");
-=======
-		await PerformanceEvent.timedExecAsync(logger, { eventName: "Testing" }, callback);
-		assert.equal(logger.errorsLogged, 0, "Shouldn't have logged any errors");
->>>>>>> 0c2045c0
 	});
 });