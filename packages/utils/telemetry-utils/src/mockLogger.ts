--- conflicted
+++ resolved
@@ -11,15 +11,11 @@
 import { assert } from "@fluidframework/core-utils/internal";
 
 import { createChildLogger } from "./logger.js";
-<<<<<<< HEAD
-import {
+import type {
+	ITelemetryEventExt,
 	ITelemetryLoggerExt,
 	ITelemetryPropertiesExt,
-	type ITelemetryEventExt,
 } from "./telemetryTypes.js";
-=======
-import type { ITelemetryLoggerExt, ITelemetryPropertiesExt } from "./telemetryTypes.js";
->>>>>>> 0f2efa92
 
 /**
  * Mock {@link @fluidframework/core-interfaces#ITelemetryBaseLogger} implementation.
@@ -30,13 +26,8 @@
  * @alpha
  */
 export class MockLogger implements ITelemetryBaseLogger {
-<<<<<<< HEAD
-	// TODO: don't expose mutable state
-	events: ITelemetryBaseEvent[] = [];
-=======
 	// TODO: don't expose mutability to external consumers
 	public events: ITelemetryBaseEvent[] = [];
->>>>>>> 0f2efa92
 
 	/**
 	 * {@inheritDoc @fluidframework/core-interfaces#ITelemetryBaseLogger.minLogLevel}
