/*!
 * Copyright (c) Microsoft Corporation and contributors. All rights reserved.
 * Licensed under the MIT License.
 */

import {
	type ITelemetryBaseEvent,
	type ITelemetryBaseLogger,
	LogLevel,
} from "@fluidframework/core-interfaces";
import { assert } from "@fluidframework/core-utils/internal";

import { createChildLogger } from "./logger.js";
import type {
	ITelemetryEventExt,
	ITelemetryLoggerExt,
	ITelemetryPropertiesExt,
} from "./telemetryTypes.js";

/**
 * Mock {@link @fluidframework/core-interfaces#ITelemetryBaseLogger} implementation.
 *
 * Records events sent to it, and then can walk back over those events, searching for a set of expected events to
 * match against the logged events.
 *
 * @alpha
 */
export class MockLogger implements ITelemetryBaseLogger {
	// TODO: don't expose mutability to external consumers
	public events: ITelemetryBaseEvent[] = [];

	/**
	 * {@inheritDoc @fluidframework/core-interfaces#ITelemetryBaseLogger.minLogLevel}
	 */
	public readonly minLogLevel: LogLevel;

	public constructor(minLogLevel?: LogLevel) {
		this.minLogLevel = minLogLevel ?? LogLevel.default;
	}

	public clear(): void {
		this.events = [];
	}

	public toTelemetryLogger(): ITelemetryLoggerExt {
		return createChildLogger({ logger: this });
	}

	/**
	 * {@inheritDoc @fluidframework/core-interfaces#ITelemetryBaseLogger.send}
	 */
	public send(event: ITelemetryBaseEvent, logLevel?: LogLevel): void {
		if (logLevel ?? LogLevel.default >= this.minLogLevel) {
			this.events.push(event);
		}
	}

	/**
	 * Search events logged since the last time matchEvents was called, looking for the given expected
	 * events in order.
	 * @param expectedEvents - events in order that are expected to appear in the recorded log.
	 * @param inlineDetailsProp - true if the "details" property in the actual event should be extracted and inlined.
	 * These event objects may be subsets of the logged events.
	 * Note: category is omitted from the type because it's usually uninteresting and tedious to type.
	 */
	public matchEvents(
		expectedEvents: Omit<ITelemetryBaseEvent, "category">[],
		inlineDetailsProp: boolean = false,
	): boolean {
		const matchedExpectedEventCount = this.getMatchedEventsCount(
			expectedEvents,
			inlineDetailsProp,
		);
		// How many expected events were left over? Hopefully none.
		const unmatchedExpectedEventCount = expectedEvents.length - matchedExpectedEventCount;
		return unmatchedExpectedEventCount === 0;
	}

	/**
	 * Asserts that matchEvents is true, and prints the actual/expected output if not.
	 */
	public assertMatch(
		expectedEvents: Omit<ITelemetryBaseEvent, "category">[],
		message?: string,
		inlineDetailsProp: boolean = false,
	): void {
		const actualEvents = this.events;
		if (!this.matchEvents(expectedEvents, inlineDetailsProp)) {
			throw new Error(`${message ?? "Logs don't match"}
expected:
${JSON.stringify(expectedEvents)}

actual:
${JSON.stringify(actualEvents)}`);
		}
	}

	/**
	 * Search events logged since the last time matchEvents was called, looking for any of the given
	 * expected events.
	 * @param expectedEvents - events that are expected to appear in the recorded log.
	 * @param inlineDetailsProp - true if the "details" property in the actual event should be extracted and inlined.
	 * These event objects may be subsets of the logged events.
	 * Note: category is omitted from the type because it's usually uninteresting and tedious to type.
	 * @returns if any of the expected events is found.
	 */
	public matchAnyEvent(
		expectedEvents: Omit<ITelemetryBaseEvent, "category">[],
		inlineDetailsProp: boolean = false,
	): boolean {
		const matchedExpectedEventCount = this.getMatchedEventsCount(
			expectedEvents,
			inlineDetailsProp,
		);
		return matchedExpectedEventCount > 0;
	}

	/**
	 * Asserts that matchAnyEvent is true, and prints the actual/expected output if not.
	 */
	public assertMatchAny(
		expectedEvents: Omit<ITelemetryBaseEvent, "category">[],
		message?: string,
		inlineDetailsProp: boolean = false,
	): void {
		const actualEvents = this.events;
		if (!this.matchAnyEvent(expectedEvents, inlineDetailsProp)) {
			throw new Error(`${message ?? "Logs don't match"}
expected:
${JSON.stringify(expectedEvents)}

actual:
${JSON.stringify(actualEvents)}`);
		}
	}

	/**
	 * Search events logged since the last time matchEvents was called, looking only for the given expected
	 * events in order.
	 * @param expectedEvents - events in order that are expected to be the only events in the recorded log.
	 * @param inlineDetailsProp - true if the "details" property in the actual event should be extracted and inlined.
	 * These event objects may be subsets of the logged events.
	 * Note: category is omitted from the type because it's usually uninteresting and tedious to type.
	 */
	public matchEventStrict(
		expectedEvents: Omit<ITelemetryBaseEvent, "category">[],
		inlineDetailsProp: boolean = false,
	): boolean {
		return (
			expectedEvents.length === this.events.length &&
			this.matchEvents(expectedEvents, inlineDetailsProp)
		);
	}

	/**
	 * Asserts that matchEvents is true, and prints the actual/expected output if not
	 */
	public assertMatchStrict(
		expectedEvents: Omit<ITelemetryBaseEvent, "category">[],
		message?: string,
		inlineDetailsProp: boolean = false,
	): void {
		const actualEvents = this.events;
		if (!this.matchEventStrict(expectedEvents, inlineDetailsProp)) {
			throw new Error(`${message ?? "Logs don't match"}
expected:
${JSON.stringify(expectedEvents)}

actual:
${JSON.stringify(actualEvents)}`);
		}
	}

	/**
	 * Asserts that matchAnyEvent is false for the given events, and prints the actual/expected output if not
	 */
	public assertMatchNone(
		disallowedEvents: Omit<ITelemetryBaseEvent, "category">[],
		message?: string,
		inlineDetailsProp: boolean = false,
	): void {
		const actualEvents = this.events;
		if (this.matchAnyEvent(disallowedEvents, inlineDetailsProp)) {
			throw new Error(`${message ?? "Logs don't match"}
disallowed events:
${JSON.stringify(disallowedEvents)}

actual:
${JSON.stringify(actualEvents)}`);
		}
	}

	private getMatchedEventsCount(
		expectedEvents: Omit<ITelemetryBaseEvent, "category">[],
		inlineDetailsProp: boolean,
	): number {
		let iExpectedEvent = 0;
		for (const event of this.events) {
			if (
				iExpectedEvent < expectedEvents.length &&
				MockLogger.eventsMatch(event, expectedEvents[iExpectedEvent], inlineDetailsProp)
			) {
				// We found the next expected event; increment
				++iExpectedEvent;
			}
		}

		// Remove the events so far; next call will just compare subsequent events from here
		this.clear();

		// Return the count of matched events.
		return iExpectedEvent;
	}

	/**
	 * Ensure the expected event is a strict subset of the actual event
	 */
	private static eventsMatch(
		actual: ITelemetryBaseEvent,
		expected: Omit<ITelemetryBaseEvent, "category">,
		inlineDetailsProp: boolean,
	): boolean {
		const { details, ...actualForMatching } = actual;
		// "details" is used in a lot of telemetry logs to group a bunch of properties together and stringify them.
		// Some of the properties in the expected event may be inside "details". So, if inlineDetailsProp is true,
		// extract the properties from "details" in the actual event and inline them in the actual event.
		if (inlineDetailsProp && details !== undefined) {
			assert(
				typeof details === "string",
				0x6c9 /* Details should a JSON stringified string if inlineDetailsProp is true */,
			);
			// eslint-disable-next-line @typescript-eslint/no-unsafe-assignment
			const detailsExpanded = JSON.parse(details);
			// eslint-disable-next-line @typescript-eslint/no-unsafe-argument
			return matchObjects({ ...actualForMatching, ...detailsExpanded }, expected);
		}
		return matchObjects(actual, expected);
	}
}

function matchObjects(actual: ITelemetryPropertiesExt, expected: ITelemetryPropertiesExt): boolean {
	for (const [expectedKey, expectedValue] of Object.entries(expected)) {
		const actualValue = actual[expectedKey];
		if (
			!Array.isArray(expectedValue) &&
			expectedValue !== null &&
			typeof expectedValue === "object"
		) {
			if (
				Array.isArray(actualValue) ||
				actualValue === null ||
				typeof actualValue !== "object" ||
				!matchObjects(
					actualValue as ITelemetryPropertiesExt,
					expectedValue as ITelemetryPropertiesExt,
				)
			) {
				return false;
			}
		} else if (JSON.stringify(actualValue) !== JSON.stringify(expectedValue)) {
			return false;
		}
	}
	return true;
}

/**
 * Mock {@link ITelemetryLoggerExt} implementation.
 *
<<<<<<< HEAD
 * @remarks Can be created via {@link IMockLoggerExt}.
=======
 * @remarks Can be created via {@link createMockLoggerExt}.
>>>>>>> c37b3664
 *
 * @internal
 */
export interface IMockLoggerExt extends ITelemetryLoggerExt {
	/**
	 * Gets the events that have been logged so far.
	 */
	events(): readonly ITelemetryEventExt[];
}

/**
 * Creates an {@link IMockLoggerExt}.
 *
 * @internal
 */
export function createMockLoggerExt(minLogLevel?: LogLevel): IMockLoggerExt {
	const mockLogger = new MockLogger(minLogLevel);
	const childLogger = createChildLogger({ logger: mockLogger });
	Object.assign(childLogger, {
		events: (): readonly ITelemetryEventExt[] =>
			mockLogger.events.map((e) => e as ITelemetryEventExt),
	});
	return childLogger as IMockLoggerExt;
}<|MERGE_RESOLUTION|>--- conflicted
+++ resolved
@@ -267,11 +267,7 @@
 /**
  * Mock {@link ITelemetryLoggerExt} implementation.
  *
-<<<<<<< HEAD
- * @remarks Can be created via {@link IMockLoggerExt}.
-=======
  * @remarks Can be created via {@link createMockLoggerExt}.
->>>>>>> c37b3664
  *
  * @internal
  */
