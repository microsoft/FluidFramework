--- conflicted
+++ resolved
@@ -34,22 +34,11 @@
     }
 
     /** Asserts that matchEvents is true, and prints the actual/expected output if not */
-<<<<<<< HEAD
-    assertMatch(expectedEvents: Omit<ITelemetryBaseEvent, "category">[], message?: string) {
-        const actualEvents = this.events;
-        if (this.matchEvents(expectedEvents)) {
-            return;
-        }
-        throw new Error(`${message}
-expected:
-${JSON.stringify(expectedEvents)}
-=======
     assertMatch(expectedEvents: Omit<ITelemetryBaseEvent, "category">[]) {
         // const actualEvents = this.events;
         assert(this.matchEvents(expectedEvents), 0x2ba /* `
             expected:
             ${JSON.stringify(expectedEvents)}
->>>>>>> 14871dc1
 
             actual:
             ${JSON.stringify(actualEvents)}` */);
@@ -69,24 +58,12 @@
     }
 
     /** Asserts that matchAnyEvent is true, and prints the actual/expected output if not */
-<<<<<<< HEAD
-    assertMatchAny(expectedEvents: Omit<ITelemetryBaseEvent, "category">[], message?: string) {
-        const actualEvents = this.events;
-        if (this.matchAnyEvent(expectedEvents)) {
-            return;
-        }
-
-        throw new Error(`${message}
-expected:
-${JSON.stringify(expectedEvents)}
-=======
     assertMatchAny(expectedEvents: Omit<ITelemetryBaseEvent, "category">[]) {
         // const actualEvents = this.events;
 
         assert(this.matchAnyEvent(expectedEvents), 0x2bb /* `
             expected:
             ${JSON.stringify(expectedEvents)}
->>>>>>> 14871dc1
 
             actual:
             ${JSON.stringify(actualEvents)}` */);
