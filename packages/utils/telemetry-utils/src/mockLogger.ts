--- conflicted
+++ resolved
@@ -3,12 +3,8 @@
  * Licensed under the MIT License.
  */
 
-<<<<<<< HEAD
-import { ITelemetryBaseEvent } from "@fluidframework/common-definitions";
-=======
 import { ITelemetryLogger, ITelemetryBaseEvent } from "@fluidframework/common-definitions";
 import { assert } from "@fluidframework/common-utils";
->>>>>>> dfaa5947
 import { TelemetryLogger } from "./logger";
 import { ITelemetryLoggerExt } from "./telemetryTypes";
 
