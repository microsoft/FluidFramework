/*!
 * Copyright (c) Microsoft Corporation and contributors. All rights reserved.
 * Licensed under the MIT License.
 */

import {
	type ITelemetryBaseEvent,
	type ITelemetryBaseLogger,
	LogLevel,
} from "@fluidframework/core-interfaces";
import { assert } from "@fluidframework/core-utils/internal";

import { createChildLogger } from "./logger.js";
import type {
	ITelemetryEventExt,
	ITelemetryLoggerExt,
	ITelemetryPropertiesExt,
} from "./telemetryTypes.js";

/**
 * Mock {@link @fluidframework/core-interfaces#ITelemetryBaseLogger} implementation.
 *
 * Records events sent to it, and then can walk back over those events, searching for a set of expected events to
 * match against the logged events.
 *
<<<<<<< HEAD
 * @legacy
=======
 * @deprecated
 *
 * This class is not intended for use outside of the `fluid-framework` repo, and will be removed from
 * package exports in the near future.
 *
 * Please migrate usages by either creating your own mock {@link @fluidframework/core-interfaces#ITelemetryBaseLogger}
 * implementation, or by copying this code as-is into your own repo.
 *
 * @privateRemarks TODO: When we are ready, this type should be made `internal`, and the deprecation notice should be removed.
 *
>>>>>>> c6b1941f
 * @alpha
 */
export class MockLogger implements ITelemetryBaseLogger {
	/**
	 * Gets an immutable copy of the events logged thus far.
	 */
	public get events(): readonly ITelemetryBaseEvent[] {
		return [...this._events];
	}

	private _events: ITelemetryBaseEvent[] = [];

	/**
	 * {@inheritDoc @fluidframework/core-interfaces#ITelemetryBaseLogger.minLogLevel}
	 */
	public readonly minLogLevel: LogLevel;

	public constructor(minLogLevel?: LogLevel) {
		this.minLogLevel = minLogLevel ?? LogLevel.default;
	}

	/**
	 * Clears the events logged thus far.
	 */
	public clear(): void {
		this._events = [];
	}

	public toTelemetryLogger(): ITelemetryLoggerExt {
		return createChildLogger({ logger: this });
	}

	/**
	 * {@inheritDoc @fluidframework/core-interfaces#ITelemetryBaseLogger.send}
	 */
	public send(event: ITelemetryBaseEvent, logLevel?: LogLevel): void {
		if (logLevel ?? LogLevel.default >= this.minLogLevel) {
			this._events.push(event);
		}
	}

	/**
	 * Search events logged since the last time matchEvents was called, looking for the given expected
	 * events in order.
	 * @param expectedEvents - events in order that are expected to appear in the recorded log.
	 * @param inlineDetailsProp - true if the "details" property in the actual event should be extracted and inlined.
	 * These event objects may be subsets of the logged events.
	 * Note: category is omitted from the type because it's usually uninteresting and tedious to type.
	 * @param clearEventsAfterCheck - Whether or not to clear the logger's {@link MockLogger.events} after performing the check.
	 * Default: true.
	 */
	public matchEvents(
		expectedEvents: Omit<ITelemetryBaseEvent, "category">[],
		inlineDetailsProp: boolean = false,
		clearEventsAfterCheck: boolean = true,
	): boolean {
		const matchedExpectedEventCount = this.getMatchedEventsCount(
			expectedEvents,
			inlineDetailsProp,
			clearEventsAfterCheck,
		);
		// How many expected events were left over? Hopefully none.
		const unmatchedExpectedEventCount = expectedEvents.length - matchedExpectedEventCount;
		return unmatchedExpectedEventCount === 0;
	}

	/**
	 * Asserts {@link MockLogger.matchEvents} is `true` for the given events.
	 * @param expectedEvents - The events expected to appear.
	 * @param message - Optional error message to include in the thrown error, if the condition is not satisfied.
	 * @param inlineDetailsProp - true if the "details" property in the actual event should be extracted and inlined.
	 * These event objects may be subsets of the logged events.
	 * Note: category is omitted from the type because it's usually uninteresting and tedious to type.
	 * @param clearEventsAfterCheck - Whether or not to clear the logger's {@link MockLogger.events} after performing the check.
	 * Default: true.
	 * @throws An error containing the actual/expected event data if the condition is not satisfied.
	 */
	public assertMatch(
		expectedEvents: Omit<ITelemetryBaseEvent, "category">[],
		message?: string,
		inlineDetailsProp: boolean = false,
		clearEventsAfterCheck: boolean = true,
	): void {
		// Use copy to ensure events aren't cleared out from under us before we (potentially) throw
		const actualEvents = this.events;

		if (!this.matchEvents(expectedEvents, inlineDetailsProp, clearEventsAfterCheck)) {
			throw new Error(`${message ?? "Logs don't match"}
expected:
${JSON.stringify(expectedEvents)}

actual:
${JSON.stringify(actualEvents)}`);
		}
	}

	/**
	 * Search events logged since the last time matchEvents was called, looking for any of the given
	 * expected events.
	 * @param expectedEvents - events that are expected to appear in the recorded log.
	 * @param inlineDetailsProp - true if the "details" property in the actual event should be extracted and inlined.
	 * These event objects may be subsets of the logged events.
	 * Note: category is omitted from the type because it's usually uninteresting and tedious to type.
	 * @returns if any of the expected events is found.
	 */
	public matchAnyEvent(
		expectedEvents: Omit<ITelemetryBaseEvent, "category">[],
		inlineDetailsProp: boolean = false,
		clearEventsAfterCheck: boolean = true,
	): boolean {
		const matchedExpectedEventCount = this.getMatchedEventsCount(
			expectedEvents,
			inlineDetailsProp,
			clearEventsAfterCheck,
		);
		return matchedExpectedEventCount > 0;
	}

	/**
	 * Asserts {@link MockLogger.matchAnyEvent} is `true` for the given events.
	 * @param expectedEvents - The events expected to appear.
	 * @param message - Optional error message to include in the thrown error, if the condition is not satisfied.
	 * @param inlineDetailsProp - true if the "details" property in the actual event should be extracted and inlined.
	 * These event objects may be subsets of the logged events.
	 * Note: category is omitted from the type because it's usually uninteresting and tedious to type.
	 * @param clearEventsAfterCheck - Whether or not to clear the logger's {@link MockLogger.events} after performing the check.
	 * Default: true.
	 * @throws An error containing the actual/expected event data if the condition is not satisfied.
	 */
	public assertMatchAny(
		expectedEvents: Omit<ITelemetryBaseEvent, "category">[],
		message?: string,
		inlineDetailsProp: boolean = false,
		clearEventsAfterCheck: boolean = true,
	): void {
		// Use copy to ensure events aren't cleared out from under us before we (potentially) throw
		const actualEvents = this.events;

		if (!this.matchAnyEvent(expectedEvents, inlineDetailsProp, clearEventsAfterCheck)) {
			throw new Error(`${message ?? "Logs don't match"}
expected:
${JSON.stringify(expectedEvents)}

actual:
${JSON.stringify(actualEvents)}`);
		}
	}

	/**
	 * Search events logged since the last time matchEvents was called, looking only for the given expected
	 * events in order.
	 * @param expectedEvents - events in order that are expected to be the only events in the recorded log.
	 * @param inlineDetailsProp - true if the "details" property in the actual event should be extracted and inlined.
	 * These event objects may be subsets of the logged events.
	 * Note: category is omitted from the type because it's usually uninteresting and tedious to type.
	 * @param clearEventsAfterCheck - Whether or not to clear the logger's {@link MockLogger.events} after performing the check.
	 * Default: true.
	 */
	public matchEventStrict(
		expectedEvents: Omit<ITelemetryBaseEvent, "category">[],
		inlineDetailsProp: boolean = false,
		clearEventsAfterCheck: boolean = true,
	): boolean {
		if (expectedEvents.length !== this._events.length) {
			if (clearEventsAfterCheck) {
				this.clear();
			}
			return false;
		}

		// `events` will be cleared by the below check if requested.
		return this.matchEvents(expectedEvents, inlineDetailsProp, clearEventsAfterCheck);
	}

	/**
	 * Asserts {@link MockLogger.matchEvents} is `true` for the given events.
	 * @param expectedEvents - The events expected to appear.
	 * @param message - Optional error message to include in the thrown error, if the condition is not satisfied.
	 * @param inlineDetailsProp - true if the "details" property in the actual event should be extracted and inlined.
	 * These event objects may be subsets of the logged events.
	 * Note: category is omitted from the type because it's usually uninteresting and tedious to type.
	 * @param clearEventsAfterCheck - Whether or not to clear the logger's {@link MockLogger.events} after performing the check.
	 * Default: true.
	 * @throws An error containing the actual/expected event data if the condition is not satisfied.
	 */
	public assertMatchStrict(
		expectedEvents: Omit<ITelemetryBaseEvent, "category">[],
		message?: string,
		inlineDetailsProp: boolean = false,
		clearEventsAfterCheck: boolean = true,
	): void {
		// Use copy to ensure events aren't cleared out from under us before we (potentially) throw
		const actualEvents = this.events;

		if (!this.matchEventStrict(expectedEvents, inlineDetailsProp, clearEventsAfterCheck)) {
			throw new Error(`${message ?? "Logs don't match"}
expected:
${JSON.stringify(expectedEvents)}

actual:
${JSON.stringify(actualEvents)}`);
		}
	}

	/**
	 * Asserts {@link MockLogger.matchAnyEvent} is `false` for the given events.
	 * @param disallowedEvents - The events expected to not appear.
	 * @param message - Optional error message to include in the thrown error, if the condition is not satisfied.
	 * @param inlineDetailsProp - true if the "details" property in the actual event should be extracted and inlined.
	 * These event objects may be subsets of the logged events.
	 * Note: category is omitted from the type because it's usually uninteresting and tedious to type.
	 * @param clearEventsAfterCheck - Whether or not to clear the logger's {@link MockLogger.events} after performing the check.
	 * Default: true.
	 * @throws An error containing the actual/expected event data if the condition is not satisfied.
	 */
	public assertMatchNone(
		disallowedEvents: Omit<ITelemetryBaseEvent, "category">[],
		message?: string,
		inlineDetailsProp: boolean = false,
		clearEventsAfterCheck: boolean = true,
	): void {
		// Use copy to ensure events aren't cleared out from under us before we (potentially) throw
		const actualEvents = this.events;

		if (this.matchAnyEvent(disallowedEvents, inlineDetailsProp, clearEventsAfterCheck)) {
			throw new Error(`${message ?? "Logs don't match"}
disallowed events:
${JSON.stringify(disallowedEvents)}

actual:
${JSON.stringify(actualEvents)}`);
		}
	}

	private getMatchedEventsCount(
		expectedEvents: Omit<ITelemetryBaseEvent, "category">[],
		inlineDetailsProp: boolean,
		clearEventsAfterCheck: boolean,
	): number {
		let iExpectedEvent = 0;
		for (const event of this._events) {
			if (
				iExpectedEvent < expectedEvents.length &&
				MockLogger.eventsMatch(event, expectedEvents[iExpectedEvent], inlineDetailsProp)
			) {
				// We found the next expected event; increment
				++iExpectedEvent;
			}
		}

		// Remove the events so far; next call will just compare subsequent events from here
		if (clearEventsAfterCheck) {
			this.clear();
		}

		// Return the count of matched events.
		return iExpectedEvent;
	}

	/**
	 * Ensure the expected event is a strict subset of the actual event
	 */
	private static eventsMatch(
		actual: ITelemetryBaseEvent,
		expected: Omit<ITelemetryBaseEvent, "category">,
		inlineDetailsProp: boolean,
	): boolean {
		const { details, ...actualForMatching } = actual;
		// "details" is used in a lot of telemetry logs to group a bunch of properties together and stringify them.
		// Some of the properties in the expected event may be inside "details". So, if inlineDetailsProp is true,
		// extract the properties from "details" in the actual event and inline them in the actual event.
		if (inlineDetailsProp && details !== undefined) {
			assert(
				typeof details === "string",
				0x6c9 /* Details should a JSON stringified string if inlineDetailsProp is true */,
			);
			// eslint-disable-next-line @typescript-eslint/no-unsafe-assignment
			const detailsExpanded = JSON.parse(details);
			// eslint-disable-next-line @typescript-eslint/no-unsafe-argument
			return matchObjects({ ...actualForMatching, ...detailsExpanded }, expected);
		}
		return matchObjects(actual, expected);
	}
}

function matchObjects(
	actual: ITelemetryPropertiesExt,
	expected: ITelemetryPropertiesExt,
): boolean {
	for (const [expectedKey, expectedValue] of Object.entries(expected)) {
		const actualValue = actual[expectedKey];
		if (
			!Array.isArray(expectedValue) &&
			expectedValue !== null &&
			typeof expectedValue === "object"
		) {
			if (
				Array.isArray(actualValue) ||
				actualValue === null ||
				typeof actualValue !== "object" ||
				!matchObjects(
					actualValue as ITelemetryPropertiesExt,
					expectedValue as ITelemetryPropertiesExt,
				)
			) {
				return false;
			}
		} else if (JSON.stringify(actualValue) !== JSON.stringify(expectedValue)) {
			return false;
		}
	}
	return true;
}

/**
 * Mock {@link ITelemetryLoggerExt} implementation.
 *
 * @remarks Can be created via {@link createMockLoggerExt}.
 *
 * @internal
 */
export interface IMockLoggerExt extends ITelemetryLoggerExt {
	/**
	 * Gets the events that have been logged so far.
	 */
	events(): readonly ITelemetryEventExt[];
}

/**
 * Creates an {@link IMockLoggerExt}.
 *
 * @internal
 */
export function createMockLoggerExt(minLogLevel?: LogLevel): IMockLoggerExt {
	const mockLogger = new MockLogger(minLogLevel);
	const childLogger = createChildLogger({ logger: mockLogger });
	Object.assign(childLogger, {
		events: (): readonly ITelemetryEventExt[] =>
			mockLogger.events.map((e) => e as ITelemetryEventExt),
	});
	return childLogger as IMockLoggerExt;
}<|MERGE_RESOLUTION|>--- conflicted
+++ resolved
@@ -23,9 +23,6 @@
  * Records events sent to it, and then can walk back over those events, searching for a set of expected events to
  * match against the logged events.
  *
-<<<<<<< HEAD
- * @legacy
-=======
  * @deprecated
  *
  * This class is not intended for use outside of the `fluid-framework` repo, and will be removed from
@@ -36,7 +33,17 @@
  *
  * @privateRemarks TODO: When we are ready, this type should be made `internal`, and the deprecation notice should be removed.
  *
->>>>>>> c6b1941f
+ * @deprecated
+ *
+ * This class is not intended for use outside of the `fluid-framework` repo, and will be removed from
+ * package exports in the near future.
+ *
+ * Please migrate usages by either creating your own mock {@link @fluidframework/core-interfaces#ITelemetryBaseLogger}
+ * implementation, or by copying this code as-is into your own repo.
+ *
+ * @privateRemarks TODO: When we are ready, this type should be made `internal`, and the deprecation notice should be removed.
+ *
+ * @legacy
  * @alpha
  */
 export class MockLogger implements ITelemetryBaseLogger {
