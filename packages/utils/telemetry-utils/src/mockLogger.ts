/*!
 * Copyright (c) Microsoft Corporation and contributors. All rights reserved.
 * Licensed under the MIT License.
 */

import type {
	ITelemetryBaseEvent,
	ITelemetryBaseLogger,
	LogLevel,
} from "@fluidframework/core-interfaces";
import { assert } from "@fluidframework/core-utils/internal";

import { createChildLogger } from "./logger.js";
import type { ITelemetryLoggerExt, ITelemetryPropertiesExt } from "./telemetryTypes.js";

/**
 * Mock {@link @fluidframework/core-interfaces#ITelemetryBaseLogger} implementation.
 *
 * Records events sent to it, and then can walk back over those events, searching for a set of expected events to
 * match against the logged events.
 *
 * @alpha
 */
export class MockLogger implements ITelemetryBaseLogger {
	// TODO: don't expose mutability to external consumers
	public events: ITelemetryBaseEvent[] = [];

<<<<<<< HEAD
	public constructor(public readonly minLogLevel?: LogLevel) {}
=======
	/**
	 * {@inheritDoc @fluidframework/core-interfaces#ITelemetryBaseLogger.minLogLevel}
	 */
	public readonly minLogLevel: LogLevel;

	public constructor(minLogLevel?: LogLevel) {
		this.minLogLevel = minLogLevel ?? LogLevel.default;
	}
>>>>>>> 57fdc396

	public clear(): void {
		this.events = [];
	}

	public toTelemetryLogger(): ITelemetryLoggerExt {
		return createChildLogger({ logger: this });
	}

<<<<<<< HEAD
	public send(event: ITelemetryBaseEvent): void {
		this.events.push(event);
=======
	/**
	 * {@inheritDoc @fluidframework/core-interfaces#ITelemetryBaseLogger.send}
	 */
	public send(event: ITelemetryBaseEvent, logLevel?: LogLevel): void {
		if (logLevel ?? LogLevel.default >= this.minLogLevel) {
			this.events.push(event);
		}
>>>>>>> 57fdc396
	}

	/**
	 * Search events logged since the last time matchEvents was called, looking for the given expected
	 * events in order.
	 * @param expectedEvents - events in order that are expected to appear in the recorded log.
	 * @param inlineDetailsProp - true if the "details" property in the actual event should be extracted and inlined.
	 * These event objects may be subsets of the logged events.
	 * Note: category is omitted from the type because it's usually uninteresting and tedious to type.
	 */
	public matchEvents(
		expectedEvents: Omit<ITelemetryBaseEvent, "category">[],
		inlineDetailsProp: boolean = false,
	): boolean {
		const matchedExpectedEventCount = this.getMatchedEventsCount(
			expectedEvents,
			inlineDetailsProp,
		);
		// How many expected events were left over? Hopefully none.
		const unmatchedExpectedEventCount = expectedEvents.length - matchedExpectedEventCount;
		return unmatchedExpectedEventCount === 0;
	}

	/**
	 * Asserts that matchEvents is true, and prints the actual/expected output if not.
	 */
	public assertMatch(
		expectedEvents: Omit<ITelemetryBaseEvent, "category">[],
		message?: string,
		inlineDetailsProp: boolean = false,
	): void {
		const actualEvents = this.events;
		if (!this.matchEvents(expectedEvents, inlineDetailsProp)) {
			throw new Error(`${message ?? "Logs don't match"}
expected:
${JSON.stringify(expectedEvents)}

actual:
${JSON.stringify(actualEvents)}`);
		}
	}

	/**
	 * Search events logged since the last time matchEvents was called, looking for any of the given
	 * expected events.
	 * @param expectedEvents - events that are expected to appear in the recorded log.
	 * @param inlineDetailsProp - true if the "details" property in the actual event should be extracted and inlined.
	 * These event objects may be subsets of the logged events.
	 * Note: category is omitted from the type because it's usually uninteresting and tedious to type.
	 * @returns if any of the expected events is found.
	 */
	public matchAnyEvent(
		expectedEvents: Omit<ITelemetryBaseEvent, "category">[],
		inlineDetailsProp: boolean = false,
	): boolean {
		const matchedExpectedEventCount = this.getMatchedEventsCount(
			expectedEvents,
			inlineDetailsProp,
		);
		return matchedExpectedEventCount > 0;
	}

	/**
	 * Asserts that matchAnyEvent is true, and prints the actual/expected output if not.
	 */
	public assertMatchAny(
		expectedEvents: Omit<ITelemetryBaseEvent, "category">[],
		message?: string,
		inlineDetailsProp: boolean = false,
	): void {
		const actualEvents = this.events;
		if (!this.matchAnyEvent(expectedEvents, inlineDetailsProp)) {
			throw new Error(`${message ?? "Logs don't match"}
expected:
${JSON.stringify(expectedEvents)}

actual:
${JSON.stringify(actualEvents)}`);
		}
	}

	/**
	 * Search events logged since the last time matchEvents was called, looking only for the given expected
	 * events in order.
	 * @param expectedEvents - events in order that are expected to be the only events in the recorded log.
	 * @param inlineDetailsProp - true if the "details" property in the actual event should be extracted and inlined.
	 * These event objects may be subsets of the logged events.
	 * Note: category is omitted from the type because it's usually uninteresting and tedious to type.
	 */
	public matchEventStrict(
		expectedEvents: Omit<ITelemetryBaseEvent, "category">[],
		inlineDetailsProp: boolean = false,
	): boolean {
		return (
			expectedEvents.length === this.events.length &&
			this.matchEvents(expectedEvents, inlineDetailsProp)
		);
	}

	/**
	 * Asserts that matchEvents is true, and prints the actual/expected output if not
	 */
	public assertMatchStrict(
		expectedEvents: Omit<ITelemetryBaseEvent, "category">[],
		message?: string,
		inlineDetailsProp: boolean = false,
	): void {
		const actualEvents = this.events;
		if (!this.matchEventStrict(expectedEvents, inlineDetailsProp)) {
			throw new Error(`${message ?? "Logs don't match"}
expected:
${JSON.stringify(expectedEvents)}

actual:
${JSON.stringify(actualEvents)}`);
		}
	}

	/**
	 * Asserts that matchAnyEvent is false for the given events, and prints the actual/expected output if not
	 */
	public assertMatchNone(
		disallowedEvents: Omit<ITelemetryBaseEvent, "category">[],
		message?: string,
		inlineDetailsProp: boolean = false,
	): void {
		const actualEvents = this.events;
		if (this.matchAnyEvent(disallowedEvents, inlineDetailsProp)) {
			throw new Error(`${message ?? "Logs don't match"}
disallowed events:
${JSON.stringify(disallowedEvents)}

actual:
${JSON.stringify(actualEvents)}`);
		}
	}

	private getMatchedEventsCount(
		expectedEvents: Omit<ITelemetryBaseEvent, "category">[],
		inlineDetailsProp: boolean,
	): number {
		let iExpectedEvent = 0;
		for (const event of this.events) {
			if (
				iExpectedEvent < expectedEvents.length &&
				MockLogger.eventsMatch(event, expectedEvents[iExpectedEvent], inlineDetailsProp)
			) {
				// We found the next expected event; increment
				++iExpectedEvent;
			}
		}

		// Remove the events so far; next call will just compare subsequent events from here
		this.clear();

		// Return the count of matched events.
		return iExpectedEvent;
	}

	/**
	 * Ensure the expected event is a strict subset of the actual event
	 */
	private static eventsMatch(
		actual: ITelemetryBaseEvent,
		expected: Omit<ITelemetryBaseEvent, "category">,
		inlineDetailsProp: boolean,
	): boolean {
		const { details, ...actualForMatching } = actual;
		// "details" is used in a lot of telemetry logs to group a bunch of properties together and stringify them.
		// Some of the properties in the expected event may be inside "details". So, if inlineDetailsProp is true,
		// extract the properties from "details" in the actual event and inline them in the actual event.
		if (inlineDetailsProp && details !== undefined) {
			assert(
				typeof details === "string",
				0x6c9 /* Details should a JSON stringified string if inlineDetailsProp is true */,
			);
			// eslint-disable-next-line @typescript-eslint/no-unsafe-assignment
			const detailsExpanded = JSON.parse(details);
			// eslint-disable-next-line @typescript-eslint/no-unsafe-argument
			return matchObjects({ ...actualForMatching, ...detailsExpanded }, expected);
		}
		return matchObjects(actual, expected);
	}
}

function matchObjects(actual: ITelemetryPropertiesExt, expected: ITelemetryPropertiesExt): boolean {
	for (const [expectedKey, expectedValue] of Object.entries(expected)) {
		const actualValue = actual[expectedKey];
		if (
			!Array.isArray(expectedValue) &&
			expectedValue !== null &&
			typeof expectedValue === "object"
		) {
			if (
				Array.isArray(actualValue) ||
				actualValue === null ||
				typeof actualValue !== "object" ||
				!matchObjects(
					actualValue as ITelemetryPropertiesExt,
					expectedValue as ITelemetryPropertiesExt,
				)
			) {
				return false;
			}
		} else if (JSON.stringify(actualValue) !== JSON.stringify(expectedValue)) {
			return false;
		}
	}
	return true;
}<|MERGE_RESOLUTION|>--- conflicted
+++ resolved
@@ -3,9 +3,9 @@
  * Licensed under the MIT License.
  */
 
-import type {
-	ITelemetryBaseEvent,
-	ITelemetryBaseLogger,
+import {
+	type ITelemetryBaseEvent,
+	type ITelemetryBaseLogger,
 	LogLevel,
 } from "@fluidframework/core-interfaces";
 import { assert } from "@fluidframework/core-utils/internal";
@@ -25,9 +25,6 @@
 	// TODO: don't expose mutability to external consumers
 	public events: ITelemetryBaseEvent[] = [];
 
-<<<<<<< HEAD
-	public constructor(public readonly minLogLevel?: LogLevel) {}
-=======
 	/**
 	 * {@inheritDoc @fluidframework/core-interfaces#ITelemetryBaseLogger.minLogLevel}
 	 */
@@ -36,7 +33,6 @@
 	public constructor(minLogLevel?: LogLevel) {
 		this.minLogLevel = minLogLevel ?? LogLevel.default;
 	}
->>>>>>> 57fdc396
 
 	public clear(): void {
 		this.events = [];
@@ -46,10 +42,6 @@
 		return createChildLogger({ logger: this });
 	}
 
-<<<<<<< HEAD
-	public send(event: ITelemetryBaseEvent): void {
-		this.events.push(event);
-=======
 	/**
 	 * {@inheritDoc @fluidframework/core-interfaces#ITelemetryBaseLogger.send}
 	 */
@@ -57,7 +49,6 @@
 		if (logLevel ?? LogLevel.default >= this.minLogLevel) {
 			this.events.push(event);
 		}
->>>>>>> 57fdc396
 	}
 
 	/**
