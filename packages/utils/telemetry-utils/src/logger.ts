--- conflicted
+++ resolved
@@ -482,128 +482,6 @@
 }
 
 /**
-<<<<<<< HEAD
- * Broad classifications to be applied to individual properties as they're prepared to be logged to telemetry.
- * Please do not modify existing entries for backwards compatibility.
- */
-export enum TelemetryDataTag {
-    /** Data containing terms from code packages that may have been dynamically loaded */
-    PackageData = "PackageData",
-    /** Personal data of a variety of classifications that pertains to the user */
-    UserData = "UserData",
-}
-
-/**
- * Type guard to identify if a particular value (loosely) appears to be a tagged telemetry property
- */
-export function isTaggedTelemetryPropertyValue(x: any): x is ITaggedTelemetryPropertyType {
-    return (typeof(x?.value) !== "object" && typeof(x?.tag) === "string");
-}
-
-export const isILoggingError = (x: any): x is ILoggingError => typeof x?.getTelemetryProperties === "function";
-
-/**
- * Walk an object's enumerable properties to find those fit for telemetry.
- */
-function getValidTelemetryProps(obj: any, keysToOmit: string[]): ITelemetryProperties {
-    const props: ITelemetryProperties = {};
-    for (const key of Object.keys(obj)) {
-        if (key in keysToOmit) {
-            continue;
-        }
-        const val = obj[key];
-        switch (typeof val) {
-            case "string":
-            case "number":
-            case "boolean":
-            case "undefined":
-                props[key] = val;
-                break;
-            default: {
-                if (isTaggedTelemetryPropertyValue(val)) {
-                    props[key] = val;
-                } else {
-                    // We don't support logging arbitrary objects
-                    props[key] = "REDACTED (arbitrary object)";
-                }
-                break;
-            }
-        }
-    }
-    return props;
-}
-
-/**
- * Helper class for error tracking that can be used to log an error in telemetry.
- * The props passed in (and any class members present during construction) will be
- * logged in accordance with the given tag, if present.
- *
- * PLEASE take care to properly tag logging properties set on this object
- */
-export class LoggingError extends Error implements ILoggingError {
-    private readonly __isFluidLoggingError__ = 1;
-    private readonly fluidTelemetryProps: ITelemetryProperties = {};
-
-    public static is(obj: any): obj is LoggingError {
-        const maybeLogger = obj as Partial<LoggingError>;
-        return maybeLogger !== null
-            && typeof maybeLogger === "object"
-            && typeof maybeLogger.message === "string"
-            && (maybeLogger as LoggingError).__isFluidLoggingError__ === 1;
-    }
-
-    constructor(
-        message: string,
-        props?: ITelemetryProperties,
-        omitPropsFromLogging: string[] = [],
-    ) {
-        super(message);
-        omitPropsFromLogging.push("__isFluidLoggingError__", "fluidTelemetryProps");
-
-        // Any enumerable properties specified already at construction time should be logged by default
-        const taggableInitialProps = getValidTelemetryProps(this, omitPropsFromLogging);
-        this.addTelemetryProperties(taggableInitialProps);
-
-        if (props) {
-            this.addTelemetryProperties(props);
-        }
-    }
-
-    /**
-     * Add additional properties to be logged
-     */
-    public addTelemetryProperties(props: ITelemetryProperties) {
-        Object.assign(this.fluidTelemetryProps, props);
-
-        // Back compat of sorts - just in case some core logic depends on props added via this function
-        // being added to this object itself.
-        // But stay away from overwriting any existing props.
-        for (const key of Object.keys(props)) {
-            if (this[key] === undefined) {
-                this[key] = props[key];
-            }
-        }
-    }
-
-    /**
-     * Get all properties fit to be logged to telemetry for this error
-     */
-    public getTelemetryProperties(): ITelemetryProperties {
-        // Include props inherited from Error
-        // But if any were overwritten (e.g. with a tagged property), then use the value in fluidTelemetryProps.
-        // Run through getValidTelemetryProps as a defensive measure in case someone circumvented the type system here.
-        return getValidTelemetryProps({
-            stack: this.stack,
-            message: this.message,
-            name: this.name,
-            ...this.fluidTelemetryProps,
-        }, []);
-    }
-}
-
-/**
-=======
->>>>>>> f98fced2
  * Logger that is useful for UT
  * It can be used in places where logger instance is required, but events should be not send over.
  */
