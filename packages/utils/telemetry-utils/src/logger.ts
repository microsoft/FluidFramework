/*!
 * Copyright (c) Microsoft Corporation and contributors. All rights reserved.
 * Licensed under the MIT License.
 */

import {
    ITelemetryBaseEvent,
    ITelemetryBaseLogger,
    ITelemetryErrorEvent,
    ITelemetryGenericEvent,
    ITelemetryLogger,
    ITelemetryPerformanceEvent,
    ITelemetryProperties,
    TelemetryEventPropertyType,
} from "@fluidframework/common-definitions";
import { BaseTelemetryNullLogger, performance } from "@fluidframework/common-utils";

export interface ITelemetryLoggerPropertyBag {
    [index: string]: TelemetryEventPropertyType | (() => TelemetryEventPropertyType);
}
export interface ITelemetryLoggerPropertyBags{
    all?: ITelemetryLoggerPropertyBag,
    error?: ITelemetryLoggerPropertyBag,
}

/**
 * TelemetryLogger class contains various helper telemetry methods,
 * encoding in one place schemas for various types of Fluid telemetry events.
 * Creates sub-logger that appends properties to all events
 */
export abstract class TelemetryLogger implements ITelemetryLogger {
    public static readonly eventNamespaceSeparator = ":";

    public static formatTick(tick: number): number {
        return Math.floor(tick);
    }

    /**
     * Attempts to parse number from string.
     * If fails,returns original string.
     * Used to make telemetry data typed (and support math operations, like comparison),
     * in places where we do expect numbers (like contentsize/duration property in http header)
     */
    public static numberFromString(str: string | null | undefined): string | number | undefined {
        if (str === undefined || str === null) {
            return undefined;
        }
        const num = Number(str);
        return Number.isNaN(num) ? str : num;
    }

    public static sanitizePkgName(name: string) {
        return name.replace("@", "").replace("/", "-");
    }

    /**
     * Take an unknown error object and add the appropriate info from it to the event
     * NOTE - message and stack will be copied over from the error object,
     * along with other telemetry properties if it's an ILoggingError
     * @param event - Event being logged
     * @param error - Error to extract info from
     * @param fetchStack - Whether to fetch the current callstack if error.stack is undefined
     */
    public static prepareErrorObject(event: ITelemetryBaseEvent, error: any, fetchStack: boolean) {
        if (isILoggingError(error)) {
            // First, copy over stack and error message directly
            // Warning: if these were overwritten with PII-tagged props, they will be logged as-is
            const errorAsObject = error as Partial<Error>;
            event.stack = errorAsObject.stack;
            event.error = errorAsObject.message;

            // Then add any other telemetry properties from the LoggingError
            const taggableProps = error.getTelemetryProperties();
            for (const key of Object.keys(taggableProps)) {
                if (event[key] !== undefined) {
                    // Don't overwrite existing properties on the event
                    continue;
                }
                const taggableProp = taggableProps[key];
                const { value, tag } = (typeof taggableProp === "object")
                    ? taggableProp
                    : { value: taggableProp, tag: undefined };
                switch (tag) {
                    case undefined:
                        // No tag means we can log plainly
                        event[key] = value;
                        break;
                    case TelemetryDataTag.PackageData:
                        // For Microsoft applications, PackageData is safe for now
                        // (we don't load 3P code in 1P apps)
                        // But this determination really belongs in the host layer
                        event[key] = value;
                        break;
                    case TelemetryDataTag.UserData:
                        // Strip out anything tagged explicitly as PII.
                        // Alternate strategy would be to hash these props
                        event[key] = "REDACTED (UserData)";
                        break;
                    default:
                        // This will help us keep this switch statement up to date
                        (function(_: never) {})(tag);

                        // If we encounter a tag we don't recognize
                        // (e.g. due to interaction between different versions)
                        // then we must assume we should scrub.
                        event[key] = "REDACTED (unknown tag)";
                        break;
                }
            }
        } else if (typeof error === "object" && error !== null) {
            // Try to pull the stack and message off even if it's not an ILoggingError
            const errorAsObject = error as Partial<Error>;
            event.stack = errorAsObject.stack;
            event.error = errorAsObject.message;
        } else {
            event.error = error;
        }

        // Collect stack if we were not able to extract it from error
        if (event.stack === undefined && fetchStack) {
            event.stack = TelemetryLogger.getStack();
        }
    }

    protected static getStack(): string | undefined {
        // Some browsers will populate stack right away, others require throwing Error
        let stack = new Error().stack;
        if (!stack) {
            try {
                throw new Error();
            } catch (e) {
                stack = e.stack;
            }
        }
        return stack;
    }

    public constructor(
        protected readonly namespace?: string,
        protected readonly properties?: ITelemetryLoggerPropertyBags) {
    }

    /**
     * Send an event with the logger
     *
     * @param event - the event to send
     */
    public abstract send(event: ITelemetryBaseEvent): void;

    /**
     * Send a telemetry event with the logger
     *
     * @param event - the event to send
     * @param error - optional error object to log
     */
    public sendTelemetryEvent(event: ITelemetryGenericEvent, error?: any) {
        const newEvent: ITelemetryBaseEvent = {
            ...event,
            category: event.category ?? (error === undefined ?  "generic" : "error"),
        };
        if (error !== undefined) {
            TelemetryLogger.prepareErrorObject(newEvent, error, false);
        }
        this.send(newEvent);
    }

    /**
     * Send an error telemetry event with the logger
     *
     * @param event - the event to send
     * @param error - optional error object to log
     */
    public sendErrorEvent(event: ITelemetryErrorEvent, error?: any) {
        this.sendTelemetryEvent({ ...event, category: "error" }, error);
    }

    /**
     * Send a performance telemetry event with the logger
     *
     * @param event - Event to send
     * @param error - optional error object to log
     */
    public sendPerformanceEvent(event: ITelemetryPerformanceEvent, error?: any): void {
        const perfEvent: ITelemetryBaseEvent = {
            ...event,
            category: event.category ? event.category : "performance",
        };
        if (error !== undefined) {
            TelemetryLogger.prepareErrorObject(perfEvent, error, false);
        }

        if (event.duration) {
            perfEvent.duration = TelemetryLogger.formatTick(event.duration);
        }

        this.send(perfEvent);
    }

    protected prepareEvent(event: ITelemetryBaseEvent): ITelemetryBaseEvent {
        const includeErrorProps = event.category === "error" || event.error !== undefined;
        const newEvent: ITelemetryBaseEvent = {
            ...event,
        };
        if (this.namespace !== undefined) {
            newEvent.eventName = `${this.namespace}${TelemetryLogger.eventNamespaceSeparator}${newEvent.eventName}`;
        }
        if(this.properties) {
            const properties: (undefined | ITelemetryLoggerPropertyBag)[] = [];
            properties.push(this.properties.all);
            if(includeErrorProps) {
                properties.push(this.properties.error);
            }
            for(const props of properties) {
                if(props !== undefined) {
                    for (const key of Object.keys(props)) {
                        if (event[key] !== undefined) {
                            continue;
                        }
                        const getterOrValue = props[key];
                        // If this throws, hopefully it is handled elsewhere
                        const value = typeof getterOrValue === "function" ? getterOrValue() : getterOrValue;
                        if (value !== undefined) {
                            newEvent[key] = value;
                        }
                    }
                }
            }
        }
        return newEvent;
    }
}

/**
 * ChildLogger class contains various helper telemetry methods,
 * encoding in one place schemas for various types of Fluid telemetry events.
 * Creates sub-logger that appends properties to all events
 */
export class ChildLogger extends TelemetryLogger {
    /**
     * Create child logger
     * @param baseLogger - Base logger to use to output events. If undefined, proper child logger
     * is created, but it does not sends telemetry events anywhere.
     * @param namespace - Telemetry event name prefix to add to all events
     * @param properties - Base properties to add to all events
     * @param propertyGetters - Getters to add additional properties to all events
     */
    public static create(
        baseLogger?: ITelemetryBaseLogger,
        namespace?: string,
        properties?: ITelemetryLoggerPropertyBags): TelemetryLogger {
        // if we are creating a child of a child, rather than nest, which will increase
        // the callstack overhead, just generate a new logger that includes everything from the previous
        if (baseLogger instanceof ChildLogger) {
            const combinedProperties: ITelemetryLoggerPropertyBags = {};
            for(const extendedProps of [baseLogger.properties, properties]) {
                if(extendedProps !== undefined) {
                    if(extendedProps.all !== undefined) {
                        combinedProperties.all = {
                            ... combinedProperties.all,
                            ... extendedProps.all,
                        };
                    }
                    if(extendedProps.error !== undefined) {
                        combinedProperties.error = {
                            ... combinedProperties.error,
                            ... extendedProps.error,
                        };
                    }
                }
            }

            const combinedNamespace = baseLogger.namespace === undefined
                ? namespace
                : namespace === undefined
                    ? baseLogger.namespace
                    : `${baseLogger.namespace}${TelemetryLogger.eventNamespaceSeparator}${namespace}`;

            return new ChildLogger(
                baseLogger.baseLogger,
                combinedNamespace,
                combinedProperties,
            );
        }

        return new ChildLogger(
            baseLogger ? baseLogger : new BaseTelemetryNullLogger(),
            namespace,
            properties);
    }

    private constructor(
        protected readonly baseLogger: ITelemetryBaseLogger,
        namespace?: string,
        properties?: ITelemetryLoggerPropertyBags) {
        super(namespace, properties);
    }

    /**
     * Send an event with the logger
     *
     * @param event - the event to send
     */
    public send(event: ITelemetryBaseEvent): void {
        this.baseLogger.send(this.prepareEvent(event));
    }
}

/**
 * Multi-sink logger
 * Takes multiple ITelemetryBaseLogger objects (sinks) and logs all events into each sink
 * Implements ITelemetryBaseLogger (through static create() method)
 */
export class MultiSinkLogger extends TelemetryLogger {
    protected loggers: ITelemetryBaseLogger[] = [];

    /**
     * Create multiple sink logger (i.e. logger that sends events to multiple sinks)
     * @param namespace - Telemetry event name prefix to add to all events
     * @param properties - Base properties to add to all events
     * @param propertyGetters - Getters to add additional properties to all events
     */
    constructor(
        namespace?: string,
        properties?: ITelemetryLoggerPropertyBags) {
        super(namespace, properties);
    }

    /**
     * Add logger to send all events to
     * @param logger - Logger to add
     */
    public addLogger(logger?: ITelemetryBaseLogger) {
        if (logger !== undefined && logger !== null) {
            this.loggers.push(logger);
        }
    }

    /**
     * Send an event to the loggers
     *
     * @param event - the event to send to all the registered logger
     */
    public send(event: ITelemetryBaseEvent): void {
        const newEvent = this.prepareEvent(event);
        this.loggers.forEach((logger: ITelemetryBaseLogger) => {
            logger.send(newEvent);
        });
    }
}

/**
 * Describes what events PerformanceEvent should log
 * By default, all events are logged, but client can override this behavior
 * For example, there is rarely a need to record start event, as we really after
 * success / failure tracking, including duration (on success).
 */
export interface IPerformanceEventMarkers {
    start?: true;
    end?: true;
    cancel?: "generic" | "error"; // tells wether to issue "generic" or "error" category cancel event
}

/**
 * Helper class to log performance events
 */
export class PerformanceEvent {
    public static start(logger: ITelemetryLogger, event: ITelemetryGenericEvent, markers?: IPerformanceEventMarkers) {
        return new PerformanceEvent(logger, event, markers);
    }

    public static timedExec<T>(
        logger: ITelemetryLogger,
        event: ITelemetryGenericEvent,
        callback: (event: PerformanceEvent) => T,
        markers?: IPerformanceEventMarkers,
    ) {
        const perfEvent = PerformanceEvent.start(logger, event, markers);
        try {
            const ret = callback(perfEvent);
            // Event might have been cancelled or ended in the callback
            if (perfEvent.event) {
                perfEvent.end();
            }
            return ret;
        } catch (error) {
            perfEvent.cancel(undefined, error);
            throw error;
        }
    }

    public static async timedExecAsync<T>(
        logger: ITelemetryLogger,
        event: ITelemetryGenericEvent,
        callback: (event: PerformanceEvent) => Promise<T>,
        markers?: IPerformanceEventMarkers,
    ) {
        const perfEvent = PerformanceEvent.start(logger, event, markers);
        try {
            const ret = await callback(perfEvent);
            // Event might have been cancelled or ended in the callback
            if (perfEvent.event) {
                perfEvent.end();
            }
            return ret;
        } catch (error) {
            perfEvent.cancel(undefined, error);
            throw error;
        }
    }

    private event?: ITelemetryGenericEvent;
    private readonly startTime = performance.now();
    private startMark?: string;

    protected constructor(
        private readonly logger: ITelemetryLogger,
        event: ITelemetryGenericEvent,
<<<<<<< HEAD
        private readonly markers: IPerformanceEventMarkers = {end: true, cancel: "generic"},
=======
        private readonly markers: IPerformanceEventMarkers = { start: true, end: true, cancel: "generic"},
>>>>>>> 02bd5378
    ) {
        this.event = { ...event };
        if (this.markers.start) {
            this.reportEvent("start");
        }

        if (typeof window === "object" && window != null && window.performance) {
            this.startMark = `${event.eventName}-start`;
            window.performance.mark(this.startMark);
        }
    }

    public reportProgress(props?: ITelemetryProperties, eventNameSuffix: string = "update"): void {
        this.reportEvent(eventNameSuffix, props);
    }

    public end(props?: ITelemetryProperties, eventNameSuffix = "end"): void {
        if (this.markers.end) {
            this.reportEvent(eventNameSuffix, props);
        }

        if (this.startMark && this.event) {
            const endMark = `${this.event.eventName}-${eventNameSuffix}`;
            window.performance.mark(endMark);
            window.performance.measure(`${this.event.eventName}`, this.startMark, endMark);
            this.startMark = undefined;
        }

        this.event = undefined;
    }

    public cancel(props?: ITelemetryProperties, error?: any): void {
        if (this.markers.cancel !== undefined) {
            this.reportEvent("cancel", {category: this.markers.cancel, ...props}, error);
        }
        this.event = undefined;
    }

    /**
     * Report the event, if it hasn't already been reported.
     */
    public reportEvent(eventNameSuffix: string, props?: ITelemetryProperties, error?: any) {
        // There are strange sequences involving multiple Promise chains
        // where the event can be cancelled and then later a callback is invoked
        // and the caller attempts to end directly, e.g. issue #3936. Just return.
        if (!this.event) {
            return;
        }

        const event: ITelemetryPerformanceEvent = { ...this.event, ...props };
        event.eventName = `${event.eventName}_${eventNameSuffix}`;
        if (eventNameSuffix !== "start") {
            event.duration = performance.now() - this.startTime;
        }

        this.logger.sendPerformanceEvent(event, error);
    }
}

// Note - these Telemetry types should move to common-definitions package

/**
 * Broad classifications to be applied to individual properties as they're prepared to be logged to telemetry.
 * Please do not modify existing entries for backwards compatibility.
 */
export enum TelemetryDataTag {
    /** Data containing terms from code packages that may have been dynamically loaded */
    PackageData = "PackageData",
    /** Personal data of a variety of classifications that pertains to the user */
    UserData = "UserData",
}

/**
 * A property to be logged to telemetry containing both the value and the tag
 */
export interface ITaggedTelemetryPropertyType {
    value: TelemetryEventPropertyType,
    tag: TelemetryDataTag
}

/**
 * Property bag containing a mix of value literals and wrapped values along with a tag
 */
export interface ITaggableTelemetryProperties {
    [name: string]: TelemetryEventPropertyType | ITaggedTelemetryPropertyType;
}

/**
 * Type guard to identify if a particular value (loosely) appears to be a tagged telemetry property
 */
export function isTaggedTelemetryPropertyValue(x: any): x is ITaggedTelemetryPropertyType {
    return (typeof(x?.value) !== "object" && typeof(x?.tag) === "string");
}

/**
 * An error object that supports exporting its properties to be logged to telemetry
 */
export interface ILoggingError extends Error {
    /** Return all properties from this object that should be logged to telemetry */
    getTelemetryProperties(): ITaggableTelemetryProperties;
}
export const isILoggingError = (x: any): x is ILoggingError => typeof x?.getTelemetryProperties === "function";

/**
 * Walk an object's enumerable properties to find those fit for telemetry.
 */
function getValidTelemetryProps(obj: any): ITaggableTelemetryProperties {
    const props: ITaggableTelemetryProperties = {};
    for (const key of Object.keys(obj)) {
        const val = obj[key];
        switch (typeof val) {
            case "string":
            case "number":
            case "boolean":
            case "undefined":
                props[key] = val;
                break;
            default: {
                if (isTaggedTelemetryPropertyValue(val)) {
                    props[key] = val;
                } else {
                    // We don't support logging arbitrary objects
                    props[key] = "REDACTED (arbitrary object)";
                }
                break;
            }
        }
    }
    return props;
}

/**
 * Helper class for error tracking that can be used to log an error in telemetry.
 * The props passed in (and any set directly on the object after the fact) will be
 * logged in accordance with the given TelemetryDataTag, if present.
 *
 * PLEASE take care to properly tag properties set on this object
 */
export class LoggingError extends Error implements ILoggingError {
    constructor(
        message: string,
        props?: ITaggableTelemetryProperties,
    ) {
        super(message);
        if (props) {
            this.addTelemetryProperties(props);
        }
    }

    /**
     * Add additional properties to be logged
     */
    public addTelemetryProperties(props: ITaggableTelemetryProperties) {
        Object.assign(this, props);
    }

    /**
     * Get all properties fit to be logged to telemetry for this error
     */
    public getTelemetryProperties(): ITaggableTelemetryProperties {
        const taggableProps = getValidTelemetryProps(this);
        // Include non-enumerable props inherited from Error that would not be returned by getValidTelemetryProps
        // But if any were overwritten (e.g. with a tagged property), then use the result from getValidTelemetryProps.
        // Not including the 'name' property because it's likely always "Error"
        return  {
            stack: this.stack,
            message: this.message,
            ...taggableProps,
        };
    }
}

/**
 * Logger that is useful for UT
 * It can be used in places where logger instance is required, but events should be not send over.
 */
 export class TelemetryUTLogger implements ITelemetryLogger {
    public send(event: ITelemetryBaseEvent): void {
    }
    public sendTelemetryEvent(event: ITelemetryGenericEvent, error?: any) {
    }
    public sendErrorEvent(event: ITelemetryErrorEvent, error?: any) {
        this.reportError("errorEvent in UT logger!", event, error);
    }
    public sendPerformanceEvent(event: ITelemetryPerformanceEvent, error?: any): void {
    }
    public logGenericError(eventName: string, error: any) {
        this.reportError(`genericError in UT logger!`, { eventName }, error);
    }
    public logException(event: ITelemetryErrorEvent, exception: any): void {
        this.reportError("exception in UT logger!", event, exception);
    }
    public debugAssert(condition: boolean, event?: ITelemetryErrorEvent): void {
        this.reportError("debugAssert in UT logger!");
    }
    public shipAssert(condition: boolean, event?: ITelemetryErrorEvent): void {
        this.reportError("shipAssert in UT logger!");
    }

    private reportError(message: string, event?: ITelemetryErrorEvent, err?: any) {
        const error = new Error(message);
        (error as any).error = error;
        (error as any).event = event;
        // report to console as exception can be eaten
        console.error(message);
        console.error(error);
        throw error;
    }
}<|MERGE_RESOLUTION|>--- conflicted
+++ resolved
@@ -415,11 +415,7 @@
     protected constructor(
         private readonly logger: ITelemetryLogger,
         event: ITelemetryGenericEvent,
-<<<<<<< HEAD
         private readonly markers: IPerformanceEventMarkers = {end: true, cancel: "generic"},
-=======
-        private readonly markers: IPerformanceEventMarkers = { start: true, end: true, cancel: "generic"},
->>>>>>> 02bd5378
     ) {
         this.event = { ...event };
         if (this.markers.start) {
