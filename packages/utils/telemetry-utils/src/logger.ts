/*!
 * Copyright (c) Microsoft Corporation. All rights reserved.
 * Licensed under the MIT License.
 */

import {
    ITelemetryBaseEvent,
    ITelemetryBaseLogger,
    ITelemetryErrorEvent,
    ITelemetryGenericEvent,
    ITelemetryLogger,
    ITelemetryPerformanceEvent,
    ITelemetryProperties,
    TelemetryEventPropertyType,
} from "@fluidframework/common-definitions";
import { BaseTelemetryNullLogger, performance } from "@fluidframework/common-utils";

export interface ITelemetryLoggerPropertyBag {
    [index: string]: TelemetryEventPropertyType | (() => TelemetryEventPropertyType);
}
export interface ITelemetryLoggerPropertyBags{
    all?: ITelemetryLoggerPropertyBag,
    error?: ITelemetryLoggerPropertyBag,
}

/**
 * TelemetryLogger class contains various helper telemetry methods,
 * encoding in one place schemas for various types of Fluid telemetry events.
 * Creates sub-logger that appends properties to all events
 */
export abstract class TelemetryLogger implements ITelemetryLogger {
    public static readonly eventNamespaceSeparator = ":";

    public static formatTick(tick: number): number {
        return Math.floor(tick);
    }

    /**
     * Attempts to parse number from string.
     * If fails,returns original string.
     * Used to make telemetry data typed (and support math operations, like comparison),
     * in places where we do expect numbers (like contentsize/duration property in http header)
     */
    public static numberFromString(str: string | null | undefined): string | number | undefined {
        if (str === undefined || str === null) {
            return undefined;
        }
        const num = Number(str);
        return Number.isNaN(num) ? str : num;
    }

    public static sanitizePkgName(name: string) {
        return name.replace("@", "").replace("/", "-");
    }

    /**
     * Take an unknown error object and add the appropriate info from it to the event
     * NOTE - message and stack will be copied over from the error object,
     * along with other telemetry properties if it's an ILoggingError
     * @param event - Event being logged
     * @param error - Error to extract info from
     * @param fetchStack - Whether to fetch the current callstack if error.stack is undefined
     */
    public static prepareErrorObject(event: ITelemetryBaseEvent, error: any, fetchStack: boolean) {
        if (isILoggingError(error)) {
            // First, copy over stack and error message directly
            // Warning: if these were overwritten with PII-tagged props, they will be logged as-is
            const errorAsObject = error as Partial<Error>;
            event.stack = errorAsObject.stack;
            event.error = errorAsObject.message;

            // Then add any other telemetry properties from the LoggingError
            const taggableProps = error.getTelemetryProperties();
            for (const key of Object.keys(taggableProps)) {
                if (event[key] !== undefined) {
                    // Don't overwrite existing properties on the event
                    continue;
                }
                const taggableProp = taggableProps[key];
                const { value, tag } = (typeof taggableProp === "object")
                    ? taggableProp
                    : { value: taggableProp, tag: undefined };
                switch (tag) {
                    case undefined:
                        // No tag means we can log plainly
                        event[key] = value;
                        break;
                    case TelemetryDataTag.PackageData:
                        // For Microsoft applications, PackageData is safe for now
                        // (we don't load 3P code in 1P apps)
                        // But this determination really belongs in the host layer
                        event[key] = value;
                        break;
                    case TelemetryDataTag.UserData:
                        // Strip out anything tagged explicitly as PII.
                        // Alternate strategy would be to hash these props
                        event[key] = "REDACTED (UserData)";
                        break;
                    default:
                        // This will help us keep this switch statement up to date
                        (function(_: never) {})(tag);

                        // If we encounter a tag we don't recognize
                        // (e.g. due to interaction between different versions)
                        // then we must assume we should scrub.
                        event[key] = "REDACTED (unknown tag)";
                        break;
                }
            }
        } else if (typeof error === "object" && error !== null) {
            // Try to pull the stack and message off even if it's not an ILoggingError
            const errorAsObject = error as Partial<Error>;
            event.stack = errorAsObject.stack;
            event.error = errorAsObject.message;
        } else {
            event.error = error;
        }

        // Collect stack if we were not able to extract it from error
        if (event.stack === undefined && fetchStack) {
            event.stack = TelemetryLogger.getStack();
        }
    }

    protected static getStack(): string | undefined {
        // Some browsers will populate stack right away, others require throwing Error
        let stack = new Error().stack;
        if (!stack) {
            try {
                throw new Error();
            } catch (e) {
                stack = e.stack;
            }
        }
        return stack;
    }

    public constructor(
        protected readonly namespace?: string,
        protected readonly properties?: ITelemetryLoggerPropertyBags) {
    }

    /**
     * Send an event with the logger
     *
     * @param event - the event to send
     */
    public abstract send(event: ITelemetryBaseEvent): void;

    /**
     * Send a telemetry event with the logger
     *
     * @param event - the event to send
     * @param error - optional error object to log
     */
    public sendTelemetryEvent(event: ITelemetryGenericEvent, error?: any) {
        const newEvent: ITelemetryBaseEvent = {
            ...event,
            category: event.category ?? (error === undefined ?  "generic" : "error"),
        };
        if (error !== undefined) {
            TelemetryLogger.prepareErrorObject(newEvent, error, false);
        }
        this.send(newEvent);
    }

    /**
     * Send an error telemetry event with the logger
     *
     * @param event - the event to send
     * @param error - optional error object to log
     */
    public sendErrorEvent(event: ITelemetryErrorEvent, error?: any) {
        this.sendTelemetryEvent({ ...event, category: "error" }, error);
    }

    /**
     * Send a performance telemetry event with the logger
     *
     * @param event - Event to send
     * @param error - optional error object to log
     */
    public sendPerformanceEvent(event: ITelemetryPerformanceEvent, error?: any): void {
        const perfEvent: ITelemetryBaseEvent = {
            ...event,
            category: event.category ? event.category : "performance",
        };
        if (error !== undefined) {
            TelemetryLogger.prepareErrorObject(perfEvent, error, false);
        }

        if (event.duration) {
            perfEvent.duration = TelemetryLogger.formatTick(event.duration);
        }

        this.send(perfEvent);
    }

    /**
     * @deprecated - use sendErrorEvent
     * Log generic error with the logger
     *
     * @param eventName - the name of the event
     * @param error - the error object to include in the event, require to be JSON-able
     */
    public logGenericError(eventName: string, error: any) {
        this.sendErrorEvent({ eventName }, error);
    }

    /**
     * @deprecated - use sendErrorEvent
     * Helper method to log exceptions
     * @param event - the event to send
     * @param exception - Exception object to add to an event
     */
    public logException(event: ITelemetryErrorEvent, exception: any): void {
        this.sendErrorEvent({ ...event, isException: true }, exception);
    }

    /**
     * @deprecated - use sendErrorEvent

     * Log an debug assert with the logger
     *
     * @param condition - the condition to assert on
     * @param event - the event to log if the condition fails
     */
    public debugAssert(condition: boolean, event?: ITelemetryErrorEvent): void {
        this.shipAssert(condition, event);
    }

    /**
     * @deprecated - use sendErrorEvent
     * Log an ship assert with the logger
     *
     * @param condition - the condition to assert on
     * @param event - the event to log if the condition fails
     */
    public shipAssert(condition: boolean, event?: ITelemetryErrorEvent): void {
        if (!condition) {
            const realEvent: ITelemetryErrorEvent = event === undefined ? { eventName: "Assert" } : event;
            realEvent.isAssert = true;
            realEvent.stack = TelemetryLogger.getStack();
            this.sendErrorEvent(realEvent);
        }
    }

    protected prepareEvent(event: ITelemetryBaseEvent): ITelemetryBaseEvent {
        const includeErrorProps = event.category === "error" || event.error !== undefined;
        const newEvent: ITelemetryBaseEvent = {
            ...event,
        };
        if (this.namespace !== undefined) {
            newEvent.eventName = `${this.namespace}${TelemetryLogger.eventNamespaceSeparator}${newEvent.eventName}`;
        }
        if(this.properties) {
            const properties: (undefined | ITelemetryLoggerPropertyBag)[] = [];
            properties.push(this.properties.all);
            if(includeErrorProps) {
                properties.push(this.properties.error);
            }
            for(const props of properties) {
                if(props !== undefined) {
                    for (const key of Object.keys(props)) {
                        if (event[key] !== undefined) {
                            continue;
                        }
                        const getterOrValue = props[key];
                        // If this throws, hopefully it is handled elsewhere
                        const value = typeof getterOrValue === "function" ? getterOrValue() : getterOrValue;
                        if (value !== undefined) {
                            newEvent[key] = value;
                        }
                    }
                }
            }
        }
        return newEvent;
    }
}

/**
 * ChildLogger class contains various helper telemetry methods,
 * encoding in one place schemas for various types of Fluid telemetry events.
 * Creates sub-logger that appends properties to all events
 */
export class ChildLogger extends TelemetryLogger {
    /**
     * Create child logger
     * @param baseLogger - Base logger to use to output events. If undefined, proper child logger
     * is created, but it does not sends telemetry events anywhere.
     * @param namespace - Telemetry event name prefix to add to all events
     * @param properties - Base properties to add to all events
     * @param propertyGetters - Getters to add additional properties to all events
     */
    public static create(
        baseLogger?: ITelemetryBaseLogger,
        namespace?: string,
        properties?: ITelemetryLoggerPropertyBags): TelemetryLogger {
        // if we are creating a child of a child, rather than nest, which will increase
        // the callstack overhead, just generate a new logger that includes everything from the previous
        if (baseLogger instanceof ChildLogger) {
            const combinedProperties: ITelemetryLoggerPropertyBags = {};
            for(const extendedProps of [baseLogger.properties, properties]) {
                if(extendedProps !== undefined) {
                    if(extendedProps.all !== undefined) {
                        combinedProperties.all = {
                            ... combinedProperties.all,
                            ... extendedProps.all,
                        };
                    }
                    if(extendedProps.error !== undefined) {
                        combinedProperties.error = {
                            ... combinedProperties.error,
                            ... extendedProps.error,
                        };
                    }
                }
            }

            const combinedNamespace = baseLogger.namespace === undefined
                ? namespace
                : namespace === undefined
                    ? baseLogger.namespace
                    : `${baseLogger.namespace}${TelemetryLogger.eventNamespaceSeparator}${namespace}`;

            return new ChildLogger(
                baseLogger.baseLogger,
                combinedNamespace,
                combinedProperties,
            );
        }

        return new ChildLogger(
            baseLogger ? baseLogger : new BaseTelemetryNullLogger(),
            namespace,
            properties);
    }

    private constructor(
        protected readonly baseLogger: ITelemetryBaseLogger,
        namespace?: string,
        properties?: ITelemetryLoggerPropertyBags) {
        super(namespace, properties);
    }

    /**
     * Send an event with the logger
     *
     * @param event - the event to send
     */
    public send(event: ITelemetryBaseEvent): void {
        this.baseLogger.send(this.prepareEvent(event));
    }
}

/**
 * Multi-sink logger
 * Takes multiple ITelemetryBaseLogger objects (sinks) and logs all events into each sink
 * Implements ITelemetryBaseLogger (through static create() method)
 */
export class MultiSinkLogger extends TelemetryLogger {
    protected loggers: ITelemetryBaseLogger[] = [];

    /**
     * Create multiple sink logger (i.e. logger that sends events to multiple sinks)
     * @param namespace - Telemetry event name prefix to add to all events
     * @param properties - Base properties to add to all events
     * @param propertyGetters - Getters to add additional properties to all events
     */
    constructor(
        namespace?: string,
        properties?: ITelemetryLoggerPropertyBags) {
        super(namespace, properties);
    }

    /**
     * Add logger to send all events to
     * @param logger - Logger to add
     */
    public addLogger(logger?: ITelemetryBaseLogger) {
        if (logger !== undefined && logger !== null) {
            this.loggers.push(logger);
        }
    }

    /**
     * Send an event to the loggers
     *
     * @param event - the event to send to all the registered logger
     */
    public send(event: ITelemetryBaseEvent): void {
        const newEvent = this.prepareEvent(event);
        this.loggers.forEach((logger: ITelemetryBaseLogger) => {
            logger.send(newEvent);
        });
    }
}

/**
 * Describes what events PerformanceEvent should log
 * By default, all events are logged, but client can override this behavior
 * For example, there is rarely a need to record start event, as we really after
 * success / failure tracking, including duration (on success).
 */
export interface IPerformanceEventMarkers {
    start?: true;
    end?: true;
    cancel?: "generic" | "error"; // tells wether to issue "generic" or "error" category cancel event
}

/**
 * Helper class to log performance events
 */
export class PerformanceEvent {
    public static start(logger: ITelemetryLogger, event: ITelemetryGenericEvent, markers?: IPerformanceEventMarkers) {
        return new PerformanceEvent(logger, event, markers);
    }

    public static timedExec<T>(
        logger: ITelemetryLogger,
        event: ITelemetryGenericEvent,
        callback: (event: PerformanceEvent) => T,
        markers?: IPerformanceEventMarkers,
    ) {
        const perfEvent = PerformanceEvent.start(logger, event, markers);
        try {
            const ret = callback(perfEvent);
            // Event might have been cancelled or ended in the callback
            if (perfEvent.event) {
                perfEvent.end();
            }
            return ret;
        } catch (error) {
            perfEvent.cancel(undefined, error);
            throw error;
        }
    }

    public static async timedExecAsync<T>(
        logger: ITelemetryLogger,
        event: ITelemetryGenericEvent,
        callback: (event: PerformanceEvent) => Promise<T>,
        markers?: IPerformanceEventMarkers,
    ) {
        const perfEvent = PerformanceEvent.start(logger, event, markers);
        try {
            const ret = await callback(perfEvent);
            // Event might have been cancelled or ended in the callback
            if (perfEvent.event) {
                perfEvent.end();
            }
            return ret;
        } catch (error) {
            perfEvent.cancel(undefined, error);
            throw error;
        }
    }

    private event?: ITelemetryGenericEvent;
    private readonly startTime = performance.now();
    private startMark?: string;

    protected constructor(
        private readonly logger: ITelemetryLogger,
        event: ITelemetryGenericEvent,
        private readonly markers: IPerformanceEventMarkers = {start: true, end: true, cancel: "generic"},
    ) {
        this.event = { ...event };
        if (this.markers.start) {
            this.reportEvent("start");
        }

        if (typeof window === "object" && window != null && window.performance) {
            this.startMark = `${event.eventName}-start`;
            window.performance.mark(this.startMark);
        }
    }

    public reportProgress(props?: ITelemetryProperties, eventNameSuffix: string = "update"): void {
        this.reportEvent(eventNameSuffix, props);
    }

    public end(props?: ITelemetryProperties, eventNameSuffix = "end"): void {
        if (this.markers.end) {
            this.reportEvent(eventNameSuffix, props);
        }

        if (this.startMark && this.event) {
            const endMark = `${this.event.eventName}-${eventNameSuffix}`;
            window.performance.mark(endMark);
            window.performance.measure(`${this.event.eventName}`, this.startMark, endMark);
            this.startMark = undefined;
        }

        this.event = undefined;
    }

    public cancel(props?: ITelemetryProperties, error?: any): void {
        if (this.markers.cancel !== undefined) {
            this.reportEvent("cancel", {category: this.markers.cancel, ...props}, error);
        }
        this.event = undefined;
    }

    /**
     * Report the event, if it hasn't already been reported.
     */
    public reportEvent(eventNameSuffix: string, props?: ITelemetryProperties, error?: any) {
        // There are strange sequences involving multiple Promise chains
        // where the event can be cancelled and then later a callback is invoked
        // and the caller attempts to end directly, e.g. issue #3936. Just return.
        if (!this.event) {
            return;
        }

        const event: ITelemetryPerformanceEvent = { ...this.event, ...props };
        event.eventName = `${event.eventName}_${eventNameSuffix}`;
        if (eventNameSuffix !== "start") {
            event.duration = performance.now() - this.startTime;
        }

        this.logger.sendPerformanceEvent(event, error);
    }
}

// Note - these Telemetry types should move to common-definitions package

/**
 * Broad classifications to be applied to individual properties as they're prepared to be logged to telemetry.
 * Please do not modify existing entries for backwards compatibility.
 */
export enum TelemetryDataTag {
    /** Data containing terms from code packages that may have been dynamically loaded */
    PackageData = "PackageData",
    /** Personal data of a variety of classifications that pertains to the user */
    UserData = "UserData",
}

/**
 * A property to be logged to telemetry containing both the value and the tag
 */
export interface ITaggedTelemetryPropertyType {
    value: TelemetryEventPropertyType,
    tag: TelemetryDataTag
}

/**
 * Property bag containing a mix of value literals and wrapped values along with a tag
 */
export interface ITaggableTelemetryProperties {
    [name: string]: TelemetryEventPropertyType | ITaggedTelemetryPropertyType;
}

/**
 * Type guard to identify if a particular value (loosely) appears to be a tagged telemetry property
 */
export function isTaggedTelemetryPropertyValue(x: any): x is ITaggedTelemetryPropertyType {
    return (typeof(x?.value) !== "object" && typeof(x?.tag) === "string");
}

/**
 * An error object that supports exporting its properties to be logged to telemetry
 */
export interface ILoggingError extends Error {
    /** Return all properties from this object that should be logged to telemetry */
    getTelemetryProperties(): ITaggableTelemetryProperties;
}
export const isILoggingError = (x: any): x is ILoggingError => typeof x?.getTelemetryProperties === "function";

/**
 * Walk an object's enumerable properties to find those fit for telemetry.
 */
function getValidTelemetryProps(obj: any): ITaggableTelemetryProperties {
    const props: ITaggableTelemetryProperties = {};
    for (const key of Object.keys(obj)) {
        const val = obj[key];
        switch (typeof val) {
            case "string":
            case "number":
            case "boolean":
            case "undefined":
                props[key] = val;
                break;
            default: {
                if (isTaggedTelemetryPropertyValue(val)) {
                    props[key] = val;
                } else {
                    // We don't support logging arbitrary objects
                    props[key] = "REDACTED (arbitrary object)";
                }
                break;
            }
        }
    }
    return props;
}

/**
 * Helper class for error tracking that can be used to log an error in telemetry.
 * The props passed in (and any set directly on the object after the fact) will be
 * logged in accordance with the given TelemetryDataTag, if present.
 *
 * PLEASE take care to properly tag properties set on this object
 */
export class LoggingError extends Error implements ILoggingError {
    constructor(
        message: string,
        props?: ITaggableTelemetryProperties,
    ) {
        super(message);
<<<<<<< HEAD
        if (props) {
            this.addProperties(props);
        }
    }

    public addProperties(props: ITelemetryProperties) {
=======
        this.addTelemetryProperties(props);
    }

    /**
     * Add additional properties to be logged
     */
    public addTelemetryProperties(props?: ITaggableTelemetryProperties) {
>>>>>>> 8b917eac
        Object.assign(this, props);
    }

    /**
     * Get all properties fit to be logged to telemetry for this error
     */
    public getTelemetryProperties(): ITaggableTelemetryProperties {
        const taggableProps = getValidTelemetryProps(this);
        // Include non-enumerable props inherited from Error that would not be returned by getValidTelemetryProps
        // But if any were overwritten (e.g. with a tagged property), then use the result from getValidTelemetryProps.
        // Not including the 'name' property because it's likely always "Error"
        return  {
            stack: this.stack,
            message: this.message,
            ...taggableProps,
        };
    }
}

/**
 * Logger that is useful for UT
 * It can be used in places where logger instance is required, but events should be not send over.
 */
 export class TelemetryUTLogger implements ITelemetryLogger {
    public send(event: ITelemetryBaseEvent): void {
    }
    public sendTelemetryEvent(event: ITelemetryGenericEvent, error?: any) {
    }
    public sendErrorEvent(event: ITelemetryErrorEvent, error?: any) {
        this.reportError("errorEvent in UT logger!", event, error);
    }
    public sendPerformanceEvent(event: ITelemetryPerformanceEvent, error?: any): void {
    }
    public logGenericError(eventName: string, error: any) {
        this.reportError(`genericError in UT logger!`, { eventName }, error);
    }
    public logException(event: ITelemetryErrorEvent, exception: any): void {
        this.reportError("exception in UT logger!", event, exception);
    }
    public debugAssert(condition: boolean, event?: ITelemetryErrorEvent): void {
        this.reportError("debugAssert in UT logger!");
    }
    public shipAssert(condition: boolean, event?: ITelemetryErrorEvent): void {
        this.reportError("shipAssert in UT logger!");
    }

    private reportError(message: string, event?: ITelemetryErrorEvent, err?: any) {
        const error = new Error(message);
        (error as any).error = error;
        (error as any).event = event;
        // report to console as exception can be eaten
        console.error(message);
        console.error(error);
        throw error;
    }
}<|MERGE_RESOLUTION|>--- conflicted
+++ resolved
@@ -609,22 +609,15 @@
         props?: ITaggableTelemetryProperties,
     ) {
         super(message);
-<<<<<<< HEAD
         if (props) {
-            this.addProperties(props);
-        }
-    }
-
-    public addProperties(props: ITelemetryProperties) {
-=======
-        this.addTelemetryProperties(props);
+            this.addTelemetryProperties(props);
+        }
     }
 
     /**
      * Add additional properties to be logged
      */
-    public addTelemetryProperties(props?: ITaggableTelemetryProperties) {
->>>>>>> 8b917eac
+    public addTelemetryProperties(props: ITaggableTelemetryProperties) {
         Object.assign(this, props);
     }
 
