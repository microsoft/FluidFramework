/*!
 * Copyright (c) Microsoft Corporation and contributors. All rights reserved.
 * Licensed under the MIT License.
 */

import {
    ITelemetryBaseEvent,
    ITelemetryBaseLogger,
    ITelemetryErrorEvent,
    ITelemetryGenericEvent,
    ITelemetryLogger,
    ITelemetryPerformanceEvent,
    ITelemetryProperties,
    TelemetryEventPropertyType,
    ITaggedTelemetryPropertyType,
    TelemetryEventCategory,
} from "@fluidframework/common-definitions";
import { BaseTelemetryNullLogger, performance } from "@fluidframework/common-utils";
import {
    CachedConfigProvider,
    loggerIsMonitoringContext,
    mixinMonitoringContext,
} from "./config";
import {
    isILoggingError,
    extractLogSafeErrorProperties,
    generateStack,
} from "./errorLogging";

/**
 * Broad classifications to be applied to individual properties as they're prepared to be logged to telemetry.
 * Please do not modify existing entries for backwards compatibility.
 */
export enum TelemetryDataTag {
    /**
     * Data containing terms from code packages that may have been dynamically loaded
     * @deprecated 1.0, will be removed in next release (see issue #6603). Use `TelemetryDataTag.CodeArtifact` instead.
     */
    PackageData = "PackageData",
    /** Data containing terms or IDs from code packages that may have been dynamically loaded */
    CodeArtifact = "CodeArtifact",
    /** Personal data of a variety of classifications that pertains to the user */
    UserData = "UserData",
}

export type TelemetryEventPropertyTypes = TelemetryEventPropertyType | ITaggedTelemetryPropertyType;

export interface ITelemetryLoggerPropertyBag {
    [index: string]: TelemetryEventPropertyTypes | (() => TelemetryEventPropertyTypes);
}
export interface ITelemetryLoggerPropertyBags{
    all?: ITelemetryLoggerPropertyBag;
    error?: ITelemetryLoggerPropertyBag;
}

/**
 * TelemetryLogger class contains various helper telemetry methods,
 * encoding in one place schemas for various types of Fluid telemetry events.
 * Creates sub-logger that appends properties to all events
 */
export abstract class TelemetryLogger implements ITelemetryLogger {
    public static readonly eventNamespaceSeparator = ":";

    public static formatTick(tick: number): number {
        return Math.floor(tick);
    }

    /**
     * Attempts to parse number from string.
     * If fails,returns original string.
     * Used to make telemetry data typed (and support math operations, like comparison),
     * in places where we do expect numbers (like contentsize/duration property in http header)
     */
    public static numberFromString(str: string | null | undefined): string | number | undefined {
        if (str === undefined || str === null) {
            return undefined;
        }
        const num = Number(str);
        return Number.isNaN(num) ? str : num;
    }

    public static sanitizePkgName(name: string) {
        return name.replace("@", "").replace("/", "-");
    }

    /**
     * Take an unknown error object and add the appropriate info from it to the event. Message and stack will be copied
     * over from the error object, along with other telemetry properties if it's an ILoggingError.
     * @param event - Event being logged
     * @param error - Error to extract info from
     * @param fetchStack - Whether to fetch the current callstack if error.stack is undefined
     */
    public static prepareErrorObject(event: ITelemetryBaseEvent, error: any, fetchStack: boolean) {
        const { message, errorType, stack } = extractLogSafeErrorProperties(error, true /* sanitizeStack */);
        // First, copy over error message, stack, and errorType directly (overwrite if present on event)
        event.stack = stack;
        event.error = message; // Note that the error message goes on the 'error' field
        event.errorType = errorType;

        if (isILoggingError(error)) {
            // Add any other telemetry properties from the LoggingError
            const telemetryProp = error.getTelemetryProperties();
            for (const key of Object.keys(telemetryProp)) {
                if (event[key] !== undefined) {
                    // Don't overwrite existing properties on the event
                    continue;
                }
                event[key] = telemetryProp[key];
            }
        }

        // Collect stack if we were not able to extract it from error
        if (event.stack === undefined && fetchStack) {
            event.stack = generateStack();
        }
    }

    public constructor(
        protected readonly namespace?: string,
        protected readonly properties?: ITelemetryLoggerPropertyBags) {
    }

    /**
     * Send an event with the logger
     *
     * @param event - the event to send
     */
    public abstract send(event: ITelemetryBaseEvent): void;

    /**
     * Send a telemetry event with the logger
     *
     * @param event - the event to send
     * @param error - optional error object to log
     */
    public sendTelemetryEvent(event: ITelemetryGenericEvent, error?: any) {
        this.sendTelemetryEventCore({ ...event, category: event.category ?? "generic" }, error);
    }

    /**
     * Send a telemetry event with the logger
     *
     * @param event - the event to send
     * @param error - optional error object to log
     */
     protected sendTelemetryEventCore(
<<<<<<< HEAD
        event: ITelemetryGenericEvent & { category: TelemetryEventCategory },
=======
        event: ITelemetryGenericEvent & { category: TelemetryEventCategory; },
>>>>>>> 24231532
        error?: any) {
        const newEvent = { ...event };
        if (error !== undefined) {
            TelemetryLogger.prepareErrorObject(newEvent, error, false);
        }

        // Will include Nan & Infinity, but probably we do not care
        if (typeof newEvent.duration === "number") {
            newEvent.duration = TelemetryLogger.formatTick(newEvent.duration);
        }

        this.send(newEvent);
    }

    /**
     * Send an error telemetry event with the logger
     *
     * @param event - the event to send
     * @param error - optional error object to log
     */
    public sendErrorEvent(event: ITelemetryErrorEvent, error?: any) {
        this.sendTelemetryEventCore({ ...event, category: "error" }, error);
    }

    /**
     * Send a performance telemetry event with the logger
     *
     * @param event - Event to send
     * @param error - optional error object to log
     */
    public sendPerformanceEvent(event: ITelemetryPerformanceEvent, error?: any): void {
        const perfEvent = {
            ...event,
            category: event.category ?? "performance",
        };

        this.sendTelemetryEventCore(perfEvent, error);
    }

    protected prepareEvent(event: ITelemetryBaseEvent): ITelemetryBaseEvent {
        const includeErrorProps = event.category === "error" || event.error !== undefined;
        const newEvent: ITelemetryBaseEvent = {
            ...event,
        };
        if (this.namespace !== undefined) {
            newEvent.eventName = `${this.namespace}${TelemetryLogger.eventNamespaceSeparator}${newEvent.eventName}`;
        }
        if (this.properties) {
            const properties: (undefined | ITelemetryLoggerPropertyBag)[] = [];
            properties.push(this.properties.all);
            if (includeErrorProps) {
                properties.push(this.properties.error);
            }
            for (const props of properties) {
                if (props !== undefined) {
                    for (const key of Object.keys(props)) {
                        if (event[key] !== undefined) {
                            continue;
                        }
                        const getterOrValue = props[key];
                        // If this throws, hopefully it is handled elsewhere
                        const value = typeof getterOrValue === "function" ? getterOrValue() : getterOrValue;
                        if (value !== undefined) {
                            newEvent[key] = value;
                        }
                    }
                }
            }
        }
        return newEvent;
    }
}

/**
 * @deprecated 0.56, remove TaggedLoggerAdapter once its usage is removed from
 * container-runtime. Issue: #8191
 * TaggedLoggerAdapter class can add tag handling to your logger.
 */
 export class TaggedLoggerAdapter implements ITelemetryBaseLogger {
    public constructor(
        private readonly logger: ITelemetryBaseLogger) {
    }

    public send(eventWithTagsMaybe: ITelemetryBaseEvent) {
        const newEvent: ITelemetryBaseEvent = {
            category: eventWithTagsMaybe.category,
            eventName: eventWithTagsMaybe.eventName,
        };
        for (const key of Object.keys(eventWithTagsMaybe)) {
            const taggableProp = eventWithTagsMaybe[key];
            const { value, tag } = (typeof taggableProp === "object")
                ? taggableProp
                : { value: taggableProp, tag: undefined };
            switch (tag) {
                case undefined:
                    // No tag means we can log plainly
                    newEvent[key] = value;
                    break;
                case TelemetryDataTag.PackageData:
                    // For Microsoft applications, PackageData is safe for now
                    // (we don't load 3P code in 1P apps)
                    newEvent[key] = value;
                    break;
                case TelemetryDataTag.UserData:
                    // Strip out anything tagged explicitly as PII.
                    // Alternate strategy would be to hash these props
                    newEvent[key] = "REDACTED (UserData)";
                    break;
                default:
                    // If we encounter a tag we don't recognize
                    // then we must assume we should scrub.
                    newEvent[key] = "REDACTED (unknown tag)";
                    break;
            }
        }
        this.logger.send(newEvent);
    }
}

/**
 * ChildLogger class contains various helper telemetry methods,
 * encoding in one place schemas for various types of Fluid telemetry events.
 * Creates sub-logger that appends properties to all events
 */
export class ChildLogger extends TelemetryLogger {
    /**
     * Create child logger
     * @param baseLogger - Base logger to use to output events. If undefined, proper child logger
     * is created, but it does not sends telemetry events anywhere.
     * @param namespace - Telemetry event name prefix to add to all events
     * @param properties - Base properties to add to all events
     * @param propertyGetters - Getters to add additional properties to all events
     */
    public static create(
        baseLogger?: ITelemetryBaseLogger,
        namespace?: string,
        properties?: ITelemetryLoggerPropertyBags): TelemetryLogger {
        // if we are creating a child of a child, rather than nest, which will increase
        // the callstack overhead, just generate a new logger that includes everything from the previous
        if (baseLogger instanceof ChildLogger) {
            const combinedProperties: ITelemetryLoggerPropertyBags = {};
            for (const extendedProps of [baseLogger.properties, properties]) {
                if (extendedProps !== undefined) {
                    if (extendedProps.all !== undefined) {
                        combinedProperties.all = {
                            ... combinedProperties.all,
                            ... extendedProps.all,
                        };
                    }
                    if (extendedProps.error !== undefined) {
                        combinedProperties.error = {
                            ... combinedProperties.error,
                            ... extendedProps.error,
                        };
                    }
                }
            }

            const combinedNamespace = baseLogger.namespace === undefined
                ? namespace
                : namespace === undefined
                    ? baseLogger.namespace
                    : `${baseLogger.namespace}${TelemetryLogger.eventNamespaceSeparator}${namespace}`;

            return new ChildLogger(
                baseLogger.baseLogger,
                combinedNamespace,
                combinedProperties,
            );
        }

        return new ChildLogger(
            baseLogger ? baseLogger : new BaseTelemetryNullLogger(),
            namespace,
            properties);
    }

    private constructor(
        protected readonly baseLogger: ITelemetryBaseLogger,
        namespace: string | undefined,
        properties: ITelemetryLoggerPropertyBags | undefined,
    ) {
        super(namespace, properties);

        // propagate the monitoring context
        if (loggerIsMonitoringContext(baseLogger)) {
            mixinMonitoringContext(
                this,
                new CachedConfigProvider(baseLogger.config));
        }
    }

    /**
     * Send an event with the logger
     *
     * @param event - the event to send
     */
    public send(event: ITelemetryBaseEvent): void {
        this.baseLogger.send(this.prepareEvent(event));
    }
}

/**
 * Multi-sink logger
 * Takes multiple ITelemetryBaseLogger objects (sinks) and logs all events into each sink
 * Implements ITelemetryBaseLogger (through static create() method)
 */
export class MultiSinkLogger extends TelemetryLogger {
    protected loggers: ITelemetryBaseLogger[] = [];

    /**
     * Create multiple sink logger (i.e. logger that sends events to multiple sinks)
     * @param namespace - Telemetry event name prefix to add to all events
     * @param properties - Base properties to add to all events
     * @param propertyGetters - Getters to add additional properties to all events
     */
    constructor(
        namespace?: string,
        properties?: ITelemetryLoggerPropertyBags) {
        super(namespace, properties);
    }

    /**
     * Add logger to send all events to
     * @param logger - Logger to add
     */
    public addLogger(logger?: ITelemetryBaseLogger) {
        if (logger !== undefined && logger !== null) {
            this.loggers.push(logger);
        }
    }

    /**
     * Send an event to the loggers
     *
     * @param event - the event to send to all the registered logger
     */
    public send(event: ITelemetryBaseEvent): void {
        const newEvent = this.prepareEvent(event);
        this.loggers.forEach((logger: ITelemetryBaseLogger) => {
            logger.send(newEvent);
        });
    }
}

/**
 * Describes what events PerformanceEvent should log
 * By default, all events are logged, but client can override this behavior
 * For example, there is rarely a need to record start event, as we really after
 * success / failure tracking, including duration (on success).
 */
export interface IPerformanceEventMarkers {
    start?: true;
    end?: true;
    cancel?: "generic" | "error"; // tells wether to issue "generic" or "error" category cancel event
}

/**
 * Helper class to log performance events
 */
export class PerformanceEvent {
    public static start(logger: ITelemetryLogger, event: ITelemetryGenericEvent, markers?: IPerformanceEventMarkers) {
        return new PerformanceEvent(logger, event, markers);
    }

    public static timedExec<T>(
        logger: ITelemetryLogger,
        event: ITelemetryGenericEvent,
        callback: (event: PerformanceEvent) => T,
        markers?: IPerformanceEventMarkers,
    ) {
        const perfEvent = PerformanceEvent.start(logger, event, markers);
        try {
            const ret = callback(perfEvent);
            perfEvent.autoEnd();
            return ret;
        } catch (error) {
            perfEvent.cancel(undefined, error);
            throw error;
        }
    }

    public static async timedExecAsync<T>(
        logger: ITelemetryLogger,
        event: ITelemetryGenericEvent,
        callback: (event: PerformanceEvent) => Promise<T>,
        markers?: IPerformanceEventMarkers,
    ) {
        const perfEvent = PerformanceEvent.start(logger, event, markers);
        try {
            const ret = await callback(perfEvent);
            perfEvent.autoEnd();
            return ret;
        } catch (error) {
            perfEvent.cancel(undefined, error);
            throw error;
        }
    }

    public get duration() { return performance.now() - this.startTime; }

    private event?: ITelemetryGenericEvent;
    private readonly startTime = performance.now();
    private startMark?: string;

    protected constructor(
        private readonly logger: ITelemetryLogger,
        event: ITelemetryGenericEvent,
        private readonly markers: IPerformanceEventMarkers = { end: true, cancel: "generic" },
    ) {
        this.event = { ...event };
        if (this.markers.start) {
            this.reportEvent("start");
        }

        if (typeof window === "object" && window != null && window.performance) {
            this.startMark = `${event.eventName}-start`;
            window.performance.mark(this.startMark);
        }
    }

    public reportProgress(props?: ITelemetryProperties, eventNameSuffix: string = "update"): void {
        this.reportEvent(eventNameSuffix, props);
    }

    private autoEnd() {
        // Event might have been cancelled or ended in the callback
        if (this.event && this.markers.end) {
            this.reportEvent("end");
        }
        this.performanceEndMark();
        this.event = undefined;
    }

    public end(props?: ITelemetryProperties): void {
        this.reportEvent("end", props);
        this.performanceEndMark();
        this.event = undefined;
    }

    private performanceEndMark() {
        if (this.startMark && this.event) {
            const endMark = `${this.event.eventName}-end`;
            window.performance.mark(endMark);
            window.performance.measure(`${this.event.eventName}`, this.startMark, endMark);
            this.startMark = undefined;
        }
    }

    public cancel(props?: ITelemetryProperties, error?: any): void {
        if (this.markers.cancel !== undefined) {
            this.reportEvent("cancel", { category: this.markers.cancel, ...props }, error);
        }
        this.event = undefined;
    }

    /**
     * Report the event, if it hasn't already been reported.
     */
    public reportEvent(eventNameSuffix: string, props?: ITelemetryProperties, error?: any) {
        // There are strange sequences involving multiple Promise chains
        // where the event can be cancelled and then later a callback is invoked
        // and the caller attempts to end directly, e.g. issue #3936. Just return.
        if (!this.event) {
            return;
        }

        const event: ITelemetryPerformanceEvent = { ...this.event, ...props };
        event.eventName = `${event.eventName}_${eventNameSuffix}`;
        if (eventNameSuffix !== "start") {
            event.duration = this.duration;
        }

        this.logger.sendPerformanceEvent(event, error);
    }
}

/**
 * Logger that is useful for UT
 * It can be used in places where logger instance is required, but events should be not send over.
 */
 export class TelemetryUTLogger implements ITelemetryLogger {
    public send(event: ITelemetryBaseEvent): void {
    }
    public sendTelemetryEvent(event: ITelemetryGenericEvent, error?: any) {
    }
    public sendErrorEvent(event: ITelemetryErrorEvent, error?: any) {
        this.reportError("errorEvent in UT logger!", event, error);
    }
    public sendPerformanceEvent(event: ITelemetryPerformanceEvent, error?: any): void {
    }
    public logGenericError(eventName: string, error: any) {
        this.reportError(`genericError in UT logger!`, { eventName }, error);
    }
    public logException(event: ITelemetryErrorEvent, exception: any): void {
        this.reportError("exception in UT logger!", event, exception);
    }
    public debugAssert(condition: boolean, event?: ITelemetryErrorEvent): void {
        this.reportError("debugAssert in UT logger!");
    }
    public shipAssert(condition: boolean, event?: ITelemetryErrorEvent): void {
        this.reportError("shipAssert in UT logger!");
    }

    private reportError(message: string, event?: ITelemetryErrorEvent, err?: any) {
        const error = new Error(message);
        (error as any).error = error;
        (error as any).event = event;
        // report to console as exception can be eaten
        console.error(message);
        console.error(error);
        throw error;
    }
}<|MERGE_RESOLUTION|>--- conflicted
+++ resolved
@@ -144,11 +144,7 @@
      * @param error - optional error object to log
      */
      protected sendTelemetryEventCore(
-<<<<<<< HEAD
-        event: ITelemetryGenericEvent & { category: TelemetryEventCategory },
-=======
         event: ITelemetryGenericEvent & { category: TelemetryEventCategory; },
->>>>>>> 24231532
         error?: any) {
         const newEvent = { ...event };
         if (error !== undefined) {
