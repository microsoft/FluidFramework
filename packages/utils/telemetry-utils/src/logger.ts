--- conflicted
+++ resolved
@@ -14,11 +14,12 @@
     TelemetryEventPropertyType,
 } from "@fluidframework/common-definitions";
 import { BaseTelemetryNullLogger, performance } from "@fluidframework/common-utils";
-<<<<<<< HEAD
-import { extractLogSafeErrorProperties, getValidTelemetryProps, isILoggingError } from "./errorLogging";
-=======
-import { isILoggingError, extractLogSafeErrorProperties, generateStack } from "./errorLogging";
->>>>>>> da6fc073
+import {
+    isILoggingError,
+    extractLogSafeErrorProperties,
+    generateStack,
+    getValidTelemetryProps,
+} from "./errorLogging";
 
 /**
  * Broad classifications to be applied to individual properties as they're prepared to be logged to telemetry.
