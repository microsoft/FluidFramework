--- conflicted
+++ resolved
@@ -3,13 +3,6 @@
  * Licensed under the MIT License.
  */
 
-<<<<<<< HEAD
-import {
-	ITelemetryBaseLogger,
-	LogLevel,
-	TelemetryEventCategory,
-} from "@fluidframework/core-interfaces";
-=======
 import { ITelemetryBaseLogger, LogLevel, Tagged } from "@fluidframework/core-interfaces";
 
 /**
@@ -23,7 +16,6 @@
  * @alpha
  */
 export type TelemetryEventCategory = "generic" | "error" | "performance";
->>>>>>> b45e166d
 
 /**
  * Property types that can be logged.
@@ -123,15 +115,11 @@
 	 * @param error - optional error object to log
 	 * @param logLevel - optional level of the log.
 	 */
-<<<<<<< HEAD
-	sendTelemetryEvent(event: ITelemetryGenericEventExt, error?: any, logLevel?: LogLevel): void;
-=======
 	sendTelemetryEvent(
 		event: ITelemetryGenericEventExt,
 		error?: unknown,
 		logLevel?: typeof LogLevel.verbose | typeof LogLevel.default,
 	): void;
->>>>>>> b45e166d
 
 	/**
 	 * Send error telemetry event
@@ -148,12 +136,7 @@
 	 */
 	sendPerformanceEvent(
 		event: ITelemetryPerformanceEventExt,
-<<<<<<< HEAD
-		error?: any,
-		logLevel?: LogLevel,
-=======
 		error?: unknown,
 		logLevel?: typeof LogLevel.verbose | typeof LogLevel.default,
->>>>>>> b45e166d
 	): void;
 }