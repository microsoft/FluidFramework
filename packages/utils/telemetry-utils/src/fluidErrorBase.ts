/*!
 * Copyright (c) Microsoft Corporation and contributors. All rights reserved.
 * Licensed under the MIT License.
 */

import { ITelemetryProperties } from "@fluidframework/core-interfaces";

/**
 * An error emitted by the Fluid Framework.
 *
 * @remarks
 *
 * All normalized errors flowing through the Fluid Framework adhere to this readonly interface.
 *
 * It features the members of {@link https://developer.mozilla.org/en-US/docs/Web/JavaScript/Reference/Global_Objects/Error | Error}
 * made readonly, as well as  {@link IFluidErrorBase.errorType} and {@link IFluidErrorBase.errorInstanceId}.
 * It also features getters and setters for telemetry props to be included when the error is logged.
 */
export interface IFluidErrorBase extends Error {
	/**
<<<<<<< HEAD
	 * Classification of what type of error this is, used programmatically by consumers to interpret the error
=======
	 * Classification of what type of error this is.
	 *
	 * @remarks Used programmatically by consumers to interpret the error.
>>>>>>> a123591d
	 */
	readonly errorType: string;

	/**
	 * Error's message property, made readonly.
	 *
	 * @remarks
	 *
	 * Recommendations:
	 *
	 * Be specific, but also take care when including variable data to consider suitability for aggregation in telemetry.
	 * Also avoid including any data that jeopardizes the user's privacy. Add a tagged telemetry property instead.
	 */
	readonly message: string;

	/**
<<<<<<< HEAD
	 * Error's stack property, made readonly
=======
	 * See {@link https://developer.mozilla.org/en-US/docs/Web/JavaScript/Reference/Global_Objects/Error/stack}.
>>>>>>> a123591d
	 */
	readonly stack?: string;

	/**
<<<<<<< HEAD
	 * Error's name property, made readonly
=======
	 * See {@link https://developer.mozilla.org/en-US/docs/Web/JavaScript/Reference/Global_Objects/Error/name}.
>>>>>>> a123591d
	 */
	readonly name: string;

	/**
	 * A Guid identifying this error instance.
	 *
	 * @remarks
	 *
	 * Useful in telemetry for deduplicating multiple logging events arising from the same error,
	 * or correlating an error with an inner error that caused it, in case of error wrapping.
	 */
	readonly errorInstanceId: string;

	/**
<<<<<<< HEAD
	 * Get the telemetry properties stashed on this error for logging
	 */
	getTelemetryProperties(): ITelemetryProperties;
=======
	 * Get the telemetry properties stashed on this error for logging.
	 */
	getTelemetryProperties(): ITelemetryProperties;

>>>>>>> a123591d
	/**
	 * Add telemetry properties to this error which will be logged with the error
	 */
	addTelemetryProperties: (props: ITelemetryProperties) => void;
}

const hasTelemetryPropFunctions = (x: any): boolean =>
	typeof x?.getTelemetryProperties === "function" &&
	typeof x?.addTelemetryProperties === "function";

/**
 * Type guard for error data containing the {@link IFluidErrorBase.errorInstanceId} property.
 */
export const hasErrorInstanceId = (x: any): x is { errorInstanceId: string } =>
	typeof x?.errorInstanceId === "string";

/**
<<<<<<< HEAD
 * type guard for IFluidErrorBase interface
=======
 * Type guard for {@link IFluidErrorBase}.
>>>>>>> a123591d
 */
export function isFluidError(e: any): e is IFluidErrorBase {
	return (
		typeof e?.errorType === "string" &&
		typeof e?.message === "string" &&
		hasErrorInstanceId(e) &&
		hasTelemetryPropFunctions(e)
	);
}

/**
<<<<<<< HEAD
 * type guard for old standard of valid/known errors
=======
 * Type guard for old standard of valid/known errors.
>>>>>>> a123591d
 */
export function isValidLegacyError(e: any): e is Omit<IFluidErrorBase, "errorInstanceId"> {
	return (
		typeof e?.errorType === "string" &&
		typeof e?.message === "string" &&
		hasTelemetryPropFunctions(e)
	);
}<|MERGE_RESOLUTION|>--- conflicted
+++ resolved
@@ -18,13 +18,9 @@
  */
 export interface IFluidErrorBase extends Error {
 	/**
-<<<<<<< HEAD
-	 * Classification of what type of error this is, used programmatically by consumers to interpret the error
-=======
 	 * Classification of what type of error this is.
 	 *
 	 * @remarks Used programmatically by consumers to interpret the error.
->>>>>>> a123591d
 	 */
 	readonly errorType: string;
 
@@ -41,20 +37,12 @@
 	readonly message: string;
 
 	/**
-<<<<<<< HEAD
-	 * Error's stack property, made readonly
-=======
 	 * See {@link https://developer.mozilla.org/en-US/docs/Web/JavaScript/Reference/Global_Objects/Error/stack}.
->>>>>>> a123591d
 	 */
 	readonly stack?: string;
 
 	/**
-<<<<<<< HEAD
-	 * Error's name property, made readonly
-=======
 	 * See {@link https://developer.mozilla.org/en-US/docs/Web/JavaScript/Reference/Global_Objects/Error/name}.
->>>>>>> a123591d
 	 */
 	readonly name: string;
 
@@ -69,16 +57,10 @@
 	readonly errorInstanceId: string;
 
 	/**
-<<<<<<< HEAD
-	 * Get the telemetry properties stashed on this error for logging
-	 */
-	getTelemetryProperties(): ITelemetryProperties;
-=======
 	 * Get the telemetry properties stashed on this error for logging.
 	 */
 	getTelemetryProperties(): ITelemetryProperties;
 
->>>>>>> a123591d
 	/**
 	 * Add telemetry properties to this error which will be logged with the error
 	 */
@@ -96,11 +78,7 @@
 	typeof x?.errorInstanceId === "string";
 
 /**
-<<<<<<< HEAD
- * type guard for IFluidErrorBase interface
-=======
  * Type guard for {@link IFluidErrorBase}.
->>>>>>> a123591d
  */
 export function isFluidError(e: any): e is IFluidErrorBase {
 	return (
@@ -112,11 +90,7 @@
 }
 
 /**
-<<<<<<< HEAD
- * type guard for old standard of valid/known errors
-=======
  * Type guard for old standard of valid/known errors.
->>>>>>> a123591d
  */
 export function isValidLegacyError(e: any): e is Omit<IFluidErrorBase, "errorInstanceId"> {
 	return (
