--- conflicted
+++ resolved
@@ -100,12 +100,9 @@
         this.message = errorProps.message;
         this.stack = errorProps.stack;
         this.name = errorProps.name;
-<<<<<<< HEAD
         this.errorInstanceId = uuid();
-=======
 
         this.addTelemetryProperties(errorProps);
->>>>>>> d8326c19
     }
 
     getTelemetryProperties(): ITelemetryProperties {
