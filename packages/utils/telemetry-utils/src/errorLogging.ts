/*!
 * Copyright (c) Microsoft Corporation and contributors. All rights reserved.
 * Licensed under the MIT License.
 */

import type { ITelemetryBaseProperties, Tagged } from "@fluidframework/core-interfaces";
import type { ILoggingError } from "@fluidframework/core-interfaces/internal";
import { v4 as uuid } from "uuid";

import { IFluidErrorBase, hasErrorInstanceId, isFluidError } from "./fluidErrorBase.js";
import { convertToBasePropertyType } from "./logger.js";
import type {
	ITelemetryLoggerExt,
	ITelemetryPropertiesExt,
	TelemetryEventPropertyTypeExt,
} from "./telemetryTypes.js";

/**
 * Determines if the provided value is an object but neither null nor an array.
 */
const isRegularObject = (value: unknown): boolean => {
	return value !== null && !Array.isArray(value) && typeof value === "object";
};

/**
 * Inspect the given error for common "safe" props and return them.
 *
 * @internal
 */
export function extractLogSafeErrorProperties(
	error: unknown,
	sanitizeStack: boolean,
): {
	message: string;
	errorType?: string | undefined;
	stack?: string | undefined;
} {
	const removeMessageFromStack = (stack: string, errorName?: string): string => {
		if (!sanitizeStack) {
			return stack;
		}
		const stackFrames = stack.split("\n");
		stackFrames.shift(); // Remove "[ErrorName]: [ErrorMessage]"
		if (errorName !== undefined) {
			stackFrames.unshift(errorName); // Add "[ErrorName]"
		}
		return stackFrames.join("\n");
	};

	const message =
		typeof (error as Partial<Error>)?.message === "string"
			? (error as Error).message
			: String(error);

	const safeProps: { message: string; errorType?: string; stack?: string } = {
		message,
	};

	if (isRegularObject(error)) {
		const { errorType, stack, name } = error as Partial<IFluidErrorBase>;

		if (typeof errorType === "string") {
			safeProps.errorType = errorType;
		}

		if (typeof stack === "string") {
			const errorName = typeof name === "string" ? name : undefined;
			safeProps.stack = removeMessageFromStack(stack, errorName);
		}
	}

	return safeProps;
}

/**
 * Type-guard for {@link @fluidframework/core-interfaces#ILoggingError}.
 *
 * @internal
 */
export const isILoggingError = (x: unknown): x is ILoggingError =>
	typeof (x as Partial<ILoggingError>)?.getTelemetryProperties === "function";

/**
 * Copy props from source onto target, but do not overwrite an existing prop that matches
 */
function copyProps(
	target: ITelemetryPropertiesExt | LoggingError,
	source: ITelemetryPropertiesExt,
): void {
	for (const key of Object.keys(source)) {
		if (target[key] === undefined) {
			target[key] = source[key];
		}
	}
}

/**
 * Metadata to annotate an error object when annotating or normalizing it
 *
 * @internal
 */
export interface IFluidErrorAnnotations {
	/**
	 * Telemetry props to log with the error
	 */
	props?: ITelemetryBaseProperties;
}

/**
<<<<<<< HEAD
 * For backwards compatibility with pre-errorInstanceId valid errors
 */
function patchLegacyError(
	legacyError: Omit<IFluidErrorBase, "errorInstanceId">,
): asserts legacyError is IFluidErrorBase {
	// eslint-disable-next-line @typescript-eslint/no-unsafe-assignment
	const patchMe: { -readonly [P in "errorInstanceId"]?: IFluidErrorBase[P] } =
		// eslint-disable-next-line @typescript-eslint/no-explicit-any
		legacyError as any;
	if (patchMe.errorInstanceId === undefined) {
		patchMe.errorInstanceId = uuid();
	}
}

/**
=======
>>>>>>> 8f4ede30
 * Normalize the given error yielding a valid Fluid Error
 * @returns A valid Fluid Error with any provided annotations applied
 * @param error - The error to normalize
 * @param annotations - Annotations to apply to the normalized error
 *
 * @internal
 */
export function normalizeError(
	error: unknown,
	annotations: IFluidErrorAnnotations = {},
): IFluidErrorBase {
	if (isFluidError(error)) {
		// We can simply add the telemetry props to the error and return it
		error.addTelemetryProperties(annotations.props ?? {});
		return error;
	}

	// We have to construct a new Fluid Error, copying safe properties over
	const { message, stack } = extractLogSafeErrorProperties(error, false /* sanitizeStack */);
	const fluidError: IFluidErrorBase = new NormalizedLoggingError({
		message,
		stack,
	});

	// We need to preserve these properties which are used in a non-typesafe way throughout driver code (see #8743)
	// Anywhere they are set should be on a valid Fluid Error that would have been returned above,
	// but we can't prove it with the types, so adding this defensive measure.
	if (typeof error === "object" && error !== null) {
		const maybeHasRetry: Partial<Record<"canRetry" | "retryAfterSeconds", unknown>> = error;
		let retryProps: Partial<Record<"canRetry" | "retryAfterSeconds", unknown>> | undefined;
		if ("canRetry" in error) {
			retryProps ??= {};
			retryProps.canRetry = maybeHasRetry.canRetry;
		}
		if ("retryAfterSeconds" in error) {
			retryProps ??= {};
			retryProps.retryAfterSeconds = maybeHasRetry.retryAfterSeconds;
		}
		if (retryProps !== undefined) {
			Object.assign(fluidError, retryProps);
		}
	}

	if (typeof error !== "object") {
		// This is only interesting for non-objects
		fluidError.addTelemetryProperties({ typeofError: typeof error });
	}

	const errorTelemetryProps = LoggingError.typeCheck(error)
		? error.getTelemetryProperties()
		: { untrustedOrigin: 1 }; // This will let us filter errors that did not originate from our own codebase

	fluidError.addTelemetryProperties({
		...errorTelemetryProps,
		...annotations.props,
	});

	return fluidError;
}

let stackPopulatedOnCreation: boolean | undefined;

/**
 * The purpose of this function is to provide ability to capture stack context quickly.
 * Accessing new Error().stack is slow, and the slowest part is accessing stack property itself.
 * There are scenarios where we generate error with stack, but error is handled in most cases and
 * stack property is not accessed.
 * For such cases it's better to not read stack property right away, but rather delay it until / if it's needed
 * Some browsers will populate stack right away, others require throwing Error, so we do auto-detection on the fly.
 * @returns Error object that has stack populated.
 *
 * @internal
 */
export function generateErrorWithStack(): Error {
	const err = new Error("<<generated stack>>");

	if (stackPopulatedOnCreation === undefined) {
		stackPopulatedOnCreation = err.stack !== undefined;
	}

	if (stackPopulatedOnCreation) {
		return err;
	}

	try {
		throw err;
	} catch (error) {
		return error as Error;
	}
}

/**
 * Generate a stack at this callsite as if an error were thrown from here.
 * @returns the callstack (does not throw)
 *
 * @internal
 */
export function generateStack(): string | undefined {
	return generateErrorWithStack().stack;
}

/**
 * Create a new error using newErrorFn, wrapping and caused by the given unknown error.
 * Copies the inner error's stack, errorInstanceId and telemetry props over to the new error if present
 * @param innerError - An error from untrusted/unknown origins
 * @param newErrorFn - callback that will create a new error given the original error's message
 * @returns A new error object "wrapping" the given error
 *
 * @internal
 */
export function wrapError<T extends LoggingError>(
	innerError: unknown,
	newErrorFn: (message: string) => T,
): T {
	const { message, stack } = extractLogSafeErrorProperties(innerError, false /* sanitizeStack */);

	const newError = newErrorFn(message);

	if (stack !== undefined) {
		overwriteStack(newError, stack);
	}

	// Mark external errors with untrustedOrigin flag
	if (isExternalError(innerError)) {
		newError.addTelemetryProperties({ untrustedOrigin: 1 });
	}

	// Reuse errorInstanceId
	if (hasErrorInstanceId(innerError)) {
		newError.overwriteErrorInstanceId(innerError.errorInstanceId);

		// For "back-compat" in the logs
		newError.addTelemetryProperties({ innerErrorInstanceId: innerError.errorInstanceId });
	}

	// Lastly, copy over all other telemetry properties. Note these will not overwrite existing properties
	// This will include the untrustedOrigin property if the inner error itself was created from an external error
	if (isILoggingError(innerError)) {
		newError.addTelemetryProperties(innerError.getTelemetryProperties());
	}

	return newError;
}

/**
 * The same as wrapError, but also logs the innerError, including the wrapping error's instance ID.
 *
 * @typeParam T - The kind of wrapper error to create.
 *
 * @internal
 */
export function wrapErrorAndLog<T extends LoggingError>(
	innerError: unknown,
	newErrorFn: (message: string) => T,
	logger: ITelemetryLoggerExt,
): T {
	const newError = wrapError(innerError, newErrorFn);

	// This will match innerError.errorInstanceId if present (see wrapError)
	const errorInstanceId = newError.errorInstanceId;

	// For "back-compat" in the logs
	const wrappedByErrorInstanceId = errorInstanceId;

	logger.sendTelemetryEvent(
		{
			eventName: "WrapError",
			errorInstanceId,
			wrappedByErrorInstanceId,
		},
		innerError,
	);

	return newError;
}

/**
 * Attempts to overwrite the error's stack
 *
 * There have been reports of certain JS environments where overwriting stack will throw.
 * If that happens, this adds the given stack as the telemetry property "stack2"
 *
 * @internal
 */
export function overwriteStack(error: IFluidErrorBase | LoggingError, stack: string): void {
	try {
		Object.assign(error, { stack });
	} catch {
		error.addTelemetryProperties({ stack2: stack });
	}
}

/**
 * True for any error object that is an (optionally normalized) external error
 * False for any error we created and raised within the FF codebase via LoggingError base class,
 * or wrapped in a well-known error type
 *
 * @internal
 */
export function isExternalError(error: unknown): boolean {
	// LoggingErrors are an internal FF error type. However, an external error can be converted
	// into a LoggingError if it is normalized. In this case we must use the untrustedOrigin flag to
	// determine whether the original error was infact external.
	if (LoggingError.typeCheck(error)) {
		if ((error as NormalizedLoggingError).errorType === NORMALIZED_ERROR_TYPE) {
			return error.getTelemetryProperties().untrustedOrigin === 1;
		}
		return false;
	}
	return true;
}

/**
 * Type guard to identify if a particular telemetry property appears to be a
 * {@link @fluidframework/core-interfaces#Tagged} telemetry property.
 *
 * @internal
 */
export function isTaggedTelemetryPropertyValue(
	x: Tagged<TelemetryEventPropertyTypeExt> | TelemetryEventPropertyTypeExt,
): x is Tagged<TelemetryEventPropertyTypeExt> {
	return typeof (x as Partial<Tagged<unknown>>)?.tag === "string";
}

/**
 * Borrowed from
 * {@link https://developer.mozilla.org/en-US/docs/Web/JavaScript/Reference/Errors/Cyclic_object_value#examples}
 * Avoids runtime errors with circular references.
 * Not ideal, as will cut values that are not necessarily circular references.
 * Could be improved by implementing Node's util.inspect() for browser (minus all the coloring code)
 *
 * @internal
 */
// TODO: Use `unknown` instead (API breaking change)
/* eslint-disable @typescript-eslint/no-explicit-any */
export const getCircularReplacer = (): ((key: string, value: unknown) => any) => {
	const seen = new WeakSet();
	return (key: string, value: unknown): any => {
		if (typeof value === "object" && value !== null) {
			if (seen.has(value)) {
				return "<removed/circular>";
			}
			seen.add(value);
		}
		return value;
	};
};
/* eslint-enable @typescript-eslint/no-explicit-any */

/**
 * Base class for "trusted" errors we create, whose properties can generally be logged to telemetry safely.
 * All properties set on the object, or passed in (via the constructor or addTelemetryProperties),
 * will be logged in accordance with their tag, if present.
 *
 * PLEASE take care to avoid setting sensitive data on this object without proper tagging!
 *
 * @internal
 */
export class LoggingError
	extends Error
	implements ILoggingError, Omit<IFluidErrorBase, "errorType">
{
	private _errorInstanceId = uuid();
	get errorInstanceId(): string {
		return this._errorInstanceId;
	}
	overwriteErrorInstanceId(id: string): void {
		this._errorInstanceId = id;
	}

	/**
	 * Create a new LoggingError
	 * @param message - Error message to use for Error base class
	 * @param props - telemetry props to include on the error for when it's logged
	 * @param omitPropsFromLogging - properties by name to omit from telemetry props
	 */
	constructor(
		message: string,
		props?: ITelemetryBaseProperties,
		private readonly omitPropsFromLogging: Set<string> = new Set(),
	) {
		super(message);

		// Don't log this list itself, or the private _errorInstanceId
		omitPropsFromLogging.add("omitPropsFromLogging");
		omitPropsFromLogging.add("_errorInstanceId");

		if (props) {
			this.addTelemetryProperties(props);
		}
	}

	/**
	 * Determines if a given object is an instance of a LoggingError
	 * @param object - any object
	 * @returns true if the object is an instance of a LoggingError, false if not.
	 */
	public static typeCheck(object: unknown): object is LoggingError {
		if (typeof object === "object" && object !== null) {
			return (
				typeof (object as LoggingError).addTelemetryProperties === "function" &&
				typeof (object as LoggingError).getTelemetryProperties === "function" &&
				typeof (object as LoggingError).errorInstanceId === "string"
			);
		}
		return false;
	}

	/**
	 * Add additional properties to be logged
	 */
	public addTelemetryProperties(props: ITelemetryPropertiesExt): void {
		copyProps(this, props);
	}

	/**
	 * Get all properties fit to be logged to telemetry for this error
	 */
	public getTelemetryProperties(): ITelemetryBaseProperties {
		// Only pick properties fit for telemetry out of all of this object's enumerable properties.
		const telemetryProps: ITelemetryBaseProperties = {};
		for (const key of Object.keys(this)) {
			if (this.omitPropsFromLogging.has(key)) {
				continue;
			}
			const val = this[key] as
				| TelemetryEventPropertyTypeExt
				| Tagged<TelemetryEventPropertyTypeExt>;

			// Ensure only valid props get logged, since props of logging error could be in any shape
			telemetryProps[key] = convertToBasePropertyType(val);
		}
		// Ensure a few extra props always exist
		return {
			...telemetryProps,
			stack: this.stack,
			message: this.message,
			errorInstanceId: this._errorInstanceId,
		};
	}
}

/**
 * The Error class used when normalizing an external error
 *
 * @internal
 */
export const NORMALIZED_ERROR_TYPE = "genericError";

/**
 * Subclass of LoggingError returned by normalizeError
 *
 * @internal
 */
class NormalizedLoggingError extends LoggingError {
	// errorType "genericError" is used as a default value throughout the code.
	// Note that this matches ContainerErrorTypes/DriverErrorTypes' genericError
	errorType = NORMALIZED_ERROR_TYPE;

	constructor(errorProps: Pick<IFluidErrorBase, "message" | "stack">) {
		super(errorProps.message);

		if (errorProps.stack !== undefined) {
			overwriteStack(this, errorProps.stack);
		}
	}
}<|MERGE_RESOLUTION|>--- conflicted
+++ resolved
@@ -107,24 +107,6 @@
 }
 
 /**
-<<<<<<< HEAD
- * For backwards compatibility with pre-errorInstanceId valid errors
- */
-function patchLegacyError(
-	legacyError: Omit<IFluidErrorBase, "errorInstanceId">,
-): asserts legacyError is IFluidErrorBase {
-	// eslint-disable-next-line @typescript-eslint/no-unsafe-assignment
-	const patchMe: { -readonly [P in "errorInstanceId"]?: IFluidErrorBase[P] } =
-		// eslint-disable-next-line @typescript-eslint/no-explicit-any
-		legacyError as any;
-	if (patchMe.errorInstanceId === undefined) {
-		patchMe.errorInstanceId = uuid();
-	}
-}
-
-/**
-=======
->>>>>>> 8f4ede30
  * Normalize the given error yielding a valid Fluid Error
  * @returns A valid Fluid Error with any provided annotations applied
  * @param error - The error to normalize
