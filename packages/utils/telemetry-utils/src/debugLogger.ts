--- conflicted
+++ resolved
@@ -62,11 +62,7 @@
 
     private static tryGetBaseLoggerProps(baseLogger?: ITelemetryBaseLogger) {
         if (baseLogger instanceof TelemetryLogger) {
-<<<<<<< HEAD
-            return (baseLogger as any as { properties: ITelemetryLoggerPropertyBags }).properties;
-=======
             return (baseLogger as any as { properties: ITelemetryLoggerPropertyBags; }).properties;
->>>>>>> 24231532
         }
         return undefined;
     }
