--- conflicted
+++ resolved
@@ -10,11 +10,7 @@
 } from "@fluidframework/common-definitions";
 import { performance } from "@fluidframework/common-utils";
 import { debug as registerDebug, IDebugger } from "debug";
-<<<<<<< HEAD
-import { TelemetryLogger, MultiSinkLogger, ChildLogger, ITelemetryLoggerProperties } from "./logger";
-=======
 import { TelemetryLogger, MultiSinkLogger, ChildLogger, ITelemetryLoggerPropertyBags } from "./logger";
->>>>>>> 901fcc0f
 
 /**
  * Implementation of debug logger
@@ -28,11 +24,7 @@
      */
     public static create(
         namespace: string,
-<<<<<<< HEAD
-        properties?: ITelemetryProperties,
-=======
         properties?: ITelemetryLoggerPropertyBags,
->>>>>>> 901fcc0f
     ): TelemetryLogger {
         // Setup base logger upfront, such that host can disable it (if needed)
         const debug = registerDebug(namespace);
@@ -55,11 +47,7 @@
     public static mixinDebugLogger(
         namespace: string,
         baseLogger?: ITelemetryBaseLogger,
-<<<<<<< HEAD
-        properties?: ITelemetryProperties,
-=======
         properties?: ITelemetryLoggerPropertyBags,
->>>>>>> 901fcc0f
     ): TelemetryLogger {
         if (!baseLogger) {
             return DebugLogger.create(namespace, properties);
@@ -75,11 +63,7 @@
     constructor(
         private readonly debug: IDebugger,
         private readonly debugErr: IDebugger,
-<<<<<<< HEAD
-        properties?: ITelemetryLoggerProperties,
-=======
         properties?: ITelemetryLoggerPropertyBags,
->>>>>>> 901fcc0f
     ) {
         super(undefined, properties);
     }
