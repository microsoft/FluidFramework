--- conflicted
+++ resolved
@@ -1,10 +1,6 @@
 {
   "name": "@microsoft/fluid-odsp-utils",
-<<<<<<< HEAD
-  "version": "0.17.2",
-=======
   "version": "0.18.0",
->>>>>>> 11e596b6
   "description": "ODSP utilities",
   "repository": "microsoft/FluidFramework",
   "license": "MIT",
