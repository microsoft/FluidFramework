{
	"name": "@fluidframework/agent-scheduler",
	"version": "2.0.0-internal.6.3.0",
	"description": "Built in runtime object for distributing agents across instances of a container",
	"homepage": "https://fluidframework.com",
	"repository": {
		"type": "git",
		"url": "https://github.com/microsoft/FluidFramework.git",
		"directory": "packages/runtime/agent-scheduler"
	},
	"license": "MIT",
	"author": "Microsoft and contributors",
	"sideEffects": false,
	"main": "dist/index.js",
	"module": "lib/index.js",
	"types": "dist/index.d.ts",
	"scripts": {
		"build": "fluid-build . --task build",
		"build:compile": "fluid-build . --task compile",
		"build:docs": "api-extractor run --local --typescript-compiler-folder ../../../node_modules/typescript && copyfiles -u 1 ./_api-extractor-temp/doc-models/* ../../../_api-extractor-temp/",
		"build:esnext": "tsc --project ./tsconfig.esnext.json",
		"build:test": "tsc --project ./src/test/tsconfig.json",
		"ci:build:docs": "api-extractor run --typescript-compiler-folder ../../../node_modules/typescript && copyfiles -u 1 ./_api-extractor-temp/* ../../../_api-extractor-temp/",
		"clean": "rimraf --glob \"dist\" \"lib\" \"*.tsbuildinfo\" \"*.build.log\"",
		"dev": "npm run build:dev -- --watch",
		"eslint": "eslint --format stylish src",
		"eslint:fix": "eslint --format stylish src --fix --fix-type problem,suggestion,layout",
		"format": "npm run prettier:fix",
		"lint": "npm run prettier && npm run eslint",
		"lint:fix": "npm run prettier:fix && npm run eslint:fix",
		"prettier": "prettier --check . --ignore-path ../../../.prettierignore",
		"prettier:fix": "prettier --write . --ignore-path ../../../.prettierignore",
		"tsc": "tsc",
		"typetests:gen": "fluid-type-test-generator",
		"typetests:prepare": "flub typetests --dir . --reset --previous --normalize"
	},
	"dependencies": {
		"@fluidframework/common-utils": "^1.1.1",
		"@fluidframework/container-definitions": "workspace:~",
		"@fluidframework/core-interfaces": "workspace:~",
		"@fluidframework/datastore": "workspace:~",
		"@fluidframework/datastore-definitions": "workspace:~",
		"@fluidframework/map": "workspace:~",
		"@fluidframework/register-collection": "workspace:~",
		"@fluidframework/runtime-definitions": "workspace:~",
		"@fluidframework/runtime-utils": "workspace:~",
		"@fluidframework/telemetry-utils": "workspace:~",
		"uuid": "^9.0.0"
	},
	"devDependencies": {
		"@fluid-tools/build-cli": "^0.22.0",
		"@fluidframework/agent-scheduler-previous": "npm:@fluidframework/agent-scheduler@2.0.0-internal.6.1.1",
		"@fluidframework/build-common": "^2.0.0",
		"@fluidframework/build-tools": "^0.22.0",
<<<<<<< HEAD
		"@fluidframework/eslint-config-fluid": "^2.0.0",
		"@microsoft/api-extractor": "^7.34.4",
		"@types/mocha": "^9.1.1",
		"@types/node": "^16.18.38",
		"concurrently": "^7.6.0",
		"copyfiles": "^2.4.1",
=======
		"@fluidframework/eslint-config-fluid": "^2.1.0",
		"@types/node": "^16.18.38",
>>>>>>> a830eca7
		"eslint": "~8.6.0",
		"prettier": "~2.6.2",
		"rimraf": "^4.4.0",
		"typescript": "~4.5.5"
	},
	"fluid": {
		"browser": {
			"umd": {
				"files": [
					"dist/main.bundle.js"
				],
				"library": "main"
			}
		}
	},
	"typeValidation": {
		"broken": {}
	}
}<|MERGE_RESOLUTION|>--- conflicted
+++ resolved
@@ -52,17 +52,12 @@
 		"@fluidframework/agent-scheduler-previous": "npm:@fluidframework/agent-scheduler@2.0.0-internal.6.1.1",
 		"@fluidframework/build-common": "^2.0.0",
 		"@fluidframework/build-tools": "^0.22.0",
-<<<<<<< HEAD
-		"@fluidframework/eslint-config-fluid": "^2.0.0",
+		"@fluidframework/eslint-config-fluid": "^2.1.0",
 		"@microsoft/api-extractor": "^7.34.4",
 		"@types/mocha": "^9.1.1",
 		"@types/node": "^16.18.38",
 		"concurrently": "^7.6.0",
 		"copyfiles": "^2.4.1",
-=======
-		"@fluidframework/eslint-config-fluid": "^2.1.0",
-		"@types/node": "^16.18.38",
->>>>>>> a830eca7
 		"eslint": "~8.6.0",
 		"prettier": "~2.6.2",
 		"rimraf": "^4.4.0",
