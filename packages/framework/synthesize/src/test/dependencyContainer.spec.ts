/*!
 * Copyright (c) Microsoft Corporation. All rights reserved.
 * Licensed under the MIT License.
 */

import assert from "assert";

import {
    IFluidConfiguration,
    IFluidLoadable,
    IFluidHandleContext,
<<<<<<< HEAD
} from "@fluidframework/core-interfaces";
import { FluidOjectHandle } from "@fluidframework/component-runtime";
=======
} from "@fluidframework/component-core-interfaces";
import { FluidOjectHandle } from "@fluidframework/datastore";
>>>>>>> c663c67f

import { DependencyContainer } from "..";

const mockHandleContext: IFluidHandleContext = {
    path: "",
    absolutePath: "",
    isAttached: false,
    IFluidRouter: undefined as any,
    IFluidHandleContext: undefined as any,

    attachGraph: () => {
        throw new Error("Method not implemented.");
    },
    bind: () => {
        throw new Error("Method not implemented.");
    },
    request: () => {
        throw new Error("Method not implemented.");
    },
};

class MockLoadable implements IFluidLoadable {
    public get IFluidLoadable() { return this; }
    public get url() { return "url123"; }
    public get handle() { return new FluidOjectHandle(this, "", mockHandleContext); }
}

class MockComponentConfiguration implements IFluidConfiguration {
    public get IFluidConfiguration() { return this; }
    public get canReconnect() { return false; }
    public get scopes() { return ["scope"]; }
}

describe("Routerlicious", () => {
    describe("Aqueduct", () => {
        describe("DependencyContainer", () => {
            it(`One Optional Provider registered via value`, async () => {
                const dc = new DependencyContainer();
                const mock = new MockLoadable();
                dc.register(IFluidLoadable, mock);

                const s = dc.synthesize<IFluidLoadable>({ IFluidLoadable }, {});
                const loadable = await s.IFluidLoadable;
                assert(loadable, "Optional IFluidLoadable was registered");
                assert(loadable === mock, "IFluidLoadable is expected");
                assert(loadable?.url === mock.url, "IFluidLoadable is valid");
            });

            it(`One Optional Provider registered via Promise value`, async () => {
                const dc = new DependencyContainer();
                const mock = new MockLoadable();
                dc.register(IFluidLoadable, Promise.resolve(mock));

                const s = dc.synthesize<IFluidLoadable>({ IFluidLoadable }, {});
                const loadable = await s.IFluidLoadable;
                assert(loadable, "Optional IFluidLoadable was registered");
                assert(loadable === mock, "IFluidLoadable is expected");
                assert(loadable?.url === mock.url, "IFluidLoadable is valid");
            });

            it(`One Optional Provider registered via factory`, async () => {
                const dc = new DependencyContainer();
                const mock = new MockLoadable();
                const factory = () => mock;
                dc.register(IFluidLoadable, factory);

                const s = dc.synthesize<IFluidLoadable>({ IFluidLoadable }, {});
                const loadable = await s.IFluidLoadable;
                assert(loadable, "Optional IFluidLoadable was registered");
                assert(loadable === mock, "IFluidLoadable is expected");
                assert(loadable?.url === mock.url, "IFluidLoadable is valid");
            });

            it(`One Optional Provider registered via Promise factory`, async () => {
                const dc = new DependencyContainer();
                const mock = new MockLoadable();
                const factory = async () => mock;
                dc.register(IFluidLoadable, factory);

                const s = dc.synthesize<IFluidLoadable>({ IFluidLoadable }, {});
                const loadable = await s.IFluidLoadable;
                assert(loadable, "Optional IFluidLoadable was registered");
                assert(loadable === mock, "IFluidLoadable is expected");
                assert(loadable?.url === mock.url, "IFluidLoadable is valid");
            });

            it(`One Required Provider registered via value`, async () => {
                const dc = new DependencyContainer();
                const mock = new MockLoadable();
                dc.register(IFluidLoadable, mock);

                const s = dc.synthesize<{}, IFluidLoadable>({}, { IFluidLoadable });
                const loadable = await s.IFluidLoadable;
                assert(loadable, "Required IFluidLoadable was registered");
                assert(loadable === mock, "IFluidLoadable is expected");
                assert(loadable?.url === mock.url, "IFluidLoadable is valid");
            });

            it(`One Required Provider registered via Promise value`, async () => {
                const dc = new DependencyContainer();
                const mock = new MockLoadable();
                dc.register(IFluidLoadable, Promise.resolve(mock));

                const s = dc.synthesize<{}, IFluidLoadable>({}, { IFluidLoadable });
                const loadable = await s.IFluidLoadable;
                assert(loadable, "Required IFluidLoadable was registered");
                assert(loadable === mock, "IFluidLoadable is expected");
                assert(loadable?.url === mock.url, "IFluidLoadable is valid");
            });

            it(`One Required Provider registered via factory`, async () => {
                const dc = new DependencyContainer();
                const mock = new MockLoadable();
                const factory = () => mock;
                dc.register(IFluidLoadable, factory);

                const s = dc.synthesize<{}, IFluidLoadable>({}, { IFluidLoadable });
                const loadable = await s.IFluidLoadable;
                assert(loadable, "Required IFluidLoadable was registered");
                assert(loadable === mock, "IFluidLoadable is expected");
                assert(loadable?.url === mock.url, "IFluidLoadable is valid");
            });

            it(`One Required Provider registered via Promise factory`, async () => {
                const dc = new DependencyContainer();
                const mock = new MockLoadable();
                const factory = async () => mock;
                dc.register(IFluidLoadable, factory);

                const s = dc.synthesize<{}, IFluidLoadable>({}, { IFluidLoadable });
                const loadable = await s.IFluidLoadable;
                assert(loadable, "Required IFluidLoadable was registered");
                assert(loadable === mock, "IFluidLoadable is expected");
                assert(loadable?.url === mock.url, "IFluidLoadable is valid");
            });

            it(`Two Optional Modules all registered`, async () => {
                const dc = new DependencyContainer();
                const loadableMock = new MockLoadable();
                dc.register(IFluidLoadable, loadableMock);
                const configMock = new MockComponentConfiguration();
                dc.register(IFluidConfiguration, configMock);

                const s = dc.synthesize<IFluidLoadable & IFluidConfiguration>(
                    { IFluidLoadable, IFluidConfiguration }, {});
                const loadable = await s.IFluidLoadable;
                assert(loadable, "Optional IFluidLoadable was registered");
                assert(loadable === loadableMock, "IFluidLoadable is expected");

                const config = await s.IFluidConfiguration;
                assert(config, "Optional IFluidConfiguration was registered");
                assert(config === configMock, "IFluidConfiguration is expected");
            });

            it(`Two Optional Modules one registered`, async () => {
                const dc = new DependencyContainer();
                const loadableMock = new MockLoadable();
                dc.register(IFluidLoadable, loadableMock);

                const s = dc.synthesize<IFluidLoadable & IFluidConfiguration>(
                    { IFluidLoadable, IFluidConfiguration }, {});
                const loadable = await s.IFluidLoadable;
                assert(loadable, "Optional IFluidLoadable was registered");
                assert(loadable === loadableMock, "IFluidLoadable is expected");

                const config = await s.IFluidConfiguration;
                assert(!config, "Optional IFluidConfiguration was not registered");
            });

            it(`Two Optional Modules none registered`, async () => {
                const dc = new DependencyContainer();

                const s = dc.synthesize<IFluidLoadable & IFluidConfiguration>(
                    { IFluidLoadable, IFluidConfiguration }, {});
                const loadable = await s.IFluidLoadable;
                assert(!loadable, "Optional IFluidLoadable was not registered");
                const config = await s.IFluidConfiguration;
                assert(!config, "Optional IFluidConfiguration was not registered");
            });

            it(`Two Required Modules all registered`, async () => {
                const dc = new DependencyContainer();
                const loadableMock = new MockLoadable();
                dc.register(IFluidLoadable, loadableMock);
                const configMock = new MockComponentConfiguration();
                dc.register(IFluidConfiguration, configMock);

                const s = dc.synthesize<{}, IFluidLoadable & IFluidConfiguration>(
                    {}, { IFluidLoadable, IFluidConfiguration });
                const loadable = await s.IFluidLoadable;
                assert(loadable, "Required IFluidLoadable was registered");
                assert(loadable === loadableMock, "IFluidLoadable is expected");

                const config = await s.IFluidConfiguration;
                assert(config, "Required IFluidConfiguration was registered");
                assert(config === configMock, "IFluidConfiguration is expected");
            });

            it(`Required Provider not registered should throw`, async () => {
                const dc = new DependencyContainer();

                assert.throws(() => dc.synthesize<{}, IFluidLoadable>(
                    {},
                    { IFluidLoadable },
                ), Error);
            });

            it(`Optional Provider found in Parent`, async () => {
                const parentDc = new DependencyContainer();
                const mock = new MockLoadable();
                parentDc.register(IFluidLoadable, mock);
                const dc = new DependencyContainer(parentDc);

                const s = dc.synthesize<IFluidLoadable>({ IFluidLoadable }, {});
                const loadable = await s.IFluidLoadable;
                assert(loadable, "Optional IFluidLoadable was registered");
                assert(loadable === mock, "IFluidLoadable is expected");
                assert(loadable?.url === mock.url, "IFluidLoadable is valid");
            });

            it(`Optional Modules found in Parent and Child`, async () => {
                const parentDc = new DependencyContainer();
                const loadableMock = new MockLoadable();
                parentDc.register(IFluidLoadable, loadableMock);
                const dc = new DependencyContainer(parentDc);
                const configMock = new MockComponentConfiguration();
                dc.register(IFluidConfiguration, configMock);

                const s = dc.synthesize<IFluidLoadable & IFluidConfiguration>(
                    { IFluidLoadable, IFluidConfiguration }, {});
                const loadable = await s.IFluidLoadable;
                assert(loadable, "Optional IFluidLoadable was registered");
                assert(loadable === loadableMock, "IFluidLoadable is expected");

                const config = await s.IFluidConfiguration;
                assert(config, "Optional IFluidConfiguration was registered");
                assert(config === configMock, "IFluidConfiguration is expected");
            });

            it(`Optional Provider found in Parent and Child resolves Child`, async () => {
                const parentDc = new DependencyContainer();
                parentDc.register(IFluidLoadable, new MockLoadable());
                const dc = new DependencyContainer(parentDc);
                const loadableMock = new MockLoadable();
                dc.register(IFluidLoadable, loadableMock);

                const s = dc.synthesize<IFluidLoadable>({ IFluidLoadable }, {});
                const loadable = await s.IFluidLoadable;
                assert(loadable, "Optional IFluidLoadable was registered");
                assert(loadable === loadableMock, "IFluidLoadable is expected");
            });

            it(`Required Provider found in Parent`, async () => {
                const parentDc = new DependencyContainer();
                const mock = new MockLoadable();
                parentDc.register(IFluidLoadable, mock);
                const dc = new DependencyContainer(parentDc);

                const s = dc.synthesize<{}, IFluidLoadable>({}, { IFluidLoadable });
                const loadable = await s.IFluidLoadable;
                assert(loadable, "Required IFluidLoadable was registered");
                assert(loadable === mock, "IFluidLoadable is expected");
                assert(loadable?.url === mock.url, "IFluidLoadable is valid");
            });

            it(`Required Modules found in Parent and Child`, async () => {
                const parentDc = new DependencyContainer();
                const loadableMock = new MockLoadable();
                parentDc.register(IFluidLoadable, loadableMock);
                const dc = new DependencyContainer(parentDc);
                const configMock = new MockComponentConfiguration();
                dc.register(IFluidConfiguration, configMock);

                const s = dc.synthesize<{}, IFluidLoadable & IFluidConfiguration>(
                    {}, { IFluidLoadable, IFluidConfiguration });
                const loadable = await s.IFluidLoadable;
                assert(loadable, "Required IFluidLoadable was registered");
                assert(loadable === loadableMock, "IFluidLoadable is expected");

                const config = await s.IFluidConfiguration;
                assert(config, "Required IFluidConfiguration was registered");
                assert(config === configMock, "IFluidConfiguration is expected");
            });

            it(`Required Provider found in Parent and Child resolves Child`, async () => {
                const parentDc = new DependencyContainer();
                parentDc.register(IFluidLoadable, new MockLoadable());
                const dc = new DependencyContainer(parentDc);
                const loadableMock = new MockLoadable();
                dc.register(IFluidLoadable, loadableMock);

                const s = dc.synthesize<{}, IFluidLoadable>({}, { IFluidLoadable });
                const loadable = await s.IFluidLoadable;
                assert(loadable, "Required IFluidLoadable was registered");
                assert(loadable === loadableMock, "IFluidLoadable is expected");
            });

            it(`Registering`, async () => {
                const dc = new DependencyContainer();
                dc.register(IFluidLoadable, new MockLoadable());
                assert(dc.has(IFluidLoadable), "DependencyContainer has IFluidLoadable");
                assert(Array.from(dc.registeredTypes).length === 1, "DependencyContainer has one module");
            });

            it(`Registering the same type twice throws`, async () => {
                const dc = new DependencyContainer();
                dc.register(IFluidLoadable, new MockLoadable());
                assert.throws(() => dc.register(IFluidLoadable, new MockLoadable()), Error);
            });

            it(`Registering then Unregistering`, async () => {
                const dc = new DependencyContainer();
                dc.register(IFluidLoadable, new MockLoadable());
                dc.unregister(IFluidLoadable);
                assert(!dc.has(IFluidLoadable), "DependencyContainer doesn't have IFluidLoadable");
                assert(Array.from(dc.registeredTypes).length === 0, "Manager has no modules");
            });

            it(`Registering then Unregistering then Registering`, async () => {
                const dc = new DependencyContainer();
                dc.register(IFluidLoadable, new MockLoadable());
                dc.unregister(IFluidLoadable);
                dc.register(IFluidLoadable, new MockLoadable());
                assert(dc.has(IFluidLoadable), "DependencyContainer has IFluidLoadable");
            });

            it(`has() resolves correctly in all variations`, async () => {
                const dc = new DependencyContainer();
                dc.register(IFluidLoadable, new MockLoadable());
                dc.register(IFluidConfiguration, new MockComponentConfiguration());
                assert(dc.has(IFluidLoadable), "Manager has IFluidLoadable");
                assert(dc.has(IFluidConfiguration), "Manager has IFluidConfiguration");
                assert(
                    dc.has(IFluidLoadable, IFluidConfiguration),
                    "Manager has IFluidLoadable & IFluidConfiguration");
                assert(Array.from(dc.registeredTypes).length === 2, "Manager has two modules");
            });

            it(`registeredModules() resolves correctly`, async () => {
                const dc = new DependencyContainer();
                dc.register(IFluidLoadable, new MockLoadable());
                dc.register(IFluidConfiguration, new MockComponentConfiguration());
                const modules = Array.from(dc.registeredTypes);
                assert(modules.length === 2, "Manager has two modules");
                assert(modules.includes(IFluidLoadable), "Manager has IFluidLoadable");
                assert(modules.includes(IFluidConfiguration), "Manager has IFluidConfiguration");
            });
        });
    });
});<|MERGE_RESOLUTION|>--- conflicted
+++ resolved
@@ -9,13 +9,8 @@
     IFluidConfiguration,
     IFluidLoadable,
     IFluidHandleContext,
-<<<<<<< HEAD
 } from "@fluidframework/core-interfaces";
-import { FluidOjectHandle } from "@fluidframework/component-runtime";
-=======
-} from "@fluidframework/component-core-interfaces";
 import { FluidOjectHandle } from "@fluidframework/datastore";
->>>>>>> c663c67f
 
 import { DependencyContainer } from "..";
 
