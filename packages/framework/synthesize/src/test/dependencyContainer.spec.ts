--- conflicted
+++ resolved
@@ -31,11 +31,7 @@
                 const mock = new MockLoadable();
                 dc.register(IComponentLoadable, mock);
 
-<<<<<<< HEAD
-                const s = dc.synthesize<IComponentLoadable>({IComponentLoadable}, {});
-=======
-                const s = dc.synthesize({ IComponentLoadable }, {});
->>>>>>> 06bd447b
+                const s = dc.synthesize<IComponentLoadable>({IComponentLoadable}, {});
                 const loadable = await s.IComponentLoadable;
                 assert(loadable, "Optional IComponentLoadable was registered");
                 assert(loadable === mock, "IComponentLoadable is expected");
@@ -47,11 +43,7 @@
                 const mock = new MockLoadable();
                 dc.register(IComponentLoadable, Promise.resolve(mock));
 
-<<<<<<< HEAD
-                const s = dc.synthesize<IComponentLoadable>({IComponentLoadable}, {});
-=======
-                const s = dc.synthesize({ IComponentLoadable }, {});
->>>>>>> 06bd447b
+                const s = dc.synthesize<IComponentLoadable>({IComponentLoadable}, {});
                 const loadable = await s.IComponentLoadable;
                 assert(loadable, "Optional IComponentLoadable was registered");
                 assert(loadable === mock, "IComponentLoadable is expected");
@@ -64,11 +56,7 @@
                 const factory = () => mock;
                 dc.register(IComponentLoadable, factory);
 
-<<<<<<< HEAD
-                const s = dc.synthesize<IComponentLoadable>({IComponentLoadable}, {});
-=======
-                const s = dc.synthesize({ IComponentLoadable }, {});
->>>>>>> 06bd447b
+                const s = dc.synthesize<IComponentLoadable>({IComponentLoadable}, {});
                 const loadable = await s.IComponentLoadable;
                 assert(loadable, "Optional IComponentLoadable was registered");
                 assert(loadable === mock, "IComponentLoadable is expected");
@@ -81,11 +69,7 @@
                 const factory = async () => mock;
                 dc.register(IComponentLoadable, factory);
 
-<<<<<<< HEAD
-                const s = dc.synthesize<IComponentLoadable>({IComponentLoadable}, {});
-=======
-                const s = dc.synthesize({ IComponentLoadable }, {});
->>>>>>> 06bd447b
+                const s = dc.synthesize<IComponentLoadable>({IComponentLoadable}, {});
                 const loadable = await s.IComponentLoadable;
                 assert(loadable, "Optional IComponentLoadable was registered");
                 assert(loadable === mock, "IComponentLoadable is expected");
@@ -97,11 +81,7 @@
                 const mock = new MockLoadable();
                 dc.register(IComponentLoadable, mock);
 
-<<<<<<< HEAD
-                const s = dc.synthesize<{}, IComponentLoadable>({}, {IComponentLoadable});
-=======
-                const s = dc.synthesize({}, { IComponentLoadable });
->>>>>>> 06bd447b
+                const s = dc.synthesize<{}, IComponentLoadable>({}, {IComponentLoadable});
                 const loadable = await s.IComponentLoadable;
                 assert(loadable, "Required IComponentLoadable was registered");
                 assert(loadable === mock, "IComponentLoadable is expected");
@@ -113,11 +93,7 @@
                 const mock = new MockLoadable();
                 dc.register(IComponentLoadable, Promise.resolve(mock));
 
-<<<<<<< HEAD
-                const s = dc.synthesize<{}, IComponentLoadable>({}, {IComponentLoadable});
-=======
-                const s = dc.synthesize({}, { IComponentLoadable });
->>>>>>> 06bd447b
+                const s = dc.synthesize<{}, IComponentLoadable>({}, {IComponentLoadable});
                 const loadable = await s.IComponentLoadable;
                 assert(loadable, "Required IComponentLoadable was registered");
                 assert(loadable === mock, "IComponentLoadable is expected");
@@ -130,11 +106,7 @@
                 const factory = () => mock;
                 dc.register(IComponentLoadable, factory);
 
-<<<<<<< HEAD
-                const s = dc.synthesize<{}, IComponentLoadable>({}, {IComponentLoadable});
-=======
-                const s = dc.synthesize({}, { IComponentLoadable });
->>>>>>> 06bd447b
+                const s = dc.synthesize<{}, IComponentLoadable>({}, {IComponentLoadable});
                 const loadable = await s.IComponentLoadable;
                 assert(loadable, "Required IComponentLoadable was registered");
                 assert(loadable === mock, "IComponentLoadable is expected");
@@ -147,11 +119,7 @@
                 const factory = async () => mock;
                 dc.register(IComponentLoadable, factory);
 
-<<<<<<< HEAD
-                const s = dc.synthesize<{}, IComponentLoadable>({}, {IComponentLoadable});
-=======
-                const s = dc.synthesize({}, { IComponentLoadable });
->>>>>>> 06bd447b
+                const s = dc.synthesize<{}, IComponentLoadable>({}, {IComponentLoadable});
                 const loadable = await s.IComponentLoadable;
                 assert(loadable, "Required IComponentLoadable was registered");
                 assert(loadable === mock, "IComponentLoadable is expected");
@@ -165,12 +133,8 @@
                 const configMock = new MockComponentConfiguration();
                 dc.register(IComponentConfiguration, configMock);
 
-<<<<<<< HEAD
                 const s = dc.synthesize<IComponentLoadable & IComponentConfiguration>(
                     {IComponentLoadable, IComponentConfiguration}, {});
-=======
-                const s = dc.synthesize({ IComponentLoadable, IComponentConfiguration }, {});
->>>>>>> 06bd447b
                 const loadable = await s.IComponentLoadable;
                 assert(loadable, "Optional IComponentLoadable was registered");
                 assert(loadable === loadableMock, "IComponentLoadable is expected");
@@ -185,12 +149,8 @@
                 const loadableMock = new MockLoadable();
                 dc.register(IComponentLoadable, loadableMock);
 
-<<<<<<< HEAD
                 const s = dc.synthesize<IComponentLoadable & IComponentConfiguration>(
                     {IComponentLoadable, IComponentConfiguration}, {});
-=======
-                const s = dc.synthesize({ IComponentLoadable, IComponentConfiguration }, {});
->>>>>>> 06bd447b
                 const loadable = await s.IComponentLoadable;
                 assert(loadable, "Optional IComponentLoadable was registered");
                 assert(loadable === loadableMock, "IComponentLoadable is expected");
@@ -202,12 +162,8 @@
             it(`Two Optional Modules none registered`, async () => {
                 const dc = new DependencyContainer();
 
-<<<<<<< HEAD
                 const s = dc.synthesize<IComponentLoadable & IComponentConfiguration>(
                     {IComponentLoadable, IComponentConfiguration}, {});
-=======
-                const s = dc.synthesize({ IComponentLoadable, IComponentConfiguration }, {});
->>>>>>> 06bd447b
                 const loadable = await s.IComponentLoadable;
                 assert(!loadable, "Optional IComponentLoadable was not registered");
                 const config = await s.IComponentConfiguration;
@@ -221,12 +177,8 @@
                 const configMock = new MockComponentConfiguration();
                 dc.register(IComponentConfiguration, configMock);
 
-<<<<<<< HEAD
                 const s = dc.synthesize<{}, IComponentLoadable & IComponentConfiguration>(
                     {}, {IComponentLoadable, IComponentConfiguration});
-=======
-                const s = dc.synthesize({}, { IComponentLoadable, IComponentConfiguration });
->>>>>>> 06bd447b
                 const loadable = await s.IComponentLoadable;
                 assert(loadable, "Required IComponentLoadable was registered");
                 assert(loadable === loadableMock, "IComponentLoadable is expected");
@@ -251,11 +203,7 @@
                 parentDc.register(IComponentLoadable, mock);
                 const dc = new DependencyContainer(parentDc);
 
-<<<<<<< HEAD
-                const s = dc.synthesize<IComponentLoadable>({IComponentLoadable}, {});
-=======
-                const s = dc.synthesize({ IComponentLoadable }, {});
->>>>>>> 06bd447b
+                const s = dc.synthesize<IComponentLoadable>({IComponentLoadable}, {});
                 const loadable = await s.IComponentLoadable;
                 assert(loadable, "Optional IComponentLoadable was registered");
                 assert(loadable === mock, "IComponentLoadable is expected");
@@ -270,12 +218,8 @@
                 const configMock = new MockComponentConfiguration();
                 dc.register(IComponentConfiguration, configMock);
 
-<<<<<<< HEAD
                 const s = dc.synthesize<IComponentLoadable & IComponentConfiguration>(
                     {IComponentLoadable, IComponentConfiguration}, {});
-=======
-                const s = dc.synthesize({ IComponentLoadable, IComponentConfiguration }, {});
->>>>>>> 06bd447b
                 const loadable = await s.IComponentLoadable;
                 assert(loadable, "Optional IComponentLoadable was registered");
                 assert(loadable === loadableMock, "IComponentLoadable is expected");
@@ -292,11 +236,7 @@
                 const loadableMock = new MockLoadable();
                 dc.register(IComponentLoadable, loadableMock);
 
-<<<<<<< HEAD
-                const s = dc.synthesize<IComponentLoadable>({IComponentLoadable}, {});
-=======
-                const s = dc.synthesize({ IComponentLoadable }, {});
->>>>>>> 06bd447b
+                const s = dc.synthesize<IComponentLoadable>({IComponentLoadable}, {});
                 const loadable = await s.IComponentLoadable;
                 assert(loadable, "Optional IComponentLoadable was registered");
                 assert(loadable === loadableMock, "IComponentLoadable is expected");
@@ -308,11 +248,7 @@
                 parentDc.register(IComponentLoadable, mock);
                 const dc = new DependencyContainer(parentDc);
 
-<<<<<<< HEAD
-                const s = dc.synthesize<{}, IComponentLoadable>({}, {IComponentLoadable});
-=======
-                const s = dc.synthesize({}, { IComponentLoadable });
->>>>>>> 06bd447b
+                const s = dc.synthesize<{}, IComponentLoadable>({}, {IComponentLoadable});
                 const loadable = await s.IComponentLoadable;
                 assert(loadable, "Required IComponentLoadable was registered");
                 assert(loadable === mock, "IComponentLoadable is expected");
@@ -327,12 +263,8 @@
                 const configMock = new MockComponentConfiguration();
                 dc.register(IComponentConfiguration, configMock);
 
-<<<<<<< HEAD
                 const s = dc.synthesize<{}, IComponentLoadable & IComponentConfiguration>(
                     {}, {IComponentLoadable, IComponentConfiguration});
-=======
-                const s = dc.synthesize({}, { IComponentLoadable, IComponentConfiguration });
->>>>>>> 06bd447b
                 const loadable = await s.IComponentLoadable;
                 assert(loadable, "Required IComponentLoadable was registered");
                 assert(loadable === loadableMock, "IComponentLoadable is expected");
@@ -349,11 +281,7 @@
                 const loadableMock = new MockLoadable();
                 dc.register(IComponentLoadable, loadableMock);
 
-<<<<<<< HEAD
-                const s = dc.synthesize<{}, IComponentLoadable>({}, {IComponentLoadable});
-=======
-                const s = dc.synthesize({}, { IComponentLoadable });
->>>>>>> 06bd447b
+                const s = dc.synthesize<{}, IComponentLoadable>({}, {IComponentLoadable});
                 const loadable = await s.IComponentLoadable;
                 assert(loadable, "Required IComponentLoadable was registered");
                 assert(loadable === loadableMock, "IComponentLoadable is expected");
