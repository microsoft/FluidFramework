/*!
 * Copyright (c) Microsoft Corporation and contributors. All rights reserved.
 * Licensed under the MIT License.
 */

import {
    AsyncFluidObjectProvider,
    FluidObjectSymbolProvider,
    FluidObjectProvider,
    AsyncOptionalFluidObjectProvider,
    AsyncRequiredFluidObjectProvider,
} from "./types";
import {
    IFluidDependencySynthesizer,
} from "./IFluidDependencySynthesizer";

/**
 * DependencyContainer is similar to a IoC Container. It takes providers and will
 * synthesize an object based on them when requested.
 */
export class DependencyContainer<TMap> implements IFluidDependencySynthesizer {
    private readonly providers = new Map<keyof TMap, FluidObjectProvider<any>>();
    private readonly parents: IFluidDependencySynthesizer[];
    public get IFluidDependencySynthesizer() { return this; }

    public constructor(... parents: (IFluidDependencySynthesizer | undefined)[]) {
        this.parents = parents.filter((v): v is IFluidDependencySynthesizer => v !== undefined);
    }

    /**
     * Add a new provider
     * @param type - Name of the Type T being provided
     * @param provider - A provider that will resolve the T correctly when asked
     * @throws - If passing a type that's already registered
     */
    public register<T extends keyof TMap = keyof TMap>(type: T, provider: FluidObjectProvider<Pick<TMap, T>>): void {
        if (this.providers.has(type)) {
            throw new Error(`Attempting to register a provider of type ${type} that already exists`);
        }

        this.providers.set(type, provider);
    }

    /**
     * Remove a provider
     * @param type - Name of the provider to remove
     */
    public unregister(type: keyof TMap): void {
        if (this.providers.has(type)) {
            this.providers.delete(type);
        }
    }

    /**
     * {@inheritDoc (IFluidDependencySynthesizer:interface).synthesize}
     */
    public synthesize<O, R = undefined | Record<string, never>>(
        optionalTypes: FluidObjectSymbolProvider<O>,
        requiredTypes: Required<FluidObjectSymbolProvider<R>>,
    ): AsyncFluidObjectProvider<O, R> {
        const base: AsyncFluidObjectProvider<O, R> = {} as any;
        this.generateRequired<R>(base, requiredTypes);
        this.generateOptional<O>(base, optionalTypes);
        Object.defineProperty(base, IFluidDependencySynthesizer, { get: () => this });
        return base;
    }

    /**
     * {@inheritDoc (IFluidDependencySynthesizer:interface).has}
     * @param excludeParents - If true, exclude checking parent registries
     */
    public has(type: string, excludeParents?: boolean): boolean {
        if (this.providers.has(type as keyof TMap)) {
            return true;
        }
        if (excludeParents !== true) {
            return this.parents.some((p: IFluidDependencySynthesizer) => p.has(type));
        }
        return false;
    }
    /**
     * @deprecated - Needed for back compat
     */
    private getProvider(provider: string & keyof TMap) {
        // this was removed, but some partners have trouble with back compat where they
        // use invalid patterns with FluidObject and IFluidDependencySynthesizer
        // this is just for back compat until those are removed
        if (this.has(provider)) {
            if (this.providers.has(provider)) {
                return this.providers.get(provider);
            }
            for (const parent of this.parents) {
                if (parent instanceof DependencyContainer) {
                    return parent.getProvider(provider);
                } else {
                    // older implementations of the IFluidDependencySynthesizer exposed getProvider
<<<<<<< HEAD
                    const maybeGetProvider: { getProvider?(provider: string & keyof TMap) } = parent as any;
=======
                    const maybeGetProvider: { getProvider?(provider: string & keyof TMap); } = parent as any;
>>>>>>> 24231532
                    if (maybeGetProvider?.getProvider !== undefined) {
                        return maybeGetProvider.getProvider(provider);
                    }
                }
            }
        }
    }

    private generateRequired<T>(
        base: AsyncRequiredFluidObjectProvider<T>,
        types: Required<FluidObjectSymbolProvider<T>>,
    ) {
        if (types === undefined) { return; }
        for (const key of Object.keys(types) as unknown as (keyof TMap)[]) {
            const provider = this.resolveProvider(key);
            if (provider === undefined) {
                throw new Error(`Object attempted to be created without registered required provider ${key}`);
            }
            Object.defineProperty(
                base,
                key,
                provider,
            );
        }
    }

    private generateOptional<T>(
        base: AsyncOptionalFluidObjectProvider<T>,
        types: FluidObjectSymbolProvider<T>,
    ) {
        if (types === undefined) { return; }
        for (const key of Object.keys(types) as unknown as (keyof TMap)[]) {
            // back-compat: in 0.56 we allow undefined in the types, but we didn't before
            // this will keep runtime back compat, eventually we should support undefined properties
            // rather than properties that return promises that resolve to undefined
            const provider = this.resolveProvider(key) ?? { get: async () => undefined };
            Object.defineProperty(
                base,
                key,
                provider,
            );
        }
    }

    private resolveProvider<T extends keyof TMap>(t: T): PropertyDescriptor | undefined {
        // If we have the provider return it
        const provider = this.providers.get(t);
        if (provider === undefined) {
            for (const parent of this.parents) {
                // eslint-disable-next-line @typescript-eslint/consistent-type-assertions
                const sp = { [t]: t } as FluidObjectSymbolProvider<Pick<TMap, T>>;
                const syn = parent.synthesize<Pick<TMap, T>, Record<string, unknown>>(
                    sp,
                    {});
                const descriptor = Object.getOwnPropertyDescriptor(syn, t);
                if (descriptor !== undefined) {
                    return descriptor;
                }
            }
            return undefined;
        }

        // The double nested gets are required for lazy loading the provider resolution
        if (typeof provider === "function") {
            return {
                get() {
                    if (provider && typeof provider === "function") {
                        return Promise.resolve(this[IFluidDependencySynthesizer])
                            .then(async (fds): Promise<any> => provider(fds))
                            .then((p) => p?.[t]);
                    }
                },
            };
        }
        return {
                get() {
                    if (provider) {
                        return Promise.resolve(provider).then((p) => {
                            if (p) {
                                return p[t];
                            }
                        });
                    }
                },
            };
    }
}<|MERGE_RESOLUTION|>--- conflicted
+++ resolved
@@ -94,11 +94,7 @@
                     return parent.getProvider(provider);
                 } else {
                     // older implementations of the IFluidDependencySynthesizer exposed getProvider
-<<<<<<< HEAD
-                    const maybeGetProvider: { getProvider?(provider: string & keyof TMap) } = parent as any;
-=======
                     const maybeGetProvider: { getProvider?(provider: string & keyof TMap); } = parent as any;
->>>>>>> 24231532
                     if (maybeGetProvider?.getProvider !== undefined) {
                         return maybeGetProvider.getProvider(provider);
                     }
