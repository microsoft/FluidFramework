{
  "name": "@fluidframework/synthesize",
  "version": "0.33.0",
  "description": "A library for synthesizing scope objects.",
  "homepage": "https://fluidframework.com",
  "repository": "https://github.com/microsoft/FluidFramework",
  "license": "MIT",
  "author": "Microsoft",
  "sideEffects": false,
  "main": "dist/index.js",
  "module": "lib/index.js",
  "types": "dist/index.d.ts",
  "files": [
    "dist/**/*",
    "lib/**/*"
  ],
  "scripts": {
    "build": "concurrently npm:build:compile npm:lint",
    "build:commonjs": "npm run tsc && npm run build:test",
    "build:compile": "concurrently npm:build:commonjs npm:build:esnext",
    "build:docs": "api-extractor run --local && copyfiles -u 1 ./_api-extractor-temp/doc-models/* ../../../_api-extractor-temp/",
    "build:esnext": "tsc --project ./tsconfig.esnext.json",
    "build:full": "npm run build",
    "build:full:compile": "npm run build:compile",
    "build:test": "tsc --project ./src/test/tsconfig.json",
    "clean": "rimraf dist lib *.tsbuildinfo *.build.log",
    "eslint": "eslint --format stylish src",
    "eslint:fix": "eslint --format stylish src --fix",
    "lint": "npm run eslint",
    "lint:fix": "npm run eslint:fix",
    "test": "npm run test:mocha",
    "test:coverage": "nyc npm test -- --reporter mocha-junit-reporter --reporter-options mochaFile=nyc/junit-report.xml",
    "test:mocha": "mocha --recursive dist/test -r node_modules/@fluidframework/mocha-test-setup --unhandled-rejections=strict",
    "test:mocha:verbose": "cross-env FLUID_TEST_VERBOSE=1 npm run test:mocha",
    "tsc": "tsc",
    "tsfmt": "tsfmt --verify",
    "tsfmt:fix": "tsfmt --replace"
  },
  "nyc": {
    "all": true,
    "cache-dir": "nyc/.cache",
    "exclude": [
      "src/test/**/*.ts",
      "dist/test/**/*.js"
    ],
    "exclude-after-remap": false,
    "include": [
      "src/**/*.ts",
      "dist/**/*.js"
    ],
    "report-dir": "nyc/report",
    "reporter": [
      "cobertura",
      "html",
      "text"
    ],
    "temp-directory": "nyc/.nyc_output"
  },
  "dependencies": {
    "@fluidframework/core-interfaces": "^0.33.0"
  },
  "devDependencies": {
    "@fluidframework/build-common": "^0.19.2",
<<<<<<< HEAD
    "@fluidframework/datastore": "^0.29.0",
    "@fluidframework/eslint-config-fluid": "^0.21.0-0",
    "@fluidframework/mocha-test-setup": "^0.29.0",
    "@fluidframework/runtime-utils": "^0.29.0",
=======
    "@fluidframework/datastore": "^0.33.0",
    "@fluidframework/eslint-config-fluid": "^0.21.0",
    "@fluidframework/mocha-test-setup": "^0.33.0",
>>>>>>> d9a58a1c
    "@microsoft/api-extractor": "^7.7.2",
    "@types/mocha": "^5.2.5",
    "@types/node": "^10.17.24",
    "@typescript-eslint/eslint-plugin": "~4.2.0",
    "@typescript-eslint/parser": "~4.2.0",
    "concurrently": "^5.2.0",
    "copyfiles": "^2.1.0",
    "cross-env": "^7.0.2",
    "eslint": "~7.9.0",
    "eslint-plugin-eslint-comments": "~3.2.0",
    "eslint-plugin-import": "~2.22.0",
    "eslint-plugin-no-null": "~1.0.2",
    "eslint-plugin-prefer-arrow": "~1.2.2",
    "eslint-plugin-react": "~7.21.2",
    "eslint-plugin-unicorn": "~22.0.0",
    "mocha": "^8.1.1",
    "mocha-junit-reporter": "^1.18.0",
    "nyc": "^15.0.0",
    "rimraf": "^2.6.2",
    "typescript": "~3.7.4",
    "typescript-formatter": "7.1.0"
  }
}<|MERGE_RESOLUTION|>--- conflicted
+++ resolved
@@ -61,16 +61,10 @@
   },
   "devDependencies": {
     "@fluidframework/build-common": "^0.19.2",
-<<<<<<< HEAD
-    "@fluidframework/datastore": "^0.29.0",
-    "@fluidframework/eslint-config-fluid": "^0.21.0-0",
-    "@fluidframework/mocha-test-setup": "^0.29.0",
-    "@fluidframework/runtime-utils": "^0.29.0",
-=======
     "@fluidframework/datastore": "^0.33.0",
     "@fluidframework/eslint-config-fluid": "^0.21.0",
     "@fluidframework/mocha-test-setup": "^0.33.0",
->>>>>>> d9a58a1c
+    "@fluidframework/runtime-utils": "^0.33.0",
     "@microsoft/api-extractor": "^7.7.2",
     "@types/mocha": "^5.2.5",
     "@types/node": "^10.17.24",
