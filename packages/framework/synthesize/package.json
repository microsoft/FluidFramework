{
  "name": "@fluidframework/synthesize",
  "version": "0.35.0",
  "description": "A library for synthesizing scope objects.",
  "homepage": "https://fluidframework.com",
  "repository": "https://github.com/microsoft/FluidFramework",
  "license": "MIT",
  "author": "Microsoft",
  "sideEffects": false,
  "main": "dist/index.js",
  "module": "lib/index.js",
  "types": "dist/index.d.ts",
  "files": [
    "dist/**/*",
    "lib/**/*"
  ],
  "scripts": {
    "build": "concurrently npm:build:compile npm:lint",
    "build:commonjs": "npm run tsc && npm run build:test",
    "build:compile": "concurrently npm:build:commonjs npm:build:esnext",
    "build:docs": "api-extractor run --local && copyfiles -u 1 ./_api-extractor-temp/doc-models/* ../../../_api-extractor-temp/",
    "build:esnext": "tsc --project ./tsconfig.esnext.json",
    "build:full": "npm run build",
    "build:full:compile": "npm run build:compile",
    "build:test": "tsc --project ./src/test/tsconfig.json",
    "clean": "rimraf dist lib *.tsbuildinfo *.build.log",
    "eslint": "eslint --format stylish src",
    "eslint:fix": "eslint --format stylish src --fix",
    "lint": "npm run eslint",
    "lint:fix": "npm run eslint:fix",
    "test": "npm run test:mocha",
    "test:coverage": "nyc npm test -- --reporter mocha-junit-reporter --reporter-options mochaFile=nyc/junit-report.xml",
    "test:mocha": "mocha --recursive dist/test -r node_modules/@fluidframework/mocha-test-setup --unhandled-rejections=strict",
    "test:mocha:verbose": "cross-env FLUID_TEST_VERBOSE=1 npm run test:mocha",
    "tsc": "tsc",
    "tsfmt": "tsfmt --verify",
    "tsfmt:fix": "tsfmt --replace"
  },
  "nyc": {
    "all": true,
    "cache-dir": "nyc/.cache",
    "exclude": [
      "src/test/**/*.ts",
      "dist/test/**/*.js"
    ],
    "exclude-after-remap": false,
    "include": [
      "src/**/*.ts",
      "dist/**/*.js"
    ],
    "report-dir": "nyc/report",
    "reporter": [
      "cobertura",
      "html",
      "text"
    ],
    "temp-directory": "nyc/.nyc_output"
  },
  "dependencies": {
    "@fluidframework/core-interfaces": "^0.35.0"
  },
  "devDependencies": {
<<<<<<< HEAD
    "@fluidframework/build-common": "^0.19.2",
    "@fluidframework/datastore": "^0.33.0",
    "@fluidframework/eslint-config-fluid": "^0.21.0",
    "@fluidframework/mocha-test-setup": "^0.33.0",
    "@fluidframework/runtime-utils": "^0.33.0",
=======
    "@fluidframework/build-common": "^0.20.0-0",
    "@fluidframework/datastore": "^0.35.0",
    "@fluidframework/eslint-config-fluid": "^0.22.1-0",
    "@fluidframework/mocha-test-setup": "^0.35.0",
>>>>>>> e7bb315c
    "@microsoft/api-extractor": "^7.7.2",
    "@types/mocha": "^5.2.5",
    "@types/node": "^10.17.24",
    "@typescript-eslint/eslint-plugin": "~4.14.0",
    "@typescript-eslint/parser": "~4.14.0",
    "concurrently": "^5.2.0",
    "copyfiles": "^2.1.0",
    "cross-env": "^7.0.2",
    "eslint": "~7.18.0",
    "eslint-plugin-eslint-comments": "~3.2.0",
    "eslint-plugin-import": "~2.22.1",
    "eslint-plugin-no-null": "~1.0.2",
    "eslint-plugin-prefer-arrow": "~1.2.2",
    "eslint-plugin-react": "~7.22.0",
    "eslint-plugin-unicorn": "~26.0.1",
    "mocha": "^8.1.1",
    "mocha-junit-reporter": "^1.18.0",
    "nyc": "^15.0.0",
    "rimraf": "^2.6.2",
    "typescript": "~4.1.3",
    "typescript-formatter": "7.1.0"
  }
}<|MERGE_RESOLUTION|>--- conflicted
+++ resolved
@@ -60,18 +60,11 @@
     "@fluidframework/core-interfaces": "^0.35.0"
   },
   "devDependencies": {
-<<<<<<< HEAD
-    "@fluidframework/build-common": "^0.19.2",
-    "@fluidframework/datastore": "^0.33.0",
-    "@fluidframework/eslint-config-fluid": "^0.21.0",
-    "@fluidframework/mocha-test-setup": "^0.33.0",
-    "@fluidframework/runtime-utils": "^0.33.0",
-=======
     "@fluidframework/build-common": "^0.20.0-0",
     "@fluidframework/datastore": "^0.35.0",
     "@fluidframework/eslint-config-fluid": "^0.22.1-0",
     "@fluidframework/mocha-test-setup": "^0.35.0",
->>>>>>> e7bb315c
+    "@fluidframework/runtime-utils": "^0.35.0",
     "@microsoft/api-extractor": "^7.7.2",
     "@types/mocha": "^5.2.5",
     "@types/node": "^10.17.24",
