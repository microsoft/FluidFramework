--- conflicted
+++ resolved
@@ -57,10 +57,6 @@
     ],
     "temp-directory": "nyc/.nyc_output"
   },
-<<<<<<< HEAD
-  "dependencies": {  },
-=======
->>>>>>> 2aaf5c64
   "devDependencies": {
     "@fluidframework/build-common": "^0.23.0",
     "@fluidframework/core-interfaces": "^0.41.0",
