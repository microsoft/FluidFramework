/*!
 * Copyright (c) Microsoft Corporation and contributors. All rights reserved.
 * Licensed under the MIT License.
 */

import { assert, delay } from "@fluidframework/core-utils";
import {
	ITestObjectProvider,
	TestContainerRuntimeFactory,
	TestFluidObjectFactory,
	TestObjectProvider,
	summarizeNow,
	createSummarizerCore,
} from "@fluidframework/test-utils";
import { ContainerRuntimeFactoryWithDefaultDataStore } from "@fluidframework/aqueduct";
import { IContainer, IHostLoader, LoaderHeader } from "@fluidframework/container-definitions";
import {
	IContainerRuntimeOptions,
	ISummarizer,
	SummaryCollection,
} from "@fluidframework/container-runtime";
import { LocalServerTestDriver } from "@fluid-private/test-drivers";
import { Loader as ContainerLoader } from "@fluidframework/container-loader";
import { createChildLogger } from "@fluidframework/telemetry-utils";
import { IRevertible } from "@fluidframework/matrix";

import {
	ICollabChannelCore,
	CollabSpaceCellType,
	IEfficientMatrix,
	IEfficientMatrixTest,
} from "../contracts";
import { createCollabSpaces } from "../factory";

import { CounterFactory, ISharedCounter } from "./counterFactory";

/* eslint-disable @typescript-eslint/no-non-null-assertion */

function sampleFactory() {
	return createCollabSpaces([new CounterFactory()]);
}

/*
 * // TBD(Pri2):
 * Things to test:
 * 1. Detached data store mode
 * 2. Fuzz tests
 */

describe("Temporal Collab Spaces", () => {
	let provider: ITestObjectProvider;
	let containers: IContainer[] = [];
	let collabSpaces: (IEfficientMatrix & IEfficientMatrixTest)[] = [];
	let summaryCollection: SummaryCollection | undefined;
	let summarizer: ISummarizer | undefined;
	let loader: IHostLoader | undefined;
	let seed: number;

	// Size of the matrix
	const cols = 7;
	const rows = 20;

	const runtimeOptions: IContainerRuntimeOptions = {
		enableGroupedBatching: true,
		chunkSizeInBytes: 950000,
		maxBatchSizeInBytes: 990000,
		// enableRuntimeIdCompressor: true,
	};
	const defaultFactory = sampleFactory();
	const runtimeFactory = new ContainerRuntimeFactoryWithDefaultDataStore({
		defaultFactory,
		registryEntries: [[defaultFactory.type, Promise.resolve(defaultFactory)]],
		runtimeOptions,
	});

	// Produce pseudo-random numbers from a seed (i.e. repeatable stream):
	function random() {
		const x = Math.sin(seed++) * 10000;
		return x - Math.floor(x);
	}

	const rand = (maxIncluded: number) => {
		return Math.round(random() * maxIncluded);
	};
	const randNotInclusive = (maxIncluded: number) => {
		return Math.floor(random() * maxIncluded);
	};

	const createContainer = async () => {
		const container = await provider.createContainer(runtimeFactory);
		containers.push(container);
		const collabSpace = (await container.getEntryPoint()) as IEfficientMatrix &
			IEfficientMatrixTest;
		collabSpaces.push(collabSpace);
		return { container, collabSpace };
	};

<<<<<<< HEAD
	async function addContainerInstance(summaryVersion?: string | undefined) {
		const container = await provider.loadContainer(
			runtimeFactory,
			undefined,
			summaryVersion !== undefined
				? {
						[LoaderHeader.version]: summaryVersion,
				  }
				: {},
		);
=======
	async function addContainerInstance() {
		const container = await provider.loadContainer(runtimeFactory);
>>>>>>> 7d60e181
		containers.push(container);
		const cp = (await container.getEntryPoint()) as IEfficientMatrix & IEfficientMatrixTest;
		collabSpaces.push(cp);

		await provider.ensureSynchronized();
		ensureSameSize();

		return cp;
	}

	beforeEach("getTestObjectProvider", async () => {
		const driver = new LocalServerTestDriver();
		const registry = [];
		seed = 1; // Every test is independent from another test!

		provider = new TestObjectProvider(
			ContainerLoader as any,
			driver,
			() =>
				new TestContainerRuntimeFactory(
					"@fluid-experimental/test-propertyTree",
					new TestFluidObjectFactory(registry),
				),
		);
		// syncSummarizer: true
		provider.resetLoaderContainerTracker(true /* syncSummarizerClients */);

		loader = provider.createLoader([[provider.defaultCodeDetails, runtimeFactory]]);
	});

	afterEach(() => {
		provider.reset();
		for (const container of containers) {
			container.close();
		}
		containers = [];
		collabSpaces = [];
		summaryCollection = undefined;
		summarizer = undefined;
		loader = undefined;
	});

	async function waitForSummary(): Promise<string> {
		// ensure that all changes made it through
		await provider.ensureSynchronized();

		assert(summaryCollection !== undefined, "summary setup properly");
		// create promise before we call summarizeNow, as otherwise we might miss summary and will wait
		// forever for next one to happen
		const wait = summaryCollection.waitSummaryAck(
			containers[0].deltaManager.lastSequenceNumber,
		);
		const summaryResult = await summarizeNow(summarizer!);
		assert(summaryResult.summaryVersion !== undefined, "summary result");
		const ackedSummary = await wait;
		assert(ackedSummary.summaryAck.contents.handle !== undefined, "summary acked");
		return summaryResult.summaryVersion;
	}

	/**
	 * Populates collab space with initial values
	 */
	async function populateInitialMatrix(
		collabSpace: IEfficientMatrix & IEfficientMatrixTest,
		value: CollabSpaceCellType,
	) {
		// Container is in "read" connection mode. If
		// This will cause it to go through resubmit flow and it's super expensive.
		// So let's make sure these ops (related to matrix size setting) go through first
		// (and force container into "write" mode), such that we do not pay the cost of resubmitting
		// a ton of setCell() calls later!
		collabSpace.insertRows(0, 1);
		if (collabSpace.isAttached) {
			await provider.ensureSynchronized();
		}

		// +700Mb, but only +200Mb if accounting GC after that.
		collabSpace.insertCols(0, cols);
		// the first row is already there
		collabSpace.insertRows(1, rows - 1);

		// Roughly how many cells were changed due to row/col ID tracking
		let cells = cols + rows;

		if (global?.gc !== undefined) {
			global.gc();
		}

		// 100K rows test numbers:
		// +550Mb with GC  after that having almost no impact
		// Though if GC did not run in a  above, this number is much higher (+1GB),
		// suggesting that actual memory growth is 1GB, but 500Mb offset could be coming
		// from the fact that GC did not had a chance to run and cleanup after previous .
		for (let c = 0; c < cols; c++) {
			// Batches are becoming too large. When testing 40 x 100K.
			// Thus flush ops sooner in smaller chunks. It mostly ensures we do not run out of memory.
			// 10K cell updates correspons roughtly to 2.5Mb of content before compression
			cells += rows;
			if (cells >= 10000) {
				await delay(0);
				cells = 0;
			}

			for (let r = 0; r < rows; r++) {
				collabSpace.setCell(r, c, value);
			}
		}

		if (global?.gc !== undefined) {
			global.gc();
		}
	}

	/**
	 * Creates a pair of containers and initializes them with initial state
	 * @returns collab space
	 */
	async function initialize() {
		const { container, collabSpace } = await createContainer();

		// Create and setup a summary collection that will be used to track and wait for summaries.
		summaryCollection = new SummaryCollection(container.deltaManager, createChildLogger());

		summarizer = (await createSummarizerCore(container, loader!)).summarizer;

		// Ensure that data store is properly attached. It should be, as default
		// data store is aliased (and thus attached) in test container
		assert(collabSpace.isAttached, "data store is not attached");

		// Have a second container that follows passivley the first one
		await addContainerInstance();

		const start = performance.now();
		// Populate initial state of the matrix - insert a ton of rows & columns and populate
		// all cells with same data.
		await populateInitialMatrix(collabSpace, {
			value: 5,
			type: CounterFactory.Type,
		});

		await provider.ensureSynchronized();

		const time = performance.now() - start;
		console.log("Time to populate", time);

		ensureSameSize();
		return collabSpace;
	}

	function ensureSameSize() {
		const cp1 = collabSpaces[0];
		for (const cp of collabSpaces) {
			assert(cp1.rowCount === cp.rowCount, "syncronized");
			assert(cp1.colCount === cp.colCount, "syncronized");
		}
	}

	async function ensureSameValues(
		row: number,
		col: number,
		value: unknown,
		channels: ICollabChannelCore[] = [],
	) {
		// const cp1 = collabSpaces[0];
		for (const channel of channels) {
			assert(channel.value === value, "Cahnnel value is not the same!");
		}
		for (const cp of collabSpaces) {
			const value2 = await cp.getCellAsync(row, col);
			assert(value === value2?.value, "Non-synchronized value!");
		}
	}

	async function measureReadSpeed(col: number, collabSpace: IEfficientMatrix) {
		// 100K rows test numbers:
		// Read arbitrary column: 1s on my dev box
		// But only 234ms if using non-async function (and thus not doing await here)!
		const start = performance.now();
		for (let i = 0; i < rows; i++) {
			await collabSpace.getCellAsync(i, col);
			// collabSpace.getCell(i, col);
		}
		const time = performance.now() - start;
		console.log(time);
	}

	it("Detached container test", async () => {
		// Cell we will be interrogating
		const row = 5;
		const col = 3;

		const container = await loader!.createDetachedContainer(provider.defaultCodeDetails);
		containers.push(container);
		const collabSpace = (await container.getEntryPoint()) as IEfficientMatrix &
			IEfficientMatrixTest;
		collabSpaces.push(collabSpace);

		assert(!collabSpace.isAttached, "data store is not attached");

		await populateInitialMatrix(collabSpace, {
			value: 5,
			type: CounterFactory.Type,
		});

		// Create a collab channel to start collaboration.
		const channel = (await collabSpace.getCellChannel(row, col)) as ISharedCounter;
		let channel2 = (await collabSpace.getCellChannel(row, col)) as ISharedCounter;
		assert(channel === channel2, "getCellChannel() returns same channel");
		assert(!channel.isAttached(), "channel is not properly attached");

		// Collaborate a bit :)
		let initialValue = (await collabSpace.getCellAsync(row, col))?.value as number;
		channel.increment(100);
		initialValue += 100;

		// Save changes and destroy channel
		const destroyed = collabSpace.destroyCellChannel(channel);
		assert(destroyed, "in detached stayed it should be destroyed immediately");
		let value2 = await collabSpace.getCellAsync(row, col);
		assert(value2?.value === initialValue, "value was preserved correctly");

		// Get channel back.
		channel2 = (await collabSpace.getCellChannel(row, col)) as ISharedCounter;
		assert(channel2.value === initialValue, "value was preserved correctly");
		channel2.increment(10);
		initialValue += 10;

		const request = provider.driver.createCreateNewRequest(provider.documentId);
		await container.attach(request);

		// Have a second container that follows passively the first one
		await addContainerInstance();
		await provider.ensureSynchronized();

		ensureSameSize();
		value2 = await collabSpaces[1].getCellAsync(row, col);
		assert(value2?.value === initialValue, "value was preserved correctly");
	});

	describe("Reverse Mapping tests", () => {
		function compareMaps(map1: { [id: string]: number }, map2: { [id: string]: number }) {
			assert(Object.keys(map1).length === Object.keys(map2).length, "maps size is different");
			for (const [id, rowValue] of Object.entries(map1)) {
				if (id in map2) {
					const colValue = map2[id];
					assert(
						rowValue === colValue,
						`Values for id ${id} do not match: row = ${rowValue}, col = ${colValue}`,
					);
				} else {
					assert(false, `No matching id found in map2 for ${id}`);
				}
			}
		}

		it("Reverse Mapping: Basic test", async () => {
			const collabSpace = await initialize();
			const row = 5;
			const col = 3;
			const { rowId, colId } = await collabSpace.getCellDebugInfo(row, col);

			const debugMapInfo = collabSpace.getReverseMapsDebugInfo();
			const reverseCellInfo = await collabSpace.getReverseMapCellDebugInfo(rowId, colId);
			assert(Object.keys(debugMapInfo.rowMap).length === rows, "rowMapSize is incorrect");
			assert(
				reverseCellInfo.row === row,
				"rowIndex from the actual matrix has to be offset by 1",
			);
			assert(Object.keys(debugMapInfo.colMap).length === cols, "colMapSize is incorrect");
			assert(reverseCellInfo.col === col, "colIndex is correct");
		});

		it("Reverse Mapping: Basic row adding test", async () => {
			const collabSpace = await initialize();
			const row = 5;
			const col = 3;
			const numberOfNewRows = 2;
			// Insert rows to validate the reverse mappings are updated correctly
			collabSpace.insertRows(1, numberOfNewRows);
			collabSpace.setCell(row, col, {
				value: 5,
				type: CounterFactory.Type,
			});
			const { rowId, colId } = await collabSpace.getCellDebugInfo(row, col);
			const debugMapInfo = collabSpace.getReverseMapsDebugInfo();
			const reverseCellInfo = await collabSpace.getReverseMapCellDebugInfo(rowId, colId);

			assert(
				Object.keys(debugMapInfo.rowMap).length === rows + numberOfNewRows,
				"rowMapSize is incorrect",
			);
			assert(
				reverseCellInfo.row === row,
				"rowIndex from the actual matrix has to be offset by 1",
			);
			assert(Object.keys(debugMapInfo.colMap).length === cols, "colMapSize is incorrect");
			assert(reverseCellInfo.col === col, "colIndex is correct");
		});

		it("Reverse Mapping: Basic row removing test", async () => {
			const collabSpace = await initialize();
			const row = 1;
			const col = 3;

			const { rowId: nextRowId, colId: nextColId } = await collabSpace.getCellDebugInfo(
				row + 1,
				col,
			);
			collabSpace.removeRows(row, 1);

			const debugCellInfo = await collabSpace.getCellDebugInfo(row, col);
			assert(
				nextRowId === debugCellInfo.rowId,
				"rowId after removal should be the same as nextRowId",
			);
			assert(nextColId === debugCellInfo.colId, "colId after removal should be different");

			const debugMapInfo = collabSpace.getReverseMapsDebugInfo();

			const reverseCellInfo = await collabSpace.getReverseMapCellDebugInfo(
				debugCellInfo.rowId,
				debugCellInfo.colId,
			);

			assert(Object.keys(debugMapInfo.rowMap).length === rows - 1, "rowMapSize is incorrect");
			assert(
				reverseCellInfo.row === row,
				"rowIndex from the actual matrix has to be offset by 1",
			);
			assert(Object.keys(debugMapInfo.colMap).length === cols, "colMapSize is incorrect");
			assert(reverseCellInfo.col === col, "colIndex is correct");
		});

		it("Reverse Mapping: Basic col removing test", async () => {
			const collabSpace = await initialize();
			const row = 1;
			const col = 3;
			const columnsToBeRemoved = 2;
			const { colId: nextColId } = await collabSpace.getCellDebugInfo(
				row,
				col + columnsToBeRemoved,
			);
			collabSpace.removeCols(col, columnsToBeRemoved);
			const { rowId, colId } = await collabSpace.getCellDebugInfo(row, col);

			assert(nextColId === colId, "colId after removal should be the same as nextColId");

			const debugMapInfo = collabSpace.getReverseMapsDebugInfo();
			const reverseCellInfo = await collabSpace.getReverseMapCellDebugInfo(rowId, colId);

			assert(Object.keys(debugMapInfo.rowMap).length === rows, "rowMapSize is incorrect");
			assert(
				reverseCellInfo.row === row,
				"rowIndex from the actual matrix has to be offset by 1",
			);
			assert(
				Object.keys(debugMapInfo.colMap).length === cols - columnsToBeRemoved,
				"colMapSize is incorrect",
			);
			assert(reverseCellInfo.col === col, "colIndex is correct");
		});

		it("Concurrent insertions", async () => {
			// Cell we will be interrogating
			const row = 5;
			const col = 1;

			const collabSpace = await initialize();

			const { rowId: rowId1, colId: colId1 } = await collabSpace.getCellDebugInfo(row, col);
			const { rowId: rowId2, colId: colId2 } = await collabSpaces[1].getCellDebugInfo(
				row,
				col,
			);
			assert(rowId2 === rowId1, "rowId should be the same");
			assert(colId2 === colId1, "colId should be the same");

			// Concurrent changes - clients do not see each other changes yet
			collabSpace.insertRows(0, 11);
			collabSpaces[1].insertRows(0, 4);

			await provider.ensureSynchronized();

			collabSpace.insertRows(0, 1);
			collabSpaces[1].insertRows(0, 2);

			// synchronize - all containers should see exactly same changes
			await provider.ensureSynchronized();

			const firstCollabResult = collabSpace.getReverseMapsDebugInfo();
			const secondCollabResult = collabSpaces[1].getReverseMapsDebugInfo();

			compareMaps(firstCollabResult.rowMap, secondCollabResult.rowMap);
			compareMaps(firstCollabResult.colMap, secondCollabResult.colMap);
		});

		it("Concurrent operations", async () => {
			const collabSpace = await initialize();

			for (let it = 0; it < 10; it++) {
				// Concurrent changes - clients do not see each other changes yet
				collabSpace.removeRows(0, 1);
				collabSpaces[1].insertRows(0, 4);
				collabSpace.insertCols(0, 1);
				collabSpaces[1].insertCols(0, 1);
				await provider.ensureSynchronized();

				const collabResult1 = collabSpace.getReverseMapsDebugInfo();
				const collabResult2 = collabSpaces[1].getReverseMapsDebugInfo();

				compareMaps(collabResult1.rowMap, collabResult2.rowMap);
				compareMaps(collabResult1.colMap, collabResult2.colMap);

				collabSpace.insertRows(0, 1);
				collabSpaces[1].removeRows(2, 1);
				collabSpace.removeCols(0, 1);
				collabSpaces[1].removeCols(0, 1);

				// synchronize - all containers should see exactly same changes
				await provider.ensureSynchronized();

				const collabResult3 = collabSpace.getReverseMapsDebugInfo();
				const collabResult4 = collabSpaces[1].getReverseMapsDebugInfo();

				compareMaps(collabResult3.rowMap, collabResult4.rowMap);
				compareMaps(collabResult3.colMap, collabResult4.colMap);
			}
		});
	});

	it("Basic test", async () => {
		// Cell we will be interrogating
		const row = 5;
		const col = 3;

		const collabSpace = await initialize();

		let initialValue = (await collabSpace.getCellAsync(row, col))?.value as number;

		// Create a collab channel to start collaboration.
		let channel = (await collabSpace.getCellChannel(row, col)) as ISharedCounter;
		let channel2 = (await collabSpace.getCellChannel(row, col)) as ISharedCounter;
		assert(channel === channel2, "getCellChannel() returns same channel");

		// If channel is not properly attached, then the rest of the test will fail as
		// data will not be replicated properly.
		assert(channel.isAttached(), "channel is not properly attached");

		await ensureSameValues(row, col, initialValue, [channel]);

		// Collaborate a bit :)
		channel.increment(100);
		initialValue += 100;

		await provider.ensureSynchronized();
		await ensureSameValues(row, col, initialValue, [channel]);

		// Before channel has a chance to be saved or destroyed, let's load 3rd container from that state
		// and validate it can follow
		await addContainerInstance();

		// implementation detail: due to op grouping and issue with same sequence numbers, we need
		// one more batch to ensure channel could be safely destroyed below (and test to validate it).
		// Make some arbitrary change, but also test insertion flow.
		collabSpace.insertRows(rows, 1);
		await provider.ensureSynchronized();
		ensureSameSize();

		// Also let's grab channel in second container for later manipulations
		channel2 = (await collabSpaces[2].getCellChannel(row, col)) as ISharedCounter;

		// Save changes and destroy channel
		let destroyed = collabSpace.destroyCellChannel(channel);
		assert(!destroyed, "can't be destroyed without matrix save ops doing rountrip first");
		collabSpace.saveChannelState(channel);

		await provider.ensureSynchronized();
		await ensureSameValues(row, col, initialValue, [channel]);

		destroyed = collabSpace.destroyCellChannel(channel);
		assert(destroyed, "Channel should be destroyed by now!");

		const summaryVersion = await waitForSummary();

		// Add one more container and observe they are all equal
		const cpLoaded = await addContainerInstance(summaryVersion);
		await ensureSameValues(row, col, initialValue, [channel2]);

		const channelInfo = await cpLoaded.getCellDebugInfo(row, col);
		assert(channelInfo.channel === undefined, "channel was not removed from summary");

		// recreate deleted channel
		channel = (await collabSpace.getCellChannel(row, col)) as ISharedCounter;

		// After one container destroyed the channel (and 3rd container loaded without channel),
		// let's test that op showing up on that channel will be processed correctly by all containers.
		channel2.increment(10);
		initialValue += 10;
		await provider.ensureSynchronized();
		await ensureSameValues(row, col, initialValue, [channel, channel2]);

		// Useful mostly if you debug and want measure column reading speed - read one column
		await measureReadSpeed(col, collabSpace);
	});

	it("Concurrent changes", async () => {
		// Cell we will be interrogating
		const row = 6;
		const col = 3;

		const collabSpace = await initialize();

		const channel2a = (await collabSpace.getCellChannel(row, col)) as ISharedCounter;
		const channel2b = (await collabSpaces[1].getCellChannel(row, col)) as ISharedCounter;

		// Concurrent changes - clients do not see each other changes yet
		const initialValue = channel2a.value;
		channel2a.increment(10);
		channel2b.increment(20);
		assert(
			channel2a.value !== channel2b.value,
			"test infra should not process all ops synchronously",
		);

		// synchronize - all containers should see exactly same changes
		await provider.ensureSynchronized();
		await ensureSameValues(row, col, initialValue + 30, [channel2a, channel2b]);
	});

	// Baseline for a number of tests (with different arguments)
	async function ChannelOverwrite(synchronize: boolean, loadSummarizer: boolean) {
		// Cell we will be interrogating
		const row = 7;
		const col = 3;

		const collabSpace = await initialize();
		const collabSpace2 = collabSpaces[1];

		const channel2a = (await collabSpace.getCellChannel(row, col)) as ISharedCounter;

		// Make some changes on a channel
		let initialValue = channel2a.value;
		let overwriteValue = initialValue + 100;
		channel2a.increment(10);
		initialValue += 10;

		// We test vastly different scenario depending on if we wait or not.
		// If we do not wait, then we test concurrent changes in channel and overwrite
		// (and thus test what happens if ops arrive to not known to a client unrooted channel).
		// If we wait, then there is not concurrency at all.
		if (synchronize) {
			await provider.ensureSynchronized();
		}

		// Create undo for second container
		let undo2: IRevertible[] = [];
		collabSpace2.openUndo({
			pushToCurrentOperation(revertible: IRevertible) {
				undo2.push(revertible);
			},
		});

		// Overwrite it!
		collabSpace2.setCell(row, col, {
			value: overwriteValue,
			type: CounterFactory.Type,
		});

		// syncrhonize - all containers should see exactly same changes
		await provider.ensureSynchronized();
		await ensureSameValues(row, col, overwriteValue);

		assert(channel2a.value === initialValue, "No impact on unrooted channel");

		// Retrieve channel for same cell
		let channel2b = (await collabSpace.getCellChannel(row, col)) as ISharedCounter;
		let channel2c = (await collabSpace2.getCellChannel(row, col)) as ISharedCounter;
		await ensureSameValues(row, col, overwriteValue, [channel2b, channel2c]);

		channel2c.increment(10);
		overwriteValue += 10;
		await provider.ensureSynchronized();
		await ensureSameValues(row, col, overwriteValue, [channel2b, channel2c]);
		assert(channel2a.value === initialValue, "No impact on unrooted channel");

		// Force summary to test that channel is gone.
		if (loadSummarizer) {
			await waitForSummary();
		}

		await addContainerInstance();
		await ensureSameValues(row, col, overwriteValue, [channel2b, channel2c]);

		/**
		 * Undo all the changes from second container
		 * This includes only matrix changes, i.e. cell overwrite.
		 */
		const toUndo = undo2.reverse();
		undo2 = [];
		for (const record of toUndo) {
			record.revert();
		}
		await provider.ensureSynchronized();
		channel2b = (await collabSpace.getCellChannel(row, col)) as ISharedCounter;
		channel2c = (await collabSpace2.getCellChannel(row, col)) as ISharedCounter;
		await ensureSameValues(row, col, initialValue, [channel2b, channel2c]);
	}

	describe("Channel Overwrite", () => {
		it("Channel overwrite with syncronization", async () => {
			await ChannelOverwrite(true, false);
		});

		it("Channel overwrite with syncronization & summarizer", async () => {
			await ChannelOverwrite(true, true);
		});

		it("Channel overwrite without syncronization", async () => {
			await ChannelOverwrite(false, false);
		});

		it("Channel overwrite without syncronization & summarizer", async () => {
			await ChannelOverwrite(false, true);
		});

		type Op = (cp: IEfficientMatrix) => Promise<unknown>;

		// collaborate on a cell through collab channel
		const collabFn: Op = async (cp: IEfficientMatrix) => {
			// Cell might be undefined. If so, we can't really collab on it.
			// Do some number of iterations to find some cell to collab, otherwise bail out.
			for (let it = 0; it < 10; it++) {
				const row = randNotInclusive(cp.rowCount);
				const col = randNotInclusive(cp.colCount);
				const value = await cp.getCellAsync(row, col);
				if (value !== undefined) {
					const channel = (await cp.getCellChannel(row, col)) as ISharedCounter;
					channel.increment(rand(40));
					break;
				}
			}
		};

		// Overwrite cell value
		const overwriteCellFn: Op = async (cp: IEfficientMatrix) => {
			const row = randNotInclusive(cp.rowCount);
			const col = randNotInclusive(cp.colCount);
			cp.setCell(row, col, {
				value: rand(1000),
				type: CounterFactory.Type,
			});
		};

		// write undefined into cell
		const overwriteCellUndefinedFn: Op = async (cp: IEfficientMatrix) => {
			const row = randNotInclusive(cp.rowCount);
			const col = randNotInclusive(cp.colCount);
			cp.setCell(row, col, undefined);
		};

		// Synchronize containers and validate they all have exactly same state
		const synchronizeAndValidateContainerFn = async () => {
			await provider.ensureSynchronized();
			ensureSameSize();

			const cp0 = collabSpaces[0];
			const rowCount = cp0.rowCount;
			const colCount = cp0.colCount;
			for (let row = 0; row < rowCount; row++) {
				for (let col = 0; col < colCount; col++) {
					const value = await cp0.getCellAsync(row, col);
					await ensureSameValues(row, col, value?.value);
				}
			}
		};

		const addContainerInstanceFn: Op = async () => {
			await waitForSummary();
			await addContainerInstance();
		};

		const insertColsFn: Op = async (cp: IEfficientMatrix) => {
			cp.insertCols(rand(cp.colCount), 1 + rand(3));
		};

		const insertRossFn: Op = async (cp: IEfficientMatrix) => {
			cp.insertRows(rand(cp.rowCount), 1 + rand(3));
		};

		const removeColsFn: Op = async (cp: IEfficientMatrix) => {
			const pos = randNotInclusive(cp.colCount);
			// delete at most 1/3 of the matrix
			const del = Math.max(randNotInclusive(cp.colCount - pos), Math.round(cp.colCount / 3));
			cp.removeCols(pos, del);
		};

		const removeRowsFn: Op = async (cp: IEfficientMatrix) => {
			const pos = randNotInclusive(cp.rowCount);
			// delete at most 1/3 of the matrix
			const del = Math.max(randNotInclusive(cp.rowCount - pos), Math.round(cp.rowCount / 3));
			cp.removeRows(pos, del);
		};

		async function stressTest(operations: [number, Op][]) {
			await initialize();

			let priorityMax = 0;
			for (const [pri] of operations) {
				priorityMax += pri;
			}

			// Do 1000 operations
			for (let step = 1; step <= 1000; step++) {
				// Do operations in accordance with their probabilities
				let opPriority = randNotInclusive(priorityMax);
				for (let index = 0; ; ) {
					opPriority -= operations[index][0];
					if (opPriority < 0) {
						const op = operations[index][1];
						const cp = collabSpaces[randNotInclusive(collabSpaces.length)];
						await op(cp);
						break;
					}
				}
				if (step % 1000 === 0) {
					await synchronizeAndValidateContainerFn();
				}
			}
		}

		it("Editing stress test", async () => {
			await stressTest([
				[100, collabFn],
				[20, overwriteCellFn],
				[20, overwriteCellUndefinedFn],
				[10, addContainerInstanceFn],
			]);
		});

		it("Structure stress test", async () => {
			await stressTest([
				[20, collabFn],
				[10, overwriteCellFn],
				[10, overwriteCellUndefinedFn],
				[10, addContainerInstanceFn],
				[20, insertColsFn],
				[20, insertRossFn],
				[10, removeColsFn],
				[10, removeRowsFn],
			]);
		});

		it("General Stress test", async () => {
			await stressTest([
				[100, collabFn],
				[20, overwriteCellFn],
				[20, overwriteCellUndefinedFn],
				[10, addContainerInstanceFn],
				[10, insertColsFn],
				[10, insertRossFn],
				[5, removeColsFn],
				[5, removeRowsFn],
			]);
		});
	});

	type Op = (cp: IEfficientMatrix) => Promise<unknown>;

	// collaborate on a cell through collab channel
	const collabFn: Op = async (cp: IEfficientMatrix) => {
		// Cell might be undefined. If so, we can't really collab on it.
		// Do some number of iterations to find some cell to collab, otherwise bail out.
		for (let it = 0; it < 10; it++) {
			const row = randNotInclusive(cp.rowCount);
			const col = randNotInclusive(cp.colCount);
			const value = await cp.getCellAsync(row, col);
			if (value !== undefined) {
				const channel = (await cp.getCellChannel(row, col)) as ISharedCounter;
				channel.increment(rand(40));
				break;
			}
		}
	};

	// Overwrite cell value
	const overwriteCellFn: Op = async (cp: IEfficientMatrix) => {
		const row = randNotInclusive(cp.rowCount);
		const col = randNotInclusive(cp.colCount);
		cp.setCell(row, col, {
			value: rand(1000),
			type: CounterFactory.Type,
		});
	};

	// write undefined into cell
	const overwriteCellUndefinedFn: Op = async (cp: IEfficientMatrix) => {
		const row = randNotInclusive(cp.rowCount);
		const col = randNotInclusive(cp.colCount);
		cp.setCell(row, col, undefined);
	};

	// Syncronize containers and validate they all have exactly same state
	const synchronizeAndValidateContainerFn = async () => {
		await provider.ensureSynchronized();
		ensureSameSize();

		const cp0 = collabSpaces[0];
		const rowCount = cp0.rowCount;
		const colCount = cp0.colCount;
		for (let row = 0; row < rowCount; row++) {
			for (let col = 0; col < colCount; col++) {
				const value = await cp0.getCellAsync(row, col);
				await ensureSameValues(row, col, value?.value);
			}
		}
	};

	const addContainerInstanceFn: Op = async () => {
		await waitForSummary();
		await addContainerInstance();
	};

	const insertColsFn: Op = async (cp: IEfficientMatrix) => {
		cp.insertCols(rand(cp.colCount), 1 + rand(3));
	};

	const insertRossFn: Op = async (cp: IEfficientMatrix) => {
		cp.insertRows(rand(cp.rowCount), 1 + rand(3));
	};

	const removeColsFn: Op = async (cp: IEfficientMatrix) => {
		const pos = randNotInclusive(cp.colCount);
		// delete at most 1/3 of the matrix
		const del = Math.max(randNotInclusive(cp.colCount - pos), Math.round(cp.colCount / 3));
		cp.removeCols(pos, del);
	};

	const removeRowsFn: Op = async (cp: IEfficientMatrix) => {
		const pos = randNotInclusive(cp.rowCount);
		// delete at most 1/3 of the matrix
		const del = Math.max(randNotInclusive(cp.rowCount - pos), Math.round(cp.rowCount / 3));
		cp.removeRows(pos, del);
	};

	async function stressTest(operations: [number, Op][]) {
		await initialize();

		let priorityMax = 0;
		for (const [pri] of operations) {
			priorityMax += pri;
		}

		// Do 1000 operations
		for (let step = 1; step <= 1000; step++) {
			// Do operations in accordance with their probabilities
			let opPriority = randNotInclusive(priorityMax);
			for (let index = 0; ; ) {
				opPriority -= operations[index][0];
				if (opPriority < 0) {
					const op = operations[index][1];
					const cp = collabSpaces[randNotInclusive(collabSpaces.length)];
					await op(cp);
					break;
				}
			}
			if (step % 1000 === 0) {
				await synchronizeAndValidateContainerFn();
			}
		}
	}

	it("Editing stress test", async () => {
		await stressTest([
			[100, collabFn],
			[20, overwriteCellFn],
			[20, overwriteCellUndefinedFn],
			[10, addContainerInstanceFn],
		]);
	});

	it("Structure stress test", async () => {
		await stressTest([
			[20, collabFn],
			[10, overwriteCellFn],
			[10, overwriteCellUndefinedFn],
			[10, addContainerInstanceFn],
			[20, insertColsFn],
			[20, insertRossFn],
			[10, removeColsFn],
			[10, removeRowsFn],
		]);
	});

	it("General Stress test", async () => {
		await stressTest([
			[100, collabFn],
			[20, overwriteCellFn],
			[20, overwriteCellUndefinedFn],
			[10, addContainerInstanceFn],
			[10, insertColsFn],
			[10, insertRossFn],
			[5, removeColsFn],
			[5, removeRowsFn],
		]);
	});
});

/* eslint-enable @typescript-eslint/no-non-null-assertion */<|MERGE_RESOLUTION|>--- conflicted
+++ resolved
@@ -95,7 +95,6 @@
 		return { container, collabSpace };
 	};
 
-<<<<<<< HEAD
 	async function addContainerInstance(summaryVersion?: string | undefined) {
 		const container = await provider.loadContainer(
 			runtimeFactory,
@@ -106,10 +105,6 @@
 				  }
 				: {},
 		);
-=======
-	async function addContainerInstance() {
-		const container = await provider.loadContainer(runtimeFactory);
->>>>>>> 7d60e181
 		containers.push(container);
 		const cp = (await container.getEntryPoint()) as IEfficientMatrix & IEfficientMatrixTest;
 		collabSpaces.push(cp);
