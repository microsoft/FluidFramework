/*!
 * Copyright (c) Microsoft Corporation and contributors. All rights reserved.
 * Licensed under the MIT License.
 */

import { assert } from "@fluidframework/core-utils";
import { FluidObject, IRequest, IResponse } from "@fluidframework/core-interfaces";
import { ISequencedDocumentMessage } from "@fluidframework/protocol-definitions";

import {
	ISummaryTreeWithStats,
	ITelemetryContext,
	IFluidDataStoreContext,
	VisibilityState,
	IAttachMessage,
} from "@fluidframework/runtime-definitions";
import {
	IChannel,
	IChannelFactory,
	IFluidDataStoreRuntime,
} from "@fluidframework/datastore-definitions";
import { FluidDataStoreRuntime } from "@fluidframework/datastore";
import {
	SharedMatrix,
	SharedMatrixFactory,
	MatrixItem,
	ISharedMatrixEvents,
	IUndoConsumer,
} from "@fluidframework/matrix";
import { UsageError } from "@fluidframework/telemetry-utils";
import { addBlobToSummary } from "@fluidframework/runtime-utils";
import { readAndParse } from "@fluidframework/driver-utils";
import { IMatrixConsumer, IMatrixReader, IMatrixProducer } from "@tiny-calc/nano";
import { v4 as uuid } from "uuid";
import {
	MatrixExternalType,
	ICollabChannel,
	ICollabChannelCore,
	IEfficientMatrix,
	ICollabChannelFactory,
	CollabSpaceCellType,
} from "./contracts";
import { DeferredChannel, DeferredChannelFactory } from "./deferreChannel";
import { ReverseMap, ReverseMapType } from "./reverseMap";

/*
 * This is a prototype, an implementation of sparse matrix that natively supports collaboration.
 * The main ideas of prototype:
 * 1. At rest, data is stored in interop format direction in sparse matrix. Interop format could be anything,
 *    and is defined per data type. For example, rich text could be stored as HTML, numbers stored as numbers,
 *    and date could be stored in specific serialized format.
 * 2. There are two ways to change data:
 *    - Overwriting data in a cell. FWW (First writer wins) merge policy is used (more on implications later)
 *    - Collaborating on data.
 * 3. When collaboration is required, a collaboration "channel" is created. Channel is accosiated with a cell, and acts
 *    and behaves as a DDSs, with couple key exceptions:
 *    - When channel is creted, it does not result in attach op being sent. System assumes that this is not required,
 *      as conversion from serialized format to collab format is functional, i.e. all clients will do exactly same
 *      convesion and will arrive to exactly same (initial) representation
 *    - When it's safe to destroy collaboraton channel, it's destroed without any ops, after latest serialized
 *      representation of channel has been stored back in matrix.
 *  4. The key assumption of the system - there are relatively few collaboration channels at any moment.
 *  5. While this is not part of initial prototype, eventually we want to allow storing handles to components, and thus
 *    being fully forward-compatible with how Loop represents data for tables today. I.e. not require data migration.
 *  6. Ideally, channels to have same behavior as today (when component handles are stored in matrix). I.e. if cell is
 *    overwritten (for example, because it's type is changed from rich text to date), old channel (associated with a
 *    cell, in this example - rich text channel) becomes hanging in the air. Any ops that are sent for this channel
 *    will still be processed and applied to such channel. If original cell overwrite is undone, then old channel is
 *    back associated with cell, and all such changes that happened in the past (even when channel was no longer
 *    associated with cell) will show up.
 *    - That said, this makes it much harder to do GC of channels. Essentially any channel that is hanging in the air
 *      like that could be collected by GC, only after 30 days (GC policy). That migth be too much garbage to collect.
 *    - At the same time, column type change & immidiate undo done by offline client should not wipe any chances
 *      when client goes online! It migth if we are not careful (for example, current matrix implementation does exaclty
 *      that - it stored old value and overwrites cell with old value, which is incorrect as old value represents only
 *      what was known to this client at the time it did change cell, and does not account any changes by other clients
 *      that might have sequenced before either of those two operations)
 *
 * Some notes on implementation:
 *  1. When it comes to channel creation, we could chose between these two options:
 *     1. Do not send channel attach op (or content on next / each op). Any future op for a channel results in implicit
 *        channel creation
 *        - If such channel is no longer "rooted" in the cell, we have nowhere to get initial state for channel
 *          creation! And thus we might need to delay that process up until channel is rooted again (through undo op).
 *     2. We could send attach ops, but when processing one, ignore it if channel is already created.
 *        - This can not be required step (but can be optional). That's because other client could have destroyed channel,
 *          and would need to figure out initial state when it sees an op comming for non-existing channel. A client with
 *          undo records is likely to keep channels much longer (in memory) then other clients, and thus may send ops (undo)
 *          when all other clients already destroyed such channel.
 *        - Thus, sending attach ops is more like corener case of #3 below.
 *        - That said, we should delay sending attach op until there are any changes in the channel. User could be scrolling
 *          through table and that might create channels in anticipation of user typing (rich components are created and they
 *          need channel to initialize and render), but user might not edit anything. And thus we better move to #3.
 *     3. Include the value before change with every op. It would be only used by clients (for creation of channel, or
 *          validation) if receiving client either does not have that channel created, or such channel has no ops overlapping
 *          with collab window
 *        - We can use op content to validate that indeed conversion from interop format to collab format was
 *          functional. If not, we should close container with error, and not continue as eventual consistency is broken
 *          (ideally, all other clients should ignore all other ops from "looser" client that were already sent and acked;
 *          "looser" in this context - a client who was not the first to send channel attach op and discover mismatch).
 *        - This also removes the need to store hashes as alternative way to validate such transitions as being
 *          functional.
 *        - A client (when receiving first channel op) may find itself in a position where channel is not longer associated
 *          with any cell. But undo can still bring it back. Such client (at least in today's system) has no place to get
 *          initial state for a channel (Matrix does not behave like Sequence DDS - it does not store all states of all
 *          clients within collab window, it only stores latest state)
 *        - Leaving possible performance / bandwith issues aside, it will be hard to accomplish that design, unless we push
 *          that responsibility to channels. Consider op rebasing case - Matrix (or code around it) can't reconstuct the
 *          state of the cell before such op - we simply do not have enough data to do so. That said, most DDSs do not have
 *          that data either, as they use LWW (Last Writer Wins) policy and simply do not track such state.
 * 2. We need to map channel names to cells (when receiving channel op while channel is not created yet). There are a
 *    number of ways to do so:
 *    - each op (in addition to channel name) could include column / row information, which could be mapped to current
 *      row & column (see SharedMatrix.processCore() and this.rows.adjustPosition() call). This would likely require
 *      exposing some SharedMatrix guts through public API.
 *    - channel name contains stable column / row IDs (guids), and each client maintains reverse mapping. This is how
 *      Loop's table implements it today - I believe first row & first column contain only metadata (no user data) -
 *      uuids for columns / rows.
 * 3. When evaluating cell value, we need to check if it has active channel associated with it. This operation should
 *    be optimized to be fast, especially for main case (no channel)
 */

const matrixId = "matrix";
const channelSummaryBlobName = "channelInfo";

type uuidType = number | string;

interface MatrixInternalType extends MatrixExternalType {
	// This is channel ID modifier.
	// Each cell could have only one active channel, but many passive channels associated with it.
	// Every time a cell is overwritten, iteration number is bumped, creating new channel.
	// Old channel might be still around and could be returned through undo.
	iteration: number;

	// Every time channel saves its state in the cell, it records a sequence number when such change
	// was valid. The value in the cell is the truth only if there are no other changes in the channel
	// past that sequence number.
	seq: number;
}

type ICellInfo =
	| {
			value: undefined;
			channel: undefined;
			channelId: undefined;
	  }
	| {
			value: Exclude<MatrixItem<MatrixInternalType>, undefined>;
			channel: Promise<ICollabChannel> | undefined;
			channelId: string;
			channelInfo: IChannelTrackingInfo | undefined;
	  };

interface IChannelTrackingInfo {
	// Sequence number of the last message for this channel.
	// Only evaluated for acked messages. I.e. if there are any local pending messages, this propertly
	// is not reflecting such messages.
	seq: number;

	// Number of local non-acked messages. Value is never negative. Positive numbers means channel is "dirty".
	pendingChangeCount: number;

	// Channel type. Used for debugging purposes only.
	// Could remove in the the future if it results in consuming too much memory / impacts snapshot sizes badly.
	type: string;
}

// If false, this channel was rooted at some point in appropriate cell, i.e. row ID, col ID & iteration
// pointed to such channel. It might be still rooted. Such channels are "real" channels, i.e. they can apply
// and send ops.
// False means it was created as non-rooted, and channel is just DeferredChannel - it can only accumulate ops
// for future use. If it becomes rooted at any future point in time (through undo/redo), it would need to transition
// into non-deferred state by being replaced with real channel (by loading base state and applying all
// accumulated ops)
function isChannelDeffered(type?: string) {
	return type === DeferredChannel.Type;
}

/*
	// TBD(Pri2) - to be implemented:
	- "conflict" events
	- Types that do not support collaboration (like numbers, dates)
		Right now we assume that every type is represented by channel factory, but there is no need
		for that if types are not collaborative.
	- Properly implement GC of channels (and exposure of channel info to GC)
	- change events - changes being made by channels should result in events fired by this object.
*/

/** @internal */
export class CollabSpacesRuntime
	extends FluidDataStoreRuntime<ISharedMatrixEvents<MatrixExternalType>>
	implements IEfficientMatrix
{
	private matrixInternal?: SharedMatrix<MatrixInternalType>;
	private channelInfo: Record<string, IChannelTrackingInfo | undefined> = {};
	private readonly reverseMap: ReverseMap = new ReverseMap();
	private deferredChannels: Map<string, DeferredChannel> = new Map();

	constructor(
		dataStoreContext: IFluidDataStoreContext,
		sharedObjects: Readonly<ICollabChannelFactory[]>,
		existing: boolean,
		provideEntryPoint: (runtime: IFluidDataStoreRuntime) => Promise<FluidObject>,
	) {
		const factories: IChannelFactory[] = [
			...sharedObjects,
			new SharedMatrixFactory(),
			new DeferredChannelFactory(),
		];
		const sharedObjectRegistry = new Map(factories.map((ext) => [ext.type, ext]));

		super(dataStoreContext, sharedObjectRegistry, existing, provideEntryPoint);
	}

	private criticalError(error): never {
		this.logger.sendErrorEvent({ eventName: "CollabSpaces" }, error);
		throw error;
	}

	// Called on various paths, like op processing, where channel should exists.
	private updatePendingCoutner(address: string, diff: number, allowImplicitCreation: boolean) {
		if (address === matrixId) {
			return;
		}
		const channel = this.contexts.get(address);
		if (channel === undefined) {
			if (!allowImplicitCreation) {
				// Channel has to be there, the fact that it's not here is a integrity violation!
				this.criticalError(new Error("collabSpaces: intergity violation"));
			}

			// Here are two considerations:
			// This is synchronous function, while creation of the channel is async
			// We might not be able to create a channel IF this channel is not rooted in a cell.
			// We will need to hold on to all the ops, when if/when (through undo) channel becomes
			// active again, recreated it!
			let deferredChannel = true;
			const mapping = this.mapChannelToCell(address);
			if (mapping !== undefined) {
				const { row, col, iteration } = mapping;
				const currValue = this.matrix.getCell(row, col);
				if (currValue !== undefined && String(currValue.iteration) === iteration) {
					// TBD(Pri2): It would be useful to put a factory type on every op, such that we can
					// cross-reference it against currValue.type
					this.createCollabChannel(currValue, address);
					deferredChannel = false;
				}
			}
			if (deferredChannel) {
				this.createCollabChannel(
					{
						// That's the only place where we allow undefined as a value
						// All other places should not allow that.
						value: undefined as unknown as string,
						type: DeferredChannel.Type,
					},
					address,
				);
			}
		}

		// TBD(Pri2): It would be useful to put a factory type on every op, such that we can
		// cross-reference it against record.type
		const record = this.channelInfo[address];
		assert(record !== undefined, "every channel should have a record");

		record.pendingChangeCount += diff;
		assert(record.pendingChangeCount >= 0, "counter should be non-negative!");

		return record;
	}

	protected setChannelDirty(address: string): void {
		// TBD(Pri2): Need to review the structure here, and ensure that we do not
		// support channel calling this API, as we have no mechanism to take that into account.
		// Currently it is used to force summmary for a channel, but such channels
		// likely can't be used for temp collab spaces, as we could destroy them prematurely.
		// We could likely take it into account, but not clear if it's needed yet.
		super.setChannelDirty(address);
	}

	protected async applyStashedChannelChannelOp(address: string, contents: any) {
		// This operation does not change counter, at least not directly.
		// It will result in channel sending op, and that's how it will be accoutned for.
		// That said, need to ensure we have a channel allocated for it.
		this.updatePendingCoutner(address, 0, true /* allowImplicitCreation */);
		return super.applyStashedChannelChannelOp(address, contents);
	}

	protected processChannelOp(
		address: string,
		message: ISequencedDocumentMessage,
		local: boolean,
		localOpMetadata: unknown,
	) {
		// offset increase by submitChannelOp()
		const record = this.updatePendingCoutner(
			address,
			local ? -1 : 0,
			true /* allowImplicitCreation */,
		);
		if (record) {
			assert(record.seq <= message.sequenceNumber, "seq");
			record.seq = message.sequenceNumber;
		}

		super.processChannelOp(address, message, local, localOpMetadata);
	}

	protected reSubmitChannelOp(address: string, contents: any, localOpMetadata: unknown) {
		// Message was not sent, so our +1 in submitChannelOp() needs to be offset
		// DDS may chose to send any number of ops (including zero) as part of resubmit flow
		// All such ops would be properly accounted on submitChannelOp() path.
		this.updatePendingCoutner(address, -1, false /* allowImplicitCreation */);
		super.reSubmitChannelOp(address, contents, localOpMetadata);
	}

	protected submitChannelOp(address: string, contents: any, localOpMetadata: unknown) {
		this.updatePendingCoutner(address, 1, false /* allowImplicitCreation */);
		super.submitChannelOp(address, contents, localOpMetadata);
	}

	protected sendAttachChannelOp(channel: IChannel): void {
		// TBD(Pri3): review later
		// Sending op is optional (and whole system has to work correctly without such ops)
		// That said, sending it is useful for validation purposes (to validate we start with same state)
		if (channel.id === matrixId) {
			super.sendAttachChannelOp(channel);
		}
	}

	public processSignal(message: any, local: boolean) {
		this.criticalError(new Error("Not supported"));
	}

	public rollback(type: string, content: any, localOpMetadata: unknown): void {
		this.criticalError(new Error("Not supported"));
	}

	public async request(request: IRequest): Promise<IResponse> {
		this.criticalError(new Error("Not supported"));
	}

	public getAttachSummary(telemetryContext?: ITelemetryContext): ISummaryTreeWithStats {
		const summary = super.getAttachSummary(telemetryContext);
		addBlobToSummary(summary, channelSummaryBlobName, JSON.stringify(this.channelInfo));
		return summary;
	}

	public async summarize(
		fullTree?: boolean,
		trackState?: boolean,
		telemetryContext?: ITelemetryContext,
	): Promise<ISummaryTreeWithStats> {
		// Do some garbage collection for channels that we do not need.
		for (const [channelId, channel] of this.contexts) {
			if (channelId !== matrixId) {
				const info = this.saveOrDestroyChannel(
					(await channel.getChannel()) as ICollabChannel,
					false /* allowSave */,
					true /* allowDestroy */,
				);
				assert(
					!info.destroyd || !this.deferredChannels.has(channelId),
					"Deferred channels could not be destroyed - this cases daa loss!",
				);
			}
		}

		const summary = await super.summarize(fullTree, trackState, telemetryContext);
		addBlobToSummary(summary, channelSummaryBlobName, JSON.stringify(this.channelInfo));
		return summary;
	}

	protected attachRemoteChannel(
		id: string,
		sequenceNumber: number,
		attachMessage: IAttachMessage,
	) {
		if (!this.contexts.has(id)) {
			super.attachRemoteChannel(id, sequenceNumber, attachMessage);
			if (id !== matrixId) {
				// This should never happen, but if it does - this points to an issue of
				// not tracking it properly in this.deferredChannels
				assert(!isChannelDeffered(attachMessage.type), "deferred channels tracking");
				this.channelCreated(id, attachMessage.type);
			}
		} else {
			// TBD(Pri2) - we should verify that initial state conveyed in this op is exactly
			// the same as the one this client started with.
		}
	}

	/**
	 * Public API
	 */

	// Should be called by data store runtime factory
	public async initialize(existing: boolean) {
		if (!existing) {
			this.matrixInternal = this.createChannel(
				matrixId,
				SharedMatrixFactory.Type,
			) as SharedMatrix;

			// Insert row/col for tracking row/col internal IDs
			this.matrixInternal.insertCols(0, 1);
			this.matrixInternal.insertRows(0, 1);

			// Ensure it will attach when this data store attaches
			this.matrixInternal.bindToContext();
		} else {
			this.matrixInternal = (await this.getChannel(matrixId)) as SharedMatrix;

			assert(this.dataStoreContext.baseSnapshot !== undefined, "loading from snasphot");
			const blobId = this.dataStoreContext.baseSnapshot.blobs[channelSummaryBlobName];
			assert(blobId !== undefined, "channelInfo not present");
			this.channelInfo = await readAndParse<Record<string, IChannelTrackingInfo>>(
				this.dataStoreContext.storage,
				blobId,
			);

			// Rebuild defered channels
			this.deferredChannels = new Map();
			for (const [channelId, info] of Object.entries(this.channelInfo)) {
				if (isChannelDeffered(info?.type)) {
					const channel = await this.getChannel(channelId);
					this.deferredChannels.set(channelId, channel as DeferredChannel);
				}
			}
		}
		this.matrix.switchSetCellPolicy();

		this.matrix.openMatrix({
			rowsChanged: (rowStart: number, removedCount: number, insertedCount: number) => {
				// For the reverse mapping purposes, we can only process rows/columns deletion.
				// We can't process rows/columns insertion as we don't have the information about the cells yet.
				// Note: the row/column callbacks from the collabSpace returns with an index + 1, as the first row/column is used to track the internal IDs
				this.reverseMap.removeCellsFromMap("row", rowStart - 1, removedCount);
			},
			colsChanged: (colStart: number, removedCount: number, insertedCount: number) => {
				// For the reverse mapping purposes, we can only process rows/columns deletion.
				// We can't process rows/columns insertion as we don't have the information about the cells yet.
				// Note: the row/column callbacks from the collabSpace returns with an index + 1, as the first row/column is used to track the internal IDs
				this.reverseMap.removeCellsFromMap("col", colStart - 1, removedCount);
			},
			cellsChanged: (
				rowStart: number,
				colStart: number,
				rowCount: number,
				colCount: number,
			) => {
				for (let row = rowStart; row < rowStart + rowCount; row++) {
					for (let col = colStart; col < colStart + colCount; col++) {
						if (row === 0 || col === 0) {
<<<<<<< HEAD
							// TBD(Pri1) : Today we will raise "column added" event before we have an ID, and thus exposing incorrect state of matrix to consumers.
							// It's better if we do something like that:
=======
							// TBD(Pri1)
							// Today we will raise "column added" event before we have an ID, and thus exposing incorrect state of matrix to consumers.
							// It's better if we do something like that (as a separate PR):
>>>>>>> c2117bd4
							// - suppress col/row addition events
							// - raise them here, when we learn about new ID.
							// It's not that simple, as proposed sequence would only work for a single row/col addition, not for many rows/columns added, but I'm sure we can figure out something.
							// Alternatively, we need better APIs from matrix...
							this.updateReverseMap(row - 1, col - 1);
						} else {
							// -1 due to first row & col tracking IDs
							this.cellChanged(row - 1, col - 1);
						}
					}
				}
			},
		});
	}

	private get matrix() {
		assert(this.matrixInternal !== undefined, "not initialized");
		return this.matrixInternal;
	}

	private updateReverseMap(row: number, col: number) {
		// the first row and column are used to track the internal IDs
		const info = this.getCellInfo(row, col);
		if (info.value !== undefined) {
			const mapInfo: { type: ReverseMapType; index: number } =
				col === -1 ? { type: "row", index: row } : { type: "col", index: col };
			this.reverseMap.addCellToMap(
				mapInfo.type,
				info.value as unknown as string,
				mapInfo.index,
			);
		}
	}

	private cellChanged(row: number, col: number) {
		const info = this.getCellInfo(row, col);

		if (info.value !== undefined && isChannelDeffered(info.channelInfo?.type)) {
			const channelId = info.channelId;
			// Need to update channel and convert it to real thing.
			const deferredChannel = this.deferredChannels.get(channelId);
			assert(deferredChannel !== undefined, "deferred channel not found");
			this.deferredChannels.delete(channelId);

			this.destroyChannelCore(channelId);

			assert(
				info.channelInfo?.pendingChangeCount === 0,
				"no pending changes for deferred channel",
			);
			this.channelInfo[channelId] = undefined;
			this.createCollabChannel(info.value, channelId);
			for (const op of deferredChannel.getOps()) {
				this.processChannelOp(channelId, op, false /* local */, undefined /* metadata */);
			}
		}
	}

	private getCellInfo(rowArg: number, colArg: number): ICellInfo {
		const row = rowArg + 1;
		const col = colArg + 1;
		const cellValue = this.matrix.getCell(row, col);
		if (cellValue === undefined) {
			return { value: undefined, channel: undefined, channelId: undefined };
		}
		const rowId = this.matrix.getCell(row, 0) as unknown as uuidType;
		const colId = this.matrix.getCell(0, col) as unknown as uuidType;
		const channelId = `${rowId},${colId},${cellValue.iteration}`;
		const channel = this.contexts.get(channelId)?.getChannel();

		const channelInfo = this.channelInfo[channelId];
		if (channel !== undefined) {
			assert(
				isChannelDeffered(channelInfo?.type) || channelInfo?.type === cellValue.type,
				"Types do not match",
			);
		} else {
			assert(channelInfo === undefined, "channel exists without channelInfo");
		}

		return {
			value: cellValue,
			channel: channel as Promise<ICollabChannel> | undefined,
			channelId,
			channelInfo,
		};
	}

	// For test purposes only!
	public async getCellDebugInfo(
		row: number,
		col: number,
	): Promise<{
		channel?: ICollabChannelCore;
		channelId?: string;
		rowId?: string;
		colId?: string;
	}> {
		const result = this.getCellInfo(row, col);
		const { rowId = undefined, colId = undefined } =
			result.channelId !== undefined ? this.parseChannelId(result.channelId) : {};
		const channel = await result.channel;
		return { channel, channelId: result.channelId, rowId, colId };
	}

	public async getReverseMapCellDebugInfo(
		rowId: string,
		colId: string,
	): Promise<{ row: number; col: number }> {
		const row = this.reverseMap.getRowIndex(rowId);
		const col = this.reverseMap.getColIndex(colId);
		assert(row !== undefined, "rowIndex is missing");
		assert(col !== undefined, "colIndex is missing");
		const cellInfo = await this.getCellDebugInfo(row - 1, col - 1);
		assert(cellInfo.rowId === rowId, "rowId mismatch");
		assert(cellInfo.colId === colId, "colId mismatch");
		return {
			row: row - 1,
			col: col - 1,
		};
	}

	// For test purposes only!
	// Returns the Reverse Map size and the actual indexes from matrix stored on the reverse mapping matrixes.
	public getReverseMapsDebugInfo(): Readonly<{
		rowMap: { [id: string]: number };
		colMap: { [id: string]: number };
	}> {
		return {
			rowMap: this.reverseMap.getRowMap(),
			colMap: this.reverseMap.getColMap(),
		};
	}

	private getFactoryForValueType(type: string, onlyCollaborativeTypes: boolean) {
		// Matrix is in the list of channels, but it's "internal" type - not allowed to be used in cells.
		if (type === SharedMatrixFactory.Type) {
			return undefined;
		}
		const factory = this.sharedObjectRegistry.get(type);
		return factory as ICollabChannelFactory;
	}

	private channelCreated(channelId: string, type: string) {
		assert(this.channelInfo[channelId] === undefined, "channel is in inconsistent state");
		// New IChannelTrackingInfo is created
		this.channelInfo[channelId] = {
			// -1 here is important for couple reasons:
			// If this object is detached, we have no sequence to operate with, and any future sequences
			// should be higher than this starting point.
			// If it's attached, then any sequence below current sequence number is good and has same treatment.
			seq: -1,
			pendingChangeCount: 0,
			type,
		};
	}

	// TBD(Pri2): We need to deal with GC data. This channel might have references to other resources (like images,
	// or even other data stores.
	// Logic should follow something similar to what happens in DataStoreRuntime.process() - see call to
	// processAttachMessageGCData().
	private createCollabChannel(value: MatrixExternalType, channelId: string) {
		const factory = this.getFactoryForValueType(value.type, true /* onlyCollaborativeTypes */);
		assert(factory !== undefined, "Factory is missing for matrix type");

		const newChannel = factory.create2(this, channelId, value.value);
		this.addChannel(newChannel);

		// TBD(Pri2) - make sure it is properly attached to data store.
		// Everywhere in code we call appropriate newChannel.bindToContext(), but that's not an API on a channel interface.
		// Feels like I should call this.bindChannel(newChannel) here, but it fails - this.notBoundedChannelContextSet
		// gets cleared first and then we get back (recursion) into this.bindChannel() and hit assert.
		// this.bind(newChannel.handle) does not seem to work properly if this happens in detached container.
		// newChannel.handle.attachGraph() seems like works the best, even though it's deprecated.
		// We can add bindToContext() to ICollabChannelCore, but it feels like that should be better way to do it!
		newChannel.handle.attachGraph();
		// this.bind(newChannel.handle)
		// this.bindChannel(newChannel);

		this.channelCreated(channelId, value.type);
		assert(!this.deferredChannels.has(channelId), "overwriting deferred channel");
		if (isChannelDeffered(value.type)) {
			this.deferredChannels.set(channelId, newChannel as DeferredChannel);
		}

		return newChannel;
	}

	public async getCellChannel(row: number, col: number): Promise<ICollabChannelCore> {
		const { value, channel, channelId } = this.getCellInfo(row, col);
		if (value === undefined) {
			throw new UsageError("Can't create channel for undefined cell");
		}
		if (channel !== undefined) {
			return channel;
		}

		return this.createCollabChannel(value, channelId);
	}

	private parseChannelId(channelId: string): { rowId: string; colId: string; iteration: string } {
		const parts = channelId.split(",");
		assert(parts.length === 3, "Invalid channel Id");
		const rowId = parts[0];
		const colId = parts[1];
		const iteration = parts[2];
		return { rowId, colId, iteration };
	}

	private mapChannelToCell(channelId: string) {
		const { rowId, colId, iteration } = this.parseChannelId(channelId);
		const row = this.reverseMap.getRowIndex(rowId);
		const col = this.reverseMap.getColIndex(colId);

		if (row === undefined) {
			return undefined;
		}
		assert(
			this.areEqualUuid(this.matrix.getCell(row, 0) as unknown as uuidType, rowId),
			"channel's rowId mismatch",
		);

		if (col === undefined) {
			return undefined;
		}
		assert(
			this.areEqualUuid(this.matrix.getCell(0, col) as unknown as uuidType, colId),
			"channel's colId mismatch",
		);
		return { row, col, iteration };
	}

	private destroyChannelCore(channelId: string) {
		// Force summarizer sub-system to summarize this object and get rid of deleted channel
		this.setChannelDirty(channelId);

		// Is this safe? Anything else we need to do?
		this.contexts.delete(channelId);
		this.notBoundedChannelContextSet.delete(channelId);
		this.channelInfo[channelId] = undefined;

		// TBD(Pri2): We need to update GC data and ensure that it's accurate.
		// To some extend it's a noop event from GC perspective, and resulting data in the cell
		// represents same data, but need to double check that it's actually correct and tests
		// have proper coverage.
	}

	// Saves or destroys channel, depending on the arguments
	private saveOrDestroyChannel(
		channel: ICollabChannelCore,
		allowSave: boolean,
		allowDestroy: boolean,
	) {
		const channelId = (channel as ICollabChannel).id;

		const channelnfo = this.channelInfo[channelId];
		assert(channelnfo !== undefined, "every channel should have a record");

		// Can't do anything if there are any local changes.
		if (channelnfo.pendingChangeCount > 0) {
			return { saved: false, destroyd: false };
		}

		// Are ops flying? If not, we have no clue if channel was saved or not.
		const attached = this.visibilityState === VisibilityState.GloballyVisible;

		const refSeq = attached ? this.deltaManager.lastSequenceNumber : -1;
		assert(channelnfo.seq <= refSeq, "invalid seq number");

		const mapping = this.mapChannelToCell(channelId);

		if (mapping === undefined) {
			// Channel is not rooted. Nothing we can do about it!
			return { saved: false, destroyd: false };
		}

		const { row, col, iteration } = mapping;
		let savedValue = this.matrix.getCell(row, col);

		// If channel is no longer associated with a cell, can't do much!
		// We are dealing with non-rooted channel. It could be returned back to life through undo
		// It's possible that it sits on undo stack of multiple clients (imagine that both clients
		// concurrently changed type of a column - one offline, one not, and thus either of them can run
		// undo and return it back to life).
		// In the worst case, this channel will be collected by GC (though need to validate that!)
		if (savedValue === undefined || String(savedValue.iteration) !== iteration) {
			return { saved: false, destroyd: false };
		}

		assert(savedValue.seq <= refSeq, "invalid seq number");
		assert(this.channelInfo[channelId]?.type === savedValue.type, "Types differ!");

		// Note on op grouping and equal sequence numbers: There will be cases (due to reentrancy when
		// processing op batches) where ligic below could be optimized to require less saves, because
		// we would do unnessasary saves. While true, this would also requrie tracking more state in cells.
		// Given that chances of that are low, and code is correct, it's better to rely on extra saves
		// then inefficiency of managing more state.

		const saved = allowSave && (!attached || savedValue.seq <= channelnfo.seq);
		const destroyd = allowDestroy && (attached ? savedValue.seq > channelnfo.seq : saved);

		if (saved) {
			savedValue = {
				...savedValue, // value, iteration, type
				value: channel.value,
				seq: refSeq,
			};
			this.matrix.setCell(row, col, savedValue);
		}

		if (destroyd) {
			// Validate that actually values match!
			assert(channel.value === savedValue.value, "values are not matching!!!!");
			this.destroyChannelCore(channelId);
		}

		return { saved, destroyd };
	}

	public saveChannelState(channel: ICollabChannelCore) {
		this.saveOrDestroyChannel(channel, true /* allowSave */, false /* allowDestroy */);
	}

	public destroyCellChannel(channel: ICollabChannelCore) {
		const res = this.saveOrDestroyChannel(
			channel,
			true /* allowSave */,
			true /* allowDestroy */,
		);
		return res.destroyd;
	}

	// #region IMatrixProducer

	openMatrix(consumer: IMatrixConsumer<CollabSpaceCellType>): IMatrixReader<CollabSpaceCellType> {
		this.matrix.openMatrix(consumer);
		return this;
	}

	closeMatrix(consumer: IMatrixConsumer<CollabSpaceCellType>): void {
		this.matrix.closeMatrix(consumer);
	}

	// #endregion IMatrixProducer

	// #region IMatrixReader

	public get rowCount() {
		return this.matrix.rowCount - 1;
	}
	public get colCount() {
		return this.matrix.colCount - 1;
	}

	public getCell(row: number, col: number): CollabSpaceCellType {
		// Implementation below can't deal with async nature of getting to channels.
		this.criticalError(new Error("use getCellAsync()"));
	}

	public async getCellAsync(row: number, col: number): Promise<CollabSpaceCellType> {
		const { value, channel } = this.getCellInfo(row, col);
		if (value === undefined) {
			return undefined;
		}
		let val = value.value;
		if (channel !== undefined) {
			val = (await channel).value;
		}
		return { value: val, type: value.type };
	}

	public get matrixProducer(): IMatrixProducer<CollabSpaceCellType> {
		return this;
	}

	// #endregion IMatrixReader

	// #region IMatrixWriter

	// TBD(Pri2): Need to ensure that GC data gets updated properly.
	// We could add or remove references to various resources (like image references, or maybe even other
	// data stores), and thus it's important to ensure that GC data is updated on this workflow.
	public setCell(rowArg: number, colArg: number, value: CollabSpaceCellType) {
		const row = rowArg + 1;
		const col = colArg + 1;
		if (value === undefined) {
			this.matrix.setCell(row, col, value);
		} else {
			// Check that we will be able to create a channel for it in the future.
			if (
				this.getFactoryForValueType(value.type, false /* onlyCollaborativeTypes */) ===
				undefined
			) {
				throw new UsageError("Matrix: Unknown value type");
			}

			const currentValue = this.matrix.getCell(row, col);
			const iteration = currentValue ? currentValue.iteration + 1 : 1;
			const attached = this.visibilityState === VisibilityState.GloballyVisible;
			const seq = attached ? this.deltaManager.lastSequenceNumber : -1;
			const valueInternal = { ...value, iteration, seq };
			this.matrix.setCell(row, col, valueInternal);
		}
	}

	// #endregion IMatrixWriter

	private uuid(): uuidType {
		const compressor = this.dataStoreContext.idCompressor;
		if (compressor !== undefined) {
			return compressor.generateCompressedId();
		}
		return uuid();
	}

	private areEqualUuid(u1: uuidType, u2: string) {
		// u1 could be a number (if ID compressor is On)
		// u2 is a string.
		// Can't use === comparison, "-5" & -5 are equal from POV of this comparison.
		// Coerse it to string to do proper comparison
		return String(u1) === u2;
	}

	// #region ISharedMatrix

	public insertCols(colStartArg: number, countArg: number) {
		let col = colStartArg + 1;
		let count = countArg;
		this.matrix.insertCols(col, count);
		// generate new ID for a columns
		while (count > 0) {
			count--;
			this.matrix.setCell(0, col, this.uuid() as unknown as MatrixInternalType);
			col++;
		}
	}

	public removeCols(colStart: number, count: number) {
		this.matrix.removeCols(colStart + 1, count);
	}

	public insertRows(rowStartArg: number, countArg: number) {
		let row = rowStartArg + 1;
		let count = countArg;
		this.matrix.insertRows(row, count);
		// generate new ID for a rows
		// generate new ID for a columns
		while (count > 0) {
			count--;
			this.matrix.setCell(row, 0, this.uuid() as unknown as MatrixInternalType);
			row++;
		}
	}

	public removeRows(rowStart: number, count: number) {
		this.matrix.removeRows(rowStart + 1, count);
	}

	public openUndo(consumer: IUndoConsumer): void {
		this.matrix.openUndo(consumer);
	}

	// #endregion ISharedMatrix
}<|MERGE_RESOLUTION|>--- conflicted
+++ resolved
@@ -453,14 +453,8 @@
 				for (let row = rowStart; row < rowStart + rowCount; row++) {
 					for (let col = colStart; col < colStart + colCount; col++) {
 						if (row === 0 || col === 0) {
-<<<<<<< HEAD
 							// TBD(Pri1) : Today we will raise "column added" event before we have an ID, and thus exposing incorrect state of matrix to consumers.
 							// It's better if we do something like that:
-=======
-							// TBD(Pri1)
-							// Today we will raise "column added" event before we have an ID, and thus exposing incorrect state of matrix to consumers.
-							// It's better if we do something like that (as a separate PR):
->>>>>>> c2117bd4
 							// - suppress col/row addition events
 							// - raise them here, when we learn about new ID.
 							// It's not that simple, as proposed sequence would only work for a single row/col addition, not for many rows/columns added, but I'm sure we can figure out something.
