/*!
 * Copyright (c) Microsoft Corporation and contributors. All rights reserved.
 * Licensed under the MIT License.
 */

import { assert } from "@fluidframework/core-utils";
import { FluidObject, IRequest, IResponse } from "@fluidframework/core-interfaces";
import { ISequencedDocumentMessage } from "@fluidframework/protocol-definitions";

import {
	ISummaryTreeWithStats,
	ITelemetryContext,
	IFluidDataStoreContext,
	VisibilityState,
	IAttachMessage,
} from "@fluidframework/runtime-definitions";
import {
	IChannel,
	IChannelFactory,
	IFluidDataStoreRuntime,
} from "@fluidframework/datastore-definitions";
import { FluidDataStoreRuntime } from "@fluidframework/datastore";
import {
	SharedMatrix,
	SharedMatrixFactory,
	MatrixItem,
	ISharedMatrixEvents,
} from "@fluidframework/matrix";
import { UsageError } from "@fluidframework/telemetry-utils";
import { addBlobToSummary } from "@fluidframework/runtime-utils";
import { readAndParse } from "@fluidframework/driver-utils";
import { IMatrixConsumer, IMatrixReader, IMatrixProducer } from "@tiny-calc/nano";
import { v4 as uuid } from "uuid";
import {
	MatrixExternalType,
	ICollabChannel,
	ICollabChannelCore,
	IEfficientMatrix,
	ICollabChannelFactory,
	CollabSpaceCellType,
} from "./contracts";
import { DeferredChannel, DeferredChannelFactory } from "./deferreChannel";

/*
 * This is a prototype, an implementation of sparse matrix that natively supports collaboration.
 * The main ideas of prototype:
 * 1. At rest, data is stored in interop format direction in sparse matrix. Interop format could be anything,
 *    and is defined per data type. For example, rich text could be stored as HTML, numbers stored as numbers,
 *    and date could be stored in specific serialized format.
 * 2. There are two ways to change data:
 *    - Overwriting data in a cell. FWW (First writer wins) merge policy is used (more on implications later)
 *    - Collaborating on data.
 * 3. When collaboration is required, a collaboration "channel" is created. Channel is accosiated with a cell, and acts
 *    and behaves as a DDSs, with couple key exceptions:
 *    - When channel is creted, it does not result in attach op being sent. System assumes that this is not required,
 *      as conversion from serialized format to collab format is functional, i.e. all clients will do exactly same
 *      convesion and will arrive to exactly same (initial) representation
 *    - When it's safe to destroy collaboraton channel, it's destroed without any ops, after latest serialized
 *      representation of channel has been stored back in matrix.
 *  4. The key assumption of the system - there are relatively few collaboration channels at any moment.
 *  5. While this is not part of initial prototype, eventually we want to allow storing handles to components, and thus
 *    being fully forward-compatible with how Loop represents data for tables today. I.e. not require data migration.
 *  6. Ideally, channels to have same behavior as today (when component handles are stored in matrix). I.e. if cell is
 *    overwritten (for example, because it's type is changed from rich text to date), old channel (associated with a
 *    cell, in this example - rich text channel) becomes hanging in the air. Any ops that are sent for this channel
 *    will still be processed and applied to such channel. If original cell overwrite is undone, then old channel is
 *    back associated with cell, and all such changes that happened in the past (even when channel was no longer
 *    associated with cell) will show up.
 *    - That said, this makes it much harder to do GC of channels. Essentially any channel that is hanging in the air
 *      like that could be collected by GC, only after 30 days (GC policy). That migth be too much garbage to collect.
 *    - At the same time, column type change & immidiate undo done by offline client should not wipe any chances
 *      when client goes online! It migth if we are not careful (for example, current matrix implementation does exaclty
 *      that - it stored old value and overwrites cell with old value, which is incorrect as old value represents only
 *      what was known to this client at the time it did change cell, and does not account any changes by other clients
 *      that might have sequenced before either of those two operations)
 *
 * Some notes on implementation:
 *  1. When it comes to channel creation, we could chose between these two options:
 *     1. Do not send channel attach op (or content on next / each op). Any future op for a channel results in implicit
 *        channel creation
 *        - If such channel is no longer "rooted" in the cell, we have nowhere to get initial state for channel
 *          creation! And thus we might need to delay that process up until channel is rooted again (through undo op).
 *     2. We could send attach ops, but when processing one, ignore it if channel is already created.
 *        - This can not be required step (but can be optional). That's because other client could have destroyed channel,
 *          and would need to figure out initial state when it sees an op comming for non-existing channel. A client with
 *          undo records is likely to keep channels much longer (in memory) then other clients, and thus may send ops (undo)
 *          when all other clients already destroyed such channel.
 *        - Thus, sending attach ops is more like corener case of #3 below.
 *        - That said, we should delay sending attach op until there are any changes in the channel. User could be scrolling
 *          through table and that might create channels in anticipation of user typing (rich components are created and they
 *          need channel to initialize and render), but user might not edit anything. And thus we better move to #3.
 *     3. Include the value before change with every op. It would be only used by clients (for creation of channel, or
 *          validation) if receiving client either does not have that channel created, or such channel has no ops overlapping
 *          with collab window
 *        - We can use op content to validate that indeed conversion from interop format to collab format was
 *          functional. If not, we should close container with error, and not continue as eventual consistency is broken
 *          (ideally, all other clients should ignore all other ops from "looser" client that were already sent and acked;
 *          "looser" in this context - a client who was not the first to send channel attach op and discover mismatch).
 *        - This also removes the need to store hashes as alternative way to validate such transitions as being
 *          functional.
 *        - A client (when receiving first channel op) may find itself in a position where channel is not longer associated
 *          with any cell. But undo can still bring it back. Such client (at least in today's system) has no place to get
 *          initial state for a channel (Matrix does not behave like Sequence DDS - it does not store all states of all
 *          clients within collab window, it only stores latest state)
 *        - Leaving possible performance / bandwith issues aside, it will be hard to accomplish that design, unless we push
 *          that responsibility to channels. Consider op rebasing case - Matrix (or code around it) can't reconstuct the
 *          state of the cell before such op - we simply do not have enough data to do so. That said, most DDSs do not have
 *          that data either, as they use LWW (Last Writer Wins) policy and simply do not track such state.
 * 2. We need to map channel names to cells (when receiving channel op while channel is not created yet). There are a
 *    number of ways to do so:
 *    - each op (in addition to channel name) could include column / row information, which could be mapped to current
 *      row & column (see SharedMatrix.processCore() and this.rows.adjustPosition() call). This would likely require
 *      exposing some SharedMatrix guts through public API.
 *    - channel name contains stable column / row IDs (guids), and each client maintains reverse mapping. This is how
 *      Loop's table implements it today - I believe first row & first column contain only metadata (no user data) -
 *      uuids for columns / rows.
 * 3. When evaluating cell value, we need to check if it has active channel associated with it. This operation should
 *    be optimized to be fast, especially for main case (no channel)
 */

const matrixId = "matrix";
const channelSummaryBlobName = "channelInfo";

interface MatrixInternalType extends MatrixExternalType {
	// This is channel ID modifier.
	// Each cell could have only one active channel, but many passive channels associated with it.
	// Every time a cell is overwritten, iteration number is bumped, creating new channel.
	// Old channel might be still around and could be returned through undo.
	iteration: number;

	// Every time channel saves its state in the cell, it records a sequence number when such change
	// was valid. The value in the cell is the truth only if there are no other changes in the channel
	// past that sequence number.
	seq: number;
}

type ICellInfo =
	| {
			value: undefined;
			channel: undefined;
			channelId: undefined;
	  }
	| {
			value: Exclude<MatrixItem<MatrixInternalType>, undefined>;
			channel: ICollabChannel | undefined;
			channelId: string;
	  };

interface IChannelTrackingInfo {
	// Sequence number of the last message for this channel.
	// Only evaluated for acked messages. I.e. if there are any local pending messages, this propertly
	// is not reflecting such messages.
	seq: number;

	// Number of local non-acked messages. Value is never negative. Positive numbers means channel is "dirty".
	pendingChangeCount: number;

	// Channel type. Used for debugging purposes only.
	// Could remove in the the future if it results in consuming too much memory / impacts snapshot sizes badly.
	type: string;
}

// If false, this channel was rooted at some point in appropriate cell, i.e. row ID, col ID & iteration
// pointed to such channel. It might be still rooted. Such channels are "real" channels, i.e. they can apply
// and send ops.
// False means it was created as non-rooted, and channel is just DeferredChannel - it can only accumulate ops
// for future use. If it becomes rooted at any future point in time (through undo/redo), it would need to transition
// into non-deferred state by being replaced with real channel (by loading base state and applying all
// accumulated ops)
/*
function isChannelDeffered(info: IChannelTrackingInfo) {
	return info.type === DeferredChannel.Type;
}
*/

/*
	To be implemented:
	- "conflict" events
	- Types that do not support collaboration (like numbers, dates)
		Right now we assume that every type is represented by channel factory, but there is no need
		for that if types are not collaborative.
	- Properly implement GC of channels (and exposure of channel info to GC)
	- hange events - changes being made by channels should result in events fired by this object.
*/

/** @internal */
export class TempCollabSpaceRuntime
	extends FluidDataStoreRuntime<ISharedMatrixEvents<MatrixExternalType>>
	implements IEfficientMatrix
{
	private matrixInternal?: SharedMatrix<MatrixInternalType>;
	private channelInfo: Record<string, IChannelTrackingInfo | undefined> = {};

	constructor(
		dataStoreContext: IFluidDataStoreContext,
		sharedObjects: Readonly<ICollabChannelFactory[]>,
		existing: boolean,
		provideEntryPoint: (runtime: IFluidDataStoreRuntime) => Promise<FluidObject>,
	) {
		const factories: IChannelFactory[] = [
			...sharedObjects,
			new SharedMatrixFactory(),
			new DeferredChannelFactory(),
		];
		const sharedObjectRegistry = new Map(factories.map((ext) => [ext.type, ext]));

		super(dataStoreContext, sharedObjectRegistry, existing, provideEntryPoint);
	}

	private criticalError(error): never {
		this.logger.sendErrorEvent({ eventName: "CollabSpaces" }, error);
		throw error;
	}

	// Called on various paths, like op processing, where channel should exists.
	private updatePendingCoutner(address: string, diff: number, allowImplicitCreation: boolean) {
		if (address === matrixId) {
			return;
		}
		const channel = this.contexts.get(address);
		if (channel === undefined) {
			if (!allowImplicitCreation) {
				// Channel has to be there, the fact that it's not here is a integrity violation!
				this.criticalError(new Error("collabSpaces: intergity violation"));
			}

			// Here are two considerations:
			// This is syncronous function, while creation of the channel is async
			// We might not be able to create a channel IF this channel is not rooted in a cell.
			// We will need to hold on to all the ops, when if/when (through undo) channel becomes
			// active again, recreated it!
			const { row, col, iteration } = this.mapChannelToCell(address);
			const currValue = this.matrix.getCell(row, col);
			if (currValue === undefined || String(currValue.iteration) !== iteration) {
				this.createCollabChannel(
					{
						value: undefined,
						type: DeferredChannel.Type,
					},
					address,
				);
			} else {
				// TBD(Pri2): It would be useful to put a factory type on every op, such that we can
				// cross-reference it against currValue.type
				this.createCollabChannel(currValue, address);
			}
		}

		// TBD(Pri2): It would be useful to put a factory type on every op, such that we can
		// cross-reference it against record.type
		const record = this.channelInfo[address];
		assert(record !== undefined, "every channel should have a record");

		record.pendingChangeCount += diff;
		assert(record.pendingChangeCount >= 0, "counter should be non-negative!");

		return record;
	}

	protected setChannelDirty(address: string): void {
		// TBD(Pri2): Need to review the structure here, and ensure that we do not
		// support channel calling this API, as we have no mechanism to take that into account.
		// Currently it is used to force summmary for a channel, but such channels
		// likely can't be used for temp collab spaces, as we could destroy them prematurely.
		// We could likely take it into account, but not clear if it's needed yet.
		super.setChannelDirty(address);
	}

	protected async applyStashedChannelChannelOp(address: string, contents: any) {
		// This operation does not change counter, at least not directly.
		// It will result in channel sending op, and that's how it will be accoutned for.
		// That said, need to ensure we have a channel allocated for it.
		this.updatePendingCoutner(address, 0, true /* allowImplicitCreation */);
		return super.applyStashedChannelChannelOp(address, contents);
	}

	protected processChannelOp(
		address: string,
		message: ISequencedDocumentMessage,
		local: boolean,
		localOpMetadata: unknown,
	) {
		// offset increase by submitChannelOp()
		const record = this.updatePendingCoutner(
			address,
			local ? -1 : 0,
			true /* allowImplicitCreation */,
		);
		if (record) {
			assert(record.seq <= message.sequenceNumber, "seq");
			record.seq = message.sequenceNumber;
		}

		super.processChannelOp(address, message, local, localOpMetadata);
	}

	protected reSubmitChannelOp(address: string, contents: any, localOpMetadata: unknown) {
		// Message was not sent, so our +1 in submitChannelOp() needs to be offset
		// DDS may chose to send any number of ops (including zero) as part of resubmit flow
		// All such ops would be properly accounted on submitChannelOp() path.
		this.updatePendingCoutner(address, -1, false /* allowImplicitCreation */);
		super.reSubmitChannelOp(address, contents, localOpMetadata);
	}

	protected submitChannelOp(address: string, contents: any, localOpMetadata: unknown) {
		this.updatePendingCoutner(address, 1, false /* allowImplicitCreation */);
		super.submitChannelOp(address, contents, localOpMetadata);
	}

	protected sendAttachChannelOp(channel: IChannel): void {
		// TBD(Pri3): review later
		// Sending op is optional (and whole system has to work correctly without such ops)
		// That said, sending it is useful for validation purposes (to validate we start with same state)
<<<<<<< HEAD
=======
		// Currently this does not work:
		// TBD(Pri1):
		// Once we add more tests and recreate
		// We will hit  0x1b6 assert in SummarizerNodeWithGC.createChild() due to us
		// creating a new node for the existing path (such node existed in the past). SummarizerNodeWithGC.deleteChild() should be properly
		// called when we get rid of context - this will also make sure that overall GC / summarization machinery
		// has proper knowledge of the state.
>>>>>>> d45b149b
		if (channel.id === matrixId) {
			super.sendAttachChannelOp(channel);
		}
	}

	public processSignal(message: any, local: boolean) {
		this.criticalError(new Error("Not supported"));
	}

	public rollback(type: string, content: any, localOpMetadata: unknown): void {
		this.criticalError(new Error("Not supported"));
	}

	public async request(request: IRequest): Promise<IResponse> {
		this.criticalError(new Error("Not supported"));
	}

	public getAttachSummary(telemetryContext?: ITelemetryContext): ISummaryTreeWithStats {
		const summary = super.getAttachSummary(telemetryContext);
		addBlobToSummary(summary, channelSummaryBlobName, JSON.stringify(this.channelInfo));
		return summary;
	}

	public async summarize(
		fullTree?: boolean,
		trackState?: boolean,
		telemetryContext?: ITelemetryContext,
	): Promise<ISummaryTreeWithStats> {
		// Do some garbage collection for channels that we do not need.
		for (const [channelId, channel] of this.contexts) {
			if (channelId !== matrixId) {
				this.saveOrDestroyChannel(
					(await channel.getChannel()) as ICollabChannel,
					false /* allowSave */,
					true /* allowDestroy */,
				);
			}
		}

		const summary = await super.summarize(fullTree, trackState, telemetryContext);
		addBlobToSummary(summary, channelSummaryBlobName, JSON.stringify(this.channelInfo));
		return summary;
	}

	protected attachRemoteChannel(
		id: string,
		sequenceNumber: number,
		attachMessage: IAttachMessage,
	) {
		if (!this.contexts.has(id)) {
			super.attachRemoteChannel(id, sequenceNumber, attachMessage);
			if (id !== matrixId) {
				this.channelCreated(id, attachMessage.type);
			}
		} else {
			// TBD(Pri2) - we should verify that initial state conveyed in this op is exactly
			// the same as the one this client started with.
		}
	}

	/**
	 * Public API
	 */

	// Should be called by data store runtime factory
	public async initialize(existing: boolean) {
		if (!existing) {
			this.matrixInternal = this.createChannel(
				matrixId,
				SharedMatrixFactory.Type,
			) as SharedMatrix;

			// Insert row/col for tracking row/col internal IDs
			this.matrixInternal.insertCols(0, 1);
			this.matrixInternal.insertRows(0, 1);

			// Ensure it will attach when this data store attaches
			this.matrixInternal.bindToContext();
		} else {
			this.matrixInternal = (await this.getChannel(matrixId)) as SharedMatrix;

			assert(this.dataStoreContext.baseSnapshot !== undefined, "loading from snasphot");
			const blobId = this.dataStoreContext.baseSnapshot.blobs[channelSummaryBlobName];
			assert(blobId !== undefined, "channelInfo not present");
			this.channelInfo = await readAndParse<Record<string, IChannelTrackingInfo>>(
				this.dataStoreContext.storage,
				blobId,
			);
		}
		this.matrix.switchSetCellPolicy();
	}

	private get matrix() {
		assert(this.matrixInternal !== undefined, "not initialized");
		return this.matrixInternal;
	}

	private async getCellInfo(rowArg: number, colArg: number): Promise<ICellInfo> {
		const row = rowArg + 1;
		const col = colArg + 1;
		const cellValue = this.matrix.getCell(row, col);
		if (cellValue === undefined) {
			return { value: undefined, channel: undefined, channelId: undefined };
		}
		const rowId = this.matrix.getCell(row, 0) as unknown as string;
		const colId = this.matrix.getCell(0, col) as unknown as string;
		const channelId = `${rowId},${colId},${cellValue.iteration}`;
		const channel = await this.contexts.get(channelId)?.getChannel();

		if (channel !== undefined) {
			assert(this.channelInfo[channelId]?.type === cellValue.type, "Types do not match");
		} else {
			assert(this.channelInfo[channelId] === undefined, "channel exists without channelInfo");
		}

		return {
			value: cellValue,
			channel: channel as ICollabChannel | undefined,
			channelId,
		};
	}

	// For test purposes only!
	public async getCellDebugInfo(
		row: number,
		col: number,
	): Promise<{ channel?: ICollabChannelCore }> {
		const result = await this.getCellInfo(row, col);
		return { channel: result.channel };
	}

	private getFactoryForValueType(type: string, onlyCollaborativeTypes: boolean) {
		// Matrix is in the list of channels, but it's "internal" type - not allowed to be used in cells.
		if (type === SharedMatrixFactory.Type) {
			return undefined;
		}
		const factory = this.sharedObjectRegistry.get(type);
		return factory as ICollabChannelFactory;
	}

	private channelCreated(channelId: string, type: string) {
		assert(this.channelInfo[channelId] === undefined, "channel is in inconsistent state");
		// New IChannelTrackingInfo is created
		this.channelInfo[channelId] = {
			// -1 here is important for couple reasons:
			// If this object is detached, we have no sequence to operate with, and any future sequences
			// should be higher than this starting point.
			// If it's attached, then any sequence below current sequence number is good and has same treatment.
			seq: -1,
			pendingChangeCount: 0,
			type,
		};
	}

	// TBD(Pri2): We need to deal with GC data. This channel might have references to other resources (like images,
	// or even other data stores.
	// Logic should follow something similar to what happens in DataStoreRuntime.process() - see call to
	// processAttachMessageGCData().
	private createCollabChannel(value: MatrixExternalType, channelId: string) {
		const factory = this.getFactoryForValueType(value.type, true /* onlyCollaborativeTypes */);
		assert(factory !== undefined, "Factory is missing for matrix type");

		const newChannel = factory.create2(this, channelId, value.value);
		this.addChannel(newChannel);

		// TBD(Pri2) - make sure it is properly attached to data store.
		// Everywhere in code we call appropriate newChannel.bindToContext(), but that's not an API on a channel interface.
		// Feels like I should call this.bindChannel(newChannel) here, but it fails - this.notBoundedChannelContextSet
		// gets cleared first and then we get back (recursion) into this.bindChannel() and hit assert.
		// this.bind(newChannel.handle) does not seem to work properly if this happens in detached container.
		// newChannel.handle.attachGraph() seems like works the best, even though it's deprecated.
		// We can add bindToContext() to ICollabChannelCore, but it feels like that should be better way to do it!
		newChannel.handle.attachGraph();
		// this.bind(newChannel.handle)
		// this.bindChannel(newChannel);

		this.channelCreated(channelId, value.type);

		return newChannel;
	}

	public async getCellChannel(row: number, col: number): Promise<ICollabChannelCore> {
		const { value, channel, channelId } = await this.getCellInfo(row, col);
		if (value === undefined) {
			throw new UsageError("Can't create channel for undefined cell");
		}
		if (channel !== undefined) {
			return channel;
		}

		return this.createCollabChannel(value, channelId);
	}

	private mapChannelToCell(channelId: string) {
		const parts = channelId.split(",");
		assert(parts.length === 3, "wrong channel ID");
		const rowId = parts[0];
		const colId = parts[1];
		const iteration = parts[2];

		// TBD(Pri0)
		// This needs to be way more efficient by building a reverse mapping and maintaining it through all operations!
		// Need to reconcile which layer does such mapping. At the moment, this is done outside of matrix - in Tablero
		// component. We should either move it here (and ideally - in compatible way, i.e. not changing document schema),
		// or move most of the channel logic to the layer that implements row/col stable IDs.

		const rowCount = this.matrix.rowCount;
		const colCount = this.matrix.colCount;

		let row;
		for (row = 1; row < rowCount; row++) {
			if ((this.matrix.getCell(row, 0) as unknown as string) === rowId) {
				break;
			}
		}
		assert(row !== rowCount, "channel not found");

		let col;
		for (col = 1; col < colCount; col++) {
			if ((this.matrix.getCell(0, col) as unknown as string) === colId) {
				break;
			}
		}
		assert(col !== colCount, "channel not found");

		return { row, col, iteration };
	}

	// Saves or destoys channel, depending on the arguments
	private saveOrDestroyChannel(
		channel: ICollabChannelCore,
		allowSave: boolean,
		allowDestroy: boolean,
	) {
		const channelId = (channel as ICollabChannel).id;

		const channelnfo = this.channelInfo[channelId];
		assert(channelnfo !== undefined, "every channel should have a record");

		// Can't do anything if there are any local changes.
		if (channelnfo.pendingChangeCount > 0) {
			return { saved: false, destroyd: false };
		}

		// Are ops flying? If not, we have no clue if channel was saved or not.
		const attached = this.visibilityState === VisibilityState.GloballyVisible;

		const refSeq = attached ? this.deltaManager.lastSequenceNumber : -1;
		assert(channelnfo.seq <= refSeq, "invalid seq number");

		const { row, col, iteration } = this.mapChannelToCell(channelId);

		let savedValue = this.matrix.getCell(row, col);

		// TBD(Pri2) - can this be optimized and assume only single client can undo such operation?
		//
		// If channel is no longer associated with a cell, can't do much!
		// We are dealing with non-rooted channel. It could be returned back to life through undo
		// It's possible that it sits on undo stack of multiple clients (imagine that both clients
		// concurrently changed type of a column - one offline, one not, and thus either of them can run
		// undo and return it back to life).
		// In the worst case, this channel will be collected by GC (though need to validate that!)
		if (savedValue === undefined || String(savedValue.iteration) !== iteration) {
			return { saved: false, destroyd: false };
		}

		assert(savedValue.seq <= refSeq, "invalid seq number");
		assert(this.channelInfo[channelId]?.type === savedValue.type, "Types differ!");

		// Note on op grouping and equal sequence numbers: There will be cases (due to reentrancy when
		// processing op batches) where ligic below could be optimized to require less saves, because
		// we would do unnessasary saves. While true, this would also requrie tracking more state in cells.
		// Given that chances of that are low, and code is correct, it's better to rely on extra saves
		// then inefficiency of managing more state.

		const saved = allowSave && (!attached || savedValue.seq <= channelnfo.seq);
		const destroyd = allowDestroy && (attached ? savedValue.seq > channelnfo.seq : saved);

		if (saved) {
			savedValue = {
				...savedValue, // value, iteration, type
				value: channel.value as string,
				seq: refSeq,
			};
			this.matrix.setCell(row, col, savedValue);
		}

		if (destroyd) {
			// Validate that actually values match!
			assert(channel.value === savedValue.value, "values are not matching!!!!");

			// Force summarizer sub-system to summarize this object and get rid of deleted channel
			this.setChannelDirty(channelId);

			// Is this safe? Anything else we need to do?
			this.contexts.delete(channelId);
			this.notBoundedChannelContextSet.delete(channelId);
			this.channelInfo[channelId] = undefined;

			// TBD(Pri2): We need to update GC data and ensure that it's accurate.
			// To some extend it's a noop event from GC perspective, and resulting data in the cell
			// represents same data, but need to double check that it's actually correct and tests
			// have proper coverage.
		}

		return { saved, destroyd };
	}

	public saveChannelState(channel: ICollabChannelCore) {
		this.saveOrDestroyChannel(channel, true /* allowSave */, false /* allowDestroy */);
	}

	public destroyCellChannel(channel: ICollabChannelCore) {
		const res = this.saveOrDestroyChannel(
			channel,
			true /* allowSave */,
			true /* allowDestroy */,
		);
		return res.destroyd;
	}

	// #region IMatrixProducer

	openMatrix(consumer: IMatrixConsumer<CollabSpaceCellType>): IMatrixReader<CollabSpaceCellType> {
		this.matrix.openMatrix(consumer);
		return this;
	}

	closeMatrix(consumer: IMatrixConsumer<CollabSpaceCellType>): void {
		this.matrix.closeMatrix(consumer);
	}

	// #endregion IMatrixProducer

	// #region IMatrixReader

	public get rowCount() {
		return this.matrix.rowCount - 1;
	}
	public get colCount() {
		return this.matrix.colCount - 1;
	}

	public getCell(row: number, col: number): CollabSpaceCellType {
		// Implementation below can't deal with async nature of getting to channels.
		this.criticalError(new Error("use getCellAsync()"));
	}

	public async getCellAsync(row: number, col: number): Promise<CollabSpaceCellType> {
		const { value, channel } = await this.getCellInfo(row, col);
		if (value === undefined) {
			return { value: undefined, type: "undefined" };
		}
		let val = value.value;
		if (channel !== undefined) {
			val = channel.value as string;
		}
		return { value: val, type: value.type };
	}

	public get matrixProducer(): IMatrixProducer<CollabSpaceCellType> {
		return this;
	}

	// #endregion IMatrixReader

	// #region IMatrixWriter

	// TBD(Pri2): Need to ensure that GC data gets updated properly.
	// We could add or remove references to various resources (like image references, or maybe even other
	// data stores), and thus it's important to ensure that GC data is updated on this workflow.
	public setCell(rowArg: number, colArg: number, value: CollabSpaceCellType) {
		const row = rowArg + 1;
		const col = colArg + 1;
		if (value === undefined) {
			this.matrix.setCell(row, col, value);
		} else {
			// Check that we will be able to create a channel for it in the future.
			if (
				this.getFactoryForValueType(value.type, false /* onlyCollaborativeTypes */) ===
				undefined
			) {
				throw new UsageError("Matrix: Unknown value type");
			}

			const currentValue = this.matrix.getCell(row, col);
			const iteration = currentValue ? currentValue.iteration + 1 : 1;
			const attached = this.visibilityState === VisibilityState.GloballyVisible;
			const seq = attached ? this.deltaManager.lastSequenceNumber : -1;
			const valueInternal = { ...value, iteration, seq };
			this.matrix.setCell(row, col, valueInternal);
		}
	}

	// #endregion IMatrixWriter

	// #region ISharedMatrix

	public insertCols(colStartArg: number, countArg: number) {
		let col = colStartArg + 1;
		let count = countArg;
		this.matrix.insertCols(col, count);
		// generate new ID for a columns
		while (count > 0) {
			count--;
			this.matrix.setCell(0, col, uuid() as unknown as MatrixInternalType);
			col++;
		}
	}

	public removeCols(colStart: number, count: number) {
		this.matrix.removeCols(colStart + 1, count);
	}

	public insertRows(rowStartArg: number, countArg: number) {
		let row = rowStartArg + 1;
		let count = countArg;
		this.matrix.insertRows(row, count);
		// generate new ID for a rows
		// generate new ID for a columns
		while (count > 0) {
			count--;
			this.matrix.setCell(row, 0, uuid() as unknown as MatrixInternalType);
			row++;
		}
	}

	public removeRows(rowStart: number, count: number) {
		this.matrix.removeRows(rowStart + 1, count);
	}

	// #endregion ISharedMatrix
}<|MERGE_RESOLUTION|>--- conflicted
+++ resolved
@@ -311,16 +311,6 @@
 		// TBD(Pri3): review later
 		// Sending op is optional (and whole system has to work correctly without such ops)
 		// That said, sending it is useful for validation purposes (to validate we start with same state)
-<<<<<<< HEAD
-=======
-		// Currently this does not work:
-		// TBD(Pri1):
-		// Once we add more tests and recreate
-		// We will hit  0x1b6 assert in SummarizerNodeWithGC.createChild() due to us
-		// creating a new node for the existing path (such node existed in the past). SummarizerNodeWithGC.deleteChild() should be properly
-		// called when we get rid of context - this will also make sure that overall GC / summarization machinery
-		// has proper knowledge of the state.
->>>>>>> d45b149b
 		if (channel.id === matrixId) {
 			super.sendAttachChannelOp(channel);
 		}
