--- conflicted
+++ resolved
@@ -53,11 +53,7 @@
     "@fluidframework/container-runtime": "^0.27.0",
     "@fluidframework/container-runtime-definitions": "^0.27.0",
     "@fluidframework/core-interfaces": "^0.27.0",
-<<<<<<< HEAD
-    "@fluidframework/protocol-definitions": "^0.1013.0",
-=======
     "@fluidframework/protocol-definitions": "^0.1013.0-0",
->>>>>>> 521d802e
     "@fluidframework/runtime-utils": "^0.27.0",
     "@fluidframework/shared-summary-block": "^0.27.0"
   },
