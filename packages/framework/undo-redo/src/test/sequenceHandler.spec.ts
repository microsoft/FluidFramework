--- conflicted
+++ resolved
@@ -3,15 +3,9 @@
  * Licensed under the MIT License.
  */
 
-<<<<<<< HEAD
 import assert from "assert";
-import { SharedString, SharedStringFactory } from "@microsoft/fluid-sequence";
-import { MockDeltaConnectionFactory, MockRuntime, MockStorage } from "@microsoft/fluid-test-runtime-utils";
-=======
-import * as assert from "assert";
 import { SharedString, SharedStringFactory } from "@fluidframework/sequence";
 import { MockDeltaConnectionFactory, MockRuntime, MockStorage } from "@fluidframework/test-runtime-utils";
->>>>>>> 179e6c92
 import { SharedSegmentSequenceUndoRedoHandler } from "../sequenceHandler";
 import { UndoRedoStackManager } from "../undoRedoStackManager";
 
