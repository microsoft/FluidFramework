--- conflicted
+++ resolved
@@ -49,26 +49,16 @@
 		"build:test:cjs": "fluid-tsc commonjs --project ./src/test/tsconfig.cjs.json",
 		"build:test:esm": "tsc --project ./src/test/tsconfig.json",
 		"check:are-the-types-wrong": "attw --pack .",
-<<<<<<< HEAD
-		"check:biome": "biome check . --formatter-enabled=true --organize-imports-enabled=true",
+		"check:biome": "biome check . --formatter-enabled=true",
 		"check:format": "npm run check:biome",
-=======
-		"check:biome": "biome check . --formatter-enabled=true",
-		"check:format": "npm run check:prettier",
->>>>>>> 3f7d56c3
 		"check:prettier": "prettier --check . --cache --ignore-path ../../../.prettierignore",
 		"check:release-tags": "api-extractor run --local --config ./api-extractor-lint.json",
 		"ci:build:docs": "api-extractor run",
 		"clean": "rimraf --glob dist lib \"*.d.ts\" \"**/*.tsbuildinfo\" \"**/*.build.log\" _api-extractor-temp nyc",
 		"eslint": "eslint --format stylish src",
 		"eslint:fix": "eslint --format stylish src --fix --fix-type problem,suggestion,layout",
-<<<<<<< HEAD
 		"format": "npm run format:biome",
-		"format:biome": "biome check . --formatter-enabled=true --organize-imports-enabled=true --apply",
-=======
-		"format": "npm run format:prettier",
 		"format:biome": "biome check . --formatter-enabled=true --apply",
->>>>>>> 3f7d56c3
 		"format:prettier": "prettier --write . --cache --ignore-path ../../../.prettierignore",
 		"lint": "fluid-build . --task lint",
 		"lint:fix": "fluid-build . --task eslint:fix --task format",
