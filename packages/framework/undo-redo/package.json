{
  "name": "@microsoft/fluid-undo-redo",
  "version": "0.13.0",
  "description": "Undo Redo",
  "repository": "microsoft/FluidFramework",
  "license": "MIT",
  "author": "Microsoft",
  "sideEffects": "false",
  "main": "dist/index.js",
  "module": "lib/index.js",
  "types": "dist/index.d.ts",
  "scripts": {
    "build": "npm run build:genver && concurrently npm:build:compile npm:tslint",
    "build:compile": "concurrently npm:tsc npm:build:esnext",
    "build:compile:min": "npm run build:compile",
    "build:docs": "api-extractor run --local",
    "build:esnext": "tsc --project ./tsconfig.esnext.json",
    "build:full": "npm run build",
    "build:full:compile": "npm run build:compile",
    "build:genver": "node node_modules/@microsoft/fluid-build-common/gen_version.js",
    "clean": "rimraf dist lib *.tsbuildinfo *.build.log",
    "eslint": "eslint --ext=ts,tsx --format stylish src",
    "eslint:fix": "eslint --ext=ts,tsx --format stylish src --fix",
    "test": "mocha --recursive dist/test --exit -r make-promises-safe",
    "test:coverage": "nyc npm test -- --reporter mocha-junit-reporter --reporter-options mochaFile=nyc/junit-report.xml",
    "tsc": "tsc",
    "tslint": "npm run eslint"
  },
  "nyc": {
    "all": true,
    "cache-dir": "nyc/.cache",
    "exclude": [
      "src/test/**/*.ts",
      "dist/test/**/*.js"
    ],
    "exclude-after-remap": false,
    "include": [
      "src/**/*.ts",
      "dist/**/*.js"
    ],
    "report-dir": "nyc/report",
    "reporter": [
      "cobertura",
      "html",
      "text"
    ],
    "temp-directory": "nyc/.nyc_output"
  },
  "dependencies": {
    "@microsoft/fluid-map": "^0.13.0",
    "@microsoft/fluid-merge-tree": "^0.13.0",
    "@microsoft/fluid-sequence": "^0.13.0"
  },
  "devDependencies": {
    "@microsoft/api-extractor": "^7.4.4",
    "@microsoft/eslint-config-fluid": "^0.13.0",
    "@microsoft/fluid-build-common": "^0.13.0",
    "@microsoft/fluid-test-runtime-utils": "^0.13.0",
    "@types/diff": "^3.5.1",
    "@types/mocha": "^5.2.5",
    "@types/random-js": "^1.0.31",
    "@types/xmldoc": "^1.1.3",
    "@typescript-eslint/eslint-plugin": "^2.9.0",
    "@typescript-eslint/parser": "^2.9.0",
    "concurrently": "^4.1.0",
    "diff": "^3.5.0",
    "eslint": "^6.7.1",
    "eslint-plugin-eslint-comments": "^3.1.2",
    "eslint-plugin-import": "^2.18.2",
    "eslint-plugin-no-null": "^1.0.2",
    "eslint-plugin-optimize-regex": "^1.1.7",
    "eslint-plugin-prefer-arrow": "^1.1.7",
    "eslint-plugin-react": "^7.16.0",
    "eslint-plugin-unicorn": "^14.0.1",
    "make-promises-safe": "^5.1.0",
    "mocha": "^5.2.0",
    "mocha-junit-reporter": "^1.18.0",
    "nyc": "^14.1.1",
    "random-js": "^1.0.8",
    "rimraf": "^2.6.2",
    "typescript": "~3.4.5",
    "xmldoc": "^1.1.2"
<<<<<<< HEAD
=======
  },
  "nyc": {
    "all": true,
    "exclude": [
      "src/test/**/*.ts",
      "dist/test/**/*.js"
    ],
    "exclude-after-remap": false,
    "include": [
      "src/**/*.ts",
      "dist/**/*.js"
    ],
    "reporter": [
      "cobertura",
      "html",
      "text"
    ],
    "temp-directory": "nyc/.nyc_output",
    "cache-dir": "nyc/.cache",
    "report-dir": "nyc/report"
>>>>>>> f8a2d6c0
  }
}<|MERGE_RESOLUTION|>--- conflicted
+++ resolved
@@ -25,26 +25,6 @@
     "test:coverage": "nyc npm test -- --reporter mocha-junit-reporter --reporter-options mochaFile=nyc/junit-report.xml",
     "tsc": "tsc",
     "tslint": "npm run eslint"
-  },
-  "nyc": {
-    "all": true,
-    "cache-dir": "nyc/.cache",
-    "exclude": [
-      "src/test/**/*.ts",
-      "dist/test/**/*.js"
-    ],
-    "exclude-after-remap": false,
-    "include": [
-      "src/**/*.ts",
-      "dist/**/*.js"
-    ],
-    "report-dir": "nyc/report",
-    "reporter": [
-      "cobertura",
-      "html",
-      "text"
-    ],
-    "temp-directory": "nyc/.nyc_output"
   },
   "dependencies": {
     "@microsoft/fluid-map": "^0.13.0",
@@ -80,8 +60,6 @@
     "rimraf": "^2.6.2",
     "typescript": "~3.4.5",
     "xmldoc": "^1.1.2"
-<<<<<<< HEAD
-=======
   },
   "nyc": {
     "all": true,
@@ -102,6 +80,5 @@
     "temp-directory": "nyc/.nyc_output",
     "cache-dir": "nyc/.cache",
     "report-dir": "nyc/report"
->>>>>>> f8a2d6c0
   }
 }