{
	"name": "@fluidframework/undo-redo",
	"version": "2.0.0-rc.5.0.0",
	"description": "Undo Redo",
	"homepage": "https://fluidframework.com",
	"repository": {
		"type": "git",
		"url": "https://github.com/microsoft/FluidFramework.git",
		"directory": "packages/framework/undo-redo"
	},
	"license": "MIT",
	"author": "Microsoft and contributors",
	"sideEffects": false,
	"type": "module",
	"exports": {
		".": {
			"import": {
				"types": "./lib/public.d.ts",
				"default": "./lib/index.js"
			},
			"require": {
				"types": "./dist/public.d.ts",
				"default": "./dist/index.js"
			}
		},
		"./internal": {
			"import": {
				"types": "./lib/index.d.ts",
				"default": "./lib/index.js"
			},
			"require": {
				"types": "./dist/index.d.ts",
				"default": "./dist/index.js"
			}
		}
	},
	"main": "lib/index.js",
	"types": "lib/public.d.ts",
	"scripts": {
		"api": "fluid-build . --task api",
		"api-extractor:commonjs": "flub generate entrypoints --outFileAlpha legacy --outDir ./dist",
		"api-extractor:esnext": "flub generate entrypoints --outFileAlpha legacy --outDir ./lib --node10TypeCompat",
		"build": "fluid-build . --task build",
		"build:commonjs": "fluid-build . --task commonjs",
		"build:compile": "fluid-build . --task compile",
		"build:docs": "api-extractor run --local",
		"build:esnext": "tsc --project ./tsconfig.json",
		"build:test": "npm run build:test:esm && npm run build:test:cjs",
		"build:test:cjs": "fluid-tsc commonjs --project ./src/test/tsconfig.cjs.json",
		"build:test:esm": "tsc --project ./src/test/tsconfig.json",
		"check:are-the-types-wrong": "attw --pack .",
		"check:prettier": "prettier --check . --cache --ignore-path ../../../.prettierignore",
		"check:release-tags": "api-extractor run --local --config ./api-extractor-lint.json",
		"ci:build:docs": "api-extractor run",
		"clean": "rimraf --glob dist lib \"*.d.ts\" \"**/*.tsbuildinfo\" \"**/*.build.log\" _api-extractor-temp nyc",
		"eslint": "eslint --format stylish src",
		"eslint:fix": "eslint --format stylish src --fix --fix-type problem,suggestion,layout",
		"format": "fluid-build --task format .",
		"format:prettier": "prettier --write . --cache --ignore-path ../../../.prettierignore",
		"lint": "fluid-build . --task lint",
		"lint:fix": "fluid-build . --task eslint:fix --task format",
		"test": "npm run test:mocha",
		"test:coverage": "c8 npm test",
		"test:mocha": "npm run test:mocha:esm && echo skipping cjs to avoid overhead - npm run test:mocha:cjs",
		"test:mocha:cjs": "mocha --recursive \"dist/test/**/*.spec.*js\" --exit",
		"test:mocha:esm": "mocha --recursive \"lib/test/**/*.spec.*js\" --exit",
		"test:mocha:verbose": "cross-env FLUID_TEST_VERBOSE=1 npm run test:mocha",
		"tsc": "fluid-tsc commonjs --project ./tsconfig.cjs.json && copyfiles -f ../../../common/build/build-common/src/cjs/package.json ./dist",
		"typetests:gen": "flub generate typetests --dir . -v --publicFallback",
		"typetests:prepare": "flub typetests --dir . --reset --previous --normalize"
	},
	"c8": {
		"all": true,
		"cache-dir": "nyc/.cache",
		"exclude": [
			"src/test/**/*.*ts",
			"dist/test/**/*.*js"
		],
		"exclude-after-remap": false,
		"include": [
			"src/**/*.*ts",
			"dist/**/*.*js"
		],
		"report-dir": "nyc/report",
		"reporter": [
			"cobertura",
			"html",
			"text"
		],
		"temp-directory": "nyc/.nyc_output"
	},
	"dependencies": {
		"@fluid-internal/client-utils": "workspace:~",
		"@fluidframework/map": "workspace:~",
		"@fluidframework/matrix": "workspace:~",
		"@fluidframework/merge-tree": "workspace:~",
		"@fluidframework/sequence": "workspace:~"
	},
	"devDependencies": {
		"@arethetypeswrong/cli": "^0.15.2",
		"@biomejs/biome": "^1.6.2",
		"@fluid-internal/mocha-test-setup": "workspace:~",
		"@fluid-tools/build-cli": "^0.39.0-264124",
		"@fluidframework/build-common": "^2.0.3",
		"@fluidframework/build-tools": "^0.39.0-264124",
		"@fluidframework/eslint-config-fluid": "^5.1.0",
		"@fluidframework/test-runtime-utils": "workspace:~",
		"@fluidframework/undo-redo-previous": "npm:@fluidframework/undo-redo@2.0.0-rc.4.0.0",
		"@microsoft/api-extractor": "^7.43.1",
		"@types/diff": "^3.5.1",
		"@types/mocha": "^9.1.1",
		"@types/node": "^18.19.0",
		"c8": "^8.0.1",
		"copyfiles": "^2.4.1",
		"cross-env": "^7.0.3",
		"diff": "^3.5.0",
		"eslint": "~8.55.0",
		"mocha": "^10.2.0",
		"mocha-json-output-reporter": "^2.0.1",
		"mocha-multi-reporters": "^1.5.1",
		"moment": "^2.21.0",
		"prettier": "~3.0.3",
		"rimraf": "^4.4.0",
		"typescript": "~5.3.3"
	},
	"typeValidation": {
		"broken": {
			"ClassDeclaration_SharedSegmentSequenceRevertible": {
<<<<<<< HEAD
				"forwardCompat": false
=======
				"backCompat": false
>>>>>>> f9f4917a
			}
		}
	}
}<|MERGE_RESOLUTION|>--- conflicted
+++ resolved
@@ -126,11 +126,7 @@
 	"typeValidation": {
 		"broken": {
 			"ClassDeclaration_SharedSegmentSequenceRevertible": {
-<<<<<<< HEAD
-				"forwardCompat": false
-=======
 				"backCompat": false
->>>>>>> f9f4917a
 			}
 		}
 	}
