{
	"name": "@fluidframework/undo-redo",
	"version": "2.0.0-internal.3.3.0",
	"description": "Undo Redo",
	"homepage": "https://fluidframework.com",
	"repository": {
		"type": "git",
		"url": "https://github.com/microsoft/FluidFramework.git",
		"directory": "packages/framework/undo-redo"
	},
	"license": "MIT",
	"author": "Microsoft and contributors",
	"sideEffects": false,
	"main": "dist/index.js",
	"module": "lib/index.js",
	"types": "dist/index.d.ts",
	"scripts": {
		"build": "npm run build:genver && concurrently npm:build:compile npm:lint && npm run build:docs",
		"build:commonjs": "npm run tsc && npm run typetests:gen && npm run build:test",
		"build:compile": "concurrently npm:build:commonjs npm:build:esnext",
		"build:docs": "api-extractor run --local --typescript-compiler-folder ../../../node_modules/typescript && copyfiles -u 1 ./_api-extractor-temp/doc-models/* ../../../_api-extractor-temp/",
		"build:esnext": "tsc --project ./tsconfig.esnext.json",
		"build:full": "npm run build",
		"build:full:compile": "npm run build:compile",
		"build:genver": "gen-version",
		"build:test": "tsc --project ./src/test/tsconfig.json",
		"ci:build:docs": "api-extractor run --typescript-compiler-folder ../../../node_modules/typescript && copyfiles -u 1 ./_api-extractor-temp/* ../../../_api-extractor-temp/",
		"clean": "rimraf dist lib *.tsbuildinfo *.build.log",
		"eslint": "eslint --format stylish src",
		"eslint:fix": "eslint --format stylish src --fix --fix-type problem,suggestion,layout",
		"format": "npm run prettier:fix",
		"lint": "npm run prettier && npm run eslint",
		"lint:fix": "npm run prettier:fix && npm run eslint:fix",
		"prettier": "prettier --check . --ignore-path ../../../.prettierignore",
		"prettier:fix": "prettier --write . --ignore-path ../../../.prettierignore",
		"test": "npm run test:mocha",
		"test:coverage": "nyc npm test -- --reporter xunit --reporter-option output=nyc/junit-report.xml",
		"test:mocha": "mocha --ignore 'dist/test/types/*' --recursive dist/test --exit -r node_modules/@fluidframework/mocha-test-setup --unhandled-rejections=strict",
		"test:mocha:verbose": "cross-env FLUID_TEST_VERBOSE=1 npm run test:mocha",
		"tsc": "tsc",
		"typetests:gen": "fluid-type-test-generator",
		"typetests:prepare": "flub generate typetests --prepare --dir . --pin"
	},
	"nyc": {
		"all": true,
		"cache-dir": "nyc/.cache",
		"exclude": [
			"src/test/**/*.ts",
			"dist/test/**/*.js"
		],
		"exclude-after-remap": false,
		"include": [
			"src/**/*.ts",
			"dist/**/*.js"
		],
		"report-dir": "nyc/report",
		"reporter": [
			"cobertura",
			"html",
			"text"
		],
		"temp-directory": "nyc/.nyc_output"
	},
	"dependencies": {
		"@fluidframework/map": ">=2.0.0-internal.3.3.0 <2.0.0-internal.4.0.0",
		"@fluidframework/matrix": ">=2.0.0-internal.3.3.0 <2.0.0-internal.4.0.0",
		"@fluidframework/merge-tree": ">=2.0.0-internal.3.3.0 <2.0.0-internal.4.0.0",
		"@fluidframework/sequence": ">=2.0.0-internal.3.3.0 <2.0.0-internal.4.0.0",
		"events": "^3.1.0"
	},
	"devDependencies": {
		"@fluid-tools/build-cli": "0.11.0-135362",
		"@fluidframework/build-common": "^1.1.0",
		"@fluidframework/build-tools": "0.11.0-135362",
		"@fluidframework/eslint-config-fluid": "^2.0.0",
		"@fluidframework/mocha-test-setup": ">=2.0.0-internal.3.3.0 <2.0.0-internal.4.0.0",
		"@fluidframework/test-runtime-utils": ">=2.0.0-internal.3.3.0 <2.0.0-internal.4.0.0",
		"@fluidframework/undo-redo-previous": "npm:@fluidframework/undo-redo@2.0.0-internal.3.2.0",
		"@microsoft/api-extractor": "^7.22.2",
		"@rushstack/eslint-config": "^2.5.1",
		"@types/diff": "^3.5.1",
		"@types/events": "^3.0.0",
		"@types/mocha": "^9.1.1",
		"@types/node": "^14.18.36",
		"@types/random-js": "^1.0.31",
		"concurrently": "^6.2.0",
		"copyfiles": "^2.4.1",
		"cross-env": "^7.0.2",
		"diff": "^3.5.0",
		"eslint": "~8.6.0",
		"mocha": "^10.0.0",
		"nyc": "^15.0.0",
		"prettier": "~2.6.2",
		"random-js": "^1.0.8",
		"rimraf": "^2.6.2",
		"typescript": "~4.5.5"
	},
	"typeValidation": {
<<<<<<< HEAD
		"version": "2.0.0-internal.3.2.0",
		"previousVersionStyle": "~previousMinor",
		"baselineRange": ">=2.0.0-internal.3.1.0 <2.0.0-internal.3.2.0",
		"baselineVersion": "2.0.0-internal.3.1.0",
		"broken": {
			"ClassDeclaration_SharedSegmentSequenceRevertible": {
				"forwardCompat": false
			}
		}
=======
		"broken": {}
>>>>>>> 6d6f828b
	}
}<|MERGE_RESOLUTION|>--- conflicted
+++ resolved
@@ -96,18 +96,6 @@
 		"typescript": "~4.5.5"
 	},
 	"typeValidation": {
-<<<<<<< HEAD
-		"version": "2.0.0-internal.3.2.0",
-		"previousVersionStyle": "~previousMinor",
-		"baselineRange": ">=2.0.0-internal.3.1.0 <2.0.0-internal.3.2.0",
-		"baselineVersion": "2.0.0-internal.3.1.0",
-		"broken": {
-			"ClassDeclaration_SharedSegmentSequenceRevertible": {
-				"forwardCompat": false
-			}
-		}
-=======
 		"broken": {}
->>>>>>> 6d6f828b
 	}
 }