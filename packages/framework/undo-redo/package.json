--- conflicted
+++ resolved
@@ -1,10 +1,6 @@
 {
   "name": "@fluidframework/undo-redo",
-<<<<<<< HEAD
-  "version": "0.46.0",
-=======
   "version": "0.47.0",
->>>>>>> 538c370c
   "description": "Undo Redo",
   "homepage": "https://fluidframework.com",
   "repository": "https://github.com/microsoft/FluidFramework",
@@ -59,28 +55,16 @@
     "temp-directory": "nyc/.nyc_output"
   },
   "dependencies": {
-<<<<<<< HEAD
-    "@fluidframework/map": "^0.46.0",
-    "@fluidframework/matrix": "^0.46.0",
-    "@fluidframework/merge-tree": "^0.46.0",
-    "@fluidframework/sequence": "^0.46.0"
-=======
     "@fluidframework/map": "^0.47.0",
     "@fluidframework/matrix": "^0.47.0",
     "@fluidframework/merge-tree": "^0.47.0",
     "@fluidframework/sequence": "^0.47.0"
->>>>>>> 538c370c
   },
   "devDependencies": {
     "@fluidframework/build-common": "^0.22.0",
     "@fluidframework/eslint-config-fluid": "^0.23.0",
-<<<<<<< HEAD
-    "@fluidframework/mocha-test-setup": "^0.46.0",
-    "@fluidframework/test-runtime-utils": "^0.46.0",
-=======
     "@fluidframework/mocha-test-setup": "^0.47.0",
     "@fluidframework/test-runtime-utils": "^0.47.0",
->>>>>>> 538c370c
     "@microsoft/api-extractor": "^7.16.1",
     "@types/diff": "^3.5.1",
     "@types/mocha": "^8.2.2",
