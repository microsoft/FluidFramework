/*!
 * Copyright (c) Microsoft Corporation. All rights reserved.
 * Licensed under the MIT License.
 */

<<<<<<< HEAD
import { IComponent } from "@microsoft/fluid-component-core-interfaces";
import { IComponentHTMLView, IComponentHTMLVisual } from "@microsoft/fluid-view-interfaces";
import React from "react";
=======
import { IComponent } from "@fluidframework/component-core-interfaces";
import { IComponentHTMLView, IComponentHTMLVisual } from "@fluidframework/view-interfaces";
import * as React from "react";
>>>>>>> 179e6c92

export interface IEmbeddedComponentProps {
    component: IComponent;
}

/**
 * Abstracts rendering of components as a React component.  Supports React elements, as well as
 * components that implement IComponentReactViewable, IComponentHTMLView, or IComponentHTMLVisual.
 *
 * If the component is none of these, we render nothing.
 */
export class ReactViewAdapter extends React.Component<IEmbeddedComponentProps> {
    public static canAdapt(component: IComponent) {
        return (
            React.isValidElement(component)
            || component.IComponentReactViewable !== undefined
            || component.IComponentHTMLView !== undefined
            || component.IComponentHTMLVisual !== undefined
        );
    }

    private readonly element: JSX.Element;

    constructor(props: IEmbeddedComponentProps) {
        super(props);

        if (React.isValidElement(this.props.component)) {
            this.element = this.props.component;
            return;
        }

        const reactViewable = this.props.component.IComponentReactViewable;
        if (reactViewable !== undefined) {
            this.element = reactViewable.createJSXElement();
            return;
        }

        const htmlView = this.props.component.IComponentHTMLView;
        if (htmlView !== undefined) {
            this.element = <HTMLViewEmbeddedComponent component={htmlView} />;
            return;
        }

        const htmlVisual = this.props.component.IComponentHTMLVisual;
        if (htmlVisual !== undefined) {
            this.element = <HTMLVisualEmbeddedComponent component={htmlVisual} />;
            return;
        }

        this.element = <></>;
    }

    public render() {
        return this.element;
    }
}

interface IHTMLViewProps {
    component: IComponentHTMLView;
}

/**
 * Embeds a Fluid Component that supports IComponentHTMLView
 */
class HTMLViewEmbeddedComponent extends React.Component<IHTMLViewProps, { }> {
    private readonly ref: React.RefObject<HTMLDivElement>;

    constructor(props: IHTMLViewProps) {
        super(props);

        this.ref = React.createRef<HTMLDivElement>();
    }

    public async componentDidMount() {
        // eslint-disable-next-line no-null/no-null
        if (this.ref.current !== null) {
            this.props.component.render(this.ref.current);
        }
    }

    public render() {
        return <div ref={this.ref}></div>;
    }
}

interface IHTMLVisualProps {
    component: IComponentHTMLVisual;
}

/**
 * Embeds a Fluid Component that supports IComponentHTMLVisual
 */
class HTMLVisualEmbeddedComponent extends React.Component<IHTMLVisualProps, { }> {
    private readonly ref: React.RefObject<HTMLDivElement>;

    constructor(props: IHTMLVisualProps) {
        super(props);

        this.ref = React.createRef<HTMLDivElement>();
    }

    public async componentDidMount() {
        // eslint-disable-next-line no-null/no-null
        if (this.ref.current !== null) {
            const view = this.props.component.addView();
            view.render(this.ref.current);
        }
    }

    public render() {
        return <div ref={this.ref}></div>;
    }
}<|MERGE_RESOLUTION|>--- conflicted
+++ resolved
@@ -3,15 +3,9 @@
  * Licensed under the MIT License.
  */
 
-<<<<<<< HEAD
-import { IComponent } from "@microsoft/fluid-component-core-interfaces";
-import { IComponentHTMLView, IComponentHTMLVisual } from "@microsoft/fluid-view-interfaces";
-import React from "react";
-=======
 import { IComponent } from "@fluidframework/component-core-interfaces";
 import { IComponentHTMLView, IComponentHTMLVisual } from "@fluidframework/view-interfaces";
-import * as React from "react";
->>>>>>> 179e6c92
+import React from "react";
 
 export interface IEmbeddedComponentProps {
     component: IComponent;
