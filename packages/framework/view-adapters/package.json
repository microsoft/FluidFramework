{
  "name": "@fluidframework/view-adapters",
  "version": "2.0.0-internal.2.3.0",
  "description": "View adapters for rendering views of alternate or unknown UI frameworks",
  "homepage": "https://fluidframework.com",
  "repository": {
    "type": "git",
    "url": "https://github.com/microsoft/FluidFramework.git",
    "directory": "packages/framework/view-adapters"
  },
  "license": "MIT",
  "author": "Microsoft and contributors",
  "sideEffects": false,
  "main": "dist/index.js",
  "module": "lib/index.js",
  "types": "dist/index.d.ts",
  "scripts": {
    "build": "concurrently npm:build:compile npm:lint && npm run build:docs",
    "build:compile": "concurrently npm:tsc npm:build:esnext",
    "build:docs": "api-extractor run --local --typescript-compiler-folder ../../../node_modules/typescript && copyfiles -u 1 ./_api-extractor-temp/doc-models/* ../../../_api-extractor-temp/",
    "build:esnext": "tsc --project ./tsconfig.esnext.json",
    "build:full": "npm run build",
    "build:full:compile": "npm run build:compile",
    "ci:build:docs": "api-extractor run --typescript-compiler-folder ../../../node_modules/typescript && copyfiles -u 1 ./_api-extractor-temp/* ../../../_api-extractor-temp/",
    "clean": "rimraf dist lib *.tsbuildinfo *.build.log",
    "eslint": "eslint --format stylish src",
    "eslint:fix": "eslint --format stylish src --fix --fix-type problem,suggestion,layout",
    "format": "npm run prettier:fix",
    "lint": "npm run eslint",
    "lint:fix": "npm run eslint:fix",
    "prettier": "prettier --check . --ignore-path ../../../.prettierignore",
    "prettier:fix": "prettier --write . --ignore-path ../../../.prettierignore",
    "tsc": "tsc"
  },
  "dependencies": {
    "@fluidframework/core-interfaces": ">=2.0.0-internal.2.3.0 <2.0.0-internal.3.0.0",
    "@fluidframework/view-interfaces": ">=2.0.0-internal.2.3.0 <2.0.0-internal.3.0.0",
    "react": "^17.0.1",
    "react-dom": "^17.0.1"
  },
  "devDependencies": {
<<<<<<< HEAD
    "@fluid-tools/build-cli": "^0.6.0-110879",
=======
    "@fluid-tools/build-cli": "^0.7.0",
>>>>>>> e365bdb3
    "@fluidframework/build-common": "^1.1.0",
    "@fluidframework/eslint-config-fluid": "^2.0.0",
    "@fluidframework/view-adapters-previous": "npm:@fluidframework/view-adapters@2.0.0-internal.2.2.0",
    "@microsoft/api-extractor": "^7.22.2",
    "@rushstack/eslint-config": "^2.5.1",
    "@types/react": "^17.0.1",
    "concurrently": "^6.2.0",
    "copyfiles": "^2.4.1",
    "eslint": "~8.6.0",
    "prettier": "~2.6.2",
    "rimraf": "^2.6.2",
    "typescript": "~4.5.5"
  },
  "typeValidation": {
    "version": "2.0.0-internal.2.3.0",
    "baselineRange": ">=2.0.0-internal.2.2.0 <2.0.0-internal.2.3.0",
    "baselineVersion": "2.0.0-internal.2.2.0",
    "broken": {}
  }
}<|MERGE_RESOLUTION|>--- conflicted
+++ resolved
@@ -39,11 +39,7 @@
     "react-dom": "^17.0.1"
   },
   "devDependencies": {
-<<<<<<< HEAD
-    "@fluid-tools/build-cli": "^0.6.0-110879",
-=======
     "@fluid-tools/build-cli": "^0.7.0",
->>>>>>> e365bdb3
     "@fluidframework/build-common": "^1.1.0",
     "@fluidframework/eslint-config-fluid": "^2.0.0",
     "@fluidframework/view-adapters-previous": "npm:@fluidframework/view-adapters@2.0.0-internal.2.2.0",
