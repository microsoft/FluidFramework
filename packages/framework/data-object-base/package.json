{
  "name": "@fluidframework/data-object-base",
  "version": "0.59.2000",
  "description": "Data object base for synchronously and lazily loaded object scenarios",
  "homepage": "https://fluidframework.com",
  "repository": {
    "type": "git",
    "url": "https://github.com/microsoft/FluidFramework.git",
    "directory": "packages/framework/data-object-base"
  },
  "license": "MIT",
  "author": "Microsoft and contributors",
  "sideEffects": false,
  "main": "dist/index.js",
  "module": "lib/index.js",
  "types": "dist/index.d.ts",
  "files": [
    "dist/**/*",
    "lib/**/*",
    "es5/**/*"
  ],
  "scripts": {
<<<<<<< HEAD
    "build": "concurrently yarn:build:compile yarn:lint",
    "build:compile": "concurrently yarn:tsc yarn:build:es5 yarn:build:esnext",
    "build:docs": "api-extractor run --local && copyfiles -u 1 ./_api-extractor-temp/doc-models/* ../../../_api-extractor-temp/",
=======
    "build": "concurrently npm:build:compile npm:lint && npm run build:docs",
    "build:compile": "npm run tsc && npm run build:test && npm run build:es5 && npm run build:esnext",
    "build:docs": "api-extractor run --local --typescript-compiler-folder ../../../node_modules/typescript && copyfiles -u 1 ./_api-extractor-temp/doc-models/* ../../../_api-extractor-temp/",
>>>>>>> 9ed3dc11
    "build:es5": "tsc --project ./tsconfig.es5.json",
    "build:esnext": "tsc --project ./tsconfig.esnext.json",
    "build:full": "yarn run build",
    "build:full:compile": "yarn run build:compile",
    "ci:build:docs": "api-extractor run && copyfiles -u 1 ./_api-extractor-temp/* ../../../_api-extractor-temp/",
    "clean": "rimraf dist lib es5 *.tsbuildinfo *.build.log",
    "eslint": "eslint --format stylish src",
    "eslint:fix": "eslint --format stylish src --fix --fix-type problem,suggestion,layout",
    "lint": "yarn run eslint",
    "lint:fix": "yarn run eslint:fix",
    "tsc": "tsc",
    "tsfmt": "tsfmt --verify",
    "tsfmt:fix": "tsfmt --replace"
  },
  "nyc": {
    "all": true,
    "cache-dir": "nyc/.cache",
    "exclude": [
      "src/test/**/*.ts",
      "dist/test/**/*.js"
    ],
    "exclude-after-remap": false,
    "include": [
      "src/**/*.ts",
      "dist/**/*.js"
    ],
    "report-dir": "nyc/report",
    "reporter": [
      "cobertura",
      "html",
      "text"
    ],
    "temp-directory": "nyc/.nyc_output"
  },
  "dependencies": {
    "@fluidframework/common-definitions": "^0.20.1",
    "@fluidframework/common-utils": "^0.32.1",
    "@fluidframework/container-definitions": "^0.48.1000-0",
    "@fluidframework/container-runtime": "^0.59.2000",
    "@fluidframework/core-interfaces": "^0.43.1000-0",
    "@fluidframework/datastore": "^0.59.2000",
    "@fluidframework/datastore-definitions": "^0.59.2000",
    "@fluidframework/request-handler": "^0.59.2000",
    "@fluidframework/runtime-definitions": "^0.59.2000",
    "@fluidframework/runtime-utils": "^0.59.2000",
    "@fluidframework/shared-object-base": "^0.59.2000"
  },
  "devDependencies": {
    "@fluidframework/build-common": "^0.23.0",
    "@fluidframework/data-object-base-previous": "npm:@fluidframework/data-object-base@^0.58.0",
    "@fluidframework/eslint-config-fluid": "^0.28.1000-61189",
    "@fluidframework/mocha-test-setup": "^0.59.2000",
    "@microsoft/api-extractor": "^7.16.1",
    "@rushstack/eslint-config": "^2.5.1",
    "@types/mocha": "^8.2.2",
    "@types/node": "^14.18.0",
    "@typescript-eslint/eslint-plugin": "~5.9.0",
    "@typescript-eslint/parser": "~5.9.0",
    "concurrently": "^6.2.0",
    "copyfiles": "^2.1.0",
    "eslint": "~8.6.0",
    "eslint-plugin-editorconfig": "~3.2.0",
    "eslint-plugin-eslint-comments": "~3.2.0",
    "eslint-plugin-import": "~2.25.4",
    "eslint-plugin-no-null": "~1.0.2",
    "eslint-plugin-react": "~7.28.0",
    "eslint-plugin-unicorn": "~40.0.0",
    "mocha": "^8.4.0",
    "nyc": "^15.0.0",
    "rimraf": "^2.6.2",
    "typescript": "~4.1.3",
    "typescript-formatter": "7.1.0"
  },
  "module:es5": "es5/index.js",
  "typeValidation": {
    "version": "0.59.1000",
    "broken": {}
  }
}<|MERGE_RESOLUTION|>--- conflicted
+++ resolved
@@ -20,15 +20,9 @@
     "es5/**/*"
   ],
   "scripts": {
-<<<<<<< HEAD
-    "build": "concurrently yarn:build:compile yarn:lint",
-    "build:compile": "concurrently yarn:tsc yarn:build:es5 yarn:build:esnext",
-    "build:docs": "api-extractor run --local && copyfiles -u 1 ./_api-extractor-temp/doc-models/* ../../../_api-extractor-temp/",
-=======
     "build": "concurrently npm:build:compile npm:lint && npm run build:docs",
     "build:compile": "npm run tsc && npm run build:test && npm run build:es5 && npm run build:esnext",
     "build:docs": "api-extractor run --local --typescript-compiler-folder ../../../node_modules/typescript && copyfiles -u 1 ./_api-extractor-temp/doc-models/* ../../../_api-extractor-temp/",
->>>>>>> 9ed3dc11
     "build:es5": "tsc --project ./tsconfig.es5.json",
     "build:esnext": "tsc --project ./tsconfig.esnext.json",
     "build:full": "yarn run build",
