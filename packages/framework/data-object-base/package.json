{
<<<<<<< HEAD
	"name": "@fluid-experimental/data-object-base",
	"version": "2.0.0-rc.1.0.0",
=======
	"name": "@fluidframework/data-object-base",
	"version": "2.0.0-rc.2.0.0",
>>>>>>> 10f69396
	"description": "Data object base for synchronously and lazily loaded object scenarios",
	"homepage": "https://fluidframework.com",
	"repository": {
		"type": "git",
		"url": "https://github.com/microsoft/FluidFramework.git",
		"directory": "packages/framework/data-object-base"
	},
	"license": "MIT",
	"author": "Microsoft and contributors",
	"sideEffects": false,
	"exports": {
		".": {
			"import": {
				"types": "./lib/index.d.mts",
				"default": "./lib/index.mjs"
			},
			"require": {
				"types": "./dist/index.d.ts",
				"default": "./dist/index.js"
			}
		},
		"./alpha": {
			"import": {
				"types": "./lib/data-object-base-alpha.d.mts",
				"default": "./lib/index.mjs"
			},
			"require": {
				"types": "./dist/data-object-base-alpha.d.ts",
				"default": "./dist/index.js"
			}
		},
		"./beta": {
			"import": {
				"types": "./lib/data-object-base-beta.d.mts",
				"default": "./lib/index.mjs"
			},
			"require": {
				"types": "./dist/data-object-base-beta.d.ts",
				"default": "./dist/index.js"
			}
		},
		"./internal": {
			"import": {
				"types": "./lib/index.d.mts",
				"default": "./lib/index.mjs"
			},
			"require": {
				"types": "./dist/index.d.ts",
				"default": "./dist/index.js"
			}
		},
		"./public": {
			"import": {
				"types": "./lib/data-object-base-public.d.mts",
				"default": "./lib/index.mjs"
			},
			"require": {
				"types": "./dist/data-object-base-public.d.ts",
				"default": "./dist/index.js"
			}
		}
	},
	"main": "dist/index.js",
	"module": "lib/index.mjs",
	"types": "dist/index.d.ts",
	"files": [
		"dist/**/*",
		"!dist/test/**",
		"lib/**/*",
		"es5/**/*"
	],
	"scripts": {
		"api": "fluid-build . --task api",
		"api-extractor:commonjs": "api-extractor run --local",
		"api-extractor:esnext": "api-extractor run --config ./api-extractor-esm.json",
		"build": "fluid-build . --task build",
		"build:compile": "fluid-build . --task compile",
		"build:docs": "fluid-build . --task api",
		"build:esnext": "tsc-multi --config ../../../common/build/build-common/tsc-multi.esm.json",
		"build:test": "tsc --project ./src/test/tsconfig.json",
		"check:are-the-types-wrong": "attw --pack . --entrypoints .",
		"check:release-tags": "api-extractor run --local --config ./api-extractor-lint.json",
		"ci:build:docs": "api-extractor run",
		"clean": "rimraf --glob dist lib es5 \"**/*.tsbuildinfo\" \"**/*.build.log\" _api-extractor-temp",
		"eslint": "eslint --format stylish src",
		"eslint:fix": "eslint --format stylish src --fix --fix-type problem,suggestion,layout",
		"format": "npm run prettier:fix",
		"lint": "npm run prettier && npm run check:release-tags && npm run eslint",
		"lint:fix": "npm run prettier:fix && npm run eslint:fix",
		"prettier": "prettier --check . --cache --ignore-path ../../../.prettierignore",
		"prettier:fix": "prettier --write . --cache --ignore-path ../../../.prettierignore",
		"tsc": "tsc",
		"typetests:gen": "fluid-type-test-generator",
		"typetests:prepare": "flub typetests --dir . --reset --previous --normalize"
	},
	"dependencies": {
		"@fluid-internal/client-utils": "workspace:~",
		"@fluidframework/container-definitions": "workspace:~",
		"@fluidframework/container-runtime": "workspace:~",
		"@fluidframework/container-runtime-definitions": "workspace:~",
		"@fluidframework/core-interfaces": "workspace:~",
		"@fluidframework/core-utils": "workspace:~",
		"@fluidframework/datastore": "workspace:~",
		"@fluidframework/datastore-definitions": "workspace:~",
		"@fluidframework/request-handler": "workspace:~",
		"@fluidframework/runtime-definitions": "workspace:~",
		"@fluidframework/runtime-utils": "workspace:~",
		"@fluidframework/shared-object-base": "workspace:~"
	},
	"devDependencies": {
		"@arethetypeswrong/cli": "^0.13.3",
		"@fluid-tools/build-cli": "^0.29.0",
		"@fluidframework/build-common": "^2.0.3",
		"@fluidframework/build-tools": "^0.29.0",
		"@fluidframework/eslint-config-fluid": "^3.3.0",
		"@microsoft/api-extractor": "^7.39.1",
		"@types/node": "^18.19.0",
		"copyfiles": "^2.4.1",
		"eslint": "~8.50.0",
		"prettier": "~3.0.3",
		"rimraf": "^4.4.0",
		"tsc-multi": "^1.1.0",
		"typescript": "~5.1.6"
	},
	"fluidBuild": {
		"tasks": {
			"build:docs": {
				"dependsOn": [
					"...",
					"api-extractor:commonjs",
					"api-extractor:esnext"
				],
				"script": false
			}
		}
	},
	"typeValidation": {
		"disabled": true,
		"broken": {}
	}
}<|MERGE_RESOLUTION|>--- conflicted
+++ resolved
@@ -1,11 +1,6 @@
 {
-<<<<<<< HEAD
 	"name": "@fluid-experimental/data-object-base",
-	"version": "2.0.0-rc.1.0.0",
-=======
-	"name": "@fluidframework/data-object-base",
 	"version": "2.0.0-rc.2.0.0",
->>>>>>> 10f69396
 	"description": "Data object base for synchronously and lazily loaded object scenarios",
 	"homepage": "https://fluidframework.com",
 	"repository": {
