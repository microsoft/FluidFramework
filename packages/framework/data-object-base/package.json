--- conflicted
+++ resolved
@@ -26,12 +26,7 @@
 	},
 	"main": "lib/index.js",
 	"types": "lib/index.d.ts",
-	"files": [
-		"dist/**/*",
-		"!dist/test/**",
-		"lib/**/*",
-		"es5/**/*"
-	],
+	"files": ["dist/**/*", "!dist/test/**", "lib/**/*", "es5/**/*"],
 	"scripts": {
 		"build": "fluid-build . --task build",
 		"build:compile": "fluid-build . --task compile",
@@ -42,22 +37,14 @@
 		"build:test:esm": "tsc --project ./src/test/tsconfig.json",
 		"check:are-the-types-wrong": "attw --pack .",
 		"check:biome": "biome check . --formatter-enabled=true",
-<<<<<<< HEAD
 		"check:format": "npm run check:biome",
-=======
-		"check:format": "npm run check:prettier",
->>>>>>> 6d9b7891
 		"check:prettier": "prettier --check . --cache --ignore-path ../../../.prettierignore",
 		"check:release-tags": "api-extractor run --local --config ./api-extractor-lint.json",
 		"ci:build:docs": "api-extractor run",
 		"clean": "rimraf --glob dist lib es5 \"**/*.tsbuildinfo\" \"**/*.build.log\" _api-extractor-temp",
 		"eslint": "eslint --format stylish src",
 		"eslint:fix": "eslint --format stylish src --fix --fix-type problem,suggestion,layout",
-<<<<<<< HEAD
 		"format": "npm run format:biome",
-=======
-		"format": "npm run format:prettier",
->>>>>>> 6d9b7891
 		"format:biome": "biome check . --formatter-enabled=true --apply",
 		"format:prettier": "prettier --write . --cache --ignore-path ../../../.prettierignore",
 		"lint": "fluid-build . --task lint",
