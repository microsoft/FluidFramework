{
  "name": "@fluidframework/data-object-base",
  "version": "0.36.0",
  "description": "Data object base for synchronously and lazily loaded object scenarios",
  "homepage": "https://fluidframework.com",
  "repository": "https://github.com/microsoft/FluidFramework",
  "license": "MIT",
  "author": "Microsoft",
  "sideEffects": false,
  "main": "dist/index.js",
  "module": "lib/index.js",
  "types": "dist/index.d.ts",
  "files": [
    "dist/**/*",
    "lib/**/*",
    "es5/**/*"
  ],
  "scripts": {
    "build": "concurrently npm:build:compile npm:lint",
    "build:compile": "concurrently npm:tsc npm:build:es5 npm:build:esnext",
    "build:docs": "api-extractor run --local && copyfiles -u 1 ./_api-extractor-temp/doc-models/* ../../../_api-extractor-temp/",
    "build:es5": "tsc --project ./tsconfig.es5.json",
    "build:esnext": "tsc --project ./tsconfig.esnext.json",
    "build:full": "npm run build",
    "build:full:compile": "npm run build:compile",
    "clean": "rimraf dist lib es5 *.tsbuildinfo *.build.log",
    "eslint": "eslint --format stylish src",
    "eslint:fix": "eslint --format stylish src --fix",
    "lint": "npm run eslint",
    "lint:fix": "npm run eslint:fix",
    "tsc": "tsc",
    "tsfmt": "tsfmt --verify",
    "tsfmt:fix": "tsfmt --replace"
  },
  "nyc": {
    "all": true,
    "cache-dir": "nyc/.cache",
    "exclude": [
      "src/test/**/*.ts",
      "dist/test/**/*.js"
    ],
    "exclude-after-remap": false,
    "include": [
      "src/**/*.ts",
      "dist/**/*.js"
    ],
    "report-dir": "nyc/report",
    "reporter": [
      "cobertura",
      "html",
      "text"
    ],
    "temp-directory": "nyc/.nyc_output"
  },
  "dependencies": {
    "@fluidframework/common-definitions": "^0.19.1",
    "@fluidframework/common-utils": "^0.27.0",
    "@fluidframework/container-definitions": "^0.36.0",
    "@fluidframework/container-runtime": "^0.36.0",
    "@fluidframework/core-interfaces": "^0.36.0",
    "@fluidframework/datastore": "^0.36.0",
    "@fluidframework/datastore-definitions": "^0.36.0",
    "@fluidframework/request-handler": "^0.36.0",
    "@fluidframework/runtime-definitions": "^0.36.0",
    "@fluidframework/runtime-utils": "^0.36.0",
    "@fluidframework/shared-object-base": "^0.36.0"
  },
  "devDependencies": {
    "@fluidframework/build-common": "^0.20.0-0",
    "@fluidframework/eslint-config-fluid": "^0.23.0-0",
<<<<<<< HEAD
    "@fluidframework/mocha-test-setup": "^0.35.0",
    "@microsoft/api-extractor": "^7.13.1",
=======
    "@fluidframework/mocha-test-setup": "^0.36.0",
    "@microsoft/api-extractor": "^7.7.2",
>>>>>>> 6de8c705
    "@types/mocha": "^5.2.5",
    "@types/node": "^10.17.24",
    "@typescript-eslint/eslint-plugin": "~4.14.0",
    "@typescript-eslint/parser": "~4.14.0",
    "concurrently": "^5.2.0",
    "copyfiles": "^2.1.0",
    "eslint": "~7.18.0",
    "eslint-plugin-eslint-comments": "~3.2.0",
    "eslint-plugin-import": "~2.22.1",
    "eslint-plugin-no-null": "~1.0.2",
    "eslint-plugin-prefer-arrow": "~1.2.2",
    "eslint-plugin-react": "~7.22.0",
    "eslint-plugin-unicorn": "~26.0.1",
    "mocha": "^8.1.1",
    "mocha-junit-reporter": "^1.18.0",
    "nyc": "^15.0.0",
    "rimraf": "^2.6.2",
    "typescript": "~4.1.3",
    "typescript-formatter": "7.1.0"
  },
  "module:es5": "es5/index.js"
}<|MERGE_RESOLUTION|>--- conflicted
+++ resolved
@@ -68,13 +68,8 @@
   "devDependencies": {
     "@fluidframework/build-common": "^0.20.0-0",
     "@fluidframework/eslint-config-fluid": "^0.23.0-0",
-<<<<<<< HEAD
-    "@fluidframework/mocha-test-setup": "^0.35.0",
+    "@fluidframework/mocha-test-setup": "^0.36.0",
     "@microsoft/api-extractor": "^7.13.1",
-=======
-    "@fluidframework/mocha-test-setup": "^0.36.0",
-    "@microsoft/api-extractor": "^7.7.2",
->>>>>>> 6de8c705
     "@types/mocha": "^5.2.5",
     "@types/node": "^10.17.24",
     "@typescript-eslint/eslint-plugin": "~4.14.0",
