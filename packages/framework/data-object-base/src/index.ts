/*!
 * Copyright (c) Microsoft Corporation and contributors. All rights reserved.
 * Licensed under the MIT License.
 */

/**
 * The view interfaces provide a generic way for objects to expose their
 * rendering capabilities to consumers.
 *
 * @packageDocumentation
 */

<<<<<<< HEAD
export { LazyLoadedDataObject } from "./lazyLoadedDataObject.js";
export { LazyLoadedDataObjectFactory } from "./lazyLoadedDataObjectFactory.js";
export { RuntimeFactory, type RuntimeFactoryProps } from "./runtimeFactory.js";
=======
export { RuntimeFactory, type RuntimeFactoryProps } from "./runtimeFactory";
>>>>>>> 3bde9fc0
<|MERGE_RESOLUTION|>--- conflicted
+++ resolved
@@ -10,10 +10,4 @@
  * @packageDocumentation
  */
 
-<<<<<<< HEAD
-export { LazyLoadedDataObject } from "./lazyLoadedDataObject.js";
-export { LazyLoadedDataObjectFactory } from "./lazyLoadedDataObjectFactory.js";
-export { RuntimeFactory, type RuntimeFactoryProps } from "./runtimeFactory.js";
-=======
-export { RuntimeFactory, type RuntimeFactoryProps } from "./runtimeFactory";
->>>>>>> 3bde9fc0
+export { RuntimeFactory, type RuntimeFactoryProps } from "./runtimeFactory.js";