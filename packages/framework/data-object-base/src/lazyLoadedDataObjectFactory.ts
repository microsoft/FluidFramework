--- conflicted
+++ resolved
@@ -4,12 +4,7 @@
  */
 
 import { IRequest } from "@fluidframework/core-interfaces";
-<<<<<<< HEAD
-import { FluidDataStoreRuntime, ISharedObjectRegistry } from "@fluidframework/datastore";
-=======
 import { ISharedObjectRegistry, mixinRequestHandler } from "@fluidframework/datastore";
-import { FluidDataStoreRegistry } from "@fluidframework/container-runtime";
->>>>>>> d8fa61cb
 import {
     IFluidDataStoreContext,
     IFluidDataStoreFactory,
