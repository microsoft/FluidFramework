--- conflicted
+++ resolved
@@ -26,11 +26,7 @@
 		 *
 		 * "inclusive" mode means all logs are NOT SENT by default and only the events that match at least one or more specified filters WILL be sent (included).
 		 *
-<<<<<<< HEAD
 		 * "exclusive" mode means all logs ARE SENT by default and only the events that match at least one or more specified filters WILL NOT be sent (excluded).
-=======
-		 * "exclusive" mode means all logs ARE SENT by default and only the events that match specified filters will not be sent (excluded).
->>>>>>> f6d9fc96
 		 */
 		mode: "inclusive" | "exclusive";
 		/**
