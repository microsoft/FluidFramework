--- conflicted
+++ resolved
@@ -96,11 +96,7 @@
 		"@fluid-internal/mocha-test-setup": "workspace:~",
 		"@fluid-tools/build-cli": "^0.46.0",
 		"@fluidframework/build-common": "^2.0.3",
-<<<<<<< HEAD
-		"@fluidframework/build-tools": "^0.44.0",
-=======
 		"@fluidframework/build-tools": "^0.46.0",
->>>>>>> 709f085c
 		"@microsoft/api-extractor": "7.47.8",
 		"@types/mocha": "^9.1.1",
 		"@types/node": "^18.19.0",
