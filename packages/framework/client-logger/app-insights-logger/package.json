--- conflicted
+++ resolved
@@ -104,11 +104,7 @@
 		"concurrently": "^8.2.1",
 		"copyfiles": "^2.4.1",
 		"cross-env": "^7.0.3",
-<<<<<<< HEAD
-		"eslint": "~8.57.0",
-=======
 		"eslint": "~8.57.1",
->>>>>>> 95d9a0a5
 		"eslint-config-prettier": "~10.1.8",
 		"eslint-plugin-jest": "~27.4.2",
 		"eslint-plugin-react": "~7.33.2",
