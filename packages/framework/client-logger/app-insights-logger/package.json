--- conflicted
+++ resolved
@@ -107,14 +107,9 @@
 		"eslint": "~8.57.1",
 		"eslint-config-prettier": "~10.1.8",
 		"eslint-plugin-jest": "~27.4.2",
-<<<<<<< HEAD
 		"eslint-plugin-react": "~7.35.0",
 		"eslint-plugin-react-hooks": "~7.0.1",
-=======
-		"eslint-plugin-react": "~7.33.2",
-		"eslint-plugin-react-hooks": "~5.2.0",
 		"jiti": "^2.6.1",
->>>>>>> f85c24ed
 		"mocha": "^10.8.2",
 		"rimraf": "^4.4.0",
 		"sinon": "^18.0.1",
