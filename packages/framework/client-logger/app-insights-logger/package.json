--- conflicted
+++ resolved
@@ -110,13 +110,8 @@
 		"eslint-plugin-react": "~7.37.5",
 		"eslint-plugin-react-hooks": "~7.0.1",
 		"jiti": "^2.6.1",
-<<<<<<< HEAD
-		"mocha": "^11.7.5",
-		"rimraf": "^4.4.0",
-=======
 		"mocha": "^10.8.2",
 		"rimraf": "^6.1.2",
->>>>>>> 43b5e633
 		"sinon": "^18.0.1",
 		"tslib": "^1.10.0",
 		"typescript": "~5.4.5"
