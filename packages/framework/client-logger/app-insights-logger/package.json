--- conflicted
+++ resolved
@@ -110,11 +110,7 @@
 		"eslint-plugin-react": "~7.37.5",
 		"eslint-plugin-react-hooks": "~7.0.1",
 		"jiti": "^2.6.1",
-<<<<<<< HEAD
-		"mocha": "^11.7.5",
-=======
 		"mocha": "^10.8.2",
->>>>>>> d7daa26a
 		"rimraf": "^6.1.2",
 		"sinon": "^18.0.1",
 		"tslib": "^1.10.0",
