--- conflicted
+++ resolved
@@ -50,17 +50,10 @@
 		"@types/sinon": "^7.0.13",
 		"copyfiles": "^2.4.1",
 		"cross-env": "^7.0.3",
-<<<<<<< HEAD
 		"eslint": "~8.50.0",
 		"eslint-config-prettier": "~9.0.0",
-		"eslint-plugin-jest": "~27.4.0",
+		"eslint-plugin-jest": "~27.4.2",
 		"eslint-plugin-react": "~7.33.2",
-=======
-		"eslint": "~8.6.0",
-		"eslint-config-prettier": "~9.0.0",
-		"eslint-plugin-jest": "~27.1.5",
-		"eslint-plugin-react": "~7.28.0",
->>>>>>> 54d3fdc2
 		"eslint-plugin-react-hooks": "~4.6.0",
 		"mocha": "^10.2.0",
 		"prettier": "~3.0.3",
