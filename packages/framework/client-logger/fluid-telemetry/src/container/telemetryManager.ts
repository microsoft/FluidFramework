--- conflicted
+++ resolved
@@ -58,12 +58,8 @@
 	 */
 	private setupHeartbeatTelemetryEmission(): void {
 		setInterval(() => {
-<<<<<<< HEAD
-			if ((this.container.connectionState as ConnectionState) === ConnectionState.Connected) {
-=======
 			// eslint-disable-next-line @typescript-eslint/no-unsafe-enum-comparison
 			if (this.container.connectionState === ConnectionState.Connected) {
->>>>>>> cd731744
 				const telemetry = this.telemetryProducer.produceHeartbeatTelemetry();
 				for (const consumer of this.telemetryConsumers) {
 					consumer.consume(telemetry);
