/*!
 * Copyright (c) Microsoft Corporation and contributors. All rights reserved.
 * Licensed under the MIT License.
 */

/* eslint-disable @typescript-eslint/no-non-null-assertion */
import { strict as assert } from "assert";
import {
	AttachState,
	IContainerContext,
	ICriticalContainerError,
} from "@fluidframework/container-definitions";
import {
	MockLogger,
	sessionStorageConfigProvider,
	ConfigTypes,
} from "@fluidframework/telemetry-utils";
import { IDocumentStorageService } from "@fluidframework/driver-definitions";
import { MockDeltaManager, MockQuorumClients } from "@fluidframework/test-runtime-utils";
import { FluidObject } from "@fluidframework/core-interfaces";
import {
	ISequencedDocumentMessage,
	ISnapshotTree,
	SummaryType,
} from "@fluidframework/protocol-definitions";
import {
	createRuntimeAttributor,
	enableOnNewFileKey,
	IProvideRuntimeAttributor,
	mixinAttributor,
} from "../mixinAttributor";
import { Attributor } from "../attributor";
import { makeLZ4Encoder } from "../lz4Encoder";
import { AttributorSerializer, chain, deltaEncoder } from "../encoders";
import { makeMockAudience } from "./utils";

type Mutable<T> = {
	-readonly [P in keyof T]: T[P];
};

describe("mixinAttributor", () => {
	const clientId = "mock client id";
	const getMockContext = (): Partial<IContainerContext> => {
		return {
			audience: makeMockAudience([clientId]),
			attachState: AttachState.Attached,
			deltaManager: new MockDeltaManager(),
			quorum: new MockQuorumClients(),
			taggedLogger: new MockLogger(),
			clientDetails: { capabilities: { interactive: true } },
			closeFn: (error?: ICriticalContainerError): void => {
				if (error) {
					// eslint-disable-next-line @typescript-eslint/no-throw-literal
					throw error;
				}
			},
			options: {},
			updateDirtyContainerState: (_dirty: boolean) => {},
			getLoadedFromVersion: () => undefined,
		};
	};

	const getScope = (): FluidObject<IProvideRuntimeAttributor> => ({
		IRuntimeAttributor: createRuntimeAttributor(),
	});

	const oldRawConfig = sessionStorageConfigProvider.value.getRawConfig;
	let injectedSettings: Record<string, ConfigTypes> = {};

	before(() => {
		sessionStorageConfigProvider.value.getRawConfig = (name) => injectedSettings[name];
	});

	afterEach(() => {
		injectedSettings = {};
	});

	after(() => {
		sessionStorageConfigProvider.value.getRawConfig = oldRawConfig;
	});

	const setEnableOnNew = (val: boolean) => {
		injectedSettings[enableOnNewFileKey] = val;
	};

	const AttributingContainerRuntime = mixinAttributor();

	it("Attributes ops", async () => {
		setEnableOnNew(true);
		const context = getMockContext() as IContainerContext;
		const containerRuntime = await AttributingContainerRuntime.loadRuntime({
			context,
			registryEntries: [],
			containerScope: getScope(),
<<<<<<< HEAD
			provideEntryPoint: async () => ({
				myProp: "myValue",
			}),
=======
			provideEntryPoint: async () => ({}),
>>>>>>> 07deef4f
			existing: false,
		});

		const maybeProvidesAttributor: FluidObject<IProvideRuntimeAttributor> =
			containerRuntime.scope;
		assert(maybeProvidesAttributor.IRuntimeAttributor !== undefined);
		const runtimeAttribution = maybeProvidesAttributor.IRuntimeAttributor;

		const op: Partial<ISequencedDocumentMessage> = {
			type: "op",
			sequenceNumber: 7,
			clientId,
			timestamp: 1006,
		};

		(context.deltaManager as MockDeltaManager).emit("op", op);

		assert.deepEqual(runtimeAttribution.get({ type: "op", seq: op.sequenceNumber! }), {
			timestamp: op.timestamp,
			user: context.audience?.getMember(op.clientId!)?.user,
		});
	});

	it("includes attribution association data in the summary tree", async () => {
		setEnableOnNew(true);
		const context = getMockContext() as IContainerContext;
		const containerRuntime = await AttributingContainerRuntime.loadRuntime({
			context,
			registryEntries: [],
			containerScope: getScope(),
<<<<<<< HEAD
			provideEntryPoint: async () => ({
				myProp: "myValue",
			}),
=======
			provideEntryPoint: async () => ({}),
>>>>>>> 07deef4f
			existing: false,
		});

		const op: Partial<ISequencedDocumentMessage> = {
			type: "op",
			sequenceNumber: 7,
			clientId,
			timestamp: 1006,
		};

		(context.deltaManager as MockDeltaManager).emit("op", op);
		const { summary } = await containerRuntime.summarize({
			fullTree: true,
			trackState: false,
			runGC: false,
		});

		const { ".attributor": attributor } = summary.tree;
		assert(
			attributor !== undefined && attributor.type === SummaryType.Tree,
			"summary should contain attributor data",
		);
		const opAttributorBlob = attributor.tree.op;
		assert(
			opAttributorBlob.type === SummaryType.Blob &&
				typeof opAttributorBlob.content === "string",
		);
		const decoder = chain(
			new AttributorSerializer((entries) => new Attributor(entries), deltaEncoder),
			makeLZ4Encoder(),
		);
		const decoded = decoder.decode(opAttributorBlob.content);
		assert.deepEqual(decoded.getAttributionInfo(op.sequenceNumber!), {
			timestamp: op.timestamp,
			user: context.audience?.getMember(op.clientId!)?.user,
		});
	});

	it("repopulates attribution association data using the summary tree", async () => {
		const op: Partial<ISequencedDocumentMessage> = {
			sequenceNumber: 7,
			clientId,
			timestamp: 1006,
		};

		const encoder = chain(
			new AttributorSerializer((entries) => new Attributor(entries), deltaEncoder),
			makeLZ4Encoder(),
		);
		const context = getMockContext() as Mutable<IContainerContext>;
		const sampleAttributor = new Attributor([
			[
				op.sequenceNumber!,
				{ timestamp: op.timestamp!, user: context.audience!.getMember(op.clientId!)!.user },
			],
		]);

		const opAttributorBlobId = "mock attributor blob id";
		const mockStorage: IDocumentStorageService = {
			readBlob: async (blobId: string) => {
				assert(blobId === opAttributorBlobId);
				return encoder.encode(sampleAttributor);
			},
		} as unknown as IDocumentStorageService;
		const snapshot: ISnapshotTree = {
			blobs: {},
			trees: {
				".attributor": {
					blobs: { op: opAttributorBlobId },
					trees: {},
				},
			},
		};
		context.baseSnapshot = snapshot;
		context.storage = mockStorage;
		const containerRuntime = await AttributingContainerRuntime.loadRuntime({
			context,
			registryEntries: [],
			containerScope: getScope(),
<<<<<<< HEAD
			provideEntryPoint: async () => ({
				myProp: "myValue",
			}),
=======
			provideEntryPoint: async () => ({}),
>>>>>>> 07deef4f
			existing: false,
		});

		const maybeProvidesAttributor: FluidObject<IProvideRuntimeAttributor> =
			containerRuntime.scope;
		assert(maybeProvidesAttributor.IRuntimeAttributor !== undefined);
		const runtimeAttribution = maybeProvidesAttributor.IRuntimeAttributor;

		assert.deepEqual(runtimeAttribution.get({ type: "op", seq: op.sequenceNumber! }), {
			timestamp: op.timestamp,
			user: context.audience?.getMember(op.clientId!)?.user,
		});
	});

	describe("Doesn't summarize attributor", () => {
		const testCases: { getContext: () => IContainerContext; testName: string }[] = [
			{
				testName: "for existing documents that had no attributor",
				getContext: () => {
					setEnableOnNew(true);
					const context = getMockContext() as Mutable<IContainerContext>;
					const snapshot: ISnapshotTree = {
						blobs: {},
						trees: {},
					};
					context.baseSnapshot = snapshot;
					return context;
				},
			},
			{
				testName: `for new documents with ${enableOnNewFileKey} unset`,
				getContext: () => {
					return getMockContext() as IContainerContext;
				},
			},
			{
				testName: `for new documents with ${enableOnNewFileKey} set to false`,
				getContext: () => {
					setEnableOnNew(false);
					const context = getMockContext() as Mutable<IContainerContext>;
					const snapshot: ISnapshotTree = {
						blobs: {},
						trees: {},
					};
					context.baseSnapshot = snapshot;
					return context;
				},
			},
		];

		for (const { getContext, testName } of testCases) {
			it(testName, async () => {
				const context = getContext();
				const containerRuntime = await AttributingContainerRuntime.loadRuntime({
					context,
					registryEntries: [],
					containerScope: getScope(),
<<<<<<< HEAD
					provideEntryPoint: async () => ({
						myProp: "myValue",
					}),
=======
					provideEntryPoint: async () => ({}),
>>>>>>> 07deef4f
					existing: false,
				});

				const maybeProvidesAttributor: FluidObject<IProvideRuntimeAttributor> =
					containerRuntime.scope;
				assert(maybeProvidesAttributor.IRuntimeAttributor !== undefined);

				const { summary } = await containerRuntime.summarize({
					fullTree: true,
					trackState: false,
					runGC: false,
				});
				assert(summary.tree[".attributor"] === undefined);
			});
		}
	});
});

/* eslint-enable @typescript-eslint/no-non-null-assertion */<|MERGE_RESOLUTION|>--- conflicted
+++ resolved
@@ -92,13 +92,7 @@
 			context,
 			registryEntries: [],
 			containerScope: getScope(),
-<<<<<<< HEAD
-			provideEntryPoint: async () => ({
-				myProp: "myValue",
-			}),
-=======
 			provideEntryPoint: async () => ({}),
->>>>>>> 07deef4f
 			existing: false,
 		});
 
@@ -129,13 +123,7 @@
 			context,
 			registryEntries: [],
 			containerScope: getScope(),
-<<<<<<< HEAD
-			provideEntryPoint: async () => ({
-				myProp: "myValue",
-			}),
-=======
 			provideEntryPoint: async () => ({}),
->>>>>>> 07deef4f
 			existing: false,
 		});
 
@@ -215,13 +203,7 @@
 			context,
 			registryEntries: [],
 			containerScope: getScope(),
-<<<<<<< HEAD
-			provideEntryPoint: async () => ({
-				myProp: "myValue",
-			}),
-=======
 			provideEntryPoint: async () => ({}),
->>>>>>> 07deef4f
 			existing: false,
 		});
 
@@ -279,13 +261,7 @@
 					context,
 					registryEntries: [],
 					containerScope: getScope(),
-<<<<<<< HEAD
-					provideEntryPoint: async () => ({
-						myProp: "myValue",
-					}),
-=======
 					provideEntryPoint: async () => ({}),
->>>>>>> 07deef4f
 					existing: false,
 				});
 
