/*!
 * Copyright (c) Microsoft Corporation and contributors. All rights reserved.
 * Licensed under the MIT License.
 */

import { strict as assert } from "node:assert";
import { mkdirSync, readFileSync, readdirSync, writeFileSync } from "node:fs";
import * as path from "node:path";

import {
	type AcceptanceCondition,
	type BaseFuzzTestState,
	type Generator,
	type IRandom,
	type Reducer,
	chain,
	createWeightedGenerator,
	done,
	generatorFromArray,
	interleave,
	makeRandom,
	performFuzzActions,
	take,
} from "@fluid-private/stochastic-test-utils";
import type {
	Jsonable,
	IFluidDataStoreRuntime,
	IChannelServices,
} from "@fluidframework/datastore-definitions/internal";
import {
	type ISummaryTree,
	SummaryType,
	type IQuorumClients,
	type ISequencedClient,
} from "@fluidframework/driver-definitions";
import type { ISequencedDocumentMessage } from "@fluidframework/driver-definitions/internal";
import { createInsertOnlyAttributionPolicy } from "@fluidframework/merge-tree/internal";
import { toDeltaManagerInternal } from "@fluidframework/runtime-utils/internal";
import { SharedString } from "@fluidframework/sequence/internal";
import {
	MockContainerRuntimeFactoryForReconnection,
	type MockContainerRuntimeForReconnection,
	MockFluidDataStoreRuntime,
	MockStorage,
	MockQuorumClients,
} from "@fluidframework/test-runtime-utils/internal";

import { type IAttributor, OpStreamAttributor } from "../../attributor.js";
import {
	AttributorSerializer,
	type Encoder,
	chain as chainEncoders,
	deltaEncoder,
} from "../../encoders.js";
import { makeLZ4Encoder } from "../../lz4Encoder.js";

import { _dirname } from "./dirname.cjs";

function makeMockQuorum(clientIds: string[]): IQuorumClients {
	const clients = new Map<string, ISequencedClient>();
	for (const [index, clientId] of clientIds.entries()) {
		// eslint-disable-next-line unicorn/prefer-code-point
		const stringId = String.fromCharCode(index + 65);
		const name = stringId.repeat(10);
		const userId = `${name}@microsoft.com`;
		const email = userId;
		const user = {
			id: userId,
			name,
			email,
		};
		clients.set(clientId, {
			client: {
				mode: "write",
				details: { capabilities: { interactive: true } },
				permission: [],
				user,
				scopes: [],
			},
			sequenceNumber: 0,
		});
	}
	return new MockQuorumClients(...clients.entries());
}

type PropertySet = Record<string, unknown>;

interface Client {
	sharedString: SharedString;
	containerRuntime: MockContainerRuntimeForReconnection;
}

interface FuzzTestState extends BaseFuzzTestState {
	containerRuntimeFactory: MockContainerRuntimeFactoryForReconnection;
	clients: Client[];
	// Note: eventually each client will have an Attributor. While design/implementation is in flux, this test suite
	// just stores a singleton attributor for the purposes of assessing its size.
	attributor?: IAttributor;
	serializer?: Encoder<IAttributor, string>;
}

interface ClientSpec {
	stringId: string;
}

interface RangeSpec {
	start: number;
	end: number;
}

interface AddText extends ClientSpec {
	type: "addText";
	index: number;
	content: string;
	props?: PropertySet;
}

interface RemoveRange extends ClientSpec, RangeSpec {
	type: "removeRange";
}

interface AnnotateRange extends ClientSpec, RangeSpec {
	type: "annotateRange";
	properties: PropertySet;
}

interface Synchronize {
	type: "synchronize";
}

type TextOperation = AddText | RemoveRange | AnnotateRange;

type Operation = TextOperation | Synchronize;

interface OperationGenerationConfig {
	/**
	 * Maximum length of the SharedString (locally) before no further AddText operations are generated.
	 * Note due to concurrency, during test execution the actual length of the string may exceed this.
	 */
	maxStringLength?: number;
	/**
	 * Maximum number of intervals (locally) before no further AddInterval operations are generated.
	 * Note due to concurrency, during test execution the actual number of intervals may exceed this.
	 */
	maxIntervals?: number;
	maxInsertLength?: number;
	propertyNamePool?: string[];
	validateInterval?: number;
}

const defaultOptions: Required<OperationGenerationConfig> = {
	maxStringLength: 1000,
	maxIntervals: 100,
	maxInsertLength: 10,
	propertyNamePool: ["prop1", "prop2", "prop3"],
	validateInterval: 100,
};

function makeOperationGenerator(
	optionsParam?: OperationGenerationConfig,
): Generator<Operation, FuzzTestState> {
	const options = { ...defaultOptions, ...optionsParam };
	type ClientOpState = FuzzTestState & { sharedString: SharedString };

	// All subsequent helper functions are generators; note that they don't actually apply any operations.
	function startPosition({ random, sharedString }: ClientOpState): number {
		return random.integer(0, Math.max(0, sharedString.getLength() - 1));
	}

	function exclusiveRange(state: ClientOpState): RangeSpec {
		const start = startPosition(state);
		const end = state.random.integer(start + 1, state.sharedString.getLength());
		return { start, end };
	}

	function propertySet(state: ClientOpState): PropertySet {
		const propNamesShuffled = [...options.propertyNamePool];
		state.random.shuffle(propNamesShuffled);
		const propsToChange = propNamesShuffled.slice(
			0,
			state.random.integer(1, propNamesShuffled.length),
		);
		const propSet: PropertySet = {};
		for (const name of propsToChange) {
			propSet[name] = state.random.string(5);
		}
		return propSet;
	}

	function addText(state: ClientOpState): AddText {
		const { random, sharedString } = state;
		return {
			type: "addText",
			index: random.integer(0, sharedString.getLength()),
			content: random.string(random.integer(0, options.maxInsertLength)),
			stringId: sharedString.id,
			props: random.bool(0.1) ? propertySet(state) : undefined,
		};
	}

	function removeRange(state: ClientOpState): RemoveRange {
		return { type: "removeRange", ...exclusiveRange(state), stringId: state.sharedString.id };
	}

	function annotateRange(state: ClientOpState): AnnotateRange {
		return {
			type: "annotateRange",
			...exclusiveRange(state),
			properties: propertySet(state),
			stringId: state.sharedString.id,
		};
	}

	const lengthSatisfies =
		(criteria: (length: number) => boolean): AcceptanceCondition<ClientOpState> =>
		({ sharedString }) =>
			criteria(sharedString.getLength());
	const hasNonzeroLength = lengthSatisfies((length) => length > 0);
	const isShorterThanMaxLength = lengthSatisfies((length) => length < options.maxStringLength);

	const clientBaseOperationGenerator = createWeightedGenerator<Operation, ClientOpState>([
		[addText, 6, isShorterThanMaxLength],
		[removeRange, 2, hasNonzeroLength],
		[annotateRange, 1, hasNonzeroLength],
	]);

	const clientOperationGenerator = (state: FuzzTestState): Operation | typeof done =>
		clientBaseOperationGenerator({
			...state,
			sharedString: state.random.pick(state.clients).sharedString,
		});

	return interleave(
		clientOperationGenerator,
		() => ({ type: "synchronize" }),
		options.validateInterval,
	);
}

function createSharedString(
	random: IRandom,
	generator: Generator<Operation, FuzzTestState>,
	makeSerializer?: (runtime: IFluidDataStoreRuntime) => Encoder<IAttributor, string>,
): FuzzTestState {
	const numClients = 3;
	const clientIds = Array.from({ length: numClients }, () => random.uuid4());
	const quorum = makeMockQuorum(clientIds);
	const containerRuntimeFactory = new MockContainerRuntimeFactoryForReconnection();
	let attributor: IAttributor | undefined;
	let serializer: Encoder<IAttributor, string> | undefined;
	const initialState: FuzzTestState = {
		clients: clientIds.map((clientId, index) => {
			const dataStoreRuntime = new MockFluidDataStoreRuntime({
				clientId,
				registry: [SharedString.getFactory()],
			});
			dataStoreRuntime.options = {
				attribution: {
					track: makeSerializer !== undefined,
					policyFactory: createInsertOnlyAttributionPolicy,
				},
			};
			const deltaManager = dataStoreRuntime.deltaManagerInternal;
			const sharedString = SharedString.create(
				dataStoreRuntime, // eslint-disable-next-line unicorn/prefer-code-point
				String.fromCharCode(index + 65),
			);

			if (index === 0 && makeSerializer !== undefined) {
				attributor = new OpStreamAttributor(deltaManager, quorum);
				serializer = makeSerializer(dataStoreRuntime);
				// DeltaManager mock doesn't have high fidelity but attribution requires DataStoreRuntime implements
				// quorum / op emission.
				let opIndex = 0;
				sharedString.on("op", (message) => {
					opIndex++;
					message.timestamp = getTimestamp(opIndex);
					deltaManager.emit("op", message);
				});
				dataStoreRuntime.getQuorum = (): IQuorumClients => quorum;
			}

			const containerRuntime =
				containerRuntimeFactory.createContainerRuntime(dataStoreRuntime);
			const services: IChannelServices = {
				deltaConnection: dataStoreRuntime.createDeltaConnection(),
				objectStorage: new MockStorage(),
			};

			sharedString.initializeLocal();
			sharedString.connect(services);
			return { containerRuntime, sharedString };
		}),
		containerRuntimeFactory,
		random,
	};
	initialState.attributor = attributor;
	initialState.serializer = serializer;

	// Small wrapper to avoid having to return the same state repeatedly; all operations in this suite mutate.
	// Also a reasonable point to inject logging of incremental state.
	const statefully =
		<T>(
			statefulReducer: (state: FuzzTestState, operation: T) => void,
		): Reducer<T, FuzzTestState> =>
		(state, operation) => {
			statefulReducer(state, operation);
			return state;
		};

	return performFuzzActions(
		generator,
		{
			addText: statefully(({ clients }, { stringId, index, content, props }) => {
				const { sharedString } = clients.find((c) => c.sharedString.id === stringId) ?? {};
				assert(sharedString);
				sharedString.insertText(index, content, props);
			}),
			removeRange: statefully(({ clients }, { stringId, start, end }) => {
				const { sharedString } = clients.find((c) => c.sharedString.id === stringId) ?? {};
				assert(sharedString);
				sharedString.removeRange(start, end);
			}),
			annotateRange: statefully(({ clients }, { stringId, properties, start, end }) => {
				const { sharedString } = clients.find((c) => c.sharedString.id === stringId) ?? {};
				assert(sharedString);
				sharedString.annotateRange(start, end, properties);
			}),
			synchronize: statefully((state) => {
				state.containerRuntimeFactory.processAllMessages();
			}),
		},
		initialState,
	);
}

const directory = path.join(_dirname, "../../../src/test/attribution/documents");

interface TestPaths {
	directory: string;
	operations: string;
}

function getDocumentPaths(docName: string): TestPaths {
	mkdirSync(path.join(directory, docName), { recursive: true });
	return {
		directory: path.join(directory, docName),
		operations: path.join(directory, docName, "operations.json"),
	};
}

function getDocuments(): string[] {
	return readdirSync(directory).filter((name) => name !== "README.md");
}

// Format a number separating 3 digits by comma
const formatNumber = (num: number): string =>
	num.toString().replace(/\B(?=(\d{3})+(?!\d))/g, ",");

function spyOnOperations(baseGenerator: Generator<Operation, FuzzTestState>): {
	generator: Generator<Operation, FuzzTestState>;
	operations: Operation[];
} {
	const operations: Operation[] = [];
	const generator = (state: FuzzTestState): Operation | typeof done => {
		const operation = baseGenerator(state);
		if (operation !== done) {
			operations.push(operation);
		}
		return operation;
	};
	return { operations, generator };
}

/**
 * Type constraint for types that are likely deserializable from JSON or have a custom
 * alternate type.
 */
type JsonDeserializedTypeWith<T> =
	// eslint-disable-next-line @rushstack/no-new-null
	| null
	| boolean
	| number
	| string
	| T
	| { [P in string]: JsonDeserializedTypeWith<T> }
	| JsonDeserializedTypeWith<T>[];

type NonSymbolWithDefinedNonFunctionPropertyOf<T extends object> = Exclude<
	{
<<<<<<< HEAD
		// eslint-disable-next-line @typescript-eslint/no-unsafe-function-type
=======
		// eslint-disable-next-line @typescript-eslint/no-unsafe-function-type, @typescript-eslint/ban-types
>>>>>>> ac042dd0
		[K in keyof T]: undefined extends T[K] ? never : T[K] extends Function ? never : K;
	}[keyof T],
	undefined | symbol
>;
type NonSymbolWithUndefinedNonFunctionPropertyOf<T extends object> = Exclude<
	{
<<<<<<< HEAD
		// eslint-disable-next-line @typescript-eslint/no-unsafe-function-type
=======
		// eslint-disable-next-line @typescript-eslint/no-unsafe-function-type, @typescript-eslint/ban-types
>>>>>>> ac042dd0
		[K in keyof T]: undefined extends T[K] ? (T[K] extends Function ? never : K) : never;
	}[keyof T],
	undefined | symbol
>;

/* eslint-disable @rushstack/no-new-null, @typescript-eslint/no-unsafe-function-type -- the type below needs to accept null and
  Function; the lint disable is here so as not to interfere with the inline comments explaining what the type does and
  how it works. */
/**
 * Used to constrain a type `T` to types that are deserializable from JSON.
 *
 * When used as a filter to inferred generic `T`, a compile-time error can be
 * produced trying to assign `JsonDeserialized<T>` to `T`.
 *
 * Deserialized JSON never contains `undefined` values, so properties with
 * `undefined` values become optional. If the original property was not already
 * optional, then compilation of assignment will fail.
 *
 * Similarly, function valued properties are removed.
 */
type JsonDeserialized<T, TReplaced = never> = /* test for 'any' */ boolean extends (
	T extends never
		? true
		: false
)
	? /* 'any' => */ JsonDeserializedTypeWith<TReplaced>
	: /* test for 'unknown' */ unknown extends T
		? /* 'unknown' => */ JsonDeserializedTypeWith<TReplaced>
		: /* test for Jsonable primitive types */ T extends
					| null
					| boolean
					| number
					| string
					| TReplaced
			? /* primitive types => */ T
			: /* test for not a function */ Extract<T, Function> extends never
				? /* not a function => test for object */ T extends object
					? /* object => test for array */ T extends (infer E)[]
						? /* array => */ JsonDeserialized<E, TReplaced>[]
						: /* property bag => */
							/* properties with symbol keys or function values are removed */
							{
								/* properties with defined values are recursed */
								[K in NonSymbolWithDefinedNonFunctionPropertyOf<T>]: JsonDeserialized<
									T[K],
									TReplaced
								>;
							} & {
								/* properties that may have undefined values are optional */
								[K in NonSymbolWithUndefinedNonFunctionPropertyOf<T>]?: JsonDeserialized<
									T[K],
									TReplaced
								>;
							}
					: /* not an object => */ never
				: /* function => */ never;
/* eslint-enable @rushstack/no-new-null, @typescript-eslint/no-unsafe-function-type */

function readJson<T>(filepath: string): JsonDeserialized<T> {
	return JSON.parse(readFileSync(filepath, { encoding: "utf8" })) as JsonDeserialized<T>;
}

function writeJson<T>(filepath: string, content: Jsonable<T>): void {
	writeFileSync(filepath, JSON.stringify(content, undefined, 4), { encoding: "utf8" });
}

const validateInterval = 10;

function getTimestamp(opIndex: number): number {
	// This is an arbitrary start point of the same magnitude as current data.
	// Wed Oct 12 2022 11:40:00 GMT-0700
	const baseDate = 1665600000000;
	return baseDate + Math.floor(opIndex / 10) * 5000;
}

function embedAttributionInProps(operations: Operation[]): Operation[] {
	return operations.map((operation, index) => {
		if (operation.type === "addText") {
			const name = operation.stringId.repeat(10);
			const id = `${name}@contoso.com`;
			const email = id;
			const props = {
				attribution: {
					id,
					name,
					email,
					timestamp: getTimestamp(index),
				},
			};
			return {
				...operation,
				props,
			};
		} else {
			return operation;
		}
	});
}

// ISummaryTree is not serializable due to Uint8Array content in ISummaryBlob.
// SerializableISummaryTree is a version of ISummaryTree with Uint8Array content removed.
type SerializableISummaryTree = ExcludeDeeply<ISummaryTree, Uint8Array>;

type ExcludeDeeply<T, Exclusion, TBase = Exclude<T, Exclusion>> = TBase extends object
	? { [K in keyof TBase]: ExcludeDeeply<TBase[K], Exclusion> }
	: TBase;

/**
 * Validates that summary tree does not have a blob with a Uint8Array as content.
 *
 * @param summary - Summary tree to validate
 */
function assertSerializableSummary(
	summary: ISummaryTree,
): asserts summary is SerializableISummaryTree {
	for (const value of Object.values(summary.tree)) {
		switch (value.type) {
			case SummaryType.Tree: {
				assertSerializableSummary(value);
				break;
			}
			case SummaryType.Blob: {
				assert(typeof value.content === "string");
				break;
			}
			default: {
				break;
			}
		}
	}
}

interface ISummaryTreeWithCatchupOps {
	tree: {
		content: {
			tree: {
				catchupOps: {
					content: string | ISequencedDocumentMessage[];
				};
			};
		};
	};
}

const summaryFromState = async (state: FuzzTestState): Promise<SerializableISummaryTree> => {
	state.containerRuntimeFactory.processAllMessages();
	const { sharedString } = state.clients[0];
	const { summary } = await sharedString.summarize();
	// KLUDGE: For now, since attribution info isn't embedded at a proper location in the summary tree, just
	// add a property to the root so that its size is reported
	if (state.attributor && state.serializer) {
		// eslint-disable-next-line @typescript-eslint/no-unsafe-member-access, @typescript-eslint/no-explicit-any
		(summary as any).attribution = state.serializer.encode(state.attributor);
	}
	assertSerializableSummary(summary);
	return summary;
};

const noopEncoder = {
	// eslint-disable-next-line @typescript-eslint/no-explicit-any
	encode: (x: any): any => x,
	// eslint-disable-next-line @typescript-eslint/no-explicit-any
	decode: (x: any): any => x,
};

class DataTable<T> {
	private readonly rows = new Map<string, T[]>();
	public constructor(private readonly columnNames: string[]) {}

	public addRow(name: string, data: T[]): void {
		this.rows.set(name, data);
	}

	public log(dataToString: (t: T) => string = (t): string => `${t}`): void {
		const namePaddingLength =
			1 + Math.max(...Array.from(this.rows.keys(), (docName) => docName.length));
		const rowStrings = new Map<string, string[]>();
		const paddingByColumn = this.columnNames.map((name) => name.length);
		for (const [name, data] of this.rows.entries()) {
			const dataStrings = data.map((entry: T) => dataToString(entry));
			rowStrings.set(name, dataStrings);
			for (const [i, s] of dataStrings.entries()) {
				paddingByColumn[i] = Math.max(paddingByColumn[i], s.length);
			}
		}
		for (const [i, _] of paddingByColumn.entries()) {
			paddingByColumn[i]++;
		}

		console.log(
			[
				`${"Name".padEnd(namePaddingLength)}`,
				...this.columnNames.map((name, i) => `${name.padStart(paddingByColumn[i])} `),
			].join("|"),
		);

		for (const [name, result] of rowStrings.entries()) {
			console.log(
				`${name.padEnd(namePaddingLength)}|${result
					.map((s, i) => `${s.padStart(paddingByColumn[i])} `)
					.join("|")}`,
			);
		}
	}
}

const getSummaryLength = (summary: ISummaryTree): string =>
	formatNumber(JSON.stringify(summary).length);

describe("SharedString Attribution", () => {
	/**
	 * This test suite is aimed at assessing the overhead of storing attribution information in a document.
	 * See 'documents/README.md' for more details.
	 */

	describe("using randomly generated documents", () => {
		// Entries of this list produce documents which should contain the same attribution information but
		// stored in different formats. The "None" factory is an exception in that it contains no attribution
		// information, and is useful as a baseline for comparison.
		const dataGenerators: {
			name: string;
			factory: (operations: Operation[]) => FuzzTestState;
			filename: string;
		}[] = [
			{
				name: "None",
				factory: (operations: Operation[]) =>
					createSharedString(makeRandom(0), generatorFromArray(operations)),
				filename: "no-attribution-snap.json",
			},
			{
				name: "Prop",
				factory: (operations: Operation[]) =>
					createSharedString(
						makeRandom(0),
						generatorFromArray(embedAttributionInProps(operations)),
					),
				filename: "prop-attribution-snap.json",
			},
			{
				name: "OpStreamAttributor without any compression",
				factory: (operations: Operation[]) =>
					createSharedString(makeRandom(0), generatorFromArray(operations), (runtime) =>
						chainEncoders(
							new AttributorSerializer(
								(entries) =>
									new OpStreamAttributor(
										toDeltaManagerInternal(runtime.deltaManager),
										runtime.getQuorum(),
										entries,
									),
								noopEncoder,
							),
							noopEncoder,
						),
					),
				filename: "attributor-no-compression-snap.json",
			},
			{
				name: "OpStreamAttributor without delta encoding",
				factory: (operations: Operation[]) =>
					createSharedString(makeRandom(0), generatorFromArray(operations), (runtime) =>
						chainEncoders(
							new AttributorSerializer(
								(entries) =>
									new OpStreamAttributor(
										toDeltaManagerInternal(runtime.deltaManager),
										runtime.getQuorum(),
										entries,
									),
								noopEncoder,
							),
							makeLZ4Encoder(),
						),
					),
				filename: "attributor-lz4-compression-snap.json",
			},
			{
				name: "OpStreamAttributor",
				factory: (operations: Operation[]) =>
					createSharedString(makeRandom(0), generatorFromArray(operations), (runtime) =>
						chainEncoders(
							new AttributorSerializer(
								(entries) =>
									new OpStreamAttributor(
										toDeltaManagerInternal(runtime.deltaManager),
										runtime.getQuorum(),
										entries,
									),
								deltaEncoder,
							),
							makeLZ4Encoder(),
						),
					),
				filename: "attributor-lz4-and-delta-snap.json",
			},
		];

		it.skip("Generate a new document", async () => {
			const paths = getDocumentPaths("default");
			const attributionlessGenerator = chain(
				take(100, makeOperationGenerator({ validateInterval })),
				generatorFromArray<Operation, FuzzTestState>([{ type: "synchronize" }]),
			);

			const { generator, operations } = spyOnOperations(attributionlessGenerator);
			createSharedString(makeRandom(0), generator);
			// eslint-disable-next-line @typescript-eslint/no-unsafe-argument, @typescript-eslint/no-explicit-any
			writeJson(paths.operations, operations as any);

			await Promise.all(
				dataGenerators.map(async ({ filename, factory }) => {
					const summary = await summaryFromState(factory(operations));
					writeJson(path.join(paths.directory, filename), summary);
				}),
			);
		});

		const documents = getDocuments();
		for (const document of documents) {
			describe(`document name: ${document} has an up-to-date`, () => {
				let paths: TestPaths;
				let operations: Operation[];
				before(() => {
					paths = getDocumentPaths(document);
					operations = readJson<Operation[]>(paths.operations);
				});

				for (const { filename, factory } of dataGenerators) {
					it(`snapshot at ${filename}`, async () => {
						const expected = readJson(
							path.join(paths.directory, filename),
						) as ISummaryTreeWithCatchupOps;
						const actual = (await summaryFromState(
							factory(operations),
						)) as unknown as ISummaryTreeWithCatchupOps;

						assert.strictEqual(
							typeof actual.tree.content?.tree?.catchupOps?.content,
							"string",
							"invalid catchupOps in produced summary",
						);

						// Parse the stringified op array into the actual op array so we can deep compare better
						actual.tree.content.tree.catchupOps.content = JSON.parse(
							actual.tree.content.tree.catchupOps.content as string,
						) as ISequencedDocumentMessage[];
						expected.tree.content.tree.catchupOps.content = JSON.parse(
							expected.tree.content.tree.catchupOps.content as string,
						) as ISequencedDocumentMessage[];

						assert.deepEqual(actual, expected);
					});
				}
			});
		}

		// Note: to see output, FLUID_TEST_VERBOSE needs to be enabled. Using the `test:mocha:verbose` script is
		// sufficient to do so.
		it("generate snapshot size impact report", async () => {
			const table = new DataTable<ISummaryTree>(dataGenerators.map(({ name }) => name));
			for (const docName of documents) {
				const paths = getDocumentPaths(docName);
				const operations: Operation[] = readJson(paths.operations);
				const data = await Promise.all(
					dataGenerators.map(async ({ factory }) => summaryFromState(factory(operations))),
				);
				table.addRow(docName, data);
			}

			table.log(getSummaryLength);
		});
	});
});<|MERGE_RESOLUTION|>--- conflicted
+++ resolved
@@ -388,22 +388,14 @@
 
 type NonSymbolWithDefinedNonFunctionPropertyOf<T extends object> = Exclude<
 	{
-<<<<<<< HEAD
-		// eslint-disable-next-line @typescript-eslint/no-unsafe-function-type
-=======
 		// eslint-disable-next-line @typescript-eslint/no-unsafe-function-type, @typescript-eslint/ban-types
->>>>>>> ac042dd0
 		[K in keyof T]: undefined extends T[K] ? never : T[K] extends Function ? never : K;
 	}[keyof T],
 	undefined | symbol
 >;
 type NonSymbolWithUndefinedNonFunctionPropertyOf<T extends object> = Exclude<
 	{
-<<<<<<< HEAD
-		// eslint-disable-next-line @typescript-eslint/no-unsafe-function-type
-=======
 		// eslint-disable-next-line @typescript-eslint/no-unsafe-function-type, @typescript-eslint/ban-types
->>>>>>> ac042dd0
 		[K in keyof T]: undefined extends T[K] ? (T[K] extends Function ? never : K) : never;
 	}[keyof T],
 	undefined | symbol
