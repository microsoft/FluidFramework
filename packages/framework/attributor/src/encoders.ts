/*!
 * Copyright (c) Microsoft Corporation and contributors. All rights reserved.
 * Licensed under the MIT License.
 */
import { assert } from "@fluidframework/common-utils";
import { Jsonable } from "@fluidframework/datastore-definitions";
import { IUser } from "@fluidframework/protocol-definitions";
import { IAttributor, AttributionInfo } from "./attributor";
import { InternedStringId, MutableStringInterner } from "./stringInterner";

export interface Encoder<TDecoded, TEncoded> {
	encode(decoded: TDecoded): TEncoded;

	decode(encoded: TEncoded): TDecoded;
}

// Note: the encoded format doesn't matter as long as it's serializable;
// these types could be weakened.
export type TimestampEncoder = Encoder<number[], number[]>;

export const deltaEncoder: TimestampEncoder = {
	encode: (timestamps: number[]) => {
		const deltaTimestamps: number[] = new Array(timestamps.length);
		let prev = 0;
		for (let i = 0; i < timestamps.length; i++) {
			deltaTimestamps[i] = timestamps[i] - prev;
			prev = timestamps[i];
		}
		return deltaTimestamps;
	},
	decode: (encoded: Jsonable) => {
		assert(Array.isArray(encoded), 0x4b0 /* Encoded timestamps should be an array of nummbers */);
		const timestamps: number[] = new Array(encoded.length);
		let cumulativeSum = 0;
		for (let i = 0; i < encoded.length; i++) {
			cumulativeSum += encoded[i];
			timestamps[i] = cumulativeSum;
		}
		return timestamps;
	},
};

export type IAttributorSerializer = Encoder<IAttributor, SerializedAttributor>;

/**
 * @internal
 */
export interface SerializedAttributor {
	/** Serialized type information */
	type: string;
	interner: readonly string[]; /* result of calling getSerializable() on a StringInterner */
	keys: (number | string)[];
	timestamps: number[];
	attributionRefs: InternedStringId[];
}

export class AttributorSerializer implements IAttributorSerializer {
	constructor(
		private readonly registry: Map<string, (entries: Iterable<[number, AttributionInfo]>) => IAttributor>,
		private readonly timestampEncoder: TimestampEncoder,
	) { }

	public encode(attributor: IAttributor): SerializedAttributor {
		const interner = new MutableStringInterner();
		const keys: (number | string)[] = [];
		const timestamps: number[] = [];
		const attributionRefs: InternedStringId[] = [];
		for (const [key, { user, timestamp }] of attributor.entries()) {
			keys.push(key);
			timestamps.push(timestamp);
			const ref = interner.getOrCreateInternedId(JSON.stringify(user));
			attributionRefs.push(ref);
		}

		const serialized: SerializedAttributor = {
			type: attributor.type,
			interner: interner.getSerializable(),
			keys,
			timestamps: this.timestampEncoder.encode(timestamps),
			attributionRefs,
		};

		return serialized;
	}

	public decode(encoded: SerializedAttributor): IAttributor {
		const interner = new MutableStringInterner(encoded.interner);
		const { keys, timestamps: encodedTimestamps, attributionRefs, type } = encoded;
		const timestamps = this.timestampEncoder.decode(encodedTimestamps);
		assert(keys.length === timestamps.length && timestamps.length === attributionRefs.length,
<<<<<<< HEAD
			"serialized attribution columns should have the same length");
		const factory = this.registry.get(type);
		assert(factory !== undefined, `Snapshot loaded with attributor type ${type} which is missing in the registry.`);
=======
			0x4b1 /* serialized attribution columns should have the same length */);
>>>>>>> 37add56b
		const entries = new Array(keys.length);
		for (let i = 0; i < keys.length; i++) {
			const key = keys[i];
			const timestamp = timestamps[i];
			const ref = attributionRefs[i];
			const user: IUser = JSON.parse(interner.getString(ref));
			entries[i] = [key, { user, timestamp }];
		}
		return factory(entries);
	}
}

/**
 * @returns an encoder which composes `a` and `b`.
 */
export const chain = <T1, T2, T3>(a: Encoder<T1, T2>, b: Encoder<T2, T3>): Encoder<T1, T3> => ({
	encode: (content) => b.encode(a.encode(content)),
	decode: (content) => a.decode(b.decode(content))
});<|MERGE_RESOLUTION|>--- conflicted
+++ resolved
@@ -88,13 +88,9 @@
 		const { keys, timestamps: encodedTimestamps, attributionRefs, type } = encoded;
 		const timestamps = this.timestampEncoder.decode(encodedTimestamps);
 		assert(keys.length === timestamps.length && timestamps.length === attributionRefs.length,
-<<<<<<< HEAD
-			"serialized attribution columns should have the same length");
+			0x4b1 /* serialized attribution columns should have the same length */);
 		const factory = this.registry.get(type);
 		assert(factory !== undefined, `Snapshot loaded with attributor type ${type} which is missing in the registry.`);
-=======
-			0x4b1 /* serialized attribution columns should have the same length */);
->>>>>>> 37add56b
 		const entries = new Array(keys.length);
 		for (let i = 0; i < keys.length; i++) {
 			const key = keys[i];
