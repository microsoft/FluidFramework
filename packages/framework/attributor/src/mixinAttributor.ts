--- conflicted
+++ resolved
@@ -11,17 +11,11 @@
 import { ContainerRuntime } from "@fluidframework/container-runtime";
 import type { IContainerRuntimeOptions } from "@fluidframework/container-runtime";
 import {
-<<<<<<< HEAD
     AttributionInfo,
     AttributionKey,
     ISummaryTreeWithStats,
     ITelemetryContext,
     NamedFluidDataStoreRegistryEntries,
-=======
-	ISummaryTreeWithStats,
-	ITelemetryContext,
-	NamedFluidDataStoreRegistryEntries,
->>>>>>> ad3ea055
 } from "@fluidframework/runtime-definitions";
 import { addSummarizeResultToSummary, SummaryTreeBuilder } from "@fluidframework/runtime-utils";
 import { IContainerRuntime } from "@fluidframework/container-runtime-definitions";
@@ -30,18 +24,10 @@
 import { UsageError } from "@fluidframework/container-utils";
 import { loggerToMonitoringContext } from "@fluidframework/telemetry-utils";
 import {
-<<<<<<< HEAD
-    loggerToMonitoringContext,
-} from "@fluidframework/telemetry-utils";
-import { Attributor, IAttributor, OpStreamAttributor } from "./attributor";
-=======
-	AttributionInfo,
-	AttributionKey,
 	Attributor,
 	IAttributor,
 	OpStreamAttributor,
 } from "./attributor";
->>>>>>> ad3ea055
 import { AttributorSerializer, chain, deltaEncoder, Encoder } from "./encoders";
 import { makeLZ4Encoder } from "./lz4Encoder";
 
