--- conflicted
+++ resolved
@@ -92,24 +92,13 @@
 	) {
 		super(initialEntries);
 		deltaManager.on("op", (message: ISequencedDocumentMessage) => {
-<<<<<<< HEAD
 			if (message.type === MessageType.Operation) {
 				assert(
 					typeof message.clientId === "string",
 					"Client id should be present and should be of type string",
 				);
-				const client = audience.getMember(message.clientId);
-				assert(
-					client !== undefined,
-					0x4af /* Received message from user not in the audience */,
-				);
-=======
-			// TODO: Verify whether this should be able to handle server-generated ops (with null clientId)
-			const client = quorumClients.getMember(message.clientId as string);
-			if (message.type === "op") {
-				// TODO: This case may be legitimate, and if so we need to figure out how to handle it.
+				const client = quorumClients.getMember(message.clientId);
 				assert(client !== undefined, "Received message from user not in the quorumClients");
->>>>>>> 89b17072
 				this.keyToInfo.set(message.sequenceNumber, {
 					user: client.client.user,
 					timestamp: message.timestamp,
