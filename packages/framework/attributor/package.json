{
  "name": "@fluid-internal/attributor",
<<<<<<< HEAD
  "version": "2.0.0-internal.2.2.0",
=======
  "version": "2.0.0-internal.2.3.0",
  "private": true,
>>>>>>> 36ce8564
  "description": "Operation attributor",
  "homepage": "https://fluidframework.com",
  "repository": {
    "type": "git",
    "url": "https://github.com/microsoft/FluidFramework.git",
    "directory": "packages/framework/attributor"
  },
  "license": "MIT",
  "author": "Microsoft and contributors",
  "sideEffects": false,
  "main": "dist/index.js",
  "module": "lib/index.js",
  "types": "dist/index.d.ts",
  "scripts": {
    "build": "concurrently npm:build:compile npm:lint && npm run build:docs",
    "build:commonjs": "npm run tsc && npm run typetests:gen && npm run build:test",
    "build:compile": "concurrently npm:build:commonjs npm:build:esnext",
    "build:docs": "api-extractor run --local --typescript-compiler-folder ../../../node_modules/typescript && copyfiles -u 1 ./_api-extractor-temp/doc-models/* ../../../_api-extractor-temp/",
    "build:esnext": "tsc --project ./tsconfig.esnext.json",
    "build:full": "npm run build",
    "build:full:compile": "npm run build:compile",
    "build:test": "tsc --project ./src/test/tsconfig.json",
    "ci:build:docs": "api-extractor run --typescript-compiler-folder ../../../node_modules/typescript && copyfiles -u 1 ./_api-extractor-temp/* ../../../_api-extractor-temp/",
    "clean": "rimraf dist lib *.tsbuildinfo *.build.log",
    "eslint": "eslint --format stylish src",
    "eslint:fix": "eslint --format stylish src --fix --fix-type problem,suggestion,layout",
    "format": "npm run prettier:fix",
    "lint": "npm run eslint",
    "lint:fix": "npm run eslint:fix",
    "prettier": "prettier --check . --ignore-path ../../../.prettierignore",
    "prettier:fix": "prettier --write . --ignore-path ../../../.prettierignore",
    "test": "npm run test:mocha",
    "test:coverage": "nyc npm test -- --reporter xunit --reporter-option output=nyc/junit-report.xml",
    "test:mocha": "mocha --ignore 'dist/test/memory/**/*' --recursive 'dist/test/**/*.spec.js' -r node_modules/@fluidframework/mocha-test-setup --unhandled-rejections=strict",
    "test:mocha:verbose": "cross-env FLUID_TEST_VERBOSE=1 npm run test:mocha",
    "tsc": "tsc",
    "typetests:gen": "flub generate typetests --generate --dir .",
    "typetests:prepare": "flub generate typetests --prepare --dir . --pin"
  },
  "nyc": {
    "all": true,
    "cache-dir": "nyc/.cache",
    "exclude": [
      "src/test/**/*.ts",
      "dist/test/**/*.js"
    ],
    "exclude-after-remap": false,
    "include": [
      "src/**/*.ts",
      "dist/**/*.js"
    ],
    "report-dir": "nyc/report",
    "reporter": [
      "cobertura",
      "html",
      "text"
    ],
    "temp-directory": "nyc/.nyc_output"
  },
  "dependencies": {
    "@fluidframework/common-utils": "^1.0.0",
    "@fluidframework/container-definitions": ">=2.0.0-internal.2.3.0 <2.0.0-internal.3.0.0",
    "@fluidframework/container-utils": ">=2.0.0-internal.2.3.0 <2.0.0-internal.3.0.0",
    "@fluidframework/datastore-definitions": ">=2.0.0-internal.2.3.0 <2.0.0-internal.3.0.0",
    "@fluidframework/protocol-definitions": "^1.1.0",
    "lz4js": "^0.2.0"
  },
  "devDependencies": {
    "@fluidframework/build-common": "^1.1.0",
    "@fluidframework/build-tools": "^0.7.0",
    "@fluidframework/eslint-config-fluid": "^1.2.0",
    "@fluidframework/mocha-test-setup": ">=2.0.0-internal.2.3.0 <2.0.0-internal.3.0.0",
    "@fluidframework/test-runtime-utils": ">=2.0.0-internal.2.3.0 <2.0.0-internal.3.0.0",
    "@microsoft/api-extractor": "^7.22.2",
    "@rushstack/eslint-config": "^2.5.1",
    "@types/mocha": "^9.1.1",
    "@types/node": "^14.18.0",
    "concurrently": "^6.2.0",
    "copyfiles": "^2.4.1",
    "cross-env": "^7.0.2",
    "eslint": "~8.6.0",
    "mocha": "^10.0.0",
    "nyc": "^15.0.0",
    "prettier": "~2.6.2",
    "rimraf": "^2.6.2",
    "typescript": "~4.5.5"
  },
  "typeValidation": {
    "version": "2.1.0",
    "broken": {}
  }
}<|MERGE_RESOLUTION|>--- conflicted
+++ resolved
@@ -1,11 +1,7 @@
 {
   "name": "@fluid-internal/attributor",
-<<<<<<< HEAD
-  "version": "2.0.0-internal.2.2.0",
-=======
   "version": "2.0.0-internal.2.3.0",
   "private": true,
->>>>>>> 36ce8564
   "description": "Operation attributor",
   "homepage": "https://fluidframework.com",
   "repository": {
