/*!
 * Copyright (c) Microsoft Corporation and contributors. All rights reserved.
 * Licensed under the MIT License.
 */

<<<<<<< HEAD
import { ITokenProvider } from "@fluidframework/routerlicious-driver";
import { ITelemetryBaseLogger } from "@fluidframework/common-definitions";
=======
>>>>>>> e3334ec4
import {
    IMember,
    IServiceAudience,
} from "@fluidframework/fluid-static";
import { ITokenProvider } from "@fluidframework/routerlicious-driver";

// Re-export so developers can build loggers without pulling in common-definitions
export {
    ITelemetryBaseEvent,
    ITelemetryBaseLogger,
} from "@fluidframework/common-definitions";

/**
 * Props for initializing a new AzureClient instance
 */
export interface AzureClientProps {
    /**
     * Configuration for establishing a connection with the Azure Relay Service.
     */
    readonly connectionConfig: AzureConnectionConfig,
    /**
     * Optional. A logger instance to receive diagnostic messages.
     */
    readonly logger?: ITelemetryBaseLogger,
}

/**
 * Parameters for establishing a connection with the Azure Fluid Relay service.
 */
export interface AzureConnectionConfig {
    /**
     * URI to the Azure Fluid Relay orderer endpoint
     */
    orderer: string;
    /**
     * URI to the Azure Fluid Relay storage endpoint
     */
    storage: string;
    /**
     * Unique tenant identifier
    */
    tenantId: "local" | string;
    /**
     * Instance that provides Azure Fluid Relay endpoint tokens
     */
    tokenProvider: ITokenProvider;
}

/**
 * AzureContainerServices is returned by the AzureClient alongside a FluidContainer.
 * It holds the functionality specifically tied to the Azure Fluid Relay service (FRS), and how the data stored in
 * the FluidContainer is persisted in the backend and consumed by users. Any functionality regarding
 * how the data is handled within the FluidContainer itself, i.e. which data objects or DDSes to use,
 * will not be included here but rather on the FluidContainer class itself.
 */
export interface AzureContainerServices {
    /**
     * Provides an object that can be used to get the users that are present in this Fluid session and
     * listeners for when the roster has any changes from users joining/leaving the session
     */
    audience: IAzureAudience;
}

/**
 * Since Azure provides user names for all of its members, we extend the IMember interface to include
 * this service-specific value. It will be returned for all audience members connected to Azure.
 */
export interface AzureMember<T = any> extends IMember {
    userName: string;
    additionalDetails?: T;
}

/**
 * Audience object for Azure Fluid Relay containers
 */
export type IAzureAudience = IServiceAudience<AzureMember>;<|MERGE_RESOLUTION|>--- conflicted
+++ resolved
@@ -3,11 +3,6 @@
  * Licensed under the MIT License.
  */
 
-<<<<<<< HEAD
-import { ITokenProvider } from "@fluidframework/routerlicious-driver";
-import { ITelemetryBaseLogger } from "@fluidframework/common-definitions";
-=======
->>>>>>> e3334ec4
 import {
     IMember,
     IServiceAudience,
