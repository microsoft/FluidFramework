--- conflicted
+++ resolved
@@ -3,11 +3,8 @@
  * Licensed under the MIT License.
  */
 
-<<<<<<< HEAD
 import { ITokenProvider } from "@fluidframework/routerlicious-driver";
 import { ITelemetryBaseLogger } from "@fluidframework/common-definitions";
-=======
->>>>>>> 08e2a154
 import {
     IMember,
     IServiceAudience,
