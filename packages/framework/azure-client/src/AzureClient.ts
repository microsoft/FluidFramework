--- conflicted
+++ resolved
@@ -37,11 +37,7 @@
      */
     constructor(private readonly props: AzureClientProps) {
         this.documentServiceFactory = new RouterliciousDocumentServiceFactory(
-<<<<<<< HEAD
-            this.props.connectionConfig.tokenProvider,
-=======
             this.props.connection.tokenProvider,
->>>>>>> 629f8d88
         );
     }
 
@@ -111,17 +107,10 @@
         const module = { fluidExport: runtimeFactory };
         const codeLoader = { load: async () => module };
         const urlResolver = new AzureUrlResolver(
-<<<<<<< HEAD
-            this.props.connectionConfig.tenantId,
-            this.props.connectionConfig.orderer,
-            this.props.connectionConfig.storage,
-            this.props.connectionConfig.tokenProvider,
-=======
             this.props.connection.tenantId,
             this.props.connection.orderer,
             this.props.connection.storage,
             this.props.connection.tokenProvider,
->>>>>>> 629f8d88
         );
         return new Loader({
             urlResolver,
