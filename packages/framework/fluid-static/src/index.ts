/*!
 * Copyright (c) Microsoft Corporation and contributors. All rights reserved.
 * Licensed under the MIT License.
 */

/**
 * Provides a simple and powerful way to consume collaborative Fluid data.
 *
 * @packageDocumentation
 */

export {
	createFluidContainer,
	isInternalFluidContainer,
	type IFluidContainer,
	type IFluidContainerEvents,
	type IFluidContainerInternal,
	type InitialObjects,
} from "./fluidContainer.js";
export { createDOProviderContainerRuntimeFactory } from "./rootDataObject.js";
export { createServiceAudience } from "./serviceAudience.js";
<<<<<<< HEAD
export { createTreeDOProviderContainerRuntimeFactory } from "./treeRootDataObject.js";
=======
export { createTreeContainerRuntimeFactory } from "./treeRootDataObject.js";
>>>>>>> 60c5187d
export type {
	CompatibilityMode,
	ContainerSchema,
	ContainerAttachProps,
	IConnection,
	IMember,
	IServiceAudience,
	IServiceAudienceEvents,
	MemberChangedListener,
	Myself,
	TreeContainerSchema,
<<<<<<< HEAD
} from "./types.js";
=======
} from "./types.js";
export { isTreeContainerSchema } from "./utils.js";
>>>>>>> 60c5187d
<|MERGE_RESOLUTION|>--- conflicted
+++ resolved
@@ -19,11 +19,7 @@
 } from "./fluidContainer.js";
 export { createDOProviderContainerRuntimeFactory } from "./rootDataObject.js";
 export { createServiceAudience } from "./serviceAudience.js";
-<<<<<<< HEAD
-export { createTreeDOProviderContainerRuntimeFactory } from "./treeRootDataObject.js";
-=======
 export { createTreeContainerRuntimeFactory } from "./treeRootDataObject.js";
->>>>>>> 60c5187d
 export type {
 	CompatibilityMode,
 	ContainerSchema,
@@ -35,9 +31,5 @@
 	MemberChangedListener,
 	Myself,
 	TreeContainerSchema,
-<<<<<<< HEAD
 } from "./types.js";
-=======
-} from "./types.js";
-export { isTreeContainerSchema } from "./utils.js";
->>>>>>> 60c5187d
+export { isTreeContainerSchema } from "./utils.js";