--- conflicted
+++ resolved
@@ -17,35 +17,17 @@
 } from "./fluidContainer.js";
 export { createDOProviderContainerRuntimeFactory } from "./rootDataObject.js";
 export { createServiceAudience } from "./serviceAudience.js";
-<<<<<<< HEAD
 export type {
 	CompatMode,
 	ContainerSchema,
 	ContainerAttachProps,
-	DataObjectClass,
 	IConnection,
 	IMember,
 	IProvideRootDataObject,
 	IRootDataObject,
 	IServiceAudience,
 	IServiceAudienceEvents,
-	LoadableObjectClass,
-	LoadableObjectClassRecord,
 	LoadableObjectRecord,
 	MemberChangedListener,
 	Myself,
-=======
-export {
-	type ContainerSchema,
-	type ContainerAttachProps,
-	type IConnection,
-	type IMember,
-	type IRootDataObject,
-	type IServiceAudience,
-	type IServiceAudienceEvents,
-	type LoadableObjectRecord,
-	type MemberChangedListener,
-	type Myself,
-	type IProvideRootDataObject,
->>>>>>> 983e9f09
 } from "./types.js";