/*!
 * Copyright (c) Microsoft Corporation and contributors. All rights reserved.
 * Licensed under the MIT License.
 */

import {
	BaseContainerRuntimeFactory,
	DataObject,
	DataObjectFactory,
} from "@fluidframework/aqueduct/internal";
import type { IRuntimeFactory } from "@fluidframework/container-definitions/internal";
import {
	FluidDataStoreRegistry,
	type IContainerRuntimeOptions,
	type MinimumVersionForCollab,
} from "@fluidframework/container-runtime/internal";
import type {
	IContainerRuntime,
	IContainerRuntimeInternal,
} from "@fluidframework/container-runtime-definitions/internal";
import type {
	FluidObject,
	IFluidHandle,
	IFluidLoadable,
} from "@fluidframework/core-interfaces";
import { assert } from "@fluidframework/core-utils/internal";
import type { IChannelFactory } from "@fluidframework/datastore-definitions/internal";
import type { IDirectory } from "@fluidframework/map/internal";
import type { IFluidDataStoreRegistry } from "@fluidframework/runtime-definitions/internal";
import type { SharedObjectKind } from "@fluidframework/shared-object-base/internal";

import { compatibilityModeRuntimeOptions } from "./compatibilityConfiguration.js";
import type {
	CompatibilityMode,
	ContainerSchema,
	IRootDataObject,
	IStaticEntryPoint,
	LoadableObjectKind,
	LoadableObjectKindRecord,
	LoadableObjectRecord,
} from "./types.js";
import {
	compatibilityModeToMinVersionForCollab,
	createDataObject,
	createSharedObject,
	isDataObjectKind,
	isSharedObjectKind,
	makeFluidObject,
	parseDataObjectsFromSharedObjects,
} from "./utils.js";

/**
 * Input props for {@link RootDataObject.initializingFirstTime}.
 */
interface RootDataObjectProps {
	/**
	 * Initial object structure with which the {@link RootDataObject} will be first-time initialized.
	 *
	 * @see {@link RootDataObject.initializingFirstTime}
	 */
	readonly initialObjects: LoadableObjectKindRecord;
}

interface IProvideRootDataObject {
	readonly RootDataObject: RootDataObject;
}

/**
 * The entry-point/root collaborative object of the {@link IFluidContainer | Fluid Container}.
 * Abstracts the dynamic code required to build a Fluid Container into a static representation for end customers.
 */
class RootDataObject
	extends DataObject<{ InitialState: RootDataObjectProps }>
	implements IRootDataObject, IProvideRootDataObject
{
	private readonly initialObjectsDirKey = "initial-objects-key";
	private readonly _initialObjects: LoadableObjectRecord = {};

	public get RootDataObject(): RootDataObject {
		return this;
	}

	private get initialObjectsDir(): IDirectory {
		const dir = this.root.getSubDirectory(this.initialObjectsDirKey);
		if (dir === undefined) {
			throw new Error("InitialObjects sub-directory was not initialized");
		}
		return dir;
	}

	/**
	 * The first time this object is initialized, creates each object identified in
	 * {@link RootDataObjectProps.initialObjects} and stores them as unique values in the root directory.
	 *
	 * @see {@link @fluidframework/aqueduct#PureDataObject.initializingFirstTime}
	 */
	protected async initializingFirstTime(props: RootDataObjectProps): Promise<void> {
		this.root.createSubDirectory(this.initialObjectsDirKey);

		// Create initial objects provided by the developer
		const initialObjectsP: Promise<void>[] = [];
		for (const [id, objectClass] of Object.entries(props.initialObjects)) {
			const createObject = async (): Promise<void> => {
				const obj = await this.create<IFluidLoadable>(
					objectClass as SharedObjectKind<IFluidLoadable>,
				);
				this.initialObjectsDir.set(id, obj.handle);
			};
			initialObjectsP.push(createObject());
		}

		await Promise.all(initialObjectsP);
	}

	/**
	 * Every time an instance is initialized, loads all of the initial objects in the root directory so they can be
	 * accessed immediately.
	 *
	 * @see {@link @fluidframework/aqueduct#PureDataObject.hasInitialized}
	 */
	protected async hasInitialized(): Promise<void> {
		// We will always load the initial objects so they are available to the developer
		const loadInitialObjectsP: Promise<void>[] = [];
		for (const [key, value] of this.initialObjectsDir.entries()) {
			const loadDir = async (): Promise<void> => {
				// eslint-disable-next-line @typescript-eslint/no-unsafe-member-access, @typescript-eslint/no-unsafe-call
				const obj: unknown = await value.get();
				Object.assign(this._initialObjects, { [key]: obj });
			};
			loadInitialObjectsP.push(loadDir());
		}

		await Promise.all(loadInitialObjectsP);
	}

	public get initialObjects(): LoadableObjectRecord {
		if (Object.keys(this._initialObjects).length === 0) {
			throw new Error("Initial Objects were not correctly initialized");
		}
		return this._initialObjects;
	}

	public async create<T>(objectClass: SharedObjectKind<T>): Promise<T> {
		const internal = objectClass as unknown as LoadableObjectKind<T & IFluidLoadable>;
		if (isDataObjectKind(internal)) {
			return createDataObject(internal, this.context);
		} else if (isSharedObjectKind(internal)) {
			return createSharedObject(internal, this.runtime);
		}
		throw new Error("Could not create new Fluid object because an unknown object was passed");
	}

	public async uploadBlob(blob: ArrayBufferLike): Promise<IFluidHandle<ArrayBufferLike>> {
		return this.runtime.uploadBlob(blob);
	}
}

const rootDataStoreId = "rootDOId";
const rootDataObjectType = "rootDO";

async function provideEntryPoint(
	containerRuntime: IContainerRuntime,
): Promise<IStaticEntryPoint> {
	const entryPoint = await containerRuntime.getAliasedDataStoreEntryPoint(rootDataStoreId);
	if (entryPoint === undefined) {
		throw new Error(`default dataStore [${rootDataStoreId}] must exist`);
	}
	const rootDataObject = ((await entryPoint.get()) as FluidObject<RootDataObject>)
		.RootDataObject;
	assert(rootDataObject !== undefined, 0xb9f /* entryPoint must be of type RootDataObject */);
	return makeFluidObject<IStaticEntryPoint>(
		{
			rootDataObject,
			extensionStore: containerRuntime as IContainerRuntimeInternal,
		},
		"IStaticEntryPoint",
	);
}

/**
 * Creates an {@link @fluidframework/aqueduct#IRuntimeFactory} which constructs containers
 * with an entry point containing single directory-based root data object.
 *
 * @remarks
 * The entry point is opaque to caller.
 * The root data object's registry and initial objects are configured based on the provided
 * schema (and optionally, data store registry).
 *
 * @internal
 */
export function createDOProviderContainerRuntimeFactory(props: {
	/**
	 * The schema for the container.
	 */
	schema: ContainerSchema;
	/**
	 * See {@link CompatibilityMode} and compatibilityModeRuntimeOptions for more details.
	 */
	compatibilityMode: CompatibilityMode;
	/**
	 * Optional registry of data stores to pass to the DataObject factory.
	 * If not provided, one will be created based on the schema.
	 */
	rootDataStoreRegistry?: IFluidDataStoreRegistry;
	/**
	 * Optional overrides for the container runtime options.
	 * If not provided, only the default options for the given compatibilityMode will be used.
	 */
	runtimeOptionOverrides?: Partial<IContainerRuntimeOptions>;
	/**
	 * Optional override for minimum version for collab.
	 * If not provided, the default for the given compatibilityMode will be used.
	 * @remarks
	 * This is useful when runtime options are overridden and change the minimum version for collab.
	 */
	minVersionForCollabOverride?: MinimumVersionForCollab;
}): IRuntimeFactory {
	const {
		compatibilityMode,
		minVersionForCollabOverride,
		rootDataStoreRegistry,
		runtimeOptionOverrides,
		schema,
	} = props;
<<<<<<< HEAD
	const [registryEntries, sharedObjects] = parseDataObjectsFromSharedObjects([
		...Object.values(schema.initialObjects),
		...(schema.dynamicObjectTypes ?? []),
	]);
=======
	const [registryEntries, sharedObjects] = parseDataObjectsFromSharedObjects(schema);
>>>>>>> 60c5187d
	const registry = rootDataStoreRegistry ?? new FluidDataStoreRegistry(registryEntries);

	return new DOProviderContainerRuntimeFactory(
		schema,
		compatibilityMode,
		new RootDataObjectFactory(sharedObjects, registry),
		{
			runtimeOptions: runtimeOptionOverrides,
			minVersionForCollab: minVersionForCollabOverride,
		},
	);
}

/**
 * Factory for Container Runtime instances that provide a {@link IStaticEntryPoint}
 * (containing single {@link IRootDataObject}) as their entry point.
 */
class DOProviderContainerRuntimeFactory extends BaseContainerRuntimeFactory {
	private readonly rootDataObjectFactory: DataObjectFactory<
		RootDataObject,
		{
			InitialState: RootDataObjectProps;
		}
	>;

	private readonly initialObjects: LoadableObjectKindRecord;

	/**
	 * Create a new instance of a container runtime factory.
	 * @remarks
	 * The caller is responsible for making sure that the provided root data object factory is configured
	 * appropriately based on the schema of the container (e.g. its registry entries contain all the
	 * DataStore/DDS types that the schema says can be constructed).
	 *
	 * Most scenarios probably want to use {@link createDOProviderContainerRuntimeFactory} instead,
	 * since it can take care of constructing the root data object factory based on the schema.
	 *
	 * @param schema - The schema for the container
	 * @param compatibilityMode - Compatibility mode
	 * @param rootDataObjectFactory - A factory that can construct the root data object.
	 */
	public constructor(
		schema: ContainerSchema,
		compatibilityMode: CompatibilityMode,
		rootDataObjectFactory: DataObjectFactory<
			RootDataObject,
			{ InitialState: RootDataObjectProps }
		>,
		overrides?: Partial<{
			runtimeOptions: Partial<IContainerRuntimeOptions>;
			minVersionForCollab: MinimumVersionForCollab;
		}>,
	) {
		super({
			registryEntries: [rootDataObjectFactory.registryEntry],
			runtimeOptions: {
				...compatibilityModeRuntimeOptions[compatibilityMode],
				...overrides?.runtimeOptions,
			},
			provideEntryPoint,
			minVersionForCollab:
				overrides?.minVersionForCollab ??
				compatibilityModeToMinVersionForCollab[compatibilityMode],
		});
		this.rootDataObjectFactory = rootDataObjectFactory;
		this.initialObjects = schema.initialObjects;
	}

	protected async containerInitializingFirstTime(runtime: IContainerRuntime): Promise<void> {
		// The first time we create the container we create the RootDataObject
		await this.rootDataObjectFactory.createRootInstance(rootDataStoreId, runtime, {
			initialObjects: this.initialObjects,
		});
	}
}

/**
 * Factory that creates instances of a root data object.
 */
class RootDataObjectFactory extends DataObjectFactory<
	RootDataObject,
	{ InitialState: RootDataObjectProps }
> {
	public constructor(
		sharedObjects: readonly IChannelFactory[] = [],
		private readonly dataStoreRegistry: IFluidDataStoreRegistry,
	) {
		// Note: we're passing `undefined` registry entries to the base class so it won't create a registry itself,
		// and instead we override the necessary methods in this class to use the registry received in the constructor.
		super({
			type: rootDataObjectType,
			ctor: RootDataObject,
			sharedObjects,
		});
	}

	public get IFluidDataStoreRegistry(): IFluidDataStoreRegistry {
		return this.dataStoreRegistry;
	}
}<|MERGE_RESOLUTION|>--- conflicted
+++ resolved
@@ -222,14 +222,7 @@
 		runtimeOptionOverrides,
 		schema,
 	} = props;
-<<<<<<< HEAD
-	const [registryEntries, sharedObjects] = parseDataObjectsFromSharedObjects([
-		...Object.values(schema.initialObjects),
-		...(schema.dynamicObjectTypes ?? []),
-	]);
-=======
 	const [registryEntries, sharedObjects] = parseDataObjectsFromSharedObjects(schema);
->>>>>>> 60c5187d
 	const registry = rootDataStoreRegistry ?? new FluidDataStoreRegistry(registryEntries);
 
 	return new DOProviderContainerRuntimeFactory(
