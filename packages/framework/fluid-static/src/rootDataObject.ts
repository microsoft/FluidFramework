--- conflicted
+++ resolved
@@ -20,12 +20,6 @@
 import { type IDirectory } from "@fluidframework/map";
 import { FlushMode } from "@fluidframework/runtime-definitions";
 import { RequestParser } from "@fluidframework/runtime-utils";
-<<<<<<< HEAD
-import { type ContainerRuntime } from "@fluidframework/container-runtime";
-import { type IDirectory } from "@fluidframework/map";
-import type { ISharedObjectKind } from "@fluidframework/shared-object-base";
-=======
->>>>>>> 2822c6b8
 
 import {
 	type ContainerSchema,
