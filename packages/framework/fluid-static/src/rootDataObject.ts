--- conflicted
+++ resolved
@@ -25,11 +25,7 @@
     initialObjects: LoadableObjectClassRecord;
 }
 
-<<<<<<< HEAD
-export class RootDataObject extends DataObject<{ InitialState: RootDataObjectProps }> {
-=======
 export class RootDataObject extends DataObject<{ InitialState: RootDataObjectProps; }> {
->>>>>>> 24231532
     private readonly initialObjectsDirKey = "initial-objects-key";
     private readonly _initialObjects: LoadableObjectRecord = {};
 
