--- conflicted
+++ resolved
@@ -9,7 +9,7 @@
 	DataObjectFactory,
 } from "@fluidframework/aqueduct";
 import { type IRuntimeFactory } from "@fluidframework/container-definitions";
-import { type ContainerRuntime } from "@fluidframework/container-runtime";
+import { type ContainerRuntime, disabledCompressionConfig } from "@fluidframework/container-runtime";
 import { type IContainerRuntime } from "@fluidframework/container-runtime-definitions";
 import {
 	type FluidObject,
@@ -20,14 +20,6 @@
 import { type IDirectory } from "@fluidframework/map";
 import { FlushMode } from "@fluidframework/runtime-definitions";
 import { RequestParser } from "@fluidframework/runtime-utils";
-<<<<<<< HEAD
-import {
-	type ContainerRuntime,
-	disabledCompressionConfig,
-} from "@fluidframework/container-runtime";
-import { type IDirectory } from "@fluidframework/map";
-=======
->>>>>>> 32b397b2
 
 import {
 	type ContainerSchema,
