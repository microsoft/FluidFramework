--- conflicted
+++ resolved
@@ -95,13 +95,6 @@
 	readonly dynamicObjectTypes?: readonly SharedObjectKind[];
 }
 
-<<<<<<< HEAD
-=======
-interface IProvideRootDataObject {
-	readonly IRootDataObject: IRootDataObject;
-}
-
->>>>>>> ade2aaa0
 /**
  * Holds the collection of objects that the container was initially created with, as well as provides the ability
  * to dynamically create further objects during usage.
@@ -123,10 +116,7 @@
 	create<T>(objectClass: SharedObjectKind<T>): Promise<T>;
 }
 
-/**
- * @internal
- */
-export interface IProvideStaticEntryPoint {
+interface IProvideStaticEntryPoint {
 	readonly IStaticEntryPoint: IStaticEntryPoint;
 }
 
