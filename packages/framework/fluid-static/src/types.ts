--- conflicted
+++ resolved
@@ -5,16 +5,8 @@
 
 import type { DataObjectKind } from "@fluidframework/aqueduct/internal";
 import type { IEvent, IEventProvider, IFluidLoadable } from "@fluidframework/core-interfaces";
-<<<<<<< HEAD
-import type {
-	DataObjectKind,
-	ISharedObjectKind,
-	SharedObjectKind,
-} from "@fluidframework/shared-object-base/internal";
-=======
 import type { SharedObjectKind } from "@fluidframework/shared-object-base";
 import type { ISharedObjectKind } from "@fluidframework/shared-object-base/internal";
->>>>>>> 641265f8
 
 /**
  * Valid compatibility modes that may be specified when creating a DOProviderContainerRuntimeFactory.
