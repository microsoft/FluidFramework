/*!
 * Copyright (c) Microsoft Corporation and contributors. All rights reserved.
 * Licensed under the MIT License.
 */

import { TypedEventEmitter } from "@fluid-internal/client-utils";
import { IAudience, IContainer } from "@fluidframework/container-definitions";
import { IClient } from "@fluidframework/protocol-definitions";
import { IServiceAudience, IServiceAudienceEvents, IMember, Myself } from "./types";

/**
 * @internal
 */
export function createServiceAudience<M extends IMember = IMember>(props: {
	container: IContainer;
	createServiceMember: (audienceMember: IClient) => M;
}): IServiceAudience<M> {
	return new ServiceAudience(props.container, props.createServiceMember);
}

/**
 * Base class for providing audience information for sessions interacting with {@link IFluidContainer}
 *
 * @remarks
 *
 * This can be extended by different service-specific client packages to additional parameters to
 * the user and client details returned in {@link IMember}.
 *
 * @typeParam M - A service-specific {@link IMember} implementation.
<<<<<<< HEAD
=======
 * @deprecated use {@link createServiceAudience} and {@link IServiceAudience} instead
 * @internal
>>>>>>> 39ac6d5a
 */
class ServiceAudience<M extends IMember = IMember>
	extends TypedEventEmitter<IServiceAudienceEvents<M>>
	implements IServiceAudience<M>
{
	/**
	 * Audience object which includes all the existing members of the {@link IFluidContainer | container}.
	 */
	private readonly audience: IAudience;

	/**
	 * Retain the most recent member list.
	 *
	 * @remarks
	 *
	 * This is so we have more information about a member leaving the audience in the `removeMember` event.
	 *
	 * It allows us to match the behavior of the `addMember` event where it only fires on a change to the members this
	 * class exposes (and would actually produce a change in what `getMembers` returns).
	 *
	 * It also allows us to provide the client details in the event which makes it easier to find that client connection
	 * in a map keyed on the `userId` and not `clientId`.
	 *
	 * This map will always be up-to-date in a `removeMember` event because it is set once at construction and in
	 * every `addMember` event. It is mapped `clientId` to `M` to be better work with what the {@link IServiceAudience}
	 * events provide.
	 */
	private lastMembers = new Map<string, M>();

	constructor(
		/**
		 * Fluid Container to read the audience from.
		 */
		private readonly container: IContainer,
		private readonly createServiceMember: (audienceMember: IClient) => M,
	) {
		super();
		this.audience = container.audience;

		// getMembers will assign lastMembers so the removeMember event has what it needs
		// in case it would fire before getMembers otherwise gets called the first time
		this.getMembers();

		this.audience.on("addMember", (clientId: string, details: IClient) => {
			if (this.shouldIncludeAsMember(details)) {
				const member = this.getMember(clientId);
				this.emit("memberAdded", clientId, member);
				this.emit("membersChanged");
			}
		});

		this.audience.on("removeMember", (clientId: string) => {
			if (this.lastMembers.has(clientId)) {
				this.emit("memberRemoved", clientId, this.lastMembers.get(clientId));
				this.emit("membersChanged");
			}
		});

		this.container.on("connected", () => this.emit("membersChanged"));
	}

	/**
	 * {@inheritDoc IServiceAudience.getMembers}
	 */
	public getMembers(): Map<string, M> {
		const users = new Map<string, M>();
		const clientMemberMap = new Map<string, M>();
		// Iterate through the members and get the user specifics.
		this.audience.getMembers().forEach((member: IClient, clientId: string) => {
			if (this.shouldIncludeAsMember(member)) {
				const userId = member.user.id;
				// Ensure we're tracking the user
				let user = users.get(userId);
				if (user === undefined) {
					user = this.createServiceMember(member);
					users.set(userId, user);
				}

				// Add this connection to their collection
				user.connections.push({ id: clientId, mode: member.mode });
				clientMemberMap.set(clientId, user);
			}
		});
		this.lastMembers = clientMemberMap;
		return users;
	}

	/**
	 * {@inheritDoc IServiceAudience.getMyself}
	 */
	public getMyself(): Myself<M> | undefined {
		const clientId = this.container.clientId;
		if (clientId === undefined) {
			return undefined;
		}

		const member = this.getMember(clientId);
		if (member === undefined) {
			return undefined;
		}

		const myself: Myself<M> = { ...member, currentConnection: clientId };

		return myself;
	}

	private getMember(clientId: string): M | undefined {
		// Fetch the user ID assoicated with this client ID from the runtime
		const internalAudienceMember = this.audience.getMember(clientId);
		if (internalAudienceMember === undefined) {
			return undefined;
		}
		// Return the member object with any other clients associated for this user
		const allMembers = this.getMembers();
		const member = allMembers.get(internalAudienceMember?.user.id);
		if (member === undefined) {
			throw Error(
				`Attempted to fetch client ${clientId} that is not part of the current member list`,
			);
		}
		return member;
	}

	/**
	 * Provides ability for the inheriting class to include/omit specific members.
	 * An example use case is omitting the summarizer client.
	 *
	 * @param member - Member to be included/omitted.
	 */
	private shouldIncludeAsMember(member: IClient): boolean {
		// Include only human members
		return member.details.capabilities.interactive;
	}
}<|MERGE_RESOLUTION|>--- conflicted
+++ resolved
@@ -27,11 +27,7 @@
  * the user and client details returned in {@link IMember}.
  *
  * @typeParam M - A service-specific {@link IMember} implementation.
-<<<<<<< HEAD
-=======
- * @deprecated use {@link createServiceAudience} and {@link IServiceAudience} instead
  * @internal
->>>>>>> 39ac6d5a
  */
 class ServiceAudience<M extends IMember = IMember>
 	extends TypedEventEmitter<IServiceAudienceEvents<M>>
