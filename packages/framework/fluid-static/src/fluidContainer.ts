--- conflicted
+++ resolved
@@ -16,7 +16,6 @@
 
 /**
  * Events emitted from {@link IFluidContainer}.
-<<<<<<< HEAD
  *
  * @remarks
  *
@@ -90,47 +89,6 @@
      * (vs explicit **dispose** action), optional argument contains further details about the error.
      */
     (event: "disposed", listener: (error?: ICriticalContainerError) => void);
-=======
- */
-export interface IFluidContainerEvents extends IEvent {
-    /* eslint-disable @typescript-eslint/unified-signatures */
-    /**
-     * Emitted when the {@link IFluidContainer} completes connecting to the Fluid service.
-     *
-     * @eventProperty
-     */
-    (event: "connected", listener: () => void): void;
-
-    /**
-     * Emitted when the {@link IFluidContainer} is disposed, which permanently disables it.
-     *
-     * @eventProperty
-     */
-     (event: "dispose", listener: () => void): void;
-
-    /**
-     * Emitted when the {@link IFluidContainer} becomes disconnected from the Fluid service.
-     *
-     * @eventProperty
-     */
-    (event: "disconnected", listener: () => void): void;
-
-    /**
-     * Emitted when all of the {@link IFluidContainer}'s local changes have been acknowledged by the service.
-     *
-     * @eventProperty
-     */
-     (event: "saved", listener: () => void): void;
-
-    /**
-     * Emitted when the {@link IFluidContainer} has local changes that have not yet been acknowledged by the service.
-     *
-     * @eventProperty
-     */
-    (event: "dirty", listener: () => void): void;
-
-    /* eslint-enable @typescript-eslint/unified-signatures */
->>>>>>> 2e05a8b7
 }
 
 /**
