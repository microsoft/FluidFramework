/*!
 * Copyright (c) Microsoft Corporation and contributors. All rights reserved.
 * Licensed under the MIT License.
 */
import { TypedEventEmitter } from "@fluidframework/common-utils";
import { IFluidLoadable } from "@fluidframework/core-interfaces";
import { IEvent, IEventProvider } from "@fluidframework/common-definitions";
import { AttachState, IContainer, ConnectionState } from "@fluidframework/container-definitions";
import { LoadableObjectClass, LoadableObjectRecord } from "./types";
import { RootDataObject } from "./rootDataObject";

/**
 * Events emitted from {@link IFluidContainer}.
 *
<<<<<<< HEAD
 * @remarks
=======
 *  @remarks
 *
 * The following is the list of events emitted.
 *
>>>>>>> a8eeaa28
 * ### "connected"
 *
 * The "connected" event is emitted when the `IFluidContainer` completes connecting to the Fluid service.
 *
 * #### Listener signature
 *
 * ```typescript
 * () => void;
 * ```
 *
 * ### "dispose"
 *
 * The "dispose" event is emitted when the `IFluidContainer` is disposed, which permanently disables it.
 *
 * #### Listener signature
 *
 * ```typescript
 * () => void;
 * ```
 *
 * ### "disconnected"
 *
 * The "disconnected" event is emitted when the `IFluidContainer` becomes disconnected from the Fluid service.
 *
 * #### Listener signature
 *
 * ```typescript
 * () => void;
 * ```
 *
 * ### "saved"
 *
 * The "saved" event is emitted when the `IFluidContainer` has local changes acknowledged by the service.
 *
 * #### Listener signature
 *
 * ```typescript
 * () => void
 * ```
 *
 * ### "dirty"
 *
 * The "dirty" event is emitted when the `IFluidContainer` has local changes that have not yet
 * been acknowledged by the service.
 *
 * #### Listener signature
 *
 * ```typescript
 * () => void
 * ```
 */
export interface IFluidContainerEvents extends IEvent {
    (event: "connected" | "dispose" | "disconnected" | "saved" | "dirty", listener: () => void): void;
}

/**
 * Provides an entrypoint into the client side of collaborative Fluid data.
 * Provides access to the data as well as status on the collaboration session.
 */
export interface IFluidContainer extends IEventProvider<IFluidContainerEvents> {
    /**
     * Provides the current connected state of the container
     */
    readonly connectionState: ConnectionState;

    /**
     * A container is considered **dirty** if it has local changes that have not yet been acknowledged by the service.
     * You should always check the `isDirty` flag before closing the container or navigating away from the page.
     * Closing the container while `isDirty === true` may result in the loss of operations that have not yet been
     * acknowledged by the service.
     *
     * A container is considered dirty in the following cases:
     *
     * 1. The container has been created in the detached state, and either it has not been attached yet or it is
     * in the process of being attached (container is in `attaching` state). If container is closed prior to being
     * attached, host may never know if the file was created or not.
     *
     * 2. The container was attached, but it has local changes that have not yet been saved to service endpoint.
     * This occurs as part of normal op flow where pending operation (changes) are awaiting acknowledgement from the
     * service. In some cases this can be due to lack of network connection. If the network connection is down,
     * it needs to be restored for the pending changes to be acknowledged.
     */
    readonly isDirty: boolean;

    /**
     * Whether the container is disposed, which permanently disables it.
     */
    readonly disposed: boolean;

    /**
     * The collection of data objects and Distributed Data Stores (DDSes) that were specified by the schema.
     * These data objects and DDSes exist for the lifetime of the container.
     */
    readonly initialObjects: LoadableObjectRecord;

    /**
     * The current attachment state of the container.  Once a container has been attached, it remains attached.
     * When loading an existing container, it will already be attached.
     */
    readonly attachState: AttachState;

    /**
     * A newly created container starts detached from the collaborative service.
     * Calling `attach()` uploads the new container to the service and connects to the collaborative service.
     *
     * @remarks This should only be called when the container is in the
     * {@link @fluidframework/container-definitions#AttachState.Detatched} state.
     *
     * This can be determined by observing {@link IFluidContainer.attachState}.
     *
     * @returns A promise which resolves when the attach is complete, with the string identifier of the container.
     */
    attach(): Promise<string>;

    /**
     * Attempts to connect the container to the delta stream and process operations.
     * Will throw an error if unsuccessful.
     *
     * @remarks This should only be called when the container is in the
     * {@link @fluidframework/container-definitions#ConnectionState.Disconnected} state.
     *
     * This can be determined by observing {@link IFluidContainer.connectionState}.
     */
    connect(): void;

    /**
     * Disconnects the container from the delta stream and stops processing operations.
     *
     * @remarks This should only be called when the container is in the
     * {@link @fluidframework/container-definitions#ConnectionState.Connected} state.
     *
     * This can be determined by observing {@link IFluidContainer.connectionState}.
     */
    disconnect(): void;

    /**
     * Create a new data object or Distributed Data Store (DDS) of the specified type.
     *
     * @remarks In order to share the data object or DDS with other
     * collaborators and retrieve it later, store its handle in a collection like a SharedDirectory from your
     * initialObjects.
     *
     * @param objectClass - The class of data object or DDS to create
     */
    create<T extends IFluidLoadable>(objectClass: LoadableObjectClass<T>): Promise<T>;

    /**
     * Dispose of the container instance, permanently disabling it.
     */
    dispose(): void;
}

/**
 * Base {@link IFluidContainer} implementation.
 *
 * @remarks Note: this implementation is not complete. Consumers who rely on {@link IFluidContainer.attach}
 * will need to utilize or provide a service-specific implementation of this type that implements that method.
 */
export class FluidContainer extends TypedEventEmitter<IFluidContainerEvents> implements IFluidContainer {
    private readonly connectedHandler = () => this.emit("connected");
    private readonly disconnectedHandler = () => this.emit("disconnected");
    private readonly disposedHandler = () => this.emit("disposed");
    private readonly savedHandler = () => this.emit("saved");
    private readonly dirtyHandler = () => this.emit("dirty");

    public constructor(
        private readonly container: IContainer,
        private readonly rootDataObject: RootDataObject,
    ) {
        super();
        container.on("connected", this.connectedHandler);
        container.on("closed", this.disposedHandler);
        container.on("disconnected", this.disconnectedHandler);
        container.on("saved", this.savedHandler);
        container.on("dirty", this.dirtyHandler);
    }

    /**
     * {@inheritDoc IFluidContainer.isDirty}
     */
     public get isDirty(): boolean {
        return this.container.isDirty;
    }

    /**
     * {@inheritDoc IFluidContainer.attachState}
     */
    public get attachState(): AttachState {
        return this.container.attachState;
    }

    /**
     * {@inheritDoc IFluidContainer.disposed}
     */
    public get disposed() {
        return this.container.closed;
    }

    /**
     * {@inheritDoc IFluidContainer.connectionState}
     */
     public get connectionState(): ConnectionState {
        return this.container.connectionState;
    }

    /**
     * {@inheritDoc IFluidContainer.initialObjects}
     */
    public get initialObjects() {
        return this.rootDataObject.initialObjects;
    }

    /**
     * Incomplete base implementation of {@link IFluidContainer.attach}.
     * @remarks Note: this implementation will unconditionally throw.
     * Consumers who rely on this will need to utilize or provide a service specific implementation of this base type
     * that provides an implementation of this method.
     *
     * The reason is because externally we are presenting a separation between the service and the `FluidContainer`,
     * but internally this separation is not there.
     */
    public async attach(): Promise<string> {
        throw new Error("Cannot attach container. Container is not in detached state");
    }

    /**
     * {@inheritDoc IFluidContainer.connect}
     */
    public async connect(): Promise<void> {
        this.container.connect?.();
    }

    /**
     * {@inheritDoc IFluidContainer.connect}
     */
    public async disconnect(): Promise<void> {
        this.container.disconnect?.();
    }

    /**
     * {@inheritDoc IFluidContainer.create}
     */
    public async create<T extends IFluidLoadable>(objectClass: LoadableObjectClass<T>): Promise<T> {
        return this.rootDataObject.create(objectClass);
    }

    /**
     * {@inheritDoc IFluidContainer.dispose}
     */
    public dispose() {
        this.container.close();
        this.container.off("connected", this.connectedHandler);
        this.container.off("closed", this.disposedHandler);
        this.container.off("disconnected", this.disconnectedHandler);
        this.container.off("saved", this.savedHandler);
        this.container.off("dirty", this.dirtyHandler);
    }
}<|MERGE_RESOLUTION|>--- conflicted
+++ resolved
@@ -12,14 +12,10 @@
 /**
  * Events emitted from {@link IFluidContainer}.
  *
-<<<<<<< HEAD
- * @remarks
-=======
  *  @remarks
  *
  * The following is the list of events emitted.
  *
->>>>>>> a8eeaa28
  * ### "connected"
  *
  * The "connected" event is emitted when the `IFluidContainer` completes connecting to the Fluid service.
