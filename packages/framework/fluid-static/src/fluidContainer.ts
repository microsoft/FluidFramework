--- conflicted
+++ resolved
@@ -19,13 +19,9 @@
 	ContainerAttachProps,
 	IRootDataObject,
 	LoadableObjectClass,
-<<<<<<< HEAD
 	SharedObjectClass,
 	DataObjectClass,
-} from "./types";
-=======
 } from "./types.js";
->>>>>>> 14a3ee25
 
 /**
  * Extract the type of 'initialObjects' from the given {@link ContainerSchema} type.
