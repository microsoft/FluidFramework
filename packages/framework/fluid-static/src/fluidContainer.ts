--- conflicted
+++ resolved
@@ -6,17 +6,12 @@
 import { Container } from "@fluidframework/container-loader";
 import { IFluidLoadable } from "@fluidframework/core-interfaces";
 import { IEvent, IEventProvider } from "@fluidframework/common-definitions";
-<<<<<<< HEAD
-import { IAudience, AttachState } from "@fluidframework/container-definitions";
+import { AttachState } from "@fluidframework/container-definitions";
 import {
     LoadableObjectClass,
-    LoadableObjectClassRecord,
+    LoadableObjectRecord,
     LoadableObjectInstanceTypeRecord,
 } from "./types";
-=======
-import { AttachState } from "@fluidframework/container-definitions";
-import { LoadableObjectClass, LoadableObjectRecord } from "./types";
->>>>>>> 629f8d88
 import { RootDataObject } from "./rootDataObject";
 
 export interface IFluidContainerEvents extends IEvent {
