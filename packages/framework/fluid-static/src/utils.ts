/*!
 * Copyright (c) Microsoft Corporation and contributors. All rights reserved.
 * Licensed under the MIT License.
 */

import { type IFluidLoadable } from "@fluidframework/core-interfaces";
import { type IChannelFactory } from "@fluidframework/datastore-definitions";
import {
	type IFluidDataStoreFactory,
	type NamedFluidDataStoreRegistryEntry,
} from "@fluidframework/runtime-definitions";
<<<<<<< HEAD
import { type IFluidLoadable } from "@fluidframework/core-interfaces";
import type { ISharedObjectKind } from "@fluidframework/shared-object-base";
import { type ContainerSchema, type DataObjectClass, type LoadableObjectClass } from "./types.js";
=======
import {
	type ContainerSchema,
	type DataObjectClass,
	type LoadableObjectClass,
	type SharedObjectClass,
} from "./types.js";
>>>>>>> 2822c6b8

/**
 * An internal type used by the internal type guard isDataObjectClass to cast a
 * DataObjectClass to a type that is strongly coupled to IFluidDataStoreFactory.
 * Unlike the external and exported type DataObjectClass which is
 * weakly coupled to the IFluidDataStoreFactory to prevent leaking internals.
 */
export type InternalDataObjectClass<T extends IFluidLoadable> = DataObjectClass<T> &
	Record<"factory", IFluidDataStoreFactory>;

/**
 * Runtime check to determine if a class is a DataObject type.
 */
export function isDataObjectClass<T extends IFluidLoadable>(
	obj: LoadableObjectClass<T>,
): obj is InternalDataObjectClass<T>;

/**
 * Runtime check to determine if a class is a DataObject type.
 */
export function isDataObjectClass(
	obj: LoadableObjectClass,
): obj is InternalDataObjectClass<IFluidLoadable>;

/**
 * Runtime check to determine if a class is a DataObject type.
 */
export function isDataObjectClass(
	obj: LoadableObjectClass,
): obj is InternalDataObjectClass<IFluidLoadable> {
	const maybe = obj as Partial<InternalDataObjectClass<IFluidLoadable>> | undefined;
	return (
		maybe?.factory?.IFluidDataStoreFactory !== undefined &&
		maybe?.factory?.IFluidDataStoreFactory === maybe?.factory
	);
}

/**
 * Runtime check to determine if a class is a SharedObject type
 */
export function isSharedObjectKind(
	obj: LoadableObjectClass,
): obj is ISharedObjectKind<IFluidLoadable> {
	return !isDataObjectClass(obj);
}

/**
 * The ContainerSchema consists of initialObjects and dynamicObjectTypes. These types can be
 * of both SharedObject or DataObject. This function separates the two and returns a registry
 * of DataObject types and an array of SharedObjects.
 */
export const parseDataObjectsFromSharedObjects = (
	schema: ContainerSchema,
): [NamedFluidDataStoreRegistryEntry[], IChannelFactory[]] => {
	const registryEntries = new Set<NamedFluidDataStoreRegistryEntry>();
	const sharedObjects = new Set<IChannelFactory>();

	const tryAddObject = (obj: LoadableObjectClass): void => {
		if (isSharedObjectKind(obj)) {
			sharedObjects.add(obj.getFactory());
		} else if (isDataObjectClass(obj)) {
			registryEntries.add([obj.factory.type, Promise.resolve(obj.factory)]);
		} else {
			throw new Error(`Entry is neither a DataObject or a SharedObject`);
		}
	};

	// Add the object types that will be initialized
	const dedupedObjects = new Set([
		...Object.values(schema.initialObjects),
		...(schema.dynamicObjectTypes ?? []),
	]);
	for (const obj of dedupedObjects) {
		tryAddObject(obj);
	}

	if (registryEntries.size === 0 && sharedObjects.size === 0) {
		throw new Error("Container cannot be initialized without any DataTypes");
	}

	return [[...registryEntries], [...sharedObjects]];
};<|MERGE_RESOLUTION|>--- conflicted
+++ resolved
@@ -9,18 +9,7 @@
 	type IFluidDataStoreFactory,
 	type NamedFluidDataStoreRegistryEntry,
 } from "@fluidframework/runtime-definitions";
-<<<<<<< HEAD
-import { type IFluidLoadable } from "@fluidframework/core-interfaces";
-import type { ISharedObjectKind } from "@fluidframework/shared-object-base";
 import { type ContainerSchema, type DataObjectClass, type LoadableObjectClass } from "./types.js";
-=======
-import {
-	type ContainerSchema,
-	type DataObjectClass,
-	type LoadableObjectClass,
-	type SharedObjectClass,
-} from "./types.js";
->>>>>>> 2822c6b8
 
 /**
  * An internal type used by the internal type guard isDataObjectClass to cast a
