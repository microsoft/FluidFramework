--- conflicted
+++ resolved
@@ -45,34 +45,7 @@
     };
 } & LoadableObjectCtor<T>;
 
-<<<<<<< HEAD
-// @internal
-=======
-// @internal @deprecated
-export class DOProviderContainerRuntimeFactory extends BaseContainerRuntimeFactory {
-    constructor(schema: ContainerSchema);
-    // (undocumented)
-    protected containerInitializingFirstTime(runtime: IContainerRuntime): Promise<void>;
-}
-
-// @internal @deprecated
-export class FluidContainer<TContainerSchema extends ContainerSchema = ContainerSchema> extends TypedEventEmitter<IFluidContainerEvents> implements IFluidContainer<TContainerSchema> {
-    constructor(container: IContainer, rootDataObject: IRootDataObject);
-    attach(): Promise<string>;
-    get attachState(): AttachState;
-    connect(): Promise<void>;
-    get connectionState(): ConnectionState;
-    create<T extends IFluidLoadable>(objectClass: LoadableObjectClass<T>): Promise<T>;
-    disconnect(): Promise<void>;
-    dispose(): void;
-    get disposed(): boolean;
-    get initialObjects(): InitialObjects<TContainerSchema>;
-    readonly INTERNAL_CONTAINER_DO_NOT_USE?: () => IContainer;
-    get isDirty(): boolean;
-}
-
 // @alpha
->>>>>>> 1a1f69fc
 export interface IConnection {
     id: string;
     mode: "write" | "read";
@@ -160,24 +133,7 @@
     currentConnection: string;
 };
 
-<<<<<<< HEAD
-// @internal
-=======
-// @internal @deprecated
-export abstract class ServiceAudience<M extends IMember = IMember> extends TypedEventEmitter<IServiceAudienceEvents<M>> implements IServiceAudience<M> {
-    constructor(
-    container: IContainer);
-    protected readonly audience: IAudience;
-    protected readonly container: IContainer;
-    protected abstract createServiceMember(audienceMember: IClient): M;
-    getMembers(): Map<string, M>;
-    getMyself(): Myself<M> | undefined;
-    protected lastMembers: Map<string, M>;
-    protected shouldIncludeAsMember(member: IClient): boolean;
-}
-
 // @alpha
->>>>>>> 1a1f69fc
 export type SharedObjectClass<T extends IFluidLoadable> = {
     readonly getFactory: () => IChannelFactory;
 } & LoadableObjectCtor<T>;
