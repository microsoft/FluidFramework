{
	"name": "@fluidframework/fluid-static",
	"version": "2.0.0-rc.5.0.0",
	"description": "A tool to enable consumption of Fluid Data Objects without requiring custom container code.",
	"homepage": "https://fluidframework.com",
	"repository": {
		"type": "git",
		"url": "https://github.com/microsoft/FluidFramework.git",
		"directory": "packages/framework/fluid-static"
	},
	"license": "MIT",
	"author": "Microsoft and contributors",
	"sideEffects": false,
	"type": "module",
	"exports": {
		".": {
			"import": {
				"types": "./lib/public.d.ts",
				"default": "./lib/index.js"
			},
			"require": {
				"types": "./dist/public.d.ts",
				"default": "./dist/index.js"
			}
		},
		"./internal": {
			"import": {
				"types": "./lib/index.d.ts",
				"default": "./lib/index.js"
			},
			"require": {
				"types": "./dist/index.d.ts",
				"default": "./dist/index.js"
			}
		}
	},
	"main": "lib/index.js",
	"types": "lib/public.d.ts",
	"scripts": {
		"api": "fluid-build . --task api",
		"api-extractor:commonjs": "flub generate entrypoints --outFileAlpha legacy --outDir ./dist",
		"api-extractor:esnext": "flub generate entrypoints --outFileAlpha legacy --outDir ./lib --node10TypeCompat",
		"build": "fluid-build . --task build",
		"build:commonjs": "fluid-build . --task commonjs",
		"build:compile": "fluid-build . --task compile",
		"build:docs": "api-extractor run --local",
		"build:esnext": "tsc --project ./tsconfig.json",
		"build:test": "npm run build:test:esm && npm run build:test:cjs",
		"build:test:cjs": "fluid-tsc commonjs --project ./src/test/tsconfig.cjs.json",
		"build:test:esm": "tsc --project ./src/test/tsconfig.json",
		"check:are-the-types-wrong": "attw --pack .",
		"check:prettier": "prettier --check . --cache --ignore-path ../../../.prettierignore",
		"check:release-tags": "api-extractor run --local --config ./api-extractor-lint.json",
		"ci:build:docs": "api-extractor run",
		"clean": "rimraf --glob dist lib \"*.d.ts\" \"**/*.tsbuildinfo\" \"**/*.build.log\" _api-extractor-temp nyc",
		"eslint": "eslint --format stylish src",
		"eslint:fix": "eslint --format stylish src --fix --fix-type problem,suggestion,layout",
		"format": "fluid-build --task format .",
		"format:prettier": "prettier --write . --cache --ignore-path ../../../.prettierignore",
		"lint": "fluid-build . --task lint",
		"lint:fix": "fluid-build . --task eslint:fix --task format",
		"test": "npm run test:mocha",
		"test:coverage": "c8 npm test",
		"test:mocha": "npm run test:mocha:esm && echo skipping cjs to avoid overhead - npm run test:mocha:cjs",
		"test:mocha:cjs": "mocha --recursive \"dist/test/**/*.spec.*js\" --exit -r node_modules/@fluid-internal/mocha-test-setup",
		"test:mocha:esm": "mocha --recursive \"lib/test/**/*.spec.*js\" --exit -r node_modules/@fluid-internal/mocha-test-setup",
		"test:mocha:verbose": "cross-env FLUID_TEST_VERBOSE=1 npm run test:mocha",
		"tsc": "fluid-tsc commonjs --project ./tsconfig.cjs.json && copyfiles -f ../../../common/build/build-common/src/cjs/package.json ./dist",
		"typetests:gen": "flub generate typetests --dir . -v --publicFallback",
		"typetests:prepare": "flub typetests --dir . --reset --previous --normalize"
	},
	"c8": {
		"all": true,
		"cache-dir": "nyc/.cache",
		"exclude": [
			"src/test/**/*.*ts",
			"dist/test/**/*.*js"
		],
		"exclude-after-remap": false,
		"include": [
			"src/**/*.*ts",
			"dist/**/*.*js"
		],
		"report-dir": "nyc/report",
		"reporter": [
			"cobertura",
			"html",
			"text"
		],
		"temp-directory": "nyc/.nyc_output"
	},
	"dependencies": {
		"@fluid-internal/client-utils": "workspace:~",
		"@fluidframework/aqueduct": "workspace:~",
		"@fluidframework/container-definitions": "workspace:~",
		"@fluidframework/container-loader": "workspace:~",
		"@fluidframework/container-runtime": "workspace:~",
		"@fluidframework/container-runtime-definitions": "workspace:~",
		"@fluidframework/core-interfaces": "workspace:~",
		"@fluidframework/datastore-definitions": "workspace:~",
		"@fluidframework/protocol-definitions": "^3.2.0",
		"@fluidframework/request-handler": "workspace:~",
		"@fluidframework/runtime-definitions": "workspace:~",
		"@fluidframework/runtime-utils": "workspace:~",
		"@fluidframework/shared-object-base": "workspace:~",
		"@fluidframework/telemetry-utils": "workspace:~"
	},
	"devDependencies": {
		"@arethetypeswrong/cli": "^0.15.2",
		"@biomejs/biome": "^1.6.2",
		"@fluid-internal/mocha-test-setup": "workspace:~",
		"@fluid-tools/build-cli": "^0.39.0-264124",
		"@fluidframework/build-common": "^2.0.3",
		"@fluidframework/build-tools": "^0.39.0-264124",
		"@fluidframework/eslint-config-fluid": "^5.1.0",
		"@fluidframework/fluid-static-previous": "npm:@fluidframework/fluid-static@2.0.0-rc.4.0.0",
		"@fluidframework/map": "workspace:~",
		"@fluidframework/sequence": "workspace:~",
		"@microsoft/api-extractor": "^7.43.1",
		"@types/mocha": "^9.1.1",
		"@types/node": "^18.19.0",
		"c8": "^8.0.1",
		"copyfiles": "^2.4.1",
		"cross-env": "^7.0.3",
		"eslint": "~8.55.0",
		"mocha": "^10.2.0",
		"mocha-json-output-reporter": "^2.0.1",
		"mocha-multi-reporters": "^1.5.1",
		"moment": "^2.21.0",
		"prettier": "~3.0.3",
		"rimraf": "^4.4.0",
		"typescript": "~5.1.6"
	},
	"typeValidation": {
<<<<<<< HEAD
		"disabled": true,
		"broken": {
			"InterfaceDeclaration_IMember": {
				"forwardCompat": false,
				"backCompat": false
			},
			"TypeAliasDeclaration_Myself": {
				"forwardCompat": false,
				"backCompat": false
			}
		}
=======
		"broken": {}
>>>>>>> 32274f64
	}
}<|MERGE_RESOLUTION|>--- conflicted
+++ resolved
@@ -132,20 +132,6 @@
 		"typescript": "~5.1.6"
 	},
 	"typeValidation": {
-<<<<<<< HEAD
-		"disabled": true,
-		"broken": {
-			"InterfaceDeclaration_IMember": {
-				"forwardCompat": false,
-				"backCompat": false
-			},
-			"TypeAliasDeclaration_Myself": {
-				"forwardCompat": false,
-				"backCompat": false
-			}
-		}
-=======
 		"broken": {}
->>>>>>> 32274f64
 	}
 }