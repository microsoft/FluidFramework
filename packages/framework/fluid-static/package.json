--- conflicted
+++ resolved
@@ -140,15 +140,11 @@
 		"typescript": "~5.4.5"
 	},
 	"typeValidation": {
-<<<<<<< HEAD
 		"broken": {
 			"Interface_IFluidContainerInternal": {
 				"backCompat": false
 			}
-		}
-=======
-		"broken": {},
+		},
 		"entrypoint": "public"
->>>>>>> 7a8c8d0e
 	}
 }