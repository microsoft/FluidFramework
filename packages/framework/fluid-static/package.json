{
	"name": "@fluidframework/fluid-static",
	"version": "2.0.0-rc.4.0.0",
	"description": "A tool to enable consumption of Fluid Data Objects without requiring custom container code.",
	"homepage": "https://fluidframework.com",
	"repository": {
		"type": "git",
		"url": "https://github.com/microsoft/FluidFramework.git",
		"directory": "packages/framework/fluid-static"
	},
	"license": "MIT",
	"author": "Microsoft and contributors",
	"sideEffects": false,
	"type": "module",
	"exports": {
		".": {
			"import": {
				"types": "./lib/public.d.ts",
				"default": "./lib/index.js"
			},
			"require": {
				"types": "./dist/public.d.ts",
				"default": "./dist/index.js"
			}
		},
		"./internal": {
			"import": {
				"types": "./lib/index.d.ts",
				"default": "./lib/index.js"
			},
			"require": {
				"types": "./dist/index.d.ts",
				"default": "./dist/index.js"
			}
		}
	},
	"main": "lib/index.js",
	"types": "lib/public.d.ts",
	"scripts": {
		"api": "fluid-build . --task api",
		"api-extractor:commonjs": "flub generate entrypoints --outFileAlpha legacy --outDir ./dist",
		"api-extractor:esnext": "flub generate entrypoints --outFileAlpha legacy --outDir ./lib --node10TypeCompat",
		"build": "fluid-build . --task build",
		"build:commonjs": "fluid-build . --task commonjs",
		"build:compile": "fluid-build . --task compile",
		"build:docs": "api-extractor run --local",
		"build:esnext": "tsc --project ./tsconfig.json",
		"build:test": "npm run build:test:esm && npm run build:test:cjs",
		"build:test:cjs": "fluid-tsc commonjs --project ./src/test/tsconfig.cjs.json",
		"build:test:esm": "tsc --project ./src/test/tsconfig.json",
		"check:are-the-types-wrong": "attw --pack .",
		"check:prettier": "prettier --check . --cache --ignore-path ../../../.prettierignore",
		"check:release-tags": "api-extractor run --local --config ./api-extractor-lint.json",
		"ci:build:docs": "api-extractor run",
		"clean": "rimraf --glob dist lib \"*.d.ts\" \"**/*.tsbuildinfo\" \"**/*.build.log\" _api-extractor-temp nyc",
		"eslint": "eslint --format stylish src",
		"eslint:fix": "eslint --format stylish src --fix --fix-type problem,suggestion,layout",
		"format": "fluid-build --task format .",
		"format:prettier": "prettier --write . --cache --ignore-path ../../../.prettierignore",
		"lint": "fluid-build . --task lint",
		"lint:fix": "fluid-build . --task eslint:fix --task format",
		"test": "npm run test:mocha",
		"test:coverage": "c8 npm test",
		"test:mocha": "npm run test:mocha:esm && echo skipping cjs to avoid overhead - npm run test:mocha:cjs",
		"test:mocha:cjs": "mocha --recursive \"dist/test/**/*.spec.*js\" --exit -r node_modules/@fluid-internal/mocha-test-setup",
		"test:mocha:esm": "mocha --recursive \"lib/test/**/*.spec.*js\" --exit -r node_modules/@fluid-internal/mocha-test-setup",
		"test:mocha:verbose": "cross-env FLUID_TEST_VERBOSE=1 npm run test:mocha",
		"tsc": "fluid-tsc commonjs --project ./tsconfig.cjs.json && copyfiles -f ../../../common/build/build-common/src/cjs/package.json ./dist",
		"typetests:gen": "flub generate typetests --dir . -v --publicFallback",
		"typetests:prepare": "flub typetests --dir . --reset --previous --normalize"
	},
	"c8": {
		"all": true,
		"cache-dir": "nyc/.cache",
		"exclude": [
			"src/test/**/*.*ts",
			"dist/test/**/*.*js"
		],
		"exclude-after-remap": false,
		"include": [
			"src/**/*.*ts",
			"dist/**/*.*js"
		],
		"report-dir": "nyc/report",
		"reporter": [
			"cobertura",
			"html",
			"text"
		],
		"temp-directory": "nyc/.nyc_output"
	},
	"dependencies": {
		"@fluid-internal/client-utils": "workspace:~",
		"@fluidframework/aqueduct": "workspace:~",
		"@fluidframework/container-definitions": "workspace:~",
		"@fluidframework/container-loader": "workspace:~",
		"@fluidframework/container-runtime": "workspace:~",
		"@fluidframework/container-runtime-definitions": "workspace:~",
		"@fluidframework/core-interfaces": "workspace:~",
		"@fluidframework/datastore-definitions": "workspace:~",
		"@fluidframework/protocol-definitions": "^3.2.0",
		"@fluidframework/request-handler": "workspace:~",
		"@fluidframework/runtime-definitions": "workspace:~",
		"@fluidframework/runtime-utils": "workspace:~",
		"@fluidframework/shared-object-base": "workspace:~",
		"@fluidframework/telemetry-utils": "workspace:~"
	},
	"devDependencies": {
		"@arethetypeswrong/cli": "^0.15.2",
		"@biomejs/biome": "^1.6.2",
		"@fluid-internal/mocha-test-setup": "workspace:~",
		"@fluid-tools/build-cli": "0.38.0-259537",
		"@fluidframework/build-common": "^2.0.3",
		"@fluidframework/build-tools": "0.38.0-259537",
		"@fluidframework/eslint-config-fluid": "^5.1.0",
		"@fluidframework/fluid-static-previous": "npm:@fluidframework/fluid-static@2.0.0-rc.3.0.0",
		"@fluidframework/map": "workspace:~",
		"@fluidframework/sequence": "workspace:~",
		"@microsoft/api-extractor": "^7.42.3",
		"@types/mocha": "^9.1.1",
		"@types/node": "^18.19.0",
		"c8": "^8.0.1",
		"copyfiles": "^2.4.1",
		"cross-env": "^7.0.3",
		"eslint": "~8.55.0",
		"mocha": "^10.2.0",
		"mocha-json-output-reporter": "^2.0.1",
		"mocha-multi-reporters": "^1.5.1",
		"moment": "^2.21.0",
		"prettier": "~3.0.3",
		"rimraf": "^4.4.0",
		"typescript": "~5.1.6"
	},
	"typeValidation": {
<<<<<<< HEAD
		"broken": {
			"InterfaceDeclaration_ContainerSchema": {
				"backCompat": false
			},
			"RemovedTypeAliasDeclaration_LoadableObjectCtor": {
				"backCompat": false,
				"forwardCompat": false
			},
			"RemovedTypeAliasDeclaration_SharedObjectClass": {
				"forwardCompat": false,
				"backCompat": false
			},
			"InterfaceDeclaration_IMember": {
				"forwardCompat": false,
				"backCompat": false
			},
			"TypeAliasDeclaration_Myself": {
				"forwardCompat": false,
				"backCompat": false
			}
		}
=======
		"broken": {}
>>>>>>> 701ada99
	}
}<|MERGE_RESOLUTION|>--- conflicted
+++ resolved
@@ -132,19 +132,7 @@
 		"typescript": "~5.1.6"
 	},
 	"typeValidation": {
-<<<<<<< HEAD
 		"broken": {
-			"InterfaceDeclaration_ContainerSchema": {
-				"backCompat": false
-			},
-			"RemovedTypeAliasDeclaration_LoadableObjectCtor": {
-				"backCompat": false,
-				"forwardCompat": false
-			},
-			"RemovedTypeAliasDeclaration_SharedObjectClass": {
-				"forwardCompat": false,
-				"backCompat": false
-			},
 			"InterfaceDeclaration_IMember": {
 				"forwardCompat": false,
 				"backCompat": false
@@ -154,8 +142,5 @@
 				"backCompat": false
 			}
 		}
-=======
-		"broken": {}
->>>>>>> 701ada99
 	}
 }