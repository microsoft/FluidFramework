{
	"name": "@fluidframework/fluid-static",
	"version": "2.0.0-rc.4.0.0",
	"description": "A tool to enable consumption of Fluid Data Objects without requiring custom container code.",
	"homepage": "https://fluidframework.com",
	"repository": {
		"type": "git",
		"url": "https://github.com/microsoft/FluidFramework.git",
		"directory": "packages/framework/fluid-static"
	},
	"license": "MIT",
	"author": "Microsoft and contributors",
	"sideEffects": false,
	"type": "module",
	"exports": {
		".": {
			"import": {
				"types": "./lib/public.d.ts",
				"default": "./lib/index.js"
			},
			"require": {
				"types": "./dist/public.d.ts",
				"default": "./dist/index.js"
			}
		},
		"./internal": {
			"import": {
				"types": "./lib/index.d.ts",
				"default": "./lib/index.js"
			},
			"require": {
				"types": "./dist/index.d.ts",
				"default": "./dist/index.js"
			}
		}
	},
	"main": "lib/index.js",
	"types": "lib/public.d.ts",
	"scripts": {
		"api": "fluid-build . --task api",
		"api-extractor:commonjs": "flub generate entrypoints --outFileAlpha legacy --outDir ./dist",
		"api-extractor:esnext": "flub generate entrypoints --outFileAlpha legacy --outDir ./lib --node10TypeCompat",
		"build": "fluid-build . --task build",
		"build:commonjs": "fluid-build . --task commonjs",
		"build:compile": "fluid-build . --task compile",
		"build:docs": "api-extractor run --local",
		"build:esnext": "tsc --project ./tsconfig.json",
		"build:test": "npm run build:test:esm && npm run build:test:cjs",
		"build:test:cjs": "fluid-tsc commonjs --project ./src/test/tsconfig.cjs.json",
		"build:test:esm": "tsc --project ./src/test/tsconfig.json",
		"check:are-the-types-wrong": "attw --pack .",
		"check:prettier": "prettier --check . --cache --ignore-path ../../../.prettierignore",
		"check:release-tags": "api-extractor run --local --config ./api-extractor-lint.json",
		"ci:build:docs": "api-extractor run",
		"clean": "rimraf --glob dist lib \"*.d.ts\" \"**/*.tsbuildinfo\" \"**/*.build.log\" _api-extractor-temp nyc",
		"eslint": "eslint --format stylish src",
		"eslint:fix": "eslint --format stylish src --fix --fix-type problem,suggestion,layout",
		"format": "fluid-build --task format .",
		"format:prettier": "prettier --write . --cache --ignore-path ../../../.prettierignore",
		"lint": "fluid-build . --task lint",
		"lint:fix": "fluid-build . --task eslint:fix --task format",
		"test": "npm run test:mocha",
		"test:coverage": "c8 npm test",
		"test:mocha": "npm run test:mocha:esm && echo skipping cjs to avoid overhead - npm run test:mocha:cjs",
		"test:mocha:cjs": "mocha --recursive \"dist/test/**/*.spec.*js\" --exit -r node_modules/@fluid-internal/mocha-test-setup",
		"test:mocha:esm": "mocha --recursive \"lib/test/**/*.spec.*js\" --exit -r node_modules/@fluid-internal/mocha-test-setup",
		"test:mocha:verbose": "cross-env FLUID_TEST_VERBOSE=1 npm run test:mocha",
		"tsc": "fluid-tsc commonjs --project ./tsconfig.cjs.json && copyfiles -f ../../../common/build/build-common/src/cjs/package.json ./dist",
		"typetests:gen": "flub generate typetests --dir . -v --publicFallback",
		"typetests:prepare": "flub typetests --dir . --reset --previous --normalize"
	},
	"c8": {
		"all": true,
		"cache-dir": "nyc/.cache",
		"exclude": [
			"src/test/**/*.*ts",
			"dist/test/**/*.*js"
		],
		"exclude-after-remap": false,
		"include": [
			"src/**/*.*ts",
			"dist/**/*.*js"
		],
		"report-dir": "nyc/report",
		"reporter": [
			"cobertura",
			"html",
			"text"
		],
		"temp-directory": "nyc/.nyc_output"
	},
	"dependencies": {
		"@fluid-internal/client-utils": "workspace:~",
		"@fluidframework/aqueduct": "workspace:~",
		"@fluidframework/container-definitions": "workspace:~",
		"@fluidframework/container-loader": "workspace:~",
		"@fluidframework/container-runtime": "workspace:~",
		"@fluidframework/container-runtime-definitions": "workspace:~",
		"@fluidframework/core-interfaces": "workspace:~",
		"@fluidframework/datastore-definitions": "workspace:~",
		"@fluidframework/protocol-definitions": "^3.2.0",
		"@fluidframework/request-handler": "workspace:~",
		"@fluidframework/runtime-definitions": "workspace:~",
		"@fluidframework/runtime-utils": "workspace:~",
		"@fluidframework/shared-object-base": "workspace:~",
		"@fluidframework/telemetry-utils": "workspace:~"
	},
	"devDependencies": {
		"@arethetypeswrong/cli": "^0.15.2",
		"@biomejs/biome": "^1.6.2",
		"@fluid-internal/mocha-test-setup": "workspace:~",
		"@fluid-tools/build-cli": "0.38.0-259537",
		"@fluidframework/build-common": "^2.0.3",
		"@fluidframework/build-tools": "0.38.0-259537",
		"@fluidframework/eslint-config-fluid": "^5.1.0",
		"@fluidframework/fluid-static-previous": "npm:@fluidframework/fluid-static@2.0.0-rc.3.0.0",
		"@fluidframework/map": "workspace:~",
		"@fluidframework/sequence": "workspace:~",
		"@microsoft/api-extractor": "^7.42.3",
		"@types/mocha": "^9.1.1",
		"@types/node": "^18.19.0",
		"c8": "^8.0.1",
		"copyfiles": "^2.4.1",
		"cross-env": "^7.0.3",
		"eslint": "~8.55.0",
		"mocha": "^10.2.0",
		"mocha-json-output-reporter": "^2.0.1",
		"mocha-multi-reporters": "^1.5.1",
		"moment": "^2.21.0",
		"prettier": "~3.0.3",
		"rimraf": "^4.4.0",
		"typescript": "~5.1.6"
	},
	"typeValidation": {
<<<<<<< HEAD
		"broken": {
			"InterfaceDeclaration_ContainerSchema": {
				"backCompat": false
			},
			"RemovedTypeAliasDeclaration_LoadableObjectCtor": {
				"backCompat": false,
				"forwardCompat": false
			},
			"RemovedTypeAliasDeclaration_SharedObjectClass": {
				"forwardCompat": false,
				"backCompat": false
			},
			"TypeAliasDeclaration_InitialObjects": {
				"forwardCompat": false,
				"backCompat": false
			}
		}
=======
		"broken": {}
>>>>>>> 701ada99
	}
}<|MERGE_RESOLUTION|>--- conflicted
+++ resolved
@@ -132,26 +132,11 @@
 		"typescript": "~5.1.6"
 	},
 	"typeValidation": {
-<<<<<<< HEAD
 		"broken": {
-			"InterfaceDeclaration_ContainerSchema": {
-				"backCompat": false
-			},
-			"RemovedTypeAliasDeclaration_LoadableObjectCtor": {
-				"backCompat": false,
-				"forwardCompat": false
-			},
-			"RemovedTypeAliasDeclaration_SharedObjectClass": {
-				"forwardCompat": false,
-				"backCompat": false
-			},
 			"TypeAliasDeclaration_InitialObjects": {
 				"forwardCompat": false,
 				"backCompat": false
 			}
 		}
-=======
-		"broken": {}
->>>>>>> 701ada99
 	}
 }