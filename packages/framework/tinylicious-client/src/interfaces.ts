/*!
 * Copyright (c) Microsoft Corporation and contributors. All rights reserved.
 * Licensed under the MIT License.
 */
import { ITelemetryBaseLogger } from "@fluidframework/common-definitions";
import { IMember, IServiceAudience } from "@fluidframework/fluid-static";
import { IUser } from "@fluidframework/protocol-definitions";

// Re-export so developers can build loggers without pulling in common-definitions
export {
    ITelemetryBaseEvent,
    ITelemetryBaseLogger,
} from "@fluidframework/common-definitions";

/**
 * Props for initializing a {@link TinyliciousClient}
 */
export interface TinyliciousClientProps {
    /**
     * Optional. Configuration for establishing a connection with the Tinylicious.
     * If not specified, will use {@link TinyliciousConnectionConfig}'s default values.
     */
    connection?: TinyliciousConnectionConfig;
    /**
     * Optional. A logger instance to receive diagnostic messages.
     */
    logger?: ITelemetryBaseLogger;
}

/**
 * Parameters for establishing a connection with the a Tinylicious service.
 */
export interface TinyliciousConnectionConfig {
    /**
<<<<<<< HEAD
     * Optional. Override of the port
=======
     * Optional. Override of the port.
     *
>>>>>>> 35726b01
     * @defaultValue {@link @fluidframework/tinylicious-driver#defaultTinyliciousPort}
     */
    port?: number;

    /**
<<<<<<< HEAD
     * Optional. Override of the domain
=======
     * Optional. Override of the domain.
     *
>>>>>>> 35726b01
     * @defaultValue {@link @fluidframework/tinylicious-driver#defaultTinyliciousEndpoint}
     */
    domain?: string;
}

/**
 * TinyliciousContainerServices is returned by the TinyliciousClient alongside a FluidContainer.
 * It holds the functionality specifically tied to the Tinylicious service, and how the data stored in
 * the FluidContainer is persisted in the backend and consumed by users. Any functionality regarding
 * how the data is handled within the FluidContainer itself, i.e. which data objects or DDSes to use,
 * will not be included here but rather on the FluidContainer class itself.
 */
export interface TinyliciousContainerServices {
    /**
     * Provides an object that can be used to get the users that are present in this Fluid session and
     * listeners for when the roster has any changes from users joining/leaving the session
     */
    audience: ITinyliciousAudience;
}

/**
 * Since Tinylicious provides user names for all of its members, we extend the `IUser` interface to include
 * this service-specific value.
 */
export interface TinyliciousUser extends IUser {
    /**
     * The user's name
     */
    name: string;
}

/**
 * Since Tinylicious provides user names for all of its members, we extend the `IMember` interface to include
 * this service-specific value. It will be returned for all audience members connected to Tinylicious.
 */
export interface TinyliciousMember extends IMember {
    /**
     * {@inheritDoc TinyliciousUser.name}
     */
    userName: string;
}

/**
 * Tinylicious-specific {@link @fluidframework/fluid-static#IServiceAudience} implementation.
 */
export type ITinyliciousAudience = IServiceAudience<TinyliciousMember>;<|MERGE_RESOLUTION|>--- conflicted
+++ resolved
@@ -32,23 +32,15 @@
  */
 export interface TinyliciousConnectionConfig {
     /**
-<<<<<<< HEAD
-     * Optional. Override of the port
-=======
      * Optional. Override of the port.
      *
->>>>>>> 35726b01
      * @defaultValue {@link @fluidframework/tinylicious-driver#defaultTinyliciousPort}
      */
     port?: number;
 
     /**
-<<<<<<< HEAD
-     * Optional. Override of the domain
-=======
      * Optional. Override of the domain.
      *
->>>>>>> 35726b01
      * @defaultValue {@link @fluidframework/tinylicious-driver#defaultTinyliciousEndpoint}
      */
     domain?: string;
