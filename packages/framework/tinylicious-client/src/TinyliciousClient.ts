--- conflicted
+++ resolved
@@ -3,7 +3,6 @@
  * Licensed under the MIT License.
  */
 import { Container, Loader } from "@fluidframework/container-loader";
-import { ITelemetryBaseLogger } from "@fluidframework/common-definitions";
 import {
     IDocumentServiceFactory,
     IUrlResolver,
@@ -15,11 +14,8 @@
     InsecureTinyliciousTokenProvider,
     InsecureTinyliciousUrlResolver,
 } from "@fluidframework/tinylicious-driver";
-<<<<<<< HEAD
 import { requestFluidObject } from "@fluidframework/runtime-utils";
 import { ensureFluidResolvedUrl } from "@fluidframework/driver-utils";
-=======
->>>>>>> f212bf51
 import {
     ContainerSchema,
     DOProviderContainerRuntimeFactory,
@@ -44,22 +40,11 @@
      * Creates a new client instance using configuration parameters.
      * @param props - Optional. Properties for initializing a new TinyliciousClient instance
      */
-<<<<<<< HEAD
-    constructor(
-        connectionConfig?: TinyliciousConnectionConfig,
-        private readonly logger?: ITelemetryBaseLogger,
-    ) {
-        const tokenProvider = new InsecureTinyliciousTokenProvider();
-        this.urlResolver = new InsecureTinyliciousUrlResolver(
-            connectionConfig?.port,
-            connectionConfig?.domain,
-=======
     constructor(private readonly props?: TinyliciousClientProps) {
         const tokenProvider = new InsecureTinyliciousTokenProvider();
         this.urlResolver = new InsecureTinyliciousUrlResolver(
             this.props?.connection?.port,
             this.props?.connection?.domain,
->>>>>>> f212bf51
         );
         this.documentServiceFactory = new RouterliciousDocumentServiceFactory(
             tokenProvider,
@@ -73,7 +58,6 @@
      */
     public async createContainer(
         containerSchema: ContainerSchema,
-<<<<<<< HEAD
     ): Promise<{ container: FluidContainer; services: TinyliciousContainerServices }> {
         const loader = this.createLoader(containerSchema);
 
@@ -102,14 +86,6 @@
 
         const services = this.getContainerServices(container);
         return { container: fluidContainer, services };
-=======
-    ): Promise<{container: IFluidContainer; services: TinyliciousContainerServices}> {
-        // temporarily we'll generate the new container ID here
-        // until container ID changes are settled in lower layers.
-        const id = uuid();
-        const container = await this.getContainerCore(id, containerSchema, true);
-        return this.getFluidContainerAndServices(id, container);
->>>>>>> f212bf51
     }
 
     /**
@@ -121,35 +97,12 @@
     public async getContainer(
         id: string,
         containerSchema: ContainerSchema,
-<<<<<<< HEAD
-    ): Promise<{ container: FluidContainer; services: TinyliciousContainerServices }> {
+    ): Promise<{ container: IFluidContainer; services: TinyliciousContainerServices }> {
         const loader = this.createLoader(containerSchema);
-
-        // Request must be appropriate and parseable by resolver.
         const container = await loader.resolve({ url: id });
-
         const rootDataObject = await requestFluidObject<RootDataObject>(container, "/");
         const fluidContainer = new FluidContainer(container, rootDataObject);
         const services = this.getContainerServices(container);
-=======
-    ): Promise<{container: IFluidContainer; services: TinyliciousContainerServices}> {
-        const container = await this.getContainerCore(id, containerSchema, false);
-        return this.getFluidContainerAndServices(id, container);
-    }
-
-    // #region private
-    private async getFluidContainerAndServices(
-        id: string,
-        container: Container,
-    ): Promise<{container: IFluidContainer; services: TinyliciousContainerServices}> {
-        const rootDataObject = await requestFluidObject<RootDataObject>(container, "/");
-        const attach = async () => {
-            await container.attach({ url: id });
-            return id;
-        };
-        const fluidContainer: IFluidContainer = new FluidContainer(container, rootDataObject, attach);
-        const services: TinyliciousContainerServices = this.getContainerServices(container);
->>>>>>> f212bf51
         return { container: fluidContainer, services };
     }
 
