--- conflicted
+++ resolved
@@ -57,11 +57,7 @@
     "@fluidframework/aqueduct": "^0.59.2000",
     "@fluidframework/eslint-config-fluid": "^0.28.1000",
     "@fluidframework/tinylicious-client-previous": "npm:@fluidframework/tinylicious-client@0.59.1000",
-<<<<<<< HEAD
-    "@microsoft/api-extractor": "^7.21.3",
-=======
     "@microsoft/api-extractor": "^7.22.2",
->>>>>>> 965b4608
     "@rushstack/eslint-config": "^2.5.1",
     "@types/mocha": "^8.2.2",
     "concurrently": "^6.2.0",
