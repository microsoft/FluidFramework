--- conflicted
+++ resolved
@@ -1,10 +1,6 @@
 {
   "name": "@microsoft/fluid-dds-interceptions",
-<<<<<<< HEAD
-  "version": "0.17.2",
-=======
   "version": "0.18.0",
->>>>>>> 11e596b6
   "description": "Distributed Data Structures that support an interception callback",
   "repository": "microsoft/FluidFramework",
   "license": "MIT",
@@ -53,27 +49,16 @@
     "temp-directory": "nyc/.nyc_output"
   },
   "dependencies": {
-<<<<<<< HEAD
-    "@microsoft/fluid-map": "^0.17.2",
-    "@microsoft/fluid-merge-tree": "^0.17.2",
-    "@microsoft/fluid-runtime-definitions": "^0.17.2",
-    "@microsoft/fluid-sequence": "^0.17.2"
-=======
     "@microsoft/fluid-map": "^0.18.0",
     "@microsoft/fluid-merge-tree": "^0.18.0",
     "@microsoft/fluid-runtime-definitions": "^0.18.0",
     "@microsoft/fluid-sequence": "^0.18.0"
->>>>>>> 11e596b6
   },
   "devDependencies": {
     "@microsoft/api-extractor": "^7.7.2",
     "@microsoft/eslint-config-fluid": "^0.16.0",
     "@microsoft/fluid-build-common": "^0.14.0",
-<<<<<<< HEAD
-    "@microsoft/fluid-test-runtime-utils": "^0.17.2",
-=======
     "@microsoft/fluid-test-runtime-utils": "^0.18.0",
->>>>>>> 11e596b6
     "@types/diff": "^3.5.1",
     "@types/mocha": "^5.2.5",
     "@types/random-js": "^1.0.31",
