/*!
 * Copyright (c) Microsoft Corporation. All rights reserved.
 * Licensed under the MIT License.
 */

<<<<<<< HEAD
import assert from "assert";
import * as MergeTree from "@microsoft/fluid-merge-tree";
import { SharedString } from "@microsoft/fluid-sequence";
import { IComponentContext } from "@microsoft/fluid-runtime-definitions";
=======
import * as assert from "assert";
import * as MergeTree from "@fluidframework/merge-tree";
import { SharedString } from "@fluidframework/sequence";
import { IComponentContext } from "@fluidframework/runtime-definitions";
>>>>>>> 179e6c92

/**
 * - Create a new object from the passed SharedString.
 * - Modify the methods that insert / remove / annotate the properties of the SharedString to call
 *   the propertyInterceptionCallback to get new properties.
 * - Use these new properties to call the underlying SharedString.
 * - The propertyInterceptionCallback and the call to the underlying SharedString are wrapped around an
 *   orderSequentially call to batch any operations that might happen in the callback.
 *
 * @param sharedString - The underlying SharedString
 * @param context - The IComponentContext that will be used to call orderSequentially
 * @param propertyInterceptionCallback - The interception callback to be called
 *
 * @returns A new SharedString that intercepts the methods modifying the SharedString properties.
 */
export function createSharedStringWithInterception(
    sharedString: SharedString,
    context: IComponentContext,
    propertyInterceptionCallback: (props?: MergeTree.PropertySet) => MergeTree.PropertySet): SharedString {
    const sharedStringWithInterception = Object.create(sharedString);

    // executingCallback keeps track of whether a method on this wrapper object is called recursively
    // from the propertyInterceptionCallback.
    let executingCallback: boolean = false;

    /**
     * Inserts a marker at a relative postition.
     *
     * @param relativePos1 - The relative postition to insert the marker at
     * @param refType - The reference type of the marker
     * @param props - The properties of the marker
     */
    sharedStringWithInterception.insertMarkerRelative = (
        relativePos1: MergeTree.IRelativePosition,
        refType: MergeTree.ReferenceType,
        props?: MergeTree.PropertySet) => {
        // Wrapper methods should not be called from the interception callback as this will lead to
        // infinite recursion.
        assert(executingCallback === false,
            "Interception wrapper methods called recursively from the interception callback");

        context.containerRuntime.orderSequentially(() => {
            executingCallback = true;
            try {
                sharedString.insertMarkerRelative(relativePos1, refType, propertyInterceptionCallback(props));
            } finally {
                executingCallback = false;
            }
        });
    };

    /**
     * Inserts a marker at the postition.
     *
     * @param pos - The postition to insert the marker at
     * @param refType - The reference type of the marker
     * @param props - The properties of the marker
     */
    sharedStringWithInterception.insertMarker = (
        pos: number,
        refType: MergeTree.ReferenceType,
        props?: MergeTree.PropertySet) => {
        let insertOp;
        // Wrapper methods should not be called from the interception callback as this will lead to
        // infinite recursion.
        assert(executingCallback === false,
            "Interception wrapper methods called recursively from the interception callback");

        context.containerRuntime.orderSequentially(() => {
            executingCallback = true;
            try {
                insertOp = sharedString.insertMarker(pos, refType, propertyInterceptionCallback(props));
            } finally {
                executingCallback = false;
            }
        });
        return insertOp;
    };

    /**
     * Inserts the text at a relative postition.
     *
     * @param relativePos1 - The relative postition to insert the text at
     * @param text - The text to insert
     * @param props - The properties of text
     */
    sharedStringWithInterception.insertTextRelative = (
        relativePos1: MergeTree.IRelativePosition,
        text: string,
        props?: MergeTree.PropertySet) => {
        // Wrapper methods should not be called from the interception callback as this will lead to
        // infinite recursion.
        assert(executingCallback === false,
            "Interception wrapper methods called recursively from the interception callback");

        context.containerRuntime.orderSequentially(() => {
            executingCallback = true;
            try {
                sharedString.insertTextRelative(relativePos1, text, propertyInterceptionCallback(props));
            } finally {
                executingCallback = false;
            }
        });
    };

    /**
     * Inserts the text at the postition.
     *
     * @param pos - The postition to insert the text at
     * @param text - The text to insert
     * @param props - The properties of text
     */
    sharedStringWithInterception.insertText = (pos: number, text: string, props?: MergeTree.PropertySet) => {
        // Wrapper methods should not be called from the interception callback as this will lead to
        // infinite recursion.
        assert(executingCallback === false,
            "Interception wrapper methods called recursively from the interception callback");

        context.containerRuntime.orderSequentially(() => {
            executingCallback = true;
            try {
                sharedString.insertText(pos, text, propertyInterceptionCallback(props));
            } finally {
                executingCallback = false;
            }
        });
    };

    /**
     * Replaces a range with the provided text.
     *
     * @param start - The inclusive start of the range to replace
     * @param end - The exclusive end of the range to replace
     * @param text - The text to replace the range with
     * @param props - Optional. The properties of the replacement text
     */
    sharedStringWithInterception.replaceText = (
        start: number,
        end: number,
        text: string,
        props?: MergeTree.PropertySet) => {
        // Wrapper methods should not be called from the interception callback as this will lead to
        // infinite recursion.
        assert(executingCallback === false,
            "Interception wrapper methods called recursively from the interception callback");

        context.containerRuntime.orderSequentially(() => {
            executingCallback = true;
            try {
                sharedString.replaceText(start, end, text, propertyInterceptionCallback(props));
            } finally {
                executingCallback = false;
            }
        });
    };

    /**
     * Annotates the marker with the provided properties and calls the callback on concensus.
     *
     * @param marker - The marker to annotate
     * @param props - The properties to annotate the marker with
     * @param consensusCallback - The callback called when consensus is reached
     */
    sharedStringWithInterception.annotateMarkerNotifyConsensus = (
        marker: MergeTree.Marker,
        props: MergeTree.PropertySet,
        callback: (m: MergeTree.Marker) => void) => {
        // Wrapper methods should not be called from the interception callback as this will lead to
        // infinite recursion.
        assert(executingCallback === false,
            "Interception wrapper methods called recursively from the interception callback");

        context.containerRuntime.orderSequentially(() => {
            executingCallback = true;
            try {
                sharedString.annotateMarkerNotifyConsensus(marker, propertyInterceptionCallback(props), callback);
            } finally {
                executingCallback = false;
            }
        });
    };

    /**
     * Annotates the marker with the provided properties.
     *
     * @param marker - The marker to annotate
     * @param props - The properties to annotate the marker with
     * @param combiningOp - Optional. Specifies how to combine values for the property, such as "incr" for increment.
     */
    sharedStringWithInterception.annotateMarker = (
        marker: MergeTree.Marker,
        props: MergeTree.PropertySet,
        combiningOp?: MergeTree.ICombiningOp) => {
        // Wrapper methods should not be called from the interception callback as this will lead to
        // infinite recursion.
        assert(executingCallback === false,
            "Interception wrapper methods called recursively from the interception callback");

        context.containerRuntime.orderSequentially(() => {
            executingCallback = true;
            try {
                sharedString.annotateMarker(marker, propertyInterceptionCallback(props), combiningOp);
            } finally {
                executingCallback = false;
            }
        });
    };

    /**
     * Annotates the range with the provided properties.
     *
     * @param start - The inclusive start postition of the range to annotate
     * @param end - The exclusive end position of the range to annotate
     * @param props - The properties to annotate the range with
     * @param combiningOp - Optional. Specifies how to combine values for the property, such as "incr" for increment.
     *
     */
    sharedStringWithInterception.annotateRange = (
        start: number,
        end: number,
        props: MergeTree.PropertySet,
        combiningOp?: MergeTree.ICombiningOp) => {
        // Wrapper methods should not be called from the interception callback as this will lead to
        // infinite recursion.
        assert(executingCallback === false,
            "Interception wrapper methods called recursively from the interception callback");

        context.containerRuntime.orderSequentially(() => {
            executingCallback = true;
            try {
                sharedString.annotateRange(start, end, propertyInterceptionCallback(props), combiningOp);
            } finally {
                executingCallback = false;
            }
        });
    };

    /**
     * Inserts the segment at the given position
     *
     * @param pos - The position to insert the segment at
     * @param segment - The segment to insert
     */
    sharedStringWithInterception.insertAtReferencePosition = (
        pos: MergeTree.ReferencePosition,
        segment: MergeTree.TextSegment) => {
        // Wrapper methods should not be called from the interception callback as this will lead to
        // infinite recursion.
        assert(executingCallback === false,
            "Interception wrapper methods called recursively from the interception callback");

        context.containerRuntime.orderSequentially(() => {
            executingCallback = true;
            try {
                segment.properties = propertyInterceptionCallback(segment.properties);
                sharedString.insertAtReferencePosition(pos, segment);
            } finally {
                executingCallback = false;
            }
        });
    };

    return sharedStringWithInterception as SharedString;
}<|MERGE_RESOLUTION|>--- conflicted
+++ resolved
@@ -3,17 +3,10 @@
  * Licensed under the MIT License.
  */
 
-<<<<<<< HEAD
 import assert from "assert";
-import * as MergeTree from "@microsoft/fluid-merge-tree";
-import { SharedString } from "@microsoft/fluid-sequence";
-import { IComponentContext } from "@microsoft/fluid-runtime-definitions";
-=======
-import * as assert from "assert";
 import * as MergeTree from "@fluidframework/merge-tree";
 import { SharedString } from "@fluidframework/sequence";
 import { IComponentContext } from "@fluidframework/runtime-definitions";
->>>>>>> 179e6c92
 
 /**
  * - Create a new object from the passed SharedString.
