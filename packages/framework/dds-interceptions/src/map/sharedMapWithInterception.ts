--- conflicted
+++ resolved
@@ -3,15 +3,9 @@
  * Licensed under the MIT License.
  */
 
-<<<<<<< HEAD
 import assert from "assert";
-import { ISharedMap, SharedMap } from "@microsoft/fluid-map";
-import { IComponentContext } from "@microsoft/fluid-runtime-definitions";
-=======
-import * as assert from "assert";
 import { ISharedMap, SharedMap } from "@fluidframework/map";
 import { IComponentContext } from "@fluidframework/runtime-definitions";
->>>>>>> 179e6c92
 
 /**
  * - Create a new object from the passed SharedMap.
