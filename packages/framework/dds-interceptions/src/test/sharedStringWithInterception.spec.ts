/*!
 * Copyright (c) Microsoft Corporation. All rights reserved.
 * Licensed under the MIT License.
 */

<<<<<<< HEAD
import assert from "assert";
import { PropertySet } from "@microsoft/fluid-merge-tree";
import { MockDeltaConnectionFactory, MockRuntime, MockStorage } from "@microsoft/fluid-test-runtime-utils";
import { SharedString, SharedStringFactory } from "@microsoft/fluid-sequence";
import { IComponentContext } from "@microsoft/fluid-runtime-definitions";
=======
import * as assert from "assert";
import { PropertySet } from "@fluidframework/merge-tree";
import { MockDeltaConnectionFactory, MockRuntime, MockStorage } from "@fluidframework/test-runtime-utils";
import { SharedString, SharedStringFactory } from "@fluidframework/sequence";
import { IComponentContext } from "@fluidframework/runtime-definitions";
>>>>>>> 179e6c92
import { createSharedStringWithInterception } from "../sequence";

describe("Shared String with Interception", () => {
    /**
     * The following tests test simple user attribution in SharedString with interception.
     * In the callback function of the SharedString with interception, it adds the user
     * information to the passed properties and returns it.
     */
    describe("Simple User Attribution", () => {
        const userAttributes = { userId: "Fake User" };
        const documentId = "fakeId";
        let deltaConnectionFactory: MockDeltaConnectionFactory;
        let sharedString: SharedString;
        let componentContext: IComponentContext;

        function orderSequentially(callback: () => void): void {
            callback();
        }

        // Interception function that adds userProps to the passed props and returns.
        function propertyInterceptionCb(props?: PropertySet): PropertySet {
            const newProps = { ...props, ...userAttributes };
            return newProps;
        }

        // Function that verifies that the given shared string has correct value and the right properties at
        // the given position.
        function verifyString(ss: SharedString, text: string, props: PropertySet, position: number) {
            assert.equal(ss.getText(), text, "The retrieved text should match the inserted text");
            assert.deepEqual(
                ss.getPropertiesAtPosition(position),
                props,
                "The properties set via the interception callback should exist");
        }

        beforeEach(() => {
            const runtime = new MockRuntime();
            deltaConnectionFactory = new MockDeltaConnectionFactory();
            sharedString = new SharedString(runtime, documentId, SharedStringFactory.Attributes);
            runtime.services = {
                deltaConnection: deltaConnectionFactory.createDeltaConnection(runtime),
                objectStorage: new MockStorage(undefined),
            };
            runtime.attach();

            // eslint-disable-next-line @typescript-eslint/consistent-type-assertions
            componentContext = { containerRuntime: { orderSequentially } } as IComponentContext;
        });

        it("should be able to intercept SharedString methods by the wrapper", async () => {
            const sharedStringWithInterception =
                createSharedStringWithInterception(sharedString, componentContext, propertyInterceptionCb);

            // Insert text into shared string.
            let text: string = "123";
            let syleProps: PropertySet = { style: "bold" };
            sharedStringWithInterception.insertText(0, text, syleProps);
            verifyString(sharedStringWithInterception, text, { ...syleProps, ...userAttributes }, 2);

            // Replace text in the shared string.
            text = "aaa";
            syleProps = { style: "italics " };
            sharedStringWithInterception.replaceText(2, 3, "aaa", syleProps);
            verifyString(sharedStringWithInterception, "12aaa", { ...syleProps, ...userAttributes }, 2);

            // Annotate the shared string.
            const colorProps = { color: "green" };
            sharedStringWithInterception.annotateRange(0, 5, colorProps);
            verifyString(sharedStringWithInterception, "12aaa", { ...syleProps, ...colorProps,...userAttributes }, 2);
        });

        it("should be able to see changes made by the wrapper from the underlying shared string", async () => {
            const sharedStringWithInterception =
                createSharedStringWithInterception(sharedString, componentContext, propertyInterceptionCb);

            // Insert text via the shared string with interception wrapper.
            let text: string = "123";
            let syleProps: PropertySet = { style: "bold" };
            sharedStringWithInterception.insertText(0, text, syleProps);
            // Verify the text and properties via the underlying shared string.
            verifyString(sharedString, text, { ...syleProps, ...userAttributes }, 2);

            // Replace text via the shared string with interception wrapper.
            text = "aaa";
            syleProps = { style: "italics " };
            sharedStringWithInterception.replaceText(2, 3, "aaa", syleProps);
            // Verify the text and properties via the underlying shared string.
            verifyString(sharedString, "12aaa", { ...syleProps, ...userAttributes }, 2);

            // Annotate the shared string.
            const colorProps = { color: "green" };
            sharedStringWithInterception.annotateRange(0, 5, colorProps);
            // Verify the text and properties via the underlying shared string.
            verifyString(sharedString, "12aaa", { ...syleProps, ...colorProps, ...userAttributes }, 2);
        });

        it("should be able to see changes made by the underlying shared string from the wrapper", async () => {
            const sharedStringWithInterception =
                createSharedStringWithInterception(sharedString, componentContext, propertyInterceptionCb);

            // Insert text via the underlying shared string.
            let text: string = "123";
            let syleProps: PropertySet = { style: "bold" };
            sharedString.insertText(0, text, syleProps);
            // Verify the text and properties via the interception wrapper. It should not have the user attributes.
            verifyString(sharedStringWithInterception, text, syleProps, 2);

            // Replace text via the underlying shared string.
            text = "aaa";
            syleProps = { style: "italics " };
            sharedString.replaceText(2, 3, "aaa", syleProps);
            // Verify the text and properties via the interception wrapper. It should not have the user attributes.
            verifyString(sharedStringWithInterception, "12aaa", syleProps, 2);

            // Annotate the shared string via the underlying shared string.
            const colorProps = { color: "green" };
            sharedString.annotateRange(0, 5, colorProps);
            // Verify the text and properties via the interception wrapper. It should not have the user attributes.
            verifyString(sharedStringWithInterception, "12aaa", { ...syleProps, ...colorProps }, 2);
        });

        /**
         * This test calls a method on the wrapper from the interception callback which will cause an infinite
         * recursion. Verify that the wrapper detects this and asserts.
         * Also, verify that the object is not unusable after the assert.
         */
        it("should assert if a wrapper method is called from the callback causing infinite recursion", async () => {
            // eslint-disable-next-line prefer-const
            let sharedStringWithInterception: SharedString;

            const propsInRecursiveCb = { fromRecursiveCb: "true" };
            let useWrapper: boolean = true;
            // If useWrapper above is true, this interception callback calls a method on the wrapped object
            // causing an infinite recursion.
            // If useWrapper is false, it uses the passed shared string which does not cause recursion.
            function recursiveInterceptionCb(properties?: PropertySet) {
                const ss = useWrapper ? sharedStringWithInterception : sharedString;
                ss.annotateRange(0, 1, propsInRecursiveCb);
                return { ...properties, ...userAttributes };
            }

            // Create the interception wrapper with the above callback. The set method should throw an assertion as this
            // will cause infinite recursion.
            sharedStringWithInterception =
                createSharedStringWithInterception(sharedString, componentContext, recursiveInterceptionCb);

            let text: string = "123";
            const props: PropertySet = { style: "bold" };
            // First, insert text via the unwrapped shared string so that we have something to annotate in the
            // recursiveInterceptionCb.
            sharedString.insertText(0, text, props);

            let asserted: boolean = false;
            try {
                text = "abc";
                // Try to replace text.
                sharedStringWithInterception.replaceText(1, 2, text);
            } catch (error) {
                assert(error instanceof assert.AssertionError,
                    "We should have caught an assert in replaceText because it detects an infinite recursion");
                asserted = true;
            }
            assert.equal(asserted, true, "replaceText should have asserted because it detects inifinite recursion");

            // Verify that the object is still usable:
            // Set useWrapper to false and call replacetext on the wrapper again. Verify that we do not get an assert.
            useWrapper = false;
            text = "test";
            sharedStringWithInterception.replaceText(2, 3, text, props);
            verifyString(sharedStringWithInterception, "12test", { ...props, ...userAttributes }, 2);

            // Verify that the annotate on position 0 in the recursiveInterceptionCb annotated the attributes.
            verifyString(sharedStringWithInterception, "12test", { ...props, ...propsInRecursiveCb }, 0);
        });
    });
});<|MERGE_RESOLUTION|>--- conflicted
+++ resolved
@@ -3,19 +3,11 @@
  * Licensed under the MIT License.
  */
 
-<<<<<<< HEAD
 import assert from "assert";
-import { PropertySet } from "@microsoft/fluid-merge-tree";
-import { MockDeltaConnectionFactory, MockRuntime, MockStorage } from "@microsoft/fluid-test-runtime-utils";
-import { SharedString, SharedStringFactory } from "@microsoft/fluid-sequence";
-import { IComponentContext } from "@microsoft/fluid-runtime-definitions";
-=======
-import * as assert from "assert";
 import { PropertySet } from "@fluidframework/merge-tree";
 import { MockDeltaConnectionFactory, MockRuntime, MockStorage } from "@fluidframework/test-runtime-utils";
 import { SharedString, SharedStringFactory } from "@fluidframework/sequence";
 import { IComponentContext } from "@fluidframework/runtime-definitions";
->>>>>>> 179e6c92
 import { createSharedStringWithInterception } from "../sequence";
 
 describe("Shared String with Interception", () => {
