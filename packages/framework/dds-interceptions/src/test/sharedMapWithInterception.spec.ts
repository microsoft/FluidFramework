/*!
 * Copyright (c) Microsoft Corporation. All rights reserved.
 * Licensed under the MIT License.
 */

<<<<<<< HEAD
import assert from "assert";
import { MockDeltaConnectionFactory, MockRuntime, MockStorage } from "@microsoft/fluid-test-runtime-utils";
import { ISharedMap, SharedMap, MapFactory } from "@microsoft/fluid-map";
import { IComponentContext } from "@microsoft/fluid-runtime-definitions";
=======
import * as assert from "assert";
import { MockDeltaConnectionFactory, MockRuntime, MockStorage } from "@fluidframework/test-runtime-utils";
import { ISharedMap, SharedMap, MapFactory } from "@fluidframework/map";
import { IComponentContext } from "@fluidframework/runtime-definitions";
>>>>>>> 179e6c92
import { createSharedMapWithInterception } from "../map";

describe("Shared Map with Interception", () => {
    describe("Simple User Attribution", () => {
        /**
         * The following tests test simple user attribution in SharedMap with interception.
         * In the callback function of the SharedMap with inteception, it sets the user
         * attribution information in the underlying SharedMap against <key>.attribution.
         */
        const userAttributes = { userId: "Fake User" };
        const documentId = "fakeId";
        const attributionKey = (key: string) => `${key}.attribution`;
        let deltaConnectionFactory: MockDeltaConnectionFactory;
        let sharedMap: SharedMap;
        let componentContext: IComponentContext;

        function orderSequentially(callback: () => void): void {
            callback();
        }

        function interceptionCb(map: ISharedMap, key: string, value: any): void {
            map.set(attributionKey(key), userAttributes);
        }

        beforeEach(() => {
            const runtime = new MockRuntime();
            deltaConnectionFactory = new MockDeltaConnectionFactory();
            sharedMap = new SharedMap(documentId, runtime, MapFactory.Attributes);
            runtime.services = {
                deltaConnection: deltaConnectionFactory.createDeltaConnection(runtime),
                objectStorage: new MockStorage(undefined),
            };
            runtime.attach();

            // eslint-disable-next-line @typescript-eslint/consistent-type-assertions
            componentContext = { containerRuntime: { orderSequentially } } as IComponentContext;
        });

        // Verifies that the props are stored correctly in the given map under a key derived from the
        // given key - under attributionKey(key).
        function verifyMapAttribution(map: SharedMap, key: string, value: string, props?: any) {
            assert.equal(map.get(key), value, "The retrieved value should match the value that was set");

            if (props === undefined) {
                assert.equal(
                    map.get(attributionKey(key)),
                    undefined,
                    "The user attributes should not exist because there was no interception");
            } else {
                assert.deepEqual(
                    map.get(attributionKey(key)),
                    props,
                    "The user attributes set via the interception callback should exist.");
            }
        }

        it("should be able to intercept SharedMap set method in the wrapper", async () => {
            const sharedMapWithInterception =
                createSharedMapWithInterception(sharedMap, componentContext, interceptionCb);
            const key: string = "color";
            const value: string = "green";
            sharedMapWithInterception.set(key, value);
            verifyMapAttribution(sharedMapWithInterception, key, value, userAttributes);
        });

        it("should be able to see changes made by the wrapper from the underlying shared map", async () => {
            const sharedMapWithInterception =
                createSharedMapWithInterception(sharedMap, componentContext, interceptionCb);
            const key: string = "style";
            const value: string = "bold";
            sharedMapWithInterception.set(key, value);
            verifyMapAttribution(sharedMap, key, value, userAttributes);
        });

        it("should be able to see changes made by the underlying shared map from the wrapper", async () => {
            const sharedMapWithInterception =
                createSharedMapWithInterception(sharedMap, componentContext, interceptionCb);
            const key: string = "font";
            const value: string = "Arial";
            sharedMap.set(key, value);
            verifyMapAttribution(sharedMapWithInterception, key, value);
        });

        /**
         * This test calls set on the wrapper from the interception callback which will cause an infinite
         * recursion. Verify that the wrapper detects this and asserts.
         * Also, verify that the object is not unusable after the assert.
         */
        it("should assert if set is called on the wrapper from the callback causing infinite recursion", async () => {
            // eslint-disable-next-line prefer-const
            let sharedMapWithInterception: SharedMap;

            let useWrapper: boolean = true;
            // If useWrapper above is true, this interception callback that calls a set on the wrapped object
            // causing an infinite recursion.
            // If useWrapper is false, it uses the passed sharedMap which does not cause recursion.
            function recursiveInterceptionCb(map: ISharedMap, key: string, value: any) {
                const localMap = useWrapper ? sharedMapWithInterception : sharedMap;
                localMap.set(attributionKey(key), userAttributes);
            }
            // Create the interception wrapper with a callback that calls set on the wrapper. The set method should
            // throw an assertion as this will cause infinite recursion.
            sharedMapWithInterception =
                createSharedMapWithInterception(sharedMap, componentContext, recursiveInterceptionCb);

            let asserted: boolean = false;
            try {
                sharedMapWithInterception.set("color", "green");
            } catch (error) {
                assert(error instanceof assert.AssertionError,
                    "We should have caught an assert in the set method because it detects an infinite recursion");
                asserted = true;
            }
            assert.equal(asserted, true, "The set call should have asserted because it detects inifinite recursion");

            // Set useWrapper to false and call set on the wrapper again. Verify that the object is still usable and
            // we do not get an assert anymore.
            useWrapper = false;
            const colorKey: string = "color";
            const colorValue: string = "red";
            sharedMapWithInterception.set(colorKey, colorValue);
            verifyMapAttribution(sharedMapWithInterception, colorKey, colorValue, userAttributes);
        });
    });
});<|MERGE_RESOLUTION|>--- conflicted
+++ resolved
@@ -3,17 +3,10 @@
  * Licensed under the MIT License.
  */
 
-<<<<<<< HEAD
 import assert from "assert";
-import { MockDeltaConnectionFactory, MockRuntime, MockStorage } from "@microsoft/fluid-test-runtime-utils";
-import { ISharedMap, SharedMap, MapFactory } from "@microsoft/fluid-map";
-import { IComponentContext } from "@microsoft/fluid-runtime-definitions";
-=======
-import * as assert from "assert";
 import { MockDeltaConnectionFactory, MockRuntime, MockStorage } from "@fluidframework/test-runtime-utils";
 import { ISharedMap, SharedMap, MapFactory } from "@fluidframework/map";
 import { IComponentContext } from "@fluidframework/runtime-definitions";
->>>>>>> 179e6c92
 import { createSharedMapWithInterception } from "../map";
 
 describe("Shared Map with Interception", () => {
