{
  "name": "@fluidframework/view-interfaces",
<<<<<<< HEAD
  "version": "0.25.6",
=======
  "version": "0.25.7",
>>>>>>> 5fcffa64
  "description": "View interfaces for rendering views",
  "repository": "microsoft/FluidFramework",
  "license": "MIT",
  "author": "Microsoft",
  "sideEffects": false,
  "main": "dist/index.js",
  "module": "lib/index.js",
  "types": "dist/index.d.ts",
  "scripts": {
    "build": "concurrently npm:build:compile npm:lint",
    "build:compile": "concurrently npm:tsc npm:build:esnext",
    "build:docs": "api-extractor run --local && copyfiles -u 1 ./_api-extractor-temp/doc-models/* ../../../_api-extractor-temp/",
    "build:esnext": "tsc --project ./tsconfig.esnext.json",
    "build:full": "npm run build",
    "build:full:compile": "npm run build:compile",
    "clean": "rimraf dist lib *.tsbuildinfo *.build.log",
    "eslint": "eslint --ext=ts,tsx --format stylish src",
    "eslint:fix": "eslint --ext=ts,tsx --format stylish src --fix",
    "lint": "npm run eslint",
    "lint:fix": "npm run eslint:fix",
    "tsc": "tsc",
    "tsfmt": "tsfmt --verify",
    "tsfmt:fix": "tsfmt --replace"
  },
  "dependencies": {
<<<<<<< HEAD
    "@fluidframework/core-interfaces": "^0.25.6"
=======
    "@fluidframework/core-interfaces": "^0.25.7"
>>>>>>> 5fcffa64
  },
  "devDependencies": {
    "@fluidframework/build-common": "^0.18.0",
    "@fluidframework/eslint-config-fluid": "^0.18.0",
    "@microsoft/api-extractor": "^7.7.2",
    "@typescript-eslint/eslint-plugin": "~2.17.0",
    "@typescript-eslint/parser": "~2.17.0",
    "concurrently": "^5.2.0",
    "copyfiles": "^2.1.0",
    "eslint": "~6.8.0",
    "eslint-plugin-eslint-comments": "~3.1.2",
    "eslint-plugin-import": "2.20.0",
    "eslint-plugin-no-null": "~1.0.2",
    "eslint-plugin-optimize-regex": "~1.1.7",
    "eslint-plugin-prefer-arrow": "~1.1.7",
    "eslint-plugin-react": "~7.18.0",
    "eslint-plugin-unicorn": "~15.0.1",
    "rimraf": "^2.6.2",
    "typescript": "~3.7.4",
    "typescript-formatter": "7.1.0"
  }
}<|MERGE_RESOLUTION|>--- conflicted
+++ resolved
@@ -1,10 +1,6 @@
 {
   "name": "@fluidframework/view-interfaces",
-<<<<<<< HEAD
-  "version": "0.25.6",
-=======
   "version": "0.25.7",
->>>>>>> 5fcffa64
   "description": "View interfaces for rendering views",
   "repository": "microsoft/FluidFramework",
   "license": "MIT",
@@ -30,11 +26,7 @@
     "tsfmt:fix": "tsfmt --replace"
   },
   "dependencies": {
-<<<<<<< HEAD
-    "@fluidframework/core-interfaces": "^0.25.6"
-=======
     "@fluidframework/core-interfaces": "^0.25.7"
->>>>>>> 5fcffa64
   },
   "devDependencies": {
     "@fluidframework/build-common": "^0.18.0",
