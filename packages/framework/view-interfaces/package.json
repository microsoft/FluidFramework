{
  "name": "@fluidframework/view-interfaces",
  "version": "2.0.0",
  "description": "View interfaces for rendering views",
  "homepage": "https://fluidframework.com",
  "repository": {
    "type": "git",
    "url": "https://github.com/microsoft/FluidFramework.git",
    "directory": "packages/framework/view-interfaces"
  },
  "license": "MIT",
  "author": "Microsoft and contributors",
  "sideEffects": false,
  "main": "dist/index.js",
  "module": "lib/index.js",
  "types": "dist/index.d.ts",
  "scripts": {
    "build": "concurrently npm:build:compile npm:lint && npm run build:docs",
    "build:compile": "concurrently npm:tsc npm:build:esnext",
    "build:docs": "api-extractor run --local --typescript-compiler-folder ../../../node_modules/typescript && copyfiles -u 1 ./_api-extractor-temp/doc-models/* ../../../_api-extractor-temp/",
    "build:esnext": "tsc --project ./tsconfig.esnext.json",
    "build:full": "npm run build",
    "build:full:compile": "npm run build:compile",
    "ci:build:docs": "api-extractor run --typescript-compiler-folder ../../../node_modules/typescript && copyfiles -u 1 ./_api-extractor-temp/* ../../../_api-extractor-temp/",
    "clean": "rimraf dist lib *.tsbuildinfo *.build.log",
    "eslint": "eslint --format stylish src",
    "eslint:fix": "eslint --format stylish src --fix --fix-type problem,suggestion,layout",
    "lint": "npm run eslint",
    "lint:fix": "npm run eslint:fix",
    "tsc": "tsc",
    "tsfmt": "tsfmt --verify",
    "tsfmt:fix": "tsfmt --replace"
  },
  "dependencies": {
    "@fluidframework/core-interfaces": "^2.0.0"
  },
  "devDependencies": {
    "@fluidframework/build-common": "^0.24.0",
    "@fluidframework/eslint-config-fluid": "^0.28.2000",
<<<<<<< HEAD
    "@fluidframework/view-interfaces-previous": "npm:@fluidframework/view-interfaces@^1.2.0",
=======
    "@fluidframework/view-interfaces-previous": "npm:@fluidframework/view-interfaces@^1.0.0",
>>>>>>> 1b1b2457
    "@microsoft/api-extractor": "^7.22.2",
    "@rushstack/eslint-config": "^2.5.1",
    "concurrently": "^6.2.0",
    "copyfiles": "^2.1.0",
    "eslint": "~8.6.0",
    "rimraf": "^2.6.2",
    "typescript": "~4.5.5",
    "typescript-formatter": "7.1.0"
  },
  "typeValidation": {
<<<<<<< HEAD
    "version": "1.3.0",
=======
    "version": "2.0.0",
>>>>>>> 1b1b2457
    "broken": {}
  }
}<|MERGE_RESOLUTION|>--- conflicted
+++ resolved
@@ -37,11 +37,7 @@
   "devDependencies": {
     "@fluidframework/build-common": "^0.24.0",
     "@fluidframework/eslint-config-fluid": "^0.28.2000",
-<<<<<<< HEAD
-    "@fluidframework/view-interfaces-previous": "npm:@fluidframework/view-interfaces@^1.2.0",
-=======
     "@fluidframework/view-interfaces-previous": "npm:@fluidframework/view-interfaces@^1.0.0",
->>>>>>> 1b1b2457
     "@microsoft/api-extractor": "^7.22.2",
     "@rushstack/eslint-config": "^2.5.1",
     "concurrently": "^6.2.0",
@@ -52,11 +48,7 @@
     "typescript-formatter": "7.1.0"
   },
   "typeValidation": {
-<<<<<<< HEAD
-    "version": "1.3.0",
-=======
     "version": "2.0.0",
->>>>>>> 1b1b2457
     "broken": {}
   }
 }