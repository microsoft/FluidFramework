--- conflicted
+++ resolved
@@ -1,10 +1,6 @@
 {
   "name": "@fluidframework/view-interfaces",
-<<<<<<< HEAD
-  "version": "2.0.0-internal.2.4.0",
-=======
   "version": "2.0.0-internal.3.0.0",
->>>>>>> f55842de
   "description": "View interfaces for rendering views",
   "homepage": "https://fluidframework.com",
   "repository": {
@@ -37,11 +33,7 @@
     "tsc": "tsc"
   },
   "dependencies": {
-<<<<<<< HEAD
-    "@fluidframework/core-interfaces": ">=2.0.0-internal.2.4.0 <2.0.0-internal.3.0.0"
-=======
     "@fluidframework/core-interfaces": ">=2.0.0-internal.3.0.0 <2.0.0-internal.4.0.0"
->>>>>>> f55842de
   },
   "devDependencies": {
     "@fluid-tools/build-cli": "^0.7.0",
