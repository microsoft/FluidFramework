{
  "name": "@fluidframework/component-base",
  "version": "0.25.0",
  "description": "Component base.",
  "repository": "microsoft/FluidFramework",
  "license": "MIT",
  "author": "Microsoft",
  "sideEffects": false,
  "main": "dist/index.js",
  "module": "lib/index.js",
  "types": "dist/index.d.ts",
  "files": [
    "dist/**/*",
    "lib/**/*",
    "es5/**/*"
  ],
  "scripts": {
    "build": "concurrently npm:build:compile npm:lint",
    "build:compile": "concurrently npm:tsc npm:build:es5 npm:build:esnext",
    "build:docs": "api-extractor run --local && copyfiles -u 1 ./_api-extractor-temp/doc-models/* ../../../_api-extractor-temp/",
    "build:es5": "tsc --project ./tsconfig.es5.json",
    "build:esnext": "tsc --project ./tsconfig.esnext.json",
    "build:full": "npm run build",
    "build:full:compile": "npm run build:compile",
    "clean": "rimraf dist lib es5 *.tsbuildinfo *.build.log",
    "eslint": "eslint --ext=ts,tsx --format stylish src",
    "eslint:fix": "eslint --ext=ts,tsx --format stylish src --fix",
    "lint": "npm run eslint",
    "lint:fix": "npm run eslint:fix",
    "tsc": "tsc",
    "tsfmt": "tsfmt --verify",
    "tsfmt:fix": "tsfmt --replace"
  },
  "nyc": {
    "all": true,
    "cache-dir": "nyc/.cache",
    "exclude": [
      "src/test/**/*.ts",
      "dist/test/**/*.js"
    ],
    "exclude-after-remap": false,
    "include": [
      "src/**/*.ts",
      "dist/**/*.js"
    ],
    "report-dir": "nyc/report",
    "reporter": [
      "cobertura",
      "html",
      "text"
    ],
    "temp-directory": "nyc/.nyc_output"
  },
  "dependencies": {
    "@fluidframework/common-definitions": "^0.18.1",
    "@fluidframework/common-utils": "^0.21.0",
    "@fluidframework/component-core-interfaces": "^0.25.0",
<<<<<<< HEAD
    "@fluidframework/component-runtime-definitions": "^0.25.0",
    "@fluidframework/container-definitions": "^0.25.0",
    "@fluidframework/container-runtime": "^0.25.0",
    "@fluidframework/datastore": "^0.25.0",
=======
    "@fluidframework/component-runtime": "^0.25.0",
    "@fluidframework/container-definitions": "^0.25.0",
    "@fluidframework/container-runtime": "^0.25.0",
    "@fluidframework/datastore-definitions": "^0.25.0",
>>>>>>> 1fa68257
    "@fluidframework/request-handler": "^0.25.0",
    "@fluidframework/runtime-definitions": "^0.25.0",
    "@fluidframework/runtime-utils": "^0.25.0",
    "@fluidframework/shared-object-base": "^0.25.0"
  },
  "devDependencies": {
    "@fluidframework/build-common": "^0.18.0",
    "@fluidframework/eslint-config-fluid": "^0.18.0",
    "@fluidframework/mocha-test-setup": "^0.25.0",
    "@microsoft/api-extractor": "^7.7.2",
    "@types/mocha": "^5.2.5",
    "@types/node": "^10.17.24",
    "@typescript-eslint/eslint-plugin": "~2.17.0",
    "@typescript-eslint/parser": "~2.17.0",
    "concurrently": "^5.2.0",
    "copyfiles": "^2.1.0",
    "eslint": "~6.8.0",
    "eslint-plugin-eslint-comments": "~3.1.2",
    "eslint-plugin-import": "2.20.0",
    "eslint-plugin-no-null": "~1.0.2",
    "eslint-plugin-optimize-regex": "~1.1.7",
    "eslint-plugin-prefer-arrow": "~1.1.7",
    "eslint-plugin-react": "~7.18.0",
    "eslint-plugin-unicorn": "~15.0.1",
    "mocha": "^8.0.1",
    "mocha-junit-reporter": "^1.18.0",
    "nyc": "^15.0.0",
    "rimraf": "^2.6.2",
    "typescript": "~3.7.4",
    "typescript-formatter": "7.1.0"
  },
  "module:es5": "es5/index.js"
}<|MERGE_RESOLUTION|>--- conflicted
+++ resolved
@@ -55,17 +55,10 @@
     "@fluidframework/common-definitions": "^0.18.1",
     "@fluidframework/common-utils": "^0.21.0",
     "@fluidframework/component-core-interfaces": "^0.25.0",
-<<<<<<< HEAD
-    "@fluidframework/component-runtime-definitions": "^0.25.0",
     "@fluidframework/container-definitions": "^0.25.0",
     "@fluidframework/container-runtime": "^0.25.0",
     "@fluidframework/datastore": "^0.25.0",
-=======
-    "@fluidframework/component-runtime": "^0.25.0",
-    "@fluidframework/container-definitions": "^0.25.0",
-    "@fluidframework/container-runtime": "^0.25.0",
     "@fluidframework/datastore-definitions": "^0.25.0",
->>>>>>> 1fa68257
     "@fluidframework/request-handler": "^0.25.0",
     "@fluidframework/runtime-definitions": "^0.25.0",
     "@fluidframework/runtime-utils": "^0.25.0",
