--- conflicted
+++ resolved
@@ -1,10 +1,6 @@
 {
   "name": "@microsoft/fluid-component-base",
-<<<<<<< HEAD
-  "version": "0.17.2",
-=======
   "version": "0.18.0",
->>>>>>> 11e596b6
   "description": "Component base.",
   "repository": "microsoft/FluidFramework",
   "license": "MIT",
@@ -55,15 +51,6 @@
   },
   "dependencies": {
     "@microsoft/fluid-common-definitions": "^0.16.0",
-<<<<<<< HEAD
-    "@microsoft/fluid-common-utils": "^0.16.0",
-    "@microsoft/fluid-component-core-interfaces": "^0.17.2",
-    "@microsoft/fluid-component-runtime": "^0.17.2",
-    "@microsoft/fluid-container-definitions": "^0.17.2",
-    "@microsoft/fluid-container-runtime": "^0.17.2",
-    "@microsoft/fluid-runtime-definitions": "^0.17.2",
-    "@microsoft/fluid-shared-object-base": "^0.17.2"
-=======
     "@microsoft/fluid-common-utils": "^0.17.0",
     "@microsoft/fluid-component-core-interfaces": "^0.18.0",
     "@microsoft/fluid-component-runtime": "^0.18.0",
@@ -72,7 +59,6 @@
     "@microsoft/fluid-container-runtime": "^0.18.0",
     "@microsoft/fluid-runtime-definitions": "^0.18.0",
     "@microsoft/fluid-shared-object-base": "^0.18.0"
->>>>>>> 11e596b6
   },
   "devDependencies": {
     "@microsoft/api-extractor": "^7.7.2",
