{
  "name": "@fluidframework/component-base",
  "version": "0.25.0",
  "description": "Component base.",
  "repository": "microsoft/FluidFramework",
  "license": "MIT",
  "author": "Microsoft",
  "sideEffects": false,
  "main": "dist/index.js",
  "module": "lib/index.js",
  "types": "dist/index.d.ts",
  "files": [
    "dist/**/*",
    "lib/**/*",
    "es5/**/*"
  ],
  "scripts": {
    "build": "concurrently npm:build:compile npm:lint",
    "build:compile": "concurrently npm:tsc npm:build:es5 npm:build:esnext",
    "build:docs": "api-extractor run --local && copyfiles -u 1 ./_api-extractor-temp/doc-models/* ../../../_api-extractor-temp/",
    "build:es5": "tsc --project ./tsconfig.es5.json",
    "build:esnext": "tsc --project ./tsconfig.esnext.json",
    "build:full": "npm run build",
    "build:full:compile": "npm run build:compile",
    "clean": "rimraf dist lib es5 *.tsbuildinfo *.build.log",
    "eslint": "eslint --ext=ts,tsx --format stylish src",
    "eslint:fix": "eslint --ext=ts,tsx --format stylish src --fix",
    "lint": "npm run eslint",
    "lint:fix": "npm run eslint:fix",
    "tsc": "tsc",
    "tsfmt": "tsfmt --verify",
    "tsfmt:fix": "tsfmt --replace"
  },
  "nyc": {
    "all": true,
    "cache-dir": "nyc/.cache",
    "exclude": [
      "src/test/**/*.ts",
      "dist/test/**/*.js"
    ],
    "exclude-after-remap": false,
    "include": [
      "src/**/*.ts",
      "dist/**/*.js"
    ],
    "report-dir": "nyc/report",
    "reporter": [
      "cobertura",
      "html",
      "text"
    ],
    "temp-directory": "nyc/.nyc_output"
  },
  "dependencies": {
    "@fluidframework/common-definitions": "^0.18.1",
    "@fluidframework/common-utils": "^0.21.0",
<<<<<<< HEAD
    "@fluidframework/core-interfaces": "^0.25.0",
    "@fluidframework/component-runtime": "^0.25.0",
=======
    "@fluidframework/component-core-interfaces": "^0.25.0",
>>>>>>> c663c67f
    "@fluidframework/container-definitions": "^0.25.0",
    "@fluidframework/container-runtime": "^0.25.0",
    "@fluidframework/datastore": "^0.25.0",
    "@fluidframework/datastore-definitions": "^0.25.0",
    "@fluidframework/request-handler": "^0.25.0",
    "@fluidframework/runtime-definitions": "^0.25.0",
    "@fluidframework/runtime-utils": "^0.25.0",
    "@fluidframework/shared-object-base": "^0.25.0"
  },
  "devDependencies": {
    "@fluidframework/build-common": "^0.18.0",
    "@fluidframework/eslint-config-fluid": "^0.18.0",
    "@fluidframework/mocha-test-setup": "^0.25.0",
    "@microsoft/api-extractor": "^7.7.2",
    "@types/mocha": "^5.2.5",
    "@types/node": "^10.17.24",
    "@typescript-eslint/eslint-plugin": "~2.17.0",
    "@typescript-eslint/parser": "~2.17.0",
    "concurrently": "^5.2.0",
    "copyfiles": "^2.1.0",
    "eslint": "~6.8.0",
    "eslint-plugin-eslint-comments": "~3.1.2",
    "eslint-plugin-import": "2.20.0",
    "eslint-plugin-no-null": "~1.0.2",
    "eslint-plugin-optimize-regex": "~1.1.7",
    "eslint-plugin-prefer-arrow": "~1.1.7",
    "eslint-plugin-react": "~7.18.0",
    "eslint-plugin-unicorn": "~15.0.1",
    "mocha": "^8.0.1",
    "mocha-junit-reporter": "^1.18.0",
    "nyc": "^15.0.0",
    "rimraf": "^2.6.2",
    "typescript": "~3.7.4",
    "typescript-formatter": "7.1.0"
  },
  "module:es5": "es5/index.js"
}<|MERGE_RESOLUTION|>--- conflicted
+++ resolved
@@ -54,14 +54,9 @@
   "dependencies": {
     "@fluidframework/common-definitions": "^0.18.1",
     "@fluidframework/common-utils": "^0.21.0",
-<<<<<<< HEAD
-    "@fluidframework/core-interfaces": "^0.25.0",
-    "@fluidframework/component-runtime": "^0.25.0",
-=======
-    "@fluidframework/component-core-interfaces": "^0.25.0",
->>>>>>> c663c67f
     "@fluidframework/container-definitions": "^0.25.0",
     "@fluidframework/container-runtime": "^0.25.0",
+    "@fluidframework/core-interfaces": "^0.25.0",
     "@fluidframework/datastore": "^0.25.0",
     "@fluidframework/datastore-definitions": "^0.25.0",
     "@fluidframework/request-handler": "^0.25.0",
