--- conflicted
+++ resolved
@@ -45,14 +45,10 @@
 	type TreeEditObject,
 	type TreeEditValue,
 	typeField,
-<<<<<<< HEAD
 	type Insert,
 	type Modify,
 	type Remove,
 	type Move,
-=======
-	type Modify,
->>>>>>> 529fae82
 } from "./agentEditTypes.js";
 import type { IdGenerator } from "./idGenerator.js";
 import type { JsonValue } from "./jsonTypes.js";
