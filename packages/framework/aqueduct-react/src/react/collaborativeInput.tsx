/*!
 * Copyright (c) Microsoft Corporation. All rights reserved.
 * Licensed under the MIT License.
 */
<<<<<<< HEAD
import { SharedString } from "@microsoft/fluid-sequence";
import React from "react";
=======
import { SharedString } from "@fluidframework/sequence";
import * as React from "react";
>>>>>>> 179e6c92

interface IProps {
    sharedString: SharedString;
    style?: React.CSSProperties;
    spellCheck?: boolean;
    className?: string;
}

interface IState {
    selectionEnd: number;
    selectionStart: number;
}

export { IProps as ICollaborativeInputProps };
export { IState as ICollaborativeInputState };

/**
 * Given a SharedString will produce a collaborative input element.
 */
export class CollaborativeInput extends React.Component<IProps, IState> {
    private readonly inputElementRef: React.RefObject<HTMLInputElement>;

    constructor(props: IProps) {
        super(props);

        this.inputElementRef = React.createRef<HTMLInputElement>();

        this.state = {
            selectionEnd: 0,
            selectionStart: 0,
        };

        this.handleInput = this.handleInput.bind(this);
        this.updateSelection = this.updateSelection.bind(this);
    }

    public componentDidMount() {
        // Sets an event listener so we can update our state as the value changes
        this.props.sharedString.on("op", (op, local) => {
            if (!local) {
                this.updateInputFromSharedString();
            }
        });
        this.updateInputFromSharedString();
    }

    public componentDidUpdate(prevProps: IProps) {
        // If the component gets a new sharedString props it needs to re-fetch the sharedString text
        if (prevProps.sharedString !== this.props.sharedString) {
            this.updateInputFromSharedString();
        }
    }

    public render() {
        return (
            // There are a lot of different ways content can be inserted into a input box
            // and not all of them trigger a onBeforeInput event. To ensure we are grabbing
            // the correct selection before we modify the shared string we need to make sure
            // this.updateSelection is being called for multiple cases.
            <input
                className={this.props.className}
                style={this.props.style}
                spellCheck={this.props.spellCheck ? this.props.spellCheck : true}
                ref={this.inputElementRef}
                onBeforeInput={this.updateSelection}
                onKeyDown={this.updateSelection}
                onClick={this.updateSelection}
                onContextMenu={this.updateSelection}
                onInput={this.handleInput}/>
        );
    }

    private updateInputFromSharedString() {
        const text = this.props.sharedString.getText();
        if (this.inputElementRef.current && this.inputElementRef.current.value !== text) {
            this.inputElementRef.current.value = text;
        }
    }

    private handleInput(ev: React.FormEvent<HTMLInputElement>) {
        // We need to set the value here to keep the input responsive to the user
        const newText = ev.currentTarget.value;

        // Get the new caret position and use that to get the text that was inserted
        const newPosition = ev.currentTarget.selectionStart ? ev.currentTarget.selectionStart : 0;
        const insertedText = newText.substring(this.state.selectionStart, newPosition);
        const changeRangeLength = this.state.selectionEnd - this.state.selectionStart;
        if (insertedText) {
            if (changeRangeLength === 0) {
                this.props.sharedString.insertText(this.state.selectionStart, insertedText);
            } else {
                this.props.sharedString.replaceText(this.state.selectionStart, this.state.selectionEnd, insertedText);
            }
        } else {
            this.props.sharedString.removeText(newPosition, this.state.selectionEnd);
        }
    }

    /**
     * Update the current caret selection.
     * We need to do this before we do any handleInput action or we will have lost our
     * cursor position and not be able to accurately update the shared string.
     */
    private updateSelection() {
        if (!this.inputElementRef.current) {
            return;
        }

        const selectionEnd = this.inputElementRef.current.selectionEnd ? this.inputElementRef.current.selectionEnd : 0;
        // eslint-disable-next-line max-len
        const selectionStart = this.inputElementRef.current.selectionStart ? this.inputElementRef.current.selectionStart : 0;
        this.setState({ selectionEnd, selectionStart });
    }
}<|MERGE_RESOLUTION|>--- conflicted
+++ resolved
@@ -2,13 +2,8 @@
  * Copyright (c) Microsoft Corporation. All rights reserved.
  * Licensed under the MIT License.
  */
-<<<<<<< HEAD
-import { SharedString } from "@microsoft/fluid-sequence";
+import { SharedString } from "@fluidframework/sequence";
 import React from "react";
-=======
-import { SharedString } from "@fluidframework/sequence";
-import * as React from "react";
->>>>>>> 179e6c92
 
 interface IProps {
     sharedString: SharedString;
