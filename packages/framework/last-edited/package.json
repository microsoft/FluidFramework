--- conflicted
+++ resolved
@@ -52,12 +52,8 @@
     "@fluidframework/component-core-interfaces": "^0.20.0",
     "@fluidframework/container-runtime": "^0.20.0",
     "@fluidframework/container-runtime-definitions": "^0.20.0",
-<<<<<<< HEAD
     "@fluidframework/container-runtime": "^0.20.0",
-    "@fluidframework/protocol-definitions": "^0.1006.1",
-=======
     "@fluidframework/protocol-definitions": "^0.1007.0-0",
->>>>>>> b2c318d3
     "@fluidframework/runtime-definitions": "^0.20.0",
     "@fluidframework/shared-summary-block": "^0.20.0"
   },
