--- conflicted
+++ resolved
@@ -46,20 +46,12 @@
     "temp-directory": "nyc/.nyc_output"
   },
   "dependencies": {
-<<<<<<< HEAD
-    "@microsoft/fluid-aqueduct": "^0.17.0",
-    "@microsoft/fluid-component-core-interfaces": "^0.17.0",
-    "@microsoft/fluid-protocol-definitions": "^0.1005.0",
-    "@microsoft/fluid-runtime-definitions": "^0.17.0",
-    "@microsoft/fluid-shared-summary-block": "^0.17.0"
-=======
     "@microsoft/fluid-aqueduct": "^0.18.0",
     "@microsoft/fluid-component-core-interfaces": "^0.18.0",
     "@microsoft/fluid-container-runtime-definitions": "^0.18.0",
     "@microsoft/fluid-protocol-definitions": "^0.1005.0-0",
     "@microsoft/fluid-runtime-definitions": "^0.18.0",
     "@microsoft/fluid-shared-summary-block": "^0.18.0"
->>>>>>> 706dd8eb
   },
   "devDependencies": {
     "@microsoft/api-extractor": "^7.7.2",
