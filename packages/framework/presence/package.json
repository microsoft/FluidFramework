{
	"name": "@fluidframework/presence",
	"version": "2.10.0",
	"description": "A component for lightweight data sharing within a single session",
	"homepage": "https://fluidframework.com",
	"repository": {
		"type": "git",
		"url": "https://github.com/microsoft/FluidFramework.git",
		"directory": "packages/framework/presence"
	},
	"license": "MIT",
	"author": "Microsoft and contributors",
	"sideEffects": false,
	"type": "module",
	"exports": {
		"./alpha": {
			"import": {
				"types": "./lib/alpha.d.ts",
				"default": "./lib/index.js"
			},
			"require": {
				"types": "./dist/alpha.d.ts",
				"default": "./dist/index.js"
			}
		},
		"./internal/container-definitions/internal": {
			"import": "./lib/container-definitions/index.js",
			"require": "./dist/container-definitions/index.js"
		},
		"./internal/core-interfaces": {
			"import": "./lib/core-interfaces/index.js",
			"require": "./dist/core-interfaces/index.js"
		},
		"./internal/events": {
			"import": "./lib/events/events.js",
			"require": "./dist/events/events.js"
		},
		"./internal/exposedInternalTypes": {
			"import": "./lib/exposedInternalTypes.js",
			"require": "./dist/exposedInternalTypes.js"
		},
		"./internal/exposedUtilityTypes": {
			"import": "./lib/exposedUtilityTypes.js",
			"require": "./dist/exposedUtilityTypes.js"
		}
	},
	"files": [
		"dist/**/*",
		"lib/**/*",
		"*.d.ts",
		"!**/test/**"
	],
	"scripts": {
		"api": "fluid-build . --task api",
		"api-extractor:commonjs": "flub generate entrypoints --outDir ./dist",
		"api-extractor:esnext": "flub generate entrypoints --outDir ./lib",
		"build": "fluid-build . --task build",
		"build:commonjs": "fluid-build . --task commonjs",
		"build:compile": "fluid-build . --task compile",
		"build:docs": "api-extractor run --local",
		"build:esnext": "tsc --project ./tsconfig.json",
		"build:test": "npm run build:test:esm && npm run build:test:cjs && npm run build:test:esm:core-interfaces-no-exactOptionalPropertyTypes",
		"build:test:cjs": "fluid-tsc commonjs --project ./src/test/tsconfig.cjs.json",
		"build:test:esm": "tsc --project ./src/test/tsconfig.json",
		"build:test:esm:core-interfaces-no-exactOptionalPropertyTypes": "tsc --project ./src/test/core-interfaces/tsconfig.no-exactOptionalPropertyTypes.json",
		"check:are-the-types-wrong": "echo skip per issue #112 - node10 requirement: attw --pack .",
		"check:biome": "biome check .",
		"check:exports": "concurrently \"npm:check:exports:*\"",
		"check:exports:bundle-release-tags": "api-extractor run --config api-extractor/api-extractor-lint-bundle.json",
		"check:exports:cjs:alpha": "api-extractor run --config api-extractor/api-extractor-lint-alpha.cjs.json",
		"check:exports:esm:alpha": "api-extractor run --config api-extractor/api-extractor-lint-alpha.esm.json",
		"check:prettier": "prettier --check . --cache --ignore-path ../../../.prettierignore",
		"ci:build:docs": "api-extractor run",
		"clean": "rimraf --glob dist lib \"**/*.tsbuildinfo\" \"**/*.build.log\" _api-extractor-temp nyc",
		"eslint": "eslint --format stylish src",
		"eslint:fix": "eslint --format stylish src --fix --fix-type problem,suggestion,layout",
		"format": "npm run format:biome",
		"format:biome": "biome check . --write",
		"format:prettier": "prettier --write . --cache --ignore-path ../../../.prettierignore",
		"lint": "fluid-build . --task lint",
		"lint:fix": "fluid-build . --task eslint:fix --task format",
		"test": "npm run test:mocha && npm run test:vitest",
		"test:coverage": "c8 npm run test:mocha && npm run test:vitest:coverage",
		"test:mocha": "npm run test:mocha:esm && npm run test:mocha:cjs",
		"test:mocha:cjs": "mocha --recursive \"dist/test/**/*.spec.*js\" --exit",
		"test:mocha:esm": "mocha --recursive \"lib/test/**/*.spec.*js\" --exit",
		"test:mocha:verbose": "cross-env FLUID_TEST_VERBOSE=1 npm run test:mocha",
<<<<<<< HEAD
		"test:vitest": "vitest run",
		"test:vitest:coverage": "npm run test:vitest -- --coverage",
		"tsc": "fluid-tsc commonjs --project ./tsconfig.cjs.json && copyfiles -f ./src/cjs/package.json ./dist"
=======
		"tsc": "fluid-tsc commonjs --project ./tsconfig.cjs.json && copyfiles -f ./src/cjs/package.json ./dist",
		"typetests:gen": "flub generate typetests --dir . -v",
		"typetests:prepare": "flub typetests --dir . --reset --previous --normalize"
>>>>>>> e539e00c
	},
	"c8": {
		"all": true,
		"cache-dir": "nyc/.cache",
		"exclude": [
			"src/test/**/*.*ts",
			"dist/test/**/*.*js",
			"lib/test/**/*.*js"
		],
		"exclude-after-remap": false,
		"include": [
			"src/**/*.*ts",
			"dist/**/*.*js",
			"lib/**/*.*js"
		],
		"report-dir": "nyc/report",
		"reporter": [
			"cobertura",
			"html",
			"text"
		],
		"temp-directory": "nyc/.nyc_output"
	},
	"dependencies": {
		"@fluidframework/container-definitions": "workspace:~",
		"@fluidframework/container-loader": "workspace:~",
		"@fluidframework/container-runtime-definitions": "workspace:~",
		"@fluidframework/core-interfaces": "workspace:~",
		"@fluidframework/core-utils": "workspace:~",
		"@fluidframework/datastore": "workspace:~",
		"@fluidframework/datastore-definitions": "workspace:~",
		"@fluidframework/fluid-static": "workspace:~",
		"@fluidframework/id-compressor": "workspace:~",
		"@fluidframework/runtime-definitions": "workspace:~",
		"@fluidframework/runtime-utils": "workspace:~",
		"@fluidframework/shared-object-base": "workspace:~",
		"@fluidframework/telemetry-utils": "workspace:~",
		"ts-deepmerge": "^7.0.1"
	},
	"devDependencies": {
		"@arethetypeswrong/cli": "^0.16.4",
		"@biomejs/biome": "~1.9.3",
		"@fluid-tools/build-cli": "^0.51.0",
		"@fluidframework/build-common": "^2.0.3",
		"@fluidframework/build-tools": "^0.51.0",
		"@fluidframework/driver-definitions": "workspace:~",
		"@fluidframework/eslint-config-fluid": "^5.4.0",
		"@fluidframework/presence-previous": "npm:@fluid-experimental/presence@2.5.0",
		"@fluidframework/test-runtime-utils": "workspace:~",
		"@fluidframework/test-utils": "workspace:~",
		"@microsoft/api-extractor": "7.47.8",
		"@types/mocha": "^9.1.1",
		"@types/node": "^18.19.0",
		"@types/sinon": "^17.0.3",
		"@vitest/coverage-v8": "2.1.4",
		"c8": "^8.0.1",
		"concurrently": "^8.2.1",
		"copyfiles": "^2.4.1",
		"cross-env": "^7.0.3",
		"eslint": "~8.55.0",
		"mocha": "^10.2.0",
		"mocha-multi-reporters": "^1.5.1",
		"prettier": "~3.0.3",
		"rimraf": "^4.4.0",
		"sinon": "^18.0.1",
		"typescript": "~5.4.5",
		"vitest": "^2.1.4"
	},
	"fluidBuild": {
		"tasks": {
			"build:test:esm:core-interfaces-no-exactOptionalPropertyTypes": [
				"build:esnext"
			],
			"check:exports:bundle-release-tags": [
				"build:esnext"
			],
			"eslint": [
				"build:esnext",
				"^build:test:esm"
			]
		}
	},
	"typeValidation": {
		"disabled": true,
		"broken": {},
		"entrypoint": "internal"
	}
}<|MERGE_RESOLUTION|>--- conflicted
+++ resolved
@@ -85,15 +85,11 @@
 		"test:mocha:cjs": "mocha --recursive \"dist/test/**/*.spec.*js\" --exit",
 		"test:mocha:esm": "mocha --recursive \"lib/test/**/*.spec.*js\" --exit",
 		"test:mocha:verbose": "cross-env FLUID_TEST_VERBOSE=1 npm run test:mocha",
-<<<<<<< HEAD
 		"test:vitest": "vitest run",
 		"test:vitest:coverage": "npm run test:vitest -- --coverage",
-		"tsc": "fluid-tsc commonjs --project ./tsconfig.cjs.json && copyfiles -f ./src/cjs/package.json ./dist"
-=======
 		"tsc": "fluid-tsc commonjs --project ./tsconfig.cjs.json && copyfiles -f ./src/cjs/package.json ./dist",
 		"typetests:gen": "flub generate typetests --dir . -v",
 		"typetests:prepare": "flub typetests --dir . --reset --previous --normalize"
->>>>>>> e539e00c
 	},
 	"c8": {
 		"all": true,
