{
	"name": "@fluidframework/presence",
	"version": "2.43.0",
	"description": "A component for lightweight data sharing within a single session",
	"homepage": "https://fluidframework.com",
	"repository": {
		"type": "git",
		"url": "https://github.com/microsoft/FluidFramework.git",
		"directory": "packages/framework/presence"
	},
	"license": "MIT",
	"author": "Microsoft and contributors",
	"sideEffects": false,
	"type": "module",
	"exports": {
		"./beta": {
			"import": {
				"types": "./lib/beta.d.ts",
				"default": "./lib/index.js"
			},
			"require": {
				"types": "./dist/beta.d.ts",
				"default": "./dist/index.js"
			}
		},
		"./alpha": {
			"import": {
				"types": "./lib/alpha.d.ts",
				"default": "./lib/index.js"
			},
			"require": {
				"types": "./dist/alpha.d.ts",
				"default": "./dist/index.js"
			}
		}
	},
	"files": [
		"dist/**/*",
		"lib/**/*",
		"*.d.ts",
		"!**/test/**"
	],
	"scripts": {
		"api": "fluid-build . --task api",
		"api-extractor:commonjs": "flub generate entrypoints --outDir ./dist",
		"api-extractor:esnext": "flub generate entrypoints --outDir ./lib",
		"build": "fluid-build . --task build",
		"build:commonjs": "fluid-build . --task commonjs",
		"build:compile": "fluid-build . --task compile",
		"build:docs": "api-extractor run --local",
		"build:esnext": "npm run build:esnext:main && npm run build:esnext:experimental",
		"build:esnext:experimental": "tsc --project ./tsconfig.json",
		"build:esnext:main": "tsc --project ./tsconfig.main.json",
		"build:test": "npm run build:test:esm && npm run build:test:cjs",
		"build:test:cjs": "fluid-tsc commonjs --project ./src/test/tsconfig.cjs.json",
		"build:test:esm": "tsc --project ./src/test/tsconfig.json",
		"check:are-the-types-wrong": "attw --pack . --profile node16",
		"check:biome": "biome check .",
		"check:exports": "concurrently \"npm:check:exports:*\"",
		"check:exports:bundle-release-tags": "api-extractor run --config api-extractor/api-extractor-lint-bundle.json",
		"check:exports:cjs:alpha": "api-extractor run --config api-extractor/api-extractor-lint-alpha.cjs.json",
		"check:exports:cjs:beta": "api-extractor run --config api-extractor/api-extractor-lint-beta.cjs.json",
		"check:exports:esm:alpha": "api-extractor run --config api-extractor/api-extractor-lint-alpha.esm.json",
		"check:exports:esm:beta": "api-extractor run --config api-extractor/api-extractor-lint-beta.esm.json",
		"check:format": "npm run check:biome",
		"ci:build:docs": "api-extractor run",
		"clean": "rimraf --glob dist lib \"**/*.tsbuildinfo\" \"**/*.build.log\" _api-extractor-temp nyc",
		"eslint": "eslint --format stylish src",
		"eslint:fix": "eslint --format stylish src --fix --fix-type problem,suggestion,layout",
		"format": "npm run format:biome",
		"format:biome": "biome check . --write",
		"lint": "fluid-build . --task lint",
		"lint:fix": "fluid-build . --task eslint:fix --task format",
		"test": "cross-env logger__level=crit start-server-and-test tinylicious 7070 test:mocha",
		"test:coverage": "c8 npm test",
		"test:mocha": "npm run test:mocha:esm && npm run test:mocha:cjs",
		"test:mocha:cjs": "mocha --recursive \"dist/test/**/*.spec.*js\"",
		"test:mocha:esm": "mocha --recursive \"lib/test/**/*.spec.*js\"",
		"test:mocha:verbose": "cross-env FLUID_TEST_VERBOSE=1 npm run test:mocha",
		"tsc": "npm run tsc:main && npm run tsc:experimental",
		"tsc:experimental": "fluid-tsc commonjs --project ./tsconfig.cjs.json",
		"tsc:main": "fluid-tsc commonjs --project ./tsconfig.main.cjs.json && copyfiles -f ./src/cjs/package.json ./dist",
		"typetests:gen": "flub generate typetests --dir . -v",
		"typetests:prepare": "flub typetests --dir . --reset --previous --normalize"
	},
	"c8": {
		"all": true,
		"cache-dir": "nyc/.cache",
		"exclude": [
			"src/test/**/*.*ts",
			"dist/test/**/*.*js",
			"lib/test/**/*.*js"
		],
		"exclude-after-remap": false,
		"include": [
			"src/**/*.*ts",
			"dist/**/*.*js",
			"lib/**/*.*js"
		],
		"report-dir": "nyc/report",
		"reporter": [
			"cobertura",
			"html",
			"text"
		],
		"temp-directory": "nyc/.nyc_output"
	},
	"dependencies": {
		"@fluid-internal/client-utils": "workspace:~",
		"@fluidframework/container-definitions": "workspace:~",
		"@fluidframework/container-runtime-definitions": "workspace:~",
		"@fluidframework/core-interfaces": "workspace:~",
		"@fluidframework/core-utils": "workspace:~",
		"@fluidframework/datastore": "workspace:~",
		"@fluidframework/datastore-definitions": "workspace:~",
		"@fluidframework/fluid-static": "workspace:~",
		"@fluidframework/id-compressor": "workspace:~",
		"@fluidframework/runtime-definitions": "workspace:~",
		"@fluidframework/runtime-utils": "workspace:~",
		"@fluidframework/shared-object-base": "workspace:~",
		"@fluidframework/telemetry-utils": "workspace:~"
	},
	"devDependencies": {
		"@arethetypeswrong/cli": "^0.17.1",
		"@biomejs/biome": "~1.9.3",
		"@fluid-tools/build-cli": "^0.55.0",
		"@fluidframework/build-common": "^2.0.3",
		"@fluidframework/build-tools": "^0.55.0",
		"@fluidframework/driver-definitions": "workspace:~",
		"@fluidframework/eslint-config-fluid": "^5.7.4",
		"@fluidframework/test-runtime-utils": "workspace:~",
		"@fluidframework/test-utils": "workspace:~",
		"@microsoft/api-extractor": "7.52.8",
		"@types/mocha": "^10.0.10",
		"@types/node": "^18.19.0",
		"@types/sinon": "^17.0.3",
		"c8": "^8.0.1",
		"concurrently": "^8.2.1",
		"copyfiles": "^2.4.1",
		"cross-env": "^7.0.3",
		"eslint": "~8.55.0",
		"microdiff": "^1.5.0",
		"mocha": "^10.8.2",
		"mocha-multi-reporters": "^1.5.1",
		"rimraf": "^4.4.0",
		"sinon": "^18.0.1",
<<<<<<< HEAD
		"start-server-and-test": "^2.0.3",
		"tinylicious": "^5.0.0",
		"typescript": "~5.4.5",
		"uuid": "^9.0.0"
=======
		"typescript": "~5.4.5"
>>>>>>> d267a2f8
	},
	"fluidBuild": {
		"tasks": {
			"build:esnext:experimental": [
				"build:esnext:main"
			],
			"build:esnext:main": [
				"^api",
				"^build:esnext"
			],
			"check:exports:bundle-release-tags": [
				"build:esnext"
			],
			"eslint": [
				"build:esnext",
				"^build:test:esm"
			],
			"tsc:experimental": [
				"tsc:main"
			],
			"tsc:main": [
				"^api",
				"^tsc"
			]
		}
	},
	"typeValidation": {
		"disabled": true,
		"broken": {},
		"entrypoint": "internal"
	}
}<|MERGE_RESOLUTION|>--- conflicted
+++ resolved
@@ -144,14 +144,10 @@
 		"mocha-multi-reporters": "^1.5.1",
 		"rimraf": "^4.4.0",
 		"sinon": "^18.0.1",
-<<<<<<< HEAD
 		"start-server-and-test": "^2.0.3",
 		"tinylicious": "^5.0.0",
 		"typescript": "~5.4.5",
 		"uuid": "^9.0.0"
-=======
-		"typescript": "~5.4.5"
->>>>>>> d267a2f8
 	},
 	"fluidBuild": {
 		"tasks": {
