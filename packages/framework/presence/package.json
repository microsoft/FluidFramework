--- conflicted
+++ resolved
@@ -50,15 +50,10 @@
 		"build:commonjs": "fluid-build . --task commonjs",
 		"build:compile": "fluid-build . --task compile",
 		"build:docs": "api-extractor run --local",
-<<<<<<< HEAD
-		"build:esnext": "tsc --project ./tsconfig.json",
-		"build:test": "npm run build:test:esm && npm run build:test:cjs",
-=======
 		"build:esnext": "npm run build:esnext:main && npm run build:esnext:experimental",
 		"build:esnext:experimental": "tsc --project ./tsconfig.json",
 		"build:esnext:main": "tsc --project ./tsconfig.main.json",
-		"build:test": "npm run build:test:esm && npm run build:test:cjs && npm run build:test:esm:core-interfaces-no-exactOptionalPropertyTypes",
->>>>>>> ba70b40a
+		"build:test": "npm run build:test:esm && npm run build:test:cjs",
 		"build:test:cjs": "fluid-tsc commonjs --project ./src/test/tsconfig.cjs.json",
 		"build:test:esm": "tsc --project ./src/test/tsconfig.json",
 		"check:are-the-types-wrong": "attw --pack . --profile node16",
@@ -155,8 +150,6 @@
 	},
 	"fluidBuild": {
 		"tasks": {
-<<<<<<< HEAD
-=======
 			"build:esnext:experimental": [
 				"build:esnext:main"
 			],
@@ -164,10 +157,6 @@
 				"^api",
 				"^build:esnext"
 			],
-			"build:test:esm:core-interfaces-no-exactOptionalPropertyTypes": [
-				"build:esnext"
-			],
->>>>>>> ba70b40a
 			"check:exports:bundle-release-tags": [
 				"build:esnext"
 			],
