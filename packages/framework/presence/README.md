--- conflicted
+++ resolved
@@ -1,10 +1,6 @@
 # @fluid-experimental/presence
 
-<<<<<<< HEAD
-A set of session focus utilities for lightweight data sharing and messaging.
-=======
 A set of session-focused utilities for lightweight data sharing and messaging.
->>>>>>> 12242cfd
 
 A session is a period of time when one or more clients are connected to a Fluid service. Session data and messages may be exchanged among clients, but will disappear once the no clients remain. (More specifically once no clients remain that have acquired the session `IPresence` interface.) Once fully implemented, no client will require container write permissions to use Presence features.
 
@@ -14,29 +10,17 @@
 
 For the lifetime of a session, each client connecting will be established as a unique and stable `ISessionClient`. The representation is stable because it will remain the same `ISessionClient` instance independent of connection drops and reconnections.
 
-<<<<<<< HEAD
-Client Ids on maintained by `ISessionClient` may be used associate `ISessionClient` with qurom, audience, and service audience members.
-
-### Workspaces
-
-Within Presence data sharing and messaging is broken into workspaces with custom identifiers (workspace addresses). Clients must use the same address within a session to connect with others. Unique addresses enable logical components within a client runtime to remain isolated or work together (without other threading).
-=======
 Client Ids maintained by `ISessionClient` may be used to associate `ISessionClient` with quorum, audience, and service audience members.
 
 ### Workspaces
 
 Within Presence data sharing and messaging is broken into workspaces with custom identifiers (workspace addresses). Clients must use the same address within a session to connect with others. Unique addresses enable logical components within a client runtime to remain isolated or work together (without other piping between those components).
->>>>>>> 12242cfd
 
 There are two types of workspaces: States and Notifications.
 
 #### States Workspace
 
-<<<<<<< HEAD
-A states workspace, `PresenceStates`, allows sharing of simple data across attendees where each attendee maintains their own [independent] data values that others may read. This is distinct from a Fluid DDS where data values might be manipulated by multiple clients and one ultimate value is derived. Shared [independent] values are maintained by value managers that specialize in incrementality and history of values.
-=======
 A states workspace, `PresenceStates`, allows sharing of simple data across attendees where each attendee maintains their own data values that others may read, but not change. This is distinct from a Fluid DDS where data values might be manipulated by multiple clients and one ultimate value is derived. Shared, independent values are maintained by value managers that specialize in incrementality and history of values.
->>>>>>> 12242cfd
 
 #### Notifications Workspace
 
@@ -51,14 +35,6 @@
 
 #### LatestMapValueManager
 
-<<<<<<< HEAD
-Latest map value manager retains the most recent atomic value each attendee has shared under arbitrary keys. Values associated with a key may be nullified (appears as eleted). Use `LatestMap` to add one to `PresenceStates` workspace.
-
-#### NotificationsManager
-
-Notifications value managers are special case where no data is retained during a session and all interactions appear as events that are sent and recieved. Notifications may be mixed into a `PresenceStates` workspace for convenience, but the only value managers permitted in a `PresenceNotifications` workspace. Use `Notifications` to add one to `PresenceNotifications` or `PresenceStates` workspace.
-
-=======
 Latest map value manager retains the most recent atomic value each attendee has shared under arbitrary keys. Values associated with a key may be nullified (appears as deleted). Use `LatestMap` to add one to `PresenceStates` workspace.
 
 #### NotificationsManager
@@ -107,7 +83,6 @@
 
 
 ### Experimental
->>>>>>> 12242cfd
 
 <!-- AUTO-GENERATED-CONTENT:START (LIBRARY_PACKAGE_README:scripts=FALSE) -->
 
