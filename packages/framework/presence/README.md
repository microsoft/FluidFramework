--- conflicted
+++ resolved
@@ -130,11 +130,7 @@
 
 ### Throttling
 
-<<<<<<< HEAD
-Throttling is not yet implemented. `BroadcastControls` exists in the API to provide control over throttling of value updates, but is not yet implemented. It is recommends that `BroadcastControls.allowableUpdateMLatencyMs` use is considered and specified to light up once support is added.
-=======
 Throttling is not yet implemented. `BroadcastControls` exists in the API to provide control over throttling of value updates, but throttling is not yet implemented. It is recommended that `BroadcastControls.allowableUpdateLatencyMs` use is considered and specified to light up once support is added.
->>>>>>> e3c4816e
 
 <!-- AUTO-GENERATED-CONTENT:START (README_FOOTER) -->
 
