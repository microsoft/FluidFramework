/*!
 * Copyright (c) Microsoft Corporation and contributors. All rights reserved.
 * Licensed under the MIT License.
 */

module.exports = {
	extends: [require.resolve("@fluidframework/eslint-config-fluid/strict"), "prettier"],
	parserOptions: {
		project: [
			"./tsconfig.json",
			"./src/test/tsconfig.json",
			"./src/test/core-interfaces/tsconfig.no-exactOptionalPropertyTypes.json",
		],
	},
	rules: {
		// The clarity of explicit index signatures is helpful in many places with this package.
		"@typescript-eslint/consistent-indexed-object-style": "off",

		// TODO: Reenable no-explicit-any once need with ValueDirectoryOrState is
		// understood. If `any` is still needed disable is on a per line basis.
		"@typescript-eslint/no-explicit-any": "off",
<<<<<<< HEAD
		"import/no-internal-modules": "off",
=======
		"@fluid-internal/fluid/no-unchecked-record-access": "warn",
>>>>>>> 3b51758c
	},
	overrides: [
		{
			// Rules only for test files
			files: ["*.spec.ts", "src/test/**"],
			rules: {
				"@typescript-eslint/no-explicit-any": "error",

				// Test files are run in node only so additional node libraries can be used.
				"import/no-nodejs-modules": ["error", { allow: ["node:assert"] }],
			},
		},
	],
};<|MERGE_RESOLUTION|>--- conflicted
+++ resolved
@@ -19,11 +19,8 @@
 		// TODO: Reenable no-explicit-any once need with ValueDirectoryOrState is
 		// understood. If `any` is still needed disable is on a per line basis.
 		"@typescript-eslint/no-explicit-any": "off",
-<<<<<<< HEAD
 		"import/no-internal-modules": "off",
-=======
 		"@fluid-internal/fluid/no-unchecked-record-access": "warn",
->>>>>>> 3b51758c
 	},
 	overrides: [
 		{
