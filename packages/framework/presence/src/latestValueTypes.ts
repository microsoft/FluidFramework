/*!
 * Copyright (c) Microsoft Corporation and contributors. All rights reserved.
 * Licensed under the MIT License.
 */

import type {
	DeepReadonly,
	JsonDeserialized,
} from "@fluidframework/core-interfaces/internal/exposedUtilityTypes";

import type { InternalTypes } from "./exposedInternalTypes.js";
import { asDeeplyReadonly } from "./internalUtils.js";
import type { Attendee } from "./presence.js";

/**
 * Metadata for the value state.
 *
 * @sealed
 * @alpha
 */
export interface LatestMetadata {
	/**
	 * The revision number for value that increases as value is changed.
	 */
	revision: number;
	/**
	 * Local time when the value was last updated.
	 * @remarks Currently this is a placeholder for future implementation.
	 */
	timestamp: number;
}

/**
 * Represents a value that is accessed directly.
 *
 * @sealed
 * @alpha
 */
// export type RawValueAccessor<_T> = "raw";
export interface RawValueAccessor<T> {
	kind: "raw";
	accessor: DeepReadonly<JsonDeserialized<T>>;
}

/**
 * Represents a value that is accessed via a function call, which may result in no value.
 *
 * @sealed
 * @alpha
 */
<<<<<<< HEAD
export type ProxiedValueAccessor<_T> = "proxied";
=======
// export type ProxiedValueAccessor<_T> = "proxied";
export interface ProxiedValueAccessor<T> {
	kind: "proxied";
	accessor: () => DeepReadonly<JsonDeserialized<T>> | undefined;
}
>>>>>>> ff66bde4

/**
 * Union of possible accessor types for a value.
 *
 * @sealed
 * @alpha
 */
export type ValueAccessor<T> = RawValueAccessor<T> | ProxiedValueAccessor<T>;

<<<<<<< HEAD
=======
/**
 * @alpha
 */
export type AccessorNonDist<T> = [T] extends [ProxiedValueAccessor<T>]
	? () => DeepReadonly<JsonDeserialized<T>> | undefined
	: [T] extends [RawValueAccessor<T>]
		? DeepReadonly<JsonDeserialized<T>>
		: never;

>>>>>>> ff66bde4
/**
 * @alpha
 */
export type Accessor<T extends ValueAccessor<T>> = T extends ProxiedValueAccessor<T>
	? () => DeepReadonly<JsonDeserialized<T>> | undefined
	: T extends RawValueAccessor<T>
		? DeepReadonly<JsonDeserialized<T>>
		: never;

/**
 * State of a value and its metadata.
 *
 * @privateRemarks
 * Set `value` to just `TValueAccessor` with above `*ValueAccessor` changes to break tsc.
 *
 * @sealed
 * @alpha
 */
export interface LatestData<T, TValueAccessor extends ValueAccessor<T>> {
	value: TValueAccessor extends ProxiedValueAccessor<T>
		? () => DeepReadonly<JsonDeserialized<T>> | undefined
		: TValueAccessor extends RawValueAccessor<T>
			? DeepReadonly<JsonDeserialized<T>>
			: never;
	// value: TValueAccessor;
	// value: [T] extends [ProxiedValueAccessor<T>]
	// 	? () => DeepReadonly<JsonDeserialized<T>> | undefined
	// 	: [T] extends [RawValueAccessor<T>]
	// 		? DeepReadonly<JsonDeserialized<T>>
	// 		: never;
	// value: Accessor<TValueAccessor>;
	// value: TValueAccessor;
	metadata: LatestMetadata;
}

/**
 * State of a specific attendee's value and its metadata.
 *
 * @sealed
 * @alpha
 */
export interface LatestClientData<T, TValueAccessor extends ValueAccessor<T>>
	extends LatestData<T, TValueAccessor> {
	attendee: Attendee;
}

/**
 * A validator function that can optionally be provided to do runtime validation of the custom data stored in a
 * presence workspace and managed by a value manager.
 *
 * @param unvalidatedData - The unknown data that should be validated. **This data should not be mutated.**
 * @param metadata - Metadata about the value being validated. See {@link StateSchemaValidatorMetadata}.
 *
 * @returns The validated data, or `undefined` if the data is invalid.
 *
 * @alpha
 */
export type StateSchemaValidator<T> = (
	/**
	 * Unknown data that should be validated. **This data should not be mutated.**
	 */
<<<<<<< HEAD
	unvalidatedData: unknown,
=======
	unvalidatedData: Readonly<unknown>,
	/**
	 * Metadata about the value being validated.
	 */
>>>>>>> ff66bde4
	metadata?: StateSchemaValidatorMetadata,
) => JsonDeserialized<T> | undefined;

/**
 * Optional metadata that is passed to a {@link StateSchemaValidator}.
 *
 * @alpha
 *
 * TODO: What else needs to be in the metadata?
 */
export interface StateSchemaValidatorMetadata {
	/**
	 * If the value being validated is a LatestMap value, this will be set to the value of the corresponding key.
	 */
	key?: string | number;
}

/**
 * Creates a getter for a state value that validates the data with a validator if one is provided.
 *
 * @param clientState - The client state to be validated.
 * @param validator - The validator function to run.
 * @returns A function that will validate the data, returning the validated data if it was valid, and `undefined`
 * otherwise.
 */
export function createValidatedGetter<T>(
	clientState: InternalTypes.ValueRequiredState<T> | InternalTypes.ValueOptionalState<T>,
	validator?: StateSchemaValidator<T>,
): () => DeepReadonly<JsonDeserialized<T>> | undefined {
	return () => {
		if (validator === undefined) {
			// No validator, so return the raw value
			return asDeeplyReadonly(clientState.value);
		}

		if (clientState.validated === true) {
			// Data was previously validated, so return the validated value, which may be undefined.
			return asDeeplyReadonly(clientState.validatedValue);
		}

		const validData = validator(clientState.value);
		clientState.validated = true;
		// FIXME: Cast shouldn't be needed
		clientState.validatedValue = validData as JsonDeserialized<T>;
		return asDeeplyReadonly(clientState.validatedValue);
	};
}<|MERGE_RESOLUTION|>--- conflicted
+++ resolved
@@ -48,15 +48,11 @@
  * @sealed
  * @alpha
  */
-<<<<<<< HEAD
-export type ProxiedValueAccessor<_T> = "proxied";
-=======
 // export type ProxiedValueAccessor<_T> = "proxied";
 export interface ProxiedValueAccessor<T> {
 	kind: "proxied";
 	accessor: () => DeepReadonly<JsonDeserialized<T>> | undefined;
 }
->>>>>>> ff66bde4
 
 /**
  * Union of possible accessor types for a value.
@@ -66,8 +62,6 @@
  */
 export type ValueAccessor<T> = RawValueAccessor<T> | ProxiedValueAccessor<T>;
 
-<<<<<<< HEAD
-=======
 /**
  * @alpha
  */
@@ -77,7 +71,6 @@
 		? DeepReadonly<JsonDeserialized<T>>
 		: never;
 
->>>>>>> ff66bde4
 /**
  * @alpha
  */
@@ -139,14 +132,10 @@
 	/**
 	 * Unknown data that should be validated. **This data should not be mutated.**
 	 */
-<<<<<<< HEAD
 	unvalidatedData: unknown,
-=======
-	unvalidatedData: Readonly<unknown>,
 	/**
 	 * Metadata about the value being validated.
 	 */
->>>>>>> ff66bde4
 	metadata?: StateSchemaValidatorMetadata,
 ) => JsonDeserialized<T> | undefined;
 
