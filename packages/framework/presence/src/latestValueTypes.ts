--- conflicted
+++ resolved
@@ -67,15 +67,10 @@
  * @sealed
  * @alpha
  */
-<<<<<<< HEAD
-export interface LatestRawData<T> {
-	value: InternalUtilityTypes.FullyReadonly<JsonDeserialized<T>>;
-=======
 export interface LatestData<T, TValueAccessor extends ValueAccessor<T>> {
 	value: TValueAccessor extends RawValueAccessor<T>
 		? InternalUtilityTypes.FullyReadonly<JsonDeserialized<T>>
 		: () => InternalUtilityTypes.FullyReadonly<JsonDeserialized<T>> | undefined;
->>>>>>> 160baa89
 	metadata: LatestMetadata;
 }
 
@@ -85,31 +80,8 @@
  * @sealed
  * @alpha
  */
-<<<<<<< HEAD
-export interface LatestRawClientData<T> extends LatestRawData<T> {
-	attendee: Attendee;
-}
-
-/**
- * State of a value and its metadata.
- *
- * @sealed
- * @alpha
- */
-export interface LatestData<T> {
-	value: () => InternalUtilityTypes.FullyReadonly<JsonDeserialized<T>> | undefined;
-	metadata: LatestMetadata;
-}
-
-/**
- * @sealed
- * @alpha
- */
-export interface LatestClientData<T> extends LatestData<T> {
-=======
 export interface LatestClientData<T, TValueAccessor extends ValueAccessor<T>>
 	extends LatestData<T, TValueAccessor> {
->>>>>>> 160baa89
 	attendee: Attendee;
 }
 
