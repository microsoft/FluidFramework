--- conflicted
+++ resolved
@@ -77,13 +77,9 @@
 // 		: never;
 
 /**
-<<<<<<< HEAD
  * Utility type that conditionally represents an accesstor type based on the base accessor type.
  *
- * @alpha
-=======
- * @beta
->>>>>>> e88f3ecf
+ * @beta
  */
 export type Accessor<T> = T extends ProxiedValueAccessor<infer U>
 	? () => DeepReadonly<InternalUtilityTypes.OpaqueJsonDeserialized<U>> | undefined
