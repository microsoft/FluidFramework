--- conflicted
+++ resolved
@@ -72,25 +72,20 @@
  * @sealed
  * @beta
  */
-<<<<<<< HEAD
 export interface LatestData<T, TValueAccessor extends ValueAccessor<T>> {
+	/**
+	 * The value of the state.
+	 * @remarks This is a deeply readonly value, meaning it cannot be modified.
+	 */
 	value: TValueAccessor extends ProxiedValueAccessor<T>
 		? () => DeepReadonly<JsonDeserialized<T>> | undefined
 		: TValueAccessor extends RawValueAccessor<T>
 			? DeepReadonly<JsonDeserialized<T>>
 			: never;
-=======
-export interface LatestData<T> {
-	/**
-	 * The value of the state.
-	 * @remarks This is a deeply readonly value, meaning it cannot be modified.
-	 */
-	value: DeepReadonly<JsonDeserialized<T>>;
 
 	/**
 	 * Metadata associated with the value.
 	 */
->>>>>>> 6f966b49
 	metadata: LatestMetadata;
 }
 
@@ -100,15 +95,11 @@
  * @sealed
  * @beta
  */
-<<<<<<< HEAD
 export interface LatestClientData<T, TValueAccessor extends ValueAccessor<T>>
 	extends LatestData<T, TValueAccessor> {
-=======
-export interface LatestClientData<T> extends LatestData<T> {
 	/**
 	 * Associated {@link Attendee}.
 	 */
->>>>>>> 6f966b49
 	attendee: Attendee;
 }
 
