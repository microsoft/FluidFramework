--- conflicted
+++ resolved
@@ -135,22 +135,7 @@
 	 * Unknown data that should be validated. **This data should not be mutated.**
 	 */
 	unvalidatedData: unknown,
-<<<<<<< HEAD
 ) => JsonDeserialized<T> | undefined;
-
-/**
- * Optional metadata that is passed to a {@link StateSchemaValidator}.
- *
- * @beta
- *
- * TODO: What else needs to be in the metadata?
- */
-export interface StateSchemaValidatorMetadata {
-	/**
-	 * If the value being validated is a LatestMap value, this will be set to the value of the corresponding key.
-	 */
-	key?: string | number;
-}
 
 /**
  * Creates a getter for a state value that validates the data with a validator if one is provided.
@@ -194,7 +179,4 @@
 			: asDeeplyReadonlyDeserializedJson(clientState.validatedValue);
 	};
 	return getterFunction;
-}
-=======
-) => JsonDeserialized<T> | undefined;
->>>>>>> ffe5d0be
+}