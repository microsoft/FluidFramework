--- conflicted
+++ resolved
@@ -8,7 +8,7 @@
 import type { InternalTypes } from "./exposedInternalTypes.js";
 import {
 	asDeeplyReadonlyDeserializedJson,
-	fromOpaqueJson,
+	revealOpaqueJson,
 	toOpaqueJson,
 } from "./internalUtils.js";
 import type { Attendee } from "./presence.js";
@@ -86,11 +86,7 @@
  */
 export interface LatestData<T, TValueAccessor extends ValueAccessor<T>> {
 	/**
-<<<<<<< HEAD
 	 * The value of the state. This will either be a value or a function that can be called to retrieve the value.
-	 * @remarks This is a deeply readonly value, meaning it cannot be modified.
-=======
-	 * The value of the state.
 	 *
 	 * @remarks
 	 *
@@ -100,7 +96,6 @@
 	 *
 	 * Ideally this type would be `Accessor<T, TValueAccessor>`, but using that instead of this exact definition causes
 	 * TypeScript compilation to crash with an out-of-memory error.
->>>>>>> b0410419
 	 */
 	value: TValueAccessor extends ProxiedValueAccessor<T>
 		? () => DeepReadonly<JsonDeserialized<T>> | undefined
@@ -145,11 +140,6 @@
 	 * Unknown data that should be validated. **This data should not be mutated.**
 	 */
 	unvalidatedData: unknown,
-<<<<<<< HEAD
-	/**
-	 * Metadata about the value being validated.
-	 */
-	metadata?: StateSchemaValidatorMetadata,
 ) => JsonDeserialized<T> | undefined;
 
 /**
@@ -198,7 +188,7 @@
 		// @ts-expect-error Type 'null' is not assignable to type 'T | undefined'.
 		// eslint-disable-next-line @typescript-eslint/no-non-null-assertion
 		const validData: T | undefined = validator!(
-			clientState.value === undefined ? undefined : fromOpaqueJson(clientState.value),
+			clientState.value === undefined ? undefined : revealOpaqueJson(clientState.value),
 		);
 		clientState.validated = true;
 		clientState.validatedValue =
@@ -209,7 +199,4 @@
 			: asDeeplyReadonlyDeserializedJson(clientState.validatedValue);
 	};
 	return getterFunction;
-}
-=======
-) => JsonDeserialized<T> | undefined;
->>>>>>> b0410419
+}