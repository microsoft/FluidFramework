/*!
 * Copyright (c) Microsoft Corporation and contributors. All rights reserved.
 * Licensed under the MIT License.
 */

import type { JsonDeserialized } from "@fluidframework/core-interfaces/internal/exposedUtilityTypes";

import type { InternalUtilityTypes } from "./exposedUtilityTypes.js";
import type { Attendee } from "./presence.js";

/**
 * Metadata for the value state.
 *
 * @sealed
 * @alpha
 */
export interface LatestMetadata {
	/**
	 * The revision number for value that increases as value is changed.
	 */
	revision: number;
	/**
	 * Local time when the value was last updated.
	 * @remarks Currently this is a placeholder for future implementation.
	 */
	timestamp: number;

	// validated: boolean;
}

/**
 * Direct access to a value.
 *
 * @privateRemarks
 * Change to `InternalUtilityTypes.FullyReadonly<JsonDeserialized<T>>` to break tsc.
 *
 * @sealed
 * @alpha
 */
export type RawValueAccessor<_T> = "raw";

/**
 * Access to a value via a function call, which may result in no value.
 *
 * @privateRemarks
 * Change to `() => InternalUtilityTypes.FullyReadonly<JsonDeserialized<T>> | undefined` to break tsc.
 *
 * @sealed
 * @alpha
 */
export type ProxiedValueAccessor<_T> = "proxied";

/**
 * Union of possible accessor types for a value.
 *
 * @sealed
 * @alpha
 */
export type ValueAccessor<T> = RawValueAccessor<T> | ProxiedValueAccessor<T>;

/**
 * State of a value and its metadata.
 *
 * @privateRemarks
 * Set `value` to just `TValueAccessor` with above `*ValueAccessor` changes to break tsc.
 *
 * @sealed
 * @alpha
 */
export interface LatestData<T, TValueAccessor extends ValueAccessor<T>> {
	value: TValueAccessor extends RawValueAccessor<T>
		? InternalUtilityTypes.FullyReadonly<JsonDeserialized<T>>
		: () => InternalUtilityTypes.FullyReadonly<JsonDeserialized<T>> | undefined;
	metadata: LatestMetadata;
}

/**
 * State of a specific attendee's value and its metadata.
 *
 * @sealed
 * @alpha
 */
export interface LatestClientData<T, TValueAccessor extends ValueAccessor<T>>
	extends LatestData<T, TValueAccessor> {
	attendee: Attendee;
}

/**
 * A validator function that can optionally be provided to do runtime validation of the custom data stored in a
 * presence workspace and managed by a value manager.
 *
 * @returns The validated data, or `undefined` if the data is invalid.
 *
 * @alpha
 */
export type StateSchemaValidator<T> = (
	unvalidatedData: unknown,
	metadata?: StateSchemaValidatorMetadata,
) => JsonDeserialized<T> | undefined;

/**
 * Optional metadata that is passed to a {@link StateSchemaValidator}.
 *
 * @alpha
 *
 * TODO: What else needs to be in the metadata?
 */
export interface StateSchemaValidatorMetadata {
	/**
	 * If the value being validated is a LatestMap value, this will be set to the value of the corresponding key.
	 */
	key?: string | number;
<<<<<<< HEAD
}

/**
 * Type guard that checks if a value is a state schema validator.
 * @param fn - A function that may be a schema validator.
 */
export function isStateSchemaValidator<T extends object>(
	fn: unknown,
): fn is StateSchemaValidator<T> {
	return typeof fn === "function";
=======
>>>>>>> 44c7f1f3
}<|MERGE_RESOLUTION|>--- conflicted
+++ resolved
@@ -110,17 +110,4 @@
 	 * If the value being validated is a LatestMap value, this will be set to the value of the corresponding key.
 	 */
 	key?: string | number;
-<<<<<<< HEAD
-}
-
-/**
- * Type guard that checks if a value is a state schema validator.
- * @param fn - A function that may be a schema validator.
- */
-export function isStateSchemaValidator<T extends object>(
-	fn: unknown,
-): fn is StateSchemaValidator<T> {
-	return typeof fn === "function";
-=======
->>>>>>> 44c7f1f3
 }