/*!
 * Copyright (c) Microsoft Corporation and contributors. All rights reserved.
 * Licensed under the MIT License.
 */

import type {
	DeepReadonly,
	JsonDeserialized,
} from "@fluidframework/core-interfaces/internal/exposedUtilityTypes";

import type { InternalTypes } from "./exposedInternalTypes.js";
import {
	asDeeplyReadonlyFromJsonHandle,
	brandJson,
	unbrandJson,
} from "./exposedUtilityTypes.js";
import type { Attendee } from "./presence.js";

/**
 * Metadata for the value state.
 *
 * @sealed
 * @alpha
 */
export interface LatestMetadata {
	/**
	 * The revision number for value that increases as value is changed.
	 */
	revision: number;
	/**
	 * Local time when the value was last updated.
	 * @remarks Currently this is a placeholder for future implementation.
	 */
	timestamp: number;
}

/**
 * Represents a value that is accessed directly.
 *
 * @sealed
 * @alpha
 */
// export type RawValueAccessor<_T> = "raw";
export interface RawValueAccessor<T> {
	kind: "raw";
	accessor: DeepReadonly<JsonDeserialized<T>>;
}

/**
 * Represents a value that is accessed via a function call, which may result in no value.
 *
 * @sealed
 * @alpha
 */
// export type ProxiedValueAccessor<_T> = "proxied";
export interface ProxiedValueAccessor<T> {
	kind: "proxied";
	accessor: () => DeepReadonly<JsonDeserialized<T>> | undefined;
}

/**
 * Union of possible accessor types for a value.
 *
 * @sealed
 * @alpha
 */
export type ValueAccessor<T> = RawValueAccessor<T> | ProxiedValueAccessor<T>;

/**
 * @alpha
 */
export type AccessorNonDist<T> = [T] extends [ProxiedValueAccessor<T>]
	? () => DeepReadonly<JsonDeserialized<T>> | undefined
	: [T] extends [RawValueAccessor<T>]
		? DeepReadonly<JsonDeserialized<T>>
		: never;

/**
 * @alpha
 */
<<<<<<< HEAD
export type Accessor<T extends ValueAccessor<T>> = T extends ProxiedValueAccessor<T>
	? () => DeepReadonly<JsonDeserialized<T>> | undefined
	: T extends RawValueAccessor<T>
		? DeepReadonly<JsonDeserialized<T>>
=======

export type Accessor<T> = T extends ProxiedValueAccessor<infer U>
	? () => DeepReadonly<JsonDeserialized<U>> | undefined
	: T extends RawValueAccessor<infer U>
		? DeepReadonly<JsonDeserialized<U>>
>>>>>>> 309d8a5f
		: never;

/**
 * State of a value and its metadata.
 *
 * @privateRemarks
 * Set `value` to just `TValueAccessor` with above `*ValueAccessor` changes to break tsc.
 *
 * @sealed
 * @alpha
 */
export interface LatestData<T, TValueAccessor extends ValueAccessor<T>> {
	value: TValueAccessor extends ProxiedValueAccessor<T>
		? () => DeepReadonly<JsonDeserialized<T>> | undefined
		: TValueAccessor extends RawValueAccessor<T>
			? DeepReadonly<JsonDeserialized<T>>
			: never;
	// value: TValueAccessor;
	// value: [T] extends [ProxiedValueAccessor<T>]
	// 	? () => DeepReadonly<JsonDeserialized<T>> | undefined
	// 	: [T] extends [RawValueAccessor<T>]
	// 		? DeepReadonly<JsonDeserialized<T>>
	// 		: never;
	// value: Accessor<TValueAccessor>;
	// value: TValueAccessor;
	metadata: LatestMetadata;
}

/**
 * State of a specific attendee's value and its metadata.
 *
 * @sealed
 * @alpha
 */
export interface LatestClientData<T, TValueAccessor extends ValueAccessor<T>>
	extends LatestData<T, TValueAccessor> {
	attendee: Attendee;
}

/**
 * A validator function that can optionally be provided to do runtime validation of the custom data stored in a
 * presence workspace and managed by a value manager.
 *
 * @param unvalidatedData - The unknown data that should be validated. **This data should not be mutated.**
 * @param metadata - Metadata about the value being validated. See {@link StateSchemaValidatorMetadata}.
 *
 * @returns The validated data, or `undefined` if the data is invalid.
 *
 * @alpha
 */
export type StateSchemaValidator<T> = (
	/**
	 * Unknown data that should be validated. **This data should not be mutated.**
	 */
	unvalidatedData: unknown,
	/**
	 * Metadata about the value being validated.
	 */
	metadata?: StateSchemaValidatorMetadata,
) => JsonDeserialized<T> | undefined;

/**
 * Optional metadata that is passed to a {@link StateSchemaValidator}.
 *
 * @alpha
 *
 * TODO: What else needs to be in the metadata?
 */
export interface StateSchemaValidatorMetadata {
	/**
	 * If the value being validated is a LatestMap value, this will be set to the value of the corresponding key.
	 */
	key?: string | number;
<<<<<<< HEAD
}

/**
 * Creates a getter for a state value that validates the data with a validator if one is provided.
 *
 * @param clientState - The client state to be validated.
 * @param validator - The validator function to run.
 * @returns A function that will validate the data, returning the validated data if it was valid, and `undefined`
 * otherwise.
 */
export function createValidatedGetter<T>(
	clientState: InternalTypes.ValueRequiredState<T> | InternalTypes.ValueOptionalState<T>,
	validator?: StateSchemaValidator<T>,
): () => DeepReadonly<JsonDeserialized<T>> | undefined {
	const f = (): DeepReadonly<JsonDeserialized<T>> | undefined => {
		const valueToCheck =
			validator === undefined
				? clientState.value
				: clientState.validated === true
					? clientState.validatedValue
					: false;

		if (valueToCheck !== false) {
			return valueToCheck === undefined
				? undefined
				: asDeeplyReadonlyFromJsonHandle(valueToCheck);
		}
		// if (validator === undefined) {
		// 	// No validator, so return the raw value
		// 	return clientState.value === undefined
		// 		? undefined
		// 		: asDeeplyReadonlyFromJsonHandle(clientState.value);
		// }

		// if (clientState.validated === true) {
		// 	// Data was previously validated, so return the validated value, which may be undefined.
		// 	return clientState.validatedValue === undefined
		// 		? undefined
		// 		: asDeeplyReadonlyFromJsonHandle(clientState.validatedValue);
		// }

		// eslint-disable-next-line @typescript-eslint/no-non-null-assertion
		const validData = validator!(
			clientState.value === undefined ? undefined : unbrandJson(clientState.value),
		);
		clientState.validated = true;
		// FIXME: Cast shouldn't be needed
		clientState.validatedValue = validData === undefined ? undefined : brandJson(validData);
		return clientState.validatedValue === undefined
			? undefined
			: asDeeplyReadonlyFromJsonHandle(clientState.validatedValue);
	};
	return f;
=======
>>>>>>> 309d8a5f
}<|MERGE_RESOLUTION|>--- conflicted
+++ resolved
@@ -78,18 +78,11 @@
 /**
  * @alpha
  */
-<<<<<<< HEAD
-export type Accessor<T extends ValueAccessor<T>> = T extends ProxiedValueAccessor<T>
-	? () => DeepReadonly<JsonDeserialized<T>> | undefined
-	: T extends RawValueAccessor<T>
-		? DeepReadonly<JsonDeserialized<T>>
-=======
 
 export type Accessor<T> = T extends ProxiedValueAccessor<infer U>
 	? () => DeepReadonly<JsonDeserialized<U>> | undefined
 	: T extends RawValueAccessor<infer U>
 		? DeepReadonly<JsonDeserialized<U>>
->>>>>>> 309d8a5f
 		: never;
 
 /**
@@ -163,7 +156,6 @@
 	 * If the value being validated is a LatestMap value, this will be set to the value of the corresponding key.
 	 */
 	key?: string | number;
-<<<<<<< HEAD
 }
 
 /**
@@ -217,6 +209,4 @@
 			: asDeeplyReadonlyFromJsonHandle(clientState.validatedValue);
 	};
 	return f;
-=======
->>>>>>> 309d8a5f
 }