/*!
 * Copyright (c) Microsoft Corporation and contributors. All rights reserved.
 * Licensed under the MIT License.
 */

import type { DeepReadonly, JsonDeserialized } from "@fluidframework/core-interfaces/internal";

import type { InternalTypes } from "./exposedInternalTypes.js";
import {
	asDeeplyReadonlyDeserializedJson,
	asDeserializedJson,
	serializableToOpaqueJson,
} from "./internalUtils.js";
import type { Attendee } from "./presence.js";

/**
 * Metadata for the value state.
 *
 * @sealed
 * @beta
 */
export interface LatestMetadata {
	/**
	 * The revision number for value that increases as value is changed.
	 */
	revision: number;
	/**
	 * Local time when the value was last updated.
	 * @remarks Currently this is a placeholder for future implementation.
	 */
	timestamp: number;
}

/**
 * Represents a value that is accessed directly.
 *
 * @sealed
 * @beta
 */
export type RawValueAccessor<_T> = "raw";
<<<<<<< HEAD
// export interface RawValueAccessor<T> {
// 	kind: "raw";
// 	accessor: DeepReadonly<JsonDeserialized<T>>;
// }
=======
>>>>>>> 77431a17

/**
 * Represents a value that is accessed via a function call, which may result in no value.
 *
 * @sealed
 * @beta
 */
export type ProxiedValueAccessor<_T> = "proxied";
<<<<<<< HEAD
// export interface ProxiedValueAccessor<T> {
// 	kind: "proxied";
// 	accessor: () => DeepReadonly<JsonDeserialized<T>> | undefined;
// }
=======
>>>>>>> 77431a17

/**
 * Union of possible accessor types for a value.
 *
 * @sealed
 * @beta
 */
export type ValueAccessor<T> = RawValueAccessor<T> | ProxiedValueAccessor<T>;

/**
 * Utility type that conditionally represents an accesstor type based on the base accessor type.
 *
 * @beta
 */
export type Accessor<T> = T extends ProxiedValueAccessor<infer U>
	? () => DeepReadonly<JsonDeserialized<U>> | undefined
	: T extends RawValueAccessor<infer U>
		? DeepReadonly<JsonDeserialized<U>>
		: never;

/**
 * State of a value and its metadata.
 *
 * @privateRemarks
 * Set `value` to just `TValueAccessor` with above `*ValueAccessor` changes to break tsc.
 *
 * @sealed
 * @beta
 */
export interface LatestData<T, TValueAccessor extends ValueAccessor<T>> {
	/**
	 * The value of the state. This will either be a value or a function that can be called to retrieve the value.
	 * @remarks This is a deeply readonly value, meaning it cannot be modified.
	 */
	value: TValueAccessor extends ProxiedValueAccessor<T>
		? () => DeepReadonly<JsonDeserialized<T>> | undefined
		: TValueAccessor extends RawValueAccessor<T>
			? DeepReadonly<JsonDeserialized<T>>
			: never;

	/**
	 * Metadata associated with the value.
	 */

	metadata: LatestMetadata;
}

/**
 * State of a specific {@link Attendee}'s value and its metadata.
 *
 * @sealed
 * @beta
 */
export interface LatestClientData<T, TValueAccessor extends ValueAccessor<T>>
	extends LatestData<T, TValueAccessor> {
	/**
	 * Associated {@link Attendee}.
	 */
	attendee: Attendee;
}

/**
 * A validator function that can optionally be provided to do runtime validation of the custom data stored in a
 * presence workspace and managed by a value manager.
 *
 * @param unvalidatedData - The unknown data that should be validated. **This data should not be mutated.**
 * @param metadata - Metadata about the value being validated. See {@link StateSchemaValidatorMetadata}.
 *
 * @returns The validated data, or `undefined` if the data is invalid.
 *
 * @beta
 */
export type StateSchemaValidator<T> = (
	/**
	 * Unknown data that should be validated. **This data should not be mutated.**
	 */
	unvalidatedData: unknown,
	/**
	 * Metadata about the value being validated.
	 */
	metadata?: StateSchemaValidatorMetadata,
) => JsonDeserialized<T> | undefined;

/**
 * Optional metadata that is passed to a {@link StateSchemaValidator}.
 *
 * @beta
 *
 * TODO: What else needs to be in the metadata?
 */
export interface StateSchemaValidatorMetadata {
	/**
	 * If the value being validated is a LatestMap value, this will be set to the value of the corresponding key.
	 */
	key?: string | number;
<<<<<<< HEAD
}

/**
 * Creates a getter for a state value that validates the data with a validator if one is provided.
 *
 * @param clientState - The client state to be validated.
 * @param validator - The validator function to run.
 * @returns A function that will validate the data, returning the validated data if it was valid, and `undefined`
 * otherwise.
 */
export function createValidatedGetter<T>(
	clientState: InternalTypes.ValueRequiredState<T> | InternalTypes.ValueOptionalState<T>,
	validator?: StateSchemaValidator<T>,
): () => DeepReadonly<JsonDeserialized<T>> | undefined {
	const getterFunction = (): DeepReadonly<JsonDeserialized<T>> | undefined => {
		const valueToCheck =
			validator === undefined
				? // No validator, so use the raw value
					clientState.value
				: clientState.validated === true
					? clientState.validatedValue
					: false;

		if (valueToCheck !== false) {
			return valueToCheck === undefined
				? undefined
				: asDeeplyReadonlyDeserializedJson(valueToCheck);
		}
		// if (validator === undefined) {
		// 	// No validator, so return the raw value
		// 	return clientState.value === undefined
		// 		? undefined
		// 		: asDeeplyReadonlyFromJsonHandle(clientState.value);
		// }

		// if (clientState.validated === true) {
		// 	// Data was previously validated, so return the validated value, which may be undefined.
		// 	return clientState.validatedValue === undefined
		// 		? undefined
		// 		: asDeeplyReadonlyFromJsonHandle(clientState.validatedValue);
		// }

		// eslint-disable-next-line @typescript-eslint/no-non-null-assertion
		const validData = validator!(
			clientState.value === undefined ? undefined : asDeserializedJson(clientState.value),
		);
		clientState.validated = true;
		// FIXME: Cast shouldn't be needed
		clientState.validatedValue =
			validData === undefined ? undefined : serializableToOpaqueJson(validData);
		return clientState.validatedValue === undefined
			? undefined
			: asDeeplyReadonlyDeserializedJson(clientState.validatedValue);
	};
	return getterFunction;
=======
>>>>>>> 77431a17
}<|MERGE_RESOLUTION|>--- conflicted
+++ resolved
@@ -38,13 +38,6 @@
  * @beta
  */
 export type RawValueAccessor<_T> = "raw";
-<<<<<<< HEAD
-// export interface RawValueAccessor<T> {
-// 	kind: "raw";
-// 	accessor: DeepReadonly<JsonDeserialized<T>>;
-// }
-=======
->>>>>>> 77431a17
 
 /**
  * Represents a value that is accessed via a function call, which may result in no value.
@@ -53,18 +46,10 @@
  * @beta
  */
 export type ProxiedValueAccessor<_T> = "proxied";
-<<<<<<< HEAD
-// export interface ProxiedValueAccessor<T> {
-// 	kind: "proxied";
-// 	accessor: () => DeepReadonly<JsonDeserialized<T>> | undefined;
-// }
-=======
->>>>>>> 77431a17
 
 /**
- * Union of possible accessor types for a value.
+ * Union type for a raw or proxied accessor.
  *
- * @sealed
  * @beta
  */
 export type ValueAccessor<T> = RawValueAccessor<T> | ProxiedValueAccessor<T>;
@@ -103,7 +88,6 @@
 	/**
 	 * Metadata associated with the value.
 	 */
-
 	metadata: LatestMetadata;
 }
 
@@ -155,7 +139,6 @@
 	 * If the value being validated is a LatestMap value, this will be set to the value of the corresponding key.
 	 */
 	key?: string | number;
-<<<<<<< HEAD
 }
 
 /**
@@ -176,7 +159,9 @@
 				? // No validator, so use the raw value
 					clientState.value
 				: clientState.validated === true
+				// Stored value has been validated, so return it without revalidating
 					? clientState.validatedValue
+					// Use false to signal that value
 					: false;
 
 		if (valueToCheck !== false) {
@@ -184,33 +169,20 @@
 				? undefined
 				: asDeeplyReadonlyDeserializedJson(valueToCheck);
 		}
-		// if (validator === undefined) {
-		// 	// No validator, so return the raw value
-		// 	return clientState.value === undefined
-		// 		? undefined
-		// 		: asDeeplyReadonlyFromJsonHandle(clientState.value);
-		// }
-
-		// if (clientState.validated === true) {
-		// 	// Data was previously validated, so return the validated value, which may be undefined.
-		// 	return clientState.validatedValue === undefined
-		// 		? undefined
-		// 		: asDeeplyReadonlyFromJsonHandle(clientState.validatedValue);
-		// }
 
 		// eslint-disable-next-line @typescript-eslint/no-non-null-assertion
-		const validData = validator!(
+		// @ts-expect-error Type 'null' is not assignable to type 'T | undefined'.
+		const validData: T | undefined = validator!(
 			clientState.value === undefined ? undefined : asDeserializedJson(clientState.value),
 		);
 		clientState.validated = true;
-		// FIXME: Cast shouldn't be needed
 		clientState.validatedValue =
+
+		// @ts-expect-error Argument of type 'T & ({} | null)' is not assignable to parameter of type
 			validData === undefined ? undefined : serializableToOpaqueJson(validData);
 		return clientState.validatedValue === undefined
 			? undefined
 			: asDeeplyReadonlyDeserializedJson(clientState.validatedValue);
 	};
 	return getterFunction;
-=======
->>>>>>> 77431a17
 }