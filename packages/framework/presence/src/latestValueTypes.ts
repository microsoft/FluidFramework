/*!
 * Copyright (c) Microsoft Corporation and contributors. All rights reserved.
 * Licensed under the MIT License.
 */

import type {
	DeepReadonly,
	JsonDeserialized,
} from "@fluidframework/core-interfaces/internal/exposedUtilityTypes";

import type { InternalTypes } from "./exposedInternalTypes.js";
import type { Attendee } from "./presence.js";
import { asDeeplyReadonly } from "./internalUtils.js";

/**
 * Metadata for the value state.
 *
 * @sealed
 * @beta
 */
export interface LatestMetadata {
	/**
	 * The revision number for value that increases as value is changed.
	 */
	revision: number;
	/**
	 * Local time when the value was last updated.
	 * @remarks Currently this is a placeholder for future implementation.
	 */
	timestamp: number;
}

/**
 * Represents a value that is accessed directly.
 *
 * @sealed
 * @beta
 */
export type RawValueAccessor<_T> = "raw";
// export interface RawValueAccessor<T> {
// 	kind: "raw";
// 	accessor: DeepReadonly<JsonDeserialized<T>>;
// }

/**
 * Represents a value that is accessed via a function call, which may result in no value.
 *
 * @sealed
 * @beta
 */
export type ProxiedValueAccessor<_T> = "proxied";
// export interface ProxiedValueAccessor<T> {
// 	kind: "proxied";
// 	accessor: () => DeepReadonly<JsonDeserialized<T>> | undefined;
// }

/**
 * Union of possible accessor types for a value.
 *
 * @sealed
 * @beta
 */
export type ValueAccessor<T> = RawValueAccessor<T> | ProxiedValueAccessor<T>;

/**
 * @beta
 */
// export type AccessorNonDist<T> = [T] extends [ProxiedValueAccessor<T>]
// 	? () => DeepReadonly<JsonDeserialized<T>> | undefined
// 	: [T] extends [RawValueAccessor<T>]
// 		? DeepReadonly<JsonDeserialized<T>>
// 		: never;

/**
 * Utility type that conditionally represents an accesstor type based on the base accessor type.
 *
 * @beta
 */
export type Accessor<T> = T extends ProxiedValueAccessor<infer U>
	? () => DeepReadonly<JsonDeserialized<U>> | undefined
	: T extends RawValueAccessor<infer U>
		? DeepReadonly<JsonDeserialized<U>>
		: never;

/**
 * State of a value and its metadata.
 *
 * @privateRemarks
 * Set `value` to just `TValueAccessor` with above `*ValueAccessor` changes to break tsc.
 *
 * @sealed
 * @beta
 */
<<<<<<< HEAD
export interface LatestData<T, TValueAccessor extends ValueAccessor<T>> {
	value: TValueAccessor extends ProxiedValueAccessor<T>
		? () => DeepReadonly<JsonDeserialized<T>> | undefined
		: TValueAccessor extends RawValueAccessor<T>
			? DeepReadonly<JsonDeserialized<T>>
			: never;
	// value: TValueAccessor;
	// value: [T] extends [ProxiedValueAccessor<T>]
	// 	? () => DeepReadonly<JsonDeserialized<T>> | undefined
	// 	: [T] extends [RawValueAccessor<T>]
	// 		? DeepReadonly<JsonDeserialized<T>>
	// 		: never;
	// value: Accessor<TValueAccessor>;
	// value: TValueAccessor;
=======
export interface LatestData<T> {
	/**
	 * The value of the state.
	 * @remarks This is a deeply readonly value, meaning it cannot be modified.
	 */
	value: DeepReadonly<JsonDeserialized<T>>;

	/**
	 * Metadata associated with the value.
	 */
>>>>>>> 6f966b49
	metadata: LatestMetadata;
}

/**
 * State of a specific {@link Attendee}'s value and its metadata.
 *
 * @sealed
 * @beta
 */
<<<<<<< HEAD
export interface LatestClientData<T, TValueAccessor extends ValueAccessor<T>>
	extends LatestData<T, TValueAccessor> {
=======
export interface LatestClientData<T> extends LatestData<T> {
	/**
	 * Associated {@link Attendee}.
	 */
>>>>>>> 6f966b49
	attendee: Attendee;
}

/**
 * A validator function that can optionally be provided to do runtime validation of the custom data stored in a
 * presence workspace and managed by a value manager.
 *
 * @param unvalidatedData - The unknown data that should be validated. **This data should not be mutated.**
 * @param metadata - Metadata about the value being validated. See {@link StateSchemaValidatorMetadata}.
 *
 * @returns The validated data, or `undefined` if the data is invalid.
 *
 * @beta
 */
export type StateSchemaValidator<T> = (
	/**
	 * Unknown data that should be validated. **This data should not be mutated.**
	 */
	unvalidatedData: unknown,
	/**
	 * Metadata about the value being validated.
	 */
	metadata?: StateSchemaValidatorMetadata,
) => JsonDeserialized<T> | undefined;

/**
 * Optional metadata that is passed to a {@link StateSchemaValidator}.
 *
 * @beta
 *
 * TODO: What else needs to be in the metadata?
 */
export interface StateSchemaValidatorMetadata {
	/**
	 * If the value being validated is a LatestMap value, this will be set to the value of the corresponding key.
	 */
	key?: string | number;
}

/**
 * Creates a getter for a state value that validates the data with a validator if one is provided.
 *
 * @param clientState - The client state to be validated.
 * @param validator - The validator function to run.
 * @returns A function that will validate the data, returning the validated data if it was valid, and `undefined`
 * otherwise.
 */
export function createValidatedGetter<T>(
	clientState: InternalTypes.ValueRequiredState<T> | InternalTypes.ValueOptionalState<T>,
	validator?: StateSchemaValidator<T>,
): () => DeepReadonly<JsonDeserialized<T>> | undefined {
	const f = (): DeepReadonly<JsonDeserialized<T>> | undefined => {
		const valueToCheck =
			validator === undefined
				? clientState.value
				: clientState.validated === true
					? clientState.validatedValue
					: false;

		if (valueToCheck !== false) {
			return valueToCheck === undefined
				? undefined
				: asDeeplyReadonly(valueToCheck);
		}
		// if (validator === undefined) {
		// 	// No validator, so return the raw value
		// 	return clientState.value === undefined
		// 		? undefined
		// 		: asDeeplyReadonlyFromJsonHandle(clientState.value);
		// }

		// if (clientState.validated === true) {
		// 	// Data was previously validated, so return the validated value, which may be undefined.
		// 	return clientState.validatedValue === undefined
		// 		? undefined
		// 		: asDeeplyReadonlyFromJsonHandle(clientState.validatedValue);
		// }

		// eslint-disable-next-line @typescript-eslint/no-non-null-assertion
		const validData = validator!(
			clientState.value === undefined ? undefined : unbrandJson(clientState.value),
		);
		clientState.validated = true;
		// FIXME: Cast shouldn't be needed
		clientState.validatedValue = validData === undefined ? undefined : brandJson(validData);
		return clientState.validatedValue === undefined
			? undefined
			: asDeeplyReadonlyFromJsonHandle(clientState.validatedValue);
	};
	return f;
}<|MERGE_RESOLUTION|>--- conflicted
+++ resolved
@@ -3,14 +3,15 @@
  * Licensed under the MIT License.
  */
 
-import type {
-	DeepReadonly,
-	JsonDeserialized,
-} from "@fluidframework/core-interfaces/internal/exposedUtilityTypes";
+import type { DeepReadonly, JsonDeserialized } from "@fluidframework/core-interfaces/internal";
 
 import type { InternalTypes } from "./exposedInternalTypes.js";
+import {
+	asDeeplyReadonlyDeserializedJson,
+	asDeserializedJson,
+	serializableToOpaqueJson,
+} from "./internalUtils.js";
 import type { Attendee } from "./presence.js";
-import { asDeeplyReadonly } from "./internalUtils.js";
 
 /**
  * Metadata for the value state.
@@ -63,15 +64,6 @@
 export type ValueAccessor<T> = RawValueAccessor<T> | ProxiedValueAccessor<T>;
 
 /**
- * @beta
- */
-// export type AccessorNonDist<T> = [T] extends [ProxiedValueAccessor<T>]
-// 	? () => DeepReadonly<JsonDeserialized<T>> | undefined
-// 	: [T] extends [RawValueAccessor<T>]
-// 		? DeepReadonly<JsonDeserialized<T>>
-// 		: never;
-
-/**
  * Utility type that conditionally represents an accesstor type based on the base accessor type.
  *
  * @beta
@@ -91,33 +83,21 @@
  * @sealed
  * @beta
  */
-<<<<<<< HEAD
 export interface LatestData<T, TValueAccessor extends ValueAccessor<T>> {
+	/**
+	 * The value of the state. This will either be a value or a function that can be called to retrieve the value.
+	 * @remarks This is a deeply readonly value, meaning it cannot be modified.
+	 */
 	value: TValueAccessor extends ProxiedValueAccessor<T>
 		? () => DeepReadonly<JsonDeserialized<T>> | undefined
 		: TValueAccessor extends RawValueAccessor<T>
 			? DeepReadonly<JsonDeserialized<T>>
 			: never;
-	// value: TValueAccessor;
-	// value: [T] extends [ProxiedValueAccessor<T>]
-	// 	? () => DeepReadonly<JsonDeserialized<T>> | undefined
-	// 	: [T] extends [RawValueAccessor<T>]
-	// 		? DeepReadonly<JsonDeserialized<T>>
-	// 		: never;
-	// value: Accessor<TValueAccessor>;
-	// value: TValueAccessor;
-=======
-export interface LatestData<T> {
-	/**
-	 * The value of the state.
-	 * @remarks This is a deeply readonly value, meaning it cannot be modified.
-	 */
-	value: DeepReadonly<JsonDeserialized<T>>;
 
 	/**
 	 * Metadata associated with the value.
 	 */
->>>>>>> 6f966b49
+
 	metadata: LatestMetadata;
 }
 
@@ -127,15 +107,11 @@
  * @sealed
  * @beta
  */
-<<<<<<< HEAD
 export interface LatestClientData<T, TValueAccessor extends ValueAccessor<T>>
 	extends LatestData<T, TValueAccessor> {
-=======
-export interface LatestClientData<T> extends LatestData<T> {
 	/**
 	 * Associated {@link Attendee}.
 	 */
->>>>>>> 6f966b49
 	attendee: Attendee;
 }
 
@@ -187,10 +163,11 @@
 	clientState: InternalTypes.ValueRequiredState<T> | InternalTypes.ValueOptionalState<T>,
 	validator?: StateSchemaValidator<T>,
 ): () => DeepReadonly<JsonDeserialized<T>> | undefined {
-	const f = (): DeepReadonly<JsonDeserialized<T>> | undefined => {
+	const getterFunction = (): DeepReadonly<JsonDeserialized<T>> | undefined => {
 		const valueToCheck =
 			validator === undefined
-				? clientState.value
+				? // No validator, so use the raw value
+					clientState.value
 				: clientState.validated === true
 					? clientState.validatedValue
 					: false;
@@ -198,7 +175,7 @@
 		if (valueToCheck !== false) {
 			return valueToCheck === undefined
 				? undefined
-				: asDeeplyReadonly(valueToCheck);
+				: asDeeplyReadonlyDeserializedJson(valueToCheck);
 		}
 		// if (validator === undefined) {
 		// 	// No validator, so return the raw value
@@ -216,14 +193,15 @@
 
 		// eslint-disable-next-line @typescript-eslint/no-non-null-assertion
 		const validData = validator!(
-			clientState.value === undefined ? undefined : unbrandJson(clientState.value),
+			clientState.value === undefined ? undefined : asDeserializedJson(clientState.value),
 		);
 		clientState.validated = true;
 		// FIXME: Cast shouldn't be needed
-		clientState.validatedValue = validData === undefined ? undefined : brandJson(validData);
+		clientState.validatedValue =
+			validData === undefined ? undefined : serializableToOpaqueJson(validData);
 		return clientState.validatedValue === undefined
 			? undefined
-			: asDeeplyReadonlyFromJsonHandle(clientState.validatedValue);
+			: asDeeplyReadonlyDeserializedJson(clientState.validatedValue);
 	};
-	return f;
+	return getterFunction;
 }