--- conflicted
+++ resolved
@@ -10,11 +10,7 @@
 import type { InternalTypes } from "./exposedInternalTypes.js";
 import type { InternalUtilityTypes } from "./exposedUtilityTypes.js";
 import type { PostUpdateAction, ValueManager } from "./internalTypes.js";
-<<<<<<< HEAD
-import { fromOpaqueJson, toOpaqueJson } from "./internalUtils.js";
-=======
 import { revealOpaqueJson, toOpaqueJson } from "./internalUtils.js";
->>>>>>> b0410419
 import type { Attendee, PresenceWithNotifications as Presence } from "./presence.js";
 import { datastoreFromHandle, type StateDatastore } from "./stateDatastore.js";
 import { brandIVM } from "./valueManager.js";
@@ -248,11 +244,7 @@
 		updateValue: InternalTypes.ValueRequiredState<InternalTypes.NotificationType>,
 	): PostUpdateAction[] {
 		const postUpdateActions: PostUpdateAction[] = [];
-<<<<<<< HEAD
-		const value = fromOpaqueJson(updateValue.value);
-=======
 		const value = revealOpaqueJson(updateValue.value);
->>>>>>> b0410419
 		const eventName = value.name as keyof Listeners<NotificationSubscriptions<T>>;
 		if (this.notificationsInternal.hasListeners(eventName)) {
 			// Without schema validation, we don't know that the args are the correct type.
