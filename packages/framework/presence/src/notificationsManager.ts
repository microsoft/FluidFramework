--- conflicted
+++ resolved
@@ -148,11 +148,6 @@
 		broadcast: (name, ...args) => {
 			this.datastore.localUpdate(
 				this.key,
-<<<<<<< HEAD
-				// @ts-expect-error TODO
-				{ rev: 0, timestamp: 0, value: { name, args: [...args] }, ignoreUnmonitored: true },
-				{ forceBroadcast: true },
-=======
 				{
 					rev: 0,
 					timestamp: 0,
@@ -161,17 +156,11 @@
 				},
 				// This is a notification, so we want to send it immediately.
 				{ allowableUpdateLatencyMs: 0 },
->>>>>>> 0405ad61
 			);
 		},
 		unicast: (name, targetClient, ...args) => {
 			this.datastore.localUpdate(
 				this.key,
-<<<<<<< HEAD
-				// @ts-expect-error TODO
-				{ rev: 0, timestamp: 0, value: { name, args: [...args] }, ignoreUnmonitored: true },
-				{ targetClient },
-=======
 				{
 					rev: 0,
 					timestamp: 0,
@@ -180,7 +169,6 @@
 				},
 				// This is a notification, so we want to send it immediately.
 				{ allowableUpdateLatencyMs: 0, targetClientId: targetClient.getConnectionId() },
->>>>>>> 0405ad61
 			);
 		},
 	};
