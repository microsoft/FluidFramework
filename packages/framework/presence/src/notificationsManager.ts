--- conflicted
+++ resolved
@@ -192,10 +192,7 @@
 			}
 		}
 	}
-<<<<<<< HEAD
-=======
-
->>>>>>> 761f539e
+
 	public update(
 		client: ISessionClient,
 		_received: number,
