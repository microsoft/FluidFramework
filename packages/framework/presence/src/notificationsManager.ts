/*!
 * Copyright (c) Microsoft Corporation and contributors. All rights reserved.
 * Licensed under the MIT License.
 */

import type { ValueManager } from "./internalTypes.js";
import type { ISessionClient } from "./presence.js";
import { datastoreFromHandle, type StateDatastore } from "./stateDatastore.js";
import { brandIVM } from "./valueManager.js";

import type { Events, ISubscribable } from "@fluid-experimental/presence/internal/events";
import { createEmitter } from "@fluid-experimental/presence/internal/events";
import type { InternalTypes } from "@fluid-experimental/presence/internal/exposedInternalTypes";
import type { InternalUtilityTypes } from "@fluid-experimental/presence/internal/exposedUtilityTypes";

/**
 * @sealed
 * @alpha
 */
export interface NotificationsManagerEvents {
	/**
	 * Raised when notification is received, but no subscribers were found.
	 *
	 * @eventProperty
	 */
	unattendedNotification: (
		name: string,
		sender: ISessionClient,
		...content: unknown[]
	) => void;
}

/**
 * An object which allows the registration of listeners so that subscribers can be
 * notified when a notification happens.
 *
 * @sealed
 * @alpha
 */
export interface NotificationSubscribable<
	E extends InternalUtilityTypes.NotificationEvents<E>,
> {
	/**
	 * Register a notification listener.
	 * @param notificationName - the name of the notification
	 * @param listener - the handler to run when the notification is received from other client
	 * @returns a function which will deregister the listener when run. This function
	 * has undefined behavior if called more than once.
	 */
	on<K extends keyof InternalUtilityTypes.NotificationEvents<E>>(
		notificationName: K,
		listener: (
			sender: ISessionClient,
			...args: InternalUtilityTypes.JsonDeserializedParameters<E[K]>
		) => void,
	): () => void;
}

/**
 * Record of notification subscriptions.
 *
 * @sealed
 * @alpha
 */
export type NotificationSubscriptions<E extends InternalUtilityTypes.NotificationEvents<E>> = {
	[K in string & keyof InternalUtilityTypes.NotificationEvents<E>]: (
		sender: ISessionClient,
		...args: InternalUtilityTypes.JsonDeserializedParameters<E[K]>
	) => void;
};

/**
 * Interface for a notification emitter that can send typed notification to other clients.
 *
 * @sealed
 * @alpha
 */
export interface NotificationEmitter<E extends InternalUtilityTypes.NotificationEvents<E>> {
	/**
	 * Emits a notification with the specified name and arguments, notifying all clients.
	 * @param notificationName - the name of the notification to fire
	 * @param args - the arguments sent with the notification
	 */
	broadcast<K extends string & keyof InternalUtilityTypes.NotificationEvents<E>>(
		notificationName: K,
		...args: Parameters<E[K]>
	): void;

	/**
	 * Emits a notification with the specified name and arguments, notifying a single client.
	 * @param notificationName - the name of the notification to fire
	 * @param targetClient - the single client to notify
	 * @param args - the arguments sent with the notification
	 */
	unicast<K extends string & keyof InternalUtilityTypes.NotificationEvents<E>>(
		notificationName: K,
		targetClient: ISessionClient,
		...args: Parameters<E[K]>
	): void;
}

/**
 * Value manager that provides notifications from this client to others and subscription
 * to their notifications.
 *
 * @remarks Create using {@link Notifications} registered to {@link PresenceStates}.
 *
 * @sealed
 * @alpha
 */
export interface NotificationsManager<T extends InternalUtilityTypes.NotificationEvents<T>> {
	/**
	 * Events for Notifications manager.
	 */
	readonly events: ISubscribable<NotificationsManagerEvents>;

	/**
	 * Send notifications to other clients.
	 */
	readonly emit: NotificationEmitter<T>;

	/**
	 * Provides subscription to notifications from other clients.
	 */
	readonly notifications: NotificationSubscribable<T>;
}

/**
 * Object.keys retyped to support specific records keys and
 * branded string-based keys.
 */
const recordKeys = Object.keys as <K extends string>(o: Partial<Record<K, unknown>>) => K[];

class NotificationsManagerImpl<
	T extends InternalUtilityTypes.NotificationEvents<T>,
	Key extends string,
> implements
		NotificationsManager<T>,
		ValueManager<
			InternalTypes.NotificationType,
			InternalTypes.ValueRequiredState<InternalTypes.NotificationType>
		>
{
	public readonly events = createEmitter<NotificationsManagerEvents>();

	public readonly emit: NotificationEmitter<T> = {
		broadcast: (name, ...args) => {
			this.datastore.localUpdate(
				this.key,
				// @ts-expect-error TODO
				{ rev: 0, timestamp: 0, value: { name, args: [...args] }, ignoreUnmonitored: true },
				{ forceBroadcast: true },
			);
		},
		unicast: (name, targetClient, ...args) => {
			this.datastore.localUpdate(
				this.key,
				// @ts-expect-error TODO
				{ rev: 0, timestamp: 0, value: { name, args: [...args] }, ignoreUnmonitored: true },
				targetClient,
			);
		},
	};

	// Workaround for types
	private readonly notificationsInternal =
		// @ts-expect-error TODO
		createEmitter<NotificationSubscriptions<T>>();

	// @ts-expect-error TODO
	public readonly notifications: NotificationSubscribable<T> = this.notificationsInternal;

	public constructor(
		private readonly key: Key,
		private readonly datastore: StateDatastore<
			Key,
			InternalTypes.ValueRequiredState<InternalTypes.NotificationType>
		>,
		initialSubscriptions: Partial<NotificationSubscriptions<T>>,
	) {
		// Add event listeners provided at instantiation
<<<<<<< HEAD
		for (const [nameString, value] of Object.entries(initialSubscriptions)) {
			// Without schema validation, we don't know that the args are the correct type.
			// For now we assume the user is sending the correct types and there is no corruption along the way.
			const name = nameString as keyof Events<NotificationSubscriptions<T>>;
			this.notificationsInternal.on(name, value as NotificationSubscriptions<T>[typeof name]);
		}
	}

=======
		for (const subscriptionName of recordKeys(initialSubscriptions)) {
			// Lingering Event typing issues with Notifications specialization requires
			// this cast. The only thing that really matters is that name is a string.
			const name = subscriptionName as keyof Events<NotificationSubscriptions<T>>;
			const value = initialSubscriptions[subscriptionName];
			// This check should not be needed while using exactOptionalPropertyTypes, but
			// typescript appears to ignore that with Partial<>. Good to be defensive
			// against callers sending `undefined` anyway.
			if (value !== undefined) {
				this.notificationsInternal.on(name, value);
			}
		}
	}
>>>>>>> 81a3679f
	public update(
		client: ISessionClient,
		_received: number,
		value: InternalTypes.ValueRequiredState<InternalTypes.NotificationType>,
	): void {
		const eventName = value.value.name as keyof Events<NotificationSubscriptions<T>>;
		if (this.notificationsInternal.hasListeners(eventName)) {
			// Without schema validation, we don't know that the args are the correct type.
			// For now we assume the user is sending the correct types and there is no corruption along the way.
			const args = [client, ...value.value.args] as Parameters<
				NotificationSubscriptions<T>[typeof eventName]
			>;
			this.notificationsInternal.emit(eventName, ...args);
		} else {
			this.events.emit(
				"unattendedNotification",
				value.value.name,
				client,
				...value.value.args,
			);
		}
	}
}

/**
 * Factory for creating a {@link NotificationsManager}.
 *
 * @remarks
 * Typescript inference for `Notifications` is not working correctly yet.
 * Explicitly specify generics to make result types usable.
 *
 * @alpha
 */
export function Notifications<
	T extends InternalUtilityTypes.NotificationEvents<T>,
	Key extends string = string,
>(
	initialSubscriptions: NotificationSubscriptions<T>,
): InternalTypes.ManagerFactory<
	Key,
	InternalTypes.ValueRequiredState<InternalTypes.NotificationType>,
	NotificationsManager<T>
> {
	const factory = (
		key: Key,
		datastoreHandle: InternalTypes.StateDatastoreHandle<
			Key,
			InternalTypes.ValueRequiredState<InternalTypes.NotificationType>
		>,
	): {
		manager: InternalTypes.StateValue<NotificationsManager<T>>;
	} => ({
		manager: brandIVM<
			NotificationsManagerImpl<T, Key>,
			InternalTypes.NotificationType,
			InternalTypes.ValueRequiredState<InternalTypes.NotificationType>
		>(
			new NotificationsManagerImpl(
				key,
				datastoreFromHandle(datastoreHandle),
				initialSubscriptions,
			),
		),
	});
	return Object.assign(factory, { instanceBase: NotificationsManagerImpl });
}<|MERGE_RESOLUTION|>--- conflicted
+++ resolved
@@ -179,16 +179,6 @@
 		initialSubscriptions: Partial<NotificationSubscriptions<T>>,
 	) {
 		// Add event listeners provided at instantiation
-<<<<<<< HEAD
-		for (const [nameString, value] of Object.entries(initialSubscriptions)) {
-			// Without schema validation, we don't know that the args are the correct type.
-			// For now we assume the user is sending the correct types and there is no corruption along the way.
-			const name = nameString as keyof Events<NotificationSubscriptions<T>>;
-			this.notificationsInternal.on(name, value as NotificationSubscriptions<T>[typeof name]);
-		}
-	}
-
-=======
 		for (const subscriptionName of recordKeys(initialSubscriptions)) {
 			// Lingering Event typing issues with Notifications specialization requires
 			// this cast. The only thing that really matters is that name is a string.
@@ -202,7 +192,6 @@
 			}
 		}
 	}
->>>>>>> 81a3679f
 	public update(
 		client: ISessionClient,
 		_received: number,
