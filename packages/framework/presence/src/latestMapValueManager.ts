--- conflicted
+++ resolved
@@ -17,17 +17,12 @@
 import type { InternalUtilityTypes } from "./exposedUtilityTypes.js";
 import type { PostUpdateAction, ValueManager } from "./internalTypes.js";
 import { objectEntries, objectKeys } from "./internalUtils.js";
-<<<<<<< HEAD
 import type {
 	LatestRawClientData,
 	LatestRawData,
 	LatestRawMetadata,
 } from "./latestValueTypes.js";
-import type { AttendeeId, Attendee, SpecificAttendee } from "./presence.js";
-=======
-import type { LatestClientData, LatestData, LatestMetadata } from "./latestValueTypes.js";
 import type { AttendeeId, Attendee, Presence, SpecificAttendee } from "./presence.js";
->>>>>>> c056567d
 import { datastoreFromHandle, type StateDatastore } from "./stateDatastore.js";
 import { brandIVM } from "./valueManager.js";
 
@@ -321,16 +316,12 @@
  */
 export interface LatestMapRaw<T, Keys extends string | number = string | number> {
 	/**
-<<<<<<< HEAD
+	 * Containing {@link Presence}
+	 */
+	readonly presence: Presence;
+
+	/**
 	 * Events for LatestMapRaw.
-=======
-	 * Containing {@link Presence}
-	 */
-	readonly presence: Presence;
-
-	/**
-	 * Events for LatestMap.
->>>>>>> c056567d
 	 */
 	readonly events: Listenable<LatestMapRawEvents<T, Keys>>;
 
