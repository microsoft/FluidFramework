--- conflicted
+++ resolved
@@ -490,7 +490,6 @@
 }
 
 /**
-<<<<<<< HEAD
  * Arguments that are passed to the {@link StateFactory.latestMap} function.
  *
  * @alpha
@@ -510,10 +509,7 @@
 }
 
 /**
- * Factory for creating a {@link LatestMap} State object.
-=======
  * Factory for creating a {@link LatestMapRaw} State object.
->>>>>>> 3fbac735
  *
  * @alpha
  */
