/*!
 * Copyright (c) Microsoft Corporation and contributors. All rights reserved.
 * Licensed under the MIT License.
 */

import { createEmitter } from "@fluid-internal/client-utils";
import type { Listenable } from "@fluidframework/core-interfaces";
import type { IEmitter } from "@fluidframework/core-interfaces/internal";
import type {
	DeepReadonly,
	JsonDeserialized,
	JsonSerializable,
} from "@fluidframework/core-interfaces/internal/exposedUtilityTypes";

import type { BroadcastControls, BroadcastControlSettings } from "./broadcastControls.js";
import { OptionalBroadcastControl } from "./broadcastControls.js";
import type { InternalTypes } from "./exposedInternalTypes.js";
import type { PostUpdateAction, ValueManager } from "./internalTypes.js";
import {
	asDeeplyReadonly,
	asDeeplyReadonlyDeserializedJson,
	objectEntries,
	objectKeys,
	serializableToOpaqueJson,
} from "./internalUtils.js";
<<<<<<< HEAD
import {
	createValidatedGetter,
	type LatestClientData,
	type LatestData,
	type LatestMetadata,
	type ProxiedValueAccessor,
	type RawValueAccessor,
	type StateSchemaValidator,
	type ValueAccessor,
=======
import type {
	LatestClientData,
	LatestData,
	LatestMetadata,
	ProxiedValueAccessor,
	RawValueAccessor,
	StateSchemaValidator,
	ValueAccessor,
>>>>>>> 77431a17
} from "./latestValueTypes.js";
import type { AttendeeId, Attendee, Presence, SpecificAttendee } from "./presence.js";
import { datastoreFromHandle, type StateDatastore } from "./stateDatastore.js";
import { brandIVM } from "./valueManager.js";

/**
 * Collection of latest known values for a specific {@link Attendee}.
 *
 * @sealed
 * @beta
 */
export interface LatestMapClientData<
	T,
	Keys extends string | number,
	TValueAccessor extends ValueAccessor<T>,
	SpecificAttendeeId extends AttendeeId = AttendeeId,
> {
	/**
	 * Associated {@link Attendee}.
	 */
	attendee: Attendee<SpecificAttendeeId>;

	/**
	 * Map of items for the state.
	 *
	 * @privateRemarks This could be regular map currently as no Map is
	 * stored internally and a new instance is created for every request.
	 */
	items: ReadonlyMap<Keys, LatestData<T, TValueAccessor>>;
}

/**
 * State of a single item value, its key, and its metadata.
 *
 * @sealed
 * @beta
 */
export interface LatestMapItemUpdatedClientData<
	T,
	K extends string | number,
	TValueAccessor extends ValueAccessor<T>,
> extends LatestClientData<T, TValueAccessor> {
	/**
	 * Key of the updated item.
	 */
	key: K;
}

/**
 * Identifier and metadata for a removed item.
 *
 * @sealed
 * @beta
 */
export interface LatestMapItemRemovedClientData<K extends string | number> {
	/**
	 * Associated {@link Attendee}.
	 */
	attendee: Attendee;
	/**
	 * Key of the removed item.
	 */
	key: K;
	/**
	 * Metadata associated with the removal of the item.
	 */
	metadata: LatestMetadata;
}

/**
 * Events from {@link LatestMapRaw}.
 *
 * @sealed
 * @beta
 */
export interface LatestMapEvents<
	T,
	K extends string | number,
	TRemoteValueAccessor extends ValueAccessor<T>,
> {
	/**
	 * Raised when any item's value for remote client is updated.
	 * @param updates - Map of one or more values updated.
	 *
	 * @remarks The event does not include item removals.
	 *
	 * @eventProperty
	 */
	remoteUpdated: (updates: LatestMapClientData<T, K, TRemoteValueAccessor>) => void;

	/**
	 * Raised when specific item's value of remote client is updated.
	 * @param updatedItem - Updated item value.
	 *
	 * @eventProperty
	 */
	remoteItemUpdated: (
		updatedItem: LatestMapItemUpdatedClientData<T, K, TRemoteValueAccessor>,
	) => void;

	/**
	 * Raised when specific item of remote client is removed.
	 * @param removedItem - Removed item.
	 *
	 * @eventProperty
	 */
	remoteItemRemoved: (removedItem: LatestMapItemRemovedClientData<K>) => void;

	/**
	 * Raised when specific local item's value is updated.
	 * @param updatedItem - Updated item value.
	 *
	 * @eventProperty
	 */
	localItemUpdated: (updatedItem: {
		value: DeepReadonly<JsonSerializable<T>>;
		key: K;
	}) => void;

	/**
	 * Raised when specific local item is removed.
	 * @param removedItem - Removed item.
	 *
	 * @eventProperty
	 */
	localItemRemoved: (removedItem: {
		key: K;
	}) => void;
}

/**
 * Map of local client's values. Modifications are transmitted to all other connected clients.
 *
 * @sealed
 * @beta
 */
export interface StateMap<K extends string | number, V> {
	/**
	 * ${@link StateMap.delete}s all elements in the StateMap.
	 * @remarks This is not yet implemented.
	 */
	clear(): void;

	/**
	 * Removes the element with the specified key from the StateMap, if it exists.
	 *
	 * @returns true if an element in the StateMap existed and has been removed, or false if
	 * the element does not exist.
	 * @remarks No entry is fully removed. Instead an undefined placeholder is locally and
	 * transmitted to all other clients. For better performance limit the number of deleted
	 * entries and reuse keys when possible.
	 * @privateRemarks In the future we may add a mechanism to remove the placeholder, at least
	 * from transmissions after sufficient time has passed.
	 */
	delete(key: K): boolean;

	/**
	 * Executes a provided function once per each key/value pair in the StateMap, in arbitrary order.
	 */
	forEach(
		callbackfn: (
			value: DeepReadonly<JsonDeserialized<V>>,
			key: K,
			map: StateMap<K, V>,
		) => void,
		thisArg?: unknown,
	): void;

	/**
	 * Returns the element with the specified key from the StateMap, if it exists.
	 *
	 * @returns Returns the element associated with the specified key. If no element is associated with the specified key, undefined is returned.
	 */
	get(key: K): DeepReadonly<JsonDeserialized<V>> | undefined;

	/**
	 * Checks if an element with the specified key exists in the StateMap.
	 * @returns boolean indicating whether an element with the specified key exists or not.
	 */
	has(key: K): boolean;

	/**
	 * Adds a new element with a specified key and value to the StateMap. If an element with the same key already exists, the element will be updated.
	 * The value will be transmitted to all other connected clients.
	 *
	 * @remarks Manager assumes ownership of the value and its references.
	 * Make a deep clone before setting, if needed. No comparison is done to detect changes; all
	 * sets are transmitted.
	 */
	set(key: K, value: JsonSerializable<V>): this;

	/**
	 * The number of elements in the StateMap.
	 */
	readonly size: number;

	/**
	 * Returns an iterable of entries in the map.
	 */
	// [Symbol.iterator](): IterableIterator<[K, DeepReadonly<JsonDeserialized<V>>]>;

	/**
	 * Returns an iterable of key, value pairs for every entry in the map.
	 */
	// entries(): IterableIterator<[K, DeepReadonly<JsonDeserialized<V>>]>;

	/**
	 * Returns an iterable of keys in the map.
	 */
	keys(): IterableIterator<K>;

	/**
	 * Returns an iterable of values in the map.
	 */
	// values(): IterableIterator<DeepReadonly<JsonDeserialized<V>>>;
}

class ValueMapImpl<T, K extends string | number> implements StateMap<K, T> {
	private countDefined: number;
	public constructor(
		private readonly value: InternalTypes.MapValueState<T, K>,
		private readonly emitter: IEmitter<
			Pick<LatestMapEvents<T, K, ValueAccessor<T>>, "localItemUpdated" | "localItemRemoved">
		>,
		private readonly localUpdate: (
			updates: InternalTypes.MapValueState<
				T,
				// This should be `K`, but will only work if properties are optional.
				string | number
			>,
		) => void,
	) {
		// All initial items are expected to be defined.
		// TODO assert all defined and/or update type.
		this.countDefined = Object.keys(value.items).length;
	}

	/**
	 * Note: caller must ensure key exists in this.value.items.
	 */
	private updateItem(key: K, value: InternalTypes.ValueOptionalState<T>["value"]): void {
		this.value.rev += 1;
		// Caller is required to ensure key exists.
		// eslint-disable-next-line @typescript-eslint/no-non-null-assertion
		const item = this.value.items[key]!;
		item.rev += 1;
		item.timestamp = Date.now();
		if (value === undefined) {
			delete item.value;
		} else {
			item.value = value;
		}
		const update = { rev: this.value.rev, items: { [key]: item } };
		this.localUpdate(update);
	}

	public clear(): void {
		throw new Error("Method not implemented.");
	}
	public delete(key: K): boolean {
		const { items } = this.value;
		const hasKey = items[key]?.value !== undefined;
		if (hasKey) {
			this.countDefined -= 1;
			this.updateItem(key, undefined);
			this.emitter.emit("localItemRemoved", { key });
		}
		return hasKey;
	}
	public forEach(
		callbackfn: (
			value: DeepReadonly<JsonDeserialized<T>>,
			key: K,
			map: StateMap<K, T>,
		) => void,
		thisArg?: unknown,
	): void {
		// TODO: This is a data read, so we need to validate.
		for (const [key, item] of objectEntries(this.value.items)) {
			if (item.value !== undefined) {
				callbackfn(asDeeplyReadonlyDeserializedJson(item.value), key, this);
			}
		}
	}

	// FIXME: This gets called when using mapState.local.get(), even though we only want to validate remote data.
	public get(key: K): DeepReadonly<JsonDeserialized<T>> | undefined {
		const data = this.value.items[key]?.value;
		// if (this.validator === undefined) {
		// 	return data === undefined
		// 		? undefined
		// 		: // eslint-disable-next-line @typescript-eslint/no-non-null-assertion -- ternary ensures this is non-null
		// 			asDeeplyReadonlyFromJsonHandle(this.value.items[key]!.value!);
		// }
		// const maybeValid = this.validator(data, { key });
		// return asDeeplyReadonly(maybeValid);

		return data === undefined
			? undefined
			: // eslint-disable-next-line @typescript-eslint/no-non-null-assertion -- ternary ensures this is non-null
				asDeeplyReadonlyDeserializedJson(this.value.items[key]!.value!);
	}
	public has(key: K): boolean {
		return this.value.items[key]?.value !== undefined;
	}
	public set(key: K, inValue: JsonSerializable<T>): this {
		const value = serializableToOpaqueJson<T>(inValue);
		if (!(key in this.value.items)) {
			this.countDefined += 1;
			this.value.items[key] = {
				rev: 0,
				timestamp: 0,
				value,
			} satisfies InternalTypes.ValueOptionalState<T>;
		}
		this.updateItem(key, value);
		this.emitter.emit("localItemUpdated", { key, value: asDeeplyReadonly(inValue) });
		return this;
	}
	public get size(): number {
		return this.countDefined;
	}
	public keys(): IterableIterator<K> {
		const keys: K[] = [];
		for (const [key, item] of objectEntries(this.value.items)) {
			if (item.value !== undefined) {
				keys.push(key);
			}
		}
		return keys[Symbol.iterator]();
	}
}

/**
 * State that provides a `Map` of latest known values from this client to
 * others and read access to their values.
 * Entries in the map may vary over time and by client, but all values are expected to
 * be of the same type, which may be a union type.
 *
 * @remarks Create using {@link StateFactory.latestMap} registered to {@link StatesWorkspace}.
 *
 * @sealed
 * @beta
 */
export interface LatestMap<
	T,
	Keys extends string | number = string | number,
	TRemoteAccessor extends ValueAccessor<T> = ProxiedValueAccessor<T>,
> {
	/**
	 * Containing {@link Presence}
	 */
	readonly presence: Presence;

	/**
	 * Events for LatestMap.
	 */
	readonly events: Listenable<LatestMapEvents<T, Keys, TRemoteAccessor>>;

	/**
	 * Controls for management of sending updates.
	 */
	readonly controls: BroadcastControls;

	/**
	 * Current value map for this client.
	 */
	readonly local: StateMap<Keys, T>;
	/**
	 * Iterable access to remote clients' map of values.
	 */
	getRemotes(): IterableIterator<LatestMapClientData<T, Keys, TRemoteAccessor>>;
	/**
	 * Array of {@link Attendee}s that have provided states.
	 */
	getStateAttendees(): Attendee[];
	/**
	 * Access to a specific client's map of values.
	 */
	getRemote(attendee: Attendee): ReadonlyMap<Keys, LatestData<T, TRemoteAccessor>>;
}

/**
 * State that provides a `Map` of latest known values from this client to
 * others and read access to their values.
 * Entries in the map may vary over time and by client, but all values are expected to
 * be of the same type, which may be a union type.
 *
 * @remarks Create using {@link StateFactory.latestMap} registered to {@link StatesWorkspace}.
 *
 * @sealed
 * @beta
 */
export type LatestMapRaw<T, Keys extends string | number = string | number> = LatestMap<
	T,
	Keys,
	RawValueAccessor<T>
>;

class LatestMapValueManagerImpl<
	T,
	RegistrationKey extends string,
	Keys extends string | number = string | number,
> implements
		LatestMapRaw<T, Keys>,
		LatestMap<T, Keys>,
		Required<ValueManager<T, InternalTypes.MapValueState<T, Keys>>>
{
<<<<<<< HEAD
	public readonly events = createEmitter<LatestMapEvents<T, Keys, ValueAccessor<T>>>();
=======
	public readonly events = createEmitter<LatestMapEvents<T, Keys, RawValueAccessor<T>>>();
>>>>>>> 77431a17
	public readonly controls: OptionalBroadcastControl;

	public constructor(
		private readonly key: RegistrationKey,
		private readonly datastore: StateDatastore<
			RegistrationKey,
			InternalTypes.MapValueState<T, Keys>
		>,
		public readonly value: InternalTypes.MapValueState<T, Keys>,
		controlSettings: BroadcastControlSettings | undefined,
		private readonly validator?: StateSchemaValidator<T>,
	) {
		this.controls = new OptionalBroadcastControl(controlSettings);

		this.local = new ValueMapImpl<T, Keys>(
			value,
			this.events,
			(updates: InternalTypes.MapValueState<T, Keys>) => {
				datastore.localUpdate(key, updates, {
					allowableUpdateLatencyMs: this.controls.allowableUpdateLatencyMs,
				});
			},
		);
	}

	public get presence(): Presence {
		return this.datastore.presence;
	}

	public readonly local: StateMap<Keys, T>;

	public *getRemotes(): IterableIterator<LatestMapClientData<T, Keys, ValueAccessor<T>>> {
		const allKnownStates = this.datastore.knownValues(this.key);
		for (const attendeeId of objectKeys(allKnownStates.states)) {
			if (attendeeId !== allKnownStates.self) {
				const attendee = this.datastore.presence.attendees.getAttendee(attendeeId);
				const items = this.getRemote(attendee);
				yield { attendee, items };
			}
		}
	}

	public getStateAttendees(): Attendee[] {
		const allKnownStates = this.datastore.knownValues(this.key);
		return objectKeys(allKnownStates.states)
			.filter((attendeeId) => attendeeId !== allKnownStates.self)
			.map((attendeeId) => this.datastore.presence.attendees.getAttendee(attendeeId));
	}

	public getRemote(attendee: Attendee): ReadonlyMap<Keys, LatestData<T, ValueAccessor<T>>> {
<<<<<<< HEAD
		const validator = this.validator;
=======
>>>>>>> 77431a17
		const allKnownStates = this.datastore.knownValues(this.key);
		const attendeeId = attendee.attendeeId;
		const clientStateMap = allKnownStates.states[attendeeId];
		if (clientStateMap === undefined) {
			throw new Error("No entry for attendee");
		}
		const items = new Map<Keys, LatestData<T, ValueAccessor<T>>>();
		for (const [key, item] of objectEntries(clientStateMap.items)) {
			const value = item.value;
			if (value !== undefined) {
				items.set(key, {
					value:
						validator === undefined
							? asDeeplyReadonly(value)
							: createValidatedGetter(item, validator),
					metadata: { revision: item.rev, timestamp: item.timestamp },
				});
			}
		}
		return items;
	}

	public update<SpecificAttendeeId extends AttendeeId>(
		attendee: SpecificAttendee<SpecificAttendeeId>,
		_received: number,
		value: InternalTypes.MapValueState<T, string | number>,
	): PostUpdateAction[] {
		const allKnownStates = this.datastore.knownValues(this.key);
		const attendeeId: SpecificAttendeeId = attendee.attendeeId;
		const currentState = (allKnownStates.states[attendeeId] ??=
			// New attendee - prepare new attendee state directory
			{
				rev: value.rev,
				items: {} as unknown as InternalTypes.MapValueState<T, Keys>["items"],
			});
		// Accumulate individual update keys
		const updatedItemKeys: Keys[] = [];
		for (const [key, item] of objectEntries(value.items)) {
			// TODO: Key validation needs to be added here.
			const validKey = key as Keys;
			if (!(key in currentState.items) || currentState.items[validKey].rev < item.rev) {
				updatedItemKeys.push(validKey);
			}
		}

		if (updatedItemKeys.length === 0) {
			return [];
		}

		// Store updates
		if (value.rev > currentState.rev) {
			currentState.rev = value.rev;
		}
		const allUpdates = {
			attendee,
			items: new Map<Keys, LatestData<T, ValueAccessor<T>>>(),
		};
		const postUpdateActions: PostUpdateAction[] = [];
		for (const key of updatedItemKeys) {
			// eslint-disable-next-line @typescript-eslint/no-non-null-assertion
			const item = value.items[key]!;
			const hadPriorValue = currentState.items[key]?.value;
			currentState.items[key] = item;
			const metadata = {
				revision: item.rev,
				timestamp: item.timestamp,
			};
<<<<<<< HEAD

=======
>>>>>>> 77431a17
			if (item.value !== undefined) {
				const updatedItem = {
					attendee,
					key,
					value: createValidatedGetter(item, this.validator),
					metadata,
				} satisfies LatestMapItemUpdatedClientData<T, Keys, ValueAccessor<T>>;
				postUpdateActions.push(() => this.events.emit("remoteItemUpdated", updatedItem));
				allUpdates.items.set(key, {
					value: createValidatedGetter(item, this.validator),
					metadata,
				});
			} else if (hadPriorValue !== undefined) {
				postUpdateActions.push(() =>
					this.events.emit("remoteItemRemoved", {
						attendee,
						key,
						metadata,
					}),
				);
			}
		}
		this.datastore.update(this.key, attendeeId, currentState);
		postUpdateActions.push(() => this.events.emit("remoteUpdated", allUpdates));
		return postUpdateActions;
	}
}

/**
 * Arguments that are passed to the {@link StateFactory.latestMap} function.
 *
 * @input
 * @beta
 */
export interface LatestMapArguments<T, Keys extends string | number = string | number> {
	/**
	 * The initial value of the local state.
	 */
	local?: {
		[K in Keys]: JsonSerializable<T>;
	};

	/**
	 * See {@link BroadcastControlSettings}.
	 */
	settings?: BroadcastControlSettings | undefined;
<<<<<<< HEAD

	/**
	 * An optional function that will be called at runtime to validate the presence data. A runtime validator is strongly
	 * recommended. See {@link StateSchemaValidator}.
	 */
=======
>>>>>>> 77431a17
	validator?: StateSchemaValidator<T> | undefined;
}

/**
<<<<<<< HEAD
 * Factory for creating a {@link LatestMapRaw} State object with no arguments.
=======
 * Factory for creating a {@link LatestMap} State object.
>>>>>>> 77431a17
 *
 * @beta
 */
export function latestMap<
	T,
	Keys extends string | number = string | number,
	RegistrationKey extends string = string,
<<<<<<< HEAD
>(): InternalTypes.ManagerFactory<
	RegistrationKey,
	InternalTypes.MapValueState<T, Keys>,
	LatestMapRaw<T, Keys>
=======
>(
	args?: LatestMapArguments<T, Keys> & { validator: StateSchemaValidator<T> },
): InternalTypes.ManagerFactory<
	RegistrationKey,
	InternalTypes.MapValueState<T, Keys>,
	LatestMap<T, Keys>
>>>>>>> 77431a17
>;

/**
 * Factory for creating a {@link LatestMapRaw} State object.
 *
 * @beta
 */
export function latestMap<
	T,
	Keys extends string | number = string | number,
	RegistrationKey extends string = string,
>(
	args: Omit<LatestMapArguments<T, Keys>, "validator">,
): InternalTypes.ManagerFactory<
	RegistrationKey,
	InternalTypes.MapValueState<T, Keys>,
	LatestMapRaw<T, Keys>
>;

<<<<<<< HEAD
/**
 * Factory for creating a {@link LatestMap} State object.
 *
 * @alpha
 */
export function latestMap<
	T,
	Keys extends string | number = string | number,
	RegistrationKey extends string = string,
>(
	args: LatestMapArguments<T, Keys> & { validator: StateSchemaValidator<T> },
): InternalTypes.ManagerFactory<
	RegistrationKey,
	InternalTypes.MapValueState<T, Keys>,
	LatestMap<T, Keys>
>;

=======
>>>>>>> 77431a17
/* eslint-disable jsdoc/require-jsdoc -- no tsdoc since the overloads are documented */
export function latestMap<
	T,
	Keys extends string | number = string | number,
	RegistrationKey extends string = string,
>(
<<<<<<< HEAD
	inputArgs?: LatestMapArguments<T, Keys>,
=======
	args?: LatestMapArguments<T, Keys>,
>>>>>>> 77431a17
):
	| InternalTypes.ManagerFactory<
			RegistrationKey,
			InternalTypes.MapValueState<T, Keys>,
<<<<<<< HEAD
			LatestMap<T, Keys>
=======
			LatestMapRaw<T, Keys>
>>>>>>> 77431a17
	  >
	| InternalTypes.ManagerFactory<
			RegistrationKey,
			InternalTypes.MapValueState<T, Keys>,
<<<<<<< HEAD
			LatestMapRaw<T, Keys>
	  > {
	const args = inputArgs as LatestMapArguments<T, Keys>;
	const settings = args?.settings;
	const initialValues = args?.local;
	const validator = args?.validator;
=======
			LatestMap<T, Keys>
	  > {
	const settings = args?.settings;
	const initialValues = args?.local;
	const validator = args?.validator;

	if (validator !== undefined) {
		throw new Error(`Validators are not yet implemented.`);
	}
>>>>>>> 77431a17

	const timestamp = Date.now();
	const value: InternalTypes.MapValueState<
		T,
		// This should be `Keys`, but will only work if properties are optional.
		string | number
	> = { rev: 0, items: {} };
	// LatestMapRaw takes ownership of values within initialValues.
	if (initialValues !== undefined) {
		for (const key of objectKeys(initialValues)) {
			value.items[key] = {
				rev: 0,
				timestamp,
				value: serializableToOpaqueJson(initialValues[key]),
			};
		}
	}
<<<<<<< HEAD

	// FIXME There has to be a better way than duplicating the function...
	const factory =
		validator === undefined
			? (
					key: RegistrationKey,
					datastoreHandle: InternalTypes.StateDatastoreHandle<
						RegistrationKey,
						InternalTypes.MapValueState<T, Keys>
					>,
				): {
					initialData: { value: typeof value; allowableUpdateLatencyMs: number | undefined };
					manager: InternalTypes.StateValue<LatestMapRaw<T, Keys>>;
				} => ({
					initialData: { value, allowableUpdateLatencyMs: settings?.allowableUpdateLatencyMs },
					manager: brandIVM<
						LatestMapValueManagerImpl<T, RegistrationKey, Keys>,
						T,
						InternalTypes.MapValueState<T, Keys>
					>(
						new LatestMapValueManagerImpl(
							key,
							datastoreFromHandle(datastoreHandle),
							value,
							settings,
							validator,
						),
					),
				})
			: (
					key: RegistrationKey,
					datastoreHandle: InternalTypes.StateDatastoreHandle<
						RegistrationKey,
						InternalTypes.MapValueState<T, Keys>
					>,
				): {
					initialData: { value: typeof value; allowableUpdateLatencyMs: number | undefined };
					manager: InternalTypes.StateValue<LatestMap<T, Keys>>;
				} => ({
					initialData: { value, allowableUpdateLatencyMs: settings?.allowableUpdateLatencyMs },
					manager: brandIVM<
						LatestMapValueManagerImpl<T, RegistrationKey, Keys>,
						T,
						InternalTypes.MapValueState<T, Keys>
					>(
						new LatestMapValueManagerImpl(
							key,
							datastoreFromHandle(datastoreHandle),
							value,
							settings,
							validator,
						),
					),
				});

=======
	const factory = (
		key: RegistrationKey,
		datastoreHandle: InternalTypes.StateDatastoreHandle<
			RegistrationKey,
			InternalTypes.MapValueState<T, Keys>
		>,
	): {
		initialData: { value: typeof value; allowableUpdateLatencyMs: number | undefined };
		manager: InternalTypes.StateValue<LatestMapRaw<T, Keys>>;
	} => ({
		initialData: { value, allowableUpdateLatencyMs: settings?.allowableUpdateLatencyMs },
		manager: brandIVM<
			LatestMapValueManagerImpl<T, RegistrationKey, Keys>,
			T,
			InternalTypes.MapValueState<T, Keys>
		>(
			new LatestMapValueManagerImpl(
				key,
				datastoreFromHandle(datastoreHandle),
				value,
				settings,
			),
		),
	});
>>>>>>> 77431a17
	return Object.assign(factory, { instanceBase: LatestMapValueManagerImpl });
}
/* eslint-enable jsdoc/require-jsdoc -- no tsdoc since the overloads are documented */<|MERGE_RESOLUTION|>--- conflicted
+++ resolved
@@ -23,17 +23,8 @@
 	objectKeys,
 	serializableToOpaqueJson,
 } from "./internalUtils.js";
-<<<<<<< HEAD
 import {
-	createValidatedGetter,
-	type LatestClientData,
-	type LatestData,
-	type LatestMetadata,
-	type ProxiedValueAccessor,
-	type RawValueAccessor,
-	type StateSchemaValidator,
-	type ValueAccessor,
-=======
+	createValidatedGetter} from "./latestValueTypes.js";
 import type {
 	LatestClientData,
 	LatestData,
@@ -42,7 +33,6 @@
 	RawValueAccessor,
 	StateSchemaValidator,
 	ValueAccessor,
->>>>>>> 77431a17
 } from "./latestValueTypes.js";
 import type { AttendeeId, Attendee, Presence, SpecificAttendee } from "./presence.js";
 import { datastoreFromHandle, type StateDatastore } from "./stateDatastore.js";
@@ -451,11 +441,7 @@
 		LatestMap<T, Keys>,
 		Required<ValueManager<T, InternalTypes.MapValueState<T, Keys>>>
 {
-<<<<<<< HEAD
 	public readonly events = createEmitter<LatestMapEvents<T, Keys, ValueAccessor<T>>>();
-=======
-	public readonly events = createEmitter<LatestMapEvents<T, Keys, RawValueAccessor<T>>>();
->>>>>>> 77431a17
 	public readonly controls: OptionalBroadcastControl;
 
 	public constructor(
@@ -506,10 +492,7 @@
 	}
 
 	public getRemote(attendee: Attendee): ReadonlyMap<Keys, LatestData<T, ValueAccessor<T>>> {
-<<<<<<< HEAD
 		const validator = this.validator;
-=======
->>>>>>> 77431a17
 		const allKnownStates = this.datastore.knownValues(this.key);
 		const attendeeId = attendee.attendeeId;
 		const clientStateMap = allKnownStates.states[attendeeId];
@@ -521,6 +504,7 @@
 			const value = item.value;
 			if (value !== undefined) {
 				items.set(key, {
+					// @ts-expect-error Type {} is not assignable to type ...
 					value:
 						validator === undefined
 							? asDeeplyReadonly(value)
@@ -577,10 +561,7 @@
 				revision: item.rev,
 				timestamp: item.timestamp,
 			};
-<<<<<<< HEAD
-
-=======
->>>>>>> 77431a17
+
 			if (item.value !== undefined) {
 				const updatedItem = {
 					attendee,
@@ -627,23 +608,16 @@
 	 * See {@link BroadcastControlSettings}.
 	 */
 	settings?: BroadcastControlSettings | undefined;
-<<<<<<< HEAD
 
 	/**
 	 * An optional function that will be called at runtime to validate the presence data. A runtime validator is strongly
 	 * recommended. See {@link StateSchemaValidator}.
 	 */
-=======
->>>>>>> 77431a17
 	validator?: StateSchemaValidator<T> | undefined;
 }
 
 /**
-<<<<<<< HEAD
  * Factory for creating a {@link LatestMapRaw} State object with no arguments.
-=======
- * Factory for creating a {@link LatestMap} State object.
->>>>>>> 77431a17
  *
  * @beta
  */
@@ -651,19 +625,10 @@
 	T,
 	Keys extends string | number = string | number,
 	RegistrationKey extends string = string,
-<<<<<<< HEAD
 >(): InternalTypes.ManagerFactory<
 	RegistrationKey,
 	InternalTypes.MapValueState<T, Keys>,
 	LatestMapRaw<T, Keys>
-=======
->(
-	args?: LatestMapArguments<T, Keys> & { validator: StateSchemaValidator<T> },
-): InternalTypes.ManagerFactory<
-	RegistrationKey,
-	InternalTypes.MapValueState<T, Keys>,
-	LatestMap<T, Keys>
->>>>>>> 77431a17
 >;
 
 /**
@@ -683,7 +648,6 @@
 	LatestMapRaw<T, Keys>
 >;
 
-<<<<<<< HEAD
 /**
  * Factory for creating a {@link LatestMap} State object.
  *
@@ -701,50 +665,28 @@
 	LatestMap<T, Keys>
 >;
 
-=======
->>>>>>> 77431a17
 /* eslint-disable jsdoc/require-jsdoc -- no tsdoc since the overloads are documented */
 export function latestMap<
 	T,
 	Keys extends string | number = string | number,
 	RegistrationKey extends string = string,
 >(
-<<<<<<< HEAD
 	inputArgs?: LatestMapArguments<T, Keys>,
-=======
-	args?: LatestMapArguments<T, Keys>,
->>>>>>> 77431a17
 ):
 	| InternalTypes.ManagerFactory<
 			RegistrationKey,
 			InternalTypes.MapValueState<T, Keys>,
-<<<<<<< HEAD
 			LatestMap<T, Keys>
-=======
-			LatestMapRaw<T, Keys>
->>>>>>> 77431a17
 	  >
 	| InternalTypes.ManagerFactory<
 			RegistrationKey,
 			InternalTypes.MapValueState<T, Keys>,
-<<<<<<< HEAD
 			LatestMapRaw<T, Keys>
 	  > {
 	const args = inputArgs as LatestMapArguments<T, Keys>;
 	const settings = args?.settings;
 	const initialValues = args?.local;
 	const validator = args?.validator;
-=======
-			LatestMap<T, Keys>
-	  > {
-	const settings = args?.settings;
-	const initialValues = args?.local;
-	const validator = args?.validator;
-
-	if (validator !== undefined) {
-		throw new Error(`Validators are not yet implemented.`);
-	}
->>>>>>> 77431a17
 
 	const timestamp = Date.now();
 	const value: InternalTypes.MapValueState<
@@ -762,7 +704,6 @@
 			};
 		}
 	}
-<<<<<<< HEAD
 
 	// FIXME There has to be a better way than duplicating the function...
 	const factory =
@@ -818,32 +759,6 @@
 					),
 				});
 
-=======
-	const factory = (
-		key: RegistrationKey,
-		datastoreHandle: InternalTypes.StateDatastoreHandle<
-			RegistrationKey,
-			InternalTypes.MapValueState<T, Keys>
-		>,
-	): {
-		initialData: { value: typeof value; allowableUpdateLatencyMs: number | undefined };
-		manager: InternalTypes.StateValue<LatestMapRaw<T, Keys>>;
-	} => ({
-		initialData: { value, allowableUpdateLatencyMs: settings?.allowableUpdateLatencyMs },
-		manager: brandIVM<
-			LatestMapValueManagerImpl<T, RegistrationKey, Keys>,
-			T,
-			InternalTypes.MapValueState<T, Keys>
-		>(
-			new LatestMapValueManagerImpl(
-				key,
-				datastoreFromHandle(datastoreHandle),
-				value,
-				settings,
-			),
-		),
-	});
->>>>>>> 77431a17
 	return Object.assign(factory, { instanceBase: LatestMapValueManagerImpl });
 }
 /* eslint-enable jsdoc/require-jsdoc -- no tsdoc since the overloads are documented */