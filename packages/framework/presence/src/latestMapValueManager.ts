--- conflicted
+++ resolved
@@ -296,19 +296,19 @@
 		}
 	}
 	public get(key: K): DeepReadonly<JsonDeserialized<T>> | undefined {
-<<<<<<< HEAD
 		const data = this.value.items[key]?.value;
 		if (this.validator === undefined) {
-			return asDeeplyReadonly(data);
+			return this.value.items[key]?.value === undefined
+				? undefined
+				: // eslint-disable-next-line @typescript-eslint/no-non-null-assertion -- ternary ensures this is non-null
+					asDeeplyReadonlyFromJsonHandle(this.value.items[key]!.value!);
 		}
 		const maybeValid = this.validator(data, { key });
 		return asDeeplyReadonly(maybeValid);
-=======
 		return this.value.items[key]?.value === undefined
 			? undefined
 			: // eslint-disable-next-line @typescript-eslint/no-non-null-assertion -- ternary ensures this is non-null
 				asDeeplyReadonlyFromJsonHandle(this.value.items[key]!.value!);
->>>>>>> 653320ab
 	}
 	public has(key: K): boolean {
 		return this.value.items[key]?.value !== undefined;
@@ -475,14 +475,17 @@
 			const value = item.value;
 			if (value !== undefined) {
 				items.set(key, {
-<<<<<<< HEAD
+					// value: asDeeplyReadonlyFromJsonHandle(value),
 					value:
 						validator === undefined
-							? asDeeplyReadonly(value)
+							? asDeeplyReadonlyFromJsonHandle(value)
 							: () => {
 									if (item.validated === true) {
+										// if(item.validatedValue === undefined) {
+										// 	throw new Error("v")
+										// }
 										// Data was previously validated, so return the validated value, which may be undefined.
-										return asDeeplyReadonly(item.validatedValue);
+										return asDeeplyReadonlyFromJsonHandle(item.validatedValue);
 									}
 
 									// FIXME: This optimization makes testing more difficult because it requires tests have multiple
@@ -500,12 +503,9 @@
 									const validData = validator(value);
 									item.validated = true;
 									// FIXME: Cast shouldn't be needed
-									item.validatedValue = validData as JsonDeserialized<T>;
+									item.validatedValue = validData;
 									return asDeeplyReadonly(item.validatedValue);
 								},
-=======
-					value: asDeeplyReadonlyFromJsonHandle(value),
->>>>>>> 653320ab
 					metadata: { revision: item.rev, timestamp: item.timestamp },
 				});
 			}
@@ -559,7 +559,7 @@
 				timestamp: item.timestamp,
 			};
 			if (item.value !== undefined) {
-<<<<<<< HEAD
+				<<<<<<< HEAD
 				const itemValue = asDeeplyReadonly(item.value);
 				// eslint-disable-next-line @typescript-eslint/explicit-function-return-type
 				const valueGetter = () => {
@@ -571,22 +571,16 @@
 					const validData = this.validator?.(itemValue);
 					item.validated = true;
 					// FIXME: Cast shouldn't be needed
-					item.validatedValue = validData as JsonDeserialized<T>;
+					item.validatedValue = validData;
 					return asDeeplyReadonly(item.validatedValue);
 				};
-=======
-				const itemValue = asDeeplyReadonlyFromJsonHandle(item.value);
->>>>>>> 653320ab
+
 				const updatedItem = {
 					attendee,
 					key,
 					value: this.validator === undefined ? itemValue : valueGetter,
 					metadata,
-<<<<<<< HEAD
 				} satisfies LatestMapItemUpdatedClientData<T, Keys, ValueAccessor<T>>;
-=======
-				} satisfies LatestMapItemUpdatedClientData<T, Keys>;
->>>>>>> 653320ab
 				postUpdateActions.push(() => this.events.emit("remoteItemUpdated", updatedItem));
 				allUpdates.items.set(key, {
 					value: this.validator === undefined ? itemValue : valueGetter,
