--- conflicted
+++ resolved
@@ -16,8 +16,7 @@
 import { OptionalBroadcastControl } from "./broadcastControls.js";
 import type { InternalTypes } from "./exposedInternalTypes.js";
 import type { PostUpdateAction, ValueManager } from "./internalTypes.js";
-<<<<<<< HEAD
-import { objectEntries, objectKeys } from "./internalUtils.js";
+import { asDeeplyReadonly, objectEntries, objectKeys } from "./internalUtils.js";
 import type {
 	LatestClientData,
 	LatestData,
@@ -27,10 +26,6 @@
 	StateSchemaValidator,
 	ValueAccessor,
 } from "./latestValueTypes.js";
-=======
-import { asDeeplyReadonly, objectEntries, objectKeys } from "./internalUtils.js";
-import type { LatestClientData, LatestData, LatestMetadata } from "./latestValueTypes.js";
->>>>>>> 4874e22f
 import type { AttendeeId, Attendee, Presence, SpecificAttendee } from "./presence.js";
 import { datastoreFromHandle, type StateDatastore } from "./stateDatastore.js";
 import { brandIVM } from "./valueManager.js";
@@ -479,23 +474,12 @@
 		}
 		const items = new Map<Keys, LatestData<T, ValueAccessor<T>>>();
 		for (const [key, item] of objectEntries(clientStateMap.items)) {
-<<<<<<< HEAD
-			if (item.value !== undefined) {
-				const value = item.value;
-				if (value !== undefined) {
-					items.set(key, {
-						value,
-						metadata: { revision: item.rev, timestamp: item.timestamp },
-					});
-				}
-=======
 			const value = item.value;
 			if (value !== undefined) {
 				items.set(key, {
 					value: asDeeplyReadonly(value),
 					metadata: { revision: item.rev, timestamp: item.timestamp },
 				});
->>>>>>> 4874e22f
 			}
 		}
 		return items;
