/*!
 * Copyright (c) Microsoft Corporation and contributors. All rights reserved.
 * Licensed under the MIT License.
 */

import { createEmitter } from "@fluid-internal/client-utils";
import type { Listenable } from "@fluidframework/core-interfaces";
import type { IEmitter } from "@fluidframework/core-interfaces/internal";
import type {
	JsonDeserialized,
	JsonSerializable,
} from "@fluidframework/core-interfaces/internal/exposedUtilityTypes";

import type { BroadcastControls, BroadcastControlSettings } from "./broadcastControls.js";
import { OptionalBroadcastControl } from "./broadcastControls.js";
import type { InternalTypes } from "./exposedInternalTypes.js";
import type { InternalUtilityTypes } from "./exposedUtilityTypes.js";
import type { PostUpdateAction, ValueManager } from "./internalTypes.js";
import { objectEntries, objectKeys } from "./internalUtils.js";
import type {
	LatestClientData,
	LatestData,
	LatestMetadata,
	ProxiedValueAccessor,
	RawValueAccessor,
	StateSchemaValidator,
	ValueAccessor,
} from "./latestValueTypes.js";
import type { AttendeeId, Attendee, Presence, SpecificAttendee } from "./presence.js";
import { datastoreFromHandle, type StateDatastore } from "./stateDatastore.js";
import { brandIVM } from "./valueManager.js";

/**
 * Collection of latest known values for a specific client.
 *
 * @sealed
 * @alpha
 */
export interface LatestMapClientData<
	T,
	Keys extends string | number,
	TValueAccessor extends ValueAccessor<T>,
	SpecificAttendeeId extends AttendeeId = AttendeeId,
> {
	/**
	 * Associated attendee.
	 */
	attendee: Attendee<SpecificAttendeeId>;

	/**
	 * @privateRemarks This could be regular map currently as no Map is
	 * stored internally and a new instance is created for every request.
	 */
	items: ReadonlyMap<Keys, LatestData<T, TValueAccessor>>;
}

/**
 * State of a single item value, its key, and its metadata.
 *
 * @sealed
 * @alpha
 */
export interface LatestMapItemUpdatedClientData<
	T,
	K extends string | number,
	TValueAccessor extends ValueAccessor<T>,
> extends LatestClientData<T, TValueAccessor> {
	key: K;
}

/**
 * Identifier and metadata for a removed item.
 *
 * @sealed
 * @alpha
 */
export interface LatestMapItemRemovedClientData<K extends string | number> {
	attendee: Attendee;
	key: K;
	metadata: LatestMetadata;
}

/**
 * @sealed
 * @alpha
 */
export interface LatestMapEvents<
	T,
	K extends string | number,
<<<<<<< HEAD
	TRemoteValueAccessor extends ValueAccessor<T> = ProxiedValueAccessor<T>,
=======
	TRemoteValueAccessor extends ValueAccessor<T>,
>>>>>>> 44c7f1f3
> {
	/**
	 * Raised when any item's value for remote client is updated.
	 * @param updates - Map of one or more values updated.
	 *
	 * @remarks The event does not include item removals.
	 *
	 * @eventProperty
	 */
	remoteUpdated: (updates: LatestMapClientData<T, K, TRemoteValueAccessor>) => void;

	/**
	 * Raised when specific item's value of remote client is updated.
	 * @param updatedItem - Updated item value.
	 *
	 * @eventProperty
	 */
	remoteItemUpdated: (
		updatedItem: LatestMapItemUpdatedClientData<T, K, TRemoteValueAccessor>,
	) => void;

	/**
	 * Raised when specific item of remote client is removed.
	 * @param removedItem - Removed item.
	 *
	 * @eventProperty
	 */
	remoteItemRemoved: (removedItem: LatestMapItemRemovedClientData<K>) => void;

	/**
	 * Raised when specific local item's value is updated.
	 * @param updatedItem - Updated item value.
	 *
	 * @eventProperty
	 */
	localItemUpdated: (updatedItem: {
		value: InternalUtilityTypes.FullyReadonly<JsonSerializable<T> & JsonDeserialized<T>>;
		key: K;
	}) => void;

	/**
	 * Raised when specific local item is removed.
	 * @param removedItem - Removed item.
	 *
	 * @eventProperty
	 */
	localItemRemoved: (removedItem: {
		key: K;
	}) => void;
}

/**
 * Map of local client's values. Modifications are transmitted to all other connected clients.
 *
 * @sealed
 * @alpha
 */
export interface StateMap<K extends string | number, V> {
	/**
	 * ${@link StateMap.delete}s all elements in the StateMap.
	 * @remarks This is not yet implemented.
	 */
	clear(): void;

	/**
	 * @returns true if an element in the StateMap existed and has been removed, or false if
	 * the element does not exist.
	 * @remarks No entry is fully removed. Instead an undefined placeholder is locally and
	 * transmitted to all other clients. For better performance limit the number of deleted
	 * entries and reuse keys when possible.
	 * @privateRemarks In the future we may add a mechanism to remove the placeholder, at least
	 * from transmissions after sufficient time has passed.
	 */
	delete(key: K): boolean;

	/**
	 * Executes a provided function once per each key/value pair in the StateMap, in arbitrary order.
	 */
	forEach(
		callbackfn: (
			value: InternalUtilityTypes.FullyReadonly<JsonDeserialized<V>>,
			key: K,
			map: StateMap<K, V>,
		) => void,
		thisArg?: unknown,
	): void;

	/**
	 * Returns a specified element from the StateMap object.
	 * @returns Returns the element associated with the specified key. If no element is associated with the specified key, undefined is returned.
	 */
	get(key: K): InternalUtilityTypes.FullyReadonly<JsonDeserialized<V>> | undefined;

	/**
	 * @returns boolean indicating whether an element with the specified key exists or not.
	 */
	has(key: K): boolean;

	/**
	 * Adds a new element with a specified key and value to the StateMap. If an element with the same key already exists, the element will be updated.
	 * The value will be transmitted to all other connected clients.
	 *
	 * @remarks Manager assumes ownership of the value and its references.
	 * Make a deep clone before setting, if needed. No comparison is done to detect changes; all
	 * sets are transmitted.
	 */
	set(key: K, value: JsonSerializable<V> & JsonDeserialized<V>): this;

	/**
	 * @returns the number of elements in the StateMap.
	 */
	readonly size: number;

	/**
	 * Returns an iterable of entries in the map.
	 */
	// [Symbol.iterator](): IterableIterator<[K, InternalUtilityTypes.FullyReadonly<JsonDeserialized<V>>]>;

	/**
	 * Returns an iterable of key, value pairs for every entry in the map.
	 */
	// entries(): IterableIterator<[K, InternalUtilityTypes.FullyReadonly<JsonDeserialized<V>>]>;

	/**
	 * Returns an iterable of keys in the map.
	 */
	keys(): IterableIterator<K>;

	/**
	 * Returns an iterable of values in the map.
	 */
	// values(): IterableIterator<InternalUtilityTypes.FullyReadonly<JsonDeserialized<V>>>;
}

class ValueMapImpl<T, K extends string | number> implements StateMap<K, T> {
	private countDefined: number;
	public constructor(
		private readonly value: InternalTypes.MapValueState<T, K>,
		private readonly emitter: IEmitter<
<<<<<<< HEAD
			Pick<LatestMapEvents<T, K>, "localItemUpdated" | "localItemRemoved">
=======
			Pick<LatestMapEvents<T, K, ValueAccessor<T>>, "localItemUpdated" | "localItemRemoved">
>>>>>>> 44c7f1f3
		>,
		private readonly localUpdate: (
			updates: InternalTypes.MapValueState<
				T,
				// This should be `K`, but will only work if properties are optional.
				string | number
			>,
		) => void,
		private readonly validator: StateSchemaValidator<T> | undefined,
	) {
		// All initial items are expected to be defined.
		// TODO assert all defined and/or update type.
		this.countDefined = Object.keys(value.items).length;
	}

	/**
	 * Note: caller must ensure key exists in this.value.items.
	 */
	private updateItem(key: K, value: InternalTypes.ValueOptionalState<T>["value"]): void {
		this.value.rev += 1;
		// Caller is required to ensure key exists.
		// eslint-disable-next-line @typescript-eslint/no-non-null-assertion
		const item = this.value.items[key]!;
		item.rev += 1;
		item.timestamp = Date.now();
		if (value === undefined) {
			delete item.value;
		} else {
			item.value = value;
		}
		const update = { rev: this.value.rev, items: { [key]: item } };
		this.localUpdate(update);
	}

	public clear(): void {
		throw new Error("Method not implemented.");
	}
	public delete(key: K): boolean {
		const { items } = this.value;
		const hasKey = items[key]?.value !== undefined;
		if (hasKey) {
			this.countDefined -= 1;
			this.updateItem(key, undefined);
			this.emitter.emit("localItemRemoved", { key });
		}
		return hasKey;
	}
	public forEach(
		callbackfn: (
			value: InternalUtilityTypes.FullyReadonly<JsonDeserialized<T>>,
			key: K,
			map: StateMap<K, T>,
		) => void,
		thisArg?: unknown,
	): void {
		// TODO: This is a data read, so we need to validate.
		for (const [key, item] of objectEntries(this.value.items)) {
			if (item.value !== undefined) {
				callbackfn(item.value, key, this);
			}
		}
	}
	public get(key: K): InternalUtilityTypes.FullyReadonly<JsonDeserialized<T>> | undefined {
		const data = this.value.items[key]?.value;
		if (this.validator === undefined) {
			return data;
		}
		const maybeValid = this.validator(data, { key });
		// TODO: Cast shouldn't be necessary.
		return maybeValid as InternalUtilityTypes.FullyReadonly<JsonDeserialized<T>> | undefined;
	}
	public has(key: K): boolean {
		return this.value.items[key]?.value !== undefined;
	}
	public set(key: K, value: JsonSerializable<T> & JsonDeserialized<T>): this {
		if (!(key in this.value.items)) {
			this.countDefined += 1;
			this.value.items[key] = { rev: 0, timestamp: 0, value, validData: undefined };
		}
		this.updateItem(key, value);
		this.emitter.emit("localItemUpdated", { key, value });
		return this;
	}
	public get size(): number {
		return this.countDefined;
	}
	public keys(): IterableIterator<K> {
		const keys: K[] = [];
		for (const [key, item] of objectEntries(this.value.items)) {
			if (item.value !== undefined) {
				keys.push(key);
			}
		}
		return keys[Symbol.iterator]();
	}
}

/**
 * State that provides a `Map` of latest known values from this client to
 * others and read access to their values.
 * Entries in the map may vary over time and by client, but all values are expected to
 * be of the same type, which may be a union type.
 *
 * @remarks Create using {@link StateFactory.latestMap} registered to {@link StatesWorkspace}.
 *
 * @sealed
 * @alpha
 */
export interface LatestMapRaw<T, Keys extends string | number = string | number> {
	/**
	 * Containing {@link Presence}
	 */
	readonly presence: Presence;

	/**
	 * Events for LatestMapRaw.
	 */
	readonly events: Listenable<LatestMapEvents<T, Keys, RawValueAccessor<T>>>;
<<<<<<< HEAD
=======

	/**
	 * Controls for management of sending updates.
	 */
	readonly controls: BroadcastControls;

	/**
	 * Current value map for this client.
	 */
	readonly local: StateMap<Keys, T>;
	/**
	 * Iterable access to remote clients' map of values.
	 */
	getRemotes(): IterableIterator<LatestMapClientData<T, Keys, RawValueAccessor<T>>>;
	/**
	 * Array of {@link Attendee}s that have provided states.
	 */
	getStateAttendees(): Attendee[];
	/**
	 * Access to a specific client's map of values.
	 */
	getRemote(attendee: Attendee): ReadonlyMap<Keys, LatestData<T, RawValueAccessor<T>>>;
}

/**
 * State that provides a `Map` of latest known values from this client to
 * others and read access to their values.
 * Entries in the map may vary over time and by client, but all values are expected to
 * be of the same type, which may be a union type.
 *
 * @remarks Create using {@link StateFactory.latestMap} registered to {@link StatesWorkspace}.
 *
 * @sealed
 * @alpha
 */
export interface LatestMap<T, Keys extends string | number = string | number> {
	/**
	 * Containing {@link Presence}
	 */
	readonly presence: Presence;

	/**
	 * Events for LatestMapRaw.
	 */
	readonly events: Listenable<LatestMapEvents<T, Keys, ProxiedValueAccessor<T>>>;
>>>>>>> 44c7f1f3

	/**
	 * Controls for management of sending updates.
	 */
	readonly controls: BroadcastControls;

	/**
	 * Current value map for this client.
	 */
	readonly local: StateMap<Keys, T>;
	/**
	 * Iterable access to remote clients' map of values.
	 */
<<<<<<< HEAD
	getRemotes(): IterableIterator<LatestMapClientData<T, Keys, RawValueAccessor<T>>>;
=======
	getRemotes(): IterableIterator<LatestMapClientData<T, Keys, ProxiedValueAccessor<T>>>;
>>>>>>> 44c7f1f3
	/**
	 * Array of {@link Attendee}s that have provided states.
	 */
	getStateAttendees(): Attendee[];
	/**
	 * Access to a specific client's map of values.
	 */
<<<<<<< HEAD
	getRemote(attendee: Attendee): ReadonlyMap<Keys, LatestData<T, RawValueAccessor<T>>>;
=======
	getRemote(attendee: Attendee): ReadonlyMap<Keys, LatestData<T, ProxiedValueAccessor<T>>>;
>>>>>>> 44c7f1f3
}

class LatestMapValueManagerImpl<
	T,
	RegistrationKey extends string,
	Keys extends string | number = string | number,
> implements
		LatestMapRaw<T, Keys>,
		LatestMap<T, Keys>,
		Required<ValueManager<T, InternalTypes.MapValueState<T, Keys>>>
{
	public readonly events = createEmitter<LatestMapEvents<T, Keys, RawValueAccessor<T>>>();
	public readonly controls: OptionalBroadcastControl;

	public constructor(
		private readonly key: RegistrationKey,
		private readonly datastore: StateDatastore<
			RegistrationKey,
			InternalTypes.MapValueState<T, Keys>
		>,
		public readonly value: InternalTypes.MapValueState<T, Keys>,
		validator: StateSchemaValidator<T> | undefined,
		controlSettings: BroadcastControlSettings | undefined,
	) {
		this.controls = new OptionalBroadcastControl(controlSettings);

		this.local = new ValueMapImpl<T, Keys>(
			value,
			this.events,
			(updates: InternalTypes.MapValueState<T, Keys>) => {
				datastore.localUpdate(key, updates, {
					allowableUpdateLatencyMs: this.controls.allowableUpdateLatencyMs,
				});
			},
			validator,
		);
	}

	public get presence(): Presence {
		return this.datastore.presence;
	}

	public readonly local: StateMap<Keys, T>;

<<<<<<< HEAD
	public *getRemotes(): IterableIterator<LatestMapClientData<T, Keys, RawValueAccessor<T>>> {
=======
	public *getRemotes(): IterableIterator<LatestMapClientData<T, Keys, ValueAccessor<T>>> {
>>>>>>> 44c7f1f3
		const allKnownStates = this.datastore.knownValues(this.key);
		for (const attendeeId of objectKeys(allKnownStates.states)) {
			if (attendeeId !== allKnownStates.self) {
				const attendee = this.datastore.lookupClient(attendeeId);
				const items = this.getRemote(attendee);
				yield { attendee, items };
			}
		}
	}

	public getStateAttendees(): Attendee[] {
		const allKnownStates = this.datastore.knownValues(this.key);
		return objectKeys(allKnownStates.states)
			.filter((attendeeId) => attendeeId !== allKnownStates.self)
			.map((attendeeId) => this.datastore.lookupClient(attendeeId));
	}

<<<<<<< HEAD
	public getRemote(attendee: Attendee): ReadonlyMap<Keys, LatestData<T, RawValueAccessor<T>>> {
=======
	public getRemote(attendee: Attendee): ReadonlyMap<Keys, LatestData<T, ValueAccessor<T>>> {
>>>>>>> 44c7f1f3
		const allKnownStates = this.datastore.knownValues(this.key);
		const attendeeId = attendee.attendeeId;
		const clientStateMap = allKnownStates.states[attendeeId];
		if (clientStateMap === undefined) {
			throw new Error("No entry for attendee");
		}
<<<<<<< HEAD
		const items = new Map<Keys, LatestData<T, RawValueAccessor<T>>>();
=======
		const items = new Map<Keys, LatestData<T, ValueAccessor<T>>>();
>>>>>>> 44c7f1f3
		for (const [key, item] of objectEntries(clientStateMap.items)) {
			if (item.value !== undefined) {
				const value = item.value;
				if (value !== undefined) {
					items.set(key, {
						value,
						metadata: { revision: item.rev, timestamp: item.timestamp },
					});
				}
			}
		}
		return items;
	}

	public update<SpecificAttendeeId extends AttendeeId>(
		attendee: SpecificAttendee<SpecificAttendeeId>,
		_received: number,
		value: InternalTypes.MapValueState<T, string | number>,
	): PostUpdateAction[] {
		const allKnownStates = this.datastore.knownValues(this.key);
		const attendeeId: SpecificAttendeeId = attendee.attendeeId;
		const currentState = (allKnownStates.states[attendeeId] ??=
			// New attendee - prepare new attendee state directory
			{
				rev: value.rev,
				items: {} as unknown as InternalTypes.MapValueState<T, Keys>["items"],
			});
		// Accumulate individual update keys
		const updatedItemKeys: Keys[] = [];
		for (const [key, item] of objectEntries(value.items)) {
			// TODO: Key validation needs to be added here.
			const validKey = key as Keys;
			if (!(key in currentState.items) || currentState.items[validKey].rev < item.rev) {
				updatedItemKeys.push(validKey);
			}
		}

		if (updatedItemKeys.length === 0) {
			return [];
		}

		// Store updates
		if (value.rev > currentState.rev) {
			currentState.rev = value.rev;
		}
		const allUpdates = {
			attendee,
<<<<<<< HEAD
			items: new Map<Keys, LatestData<T, RawValueAccessor<T>>>(),
=======
			items: new Map<Keys, LatestData<T, ValueAccessor<T>>>(),
>>>>>>> 44c7f1f3
		};
		const postUpdateActions: PostUpdateAction[] = [];
		for (const key of updatedItemKeys) {
			// eslint-disable-next-line @typescript-eslint/no-non-null-assertion
			const item = value.items[key]!;
			const hadPriorValue = currentState.items[key]?.value;
			currentState.items[key] = item;
			const metadata = {
				revision: item.rev,
				timestamp: item.timestamp,
			};
			if (item.value !== undefined) {
				const itemValue = item.value;
				const updatedItem = {
					attendee,
					key,
					value: itemValue,
					metadata,
				};
				postUpdateActions.push(() => this.events.emit("remoteItemUpdated", updatedItem));
				allUpdates.items.set(key, { value: itemValue, metadata });
			} else if (hadPriorValue !== undefined) {
				postUpdateActions.push(() =>
					this.events.emit("remoteItemRemoved", {
						attendee,
						key,
						metadata,
					}),
				);
			}
		}
		this.datastore.update(this.key, attendeeId, currentState);
		postUpdateActions.push(() => this.events.emit("remoteUpdated", allUpdates));
		return postUpdateActions;
	}
}

/**
 * Arguments that are passed to the {@link StateFactory.latestMap} function.
 *
 * @alpha
 */
export interface LatestMapArguments<T, Keys extends string | number = string | number> {
	/**
	 * The initial value of the local state.
	 */
	local?: {
		[K in Keys]: JsonSerializable<T> & JsonDeserialized<T>;
	};

	/**
	 * See {@link BroadcastControlSettings}.
	 */
	settings?: BroadcastControlSettings | undefined;
	validator?: StateSchemaValidator<T> | undefined;
}

/**
 * Factory for creating a {@link LatestMap} State object.
 *
 * @alpha
 */
export function latestMap<
	T,
	Keys extends string | number = string | number,
	RegistrationKey extends string = string,
>(
	args?: LatestMapArguments<T, Keys> & { validator: StateSchemaValidator<T> },
): InternalTypes.ManagerFactory<
	RegistrationKey,
	InternalTypes.MapValueState<T, Keys>,
	LatestMap<T, Keys>
>;

/**
 * Factory for creating a {@link LatestMapRaw} State object.
 *
 * @alpha
 */
export function latestMap<
	T,
	Keys extends string | number = string | number,
	RegistrationKey extends string = string,
>(
	args?: LatestMapArguments<T, Keys>,
): InternalTypes.ManagerFactory<
	RegistrationKey,
	InternalTypes.MapValueState<T, Keys>,
	LatestMapRaw<T, Keys>
>;

/**
 * Factory for creating a {@link LatestMapRaw} State object.
 *
 * @alpha
 */
export function latestMap<
	T,
	Keys extends string | number = string | number,
	RegistrationKey extends string = string,
>(
	args?: LatestMapArguments<T, Keys>,
):
	| InternalTypes.ManagerFactory<
			RegistrationKey,
			InternalTypes.MapValueState<T, Keys>,
			LatestMapRaw<T, Keys>
	  >
	| InternalTypes.ManagerFactory<
			RegistrationKey,
			InternalTypes.MapValueState<T, Keys>,
			LatestMap<T, Keys>
	  > {
	const settings = args?.settings;
	const initialValues = args?.local;
	const validator = args?.validator;

	const timestamp = Date.now();
	const value: InternalTypes.MapValueState<
		T,
		// This should be `Keys`, but will only work if properties are optional.
		string | number
	> = { rev: 0, items: {} };
	// LatestMapRaw takes ownership of values within initialValues.
	if (initialValues !== undefined) {
		for (const key of objectKeys(initialValues)) {
			value.items[key] = {
				rev: 0,
				timestamp,
				value: initialValues[key],
				validData: undefined,
			};
		}
	}
	const factory = (
		key: RegistrationKey,
		datastoreHandle: InternalTypes.StateDatastoreHandle<
			RegistrationKey,
			InternalTypes.MapValueState<T, Keys>
		>,
	): {
		initialData: { value: typeof value; allowableUpdateLatencyMs: number | undefined };
		manager: InternalTypes.StateValue<LatestMapRaw<T, Keys>>;
	} => ({
		initialData: { value, allowableUpdateLatencyMs: settings?.allowableUpdateLatencyMs },
		manager: brandIVM<
			LatestMapValueManagerImpl<T, RegistrationKey, Keys>,
			T,
			InternalTypes.MapValueState<T, Keys>
		>(
			new LatestMapValueManagerImpl(
				key,
				datastoreFromHandle(datastoreHandle),
				value,
				validator,
				settings,
			),
		),
	});
	return Object.assign(factory, { instanceBase: LatestMapValueManagerImpl });
}<|MERGE_RESOLUTION|>--- conflicted
+++ resolved
@@ -87,11 +87,7 @@
 export interface LatestMapEvents<
 	T,
 	K extends string | number,
-<<<<<<< HEAD
-	TRemoteValueAccessor extends ValueAccessor<T> = ProxiedValueAccessor<T>,
-=======
 	TRemoteValueAccessor extends ValueAccessor<T>,
->>>>>>> 44c7f1f3
 > {
 	/**
 	 * Raised when any item's value for remote client is updated.
@@ -231,11 +227,7 @@
 	public constructor(
 		private readonly value: InternalTypes.MapValueState<T, K>,
 		private readonly emitter: IEmitter<
-<<<<<<< HEAD
-			Pick<LatestMapEvents<T, K>, "localItemUpdated" | "localItemRemoved">
-=======
 			Pick<LatestMapEvents<T, K, ValueAccessor<T>>, "localItemUpdated" | "localItemRemoved">
->>>>>>> 44c7f1f3
 		>,
 		private readonly localUpdate: (
 			updates: InternalTypes.MapValueState<
@@ -354,8 +346,6 @@
 	 * Events for LatestMapRaw.
 	 */
 	readonly events: Listenable<LatestMapEvents<T, Keys, RawValueAccessor<T>>>;
-<<<<<<< HEAD
-=======
 
 	/**
 	 * Controls for management of sending updates.
@@ -401,7 +391,6 @@
 	 * Events for LatestMapRaw.
 	 */
 	readonly events: Listenable<LatestMapEvents<T, Keys, ProxiedValueAccessor<T>>>;
->>>>>>> 44c7f1f3
 
 	/**
 	 * Controls for management of sending updates.
@@ -415,11 +404,7 @@
 	/**
 	 * Iterable access to remote clients' map of values.
 	 */
-<<<<<<< HEAD
-	getRemotes(): IterableIterator<LatestMapClientData<T, Keys, RawValueAccessor<T>>>;
-=======
 	getRemotes(): IterableIterator<LatestMapClientData<T, Keys, ProxiedValueAccessor<T>>>;
->>>>>>> 44c7f1f3
 	/**
 	 * Array of {@link Attendee}s that have provided states.
 	 */
@@ -427,11 +412,7 @@
 	/**
 	 * Access to a specific client's map of values.
 	 */
-<<<<<<< HEAD
-	getRemote(attendee: Attendee): ReadonlyMap<Keys, LatestData<T, RawValueAccessor<T>>>;
-=======
 	getRemote(attendee: Attendee): ReadonlyMap<Keys, LatestData<T, ProxiedValueAccessor<T>>>;
->>>>>>> 44c7f1f3
 }
 
 class LatestMapValueManagerImpl<
@@ -476,11 +457,7 @@
 
 	public readonly local: StateMap<Keys, T>;
 
-<<<<<<< HEAD
-	public *getRemotes(): IterableIterator<LatestMapClientData<T, Keys, RawValueAccessor<T>>> {
-=======
 	public *getRemotes(): IterableIterator<LatestMapClientData<T, Keys, ValueAccessor<T>>> {
->>>>>>> 44c7f1f3
 		const allKnownStates = this.datastore.knownValues(this.key);
 		for (const attendeeId of objectKeys(allKnownStates.states)) {
 			if (attendeeId !== allKnownStates.self) {
@@ -498,22 +475,14 @@
 			.map((attendeeId) => this.datastore.lookupClient(attendeeId));
 	}
 
-<<<<<<< HEAD
-	public getRemote(attendee: Attendee): ReadonlyMap<Keys, LatestData<T, RawValueAccessor<T>>> {
-=======
 	public getRemote(attendee: Attendee): ReadonlyMap<Keys, LatestData<T, ValueAccessor<T>>> {
->>>>>>> 44c7f1f3
 		const allKnownStates = this.datastore.knownValues(this.key);
 		const attendeeId = attendee.attendeeId;
 		const clientStateMap = allKnownStates.states[attendeeId];
 		if (clientStateMap === undefined) {
 			throw new Error("No entry for attendee");
 		}
-<<<<<<< HEAD
-		const items = new Map<Keys, LatestData<T, RawValueAccessor<T>>>();
-=======
 		const items = new Map<Keys, LatestData<T, ValueAccessor<T>>>();
->>>>>>> 44c7f1f3
 		for (const [key, item] of objectEntries(clientStateMap.items)) {
 			if (item.value !== undefined) {
 				const value = item.value;
@@ -561,11 +530,7 @@
 		}
 		const allUpdates = {
 			attendee,
-<<<<<<< HEAD
-			items: new Map<Keys, LatestData<T, RawValueAccessor<T>>>(),
-=======
 			items: new Map<Keys, LatestData<T, ValueAccessor<T>>>(),
->>>>>>> 44c7f1f3
 		};
 		const postUpdateActions: PostUpdateAction[] = [];
 		for (const key of updatedItemKeys) {
