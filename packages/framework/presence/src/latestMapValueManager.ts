/*!
 * Copyright (c) Microsoft Corporation and contributors. All rights reserved.
 * Licensed under the MIT License.
 */

import { createEmitter } from "@fluid-internal/client-utils";
import type { Listenable } from "@fluidframework/core-interfaces";
import type { IEmitter } from "@fluidframework/core-interfaces/internal";
import type {
	DeepReadonly,
	JsonDeserialized,
	JsonSerializable,
} from "@fluidframework/core-interfaces/internal/exposedUtilityTypes";

import type { BroadcastControls, BroadcastControlSettings } from "./broadcastControls.js";
import { OptionalBroadcastControl } from "./broadcastControls.js";
import type { InternalTypes } from "./exposedInternalTypes.js";
import type { PostUpdateAction, ValueManager } from "./internalTypes.js";
import { asDeeplyReadonly, objectEntries, objectKeys } from "./internalUtils.js";
import type {
	LatestClientData,
	LatestData,
	LatestMetadata,
	ProxiedValueAccessor,
	RawValueAccessor,
	StateSchemaValidator,
	ValueAccessor,
} from "./latestValueTypes.js";
import type { AttendeeId, Attendee, Presence, SpecificAttendee } from "./presence.js";
import { datastoreFromHandle, type StateDatastore } from "./stateDatastore.js";
import { brandIVM } from "./valueManager.js";

/**
 * Collection of latest known values for a specific client.
 *
 * @sealed
 * @alpha
 */
export interface LatestMapClientData<
	T,
	Keys extends string | number,
	TValueAccessor extends ValueAccessor<T>,
	SpecificAttendeeId extends AttendeeId = AttendeeId,
> {
	/**
	 * Associated attendee.
	 */
	attendee: Attendee<SpecificAttendeeId>;

	/**
	 * @privateRemarks This could be regular map currently as no Map is
	 * stored internally and a new instance is created for every request.
	 */
	items: ReadonlyMap<Keys, LatestData<T, TValueAccessor>>;
}

/**
 * State of a single item value, its key, and its metadata.
 *
 * @sealed
 * @alpha
 */
export interface LatestMapItemUpdatedClientData<
	T,
	K extends string | number,
	TValueAccessor extends ValueAccessor<T>,
> extends LatestClientData<T, TValueAccessor> {
	key: K;
}

/**
 * Identifier and metadata for a removed item.
 *
 * @sealed
 * @alpha
 */
export interface LatestMapItemRemovedClientData<K extends string | number> {
	attendee: Attendee;
	key: K;
	metadata: LatestMetadata;
}

/**
 * @sealed
 * @alpha
 */
export interface LatestMapEvents<
	T,
	K extends string | number,
	TRemoteValueAccessor extends ValueAccessor<T>,
> {
	/**
	 * Raised when any item's value for remote client is updated.
	 * @param updates - Map of one or more values updated.
	 *
	 * @remarks The event does not include item removals.
	 *
	 * @eventProperty
	 */
	remoteUpdated: (updates: LatestMapClientData<T, K, TRemoteValueAccessor>) => void;

	/**
	 * Raised when specific item's value of remote client is updated.
	 * @param updatedItem - Updated item value.
	 *
	 * @eventProperty
	 */
	remoteItemUpdated: (
		updatedItem: LatestMapItemUpdatedClientData<T, K, TRemoteValueAccessor>,
	) => void;

	/**
	 * Raised when specific item of remote client is removed.
	 * @param removedItem - Removed item.
	 *
	 * @eventProperty
	 */
	remoteItemRemoved: (removedItem: LatestMapItemRemovedClientData<K>) => void;

	/**
	 * Raised when specific local item's value is updated.
	 * @param updatedItem - Updated item value.
	 *
	 * @eventProperty
	 */
	localItemUpdated: (updatedItem: {
		value: DeepReadonly<JsonSerializable<T> & JsonDeserialized<T>>;
		key: K;
	}) => void;

	/**
	 * Raised when specific local item is removed.
	 * @param removedItem - Removed item.
	 *
	 * @eventProperty
	 */
	localItemRemoved: (removedItem: {
		key: K;
	}) => void;
}

/**
 * Map of local client's values. Modifications are transmitted to all other connected clients.
 *
 * @sealed
 * @alpha
 */
export interface StateMap<K extends string | number, V> {
	/**
	 * ${@link StateMap.delete}s all elements in the StateMap.
	 * @remarks This is not yet implemented.
	 */
	clear(): void;

	/**
	 * @returns true if an element in the StateMap existed and has been removed, or false if
	 * the element does not exist.
	 * @remarks No entry is fully removed. Instead an undefined placeholder is locally and
	 * transmitted to all other clients. For better performance limit the number of deleted
	 * entries and reuse keys when possible.
	 * @privateRemarks In the future we may add a mechanism to remove the placeholder, at least
	 * from transmissions after sufficient time has passed.
	 */
	delete(key: K): boolean;

	/**
	 * Executes a provided function once per each key/value pair in the StateMap, in arbitrary order.
	 */
	forEach(
		callbackfn: (
			value: DeepReadonly<JsonDeserialized<V>>,
			key: K,
			map: StateMap<K, V>,
		) => void,
		thisArg?: unknown,
	): void;

	/**
	 * Returns a specified element from the StateMap object.
	 * @returns Returns the element associated with the specified key. If no element is associated with the specified key, undefined is returned.
	 */
	get(key: K): DeepReadonly<JsonDeserialized<V>> | undefined;

	/**
	 * @returns boolean indicating whether an element with the specified key exists or not.
	 */
	has(key: K): boolean;

	/**
	 * Adds a new element with a specified key and value to the StateMap. If an element with the same key already exists, the element will be updated.
	 * The value will be transmitted to all other connected clients.
	 *
	 * @remarks Manager assumes ownership of the value and its references.
	 * Make a deep clone before setting, if needed. No comparison is done to detect changes; all
	 * sets are transmitted.
	 */
	set(key: K, value: JsonSerializable<V> & JsonDeserialized<V>): this;

	/**
	 * @returns the number of elements in the StateMap.
	 */
	readonly size: number;

	/**
	 * Returns an iterable of entries in the map.
	 */
	// [Symbol.iterator](): IterableIterator<[K, DeepReadonly<JsonDeserialized<V>>]>;

	/**
	 * Returns an iterable of key, value pairs for every entry in the map.
	 */
	// entries(): IterableIterator<[K, DeepReadonly<JsonDeserialized<V>>]>;

	/**
	 * Returns an iterable of keys in the map.
	 */
	keys(): IterableIterator<K>;

	/**
	 * Returns an iterable of values in the map.
	 */
	// values(): IterableIterator<DeepReadonly<JsonDeserialized<V>>>;
}

class ValueMapImpl<T, K extends string | number> implements StateMap<K, T> {
	private countDefined: number;
	public constructor(
		private readonly value: InternalTypes.MapValueState<T, K>,
		private readonly emitter: IEmitter<
			Pick<LatestMapEvents<T, K, ValueAccessor<T>>, "localItemUpdated" | "localItemRemoved">
		>,
		private readonly localUpdate: (
			updates: InternalTypes.MapValueState<
				T,
				// This should be `K`, but will only work if properties are optional.
				string | number
			>,
		) => void,
<<<<<<< HEAD
		private readonly validator: StateSchemaValidator<T> | undefined,
=======
		private readonly validator?: StateSchemaValidator<T>,
>>>>>>> 1433ff12
	) {
		// All initial items are expected to be defined.
		// TODO assert all defined and/or update type.
		this.countDefined = Object.keys(value.items).length;
	}

	/**
	 * Note: caller must ensure key exists in this.value.items.
	 */
	private updateItem(key: K, value: InternalTypes.ValueOptionalState<T>["value"]): void {
		this.value.rev += 1;
		// Caller is required to ensure key exists.
		// eslint-disable-next-line @typescript-eslint/no-non-null-assertion
		const item = this.value.items[key]!;
		item.rev += 1;
		item.timestamp = Date.now();
		if (value === undefined) {
			delete item.value;
		} else {
			item.value = value;
		}
		const update = { rev: this.value.rev, items: { [key]: item } };
		this.localUpdate(update);
	}

	public clear(): void {
		throw new Error("Method not implemented.");
	}
	public delete(key: K): boolean {
		const { items } = this.value;
		const hasKey = items[key]?.value !== undefined;
		if (hasKey) {
			this.countDefined -= 1;
			this.updateItem(key, undefined);
			this.emitter.emit("localItemRemoved", { key });
		}
		return hasKey;
	}
	public forEach(
		callbackfn: (
			value: DeepReadonly<JsonDeserialized<T>>,
			key: K,
			map: StateMap<K, T>,
		) => void,
		thisArg?: unknown,
	): void {
		// TODO: This is a data read, so we need to validate.
		for (const [key, item] of objectEntries(this.value.items)) {
			if (item.value !== undefined) {
				callbackfn(asDeeplyReadonly(item.value), key, this);
			}
		}
	}
	public get(key: K): DeepReadonly<JsonDeserialized<T>> | undefined {
		const data = this.value.items[key]?.value;
		if (this.validator === undefined) {
<<<<<<< HEAD
			return data;
		}
		const maybeValid = this.validator(data, { key });
		// TODO: Cast shouldn't be necessary.
		return maybeValid as DeepReadonly<JsonDeserialized<T>> | undefined;
=======
			return asDeeplyReadonly(data);
		}
		const maybeValid = this.validator(data, { key });
		// TODO: Cast shouldn't be necessary.
		return asDeeplyReadonly(maybeValid);
>>>>>>> 1433ff12
	}
	public has(key: K): boolean {
		return this.value.items[key]?.value !== undefined;
	}
	public set(key: K, value: JsonSerializable<T> & JsonDeserialized<T>): this {
		if (!(key in this.value.items)) {
			this.countDefined += 1;
			this.value.items[key] = { rev: 0, timestamp: 0, value, validData: undefined };
		}
		this.updateItem(key, value);
		this.emitter.emit("localItemUpdated", { key, value: asDeeplyReadonly(value) });
		return this;
	}
	public get size(): number {
		return this.countDefined;
	}
	public keys(): IterableIterator<K> {
		const keys: K[] = [];
		for (const [key, item] of objectEntries(this.value.items)) {
			if (item.value !== undefined) {
				keys.push(key);
			}
		}
		return keys[Symbol.iterator]();
	}
}

/**
 * State that provides a `Map` of latest known values from this client to
 * others and read access to their values.
 * Entries in the map may vary over time and by client, but all values are expected to
 * be of the same type, which may be a union type.
 *
 * @remarks Create using {@link StateFactory.latestMap} registered to {@link StatesWorkspace}.
 *
 * @sealed
 * @alpha
 */
export interface LatestMap<
	T,
	Keys extends string | number = string | number,
	TRemoteAccessor extends ValueAccessor<T> = ProxiedValueAccessor<T>,
> {
	/**
	 * Containing {@link Presence}
	 */
	readonly presence: Presence;

	/**
	 * Events for LatestMap.
	 */
	readonly events: Listenable<LatestMapEvents<T, Keys, TRemoteAccessor>>;

	/**
	 * Controls for management of sending updates.
	 */
	readonly controls: BroadcastControls;

	/**
	 * Current value map for this client.
	 */
	readonly local: StateMap<Keys, T>;
	/**
	 * Iterable access to remote clients' map of values.
	 */
	getRemotes(): IterableIterator<LatestMapClientData<T, Keys, TRemoteAccessor>>;
	/**
	 * Array of {@link Attendee}s that have provided states.
	 */
	getStateAttendees(): Attendee[];
	/**
	 * Access to a specific client's map of values.
	 */
	getRemote(attendee: Attendee): ReadonlyMap<Keys, LatestData<T, TRemoteAccessor>>;
}

/**
 * State that provides a `Map` of latest known values from this client to
 * others and read access to their values.
 * Entries in the map may vary over time and by client, but all values are expected to
 * be of the same type, which may be a union type.
 *
 * @remarks Create using {@link StateFactory.latestMap} registered to {@link StatesWorkspace}.
 *
 * @sealed
 * @alpha
 */
export type LatestMapRaw<T, Keys extends string | number = string | number> = LatestMap<
	T,
	Keys,
	RawValueAccessor<T>
>;

class LatestMapValueManagerImpl<
	T,
	RegistrationKey extends string,
	Keys extends string | number = string | number,
> implements
		LatestMapRaw<T, Keys>,
		LatestMap<T, Keys>,
		Required<ValueManager<T, InternalTypes.MapValueState<T, Keys>>>
{
	public readonly events = createEmitter<LatestMapEvents<T, Keys, RawValueAccessor<T>>>();
	public readonly controls: OptionalBroadcastControl;

	public constructor(
		private readonly key: RegistrationKey,
		private readonly datastore: StateDatastore<
			RegistrationKey,
			InternalTypes.MapValueState<T, Keys>
		>,
		public readonly value: InternalTypes.MapValueState<T, Keys>,
		validator: StateSchemaValidator<T> | undefined,
		controlSettings: BroadcastControlSettings | undefined,
		validator?: StateSchemaValidator<T>,
	) {
		this.controls = new OptionalBroadcastControl(controlSettings);

		this.local = new ValueMapImpl<T, Keys>(
			value,
			this.events,
			(updates: InternalTypes.MapValueState<T, Keys>) => {
				datastore.localUpdate(key, updates, {
					allowableUpdateLatencyMs: this.controls.allowableUpdateLatencyMs,
				});
			},
			validator,
		);
	}

	public get presence(): Presence {
		return this.datastore.presence;
	}

	public readonly local: StateMap<Keys, T>;

	public *getRemotes(): IterableIterator<LatestMapClientData<T, Keys, ValueAccessor<T>>> {
		const allKnownStates = this.datastore.knownValues(this.key);
		for (const attendeeId of objectKeys(allKnownStates.states)) {
			if (attendeeId !== allKnownStates.self) {
				const attendee = this.datastore.lookupClient(attendeeId);
				const items = this.getRemote(attendee);
				yield { attendee, items };
			}
		}
	}

	public getStateAttendees(): Attendee[] {
		const allKnownStates = this.datastore.knownValues(this.key);
		return objectKeys(allKnownStates.states)
			.filter((attendeeId) => attendeeId !== allKnownStates.self)
			.map((attendeeId) => this.datastore.lookupClient(attendeeId));
	}

	public getRemote(attendee: Attendee): ReadonlyMap<Keys, LatestData<T, ValueAccessor<T>>> {
		const allKnownStates = this.datastore.knownValues(this.key);
		const attendeeId = attendee.attendeeId;
		const clientStateMap = allKnownStates.states[attendeeId];
		if (clientStateMap === undefined) {
			throw new Error("No entry for attendee");
		}
		const items = new Map<Keys, LatestData<T, ValueAccessor<T>>>();
		for (const [key, item] of objectEntries(clientStateMap.items)) {
			const value = item.value;
			if (value !== undefined) {
				items.set(key, {
					value: asDeeplyReadonly(value),
					metadata: { revision: item.rev, timestamp: item.timestamp },
				});
			}
		}
		return items;
	}

	public update<SpecificAttendeeId extends AttendeeId>(
		attendee: SpecificAttendee<SpecificAttendeeId>,
		_received: number,
		value: InternalTypes.MapValueState<T, string | number>,
	): PostUpdateAction[] {
		const allKnownStates = this.datastore.knownValues(this.key);
		const attendeeId: SpecificAttendeeId = attendee.attendeeId;
		const currentState = (allKnownStates.states[attendeeId] ??=
			// New attendee - prepare new attendee state directory
			{
				rev: value.rev,
				items: {} as unknown as InternalTypes.MapValueState<T, Keys>["items"],
			});
		// Accumulate individual update keys
		const updatedItemKeys: Keys[] = [];
		for (const [key, item] of objectEntries(value.items)) {
			// TODO: Key validation needs to be added here.
			const validKey = key as Keys;
			if (!(key in currentState.items) || currentState.items[validKey].rev < item.rev) {
				updatedItemKeys.push(validKey);
			}
		}

		if (updatedItemKeys.length === 0) {
			return [];
		}

		// Store updates
		if (value.rev > currentState.rev) {
			currentState.rev = value.rev;
		}
		const allUpdates = {
			attendee,
			items: new Map<Keys, LatestData<T, ValueAccessor<T>>>(),
		};
		const postUpdateActions: PostUpdateAction[] = [];
		for (const key of updatedItemKeys) {
			// eslint-disable-next-line @typescript-eslint/no-non-null-assertion
			const item = value.items[key]!;
			const hadPriorValue = currentState.items[key]?.value;
			currentState.items[key] = item;
			const metadata = {
				revision: item.rev,
				timestamp: item.timestamp,
			};
			if (item.value !== undefined) {
				const itemValue = asDeeplyReadonly(item.value);
				const updatedItem = {
					attendee,
					key,
					value: itemValue,
					metadata,
				};
				postUpdateActions.push(() => this.events.emit("remoteItemUpdated", updatedItem));
				allUpdates.items.set(key, { value: itemValue, metadata });
			} else if (hadPriorValue !== undefined) {
				postUpdateActions.push(() =>
					this.events.emit("remoteItemRemoved", {
						attendee,
						key,
						metadata,
					}),
				);
			}
		}
		this.datastore.update(this.key, attendeeId, currentState);
		postUpdateActions.push(() => this.events.emit("remoteUpdated", allUpdates));
		return postUpdateActions;
	}
}

/**
 * Arguments that are passed to the {@link StateFactory.latestMap} function.
 *
 * @alpha
 */
export interface LatestMapArguments<T, Keys extends string | number = string | number> {
	/**
	 * The initial value of the local state.
	 */
	local?: {
		[K in Keys]: JsonSerializable<T> & JsonDeserialized<T>;
	};

	/**
	 * See {@link BroadcastControlSettings}.
	 */
	settings?: BroadcastControlSettings | undefined;
	validator?: StateSchemaValidator<T> | undefined;
}

/**
 * Factory for creating a {@link LatestMap} State object.
 *
 * @alpha
 */
export function latestMap<
	T,
	Keys extends string | number = string | number,
	RegistrationKey extends string = string,
>(
	args?: LatestMapArguments<T, Keys> & { validator: StateSchemaValidator<T> },
): InternalTypes.ManagerFactory<
	RegistrationKey,
	InternalTypes.MapValueState<T, Keys>,
	LatestMap<T, Keys>
>;

/**
 * Factory for creating a {@link LatestMapRaw} State object.
 *
 * @alpha
 */
export function latestMap<
	T,
	Keys extends string | number = string | number,
	RegistrationKey extends string = string,
>(
	args?: LatestMapArguments<T, Keys>,
): InternalTypes.ManagerFactory<
	RegistrationKey,
	InternalTypes.MapValueState<T, Keys>,
	LatestMapRaw<T, Keys>
>;

/* eslint-disable jsdoc/require-jsdoc -- no tsdoc since the overloads are documented */
export function latestMap<
	T,
	Keys extends string | number = string | number,
	RegistrationKey extends string = string,
>(
	args?: LatestMapArguments<T, Keys>,
):
	| InternalTypes.ManagerFactory<
			RegistrationKey,
			InternalTypes.MapValueState<T, Keys>,
			LatestMapRaw<T, Keys>
	  >
	| InternalTypes.ManagerFactory<
			RegistrationKey,
			InternalTypes.MapValueState<T, Keys>,
			LatestMap<T, Keys>
	  > {
	const settings = args?.settings;
	const initialValues = args?.local;
	const validator = args?.validator;

	if (validator !== undefined) {
		throw new Error(`Validators are not yet implemented.`);
	}

	const timestamp = Date.now();
	const value: InternalTypes.MapValueState<
		T,
		// This should be `Keys`, but will only work if properties are optional.
		string | number
	> = { rev: 0, items: {} };
	// LatestMapRaw takes ownership of values within initialValues.
	if (initialValues !== undefined) {
		for (const key of objectKeys(initialValues)) {
			value.items[key] = {
				rev: 0,
				timestamp,
				value: initialValues[key],
				validData: undefined,
			};
		}
	}
	const factory = (
		key: RegistrationKey,
		datastoreHandle: InternalTypes.StateDatastoreHandle<
			RegistrationKey,
			InternalTypes.MapValueState<T, Keys>
		>,
	): {
		initialData: { value: typeof value; allowableUpdateLatencyMs: number | undefined };
		manager: InternalTypes.StateValue<LatestMapRaw<T, Keys>>;
	} => ({
		initialData: { value, allowableUpdateLatencyMs: settings?.allowableUpdateLatencyMs },
		manager: brandIVM<
			LatestMapValueManagerImpl<T, RegistrationKey, Keys>,
			T,
			InternalTypes.MapValueState<T, Keys>
		>(
			new LatestMapValueManagerImpl(
				key,
				datastoreFromHandle(datastoreHandle),
				value,
				validator,
				settings,
				validator,
			),
		),
	});
	return Object.assign(factory, { instanceBase: LatestMapValueManagerImpl });
}
/* eslint-enable jsdoc/require-jsdoc -- no tsdoc since the overloads are documented */<|MERGE_RESOLUTION|>--- conflicted
+++ resolved
@@ -236,11 +236,7 @@
 				string | number
 			>,
 		) => void,
-<<<<<<< HEAD
-		private readonly validator: StateSchemaValidator<T> | undefined,
-=======
 		private readonly validator?: StateSchemaValidator<T>,
->>>>>>> 1433ff12
 	) {
 		// All initial items are expected to be defined.
 		// TODO assert all defined and/or update type.
@@ -297,19 +293,11 @@
 	public get(key: K): DeepReadonly<JsonDeserialized<T>> | undefined {
 		const data = this.value.items[key]?.value;
 		if (this.validator === undefined) {
-<<<<<<< HEAD
-			return data;
-		}
-		const maybeValid = this.validator(data, { key });
-		// TODO: Cast shouldn't be necessary.
-		return maybeValid as DeepReadonly<JsonDeserialized<T>> | undefined;
-=======
 			return asDeeplyReadonly(data);
 		}
 		const maybeValid = this.validator(data, { key });
 		// TODO: Cast shouldn't be necessary.
 		return asDeeplyReadonly(maybeValid);
->>>>>>> 1433ff12
 	}
 	public has(key: K): boolean {
 		return this.value.items[key]?.value !== undefined;
@@ -422,7 +410,6 @@
 			InternalTypes.MapValueState<T, Keys>
 		>,
 		public readonly value: InternalTypes.MapValueState<T, Keys>,
-		validator: StateSchemaValidator<T> | undefined,
 		controlSettings: BroadcastControlSettings | undefined,
 		validator?: StateSchemaValidator<T>,
 	) {
