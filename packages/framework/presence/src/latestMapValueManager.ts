/*!
 * Copyright (c) Microsoft Corporation and contributors. All rights reserved.
 * Licensed under the MIT License.
 */

import { createEmitter } from "@fluid-internal/client-utils";
import type { Listenable } from "@fluidframework/core-interfaces";
import type { IEmitter } from "@fluidframework/core-interfaces/internal";
import type {
	DeepReadonly,
	JsonDeserialized,
	JsonSerializable,
} from "@fluidframework/core-interfaces/internal/exposedUtilityTypes";

import type { BroadcastControls, BroadcastControlSettings } from "./broadcastControls.js";
import { OptionalBroadcastControl } from "./broadcastControls.js";
import type { InternalTypes } from "./exposedInternalTypes.js";
import type { PostUpdateAction, ValueManager } from "./internalTypes.js";
import {
	asDeeplyReadonly,
	asDeeplyReadonlyDeserializedJson,
	objectEntries,
	objectKeys,
	toOpaqueJson,
} from "./internalUtils.js";
<<<<<<< HEAD
import { createValidatedGetter } from "./latestValueTypes.js";
=======
>>>>>>> ffe5d0be
import type {
	LatestClientData,
	LatestData,
	LatestMetadata,
	ProxiedValueAccessor,
	RawValueAccessor,
	StateSchemaValidator,
	ValueAccessor,
} from "./latestValueTypes.js";
import type { AttendeeId, Attendee, Presence, SpecificAttendee } from "./presence.js";
import { datastoreFromHandle, type StateDatastore } from "./stateDatastore.js";
import { brandIVM } from "./valueManager.js";

/**
 * Collection of latest known values for a specific {@link Attendee}.
 *
 * @sealed
 * @beta
 */
export interface LatestMapClientData<
	T,
	Keys extends string | number,
	TValueAccessor extends ValueAccessor<T>,
	SpecificAttendeeId extends AttendeeId = AttendeeId,
> {
	/**
	 * Associated {@link Attendee}.
	 */
	attendee: Attendee<SpecificAttendeeId>;

	/**
	 * Map of items for the state.
	 *
	 * @privateRemarks This could be regular map currently as no Map is
	 * stored internally and a new instance is created for every request.
	 */
	items: ReadonlyMap<Keys, LatestData<T, TValueAccessor>>;
}

/**
 * State of a single item value, its key, and its metadata.
 *
 * @sealed
 * @beta
 */
export interface LatestMapItemUpdatedClientData<
	T,
	K extends string | number,
	TValueAccessor extends ValueAccessor<T>,
> extends LatestClientData<T, TValueAccessor> {
	/**
	 * Key of the updated item.
	 */
	key: K;
}

/**
 * Identifier and metadata for a removed item.
 *
 * @sealed
 * @beta
 */
export interface LatestMapItemRemovedClientData<K extends string | number> {
	/**
	 * Associated {@link Attendee}.
	 */
	attendee: Attendee;
	/**
	 * Key of the removed item.
	 */
	key: K;
	/**
	 * Metadata associated with the removal of the item.
	 */
	metadata: LatestMetadata;
}

/**
 * Events from {@link LatestMapRaw}.
 *
 * @sealed
 * @beta
 */
export interface LatestMapEvents<
	T,
	K extends string | number,
	TRemoteValueAccessor extends ValueAccessor<T>,
> {
	/**
	 * Raised when any item's value for remote client is updated.
	 * @param updates - Map of one or more values updated.
	 *
	 * @remarks The event does not include item removals.
	 *
	 * @eventProperty
	 */
	remoteUpdated: (updates: LatestMapClientData<T, K, TRemoteValueAccessor>) => void;

	/**
	 * Raised when specific item's value of remote client is updated.
	 * @param updatedItem - Updated item value.
	 *
	 * @eventProperty
	 */
	remoteItemUpdated: (
		updatedItem: LatestMapItemUpdatedClientData<T, K, TRemoteValueAccessor>,
	) => void;

	/**
	 * Raised when specific item of remote client is removed.
	 * @param removedItem - Removed item.
	 *
	 * @eventProperty
	 */
	remoteItemRemoved: (removedItem: LatestMapItemRemovedClientData<K>) => void;

	/**
	 * Raised when specific local item's value is updated.
	 * @param updatedItem - Updated item value.
	 *
	 * @eventProperty
	 */
	localItemUpdated: (updatedItem: {
		value: DeepReadonly<JsonSerializable<T>>;
		key: K;
	}) => void;

	/**
	 * Raised when specific local item is removed.
	 * @param removedItem - Removed item.
	 *
	 * @eventProperty
	 */
	localItemRemoved: (removedItem: {
		key: K;
	}) => void;
}

/**
 * Events from {@link LatestMapRaw}.
 *
 * @sealed
 * @beta
 */
export type LatestMapRawEvents<T, K extends string | number> = LatestMapEvents<
	T,
	K,
	RawValueAccessor<T>
>;

/**
 * Map of local client's values. Modifications are transmitted to all other connected clients.
 *
 * @sealed
 * @beta
 */
export interface StateMap<K extends string | number, V> {
	/**
	 * ${@link StateMap.delete}s all elements in the StateMap.
	 * @remarks This is not yet implemented.
	 */
	clear(): void;

	/**
	 * Removes the element with the specified key from the StateMap, if it exists.
	 *
	 * @returns true if an element in the StateMap existed and has been removed, or false if
	 * the element does not exist.
	 * @remarks No entry is fully removed. Instead an undefined placeholder is locally and
	 * transmitted to all other clients. For better performance limit the number of deleted
	 * entries and reuse keys when possible.
	 * @privateRemarks In the future we may add a mechanism to remove the placeholder, at least
	 * from transmissions after sufficient time has passed.
	 */
	delete(key: K): boolean;

	/**
	 * Executes a provided function once per each key/value pair in the StateMap, in arbitrary order.
	 */
	forEach(
		callbackfn: (
			value: DeepReadonly<JsonDeserialized<V>>,
			key: K,
			map: StateMap<K, V>,
		) => void,
		thisArg?: unknown,
	): void;

	/**
	 * Returns the element with the specified key from the StateMap, if it exists.
	 *
	 * @returns Returns the element associated with the specified key. If no element is associated with the specified key, undefined is returned.
	 */
	get(key: K): DeepReadonly<JsonDeserialized<V>> | undefined;

	/**
	 * Checks if an element with the specified key exists in the StateMap.
	 * @returns boolean indicating whether an element with the specified key exists or not.
	 */
	has(key: K): boolean;

	/**
	 * Adds a new element with a specified key and value to the StateMap. If an element with the same key already exists, the element will be updated.
	 * The value will be transmitted to all other connected clients.
	 *
	 * @remarks Manager assumes ownership of the value and its references.
	 * Make a deep clone before setting, if needed. No comparison is done to detect changes; all
	 * sets are transmitted.
	 */
	set(key: K, value: JsonSerializable<V>): this;

	/**
	 * The number of elements in the StateMap.
	 */
	readonly size: number;

	/**
	 * Returns an iterable of entries in the map.
	 */
	// [Symbol.iterator](): IterableIterator<[K, DeepReadonly<JsonDeserialized<V>>]>;

	/**
	 * Returns an iterable of key, value pairs for every entry in the map.
	 */
	// entries(): IterableIterator<[K, DeepReadonly<JsonDeserialized<V>>]>;

	/**
	 * Returns an iterable of keys in the map.
	 */
	keys(): IterableIterator<K>;

	/**
	 * Returns an iterable of values in the map.
	 */
	// values(): IterableIterator<DeepReadonly<JsonDeserialized<V>>>;
}

class ValueMapImpl<T, K extends string | number> implements StateMap<K, T> {
	private countDefined: number;
	public constructor(
		private readonly value: InternalTypes.MapValueState<T, K>,
		private readonly emitter: IEmitter<
			Pick<LatestMapEvents<T, K, ValueAccessor<T>>, "localItemUpdated" | "localItemRemoved">
		>,
		private readonly localUpdate: (
			updates: InternalTypes.MapValueState<
				T,
				// This should be `K`, but will only work if properties are optional.
				string | number
			>,
		) => void,
	) {
		// All initial items are expected to be defined.
		// TODO assert all defined and/or update type.
		this.countDefined = Object.keys(value.items).length;
	}

	/**
	 * Note: caller must ensure key exists in this.value.items.
	 */
	private updateItem(key: K, value: InternalTypes.ValueOptionalState<T>["value"]): void {
		this.value.rev += 1;
		// Caller is required to ensure key exists.
		// eslint-disable-next-line @typescript-eslint/no-non-null-assertion
		const item = this.value.items[key]!;
		item.rev += 1;
		item.timestamp = Date.now();
		if (value === undefined) {
			delete item.value;
		} else {
			item.value = value;
		}
		const update = { rev: this.value.rev, items: { [key]: item } };
		this.localUpdate(update);
	}

	public clear(): void {
		throw new Error("Method not implemented.");
	}
	public delete(key: K): boolean {
		const { items } = this.value;
		const hasKey = items[key]?.value !== undefined;
		if (hasKey) {
			this.countDefined -= 1;
			this.updateItem(key, undefined);
			this.emitter.emit("localItemRemoved", { key });
		}
		return hasKey;
	}
	public forEach(
		callbackfn: (
			value: DeepReadonly<JsonDeserialized<T>>,
			key: K,
			map: StateMap<K, T>,
		) => void,
		thisArg?: unknown,
	): void {
		// TODO: This is a data read, so we need to validate.
		for (const [key, item] of objectEntries(this.value.items)) {
			if (item.value !== undefined) {
				callbackfn(asDeeplyReadonlyDeserializedJson(item.value), key, this);
			}
		}
	}

	// FIXME: This gets called when using mapState.local.get(), even though we only want to validate remote data.
	public get(key: K): DeepReadonly<JsonDeserialized<T>> | undefined {
		const data = this.value.items[key]?.value;
		// if (this.validator === undefined) {
		// 	return data === undefined
		// 		? undefined
		// 		: // eslint-disable-next-line @typescript-eslint/no-non-null-assertion -- ternary ensures this is non-null
		// 			asDeeplyReadonlyFromJsonHandle(this.value.items[key]!.value!);
		// }
		// const maybeValid = this.validator(data, { key });
		// return asDeeplyReadonly(maybeValid);

		return data === undefined
			? undefined
			: // eslint-disable-next-line @typescript-eslint/no-non-null-assertion -- ternary ensures this is non-null
				asDeeplyReadonlyDeserializedJson(this.value.items[key]!.value!);
	}
	public has(key: K): boolean {
		return this.value.items[key]?.value !== undefined;
	}
	public set(key: K, inValue: JsonSerializable<T>): this {
		const value = toOpaqueJson<T>(inValue);
		if (!(key in this.value.items)) {
			this.countDefined += 1;
			this.value.items[key] = {
				rev: 0,
				timestamp: 0,
				value,
			} satisfies InternalTypes.ValueOptionalState<T>;
		}
		this.updateItem(key, value);
		this.emitter.emit("localItemUpdated", { key, value: asDeeplyReadonly(inValue) });
		return this;
	}
	public get size(): number {
		return this.countDefined;
	}
	public keys(): IterableIterator<K> {
		const keys: K[] = [];
		for (const [key, item] of objectEntries(this.value.items)) {
			if (item.value !== undefined) {
				keys.push(key);
			}
		}
		return keys[Symbol.iterator]();
	}
}

/**
 * State that provides a `Map` of latest known values from this client to
 * others and read access to their values.
 * Entries in the map may vary over time and by client, but all values are expected to
 * be of the same type, which may be a union type.
 *
 * @remarks Create using {@link StateFactory.latestMap} registered to {@link StatesWorkspace}.
 *
 * @sealed
 * @beta
 */
export interface LatestMap<
	T,
	Keys extends string | number = string | number,
	TRemoteAccessor extends ValueAccessor<T> = ProxiedValueAccessor<T>,
> {
	/**
	 * Containing {@link Presence}
	 */
	readonly presence: Presence;

	/**
	 * Events for LatestMap.
	 */
	readonly events: Listenable<LatestMapEvents<T, Keys, TRemoteAccessor>>;

	/**
	 * Controls for management of sending updates.
	 */
	readonly controls: BroadcastControls;

	/**
	 * Current value map for this client.
	 */
	readonly local: StateMap<Keys, T>;
	/**
	 * Iterable access to remote clients' map of values.
	 */
	getRemotes(): IterableIterator<LatestMapClientData<T, Keys, TRemoteAccessor>>;
	/**
	 * Array of {@link Attendee}s that have provided states.
	 */
	getStateAttendees(): Attendee[];
	/**
	 * Access to a specific client's map of values.
	 */
	getRemote(attendee: Attendee): ReadonlyMap<Keys, LatestData<T, TRemoteAccessor>>;
}

/**
 * State that provides a `Map` of latest known values from this client to
 * others and read access to their values.
 * Entries in the map may vary over time and by client, but all values are expected to
 * be of the same type, which may be a union type.
 *
 * @remarks Create using {@link StateFactory.latestMap} registered to {@link StatesWorkspace}.
 *
 * @sealed
 * @beta
 */
export type LatestMapRaw<T, Keys extends string | number = string | number> = LatestMap<
	T,
	Keys,
	RawValueAccessor<T>
>;

class LatestMapValueManagerImpl<
	T,
	RegistrationKey extends string,
	Keys extends string | number = string | number,
> implements
		LatestMapRaw<T, Keys>,
		LatestMap<T, Keys>,
		Required<ValueManager<T, InternalTypes.MapValueState<T, Keys>>>
{
<<<<<<< HEAD
	public readonly events = createEmitter<LatestMapEvents<T, Keys, ValueAccessor<T>>>();
=======
	public readonly events = createEmitter<LatestMapEvents<T, Keys, RawValueAccessor<T>>>();
>>>>>>> ffe5d0be
	public readonly controls: OptionalBroadcastControl;

	public constructor(
		private readonly key: RegistrationKey,
		private readonly datastore: StateDatastore<
			RegistrationKey,
			InternalTypes.MapValueState<T, Keys>
		>,
		public readonly value: InternalTypes.MapValueState<T, Keys>,
		controlSettings: BroadcastControlSettings | undefined,
		private readonly validator?: StateSchemaValidator<T>,
	) {
		this.controls = new OptionalBroadcastControl(controlSettings);

		this.local = new ValueMapImpl<T, Keys>(
			value,
			this.events,
			(updates: InternalTypes.MapValueState<T, Keys>) => {
				datastore.localUpdate(key, updates, {
					allowableUpdateLatencyMs: this.controls.allowableUpdateLatencyMs,
				});
			},
		);
	}

	public get presence(): Presence {
		return this.datastore.presence;
	}

	public readonly local: StateMap<Keys, T>;

	public *getRemotes(): IterableIterator<LatestMapClientData<T, Keys, ValueAccessor<T>>> {
		const allKnownStates = this.datastore.knownValues(this.key);
		for (const attendeeId of objectKeys(allKnownStates.states)) {
			if (attendeeId !== allKnownStates.self) {
				const attendee = this.datastore.presence.attendees.getAttendee(attendeeId);
				const items = this.getRemote(attendee);
				yield { attendee, items };
			}
		}
	}

	public getStateAttendees(): Attendee[] {
		const allKnownStates = this.datastore.knownValues(this.key);
		return objectKeys(allKnownStates.states)
			.filter((attendeeId) => attendeeId !== allKnownStates.self)
			.map((attendeeId) => this.datastore.presence.attendees.getAttendee(attendeeId));
	}

	public getRemote(attendee: Attendee): ReadonlyMap<Keys, LatestData<T, ValueAccessor<T>>> {
<<<<<<< HEAD
		const validator = this.validator;
=======
>>>>>>> ffe5d0be
		const allKnownStates = this.datastore.knownValues(this.key);
		const attendeeId = attendee.attendeeId;
		const clientStateMap = allKnownStates.states[attendeeId];
		if (clientStateMap === undefined) {
			throw new Error("No entry for attendee");
		}
		const items = new Map<Keys, LatestData<T, ValueAccessor<T>>>();
		for (const [key, item] of objectEntries(clientStateMap.items)) {
			const value = item.value;
			if (value !== undefined) {
				items.set(key, {
					// @ts-expect-error Type {} is not assignable to type ...
					value:
						validator === undefined
							? asDeeplyReadonly(value)
							: createValidatedGetter(item, validator),
					metadata: { revision: item.rev, timestamp: item.timestamp },
				});
			}
		}
		return items;
	}

	public update<SpecificAttendeeId extends AttendeeId>(
		attendee: SpecificAttendee<SpecificAttendeeId>,
		_received: number,
		value: InternalTypes.MapValueState<T, string | number>,
	): PostUpdateAction[] {
		const allKnownStates = this.datastore.knownValues(this.key);
		const attendeeId: SpecificAttendeeId = attendee.attendeeId;
		const currentState = (allKnownStates.states[attendeeId] ??=
			// New attendee - prepare new attendee state directory
			{
				rev: value.rev,
				items: {} as unknown as InternalTypes.MapValueState<T, Keys>["items"],
			});
		// Accumulate individual update keys
		const updatedItemKeys: Keys[] = [];
		for (const [key, item] of objectEntries(value.items)) {
			// TODO: Key validation needs to be added here.
			const validKey = key as Keys;
			if (!(key in currentState.items) || currentState.items[validKey].rev < item.rev) {
				updatedItemKeys.push(validKey);
			}
		}

		if (updatedItemKeys.length === 0) {
			return [];
		}

		// Store updates
		if (value.rev > currentState.rev) {
			currentState.rev = value.rev;
		}
		const allUpdates = {
			attendee,
			items: new Map<Keys, LatestData<T, ValueAccessor<T>>>(),
		};
		const postUpdateActions: PostUpdateAction[] = [];
		for (const key of updatedItemKeys) {
			// eslint-disable-next-line @typescript-eslint/no-non-null-assertion
			const item = value.items[key]!;
			const hadPriorValue = currentState.items[key]?.value;
			currentState.items[key] = item;
			const metadata = {
				revision: item.rev,
				timestamp: item.timestamp,
			};
<<<<<<< HEAD

=======
>>>>>>> ffe5d0be
			if (item.value !== undefined) {
				const updatedItem = {
					attendee,
					key,
					value: createValidatedGetter(item, this.validator),
					metadata,
<<<<<<< HEAD
				} satisfies LatestMapItemUpdatedClientData<T, Keys, ValueAccessor<T>>;
=======
				} satisfies LatestMapItemUpdatedClientData<T, Keys, RawValueAccessor<T>>;
>>>>>>> ffe5d0be
				postUpdateActions.push(() => this.events.emit("remoteItemUpdated", updatedItem));
				allUpdates.items.set(key, {
					value: createValidatedGetter(item, this.validator),
					metadata,
				});
			} else if (hadPriorValue !== undefined) {
				postUpdateActions.push(() =>
					this.events.emit("remoteItemRemoved", {
						attendee,
						key,
						metadata,
					}),
				);
			}
		}
		this.datastore.update(this.key, attendeeId, currentState);
		postUpdateActions.push(() => this.events.emit("remoteUpdated", allUpdates));
		return postUpdateActions;
	}
}

/**
 * Arguments that are passed to the {@link StateFactory.latestMap} function.
 *
 * @input
 * @beta
 */
export interface LatestMapArgumentsRaw<T, Keys extends string | number = string | number> {
	/**
	 * The initial value of the local state.
	 */
	local: {
		[K in Keys]: JsonSerializable<T>;
	};

	/**
	 * See {@link BroadcastControlSettings}.
	 */
	settings?: BroadcastControlSettings | undefined;
}

/**
 * Arguments that are passed to the {@link StateFactory.latestMap} function.
 *
 * @input
 * @beta
 */
export interface LatestMapArguments<T, Keys extends string | number = string | number>
	extends LatestMapArgumentsRaw<T, Keys> {
	/**
<<<<<<< HEAD
	 * An optional function that will be called at runtime to validate the presence data. A runtime validator is strongly
	 * recommended. See {@link StateSchemaValidator}.
=======
	 * A validator function that will be called to do runtime validation of the custom data stored in a presence state
	 * workspace.
>>>>>>> ffe5d0be
	 */
	validator: StateSchemaValidator<T>;
}

// #region function overloads
// Overloads should be ordered from most specific to least specific.

/**
 * Factory for creating a {@link LatestMap} State object.
 *
 * @remarks
 * This overload is used when called with {@link LatestMapArguments}. That is, if a validator function is provided.
 *
 * @beta
 */
export function latestMap<
	T,
	Keys extends string | number = string | number,
	RegistrationKey extends string = string,
>(
	args: LatestMapArguments<T, Keys>,
): InternalTypes.ManagerFactory<
	RegistrationKey,
	InternalTypes.MapValueState<T, Keys>,
	LatestMap<T, Keys>
>;

/**
 * Factory for creating a {@link LatestMapRaw} State object.
 *
 * @remarks
 * This overload is used when called with {@link LatestMapArgumentsRaw}. That is, if a validator function is
 * _not_ provided.
 *
 * @beta
 */
export function latestMap<
	T,
	Keys extends string | number = string | number,
	RegistrationKey extends string = string,
>(
	args: LatestMapArgumentsRaw<T, Keys>,
): InternalTypes.ManagerFactory<
	RegistrationKey,
	InternalTypes.MapValueState<T, Keys>,
	LatestMapRaw<T, Keys>
>;

/**
<<<<<<< HEAD
 * Factory for creating a {@link LatestMapRaw} State object with no arguments.
=======
 * Factory for creating a {@link LatestMapRaw} State object.
>>>>>>> ffe5d0be
 *
 * @remarks
 * This overload is used when called with no arguments.
 *
 * @beta
 */
export function latestMap<
	T,
	Keys extends string | number = string | number,
	RegistrationKey extends string = string,
>(): InternalTypes.ManagerFactory<
	RegistrationKey,
	InternalTypes.MapValueState<T, Keys>,
	LatestMapRaw<T, Keys>
>;

// #endregion

// eslint-disable-next-line jsdoc/require-jsdoc -- no tsdoc since the overloads are documented
export function latestMap<
	T,
	Keys extends string | number = string | number,
	RegistrationKey extends string = string,
>(
	args?: Partial<LatestMapArguments<T, Keys>>,
):
	| InternalTypes.ManagerFactory<
			RegistrationKey,
			InternalTypes.MapValueState<T, Keys>,
<<<<<<< HEAD
			LatestMap<T, Keys>
=======
			LatestMapRaw<T, Keys>
>>>>>>> ffe5d0be
	  >
	| InternalTypes.ManagerFactory<
			RegistrationKey,
			InternalTypes.MapValueState<T, Keys>,
<<<<<<< HEAD
			LatestMapRaw<T, Keys>
=======
			LatestMap<T, Keys>
>>>>>>> ffe5d0be
	  > {
	const settings = args?.settings;
	const initialValues = args?.local;
	const validator = args?.validator;
<<<<<<< HEAD
=======

	if (validator !== undefined) {
		throw new Error(`Validators are not yet implemented.`);
	}
>>>>>>> ffe5d0be

	const timestamp = Date.now();
	const value: InternalTypes.MapValueState<
		T,
		// This should be `Keys`, but will only work if properties are optional.
		string | number
	> = { rev: 0, items: {} };
	// LatestMapRaw takes ownership of values within initialValues.
	if (initialValues !== undefined) {
		for (const key of objectKeys(initialValues)) {
			value.items[key] = {
				rev: 0,
				timestamp,
				value: toOpaqueJson(initialValues[key]),
			};
		}
	}
<<<<<<< HEAD

	// FIXME: There has to be a better way than duplicating the function...
	const factory =
		validator === undefined
			? (
					key: RegistrationKey,
					datastoreHandle: InternalTypes.StateDatastoreHandle<
						RegistrationKey,
						InternalTypes.MapValueState<T, Keys>
					>,
				): {
					initialData: { value: typeof value; allowableUpdateLatencyMs: number | undefined };
					manager: InternalTypes.StateValue<LatestMapRaw<T, Keys>>;
				} => ({
					initialData: { value, allowableUpdateLatencyMs: settings?.allowableUpdateLatencyMs },
					manager: brandIVM<
						LatestMapValueManagerImpl<T, RegistrationKey, Keys>,
						T,
						InternalTypes.MapValueState<T, Keys>
					>(
						new LatestMapValueManagerImpl(
							key,
							datastoreFromHandle(datastoreHandle),
							value,
							settings,
							validator,
						),
					),
				})
			: (
					key: RegistrationKey,
					datastoreHandle: InternalTypes.StateDatastoreHandle<
						RegistrationKey,
						InternalTypes.MapValueState<T, Keys>
					>,
				): {
					initialData: { value: typeof value; allowableUpdateLatencyMs: number | undefined };
					manager: InternalTypes.StateValue<LatestMap<T, Keys>>;
				} => ({
					initialData: { value, allowableUpdateLatencyMs: settings?.allowableUpdateLatencyMs },
					manager: brandIVM<
						LatestMapValueManagerImpl<T, RegistrationKey, Keys>,
						T,
						InternalTypes.MapValueState<T, Keys>
					>(
						new LatestMapValueManagerImpl(
							key,
							datastoreFromHandle(datastoreHandle),
							value,
							settings,
							validator,
						),
					),
				});

=======
	const factory = (
		key: RegistrationKey,
		datastoreHandle: InternalTypes.StateDatastoreHandle<
			RegistrationKey,
			InternalTypes.MapValueState<T, Keys>
		>,
	): {
		initialData: { value: typeof value; allowableUpdateLatencyMs: number | undefined };
		manager: InternalTypes.StateValue<LatestMapRaw<T, Keys>>;
	} => ({
		initialData: { value, allowableUpdateLatencyMs: settings?.allowableUpdateLatencyMs },
		manager: brandIVM<
			LatestMapValueManagerImpl<T, RegistrationKey, Keys>,
			T,
			InternalTypes.MapValueState<T, Keys>
		>(
			new LatestMapValueManagerImpl(
				key,
				datastoreFromHandle(datastoreHandle),
				value,
				settings,
			),
		),
	});
>>>>>>> ffe5d0be
	return Object.assign(factory, { instanceBase: LatestMapValueManagerImpl });
}<|MERGE_RESOLUTION|>--- conflicted
+++ resolved
@@ -23,10 +23,7 @@
 	objectKeys,
 	toOpaqueJson,
 } from "./internalUtils.js";
-<<<<<<< HEAD
 import { createValidatedGetter } from "./latestValueTypes.js";
-=======
->>>>>>> ffe5d0be
 import type {
 	LatestClientData,
 	LatestData,
@@ -455,11 +452,7 @@
 		LatestMap<T, Keys>,
 		Required<ValueManager<T, InternalTypes.MapValueState<T, Keys>>>
 {
-<<<<<<< HEAD
-	public readonly events = createEmitter<LatestMapEvents<T, Keys, ValueAccessor<T>>>();
-=======
 	public readonly events = createEmitter<LatestMapEvents<T, Keys, RawValueAccessor<T>>>();
->>>>>>> ffe5d0be
 	public readonly controls: OptionalBroadcastControl;
 
 	public constructor(
@@ -510,10 +503,7 @@
 	}
 
 	public getRemote(attendee: Attendee): ReadonlyMap<Keys, LatestData<T, ValueAccessor<T>>> {
-<<<<<<< HEAD
 		const validator = this.validator;
-=======
->>>>>>> ffe5d0be
 		const allKnownStates = this.datastore.knownValues(this.key);
 		const attendeeId = attendee.attendeeId;
 		const clientStateMap = allKnownStates.states[attendeeId];
@@ -582,21 +572,13 @@
 				revision: item.rev,
 				timestamp: item.timestamp,
 			};
-<<<<<<< HEAD
-
-=======
->>>>>>> ffe5d0be
 			if (item.value !== undefined) {
 				const updatedItem = {
 					attendee,
 					key,
 					value: createValidatedGetter(item, this.validator),
 					metadata,
-<<<<<<< HEAD
 				} satisfies LatestMapItemUpdatedClientData<T, Keys, ValueAccessor<T>>;
-=======
-				} satisfies LatestMapItemUpdatedClientData<T, Keys, RawValueAccessor<T>>;
->>>>>>> ffe5d0be
 				postUpdateActions.push(() => this.events.emit("remoteItemUpdated", updatedItem));
 				allUpdates.items.set(key, {
 					value: createValidatedGetter(item, this.validator),
@@ -647,13 +629,8 @@
 export interface LatestMapArguments<T, Keys extends string | number = string | number>
 	extends LatestMapArgumentsRaw<T, Keys> {
 	/**
-<<<<<<< HEAD
 	 * An optional function that will be called at runtime to validate the presence data. A runtime validator is strongly
 	 * recommended. See {@link StateSchemaValidator}.
-=======
-	 * A validator function that will be called to do runtime validation of the custom data stored in a presence state
-	 * workspace.
->>>>>>> ffe5d0be
 	 */
 	validator: StateSchemaValidator<T>;
 }
@@ -703,11 +680,7 @@
 >;
 
 /**
-<<<<<<< HEAD
  * Factory for creating a {@link LatestMapRaw} State object with no arguments.
-=======
- * Factory for creating a {@link LatestMapRaw} State object.
->>>>>>> ffe5d0be
  *
  * @remarks
  * This overload is used when called with no arguments.
@@ -737,31 +710,16 @@
 	| InternalTypes.ManagerFactory<
 			RegistrationKey,
 			InternalTypes.MapValueState<T, Keys>,
-<<<<<<< HEAD
 			LatestMap<T, Keys>
-=======
-			LatestMapRaw<T, Keys>
->>>>>>> ffe5d0be
 	  >
 	| InternalTypes.ManagerFactory<
 			RegistrationKey,
 			InternalTypes.MapValueState<T, Keys>,
-<<<<<<< HEAD
 			LatestMapRaw<T, Keys>
-=======
-			LatestMap<T, Keys>
->>>>>>> ffe5d0be
 	  > {
 	const settings = args?.settings;
 	const initialValues = args?.local;
 	const validator = args?.validator;
-<<<<<<< HEAD
-=======
-
-	if (validator !== undefined) {
-		throw new Error(`Validators are not yet implemented.`);
-	}
->>>>>>> ffe5d0be
 
 	const timestamp = Date.now();
 	const value: InternalTypes.MapValueState<
@@ -779,7 +737,6 @@
 			};
 		}
 	}
-<<<<<<< HEAD
 
 	// FIXME: There has to be a better way than duplicating the function...
 	const factory =
@@ -835,31 +792,5 @@
 					),
 				});
 
-=======
-	const factory = (
-		key: RegistrationKey,
-		datastoreHandle: InternalTypes.StateDatastoreHandle<
-			RegistrationKey,
-			InternalTypes.MapValueState<T, Keys>
-		>,
-	): {
-		initialData: { value: typeof value; allowableUpdateLatencyMs: number | undefined };
-		manager: InternalTypes.StateValue<LatestMapRaw<T, Keys>>;
-	} => ({
-		initialData: { value, allowableUpdateLatencyMs: settings?.allowableUpdateLatencyMs },
-		manager: brandIVM<
-			LatestMapValueManagerImpl<T, RegistrationKey, Keys>,
-			T,
-			InternalTypes.MapValueState<T, Keys>
-		>(
-			new LatestMapValueManagerImpl(
-				key,
-				datastoreFromHandle(datastoreHandle),
-				value,
-				settings,
-			),
-		),
-	});
->>>>>>> ffe5d0be
 	return Object.assign(factory, { instanceBase: LatestMapValueManagerImpl });
 }