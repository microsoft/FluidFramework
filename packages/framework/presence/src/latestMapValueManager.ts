/*!
 * Copyright (c) Microsoft Corporation and contributors. All rights reserved.
 * Licensed under the MIT License.
 */

import { createEmitter } from "@fluid-internal/client-utils";
import type { Listenable } from "@fluidframework/core-interfaces";
import type {
	DeepReadonly,
	IEmitter,
	JsonDeserialized,
	JsonSerializable,
} from "@fluidframework/core-interfaces/internal";

import type { BroadcastControls, BroadcastControlSettings } from "./broadcastControls.js";
import { OptionalBroadcastControl } from "./broadcastControls.js";
import type { InternalTypes } from "./exposedInternalTypes.js";
import type { PostUpdateAction, ValueManager } from "./internalTypes.js";
import {
	asDeeplyReadonly,
	asDeeplyReadonlyDeserializedJson,
	objectEntries,
	objectKeys,
	toOpaqueJson,
} from "./internalUtils.js";
<<<<<<< HEAD
import { createValidatedGetter } from "./latestValueTypes.js";
=======
>>>>>>> b0410419
import type {
	LatestClientData,
	LatestData,
	LatestMetadata,
	ProxiedValueAccessor,
	RawValueAccessor,
	StateSchemaValidator,
	ValueAccessor,
} from "./latestValueTypes.js";
import type { AttendeeId, Attendee, Presence, SpecificAttendee } from "./presence.js";
import { datastoreFromHandle, type StateDatastore } from "./stateDatastore.js";
import { brandIVM } from "./valueManager.js";

/**
 * Collection of latest known values for a specific {@link Attendee}.
 *
 * @sealed
 * @beta
 */
export interface LatestMapClientData<
	T,
	Keys extends string | number,
	TValueAccessor extends ValueAccessor<T>,
	SpecificAttendeeId extends AttendeeId = AttendeeId,
> {
	/**
	 * Associated {@link Attendee}.
	 */
	attendee: Attendee<SpecificAttendeeId>;

	/**
	 * Map of items for the state.
	 *
	 * @privateRemarks This could be regular map currently as no Map is
	 * stored internally and a new instance is created for every request.
	 */
	items: ReadonlyMap<Keys, LatestData<T, TValueAccessor>>;
}

/**
 * State of a single item value, its key, and its metadata.
 *
 * @sealed
 * @beta
 */
export interface LatestMapItemUpdatedClientData<
	T,
	K extends string | number,
	TValueAccessor extends ValueAccessor<T>,
> extends LatestClientData<T, TValueAccessor> {
	/**
	 * Key of the updated item.
	 */
	key: K;
}

/**
 * Identifier and metadata for a removed item.
 *
 * @sealed
 * @beta
 */
export interface LatestMapItemRemovedClientData<K extends string | number> {
	/**
	 * Associated {@link Attendee}.
	 */
	attendee: Attendee;
	/**
	 * Key of the removed item.
	 */
	key: K;
	/**
	 * Metadata associated with the removal of the item.
	 */
	metadata: LatestMetadata;
}

/**
 * Events from {@link LatestMapRaw}.
 *
 * @sealed
 * @beta
 */
export interface LatestMapEvents<
	T,
	K extends string | number,
	TRemoteValueAccessor extends ValueAccessor<T>,
> {
	/**
	 * Raised when any item's value for remote client is updated.
	 * @param updates - Map of one or more values updated.
	 *
	 * @remarks The event does not include item removals.
	 *
	 * @eventProperty
	 */
	remoteUpdated: (updates: LatestMapClientData<T, K, TRemoteValueAccessor>) => void;

	/**
	 * Raised when specific item's value of remote client is updated.
	 * @param updatedItem - Updated item value.
	 *
	 * @eventProperty
	 */
	remoteItemUpdated: (
		updatedItem: LatestMapItemUpdatedClientData<T, K, TRemoteValueAccessor>,
	) => void;

	/**
	 * Raised when specific item of remote client is removed.
	 * @param removedItem - Removed item.
	 *
	 * @eventProperty
	 */
	remoteItemRemoved: (removedItem: LatestMapItemRemovedClientData<K>) => void;

	/**
	 * Raised when specific local item's value is updated.
	 * @param updatedItem - Updated item value.
	 *
	 * @eventProperty
	 */
	localItemUpdated: (updatedItem: {
		value: DeepReadonly<JsonSerializable<T>>;
		key: K;
	}) => void;

	/**
	 * Raised when specific local item is removed.
	 * @param removedItem - Removed item.
	 *
	 * @eventProperty
	 */
	localItemRemoved: (removedItem: {
		key: K;
	}) => void;
}

/**
 * Map of local client's values. Modifications are transmitted to all other connected clients.
 *
 * @sealed
 * @beta
 */
export interface StateMap<K extends string | number, V> {
	/**
	 * ${@link StateMap.delete}s all elements in the StateMap.
	 * @remarks This is not yet implemented.
	 */
	clear(): void;

	/**
	 * Removes the element with the specified key from the StateMap, if it exists.
	 *
	 * @returns true if an element in the StateMap existed and has been removed, or false if
	 * the element does not exist.
	 * @remarks No entry is fully removed. Instead an undefined placeholder is locally and
	 * transmitted to all other clients. For better performance limit the number of deleted
	 * entries and reuse keys when possible.
	 * @privateRemarks In the future we may add a mechanism to remove the placeholder, at least
	 * from transmissions after sufficient time has passed.
	 */
	delete(key: K): boolean;

	/**
	 * Executes a provided function once per each key/value pair in the StateMap, in arbitrary order.
	 */
	forEach(
		callbackfn: (
			value: DeepReadonly<JsonDeserialized<V>>,
			key: K,
			map: StateMap<K, V>,
		) => void,
		thisArg?: unknown,
	): void;

	/**
	 * Returns the element with the specified key from the StateMap, if it exists.
	 *
	 * @returns Returns the element associated with the specified key. If no element is associated with the specified key, undefined is returned.
	 */
	get(key: K): DeepReadonly<JsonDeserialized<V>> | undefined;

	/**
	 * Checks if an element with the specified key exists in the StateMap.
	 * @returns boolean indicating whether an element with the specified key exists or not.
	 */
	has(key: K): boolean;

	/**
	 * Adds a new element with a specified key and value to the StateMap. If an element with the same key already exists, the element will be updated.
	 * The value will be transmitted to all other connected clients.
	 *
	 * @remarks Manager assumes ownership of the value and its references.
	 * Make a deep clone before setting, if needed. No comparison is done to detect changes; all
	 * sets are transmitted.
	 */
	set(key: K, value: JsonSerializable<V>): this;

	/**
	 * The number of elements in the StateMap.
	 */
	readonly size: number;

	/**
	 * Returns an iterable of entries in the map.
	 */
	// [Symbol.iterator](): IterableIterator<[K, DeepReadonly<JsonDeserialized<V>>]>;

	/**
	 * Returns an iterable of key, value pairs for every entry in the map.
	 */
	// entries(): IterableIterator<[K, DeepReadonly<JsonDeserialized<V>>]>;

	/**
	 * Returns an iterable of keys in the map.
	 */
	keys(): IterableIterator<K>;

	/**
	 * Returns an iterable of values in the map.
	 */
	// values(): IterableIterator<DeepReadonly<JsonDeserialized<V>>>;
}

class ValueMapImpl<T, K extends string | number> implements StateMap<K, T> {
	private countDefined: number;
	public constructor(
		private readonly value: InternalTypes.MapValueState<T, K>,
		private readonly emitter: IEmitter<
			Pick<LatestMapEvents<T, K, ValueAccessor<T>>, "localItemUpdated" | "localItemRemoved">
		>,
		private readonly localUpdate: (
			updates: InternalTypes.MapValueState<
				T,
				// This should be `K`, but will only work if properties are optional.
				string | number
			>,
		) => void,
	) {
		// All initial items are expected to be defined.
		// TODO assert all defined and/or update type.
		this.countDefined = Object.keys(value.items).length;
	}

	/**
	 * Note: caller must ensure key exists in this.value.items.
	 */
	private updateItem(key: K, value: InternalTypes.ValueOptionalState<T>["value"]): void {
		this.value.rev += 1;
		// Caller is required to ensure key exists.
		// eslint-disable-next-line @typescript-eslint/no-non-null-assertion
		const item = this.value.items[key]!;
		item.rev += 1;
		item.timestamp = Date.now();
		if (value === undefined) {
			delete item.value;
		} else {
			item.value = value;
		}
		const update = { rev: this.value.rev, items: { [key]: item } };
		this.localUpdate(update);
	}

	public clear(): void {
		throw new Error("Method not implemented.");
	}
	public delete(key: K): boolean {
		const { items } = this.value;
		const hasKey = items[key]?.value !== undefined;
		if (hasKey) {
			this.countDefined -= 1;
			this.updateItem(key, undefined);
			this.emitter.emit("localItemRemoved", { key });
		}
		return hasKey;
	}
	public forEach(
		callbackfn: (
			value: DeepReadonly<JsonDeserialized<T>>,
			key: K,
			map: StateMap<K, T>,
		) => void,
		thisArg?: unknown,
	): void {
		// TODO: This is a data read, so we need to validate.
		for (const [key, item] of objectEntries(this.value.items)) {
			if (item.value !== undefined) {
				callbackfn(asDeeplyReadonlyDeserializedJson(item.value), key, this);
			}
		}
	}

	// FIXME: This gets called when using mapState.local.get(), even though we only want to validate remote data.
	public get(key: K): DeepReadonly<JsonDeserialized<T>> | undefined {
<<<<<<< HEAD
		const data = this.value.items[key]?.value;
		// if (this.validator === undefined) {
		// 	return data === undefined
		// 		? undefined
		// 		: // eslint-disable-next-line @typescript-eslint/no-non-null-assertion -- ternary ensures this is non-null
		// 			asDeeplyReadonlyFromJsonHandle(this.value.items[key]!.value!);
		// }
		// const maybeValid = this.validator(data, { key });
		// return asDeeplyReadonly(maybeValid);

		return data === undefined
			? undefined
			: // eslint-disable-next-line @typescript-eslint/no-non-null-assertion -- ternary ensures this is non-null
				asDeeplyReadonlyDeserializedJson(this.value.items[key]!.value!);
=======
		return asDeeplyReadonlyDeserializedJson(this.value.items[key]?.value);
>>>>>>> b0410419
	}
	public has(key: K): boolean {
		return this.value.items[key]?.value !== undefined;
	}
	public set(key: K, inValue: JsonSerializable<T>): this {
		const value = toOpaqueJson<T>(inValue);
		if (!(key in this.value.items)) {
			this.countDefined += 1;
			this.value.items[key] = {
				rev: 0,
				timestamp: 0,
				value,
			} satisfies InternalTypes.ValueOptionalState<T>;
		}
		this.updateItem(key, value);
		this.emitter.emit("localItemUpdated", { key, value: asDeeplyReadonly(inValue) });
		return this;
	}
	public get size(): number {
		return this.countDefined;
	}
	public keys(): IterableIterator<K> {
		const keys: K[] = [];
		for (const [key, item] of objectEntries(this.value.items)) {
			if (item.value !== undefined) {
				keys.push(key);
			}
		}
		return keys[Symbol.iterator]();
	}
}

/**
 * State that provides a `Map` of latest known values from this client to
 * others and read access to their values.
 * Entries in the map may vary over time and by client, but all values are expected to
 * be of the same type, which may be a union type.
 *
 * @remarks Create using {@link StateFactory.latestMap} registered to {@link StatesWorkspace}.
 *
 * @sealed
 * @beta
 */
export interface LatestMap<
	T,
	Keys extends string | number = string | number,
	TRemoteAccessor extends ValueAccessor<T> = ProxiedValueAccessor<T>,
> {
	/**
	 * Containing {@link Presence}
	 */
	readonly presence: Presence;

	/**
	 * Events for LatestMap.
	 */
	readonly events: Listenable<LatestMapEvents<T, Keys, TRemoteAccessor>>;

	/**
	 * Controls for management of sending updates.
	 */
	readonly controls: BroadcastControls;

	/**
	 * Current value map for this client.
	 */
	readonly local: StateMap<Keys, T>;
	/**
	 * Iterable access to remote clients' map of values.
	 */
	getRemotes(): IterableIterator<LatestMapClientData<T, Keys, TRemoteAccessor>>;
	/**
	 * Array of {@link Attendee}s that have provided states.
	 */
	getStateAttendees(): Attendee[];
	/**
	 * Access to a specific client's map of values.
	 */
	getRemote(attendee: Attendee): ReadonlyMap<Keys, LatestData<T, TRemoteAccessor>>;
}

/**
 * State that provides a `Map` of latest known values from this client to
 * others and read access to their values.
 * Entries in the map may vary over time and by client, but all values are expected to
 * be of the same type, which may be a union type.
 *
 * @remarks Create using {@link StateFactory.latestMap} registered to {@link StatesWorkspace}.
 *
 * @sealed
 * @beta
 */
export type LatestMapRaw<T, Keys extends string | number = string | number> = LatestMap<
	T,
	Keys,
	RawValueAccessor<T>
>;

class LatestMapValueManagerImpl<
	T,
	RegistrationKey extends string,
	Keys extends string | number = string | number,
> implements
		LatestMapRaw<T, Keys>,
		LatestMap<T, Keys>,
		Required<ValueManager<T, InternalTypes.MapValueState<T, Keys>>>
{
	public readonly events = createEmitter<LatestMapEvents<T, Keys, ValueAccessor<T>>>();
	public readonly controls: OptionalBroadcastControl;

	public constructor(
		private readonly key: RegistrationKey,
		private readonly datastore: StateDatastore<
			RegistrationKey,
			InternalTypes.MapValueState<T, Keys>
		>,
		public readonly value: InternalTypes.MapValueState<T, Keys>,
		controlSettings: BroadcastControlSettings | undefined,
		private readonly validator?: StateSchemaValidator<T>,
	) {
		this.controls = new OptionalBroadcastControl(controlSettings);

		this.local = new ValueMapImpl<T, Keys>(
			value,
			this.events,
			(updates: InternalTypes.MapValueState<T, Keys>) => {
				datastore.localUpdate(key, updates, {
					allowableUpdateLatencyMs: this.controls.allowableUpdateLatencyMs,
				});
			},
		);
	}

	public get presence(): Presence {
		return this.datastore.presence;
	}

	public readonly local: StateMap<Keys, T>;

	public *getRemotes(): IterableIterator<LatestMapClientData<T, Keys, ValueAccessor<T>>> {
		const allKnownStates = this.datastore.knownValues(this.key);
		for (const attendeeId of objectKeys(allKnownStates.states)) {
			if (attendeeId !== allKnownStates.self) {
				const attendee = this.datastore.presence.attendees.getAttendee(attendeeId);
				const items = this.getRemote(attendee);
				yield { attendee, items };
			}
		}
	}

	public getStateAttendees(): Attendee[] {
		const allKnownStates = this.datastore.knownValues(this.key);
		return objectKeys(allKnownStates.states)
			.filter((attendeeId) => attendeeId !== allKnownStates.self)
			.map((attendeeId) => this.datastore.presence.attendees.getAttendee(attendeeId));
	}

	public getRemote(attendee: Attendee): ReadonlyMap<Keys, LatestData<T, ValueAccessor<T>>> {
		const validator = this.validator;
		const allKnownStates = this.datastore.knownValues(this.key);
		const attendeeId = attendee.attendeeId;
		const clientStateMap = allKnownStates.states[attendeeId];
		if (clientStateMap === undefined) {
			throw new Error("No entry for attendee");
		}
		const items = new Map<Keys, LatestData<T, ValueAccessor<T>>>();
		for (const [key, item] of objectEntries(clientStateMap.items)) {
			const value = item.value;
			if (value !== undefined) {
				items.set(key, {
<<<<<<< HEAD
					// @ts-expect-error Type {} is not assignable to type ...
					value:
						validator === undefined
							? asDeeplyReadonly(value)
							: createValidatedGetter(item, validator),
=======
					value: asDeeplyReadonlyDeserializedJson(value),
>>>>>>> b0410419
					metadata: { revision: item.rev, timestamp: item.timestamp },
				});
			}
		}
		return items;
	}

	public update<SpecificAttendeeId extends AttendeeId>(
		attendee: SpecificAttendee<SpecificAttendeeId>,
		_received: number,
		value: InternalTypes.MapValueState<T, string | number>,
	): PostUpdateAction[] {
		const allKnownStates = this.datastore.knownValues(this.key);
		const attendeeId: SpecificAttendeeId = attendee.attendeeId;
		const currentState = (allKnownStates.states[attendeeId] ??=
			// New attendee - prepare new attendee state directory
			{
				rev: value.rev,
				items: {} as unknown as InternalTypes.MapValueState<T, Keys>["items"],
			});
		// Accumulate individual update keys
		const updatedItemKeys: Keys[] = [];
		for (const [key, item] of objectEntries(value.items)) {
			// TODO: Key validation needs to be added here.
			const validKey = key as Keys;
			if (!(key in currentState.items) || currentState.items[validKey].rev < item.rev) {
				updatedItemKeys.push(validKey);
			}
		}

		if (updatedItemKeys.length === 0) {
			return [];
		}

		// Store updates
		if (value.rev > currentState.rev) {
			currentState.rev = value.rev;
		}
		const allUpdates = {
			attendee,
			items: new Map<Keys, LatestData<T, ValueAccessor<T>>>(),
		};
		const postUpdateActions: PostUpdateAction[] = [];
		for (const key of updatedItemKeys) {
			// eslint-disable-next-line @typescript-eslint/no-non-null-assertion
			const item = value.items[key]!;
			const hadPriorValue = currentState.items[key]?.value;
			currentState.items[key] = item;
			const metadata = {
				revision: item.rev,
				timestamp: item.timestamp,
			};

			if (item.value !== undefined) {
<<<<<<< HEAD
=======
				const itemValue = asDeeplyReadonlyDeserializedJson(item.value);
>>>>>>> b0410419
				const updatedItem = {
					attendee,
					key,
					value: createValidatedGetter(item, this.validator),
					metadata,
				} satisfies LatestMapItemUpdatedClientData<T, Keys, ValueAccessor<T>>;
				postUpdateActions.push(() => this.events.emit("remoteItemUpdated", updatedItem));
				allUpdates.items.set(key, {
					value: createValidatedGetter(item, this.validator),
					metadata,
				});
			} else if (hadPriorValue !== undefined) {
				postUpdateActions.push(() =>
					this.events.emit("remoteItemRemoved", {
						attendee,
						key,
						metadata,
					}),
				);
			}
		}
		this.datastore.update(this.key, attendeeId, currentState);
		postUpdateActions.push(() => this.events.emit("remoteUpdated", allUpdates));
		return postUpdateActions;
	}
}

/**
 * Arguments that are passed to the {@link StateFactory.latestMap} function.
 *
 * @input
 * @beta
 */
export interface LatestMapArgumentsRaw<T, Keys extends string | number = string | number> {
	/**
	 * The initial value of the local state.
	 */
	local?: {
		[K in Keys]: JsonSerializable<T>;
	};

	/**
	 * See {@link BroadcastControlSettings}.
	 *
	 * @remarks
	 * Without the `| undefined` type, TypeScript emits the following error:
	 *
	 * ```text
	 * Types of property 'settings' are incompatible.
	 *    Type 'BroadcastControlSettings | undefined' is not assignable to type 'BroadcastControlSettings'.
	 *      Type 'undefined' is not assignable to type 'BroadcastControlSettings'.
	 * ```
	 */
	settings?: BroadcastControlSettings | undefined;
<<<<<<< HEAD

	/**
	 * An optional function that will be called at runtime to validate the presence data. A runtime validator is strongly
	 * recommended. See {@link StateSchemaValidator}.
	 */
	validator?: StateSchemaValidator<T> | undefined;
=======
>>>>>>> b0410419
}

/**
 * Arguments that are passed to the {@link StateFactory.latestMap} function.
 *
 * @beta
 */
export interface LatestMapArguments<T, Keys extends string | number = string | number>
	extends LatestMapArgumentsRaw<T, Keys> {
	/**
	 * A validator function that will be called to do runtime validation of the custom data stored in a presence state
	 * workspace.
	 */
	validator: StateSchemaValidator<T>;
}

// #region function overloads
// Overloads should be ordered from most specific to least specific.

/**
 * Factory for creating a {@link LatestMap} State object.
 *
 * @remarks
 * This overload is used when called with {@link LatestMapArguments}. That is, if a validator function is provided.
 *
 * @beta
 */
export function latestMap<
	T,
	Keys extends string | number = string | number,
	RegistrationKey extends string = string,
>(
	args: LatestMapArguments<T, Keys>,
): InternalTypes.ManagerFactory<
	RegistrationKey,
	InternalTypes.MapValueState<T, Keys>,
	LatestMap<T, Keys>
>;

/**
<<<<<<< HEAD
 * Factory for creating a {@link LatestMapRaw} State object with no arguments.
=======
 * Factory for creating a {@link LatestMapRaw} State object.
 *
 * @remarks
 * This overload is used when called with {@link LatestMapArgumentsRaw}. That is, if a validator function is
 * _not_provided.
>>>>>>> b0410419
 *
 * @beta
 */
export function latestMap<
	T,
	Keys extends string | number = string | number,
	RegistrationKey extends string = string,
<<<<<<< HEAD
>(): InternalTypes.ManagerFactory<
=======
>(
	args: LatestMapArgumentsRaw<T, Keys>,
): InternalTypes.ManagerFactory<
>>>>>>> b0410419
	RegistrationKey,
	InternalTypes.MapValueState<T, Keys>,
	LatestMapRaw<T, Keys>
>;

/**
 * Factory for creating a {@link LatestMapRaw} State object.
 *
 * @remarks
 * This overload is used when called with no arguments.
 *
 * @beta
 */
export function latestMap<
	T,
	Keys extends string | number = string | number,
	RegistrationKey extends string = string,
<<<<<<< HEAD
>(
	args: Omit<LatestMapArguments<T, Keys>, "validator">,
): InternalTypes.ManagerFactory<
=======
>(): InternalTypes.ManagerFactory<
>>>>>>> b0410419
	RegistrationKey,
	InternalTypes.MapValueState<T, Keys>,
	LatestMapRaw<T, Keys>
>;

// #endregion

/**
 * Factory for creating a {@link LatestMap} State object.
 *
 * @beta
 */
export function latestMap<
	T,
	Keys extends string | number = string | number,
	RegistrationKey extends string = string,
>(
	args: LatestMapArguments<T, Keys> & { validator: StateSchemaValidator<T> },
): InternalTypes.ManagerFactory<
	RegistrationKey,
	InternalTypes.MapValueState<T, Keys>,
	LatestMap<T, Keys>
>;

/* eslint-disable jsdoc/require-jsdoc -- no tsdoc since the overloads are documented */
export function latestMap<
	T,
	Keys extends string | number = string | number,
	RegistrationKey extends string = string,
>(
<<<<<<< HEAD
	inputArgs?: LatestMapArguments<T, Keys>,
=======
	args?: LatestMapArguments<T, Keys> | LatestMapArgumentsRaw<T, Keys>,
>>>>>>> b0410419
):
	| InternalTypes.ManagerFactory<
			RegistrationKey,
			InternalTypes.MapValueState<T, Keys>,
			LatestMap<T, Keys>
	  >
	| InternalTypes.ManagerFactory<
			RegistrationKey,
			InternalTypes.MapValueState<T, Keys>,
			LatestMapRaw<T, Keys>
	  > {
	const args = inputArgs as LatestMapArguments<T, Keys>;
	const settings = args?.settings;
	const initialValues = args?.local;

	const validator =
		args !== undefined && "validator" in args && args.validator !== undefined
			? args.validator
			: undefined;

	const timestamp = Date.now();
	const value: InternalTypes.MapValueState<
		T,
		// This should be `Keys`, but will only work if properties are optional.
		string | number
	> = { rev: 0, items: {} };
	// LatestMapRaw takes ownership of values within initialValues.
	if (initialValues !== undefined) {
		for (const key of objectKeys(initialValues)) {
			value.items[key] = {
				rev: 0,
				timestamp,
				value: toOpaqueJson(initialValues[key]),
			};
		}
	}

	// FIXME: There has to be a better way than duplicating the function...
	const factory =
		validator === undefined
			? (
					key: RegistrationKey,
					datastoreHandle: InternalTypes.StateDatastoreHandle<
						RegistrationKey,
						InternalTypes.MapValueState<T, Keys>
					>,
				): {
					initialData: { value: typeof value; allowableUpdateLatencyMs: number | undefined };
					manager: InternalTypes.StateValue<LatestMapRaw<T, Keys>>;
				} => ({
					initialData: { value, allowableUpdateLatencyMs: settings?.allowableUpdateLatencyMs },
					manager: brandIVM<
						LatestMapValueManagerImpl<T, RegistrationKey, Keys>,
						T,
						InternalTypes.MapValueState<T, Keys>
					>(
						new LatestMapValueManagerImpl(
							key,
							datastoreFromHandle(datastoreHandle),
							value,
							settings,
							validator,
						),
					),
				})
			: (
					key: RegistrationKey,
					datastoreHandle: InternalTypes.StateDatastoreHandle<
						RegistrationKey,
						InternalTypes.MapValueState<T, Keys>
					>,
				): {
					initialData: { value: typeof value; allowableUpdateLatencyMs: number | undefined };
					manager: InternalTypes.StateValue<LatestMap<T, Keys>>;
				} => ({
					initialData: { value, allowableUpdateLatencyMs: settings?.allowableUpdateLatencyMs },
					manager: brandIVM<
						LatestMapValueManagerImpl<T, RegistrationKey, Keys>,
						T,
						InternalTypes.MapValueState<T, Keys>
					>(
						new LatestMapValueManagerImpl(
							key,
							datastoreFromHandle(datastoreHandle),
							value,
							settings,
							validator,
						),
					),
				});

	return Object.assign(factory, { instanceBase: LatestMapValueManagerImpl });
}
/* eslint-enable jsdoc/require-jsdoc -- no tsdoc since the overloads are documented */<|MERGE_RESOLUTION|>--- conflicted
+++ resolved
@@ -23,10 +23,7 @@
 	objectKeys,
 	toOpaqueJson,
 } from "./internalUtils.js";
-<<<<<<< HEAD
 import { createValidatedGetter } from "./latestValueTypes.js";
-=======
->>>>>>> b0410419
 import type {
 	LatestClientData,
 	LatestData,
@@ -322,7 +319,6 @@
 
 	// FIXME: This gets called when using mapState.local.get(), even though we only want to validate remote data.
 	public get(key: K): DeepReadonly<JsonDeserialized<T>> | undefined {
-<<<<<<< HEAD
 		const data = this.value.items[key]?.value;
 		// if (this.validator === undefined) {
 		// 	return data === undefined
@@ -337,9 +333,6 @@
 			? undefined
 			: // eslint-disable-next-line @typescript-eslint/no-non-null-assertion -- ternary ensures this is non-null
 				asDeeplyReadonlyDeserializedJson(this.value.items[key]!.value!);
-=======
-		return asDeeplyReadonlyDeserializedJson(this.value.items[key]?.value);
->>>>>>> b0410419
 	}
 	public has(key: K): boolean {
 		return this.value.items[key]?.value !== undefined;
@@ -510,15 +503,11 @@
 			const value = item.value;
 			if (value !== undefined) {
 				items.set(key, {
-<<<<<<< HEAD
 					// @ts-expect-error Type {} is not assignable to type ...
 					value:
 						validator === undefined
 							? asDeeplyReadonly(value)
 							: createValidatedGetter(item, validator),
-=======
-					value: asDeeplyReadonlyDeserializedJson(value),
->>>>>>> b0410419
 					metadata: { revision: item.rev, timestamp: item.timestamp },
 				});
 			}
@@ -573,10 +562,6 @@
 			};
 
 			if (item.value !== undefined) {
-<<<<<<< HEAD
-=======
-				const itemValue = asDeeplyReadonlyDeserializedJson(item.value);
->>>>>>> b0410419
 				const updatedItem = {
 					attendee,
 					key,
@@ -631,15 +616,12 @@
 	 * ```
 	 */
 	settings?: BroadcastControlSettings | undefined;
-<<<<<<< HEAD
 
 	/**
 	 * An optional function that will be called at runtime to validate the presence data. A runtime validator is strongly
 	 * recommended. See {@link StateSchemaValidator}.
 	 */
 	validator?: StateSchemaValidator<T> | undefined;
-=======
->>>>>>> b0410419
 }
 
 /**
@@ -660,7 +642,7 @@
 // Overloads should be ordered from most specific to least specific.
 
 /**
- * Factory for creating a {@link LatestMap} State object.
+ * Factory for creating a {@link LatestMapRaw} State object with no arguments.
  *
  * @remarks
  * This overload is used when called with {@link LatestMapArguments}. That is, if a validator function is provided.
@@ -676,19 +658,15 @@
 ): InternalTypes.ManagerFactory<
 	RegistrationKey,
 	InternalTypes.MapValueState<T, Keys>,
-	LatestMap<T, Keys>
+	LatestMapRaw<T, Keys>
 >;
 
 /**
-<<<<<<< HEAD
- * Factory for creating a {@link LatestMapRaw} State object with no arguments.
-=======
  * Factory for creating a {@link LatestMapRaw} State object.
  *
  * @remarks
  * This overload is used when called with {@link LatestMapArgumentsRaw}. That is, if a validator function is
  * _not_provided.
->>>>>>> b0410419
  *
  * @beta
  */
@@ -696,13 +674,9 @@
 	T,
 	Keys extends string | number = string | number,
 	RegistrationKey extends string = string,
-<<<<<<< HEAD
->(): InternalTypes.ManagerFactory<
-=======
 >(
 	args: LatestMapArgumentsRaw<T, Keys>,
 ): InternalTypes.ManagerFactory<
->>>>>>> b0410419
 	RegistrationKey,
 	InternalTypes.MapValueState<T, Keys>,
 	LatestMapRaw<T, Keys>
@@ -720,13 +694,7 @@
 	T,
 	Keys extends string | number = string | number,
 	RegistrationKey extends string = string,
-<<<<<<< HEAD
->(
-	args: Omit<LatestMapArguments<T, Keys>, "validator">,
-): InternalTypes.ManagerFactory<
-=======
 >(): InternalTypes.ManagerFactory<
->>>>>>> b0410419
 	RegistrationKey,
 	InternalTypes.MapValueState<T, Keys>,
 	LatestMapRaw<T, Keys>
@@ -735,8 +703,6 @@
 // #endregion
 
 /**
- * Factory for creating a {@link LatestMap} State object.
- *
  * @beta
  */
 export function latestMap<
@@ -757,11 +723,7 @@
 	Keys extends string | number = string | number,
 	RegistrationKey extends string = string,
 >(
-<<<<<<< HEAD
-	inputArgs?: LatestMapArguments<T, Keys>,
-=======
 	args?: LatestMapArguments<T, Keys> | LatestMapArgumentsRaw<T, Keys>,
->>>>>>> b0410419
 ):
 	| InternalTypes.ManagerFactory<
 			RegistrationKey,
@@ -773,7 +735,6 @@
 			InternalTypes.MapValueState<T, Keys>,
 			LatestMapRaw<T, Keys>
 	  > {
-	const args = inputArgs as LatestMapArguments<T, Keys>;
 	const settings = args?.settings;
 	const initialValues = args?.local;
 
