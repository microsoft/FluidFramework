/*!
 * Copyright (c) Microsoft Corporation and contributors. All rights reserved.
 * Licensed under the MIT License.
 */

import { createEmitter } from "@fluid-internal/client-utils";
import type { Listenable } from "@fluidframework/core-interfaces";
import type { IEmitter } from "@fluidframework/core-interfaces/internal";
import type {
	DeepReadonly,
	JsonDeserialized,
	JsonSerializable,
} from "@fluidframework/core-interfaces/internal/exposedUtilityTypes";

import type { BroadcastControls, BroadcastControlSettings } from "./broadcastControls.js";
import { OptionalBroadcastControl } from "./broadcastControls.js";
import type { InternalTypes } from "./exposedInternalTypes.js";
import type { PostUpdateAction, ValueManager } from "./internalTypes.js";
import { asDeeplyReadonly, objectEntries, objectKeys } from "./internalUtils.js";
import type {
	LatestClientData,
	LatestData,
	LatestMetadata,
	ProxiedValueAccessor,
	RawValueAccessor,
	StateSchemaValidator,
	ValueAccessor,
} from "./latestValueTypes.js";
import type { AttendeeId, Attendee, Presence, SpecificAttendee } from "./presence.js";
import { datastoreFromHandle, type StateDatastore } from "./stateDatastore.js";
import { brandIVM } from "./valueManager.js";

/**
 * Collection of latest known values for a specific client.
 *
 * @sealed
 * @alpha
 */
export interface LatestMapClientData<
	T,
	Keys extends string | number,
	TValueAccessor extends ValueAccessor<T>,
	SpecificAttendeeId extends AttendeeId = AttendeeId,
> {
	/**
	 * Associated attendee.
	 */
	attendee: Attendee<SpecificAttendeeId>;

	/**
	 * @privateRemarks This could be regular map currently as no Map is
	 * stored internally and a new instance is created for every request.
	 */
	items: ReadonlyMap<Keys, LatestData<T, TValueAccessor>>;
}

/**
 * State of a single item value, its key, and its metadata.
 *
 * @sealed
 * @alpha
 */
export interface LatestMapItemUpdatedClientData<
	T,
	K extends string | number,
	TValueAccessor extends ValueAccessor<T>,
> extends LatestClientData<T, TValueAccessor> {
	key: K;
}

/**
 * Identifier and metadata for a removed item.
 *
 * @sealed
 * @alpha
 */
export interface LatestMapItemRemovedClientData<K extends string | number> {
	attendee: Attendee;
	key: K;
	metadata: LatestMetadata;
}

/**
 * @sealed
 * @alpha
 */
export interface LatestMapEvents<
	T,
	K extends string | number,
	TRemoteValueAccessor extends ValueAccessor<T>,
> {
	/**
	 * Raised when any item's value for remote client is updated.
	 * @param updates - Map of one or more values updated.
	 *
	 * @remarks The event does not include item removals.
	 *
	 * @eventProperty
	 */
	remoteUpdated: (updates: LatestMapClientData<T, K, TRemoteValueAccessor>) => void;

	/**
	 * Raised when specific item's value of remote client is updated.
	 * @param updatedItem - Updated item value.
	 *
	 * @eventProperty
	 */
	remoteItemUpdated: (
		updatedItem: LatestMapItemUpdatedClientData<T, K, TRemoteValueAccessor>,
	) => void;

	/**
	 * Raised when specific item of remote client is removed.
	 * @param removedItem - Removed item.
	 *
	 * @eventProperty
	 */
	remoteItemRemoved: (removedItem: LatestMapItemRemovedClientData<K>) => void;

	/**
	 * Raised when specific local item's value is updated.
	 * @param updatedItem - Updated item value.
	 *
	 * @eventProperty
	 */
	localItemUpdated: (updatedItem: {
		value: DeepReadonly<JsonSerializable<T> & JsonDeserialized<T>>;
		key: K;
	}) => void;

	/**
	 * Raised when specific local item is removed.
	 * @param removedItem - Removed item.
	 *
	 * @eventProperty
	 */
	localItemRemoved: (removedItem: {
		key: K;
	}) => void;
}

/**
 * Map of local client's values. Modifications are transmitted to all other connected clients.
 *
 * @sealed
 * @alpha
 */
export interface StateMap<K extends string | number, V> {
	/**
	 * ${@link StateMap.delete}s all elements in the StateMap.
	 * @remarks This is not yet implemented.
	 */
	clear(): void;

	/**
	 * @returns true if an element in the StateMap existed and has been removed, or false if
	 * the element does not exist.
	 * @remarks No entry is fully removed. Instead an undefined placeholder is locally and
	 * transmitted to all other clients. For better performance limit the number of deleted
	 * entries and reuse keys when possible.
	 * @privateRemarks In the future we may add a mechanism to remove the placeholder, at least
	 * from transmissions after sufficient time has passed.
	 */
	delete(key: K): boolean;

	/**
	 * Executes a provided function once per each key/value pair in the StateMap, in arbitrary order.
	 */
	forEach(
		callbackfn: (
			value: DeepReadonly<JsonDeserialized<V>>,
			key: K,
			map: StateMap<K, V>,
		) => void,
		thisArg?: unknown,
	): void;

	/**
	 * Returns a specified element from the StateMap object.
	 * @returns Returns the element associated with the specified key. If no element is associated with the specified key, undefined is returned.
	 */
	get(key: K): DeepReadonly<JsonDeserialized<V>> | undefined;

	/**
	 * @returns boolean indicating whether an element with the specified key exists or not.
	 */
	has(key: K): boolean;

	/**
	 * Adds a new element with a specified key and value to the StateMap. If an element with the same key already exists, the element will be updated.
	 * The value will be transmitted to all other connected clients.
	 *
	 * @remarks Manager assumes ownership of the value and its references.
	 * Make a deep clone before setting, if needed. No comparison is done to detect changes; all
	 * sets are transmitted.
	 */
	set(key: K, value: JsonSerializable<V> & JsonDeserialized<V>): this;

	/**
	 * @returns the number of elements in the StateMap.
	 */
	readonly size: number;

	/**
	 * Returns an iterable of entries in the map.
	 */
	// [Symbol.iterator](): IterableIterator<[K, DeepReadonly<JsonDeserialized<V>>]>;

	/**
	 * Returns an iterable of key, value pairs for every entry in the map.
	 */
	// entries(): IterableIterator<[K, DeepReadonly<JsonDeserialized<V>>]>;

	/**
	 * Returns an iterable of keys in the map.
	 */
	keys(): IterableIterator<K>;

	/**
	 * Returns an iterable of values in the map.
	 */
	// values(): IterableIterator<DeepReadonly<JsonDeserialized<V>>>;
}

class ValueMapImpl<T, K extends string | number> implements StateMap<K, T> {
	private countDefined: number;
	public constructor(
		private readonly value: InternalTypes.MapValueState<T, K>,
		private readonly emitter: IEmitter<
			Pick<LatestMapEvents<T, K, ValueAccessor<T>>, "localItemUpdated" | "localItemRemoved">
		>,
		private readonly localUpdate: (
			updates: InternalTypes.MapValueState<
				T,
				// This should be `K`, but will only work if properties are optional.
				string | number
			>,
		) => void,
		private readonly validator: StateSchemaValidator<T> | undefined,
	) {
		// All initial items are expected to be defined.
		// TODO assert all defined and/or update type.
		this.countDefined = Object.keys(value.items).length;
	}

	/**
	 * Note: caller must ensure key exists in this.value.items.
	 */
	private updateItem(key: K, value: InternalTypes.ValueOptionalState<T>["value"]): void {
		this.value.rev += 1;
		// Caller is required to ensure key exists.
		// eslint-disable-next-line @typescript-eslint/no-non-null-assertion
		const item = this.value.items[key]!;
		item.rev += 1;
		item.timestamp = Date.now();
		if (value === undefined) {
			delete item.value;
		} else {
			item.value = value;
		}
		const update = { rev: this.value.rev, items: { [key]: item } };
		this.localUpdate(update);
	}

	public clear(): void {
		throw new Error("Method not implemented.");
	}
	public delete(key: K): boolean {
		const { items } = this.value;
		const hasKey = items[key]?.value !== undefined;
		if (hasKey) {
			this.countDefined -= 1;
			this.updateItem(key, undefined);
			this.emitter.emit("localItemRemoved", { key });
		}
		return hasKey;
	}
	public forEach(
		callbackfn: (
			value: DeepReadonly<JsonDeserialized<T>>,
			key: K,
			map: StateMap<K, T>,
		) => void,
		thisArg?: unknown,
	): void {
		// TODO: This is a data read, so we need to validate.
		for (const [key, item] of objectEntries(this.value.items)) {
			if (item.value !== undefined) {
				callbackfn(asDeeplyReadonly(item.value), key, this);
			}
		}
	}
<<<<<<< HEAD
	public get(key: K): InternalUtilityTypes.FullyReadonly<JsonDeserialized<T>> | undefined {
		const data = this.value.items[key]?.value;
		if (this.validator === undefined) {
			return data;
		}
		const maybeValid = this.validator(data, { key });
		// TODO: Cast shouldn't be necessary.
		return maybeValid as InternalUtilityTypes.FullyReadonly<JsonDeserialized<T>> | undefined;
=======
	public get(key: K): DeepReadonly<JsonDeserialized<T>> | undefined {
		return asDeeplyReadonly(this.value.items[key]?.value);
>>>>>>> 1610fed2
	}
	public has(key: K): boolean {
		return this.value.items[key]?.value !== undefined;
	}
	public set(key: K, value: JsonSerializable<T> & JsonDeserialized<T>): this {
		if (!(key in this.value.items)) {
			this.countDefined += 1;
			this.value.items[key] = { rev: 0, timestamp: 0, value, validData: undefined };
		}
		this.updateItem(key, value);
		this.emitter.emit("localItemUpdated", { key, value: asDeeplyReadonly(value) });
		return this;
	}
	public get size(): number {
		return this.countDefined;
	}
	public keys(): IterableIterator<K> {
		const keys: K[] = [];
		for (const [key, item] of objectEntries(this.value.items)) {
			if (item.value !== undefined) {
				keys.push(key);
			}
		}
		return keys[Symbol.iterator]();
	}
}

/**
 * State that provides a `Map` of latest known values from this client to
 * others and read access to their values.
 * Entries in the map may vary over time and by client, but all values are expected to
 * be of the same type, which may be a union type.
 *
 * @remarks Create using {@link StateFactory.latestMap} registered to {@link StatesWorkspace}.
 *
 * @sealed
 * @alpha
 */
export interface LatestMap<
	T,
	Keys extends string | number = string | number,
	TRemoteAccessor extends ValueAccessor<T> = ProxiedValueAccessor<T>,
> {
	/**
	 * Containing {@link Presence}
	 */
	readonly presence: Presence;

	/**
	 * Events for LatestMap.
	 */
	readonly events: Listenable<LatestMapEvents<T, Keys, TRemoteAccessor>>;

	/**
	 * Controls for management of sending updates.
	 */
	readonly controls: BroadcastControls;

	/**
	 * Current value map for this client.
	 */
	readonly local: StateMap<Keys, T>;
	/**
	 * Iterable access to remote clients' map of values.
	 */
	getRemotes(): IterableIterator<LatestMapClientData<T, Keys, TRemoteAccessor>>;
	/**
	 * Array of {@link Attendee}s that have provided states.
	 */
	getStateAttendees(): Attendee[];
	/**
	 * Access to a specific client's map of values.
	 */
	getRemote(attendee: Attendee): ReadonlyMap<Keys, LatestData<T, TRemoteAccessor>>;
}

/**
 * State that provides a `Map` of latest known values from this client to
 * others and read access to their values.
 * Entries in the map may vary over time and by client, but all values are expected to
 * be of the same type, which may be a union type.
 *
 * @remarks Create using {@link StateFactory.latestMap} registered to {@link StatesWorkspace}.
 *
 * @sealed
 * @alpha
 */
export type LatestMapRaw<T, Keys extends string | number = string | number> = LatestMap<
	T,
	Keys,
	RawValueAccessor<T>
>;

class LatestMapValueManagerImpl<
	T,
	RegistrationKey extends string,
	Keys extends string | number = string | number,
> implements
		LatestMapRaw<T, Keys>,
		LatestMap<T, Keys>,
		Required<ValueManager<T, InternalTypes.MapValueState<T, Keys>>>
{
	public readonly events = createEmitter<LatestMapEvents<T, Keys, RawValueAccessor<T>>>();
	public readonly controls: OptionalBroadcastControl;

	public constructor(
		private readonly key: RegistrationKey,
		private readonly datastore: StateDatastore<
			RegistrationKey,
			InternalTypes.MapValueState<T, Keys>
		>,
		public readonly value: InternalTypes.MapValueState<T, Keys>,
		validator: StateSchemaValidator<T> | undefined,
		controlSettings: BroadcastControlSettings | undefined,
	) {
		this.controls = new OptionalBroadcastControl(controlSettings);

		this.local = new ValueMapImpl<T, Keys>(
			value,
			this.events,
			(updates: InternalTypes.MapValueState<T, Keys>) => {
				datastore.localUpdate(key, updates, {
					allowableUpdateLatencyMs: this.controls.allowableUpdateLatencyMs,
				});
			},
			validator,
		);
	}

	public get presence(): Presence {
		return this.datastore.presence;
	}

	public readonly local: StateMap<Keys, T>;

	public *getRemotes(): IterableIterator<LatestMapClientData<T, Keys, ValueAccessor<T>>> {
		const allKnownStates = this.datastore.knownValues(this.key);
		for (const attendeeId of objectKeys(allKnownStates.states)) {
			if (attendeeId !== allKnownStates.self) {
				const attendee = this.datastore.lookupClient(attendeeId);
				const items = this.getRemote(attendee);
				yield { attendee, items };
			}
		}
	}

	public getStateAttendees(): Attendee[] {
		const allKnownStates = this.datastore.knownValues(this.key);
		return objectKeys(allKnownStates.states)
			.filter((attendeeId) => attendeeId !== allKnownStates.self)
			.map((attendeeId) => this.datastore.lookupClient(attendeeId));
	}

	public getRemote(attendee: Attendee): ReadonlyMap<Keys, LatestData<T, ValueAccessor<T>>> {
		const allKnownStates = this.datastore.knownValues(this.key);
		const attendeeId = attendee.attendeeId;
		const clientStateMap = allKnownStates.states[attendeeId];
		if (clientStateMap === undefined) {
			throw new Error("No entry for attendee");
		}
		const items = new Map<Keys, LatestData<T, ValueAccessor<T>>>();
		for (const [key, item] of objectEntries(clientStateMap.items)) {
			const value = item.value;
			if (value !== undefined) {
				items.set(key, {
					value: asDeeplyReadonly(value),
					metadata: { revision: item.rev, timestamp: item.timestamp },
				});
			}
		}
		return items;
	}

	public update<SpecificAttendeeId extends AttendeeId>(
		attendee: SpecificAttendee<SpecificAttendeeId>,
		_received: number,
		value: InternalTypes.MapValueState<T, string | number>,
	): PostUpdateAction[] {
		const allKnownStates = this.datastore.knownValues(this.key);
		const attendeeId: SpecificAttendeeId = attendee.attendeeId;
		const currentState = (allKnownStates.states[attendeeId] ??=
			// New attendee - prepare new attendee state directory
			{
				rev: value.rev,
				items: {} as unknown as InternalTypes.MapValueState<T, Keys>["items"],
			});
		// Accumulate individual update keys
		const updatedItemKeys: Keys[] = [];
		for (const [key, item] of objectEntries(value.items)) {
			// TODO: Key validation needs to be added here.
			const validKey = key as Keys;
			if (!(key in currentState.items) || currentState.items[validKey].rev < item.rev) {
				updatedItemKeys.push(validKey);
			}
		}

		if (updatedItemKeys.length === 0) {
			return [];
		}

		// Store updates
		if (value.rev > currentState.rev) {
			currentState.rev = value.rev;
		}
		const allUpdates = {
			attendee,
			items: new Map<Keys, LatestData<T, ValueAccessor<T>>>(),
		};
		const postUpdateActions: PostUpdateAction[] = [];
		for (const key of updatedItemKeys) {
			// eslint-disable-next-line @typescript-eslint/no-non-null-assertion
			const item = value.items[key]!;
			const hadPriorValue = currentState.items[key]?.value;
			currentState.items[key] = item;
			const metadata = {
				revision: item.rev,
				timestamp: item.timestamp,
			};
			if (item.value !== undefined) {
				const itemValue = asDeeplyReadonly(item.value);
				const updatedItem = {
					attendee,
					key,
					value: itemValue,
					metadata,
				};
				postUpdateActions.push(() => this.events.emit("remoteItemUpdated", updatedItem));
				allUpdates.items.set(key, { value: itemValue, metadata });
			} else if (hadPriorValue !== undefined) {
				postUpdateActions.push(() =>
					this.events.emit("remoteItemRemoved", {
						attendee,
						key,
						metadata,
					}),
				);
			}
		}
		this.datastore.update(this.key, attendeeId, currentState);
		postUpdateActions.push(() => this.events.emit("remoteUpdated", allUpdates));
		return postUpdateActions;
	}
}

/**
 * Arguments that are passed to the {@link StateFactory.latestMap} function.
 *
 * @alpha
 */
export interface LatestMapArguments<T, Keys extends string | number = string | number> {
	/**
	 * The initial value of the local state.
	 */
	local?: {
		[K in Keys]: JsonSerializable<T> & JsonDeserialized<T>;
	};

	/**
	 * See {@link BroadcastControlSettings}.
	 */
	settings?: BroadcastControlSettings | undefined;
	validator?: StateSchemaValidator<T> | undefined;
}

/**
 * Factory for creating a {@link LatestMap} State object.
 *
 * @alpha
 */
export function latestMap<
	T,
	Keys extends string | number = string | number,
	RegistrationKey extends string = string,
>(
	args?: LatestMapArguments<T, Keys> & { validator: StateSchemaValidator<T> },
): InternalTypes.ManagerFactory<
	RegistrationKey,
	InternalTypes.MapValueState<T, Keys>,
	LatestMap<T, Keys>
>;

/**
 * Factory for creating a {@link LatestMapRaw} State object.
 *
 * @alpha
 */
export function latestMap<
	T,
	Keys extends string | number = string | number,
	RegistrationKey extends string = string,
>(
	args?: LatestMapArguments<T, Keys>,
): InternalTypes.ManagerFactory<
	RegistrationKey,
	InternalTypes.MapValueState<T, Keys>,
	LatestMapRaw<T, Keys>
>;

/* eslint-disable jsdoc/require-jsdoc -- no tsdoc since the overloads are documented */
export function latestMap<
	T,
	Keys extends string | number = string | number,
	RegistrationKey extends string = string,
>(
	args?: LatestMapArguments<T, Keys>,
):
	| InternalTypes.ManagerFactory<
			RegistrationKey,
			InternalTypes.MapValueState<T, Keys>,
			LatestMapRaw<T, Keys>
	  >
	| InternalTypes.ManagerFactory<
			RegistrationKey,
			InternalTypes.MapValueState<T, Keys>,
			LatestMap<T, Keys>
	  > {
	const settings = args?.settings;
	const initialValues = args?.local;
	const validator = args?.validator;
<<<<<<< HEAD
=======

	if (validator !== undefined) {
		throw new Error(`Validators are not yet implemented.`);
	}
>>>>>>> 1610fed2

	const timestamp = Date.now();
	const value: InternalTypes.MapValueState<
		T,
		// This should be `Keys`, but will only work if properties are optional.
		string | number
	> = { rev: 0, items: {} };
	// LatestMapRaw takes ownership of values within initialValues.
	if (initialValues !== undefined) {
		for (const key of objectKeys(initialValues)) {
			value.items[key] = {
				rev: 0,
				timestamp,
				value: initialValues[key],
				validData: undefined,
			};
		}
	}
	const factory = (
		key: RegistrationKey,
		datastoreHandle: InternalTypes.StateDatastoreHandle<
			RegistrationKey,
			InternalTypes.MapValueState<T, Keys>
		>,
	): {
		initialData: { value: typeof value; allowableUpdateLatencyMs: number | undefined };
		manager: InternalTypes.StateValue<LatestMapRaw<T, Keys>>;
	} => ({
		initialData: { value, allowableUpdateLatencyMs: settings?.allowableUpdateLatencyMs },
		manager: brandIVM<
			LatestMapValueManagerImpl<T, RegistrationKey, Keys>,
			T,
			InternalTypes.MapValueState<T, Keys>
		>(
			new LatestMapValueManagerImpl(
				key,
				datastoreFromHandle(datastoreHandle),
				value,
				validator,
				settings,
			),
		),
	});
	return Object.assign(factory, { instanceBase: LatestMapValueManagerImpl });
}
/* eslint-enable jsdoc/require-jsdoc -- no tsdoc since the overloads are documented */<|MERGE_RESOLUTION|>--- conflicted
+++ resolved
@@ -290,19 +290,14 @@
 			}
 		}
 	}
-<<<<<<< HEAD
-	public get(key: K): InternalUtilityTypes.FullyReadonly<JsonDeserialized<T>> | undefined {
+	public get(key: K): DeepReadonly<JsonDeserialized<T>> | undefined {
 		const data = this.value.items[key]?.value;
 		if (this.validator === undefined) {
 			return data;
 		}
 		const maybeValid = this.validator(data, { key });
 		// TODO: Cast shouldn't be necessary.
-		return maybeValid as InternalUtilityTypes.FullyReadonly<JsonDeserialized<T>> | undefined;
-=======
-	public get(key: K): DeepReadonly<JsonDeserialized<T>> | undefined {
-		return asDeeplyReadonly(this.value.items[key]?.value);
->>>>>>> 1610fed2
+		return maybeValid as DeepReadonly<JsonDeserialized<T>> | undefined;
 	}
 	public has(key: K): boolean {
 		return this.value.items[key]?.value !== undefined;
@@ -622,13 +617,10 @@
 	const settings = args?.settings;
 	const initialValues = args?.local;
 	const validator = args?.validator;
-<<<<<<< HEAD
-=======
 
 	if (validator !== undefined) {
 		throw new Error(`Validators are not yet implemented.`);
 	}
->>>>>>> 1610fed2
 
 	const timestamp = Date.now();
 	const value: InternalTypes.MapValueState<
