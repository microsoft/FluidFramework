--- conflicted
+++ resolved
@@ -17,7 +17,6 @@
 import type { InternalUtilityTypes } from "./exposedUtilityTypes.js";
 import type { PostUpdateAction, ValueManager } from "./internalTypes.js";
 import { objectEntries, objectKeys } from "./internalUtils.js";
-<<<<<<< HEAD
 import type {
 	LatestClientData,
 	LatestData,
@@ -25,11 +24,7 @@
 	StateSchemaValidator,
 	PresenceStateOptions,
 } from "./latestValueTypes.js";
-import type { AttendeeId, Attendee, SpecificAttendee } from "./presence.js";
-=======
-import type { LatestClientData, LatestData, LatestMetadata } from "./latestValueTypes.js";
 import type { AttendeeId, Attendee, Presence, SpecificAttendee } from "./presence.js";
->>>>>>> c056567d
 import { datastoreFromHandle, type StateDatastore } from "./stateDatastore.js";
 import { brandIVM } from "./valueManager.js";
 
