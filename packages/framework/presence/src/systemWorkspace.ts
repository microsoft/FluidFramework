--- conflicted
+++ resolved
@@ -10,11 +10,7 @@
 import type { ClientConnectionId } from "./baseTypes.js";
 import type { InternalTypes } from "./exposedInternalTypes.js";
 import type { PostUpdateAction } from "./internalTypes.js";
-<<<<<<< HEAD
 import { fromOpaqueJson } from "./internalUtils.js";
-=======
-import { revealOpaqueJson } from "./internalUtils.js";
->>>>>>> cad419db
 import type { Attendee, AttendeesEvents, AttendeeId, Presence } from "./presence.js";
 import { AttendeeStatus } from "./presence.js";
 import type { PresenceStatesInternal } from "./presenceStates.js";
@@ -154,11 +150,7 @@
 		const audienceMembers = this.audience.getMembers();
 		const postUpdateActions: PostUpdateAction[] = [];
 		for (const [clientConnectionId, value] of Object.entries(
-<<<<<<< HEAD
 			remoteDatastore.clientToSessionId,
-=======
-			revealOpaqueJson(remoteDatastore.clientToSessionId),
->>>>>>> cad419db
 		)) {
 			const attendeeId = fromOpaqueJson(value.value);
 			const { attendee, isJoining } = this.ensureAttendee(
