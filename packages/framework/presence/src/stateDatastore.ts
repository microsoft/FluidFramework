--- conflicted
+++ resolved
@@ -7,7 +7,6 @@
 import type { InternalTypes } from "./exposedInternalTypes.js";
 import type { ClientRecord } from "./internalTypes.js";
 import type { ClientSessionId, ISessionClient } from "./presence.js";
-import type { LocalUpdateOptions } from "./presenceStates.js";
 
 // type StateDatastoreSchemaNode<
 // 	TValue extends InternalTypes.ValueDirectoryOrState<any> = InternalTypes.ValueDirectoryOrState<unknown>,
@@ -48,11 +47,7 @@
 		value: TValue & {
 			ignoreUnmonitored?: true;
 		},
-<<<<<<< HEAD
-		options: LocalUpdateOptions,
-=======
 		options: LocalStateUpdateOptions,
->>>>>>> 0405ad61
 	): void;
 	update(key: TKey, clientSessionId: ClientSessionId, value: TValue): void;
 	knownValues(key: TKey): {
