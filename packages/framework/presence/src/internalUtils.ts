/*!
 * Copyright (c) Microsoft Corporation and contributors. All rights reserved.
 * Licensed under the MIT License.
 */

import type {
	DeepReadonly,
	JsonDeserialized,
	JsonSerializable,
	OpaqueJsonDeserialized,
	OpaqueJsonSerializable,
} from "@fluidframework/core-interfaces/internal";

/**
 * Returns union of types of values in a record.
 */
export type RecordEntryTypes<T> = T[keyof T];

type MapNumberIndicesToStrings<T> = {
	[K in keyof T as K extends number ? `${K}` : K]: T[K];
};

type KeyValuePairs<T> = {
	[K in keyof MapNumberIndicesToStrings<Required<T>>]: [K, Required<T>[K]];
}[keyof MapNumberIndicesToStrings<Required<T>>][];

type RequiredAndNotUndefined<T> = {
	[K in keyof T]-?: Exclude<T[K], undefined>;
};

/**
 * Object.entries retyped to preserve known keys and their types.
 *
 * @privateRemarks
 * The is a defect in this utility when a string index appears in the object.
 * In such a case, the only result is `[string, T]`, where `T` is the type
 * of the string index entry.
 */
export const objectEntries = Object.entries as <const T>(o: T) => KeyValuePairs<T>;

/**
 * Object.entries retyped to preserve known keys and their types.
 *
 * @remarks
 * Given `T` should not contain `undefined` values. If it does, use
 * {@link objectEntries} instead. Without `undefined` values, this
 * typing provides best handling of objects with optional properties.
 */
export const objectEntriesWithoutUndefined = Object.entries as <const T>(
	o: T,
) => KeyValuePairs<RequiredAndNotUndefined<T>>;

/**
 * Object.keys retyped to preserve known keys and their types.
 */
export const objectKeys = Object.keys as <const T>(
	o: T,
) => (keyof MapNumberIndicesToStrings<T>)[];

/**
 * Retrieve a value from a record with the given key, or create a new entry if
 * the key is not in the record.
 *
 * @param record - The record to index/update
 * @param key - The key to lookup in the record
 * @param defaultValue - a function which returns a default value. This is
 * called and used to set an initial value for the given key in the record if
 * none exists.
 * @returns either the existing value for the given key, or the newly-created
 * value (the result of `defaultValue`)
 */
export function getOrCreateRecord<const K extends string | number | symbol, const V>(
	record: Record<K, V>,
	key: K,
	defaultValue: (key: K) => V,
): V {
	if (!(key in record)) {
		record[key] = defaultValue(key);
	}
	return record[key];
}

/**
<<<<<<< HEAD
 * No-effect helper to apply deep immutability to a value's type.
=======
 * No-runtime-effect helper to apply deep immutability to a value's type.
>>>>>>> cad419db
 */
export function asDeeplyReadonly<T>(value: T): DeepReadonly<T> {
	return value as DeepReadonly<T>;
}

// function overloads
export function asDeeplyReadonlyDeserializedJson<T>(
	value: OpaqueJsonDeserialized<T>,
): DeepReadonly<JsonDeserialized<T>>;
export function asDeeplyReadonlyDeserializedJson<T>(
	value: OpaqueJsonDeserialized<T> | undefined,
): DeepReadonly<JsonDeserialized<T>> | undefined;
/**
<<<<<<< HEAD
 * No-effect helper to apply deep immutability to a value's opaque JSON type, revealing the JSON type.
=======
 * No-runtime-effect helper to apply deep immutability to a value's opaque JSON
 * type, revealing the JSON type.
>>>>>>> cad419db
 */
export function asDeeplyReadonlyDeserializedJson<T>(
	value: OpaqueJsonDeserialized<T> | undefined,
): DeepReadonly<JsonDeserialized<T>> | undefined {
	return value as DeepReadonly<JsonDeserialized<T>> | undefined;
}

/**
 * Conditional type that reveals the underlying JSON type of an opaque JSON value. If `T` is an object, the key values
 * will be revealed.
 */
type RevealOpaqueJsonDeserialized<T> = T extends OpaqueJsonDeserialized<infer U>
	? JsonDeserialized<U>
	: { [Key in keyof T]: RevealOpaqueJsonDeserialized<T[Key]> };

/**
<<<<<<< HEAD
 * No-effect helper to reveal the JSON type from a value's opaque JSON type.
 */
export function fromOpaqueJson<T>(value: T): RevealOpaqueJsonDeserialized<T> {
=======
 * No-runtime-effect helper to reveal the JSON type from a value's opaque JSON
 * types throughout a structure.
 *
 * @remarks
 * {@link OpaqueJsonDeserialized} instances will be replaced shallowly such
 * that nested instances are retained.
 */
export function revealOpaqueJson<T>(value: T): RevealOpaqueJsonDeserialized<T> {
>>>>>>> cad419db
	return value as RevealOpaqueJsonDeserialized<T>;
}

/**
<<<<<<< HEAD
 * No-effect helper to automatically cast a JSON type to an opaque JSON type.
=======
 * No-runtime-effect helper to automatically cast JSON type to Opaque JSON type
 * at outermost scope.
 *
 * @remarks
 * Types that satisfy {@link JsonSerializable} may also be deserialized. Thus,
 * the return type is both {@link OpaqueJsonSerializable} and
 * {@link OpaqueJsonDeserialized}.
>>>>>>> cad419db
 */
export function toOpaqueJson<const T>(
	value: JsonSerializable<T>,
): OpaqueJsonSerializable<T> & OpaqueJsonDeserialized<T> {
	return value as OpaqueJsonSerializable<T> & OpaqueJsonDeserialized<T>;
}<|MERGE_RESOLUTION|>--- conflicted
+++ resolved
@@ -81,11 +81,7 @@
 }
 
 /**
-<<<<<<< HEAD
- * No-effect helper to apply deep immutability to a value's type.
-=======
  * No-runtime-effect helper to apply deep immutability to a value's type.
->>>>>>> cad419db
  */
 export function asDeeplyReadonly<T>(value: T): DeepReadonly<T> {
 	return value as DeepReadonly<T>;
@@ -98,13 +94,10 @@
 export function asDeeplyReadonlyDeserializedJson<T>(
 	value: OpaqueJsonDeserialized<T> | undefined,
 ): DeepReadonly<JsonDeserialized<T>> | undefined;
+
 /**
-<<<<<<< HEAD
- * No-effect helper to apply deep immutability to a value's opaque JSON type, revealing the JSON type.
-=======
  * No-runtime-effect helper to apply deep immutability to a value's opaque JSON
  * type, revealing the JSON type.
->>>>>>> cad419db
  */
 export function asDeeplyReadonlyDeserializedJson<T>(
 	value: OpaqueJsonDeserialized<T> | undefined,
@@ -121,11 +114,7 @@
 	: { [Key in keyof T]: RevealOpaqueJsonDeserialized<T[Key]> };
 
 /**
-<<<<<<< HEAD
  * No-effect helper to reveal the JSON type from a value's opaque JSON type.
- */
-export function fromOpaqueJson<T>(value: T): RevealOpaqueJsonDeserialized<T> {
-=======
  * No-runtime-effect helper to reveal the JSON type from a value's opaque JSON
  * types throughout a structure.
  *
@@ -133,15 +122,11 @@
  * {@link OpaqueJsonDeserialized} instances will be replaced shallowly such
  * that nested instances are retained.
  */
-export function revealOpaqueJson<T>(value: T): RevealOpaqueJsonDeserialized<T> {
->>>>>>> cad419db
+export function fromOpaqueJson<T>(value: T): RevealOpaqueJsonDeserialized<T> {
 	return value as RevealOpaqueJsonDeserialized<T>;
 }
 
 /**
-<<<<<<< HEAD
- * No-effect helper to automatically cast a JSON type to an opaque JSON type.
-=======
  * No-runtime-effect helper to automatically cast JSON type to Opaque JSON type
  * at outermost scope.
  *
@@ -149,7 +134,6 @@
  * Types that satisfy {@link JsonSerializable} may also be deserialized. Thus,
  * the return type is both {@link OpaqueJsonSerializable} and
  * {@link OpaqueJsonDeserialized}.
->>>>>>> cad419db
  */
 export function toOpaqueJson<const T>(
 	value: JsonSerializable<T>,
