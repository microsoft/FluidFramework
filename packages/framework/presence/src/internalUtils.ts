--- conflicted
+++ resolved
@@ -87,20 +87,14 @@
 	return value as DeepReadonly<T>;
 }
 
-<<<<<<< HEAD
 // function overloads
-=======
->>>>>>> b0410419
 export function asDeeplyReadonlyDeserializedJson<T>(
 	value: OpaqueJsonDeserialized<T>,
 ): DeepReadonly<JsonDeserialized<T>>;
 export function asDeeplyReadonlyDeserializedJson<T>(
 	value: OpaqueJsonDeserialized<T> | undefined,
 ): DeepReadonly<JsonDeserialized<T>> | undefined;
-<<<<<<< HEAD
 
-=======
->>>>>>> b0410419
 /**
  * No-runtime-effect helper to apply deep immutability to a value's opaque JSON
  * type, revealing the JSON type.
@@ -111,22 +105,15 @@
 	return value as DeepReadonly<JsonDeserialized<T>> | undefined;
 }
 
-<<<<<<< HEAD
 /**
  * Conditional type that reveals the underlying JSON type of an opaque JSON value. If `T` is an object, the key values
  * will be revealed.
  */
-=======
->>>>>>> b0410419
 type RevealOpaqueJsonDeserialized<T> = T extends OpaqueJsonDeserialized<infer U>
 	? JsonDeserialized<U>
 	: { [Key in keyof T]: RevealOpaqueJsonDeserialized<T[Key]> };
 
 /**
-<<<<<<< HEAD
- * No-effect helper to reveal the JSON type from a value's opaque JSON type.
-=======
->>>>>>> b0410419
  * No-runtime-effect helper to reveal the JSON type from a value's opaque JSON
  * types throughout a structure.
  *
@@ -134,11 +121,7 @@
  * {@link OpaqueJsonDeserialized} instances will be replaced shallowly such
  * that nested instances are retained.
  */
-<<<<<<< HEAD
-export function fromOpaqueJson<T>(value: T): RevealOpaqueJsonDeserialized<T> {
-=======
 export function revealOpaqueJson<T>(value: T): RevealOpaqueJsonDeserialized<T> {
->>>>>>> b0410419
 	return value as RevealOpaqueJsonDeserialized<T>;
 }
 
