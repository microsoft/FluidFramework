/*!
 * Copyright (c) Microsoft Corporation and contributors. All rights reserved.
 * Licensed under the MIT License.
 */

import type {
	DeepReadonly,
	JsonDeserialized,
<<<<<<< HEAD
	OpaqueJsonDeserialized,
	OpaqueJsonToJsonType,
=======
	JsonSerializable,
	OpaqueJsonDeserialized,
	OpaqueJsonSerializable,
>>>>>>> dbf06962
} from "@fluidframework/core-interfaces/internal";

/**
 * Returns union of types of values in a record.
 */
export type RecordEntryTypes<T> = T[keyof T];

type MapNumberIndicesToStrings<T> = {
	[K in keyof T as K extends number ? `${K}` : K]: T[K];
};

type KeyValuePairs<T> = {
	[K in keyof MapNumberIndicesToStrings<Required<T>>]: [K, Required<T>[K]];
}[keyof MapNumberIndicesToStrings<Required<T>>][];

type RequiredAndNotUndefined<T> = {
	[K in keyof T]-?: Exclude<T[K], undefined>;
};

/**
 * Object.entries retyped to preserve known keys and their types.
 *
 * @privateRemarks
 * The is a defect in this utility when a string index appears in the object.
 * In such a case, the only result is `[string, T]`, where `T` is the type
 * of the string index entry.
 */
export const objectEntries = Object.entries as <const T>(o: T) => KeyValuePairs<T>;

/**
 * Object.entries retyped to preserve known keys and their types.
 *
 * @remarks
 * Given `T` should not contain `undefined` values. If it does, use
 * {@link objectEntries} instead. Without `undefined` values, this
 * typing provides best handling of objects with optional properties.
 */
export const objectEntriesWithoutUndefined = Object.entries as <const T>(
	o: T,
) => KeyValuePairs<RequiredAndNotUndefined<T>>;

/**
 * Object.keys retyped to preserve known keys and their types.
 */
export const objectKeys = Object.keys as <const T>(
	o: T,
) => (keyof MapNumberIndicesToStrings<T>)[];

/**
 * Retrieve a value from a record with the given key, or create a new entry if
 * the key is not in the record.
 *
 * @param record - The record to index/update
 * @param key - The key to lookup in the record
 * @param defaultValue - a function which returns a default value. This is
 * called and used to set an initial value for the given key in the record if
 * none exists.
 * @returns either the existing value for the given key, or the newly-created
 * value (the result of `defaultValue`)
 */
export function getOrCreateRecord<const K extends string | number | symbol, const V>(
	record: Record<K, V>,
	key: K,
	defaultValue: (key: K) => V,
): V {
	if (!(key in record)) {
		record[key] = defaultValue(key);
	}
	return record[key];
}

/**
 * Does nothing helper to apply deep immutability to a value's type.
 */
export function asDeeplyReadonly<T>(value: T): DeepReadonly<T> {
	return value as DeepReadonly<T>;
}

<<<<<<< HEAD
/**
 * Cast a JSON value to an opaque version.
 *
 * @system
 */
export function toOpaqueJson<const T>(value: JsonDeserialized<T>): OpaqueJsonDeserialized<T> {
	return value as unknown as OpaqueJsonDeserialized<T>;
}

/**
 * Cast an opaque JSON value back to its original version.
 *
 * @system
 */
export function fromOpaqueJson<const TOpaque extends OpaqueJsonDeserialized<unknown>>(
	opaque: TOpaque,
): OpaqueJsonToJsonType<TOpaque> {
	return opaque as unknown as OpaqueJsonToJsonType<TOpaque>;
}

/**
 * Converts an opaque JSON value to a deeply readonly value.
 */
export function asDeeplyReadonlyFromOpaqueJson<
	const TOpaque extends OpaqueJsonDeserialized<unknown>,
>(value: TOpaque): DeepReadonly<OpaqueJsonToJsonType<TOpaque>> {
	return asDeeplyReadonly(fromOpaqueJson(value));
=======
export function asDeeplyReadonlyDeserializedJson<T>(
	value: OpaqueJsonDeserialized<T>,
): DeepReadonly<JsonDeserialized<T>>;
export function asDeeplyReadonlyDeserializedJson<T>(
	value: OpaqueJsonDeserialized<T> | undefined,
): DeepReadonly<JsonDeserialized<T>> | undefined;
/**
 * Does nothing helper to apply deep immutability to a value's opaque Json type revealing the Json type.
 */
export function asDeeplyReadonlyDeserializedJson<T>(
	value: OpaqueJsonDeserialized<T> | undefined,
): DeepReadonly<JsonDeserialized<T>> | undefined {
	return value as DeepReadonly<JsonDeserialized<T>> | undefined;
}

/**
 * Does nothing helper to reveal the Json type from a value's opaque Json type.
 */
export function asDeserializedJson<T>(value: OpaqueJsonDeserialized<T>): JsonDeserialized<T> {
	return value as JsonDeserialized<T>;
}

/**
 * Does nothing helper to automatically cast Json type to Opaque Json type.
 */
export function fullySerializableToOpaqueJson<const T>(
	value: JsonSerializable<T> & JsonDeserialized<T>,
): OpaqueJsonSerializable<T> & OpaqueJsonDeserialized<T> {
	return value as OpaqueJsonSerializable<T> & OpaqueJsonDeserialized<T>;
>>>>>>> dbf06962
}<|MERGE_RESOLUTION|>--- conflicted
+++ resolved
@@ -6,14 +6,9 @@
 import type {
 	DeepReadonly,
 	JsonDeserialized,
-<<<<<<< HEAD
-	OpaqueJsonDeserialized,
-	OpaqueJsonToJsonType,
-=======
 	JsonSerializable,
 	OpaqueJsonDeserialized,
 	OpaqueJsonSerializable,
->>>>>>> dbf06962
 } from "@fluidframework/core-interfaces/internal";
 
 /**
@@ -92,7 +87,6 @@
 	return value as DeepReadonly<T>;
 }
 
-<<<<<<< HEAD
 /**
  * Cast a JSON value to an opaque version.
  *
@@ -120,7 +114,8 @@
 	const TOpaque extends OpaqueJsonDeserialized<unknown>,
 >(value: TOpaque): DeepReadonly<OpaqueJsonToJsonType<TOpaque>> {
 	return asDeeplyReadonly(fromOpaqueJson(value));
-=======
+}
+
 export function asDeeplyReadonlyDeserializedJson<T>(
 	value: OpaqueJsonDeserialized<T>,
 ): DeepReadonly<JsonDeserialized<T>>;
@@ -150,5 +145,4 @@
 	value: JsonSerializable<T> & JsonDeserialized<T>,
 ): OpaqueJsonSerializable<T> & OpaqueJsonDeserialized<T> {
 	return value as OpaqueJsonSerializable<T> & OpaqueJsonDeserialized<T>;
->>>>>>> dbf06962
 }