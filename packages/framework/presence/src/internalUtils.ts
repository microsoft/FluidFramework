--- conflicted
+++ resolved
@@ -110,13 +110,8 @@
 /**
  * No-effect helper to reveal the JSON type from a value's opaque JSON type.
  */
-<<<<<<< HEAD
 export function fromOpaqueJson<T>(value: OpaqueJsonDeserialized<T>): JsonDeserialized<T> {
 	return value as JsonDeserialized<T>;
-=======
-export function asDeserializedJson<T>(value: T): RevealOpaqueJsonDeserialized<T> {
-	return value as RevealOpaqueJsonDeserialized<T>;
->>>>>>> eee82458
 }
 
 /**
