/*!
 * Copyright (c) Microsoft Corporation and contributors. All rights reserved.
 * Licensed under the MIT License.
 */

<<<<<<< HEAD
import type { OpaqueJsonDeserialized } from "@fluidframework/core-interfaces/internal";
=======
import type { OpaqueJsonDeserialized } from "@fluidframework/core-interfaces/internal/exposedUtilityTypes";
>>>>>>> b0410419

/**
 * Collection of value types that are not intended to be used/imported
 * directly outside of this package.
 *
 * @beta
 * @system
 */
// eslint-disable-next-line @typescript-eslint/no-namespace
export namespace InternalTypes {
	/**
	 * @system
	 */
	export interface ValueStateMetadata {
		rev: number;
		timestamp: number;

		/**
		 * Will be true if the value has been validated.
		 */
		validated?: boolean;
	}

	/**
<<<<<<< HEAD
	 * `ValueRequiredState` is used to represent a state that may have a value.
=======
	 * Represents a state that may have a value.
>>>>>>> b0410419
	 * And it includes standard metadata.
	 *
	 * @remarks
	 * See {@link InternalTypes.ValueRequiredState}.
	 *
	 * @system
	 */
	export interface ValueOptionalState<TValue> extends ValueStateMetadata {
		value?: OpaqueJsonDeserialized<TValue>;
<<<<<<< HEAD
		validatedValue?: OpaqueJsonDeserialized<TValue> | undefined;
	}

	/**
	 * `ValueRequiredState` is used to represent a state that must have a value.
=======
	}

	/**
	 * Represents a state that must have a value.
>>>>>>> b0410419
	 * And it includes standard metadata.
	 *
	 * @remarks
	 * The value is wrapped in `OpaqueJsonDeserialized` as uses are expected
	 * to involve generic or unknown types that will be filtered. It is here
	 * mostly as a convenience to the many such uses that would otherwise
	 * need to specify some wrapper themselves.
	 *
	 * For known cases, construct a custom interface that extends
	 * {@link InternalTypes.ValueStateMetadata}.
	 *
	 * @system
	 */
	export interface ValueRequiredState<TValue> extends ValueStateMetadata {
		value: OpaqueJsonDeserialized<TValue>;
<<<<<<< HEAD
		validatedValue?: OpaqueJsonDeserialized<TValue>;
=======
>>>>>>> b0410419
	}

	/**
	 * @system
	 */
	export interface ValueDirectory<T> {
		rev: number;
		items: {
			// Caution: any particular item may or may not exist
			// Typescript does not support absent keys without forcing type to also be undefined.
			// See https://github.com/microsoft/TypeScript/issues/42810.
			[name: string | number]: ValueOptionalState<T> | ValueDirectory<T>;
		};
	}

	/**
	 * @system
	 */
	export type ValueDirectoryOrState<T> = ValueRequiredState<T> | ValueDirectory<T>;

	/**
	 * @system
	 */
	export interface MapValueState<T, Keys extends string | number> {
		rev: number;
		items: {
			// Caution: any particular item may or may not exist
			// Typescript does not support absent keys without forcing type to also be undefined.
			// See https://github.com/microsoft/TypeScript/issues/42810.
			[name in Keys]: ValueOptionalState<T>;
		};
	}

	/**
	 * @system
	 */
	export declare class StateDatastoreHandle<TKey, TValue extends ValueDirectoryOrState<any>> {
		private readonly StateDatastoreHandle: StateDatastoreHandle<TKey, TValue>;
	}

	/**
	 * Brand to ensure state values internal type safety without revealing
	 * internals that are subject to change.
	 *
	 * @system
	 */
	export declare class StateValueBrand<T> {
		private readonly StateValue: StateValue<T>;
	}

	/**
	 * This type provides no additional functionality over the type it wraps.
	 * It is used to ensure type safety within package.
	 * Users may find it convenient to just use the type it wraps directly.
	 *
	 * @privateRemarks
	 * Checkout filtering omitting unknown from T (`Omit<T,unknown> &`).
	 *
	 * @system
	 */
	export type StateValue<T> = T & StateValueBrand<T>;

	/**
	 * Package internal function declaration for state and notification instantiation.
	 *
	 * @system
	 */
	export type ManagerFactory<
		TKey extends string,
		TValue extends ValueDirectoryOrState<any>,
		TManager,
	> = { instanceBase: new (...args: any[]) => any } & ((
		key: TKey,
		datastoreHandle: StateDatastoreHandle<TKey, TValue>,
	) => {
		initialData?: { value: TValue; allowableUpdateLatencyMs: number | undefined };
		manager: StateValue<TManager>;
	});

	/**
	 * @system
	 */
	export interface NotificationType {
		name: string;
		args: unknown[];
	}
}<|MERGE_RESOLUTION|>--- conflicted
+++ resolved
@@ -3,11 +3,7 @@
  * Licensed under the MIT License.
  */
 
-<<<<<<< HEAD
-import type { OpaqueJsonDeserialized } from "@fluidframework/core-interfaces/internal";
-=======
 import type { OpaqueJsonDeserialized } from "@fluidframework/core-interfaces/internal/exposedUtilityTypes";
->>>>>>> b0410419
 
 /**
  * Collection of value types that are not intended to be used/imported
@@ -32,11 +28,7 @@
 	}
 
 	/**
-<<<<<<< HEAD
-	 * `ValueRequiredState` is used to represent a state that may have a value.
-=======
 	 * Represents a state that may have a value.
->>>>>>> b0410419
 	 * And it includes standard metadata.
 	 *
 	 * @remarks
@@ -46,18 +38,11 @@
 	 */
 	export interface ValueOptionalState<TValue> extends ValueStateMetadata {
 		value?: OpaqueJsonDeserialized<TValue>;
-<<<<<<< HEAD
 		validatedValue?: OpaqueJsonDeserialized<TValue> | undefined;
 	}
 
 	/**
-	 * `ValueRequiredState` is used to represent a state that must have a value.
-=======
-	}
-
-	/**
 	 * Represents a state that must have a value.
->>>>>>> b0410419
 	 * And it includes standard metadata.
 	 *
 	 * @remarks
@@ -73,10 +58,7 @@
 	 */
 	export interface ValueRequiredState<TValue> extends ValueStateMetadata {
 		value: OpaqueJsonDeserialized<TValue>;
-<<<<<<< HEAD
 		validatedValue?: OpaqueJsonDeserialized<TValue>;
-=======
->>>>>>> b0410419
 	}
 
 	/**
