/*!
 * Copyright (c) Microsoft Corporation and contributors. All rights reserved.
 * Licensed under the MIT License.
 */

import type {
	JsonDeserialized,
	JsonSerializable,
} from "@fluidframework/core-interfaces/internal/exposedUtilityTypes";

import type { InternalUtilityTypes } from "./exposedUtilityTypes.js";

/**
 * Collection of value types that are not intended to be used/imported
 * directly outside of this package.
 *
 * @alpha
 * @system
 */
// eslint-disable-next-line @typescript-eslint/no-namespace
export namespace InternalTypes {
	/**
	 * @system
	 */
	export interface ValueStateMetadata {
		rev: number;
		timestamp: number;

		/**
		 * Will be true if the value has been validated.
		 */
		validated?: boolean;
	}

	/**
	 * @system
	 */
	export interface ValueOptionalState<TValue> extends ValueStateMetadata {
<<<<<<< HEAD
		value?: JsonDeserialized<TValue>;
		validatedValue?: JsonDeserialized<TValue>;
=======
		value?: InternalUtilityTypes.OpaqueJsonDeserialized<TValue>;
>>>>>>> 653320ab
	}

	/**
	 * @system
	 */
	export interface ValueRequiredState<TValue> extends ValueStateMetadata {
<<<<<<< HEAD
		value: JsonDeserialized<TValue>;
		validatedValue?: JsonDeserialized<TValue>;
=======
		value: InternalUtilityTypes.OpaqueJsonDeserialized<TValue>;
>>>>>>> 653320ab
	}

	/**
	 * @system
	 */
	export interface ValueDirectory<T> {
		rev: number;
		items: {
			// Caution: any particular item may or may not exist
			// Typescript does not support absent keys without forcing type to also be undefined.
			// See https://github.com/microsoft/TypeScript/issues/42810.
			[name: string | number]: ValueOptionalState<T> | ValueDirectory<T>;
		};
	}

	/**
	 * @system
	 */
	export type ValueDirectoryOrState<T> = ValueRequiredState<T> | ValueDirectory<T>;

	/**
	 * @system
	 */
	export interface MapValueState<T, Keys extends string | number> {
		rev: number;
		items: {
			// Caution: any particular item may or may not exist
			// Typescript does not support absent keys without forcing type to also be undefined.
			// See https://github.com/microsoft/TypeScript/issues/42810.
			[name in Keys]: ValueOptionalState<T>;
		};
	}

	/**
	 * @system
	 */
	export declare class StateDatastoreHandle<TKey, TValue extends ValueDirectoryOrState<any>> {
		private readonly StateDatastoreHandle: StateDatastoreHandle<TKey, TValue>;
	}

	/**
	 * Brand to ensure state values internal type safety without revealing
	 * internals that are subject to change.
	 *
	 * @system
	 */
	export declare class StateValueBrand<T> {
		private readonly StateValue: StateValue<T>;
	}

	/**
	 * This type provides no additional functionality over the type it wraps.
	 * It is used to ensure type safety within package.
	 * Users may find it convenient to just use the type it wraps directly.
	 *
	 * @privateRemarks
	 * Checkout filtering omitting unknown from T (`Omit<T,unknown> &`).
	 *
	 * @system
	 */
	export type StateValue<T> = T & StateValueBrand<T>;

	/**
	 * Package internal function declaration for state and notification instantiation.
	 *
	 * @system
	 */
	export type ManagerFactory<
		TKey extends string,
		TValue extends ValueDirectoryOrState<any>,
		TManager,
	> = { instanceBase: new (...args: any[]) => any } & ((
		key: TKey,
		datastoreHandle: StateDatastoreHandle<TKey, TValue>,
	) => {
		initialData?: { value: TValue; allowableUpdateLatencyMs: number | undefined };
		manager: StateValue<TManager>;
	});

	/**
	 * @system
	 */
	export interface NotificationType {
		name: string;
		args: (JsonSerializable<unknown> & JsonDeserialized<unknown>)[];
	}
}<|MERGE_RESOLUTION|>--- conflicted
+++ resolved
@@ -36,24 +36,16 @@
 	 * @system
 	 */
 	export interface ValueOptionalState<TValue> extends ValueStateMetadata {
-<<<<<<< HEAD
-		value?: JsonDeserialized<TValue>;
-		validatedValue?: JsonDeserialized<TValue>;
-=======
 		value?: InternalUtilityTypes.OpaqueJsonDeserialized<TValue>;
->>>>>>> 653320ab
+		validatedValue?: InternalUtilityTypes.OpaqueJsonDeserialized<TValue>;
 	}
 
 	/**
 	 * @system
 	 */
 	export interface ValueRequiredState<TValue> extends ValueStateMetadata {
-<<<<<<< HEAD
-		value: JsonDeserialized<TValue>;
-		validatedValue?: JsonDeserialized<TValue>;
-=======
 		value: InternalUtilityTypes.OpaqueJsonDeserialized<TValue>;
->>>>>>> 653320ab
+		validatedValue?: InternalUtilityTypes.OpaqueJsonDeserialized<TValue>;
 	}
 
 	/**
