/*!
 * Copyright (c) Microsoft Corporation and contributors. All rights reserved.
 * Licensed under the MIT License.
 */

import type { OpaqueJsonDeserialized } from "@fluidframework/core-interfaces/internal";

/**
 * Collection of value types that are not intended to be used/imported
 * directly outside of this package.
 *
 * @beta
 * @system
 */
// eslint-disable-next-line @typescript-eslint/no-namespace
export namespace InternalTypes {
	/**
	 * @system
	 */
	export interface ValueStateMetadata {
		rev: number;
		timestamp: number;

		/**
		 * Will be true if the value has been validated.
		 */
		validated?: boolean;
	}

	/**
	 * @system
	 */
	export interface ValueOptionalState<TValue> extends ValueStateMetadata {
<<<<<<< HEAD
		value?: JsonDeserialized<TValue>;
		validatedValue?: JsonDeserialized<TValue> | undefined;
=======
		value?: OpaqueJsonDeserialized<TValue>;
>>>>>>> 6f966b49
	}

	/**
	 * @system
	 */
	export interface ValueRequiredState<TValue> extends ValueStateMetadata {
<<<<<<< HEAD
		value: JsonDeserialized<TValue>;
		validatedValue?: JsonDeserialized<TValue> | undefined;
=======
		value: OpaqueJsonDeserialized<TValue>;
>>>>>>> 6f966b49
	}

	/**
	 * @system
	 */
	export interface ValueDirectory<T> {
		rev: number;
		items: {
			// Caution: any particular item may or may not exist
			// Typescript does not support absent keys without forcing type to also be undefined.
			// See https://github.com/microsoft/TypeScript/issues/42810.
			[name: string | number]: ValueOptionalState<T> | ValueDirectory<T>;
		};
	}

	/**
	 * @system
	 */
	export type ValueDirectoryOrState<T> = ValueRequiredState<T> | ValueDirectory<T>;

	/**
	 * @system
	 */
	export interface MapValueState<T, Keys extends string | number> {
		rev: number;
		items: {
			// Caution: any particular item may or may not exist
			// Typescript does not support absent keys without forcing type to also be undefined.
			// See https://github.com/microsoft/TypeScript/issues/42810.
			[name in Keys]: ValueOptionalState<T>;
		};
	}

	/**
	 * @system
	 */
	export declare class StateDatastoreHandle<TKey, TValue extends ValueDirectoryOrState<any>> {
		private readonly StateDatastoreHandle: StateDatastoreHandle<TKey, TValue>;
	}

	/**
	 * Brand to ensure state values internal type safety without revealing
	 * internals that are subject to change.
	 *
	 * @system
	 */
	export declare class StateValueBrand<T> {
		private readonly StateValue: StateValue<T>;
	}

	/**
	 * This type provides no additional functionality over the type it wraps.
	 * It is used to ensure type safety within package.
	 * Users may find it convenient to just use the type it wraps directly.
	 *
	 * @privateRemarks
	 * Checkout filtering omitting unknown from T (`Omit<T,unknown> &`).
	 *
	 * @system
	 */
	export type StateValue<T> = T & StateValueBrand<T>;

	/**
	 * Package internal function declaration for state and notification instantiation.
	 *
	 * @system
	 */
	export type ManagerFactory<
		TKey extends string,
		TValue extends ValueDirectoryOrState<any>,
		TManager,
	> = { instanceBase: new (...args: any[]) => any } & ((
		key: TKey,
		datastoreHandle: StateDatastoreHandle<TKey, TValue>,
	) => {
		initialData?: { value: TValue; allowableUpdateLatencyMs: number | undefined };
		manager: StateValue<TManager>;
	});

	/**
	 * @system
	 */
	export interface NotificationType {
		name: string;
		args: unknown[];
	}
}<|MERGE_RESOLUTION|>--- conflicted
+++ resolved
@@ -31,24 +31,16 @@
 	 * @system
 	 */
 	export interface ValueOptionalState<TValue> extends ValueStateMetadata {
-<<<<<<< HEAD
-		value?: JsonDeserialized<TValue>;
-		validatedValue?: JsonDeserialized<TValue> | undefined;
-=======
 		value?: OpaqueJsonDeserialized<TValue>;
->>>>>>> 6f966b49
+		validatedValue?: OpaqueJsonDeserialized<TValue> | undefined;
 	}
 
 	/**
 	 * @system
 	 */
 	export interface ValueRequiredState<TValue> extends ValueStateMetadata {
-<<<<<<< HEAD
-		value: JsonDeserialized<TValue>;
-		validatedValue?: JsonDeserialized<TValue> | undefined;
-=======
 		value: OpaqueJsonDeserialized<TValue>;
->>>>>>> 6f966b49
+		validatedValue?: OpaqueJsonDeserialized<TValue> | undefined;
 	}
 
 	/**
