/*!
 * Copyright (c) Microsoft Corporation and contributors. All rights reserved.
 * Licensed under the MIT License.
 */

import type {
	OutboundExtensionMessage,
	VerifiedInboundExtensionMessage,
} from "@fluidframework/container-runtime-definitions/internal";

import type { ClientConnectionId } from "./baseTypes.js";
import type { AttendeeId } from "./presence.js";
import type { ClientUpdateEntry } from "./presenceStates.js";
import type { SystemWorkspaceDatastore } from "./systemWorkspace.js";

/**
 * Datastore that contains system workspace data
 */
export interface SystemDatastore {
	"system:presence": SystemWorkspaceDatastore;
}

/**
 * General datastore (and message) structure.
 */
export interface GeneralDatastoreMessageContent {
	[WorkspaceAddress: string]: {
		[StateValueManagerKey: string]: {
			[AttendeeId: AttendeeId]: ClientUpdateEntry;
		};
	};
}

type DatastoreMessageContent = GeneralDatastoreMessageContent & SystemDatastore;

/**
 * Datastore update message type.
 */
export const datastoreUpdateMessageType = "Pres:DatastoreUpdate";
interface DatastoreUpdateMessage {
	type: typeof datastoreUpdateMessageType;
	content: {
		sendTimestamp: number;
		avgLatency: number;
		acknowledgementId?: AcknowledgmentIdType;
		isComplete?: true;
		data: DatastoreMessageContent;
	};
}

/**
 * Outbound datastore update message
 */
export type OutboundDatastoreUpdateMessage = OutboundExtensionMessage<DatastoreUpdateMessage>;

/**
 * Inbound and verified datastore update message
 */
export type InboundDatastoreUpdateMessage =
	VerifiedInboundExtensionMessage<DatastoreUpdateMessage>;

/**
 * Client join message type.
 */
export const joinMessageType = "Pres:ClientJoin";
interface ClientJoinMessage {
	type: typeof joinMessageType;
	content: {
		updateProviders: ClientConnectionId[];
		sendTimestamp: number;
		avgLatency: number;
		data: DatastoreMessageContent;
	};
}

/**
<<<<<<< HEAD
 * Acknowledgement message type.
 */
export const acknowledgementMessageType = "Pres:Ack";

interface AcknowledgementMessage {
	type: typeof acknowledgementMessageType;
	content: {
		id: AcknowledgmentIdType;
	};
}

type AcknowledgmentIdType = string;

/**
 * Outbound acknowledgement message.
 */
export type OutboundAcknowledgementMessage = OutboundExtensionMessage<AcknowledgementMessage>;

/**
 * @internal
=======
 * Outbound client join message
>>>>>>> ad417fe7
 */
export type OutboundClientJoinMessage = OutboundExtensionMessage<ClientJoinMessage>;

/**
 * Inbound and verified client join message
 */
export type InboundClientJoinMessage = VerifiedInboundExtensionMessage<ClientJoinMessage>;

/**
<<<<<<< HEAD
 * Outbound presence message.
 */
export type OutboundPresenceMessage =
	| OutboundAcknowledgementMessage
	| OutboundClientJoinMessage
	| OutboundDatastoreUpdateMessage;

/**
 * @internal
=======
 * Messages structures that can be sent and received as understood in the presence protocol
>>>>>>> ad417fe7
 */
export type SignalMessages =
	| AcknowledgementMessage
	| ClientJoinMessage
	| DatastoreUpdateMessage;<|MERGE_RESOLUTION|>--- conflicted
+++ resolved
@@ -74,7 +74,6 @@
 }
 
 /**
-<<<<<<< HEAD
  * Acknowledgement message type.
  */
 export const acknowledgementMessageType = "Pres:Ack";
@@ -94,10 +93,7 @@
 export type OutboundAcknowledgementMessage = OutboundExtensionMessage<AcknowledgementMessage>;
 
 /**
- * @internal
-=======
  * Outbound client join message
->>>>>>> ad417fe7
  */
 export type OutboundClientJoinMessage = OutboundExtensionMessage<ClientJoinMessage>;
 
@@ -107,7 +103,6 @@
 export type InboundClientJoinMessage = VerifiedInboundExtensionMessage<ClientJoinMessage>;
 
 /**
-<<<<<<< HEAD
  * Outbound presence message.
  */
 export type OutboundPresenceMessage =
@@ -116,10 +111,7 @@
 	| OutboundDatastoreUpdateMessage;
 
 /**
- * @internal
-=======
  * Messages structures that can be sent and received as understood in the presence protocol
->>>>>>> ad417fe7
  */
 export type SignalMessages =
 	| AcknowledgementMessage
