/*!
 * Copyright (c) Microsoft Corporation and contributors. All rights reserved.
 * Licensed under the MIT License.
 */

import { createEmitter } from "@fluid-internal/client-utils";
import type { Listenable } from "@fluidframework/core-interfaces";
import type {
	JsonDeserialized,
	JsonSerializable,
} from "@fluidframework/core-interfaces/internal/exposedUtilityTypes";
import { shallowCloneObject } from "@fluidframework/core-utils/internal";

import type { BroadcastControls, BroadcastControlSettings } from "./broadcastControls.js";
import { OptionalBroadcastControl } from "./broadcastControls.js";
import type { InternalTypes } from "./exposedInternalTypes.js";
import type { InternalUtilityTypes } from "./exposedUtilityTypes.js";
import type { PostUpdateAction, ValueManager } from "./internalTypes.js";
import { objectEntries } from "./internalUtils.js";
import type { LatestClientData, LatestData } from "./latestValueTypes.js";
import type { Attendee, Presence } from "./presence.js";
import { datastoreFromHandle, type StateDatastore } from "./stateDatastore.js";
import { brandIVM } from "./valueManager.js";

/**
 * @sealed
 * @alpha
 */
export interface LatestRawEvents<T> {
	/**
	 * Raised when remote client's value is updated, which may be the same value.
	 *
	 * @eventProperty
	 */
	remoteUpdated: (update: LatestClientData<T>) => void;

	/**
	 * Raised when local client's value is updated, which may be the same value.
	 *
	 * @eventProperty
	 */
	localUpdated: (update: {
		value: InternalUtilityTypes.FullyReadonly<JsonSerializable<T> & JsonDeserialized<T>>;
	}) => void;
}

/**
 * State that provides the latest known value from this client to others and read access to their values.
 * All participant clients must provide a value.
 *
 * @remarks Create using {@link StateFactory.latest} registered to {@link StatesWorkspace}.
 *
 * @sealed
 * @alpha
 */
export interface LatestRaw<T> {
	/**
	 * Containing {@link Presence}
	 */
	readonly presence: Presence;

	/**
	 * Events for LatestRaw.
	 */
	readonly events: Listenable<LatestRawEvents<T>>;

	/**
	 * Controls for management of sending updates.
	 */
	readonly controls: BroadcastControls;

	/**
	 * Current state for this client.
	 * State for this client that will be transmitted to all other connected clients.
	 * @remarks Manager assumes ownership of the value and its references. Make a deep clone before
	 * setting, if needed. No comparison is done to detect changes; all sets are transmitted.
	 */
	get local(): InternalUtilityTypes.FullyReadonly<JsonDeserialized<T>>;
	set local(value: JsonSerializable<T> & JsonDeserialized<T>);

	/**
	 * Iterable access to remote clients' values.
	 */
	getRemotes(): IterableIterator<LatestClientData<T>>;
	/**
	 * Array of {@link Attendee}s that have provided states.
	 */
	getStateAttendees(): Attendee[];
	/**
	 * Access to a specific attendee's value.
	 */
	getRemote(attendee: Attendee): LatestData<T>;
}

class LatestValueManagerImpl<T, Key extends string>
	implements LatestRaw<T>, Required<ValueManager<T, InternalTypes.ValueRequiredState<T>>>
{
	public readonly events = createEmitter<LatestRawEvents<T>>();
	public readonly controls: OptionalBroadcastControl;

	public constructor(
		private readonly key: Key,
		private readonly datastore: StateDatastore<Key, InternalTypes.ValueRequiredState<T>>,
		public readonly value: InternalTypes.ValueRequiredState<T>,
		controlSettings: BroadcastControlSettings | undefined,
	) {
		this.controls = new OptionalBroadcastControl(controlSettings);
	}

	public get presence(): Presence {
		return this.datastore.presence;
	}

	public get local(): InternalUtilityTypes.FullyReadonly<JsonDeserialized<T>> {
		return this.value.value;
	}

	public set local(value: JsonSerializable<T> & JsonDeserialized<T>) {
		this.value.rev += 1;
		this.value.timestamp = Date.now();
		this.value.value = value;
		this.datastore.localUpdate(this.key, this.value, {
			allowableUpdateLatencyMs: this.controls.allowableUpdateLatencyMs,
		});

		this.events.emit("localUpdated", { value });
	}

	public *getRemotes(): IterableIterator<LatestClientData<T>> {
		const allKnownStates = this.datastore.knownValues(this.key);
		for (const [attendeeId, value] of objectEntries(allKnownStates.states)) {
			if (attendeeId !== allKnownStates.self) {
				yield {
					attendee: this.datastore.lookupClient(attendeeId),
					value: value.value,
					metadata: { revision: value.rev, timestamp: value.timestamp },
				};
			}
		}
	}

	public getStateAttendees(): Attendee[] {
		const allKnownStates = this.datastore.knownValues(this.key);
		return Object.keys(allKnownStates.states)
			.filter((attendeeId) => attendeeId !== allKnownStates.self)
			.map((attendeeId) => this.datastore.lookupClient(attendeeId));
	}

	public getRemote(attendee: Attendee): LatestData<T> {
		const allKnownStates = this.datastore.knownValues(this.key);
		const clientState = allKnownStates.states[attendee.attendeeId];
		if (clientState === undefined) {
			throw new Error("No entry for clientId");
		}
		return {
			value: clientState.value,
			metadata: { revision: clientState.rev, timestamp: Date.now() },
		};
	}

	public update(
		attendee: Attendee,
		_received: number,
		value: InternalTypes.ValueRequiredState<T>,
	): PostUpdateAction[] {
		const allKnownStates = this.datastore.knownValues(this.key);
		const attendeeId = attendee.attendeeId;
		const currentState = allKnownStates.states[attendeeId];
		if (currentState !== undefined && currentState.rev >= value.rev) {
			return [];
		}
		this.datastore.update(this.key, attendeeId, value);
		return [
			() =>
				this.events.emit("remoteUpdated", {
					attendee,
					value: value.value,
					metadata: { revision: value.rev, timestamp: value.timestamp },
				}),
		];
	}
}

/**
<<<<<<< HEAD
 * Arguments that are passed to the {@link StateFactory.latest} function.
 *
 * @alpha
 */
export interface LatestArguments<T extends object | null> {
	/**
	 * The initial value of the local state.
	 */
	// eslint-disable-next-line @rushstack/no-new-null
	local: JsonSerializable<T> & JsonDeserialized<T> & (object | null);

	/**
	 * See {@link BroadcastControlSettings}.
	 */
	settings?: BroadcastControlSettings | undefined;
}

/**
 * Factory for creating a {@link Latest} State object.
=======
 * Factory for creating a {@link LatestRaw} State object.
>>>>>>> 3fbac735
 *
 * @alpha
 */
export function latest<T extends object | null, Key extends string = string>(
<<<<<<< HEAD
	args: LatestArguments<T>,
): InternalTypes.ManagerFactory<Key, InternalTypes.ValueRequiredState<T>, Latest<T>> {
	const { local, settings } = args;

	// Latest takes ownership of the initial local value but makes a shallow
=======
	// eslint-disable-next-line @rushstack/no-new-null
	initialValue: JsonSerializable<T> & JsonDeserialized<T> & (object | null),
	controls?: BroadcastControlSettings,
): InternalTypes.ManagerFactory<Key, InternalTypes.ValueRequiredState<T>, LatestRaw<T>> {
	// Latest takes ownership of initialValue but makes a shallow
>>>>>>> 3fbac735
	// copy for basic protection.
	const value: InternalTypes.ValueRequiredState<T> = {
		rev: 0,
		timestamp: Date.now(),
		value: local === null ? local : shallowCloneObject(local),
	};
	const factory = (
		key: Key,
		datastoreHandle: InternalTypes.StateDatastoreHandle<
			Key,
			InternalTypes.ValueRequiredState<T>
		>,
	): {
		initialData: { value: typeof value; allowableUpdateLatencyMs: number | undefined };
		manager: InternalTypes.StateValue<LatestRaw<T>>;
	} => ({
		initialData: { value, allowableUpdateLatencyMs: settings?.allowableUpdateLatencyMs },
		manager: brandIVM<LatestValueManagerImpl<T, Key>, T, InternalTypes.ValueRequiredState<T>>(
			new LatestValueManagerImpl(key, datastoreFromHandle(datastoreHandle), value, settings),
		),
	});
	return Object.assign(factory, { instanceBase: LatestValueManagerImpl });
}<|MERGE_RESOLUTION|>--- conflicted
+++ resolved
@@ -182,7 +182,6 @@
 }
 
 /**
-<<<<<<< HEAD
  * Arguments that are passed to the {@link StateFactory.latest} function.
  *
  * @alpha
@@ -201,27 +200,16 @@
 }
 
 /**
- * Factory for creating a {@link Latest} State object.
-=======
  * Factory for creating a {@link LatestRaw} State object.
->>>>>>> 3fbac735
  *
  * @alpha
  */
 export function latest<T extends object | null, Key extends string = string>(
-<<<<<<< HEAD
 	args: LatestArguments<T>,
-): InternalTypes.ManagerFactory<Key, InternalTypes.ValueRequiredState<T>, Latest<T>> {
+): InternalTypes.ManagerFactory<Key, InternalTypes.ValueRequiredState<T>, LatestRaw<T>> {
 	const { local, settings } = args;
 
 	// Latest takes ownership of the initial local value but makes a shallow
-=======
-	// eslint-disable-next-line @rushstack/no-new-null
-	initialValue: JsonSerializable<T> & JsonDeserialized<T> & (object | null),
-	controls?: BroadcastControlSettings,
-): InternalTypes.ManagerFactory<Key, InternalTypes.ValueRequiredState<T>, LatestRaw<T>> {
-	// Latest takes ownership of initialValue but makes a shallow
->>>>>>> 3fbac735
 	// copy for basic protection.
 	const value: InternalTypes.ValueRequiredState<T> = {
 		rev: 0,
