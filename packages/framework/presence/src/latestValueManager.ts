--- conflicted
+++ resolved
@@ -16,8 +16,12 @@
 import { OptionalBroadcastControl } from "./broadcastControls.js";
 import type { InternalTypes } from "./exposedInternalTypes.js";
 import type { PostUpdateAction, ValueManager } from "./internalTypes.js";
-<<<<<<< HEAD
-import { asDeeplyReadonly, objectEntries } from "./internalUtils.js";
+import {
+	asDeeplyReadonly,
+	asDeeplyReadonlyDeserializedJson,
+	objectEntries,
+	toOpaqueJson,
+} from "./internalUtils.js";
 import type {
 	LatestClientData,
 	LatestData,
@@ -26,15 +30,6 @@
 	StateSchemaValidator,
 	ValueAccessor,
 } from "./latestValueTypes.js";
-=======
-import {
-	asDeeplyReadonly,
-	asDeeplyReadonlyDeserializedJson,
-	objectEntries,
-	toOpaqueJson,
-} from "./internalUtils.js";
-import type { LatestClientData, LatestData } from "./latestValueTypes.js";
->>>>>>> d091a68f
 import type { Attendee, Presence } from "./presence.js";
 import { datastoreFromHandle, type StateDatastore } from "./stateDatastore.js";
 import { brandIVM } from "./valueManager.js";
@@ -220,9 +215,6 @@
 }
 
 /**
-<<<<<<< HEAD
- * Arguments that are passed to the {@link StateFactory.latest} function to create a {@link LatestRaw} state manager.
-=======
  * Shallow clone an object that might be null.
  *
  * @param value - The object to clone
@@ -233,8 +225,7 @@
 }
 
 /**
- * Arguments that are passed to the {@link StateFactory.latest} function.
->>>>>>> d091a68f
+ * Arguments that are passed to the {@link StateFactory.latest} function to create a {@link LatestRaw} state manager.
  *
  * @input
  * @beta
