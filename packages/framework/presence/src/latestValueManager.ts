/*!
 * Copyright (c) Microsoft Corporation and contributors. All rights reserved.
 * Licensed under the MIT License.
 */

import { createEmitter } from "@fluid-internal/client-utils";
import type { Listenable } from "@fluidframework/core-interfaces";
import type {
	DeepReadonly,
	JsonDeserialized,
	JsonSerializable,
} from "@fluidframework/core-interfaces/internal";
import { shallowCloneObject } from "@fluidframework/core-utils/internal";

import type { BroadcastControls, BroadcastControlSettings } from "./broadcastControls.js";
import { OptionalBroadcastControl } from "./broadcastControls.js";
import type { InternalTypes } from "./exposedInternalTypes.js";
import type { PostUpdateAction, ValueManager } from "./internalTypes.js";
import {
	asDeeplyReadonly,
	asDeeplyReadonlyDeserializedJson,
	objectEntries,
	serializableToOpaqueJson,
} from "./internalUtils.js";
<<<<<<< HEAD
import { createValidatedGetter } from "./latestValueTypes.js";
=======
>>>>>>> 77431a17
import type {
	LatestClientData,
	LatestData,
	ProxiedValueAccessor,
	RawValueAccessor,
	StateSchemaValidator,
	ValueAccessor,
} from "./latestValueTypes.js";
import type { Attendee, Presence } from "./presence.js";
import { datastoreFromHandle, type StateDatastore } from "./stateDatastore.js";
import { brandIVM } from "./valueManager.js";

/**
 * Events from {@link LatestRaw}.
 *
 * @sealed
 * @beta
 */
export interface LatestEvents<T, TRemoteValueAccessor extends ValueAccessor<T>> {
	/**
	 * Raised when remote client's value is updated, which may be the same value.
	 *
	 * @eventProperty
	 */
	remoteUpdated: (update: LatestClientData<T, TRemoteValueAccessor>) => void;

	/**
	 * Raised when local client's value is updated, which may be the same value.
	 *
	 * @eventProperty
	 */
	localUpdated: (update: {
		value: DeepReadonly<JsonSerializable<T>>;
	}) => void;
}

/**
 * State that provides the latest known value from this client to others and read access to their values.
 * All participant clients must provide a value.
 *
 * @remarks Create using {@link StateFactory.latest} registered to {@link StatesWorkspace}.
 *
 * @sealed
 * @beta
 */
export type LatestRaw<T> = Latest<T, RawValueAccessor<T>>;

/**
 * State that provides the latest known value from this client to others and read access to their values.
 * All participant clients must provide a value.
 *
 * @remarks Create using {@link StateFactory.latest} registered to {@link StatesWorkspace}.
 *
 * @sealed
 * @beta
 */
export interface Latest<
	T,
	TRemoteAccessor extends ValueAccessor<T> = ProxiedValueAccessor<T>,
> {
	/**
	 * Containing {@link Presence}
	 */
	readonly presence: Presence;

	/**
	 * Events for LatestRaw.
	 */
	readonly events: Listenable<LatestEvents<T, TRemoteAccessor>>;

	/**
	 * Controls for management of sending updates.
	 */
	readonly controls: BroadcastControls;

	/**
	 * Current state for this client.
	 * State for this client that will be transmitted to all other connected clients.
	 * @remarks Manager assumes ownership of the value and its references. Make a deep clone before
	 * setting, if needed. No comparison is done to detect changes; all sets are transmitted.
	 */
	get local(): DeepReadonly<JsonDeserialized<T>>;
	set local(value: JsonSerializable<T>);

	/**
	 * Array of {@link Attendee}s that have provided states.
	 */
	getStateAttendees(): Attendee[];

	/**
	 * Iterable access to remote clients' values.
	 */
	getRemotes(): IterableIterator<LatestClientData<T, TRemoteAccessor>>;

	/**
	 * Access to a specific attendee's value.
	 */
	getRemote(attendee: Attendee): LatestData<T, TRemoteAccessor>;
}

class LatestValueManagerImpl<T, Key extends string>
	implements
		LatestRaw<T>,
		Latest<T>,
		Required<ValueManager<T, InternalTypes.ValueRequiredState<T>>>
{
	public readonly events = createEmitter<LatestEvents<T, ValueAccessor<T>>>();
	public readonly controls: OptionalBroadcastControl;

	public constructor(
		private readonly key: Key,
		private readonly datastore: StateDatastore<Key, InternalTypes.ValueRequiredState<T>>,
		public readonly value: InternalTypes.ValueRequiredState<T>,
		private readonly validator: StateSchemaValidator<T> | undefined,
		controlSettings: BroadcastControlSettings | undefined,
	) {
		this.controls = new OptionalBroadcastControl(controlSettings);
	}

	public get presence(): Presence {
		return this.datastore.presence;
	}

	public get local(): DeepReadonly<JsonDeserialized<T>> {
		return asDeeplyReadonlyDeserializedJson(this.value.value);
	}

	public set local(value: JsonSerializable<T>) {
		this.value.rev += 1;
		this.value.timestamp = Date.now();
		this.value.value = serializableToOpaqueJson<T>(value);
		this.datastore.localUpdate(this.key, this.value, {
			allowableUpdateLatencyMs: this.controls.allowableUpdateLatencyMs,
		});

		this.events.emit("localUpdated", {
			value: asDeeplyReadonly(value),
		});
	}

<<<<<<< HEAD
	public getRemotes: () => IterableIterator<LatestClientData<T, ValueAccessor<T>>> =
		function* (this: LatestValueManagerImpl<T, Key>) {
			const allKnownStates = this.datastore.knownValues(this.key);
			for (const [attendeeId, clientState] of objectEntries(allKnownStates.states)) {
=======
	public *getRemotes(): IterableIterator<LatestClientData<T, ValueAccessor<T>>> {
		const allKnownStates = this.datastore.knownValues(this.key);
		for (const [attendeeId, value] of objectEntries(allKnownStates.states)) {
			if (attendeeId !== allKnownStates.self) {
>>>>>>> 77431a17
				yield {
					attendee: this.datastore.presence.attendees.getAttendee(attendeeId),
					value:
						this.validator === undefined
							? asDeeplyReadonlyDeserializedJson(clientState.value)
							: createValidatedGetter(clientState, this.validator),
					metadata: {
						revision: clientState.rev,
						timestamp: clientState.timestamp,
					},
				};
			}
		};

	public getStateAttendees(): Attendee[] {
		const allKnownStates = this.datastore.knownValues(this.key);
		return Object.keys(allKnownStates.states)
			.filter((attendeeId) => attendeeId !== allKnownStates.self)
			.map((attendeeId) => this.datastore.presence.attendees.getAttendee(attendeeId));
	}

	public getRemote = (attendee: Attendee): LatestData<T, ValueAccessor<T>> => {
		const allKnownStates = this.datastore.knownValues(this.key);
		const clientState = allKnownStates.states[attendee.attendeeId];
		if (clientState === undefined) {
			throw new Error(`No entry for attendeeId: ${attendee.attendeeId}`);
		}
		return {
			value:
				this.validator === undefined
					? asDeeplyReadonlyDeserializedJson(clientState.value)
					: createValidatedGetter(clientState, this.validator),
			metadata: { revision: clientState.rev, timestamp: Date.now() },
		};
	};

	public update(
		attendee: Attendee,
		_received: number,
		value: InternalTypes.ValueRequiredState<T>,
	): PostUpdateAction[] {
		const allKnownStates = this.datastore.knownValues(this.key);
		const attendeeId = attendee.attendeeId;
		const currentState = allKnownStates.states[attendeeId];
		if (currentState !== undefined && currentState.rev >= value.rev) {
			return [];
		}
		this.datastore.update(this.key, attendeeId, value);
		return [
			() =>
				this.events.emit("remoteUpdated", {
					attendee,
					value: createValidatedGetter(value, this.validator),
					metadata: { revision: value.rev, timestamp: value.timestamp },
				}),
		];
	}
}

/**
 * Shallow clone an object that might be null.
 *
 * @param value - The object to clone
 * @returns A shallow clone of the input value
 * @internal
 */
export function shallowCloneNullableObject<T extends object | null>(value: T): T {
	return value === null ? value : shallowCloneObject(value);
}

/**
 * Arguments that are passed to the {@link StateFactory.latest} function.
 *
 * @input
 * @beta
 */
export interface LatestArguments<T extends object | null> {
	/**
	 * The initial value of the local state.
	 */
	local: JsonSerializable<T>;

	/**
	 * See {@link BroadcastControlSettings}.
	 */
	settings?: BroadcastControlSettings | undefined;

	/**
	 * See {@link StateSchemaValidator}.
	 */
	validator?: StateSchemaValidator<T> | undefined;
}

/**
 * Factory for creating a {@link Latest} State object.
 *
 * @beta
 */
export function latest<T extends object | null, Key extends string = string>(
	args: LatestArguments<T> & { validator: StateSchemaValidator<T> },
): InternalTypes.ManagerFactory<Key, InternalTypes.ValueRequiredState<T>, Latest<T>>;

/**
 * Factory for creating a {@link LatestRaw} State object.
 *
 * @beta
 */
export function latest<T extends object | null, Key extends string = string>(
	args: Omit<LatestArguments<T>, "validator">,
): InternalTypes.ManagerFactory<Key, InternalTypes.ValueRequiredState<T>, LatestRaw<T>>;

/* eslint-disable jsdoc/require-jsdoc -- no tsdoc since the overloads are documented */
export function latest<T extends object | null, Key extends string = string>(
	args: LatestArguments<T>,
):
	| InternalTypes.ManagerFactory<Key, InternalTypes.ValueRequiredState<T>, LatestRaw<T>>
	| InternalTypes.ManagerFactory<Key, InternalTypes.ValueRequiredState<T>, Latest<T>> {
	const { local, settings, validator } = args;
<<<<<<< HEAD
=======

	if (validator !== undefined) {
		throw new Error(`Validators are not yet implemented.`);
	}
>>>>>>> 77431a17

	// Latest takes ownership of the initial local value but makes a shallow
	// copy for basic protection.
	const opaqueLocal = serializableToOpaqueJson<T>(local);
	const value: InternalTypes.ValueRequiredState<T> = {
		rev: 0,
		timestamp: Date.now(),
		value: shallowCloneNullableObject(opaqueLocal),
	};

	// FIXME There has to be a better way than duplicating the function...
	const factory =
		validator === undefined
			? (
					key: Key,
					datastoreHandle: InternalTypes.StateDatastoreHandle<
						Key,
						InternalTypes.ValueRequiredState<T>
					>,
				): {
					initialData: { value: typeof value; allowableUpdateLatencyMs: number | undefined };
					manager: InternalTypes.StateValue<LatestRaw<T>>;
				} => ({
					initialData: { value, allowableUpdateLatencyMs: settings?.allowableUpdateLatencyMs },
					manager: brandIVM<
						LatestValueManagerImpl<T, Key>,
						T,
						InternalTypes.ValueRequiredState<T>
					>(
						new LatestValueManagerImpl(
							key,
							datastoreFromHandle(datastoreHandle),
							value,
							validator,
							settings,
						),
					),
				})
			: (
					key: Key,
					datastoreHandle: InternalTypes.StateDatastoreHandle<
						Key,
						InternalTypes.ValueRequiredState<T>
					>,
				): {
					initialData: { value: typeof value; allowableUpdateLatencyMs: number | undefined };
					manager: InternalTypes.StateValue<Latest<T>>;
				} => ({
					initialData: { value, allowableUpdateLatencyMs: settings?.allowableUpdateLatencyMs },
					manager: brandIVM<
						LatestValueManagerImpl<T, Key>,
						T,
						InternalTypes.ValueRequiredState<T>
					>(
						new LatestValueManagerImpl(
							key,
							datastoreFromHandle(datastoreHandle),
							value,
							validator,
							settings,
						),
					),
				});
	return Object.assign(factory, { instanceBase: LatestValueManagerImpl });
}
/* eslint-enable jsdoc/require-jsdoc -- no tsdoc since the overloads are documented */<|MERGE_RESOLUTION|>--- conflicted
+++ resolved
@@ -22,10 +22,7 @@
 	objectEntries,
 	serializableToOpaqueJson,
 } from "./internalUtils.js";
-<<<<<<< HEAD
 import { createValidatedGetter } from "./latestValueTypes.js";
-=======
->>>>>>> 77431a17
 import type {
 	LatestClientData,
 	LatestData,
@@ -166,17 +163,10 @@
 		});
 	}
 
-<<<<<<< HEAD
-	public getRemotes: () => IterableIterator<LatestClientData<T, ValueAccessor<T>>> =
-		function* (this: LatestValueManagerImpl<T, Key>) {
-			const allKnownStates = this.datastore.knownValues(this.key);
-			for (const [attendeeId, clientState] of objectEntries(allKnownStates.states)) {
-=======
 	public *getRemotes(): IterableIterator<LatestClientData<T, ValueAccessor<T>>> {
 		const allKnownStates = this.datastore.knownValues(this.key);
-		for (const [attendeeId, value] of objectEntries(allKnownStates.states)) {
+		for (const [attendeeId, clientState] of objectEntries(allKnownStates.states)) {
 			if (attendeeId !== allKnownStates.self) {
->>>>>>> 77431a17
 				yield {
 					attendee: this.datastore.presence.attendees.getAttendee(attendeeId),
 					value:
@@ -189,7 +179,8 @@
 					},
 				};
 			}
-		};
+		}
+	}
 
 	public getStateAttendees(): Attendee[] {
 		const allKnownStates = this.datastore.knownValues(this.key);
@@ -295,13 +286,6 @@
 	| InternalTypes.ManagerFactory<Key, InternalTypes.ValueRequiredState<T>, LatestRaw<T>>
 	| InternalTypes.ManagerFactory<Key, InternalTypes.ValueRequiredState<T>, Latest<T>> {
 	const { local, settings, validator } = args;
-<<<<<<< HEAD
-=======
-
-	if (validator !== undefined) {
-		throw new Error(`Validators are not yet implemented.`);
-	}
->>>>>>> 77431a17
 
 	// Latest takes ownership of the initial local value but makes a shallow
 	// copy for basic protection.
