--- conflicted
+++ resolved
@@ -20,10 +20,7 @@
 import type {
 	LatestClientData,
 	LatestData,
-<<<<<<< HEAD
-=======
 	ProxiedValueAccessor,
->>>>>>> 44c7f1f3
 	RawValueAccessor,
 	StateSchemaValidator,
 	ValueAccessor,
@@ -64,14 +61,6 @@
 	readonly presence: Presence;
 
 	/**
-<<<<<<< HEAD
-	 * Events for LatestRaw.
-	 */
-	readonly events: Listenable<LatestEvents<T, RawValueAccessor<T>>>;
-
-	/**
-=======
->>>>>>> 44c7f1f3
 	 * Controls for management of sending updates.
 	 */
 	readonly controls: BroadcastControls;
@@ -110,10 +99,7 @@
 	 * Iterable access to remote clients' values.
 	 */
 	getRemotes(): IterableIterator<LatestClientData<T, RawValueAccessor<T>>>;
-<<<<<<< HEAD
-=======
-
->>>>>>> 44c7f1f3
+
 	/**
 	 * Access to a specific attendee's value.
 	 */
@@ -143,11 +129,7 @@
 	/**
 	 * Access to a specific attendee's value.
 	 */
-<<<<<<< HEAD
-	getRemote(attendee: Attendee): LatestData<T, RawValueAccessor<T>>;
-=======
 	getRemote(attendee: Attendee): LatestData<T, ProxiedValueAccessor<T>>;
->>>>>>> 44c7f1f3
 }
 
 class LatestValueManagerImpl<T, Key extends string>
@@ -302,10 +284,6 @@
  */
 export function latest<T extends object | null, Key extends string = string>(
 	args: LatestArguments<T>,
-<<<<<<< HEAD
-): InternalTypes.ManagerFactory<Key, InternalTypes.ValueRequiredState<T>, LatestRaw<T>> {
-	const { settings, local, validator } = args;
-=======
 ): InternalTypes.ManagerFactory<Key, InternalTypes.ValueRequiredState<T>, LatestRaw<T>>;
 
 /**
@@ -318,8 +296,7 @@
 ):
 	| InternalTypes.ManagerFactory<Key, InternalTypes.ValueRequiredState<T>, LatestRaw<T>>
 	| InternalTypes.ManagerFactory<Key, InternalTypes.ValueRequiredState<T>, Latest<T>> {
-	const { local, settings } = args;
->>>>>>> 44c7f1f3
+	const { local, settings, validator } = args;
 
 	// Latest takes ownership of the initial local value but makes a shallow
 	// copy for basic protection.
