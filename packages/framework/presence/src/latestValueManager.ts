/*!
 * Copyright (c) Microsoft Corporation and contributors. All rights reserved.
 * Licensed under the MIT License.
 */

import { createEmitter } from "@fluid-internal/client-utils";
import type { Listenable } from "@fluidframework/core-interfaces";
import type {
	JsonDeserialized,
	JsonSerializable,
} from "@fluidframework/core-interfaces/internal/exposedUtilityTypes";
import { shallowCloneObject } from "@fluidframework/core-utils/internal";

import type { BroadcastControls, BroadcastControlSettings } from "./broadcastControls.js";
import { OptionalBroadcastControl } from "./broadcastControls.js";
import type { InternalTypes } from "./exposedInternalTypes.js";
import type { InternalUtilityTypes } from "./exposedUtilityTypes.js";
import type { PostUpdateAction, ValueManager } from "./internalTypes.js";
import { objectEntries } from "./internalUtils.js";
<<<<<<< HEAD
import type {
	LatestValueClientData,
	LatestValueData,
	ValueManagerOptions,
	ValueTypeSchemaValidator,
} from "./latestValueTypes.js";
import type { ISessionClient } from "./presence.js";
=======
import type { LatestClientData, LatestData } from "./latestValueTypes.js";
import type { Attendee } from "./presence.js";
>>>>>>> 79a9fa2a
import { datastoreFromHandle, type StateDatastore } from "./stateDatastore.js";
import { brandIVM } from "./valueManager.js";

/**
 * @sealed
 * @alpha
 */
export interface LatestEvents<T> {
	/**
	 * Raised when remote client's value is updated, which may be the same value.
	 *
	 * @eventProperty
	 */
	remoteUpdated: (update: LatestClientData<T>) => void;

	/**
	 * Raised when local client's value is updated, which may be the same value.
	 *
	 * @eventProperty
	 */
	localUpdated: (update: {
		value: InternalUtilityTypes.FullyReadonly<JsonSerializable<T> & JsonDeserialized<T>>;
	}) => void;
}

/**
 * State that provides the latest known value from this client to others and read access to their values.
 * All participant clients must provide a value.
 *
 * @remarks Create using {@link StateFactory.latest} registered to {@link StatesWorkspace}.
 *
 * @sealed
 * @alpha
 */
export interface Latest<T> {
	/**
	 * Events for Latest.
	 */
	readonly events: Listenable<LatestEvents<T>>;

	/**
	 * Controls for management of sending updates.
	 */
	readonly controls: BroadcastControls;

	/**
	 * Current state for this client.
	 * State for this client that will be transmitted to all other connected clients.
	 * @remarks Manager assumes ownership of the value and its references. Make a deep clone before
	 * setting, if needed. No comparison is done to detect changes; all sets are transmitted.
	 */
	get local(): InternalUtilityTypes.FullyReadonly<JsonDeserialized<T>>;
	set local(value: JsonSerializable<T> & JsonDeserialized<T>);

	/**
	 * Iterable access to remote clients' values.
	 */
	getRemotes(): IterableIterator<LatestClientData<T>>;
	/**
	 * Array of {@link Attendee}s that have provided states.
	 */
	getStateAttendees(): Attendee[];
	/**
	 * Access to a specific attendee's value.
	 */
	getRemote(attendee: Attendee): LatestData<T>;
}

class LatestValueManagerImpl<T, Key extends string>
	implements Latest<T>, Required<ValueManager<T, InternalTypes.ValueRequiredState<T>>>
{
	public readonly events = createEmitter<LatestEvents<T>>();
	public readonly controls: OptionalBroadcastControl;

	public constructor(
		private readonly key: Key,
		private readonly datastore: StateDatastore<Key, InternalTypes.ValueRequiredState<T>>,
		public readonly value: InternalTypes.ValueRequiredState<T>,
		private readonly validator: ValueTypeSchemaValidator<T> | undefined,
		controlSettings: BroadcastControlSettings | undefined,
	) {
		this.controls = new OptionalBroadcastControl(controlSettings);
	}

	public get local(): InternalUtilityTypes.FullyReadonly<JsonDeserialized<T>> {
		return this.value.value;
	}

	public set local(value: JsonSerializable<T> & JsonDeserialized<T>) {
		this.value.rev += 1;
		this.value.timestamp = Date.now();
		this.value.value = value;
		this.datastore.localUpdate(this.key, this.value, {
			allowableUpdateLatencyMs: this.controls.allowableUpdateLatencyMs,
		});

		this.events.emit("localUpdated", { value });
	}

	public *getRemotes(): IterableIterator<LatestClientData<T>> {
		const allKnownStates = this.datastore.knownValues(this.key);
<<<<<<< HEAD
		for (const [clientSessionId, value] of objectEntries(allKnownStates.states)) {
			if (clientSessionId !== allKnownStates.self) {
				if (value.valid !== true && this.validator !== undefined) {
					const validData = this.validator(value.value);
					if (validData === undefined) {
						throw new Error("Data failed runtime validation.");
					}
					value.valid = validData;
				}

=======
		for (const [attendeeId, value] of objectEntries(allKnownStates.states)) {
			if (attendeeId !== allKnownStates.self) {
>>>>>>> 79a9fa2a
				yield {
					attendee: this.datastore.lookupClient(attendeeId),
					value: value.value,
					metadata: { revision: value.rev, timestamp: value.timestamp },
				};
			}
		}
	}

	public getStateAttendees(): Attendee[] {
		const allKnownStates = this.datastore.knownValues(this.key);
		return Object.keys(allKnownStates.states)
			.filter((attendeeId) => attendeeId !== allKnownStates.self)
			.map((attendeeId) => this.datastore.lookupClient(attendeeId));
	}

	public getRemote(attendee: Attendee): LatestData<T> {
		const allKnownStates = this.datastore.knownValues(this.key);
		const clientState = allKnownStates.states[attendee.attendeeId];
		if (clientState === undefined) {
			throw new Error("No entry for clientId");
		}

		if (clientState.valid !== true && this.validator !== undefined) {
			const validData = this.validator(clientState);
			if (validData === undefined) {
				throw new Error("Data failed runtime validation.");
			}
			clientState.valid = validData;
		}

		return {
			value: clientState.value,
			metadata: { revision: clientState.rev, timestamp: Date.now() },
		};
	}

	public update(
		attendee: Attendee,
		_received: number,
		value: InternalTypes.ValueRequiredState<T>,
	): PostUpdateAction[] {
		const allKnownStates = this.datastore.knownValues(this.key);
		const attendeeId = attendee.attendeeId;
		const currentState = allKnownStates.states[attendeeId];
		if (currentState !== undefined && currentState.rev >= value.rev) {
			return [];
		}
		this.datastore.update(this.key, attendeeId, value);
		return [
			() =>
				this.events.emit("remoteUpdated", {
					attendee,
					value: value.value,
					metadata: { revision: value.rev, timestamp: value.timestamp },
				}),
		];
	}
}

/**
 * Factory for creating a {@link Latest} State object.
 *
 * @alpha
 */
export function latest<T extends object, Key extends string = string>(
	initialValue: JsonSerializable<T> & JsonDeserialized<T> & object,
<<<<<<< HEAD
	options?: ValueManagerOptions<T>,
): InternalTypes.ManagerFactory<
	Key,
	InternalTypes.ValueRequiredState<T>,
	LatestValueManager<T>
> {
	const validator = options?.validator;
	const controls = options?.controls;

	// LatestValueManager takes ownership of initialValue but makes a shallow
=======
	controls?: BroadcastControlSettings,
): InternalTypes.ManagerFactory<Key, InternalTypes.ValueRequiredState<T>, Latest<T>> {
	// Latest takes ownership of initialValue but makes a shallow
>>>>>>> 79a9fa2a
	// copy for basic protection.
	const value: InternalTypes.ValueRequiredState<T> = {
		rev: 0,
		timestamp: Date.now(),
		value: shallowCloneObject(initialValue),
	};
	const factory = (
		key: Key,
		datastoreHandle: InternalTypes.StateDatastoreHandle<
			Key,
			InternalTypes.ValueRequiredState<T>
		>,
	): {
		initialData: { value: typeof value; allowableUpdateLatencyMs: number | undefined };
		manager: InternalTypes.StateValue<Latest<T>>;
	} => ({
		initialData: { value, allowableUpdateLatencyMs: controls?.allowableUpdateLatencyMs },
		manager: brandIVM<LatestValueManagerImpl<T, Key>, T, InternalTypes.ValueRequiredState<T>>(
			new LatestValueManagerImpl(
				key,
				datastoreFromHandle(datastoreHandle),
				value,
				validator,
				controls,
			),
		),
	});
	return Object.assign(factory, { instanceBase: LatestValueManagerImpl });
}<|MERGE_RESOLUTION|>--- conflicted
+++ resolved
@@ -17,18 +17,8 @@
 import type { InternalUtilityTypes } from "./exposedUtilityTypes.js";
 import type { PostUpdateAction, ValueManager } from "./internalTypes.js";
 import { objectEntries } from "./internalUtils.js";
-<<<<<<< HEAD
-import type {
-	LatestValueClientData,
-	LatestValueData,
-	ValueManagerOptions,
-	ValueTypeSchemaValidator,
-} from "./latestValueTypes.js";
-import type { ISessionClient } from "./presence.js";
-=======
 import type { LatestClientData, LatestData } from "./latestValueTypes.js";
 import type { Attendee } from "./presence.js";
->>>>>>> 79a9fa2a
 import { datastoreFromHandle, type StateDatastore } from "./stateDatastore.js";
 import { brandIVM } from "./valueManager.js";
 
@@ -130,21 +120,8 @@
 
 	public *getRemotes(): IterableIterator<LatestClientData<T>> {
 		const allKnownStates = this.datastore.knownValues(this.key);
-<<<<<<< HEAD
-		for (const [clientSessionId, value] of objectEntries(allKnownStates.states)) {
-			if (clientSessionId !== allKnownStates.self) {
-				if (value.valid !== true && this.validator !== undefined) {
-					const validData = this.validator(value.value);
-					if (validData === undefined) {
-						throw new Error("Data failed runtime validation.");
-					}
-					value.valid = validData;
-				}
-
-=======
 		for (const [attendeeId, value] of objectEntries(allKnownStates.states)) {
 			if (attendeeId !== allKnownStates.self) {
->>>>>>> 79a9fa2a
 				yield {
 					attendee: this.datastore.lookupClient(attendeeId),
 					value: value.value,
@@ -212,22 +189,9 @@
  */
 export function latest<T extends object, Key extends string = string>(
 	initialValue: JsonSerializable<T> & JsonDeserialized<T> & object,
-<<<<<<< HEAD
-	options?: ValueManagerOptions<T>,
-): InternalTypes.ManagerFactory<
-	Key,
-	InternalTypes.ValueRequiredState<T>,
-	LatestValueManager<T>
-> {
-	const validator = options?.validator;
-	const controls = options?.controls;
-
-	// LatestValueManager takes ownership of initialValue but makes a shallow
-=======
 	controls?: BroadcastControlSettings,
 ): InternalTypes.ManagerFactory<Key, InternalTypes.ValueRequiredState<T>, Latest<T>> {
 	// Latest takes ownership of initialValue but makes a shallow
->>>>>>> 79a9fa2a
 	// copy for basic protection.
 	const value: InternalTypes.ValueRequiredState<T> = {
 		rev: 0,
