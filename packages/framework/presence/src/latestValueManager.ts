--- conflicted
+++ resolved
@@ -17,18 +17,13 @@
 import type { InternalUtilityTypes } from "./exposedUtilityTypes.js";
 import type { PostUpdateAction, ValueManager } from "./internalTypes.js";
 import { objectEntries } from "./internalUtils.js";
-<<<<<<< HEAD
 import type {
 	LatestClientData,
 	LatestData,
 	StateSchemaValidator,
 	PresenceStateOptions,
 } from "./latestValueTypes.js";
-import type { Attendee } from "./presence.js";
-=======
-import type { LatestClientData, LatestData } from "./latestValueTypes.js";
 import type { Attendee, Presence } from "./presence.js";
->>>>>>> c056567d
 import { datastoreFromHandle, type StateDatastore } from "./stateDatastore.js";
 import { brandIVM } from "./valueManager.js";
 
