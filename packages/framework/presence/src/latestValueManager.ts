--- conflicted
+++ resolved
@@ -161,7 +161,6 @@
 			for (const [attendeeId, clientState] of objectEntries(allKnownStates.states)) {
 				yield {
 					attendee: this.datastore.lookupClient(attendeeId),
-<<<<<<< HEAD
 					value:
 						this.validator === undefined
 							? asDeeplyReadonly(clientState.value)
@@ -177,7 +176,7 @@
 										const validData = this.validator?.(clientState.value);
 										clientState.validated = true;
 										// FIXME: Cast shouldn't be needed
-										clientState.validatedValue = validData as JsonDeserialized<T>;
+										clientState.validatedValue = validData;
 										return asDeeplyReadonly(clientState.validatedValue);
 									}
 								},
@@ -185,10 +184,6 @@
 						revision: clientState.rev,
 						timestamp: clientState.timestamp,
 					},
-=======
-					value: asDeeplyReadonly(unbrandJson(value.value)),
-					metadata: { revision: value.rev, timestamp: value.timestamp },
->>>>>>> 653320ab
 				};
 			}
 		};
@@ -207,7 +202,6 @@
 			throw new Error(`No entry for attendeeId: ${attendee.attendeeId}`);
 		}
 		return {
-<<<<<<< HEAD
 			value:
 				this.validator === undefined
 					? asDeeplyReadonly(clientState.value)
@@ -220,12 +214,9 @@
 							const validData = this.validator?.(clientState.value);
 							clientState.validated = true;
 							// FIXME: Cast shouldn't be needed
-							clientState.validatedValue = validData as JsonDeserialized<T>;
+							clientState.validatedValue = validData;
 							return asDeeplyReadonly(clientState.validatedValue);
 						},
-=======
-			value: asDeeplyReadonly(unbrandJson(clientState.value)),
->>>>>>> 653320ab
 			metadata: { revision: clientState.rev, timestamp: Date.now() },
 		};
 	};
