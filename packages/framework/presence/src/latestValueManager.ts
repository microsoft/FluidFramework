--- conflicted
+++ resolved
@@ -160,11 +160,7 @@
 				attendee: this.datastore.lookupClient(attendeeId),
 				value:
 					this.validator === undefined
-<<<<<<< HEAD
-						? clientState.value
-=======
 						? asDeeplyReadonly(clientState.value)
->>>>>>> 1433ff12
 						: () => {
 								if (this.validator === undefined) {
 									throw new Error(`No validator found`);
@@ -173,11 +169,7 @@
 								if (attendeeId !== allKnownStates.self) {
 									clientState.validData = this.validator(clientState.value);
 								}
-<<<<<<< HEAD
-								return clientState.validData;
-=======
 								return asDeeplyReadonly(clientState.validData);
->>>>>>> 1433ff12
 							},
 				metadata: {
 					revision: clientState.rev,
@@ -204,22 +196,14 @@
 		return {
 			value:
 				this.validator === undefined
-<<<<<<< HEAD
-					? clientState.value
-=======
 					? asDeeplyReadonly(clientState.value)
->>>>>>> 1433ff12
 					: () => {
 							if (this.validator === undefined) {
 								throw new Error(`No validator found`);
 							}
 							// let validData: JsonDeserialized<T> | undefined;
 							clientState.validData = this.validator(clientState.value);
-<<<<<<< HEAD
-							return clientState.validData;
-=======
 							return asDeeplyReadonly(clientState.validData);
->>>>>>> 1433ff12
 						},
 			metadata: { revision: clientState.rev, timestamp: Date.now() },
 		};
