--- conflicted
+++ resolved
@@ -16,8 +16,12 @@
 import { OptionalBroadcastControl } from "./broadcastControls.js";
 import type { InternalTypes } from "./exposedInternalTypes.js";
 import type { PostUpdateAction, ValueManager } from "./internalTypes.js";
-<<<<<<< HEAD
-import { asDeeplyReadonly, objectEntries } from "./internalUtils.js";
+import {
+	asDeeplyReadonly,
+	asDeeplyReadonlyDeserializedJson,
+	objectEntries,
+	serializableToOpaqueJson,
+} from "./internalUtils.js";
 import type {
 	LatestClientData,
 	LatestData,
@@ -26,15 +30,6 @@
 	StateSchemaValidator,
 	ValueAccessor,
 } from "./latestValueTypes.js";
-=======
-import {
-	asDeeplyReadonly,
-	asDeeplyReadonlyDeserializedJson,
-	objectEntries,
-	serializableToOpaqueJson,
-} from "./internalUtils.js";
-import type { LatestClientData, LatestData } from "./latestValueTypes.js";
->>>>>>> 6f966b49
 import type { Attendee, Presence } from "./presence.js";
 import { datastoreFromHandle, type StateDatastore } from "./stateDatastore.js";
 import { brandIVM } from "./valueManager.js";
@@ -166,20 +161,7 @@
 		});
 	}
 
-<<<<<<< HEAD
-	public getRemotes: () => IterableIterator<LatestClientData<T, ValueAccessor<T>>> =
-		function* (this: LatestValueManagerImpl<T, Key>) {
-			const allKnownStates = this.datastore.knownValues(this.key);
-			for (const [attendeeId, value] of objectEntries(allKnownStates.states)) {
-				if (attendeeId !== allKnownStates.self) {
-					yield {
-						attendee: this.datastore.lookupClient(attendeeId),
-						value: asDeeplyReadonly(value.value),
-						metadata: { revision: value.rev, timestamp: value.timestamp },
-					};
-				}
-=======
-	public *getRemotes(): IterableIterator<LatestClientData<T>> {
+	public *getRemotes(): IterableIterator<LatestClientData<T, ValueAccessor<T>>> {
 		const allKnownStates = this.datastore.knownValues(this.key);
 		for (const [attendeeId, value] of objectEntries(allKnownStates.states)) {
 			if (attendeeId !== allKnownStates.self) {
@@ -188,9 +170,9 @@
 					value: asDeeplyReadonlyDeserializedJson(value.value),
 					metadata: { revision: value.rev, timestamp: value.timestamp },
 				};
->>>>>>> 6f966b49
 			}
-		};
+		}
+	}
 
 	public getStateAttendees(): Attendee[] {
 		const allKnownStates = this.datastore.knownValues(this.key);
