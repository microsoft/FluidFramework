--- conflicted
+++ resolved
@@ -286,12 +286,6 @@
 	| InternalTypes.ManagerFactory<Key, InternalTypes.ValueRequiredState<T>, LatestRaw<T>>
 	| InternalTypes.ManagerFactory<Key, InternalTypes.ValueRequiredState<T>, Latest<T>> {
 	const { local, settings, validator } = args;
-<<<<<<< HEAD
-=======
-	if (validator !== undefined) {
-		throw new Error(`Validators are not yet implemented.`);
-	}
->>>>>>> 9e124e3b
 
 	// Latest takes ownership of the initial local value but makes a shallow
 	// copy for basic protection.
