/*!
 * Copyright (c) Microsoft Corporation and contributors. All rights reserved.
 * Licensed under the MIT License.
 */

import { createEmitter } from "@fluid-internal/client-utils";
import type { Listenable } from "@fluidframework/core-interfaces";
import type {
	DeepReadonly,
	JsonDeserialized,
	JsonSerializable,
	OpaqueJsonDeserialized,
} from "@fluidframework/core-interfaces/internal";
import { shallowCloneObject } from "@fluidframework/core-utils/internal";

import type { BroadcastControls, BroadcastControlSettings } from "./broadcastControls.js";
import { OptionalBroadcastControl } from "./broadcastControls.js";
import type { InternalTypes } from "./exposedInternalTypes.js";
import type { PostUpdateAction, ValueManager } from "./internalTypes.js";
import {
	asDeeplyReadonly,
	asDeeplyReadonlyFromOpaqueJson,
	objectEntries,
	toOpaqueJson,
} from "./internalUtils.js";
import type { LatestClientData, LatestData } from "./latestValueTypes.js";
import type { Attendee, Presence } from "./presence.js";
import { datastoreFromHandle, type StateDatastore } from "./stateDatastore.js";
import { brandIVM } from "./valueManager.js";

/**
 * Events from {@link LatestRaw}.
 *
 * @sealed
 * @beta
 */
export interface LatestRawEvents<T> {
	/**
	 * Raised when remote client's value is updated, which may be the same value.
	 *
	 * @eventProperty
	 */
	remoteUpdated: (update: LatestClientData<T>) => void;

	/**
	 * Raised when local client's value is updated, which may be the same value.
	 *
	 * @eventProperty
	 */
	localUpdated: (update: {
		value: DeepReadonly<JsonSerializable<T> & JsonDeserialized<T>>;
	}) => void;
}

/**
 * State that provides the latest known value from this client to others and read access to their values.
 * All participant clients must provide a value.
 *
 * @remarks Create using {@link StateFactory.latest} registered to {@link StatesWorkspace}.
 *
 * @sealed
 * @beta
 */
export interface LatestRaw<T> {
	/**
	 * Containing {@link Presence}
	 */
	readonly presence: Presence;

	/**
	 * Events for LatestRaw.
	 */
	readonly events: Listenable<LatestRawEvents<T>>;

	/**
	 * Controls for management of sending updates.
	 */
	readonly controls: BroadcastControls;

	/**
	 * Current state for this client.
	 * State for this client that will be transmitted to all other connected clients.
	 * @remarks Manager assumes ownership of the value and its references. Make a deep clone before
	 * setting, if needed. No comparison is done to detect changes; all sets are transmitted.
	 */
	get local(): DeepReadonly<JsonDeserialized<T>>;
	set local(value: JsonSerializable<T>);

	/**
	 * Iterable access to remote clients' values.
	 */
	getRemotes(): IterableIterator<LatestClientData<T>>;
	/**
	 * Array of {@link Attendee}s that have provided states.
	 */
	getStateAttendees(): Attendee[];
	/**
	 * Access to a specific attendee's value.
	 */
	getRemote(attendee: Attendee): LatestData<T>;
}

class LatestValueManagerImpl<T, Key extends string>
	implements LatestRaw<T>, Required<ValueManager<T, InternalTypes.ValueRequiredState<T>>>
{
	public readonly events = createEmitter<LatestRawEvents<T>>();
	public readonly controls: OptionalBroadcastControl;

	public constructor(
		private readonly key: Key,
		private readonly datastore: StateDatastore<Key, InternalTypes.ValueRequiredState<T>>,
		public readonly value: InternalTypes.ValueRequiredState<T>,
		controlSettings: BroadcastControlSettings | undefined,
	) {
		this.controls = new OptionalBroadcastControl(controlSettings);
	}

	public get presence(): Presence {
		return this.datastore.presence;
	}

	public get local(): DeepReadonly<JsonDeserialized<T>> {
		return asDeeplyReadonlyFromOpaqueJson(this.value.value);
	}

	public set local(value: JsonSerializable<T>) {
		this.value.rev += 1;
		this.value.timestamp = Date.now();
		this.value.value = toOpaqueJson(value);
		this.datastore.localUpdate(this.key, this.value, {
			allowableUpdateLatencyMs: this.controls.allowableUpdateLatencyMs,
		});

		this.events.emit("localUpdated", { value: asDeeplyReadonly(value) });
	}

	public *getRemotes(): IterableIterator<LatestClientData<T>> {
		const allKnownStates = this.datastore.knownValues(this.key);
		for (const [attendeeId, value] of objectEntries(allKnownStates.states)) {
			if (attendeeId !== allKnownStates.self) {
				yield {
<<<<<<< HEAD
					attendee: this.datastore.lookupClient(attendeeId),
					value: asDeeplyReadonlyFromOpaqueJson(value.value),
=======
					attendee: this.datastore.presence.attendees.getAttendee(attendeeId),
					value: asDeeplyReadonly(value.value),
>>>>>>> 068e666a
					metadata: { revision: value.rev, timestamp: value.timestamp },
				};
			}
		}
	}

	public getStateAttendees(): Attendee[] {
		const allKnownStates = this.datastore.knownValues(this.key);
		return Object.keys(allKnownStates.states)
			.filter((attendeeId) => attendeeId !== allKnownStates.self)
			.map((attendeeId) => this.datastore.presence.attendees.getAttendee(attendeeId));
	}

	public getRemote(attendee: Attendee): LatestData<T> {
		const allKnownStates = this.datastore.knownValues(this.key);
		const clientState = allKnownStates.states[attendee.attendeeId];
		if (clientState === undefined) {
			throw new Error("No entry for clientId");
		}
		return {
			value: asDeeplyReadonlyFromOpaqueJson(clientState.value),
			metadata: { revision: clientState.rev, timestamp: Date.now() },
		};
	}

	public update(
		attendee: Attendee,
		_received: number,
		value: InternalTypes.ValueRequiredState<T>,
	): PostUpdateAction[] {
		const allKnownStates = this.datastore.knownValues(this.key);
		const attendeeId = attendee.attendeeId;
		const currentState = allKnownStates.states[attendeeId];
		if (currentState !== undefined && currentState.rev >= value.rev) {
			return [];
		}
		this.datastore.update(this.key, attendeeId, value);
		return [
			() =>
				this.events.emit("remoteUpdated", {
					attendee,
					value: asDeeplyReadonlyFromOpaqueJson(value.value),
					metadata: { revision: value.rev, timestamp: value.timestamp },
				}),
		];
	}
}

/**
 * Arguments that are passed to the {@link StateFactory.latest} function.
 *
 * @beta
 */
export interface LatestArguments<T extends object | null> {
	/**
	 * The initial value of the local state.
	 */
	// eslint-disable-next-line @rushstack/no-new-null
	local: JsonSerializable<T> & JsonDeserialized<T> & (object | null);

	/**
	 * See {@link BroadcastControlSettings}.
	 */
	settings?: BroadcastControlSettings | undefined;
}

/**
 * Factory for creating a {@link LatestRaw} State object.
 *
 * @beta
 */
export function latest<T extends object | null, Key extends string = string>(
	args: LatestArguments<T>,
): InternalTypes.ManagerFactory<Key, InternalTypes.ValueRequiredState<T>, LatestRaw<T>> {
	const { local, settings } = args;

	// Latest takes ownership of the initial local value but makes a shallow
	// copy for basic protection.
	const internalValue =
		local === null
			? (local as unknown as OpaqueJsonDeserialized<T>)
			: // FIXME: Why isn't this directly castable?
				(shallowCloneObject(local) as unknown as OpaqueJsonDeserialized<T>);
	const value: InternalTypes.ValueRequiredState<T> = {
		rev: 0,
		timestamp: Date.now(),
		value: internalValue,
	};
	const factory = (
		key: Key,
		datastoreHandle: InternalTypes.StateDatastoreHandle<
			Key,
			InternalTypes.ValueRequiredState<T>
		>,
	): {
		initialData: { value: typeof value; allowableUpdateLatencyMs: number | undefined };
		manager: InternalTypes.StateValue<LatestRaw<T>>;
	} => ({
		initialData: { value, allowableUpdateLatencyMs: settings?.allowableUpdateLatencyMs },
		manager: brandIVM<LatestValueManagerImpl<T, Key>, T, InternalTypes.ValueRequiredState<T>>(
			new LatestValueManagerImpl(key, datastoreFromHandle(datastoreHandle), value, settings),
		),
	});
	return Object.assign(factory, { instanceBase: LatestValueManagerImpl });
}<|MERGE_RESOLUTION|>--- conflicted
+++ resolved
@@ -139,13 +139,8 @@
 		for (const [attendeeId, value] of objectEntries(allKnownStates.states)) {
 			if (attendeeId !== allKnownStates.self) {
 				yield {
-<<<<<<< HEAD
-					attendee: this.datastore.lookupClient(attendeeId),
+					attendee: this.datastore.presence.attendees.getAttendee(attendeeId),
 					value: asDeeplyReadonlyFromOpaqueJson(value.value),
-=======
-					attendee: this.datastore.presence.attendees.getAttendee(attendeeId),
-					value: asDeeplyReadonly(value.value),
->>>>>>> 068e666a
 					metadata: { revision: value.rev, timestamp: value.timestamp },
 				};
 			}
