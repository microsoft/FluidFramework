--- conflicted
+++ resolved
@@ -16,8 +16,7 @@
 import { OptionalBroadcastControl } from "./broadcastControls.js";
 import type { InternalTypes } from "./exposedInternalTypes.js";
 import type { PostUpdateAction, ValueManager } from "./internalTypes.js";
-<<<<<<< HEAD
-import { objectEntries } from "./internalUtils.js";
+import { asDeeplyReadonly, objectEntries } from "./internalUtils.js";
 import type {
 	LatestClientData,
 	LatestData,
@@ -26,10 +25,6 @@
 	StateSchemaValidator,
 	ValueAccessor,
 } from "./latestValueTypes.js";
-=======
-import { asDeeplyReadonly, objectEntries } from "./internalUtils.js";
-import type { LatestClientData, LatestData } from "./latestValueTypes.js";
->>>>>>> 4874e22f
 import type { Attendee, Presence } from "./presence.js";
 import { datastoreFromHandle, type StateDatastore } from "./stateDatastore.js";
 import { brandIVM } from "./valueManager.js";
