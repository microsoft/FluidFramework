--- conflicted
+++ resolved
@@ -230,14 +230,11 @@
 }
 
 /**
-<<<<<<< HEAD
-=======
  * The default allowable update latency for PresenceStates workspaces in milliseconds.
  */
 const defaultAllowableUpdateLatencyMs = 60;
 
 /**
->>>>>>> e3c4816e
  * Produces the value type of a schema element or set of elements.
  */
 type SchemaElementValueType<
@@ -265,11 +262,7 @@
 		initialContent: TSchema,
 		controlsSettings: BroadcastControlSettings | undefined,
 	) {
-<<<<<<< HEAD
-		this.controls = new RequiredBroadcastControl(/* allowableUpdateLatencyMs */ 60);
-=======
 		this.controls = new RequiredBroadcastControl(defaultAllowableUpdateLatencyMs);
->>>>>>> e3c4816e
 		if (controlsSettings?.allowableUpdateLatencyMs !== undefined) {
 			this.controls.allowableUpdateLatencyMs = controlsSettings.allowableUpdateLatencyMs;
 		}
