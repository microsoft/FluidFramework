/*!
 * Copyright (c) Microsoft Corporation and contributors. All rights reserved.
 * Licensed under the MIT License.
 */

import { assert } from "@fluidframework/core-utils/internal";
import type { IInboundSignalMessage } from "@fluidframework/runtime-definitions/internal";
import type { ITelemetryLoggerExt } from "@fluidframework/telemetry-utils/internal";

import type { ClientConnectionId } from "./baseTypes.js";
<<<<<<< HEAD
import { brandedObjectEntries, type IEphemeralRuntime } from "./internalTypes.js";
import type { ClientSessionId, ISessionClient } from "./presence.js";
import type {
	ClientUpdateEntry,
	LocalUpdateOptions,
=======
import type { BroadcastControlSettings } from "./broadcastControls.js";
import type { IEphemeralRuntime } from "./internalTypes.js";
import type { ClientSessionId, ISessionClient } from "./presence.js";
import type {
	ClientUpdateEntry,
	RuntimeLocalUpdateOptions,
>>>>>>> 0405ad61
	PresenceStatesInternal,
	ValueElementMap,
} from "./presenceStates.js";
import {
	createPresenceStates,
	mergeUntrackedDatastore,
	mergeValueDirectory,
} from "./presenceStates.js";
import type { SystemWorkspaceDatastore } from "./systemWorkspace.js";
import type {
	PresenceStates,
	PresenceStatesSchema,
	PresenceWorkspaceAddress,
} from "./types.js";

import type { IExtensionMessage } from "@fluidframework/presence/internal/container-definitions/internal";

interface PresenceWorkspaceEntry<TSchema extends PresenceStatesSchema> {
	public: PresenceStates<TSchema>;
	internal: PresenceStatesInternal;
}

interface SystemDatastore {
	"system:presence": SystemWorkspaceDatastore;
}

type InternalWorkspaceAddress = `${"s" | "n"}:${PresenceWorkspaceAddress}`;

type PresenceDatastore = SystemDatastore & {
	[WorkspaceAddress: string]: ValueElementMap<PresenceStatesSchema>;
};

interface GeneralDatastoreMessageContent {
	[WorkspaceAddress: string]: {
		[StateValueManagerKey: string]: {
			[ClientSessionId: ClientSessionId]: ClientUpdateEntry;
		};
	};
}

type DatastoreMessageContent = SystemDatastore & GeneralDatastoreMessageContent;

const datastoreUpdateMessageType = "Pres:DatastoreUpdate";
interface DatastoreUpdateMessage extends IInboundSignalMessage {
	type: typeof datastoreUpdateMessageType;
	content: {
		sendTimestamp: number;
		avgLatency: number;
		isComplete?: true;
		data: DatastoreMessageContent;
	};
}

const joinMessageType = "Pres:ClientJoin";
interface ClientJoinMessage extends IInboundSignalMessage {
	type: typeof joinMessageType;
	content: {
		updateProviders: ClientConnectionId[];
		sendTimestamp: number;
		avgLatency: number;
		data: DatastoreMessageContent;
	};
}

function isPresenceMessage(
	message: IInboundSignalMessage,
): message is DatastoreUpdateMessage | ClientJoinMessage {
	return message.type.startsWith("Pres:");
}

/**
 * @internal
 */
export interface PresenceDatastoreManager {
	joinSession(clientId: ClientConnectionId): void;
	getWorkspace<TSchema extends PresenceStatesSchema>(
		internalWorkspaceAddress: InternalWorkspaceAddress,
		requestedContent: TSchema,
		controls?: BroadcastControlSettings,
	): PresenceStates<TSchema>;
	processSignal(message: IExtensionMessage, local: boolean): void;
}

/**
 * Manages singleton datastore for all Presence.
 */
export class PresenceDatastoreManagerImpl implements PresenceDatastoreManager {
	private readonly datastore: PresenceDatastore;
	private averageLatency = 0;
	private returnedMessages = 0;
	private refreshBroadcastRequested = false;

	private readonly workspaces = new Map<
		string,
		PresenceWorkspaceEntry<PresenceStatesSchema>
	>();

	private readonly timer = new TimerManager();

	public constructor(
		private readonly clientSessionId: ClientSessionId,
		private readonly runtime: IEphemeralRuntime,
		private readonly lookupClient: (clientId: ClientSessionId) => ISessionClient,
		private readonly logger: ITelemetryLoggerExt | undefined,
		systemWorkspaceDatastore: SystemWorkspaceDatastore,
		systemWorkspace: PresenceWorkspaceEntry<PresenceStatesSchema>,
	) {
		// eslint-disable-next-line @typescript-eslint/consistent-type-assertions
		this.datastore = { "system:presence": systemWorkspaceDatastore } as PresenceDatastore;
		this.workspaces.set("system:presence", systemWorkspace);
	}

	public joinSession(clientId: ClientConnectionId): void {
		// Broadcast join message to all clients
		const updateProviders = [...this.runtime.getQuorum().getMembers().keys()].filter(
			(quorumClientId) => quorumClientId !== clientId,
		);
		// Limit to three providers to prevent flooding the network.
		// If none respond, others present will (should) after a delay.
		if (updateProviders.length > 3) {
			updateProviders.length = 3;
		}
		this.runtime.submitSignal(joinMessageType, {
			sendTimestamp: Date.now(),
			avgLatency: this.averageLatency,
			data: this.datastore,
			updateProviders,
		} satisfies ClientJoinMessage["content"]);
	}

	public getWorkspace<TSchema extends PresenceStatesSchema>(
		internalWorkspaceAddress: InternalWorkspaceAddress,
		requestedContent: TSchema,
		controls?: BroadcastControlSettings,
	): PresenceStates<TSchema> {
		const existing = this.workspaces.get(internalWorkspaceAddress);
		if (existing) {
			return existing.internal.ensureContent(requestedContent, controls);
		}

		let workspaceDatastore = this.datastore[internalWorkspaceAddress];
		if (workspaceDatastore === undefined) {
			workspaceDatastore = this.datastore[internalWorkspaceAddress] = {};
		}

		const localUpdate = (
			states: { [key: string]: ClientUpdateEntry },
<<<<<<< HEAD
			options: LocalUpdateOptions,
=======
			options: RuntimeLocalUpdateOptions,
>>>>>>> 0405ad61
		): void => {
			// Check for connectivity before sending updates.
			if (!this.runtime.connected) {
				return;
			}

			const updates: GeneralDatastoreMessageContent[InternalWorkspaceAddress] = {};
			for (const [key, value] of Object.entries(states)) {
				updates[key] = { [this.clientSessionId]: value };
			}
<<<<<<< HEAD

			this.enqueueMessage(
				{
					[internalWorkspaceAddress]: updates,
				},
				options,
			);
=======
			this.localUpdate({
				// Always send current connection mapping for some resiliency against
				// lost signals. This ensures that client session id found in `updates`
				// (which is this client's client session id) is always represented in
				// system workspace of recipient clients.
				"system:presence": {
					clientToSessionId: {
						[clientConnectionId]: { ...currentClientToSessionValueState },
					},
				},
				[internalWorkspaceAddress]: updates,
			});
>>>>>>> 0405ad61
		};

		const entry = createPresenceStates(
			{
				clientSessionId: this.clientSessionId,
				lookupClient: this.lookupClient,
				localUpdate,
			},
			workspaceDatastore,
			requestedContent,
			controls,
		);

		this.workspaces.set(internalWorkspaceAddress, entry);
		return entry.public;
	}

<<<<<<< HEAD
	/**
	 * The combined contents of all queued updates. Will be undefined when no messages are queued.
	 */
	private queuedData: GeneralDatastoreMessageContent | undefined;

	/**
	 * The time at which the presence data must be sent. When presence updates are submitted, this value is calculated
	 * based on the allowable latency for the update. A timer will fire at this time, sending any queued message
	 * immediately. Note that if updates come in with allowable latencies that require sending before this deadline, those
	 * messages will be sent immediately. Therefore this value can be considered the time of the next scheduled presence
	 * update.
	 */
	private sendMessageDeadline: number = 0;

	private enqueueMessage(
		data: GeneralDatastoreMessageContent,
		options: LocalUpdateOptions,
	): void {
		const allowableUpdateLatency = options.allowableUpdateLatency ?? 0;
		const forceBroadcast = options.forceBroadcast;

		const now = Date.now();
		const updateDeadline = now + allowableUpdateLatency;
		if (this.queuedData === undefined) {
			// No queued message, so set the deadline based on the current message's allowable latency
			this.sendMessageDeadline = updateDeadline;
		}

		// This function-local "datastore" will hold the merged message data
		const queueDatastore = this.queuedData ?? {};

		// Iterate over the current message data; individual items are workspaces
		for (const workspaceName of Object.keys(data)) {
			const workspaceData = data[workspaceName];

			// Initialize the merged data as the queued datastore entry for the workspace
			// Since the key might not exist, create an empty object in that case. It will
			// be set explicitly after the loop.
			const mergedData = queueDatastore[workspaceName] ?? {};

			// Iterate over each value manager and its data, merging it as needed
			for (const valueManagerKey of Object.keys(workspaceData)) {
				for (const [clientSessionId, value] of brandedObjectEntries(
					workspaceData[valueManagerKey],
				)) {
					// TODO: Should any values be ignored here? E.g. values with ignoreUnmonitored?
					mergedData[valueManagerKey] ??= {};
					mergedData[valueManagerKey][clientSessionId] = mergeValueDirectory(
						mergedData[valueManagerKey][clientSessionId],
						value,
						0, // local values do not need a time shift
					);
				}
			}

			// Store the merged data in the function-local queue workspace. The whole contents of this
			// datstore will be sent as the message data.
			queueDatastore[workspaceName] = mergedData;
		}

		if (updateDeadline >= this.sendMessageDeadline) {
			// Queue the message
			this.queuedData = queueDatastore;
			// If the timer has not expired, we can short-circuit because the timer will fire
			// and cover this update. In other words, queuing this will be fast enough to
			// meet its deadline, because a timer is already scheduled to fire before its deadline.
			if (!this.timer.hasExpired() && !forceBroadcast) {
				return;
			}
		}

		// Note that timeoutInMs === allowableUpdateLatency, but the calculation is done this way for clarity.
		const timeoutInMs = updateDeadline - now;
		if (timeoutInMs > 0 && !forceBroadcast) {
			// Schedule the queued messages to be sent at the updateDeadline
			this.timer.setTimeout(this.sendQueuedMessage.bind(this), timeoutInMs);
		} else {
			this.sendQueuedMessage();
		}
	}

	/**
	 * Send any queued signal immediate. Does nothing if no message is queued.
	 */
	private sendQueuedMessage(): void {
		if (this.queuedData === undefined) {
			return;
		}

		// Check for connectivity before sending updates.
		if (!this.runtime.connected) {
			// Clear the queued data since we're disconnected. We don't want messages
			// to queue infinitely while disconnected.
			this.queuedData = undefined;
			return;
		}

		const clientConnectionId = this.runtime.clientId;
		assert(clientConnectionId !== undefined, 0xa59 /* Client connected without clientId */);
		const currentClientToSessionValueState =
			this.datastore["system:presence"].clientToSessionId[clientConnectionId];

		const newMessage = {
=======
	private localUpdate(data: DatastoreMessageContent): void {
		const content = {
>>>>>>> 0405ad61
			sendTimestamp: Date.now(),
			avgLatency: this.averageLatency,
			// isComplete: false,
			data: {
				// Always send current connection mapping for some resiliency against
				// lost signals. This ensures that client session id found in `updates`
				// (which is this client's client session id) is always represented in
				// system workspace of recipient clients.
				"system:presence": {
					clientToSessionId: {
						[clientConnectionId]: { ...currentClientToSessionValueState },
					},
				},
				...this.queuedData,
			},
		} satisfies DatastoreUpdateMessage["content"];

		this.runtime.submitSignal(datastoreUpdateMessageType, newMessage);
		this.queuedData = undefined;
	}

	private broadcastAllKnownState(): void {
		this.runtime.submitSignal(datastoreUpdateMessageType, {
			sendTimestamp: Date.now(),
			avgLatency: this.averageLatency,
			isComplete: true,
			data: this.datastore,
		} satisfies DatastoreUpdateMessage["content"]);
		this.refreshBroadcastRequested = false;
	}

	public processSignal(
		// Note: IInboundSignalMessage is used here in place of IExtensionMessage
		// as IExtensionMessage's strictly JSON `content` creates type compatibility
		// issues with `ClientSessionId` keys and really unknown value content.
		// IExtensionMessage is a subset of IInboundSignalMessage so this is safe.
		// Change types of DatastoreUpdateMessage | ClientJoinMessage to
		// IExtensionMessage<> derivatives to see the issues.
		message: IInboundSignalMessage | DatastoreUpdateMessage | ClientJoinMessage,
		local: boolean,
	): void {
		const received = Date.now();
		assert(message.clientId !== null, 0xa3a /* Map received signal without clientId */);
		if (!isPresenceMessage(message)) {
			return;
		}
		if (local) {
			const deliveryDelta = received - message.content.sendTimestamp;
			// Limit returnedMessages count to 256 such that newest message
			// always contributes at least 1/256th to the average. Older
			// messages have more weight, but that diminishes as new messages
			// contribute.
			this.returnedMessages = Math.min(this.returnedMessages + 1, 256);
			this.averageLatency =
				(this.averageLatency * (this.returnedMessages - 1) + deliveryDelta) /
				this.returnedMessages;
			return;
		}

		const timeModifier =
			received -
			(this.averageLatency + message.content.avgLatency + message.content.sendTimestamp);

		if (message.type === joinMessageType) {
			// It is possible for some signals to come in while client is not connected due
			// to how work is scheduled. If we are not connected, we can't respond to the
			// join request. We will make our own Join request once we are connected.
			if (this.runtime.connected) {
				this.prepareJoinResponse(message.content.updateProviders, message.clientId);
			}
			// It is okay to continue processing the contained updates even if we are not
			// connected.
		} else {
			assert(message.type === datastoreUpdateMessageType, 0xa3b /* Unexpected message type */);
			if (message.content.isComplete) {
				this.refreshBroadcastRequested = false;
			}
		}

		for (const [workspaceAddress, remoteDatastore] of Object.entries(message.content.data)) {
			// Direct to the appropriate Presence Workspace, if present.
			const workspace = this.workspaces.get(workspaceAddress);
			if (workspace) {
				workspace.internal.processUpdate(
					received,
					timeModifier,
					remoteDatastore,
					message.clientId,
				);
			} else {
				// All broadcast state is kept even if not currently registered, unless a value
				// notes itself to be ignored.
				let workspaceDatastore = this.datastore[workspaceAddress];
				if (workspaceDatastore === undefined) {
					workspaceDatastore = this.datastore[workspaceAddress] = {};
					if (!workspaceAddress.startsWith("system:")) {
						// TODO: Emit workspaceActivated event for PresenceEvents
					}
				}
				for (const [key, remoteAllKnownState] of Object.entries(remoteDatastore)) {
					mergeUntrackedDatastore(key, remoteAllKnownState, workspaceDatastore, timeModifier);
				}
			}
		}
	}

	/**
	 * Handles responding to another client joining the session.
	 *
	 * @param updateProviders - list of client connection id's that requestor selected
	 * to provide response
	 * @param requestor - `requestor` is only used in telemetry. While it is the requestor's
	 * client connection id, that is not most important. It is important that this is a
	 * unique shared id across all clients that might respond as we want to monitor the
	 * response patterns. The convenience of being client connection id will allow
	 * correlation with other telemetry where it is often called just `clientId`.
	 */
	private prepareJoinResponse(
		updateProviders: ClientConnectionId[],
		requestor: ClientConnectionId,
	): void {
		this.refreshBroadcastRequested = true;
		// We must be connected to receive this message, so clientId should be defined.
		// If it isn't then, not really a problem; just won't be in provider or quorum list.
		// eslint-disable-next-line @typescript-eslint/no-non-null-assertion
		const clientId = this.runtime.clientId!;
		// const requestor = message.clientId;
		if (updateProviders.includes(clientId)) {
			// Send all current state to the new client
			this.broadcastAllKnownState();
			this.logger?.sendTelemetryEvent({
				eventName: "JoinResponse",
				details: {
					type: "broadcastAll",
					requestor,
					role: "primary",
				},
			});
		} else {
			// Schedule a broadcast to the new client after a delay only to send if
			// another broadcast hasn't been seen in the meantime. The delay is based
			// on the position in the quorum list. It doesn't have to be a stable
			// list across all clients. We need something to provide suggested order
			// to prevent a flood of broadcasts.
			let relativeResponseOrder;
			const quorumMembers = this.runtime.getQuorum().getMembers();
			const self = quorumMembers.get(clientId);
			if (self) {
				// Compute order quorum join order (indicated by sequenceNumber)
				relativeResponseOrder = 0;
				for (const { sequenceNumber } of quorumMembers.values()) {
					if (sequenceNumber < self.sequenceNumber) {
						relativeResponseOrder++;
					}
				}
			} else {
				// Order past quorum members + arbitrary additional offset up to 10
				relativeResponseOrder = quorumMembers.size + Math.random() * 10;
			}
			// These numbers have been chosen arbitrarily to start with.
			// 20 is minimum wait time, 20 is the additional wait time per provider
			// given an chance before us with named providers given more time.
			const waitTime = 20 + 20 * (3 * updateProviders.length + relativeResponseOrder);
			setTimeout(() => {
				// Make sure a broadcast is still needed and we are currently connected.
				// If not connected, nothing we can do.
				if (this.refreshBroadcastRequested && this.runtime.connected) {
					this.broadcastAllKnownState();
					this.logger?.sendTelemetryEvent({
						eventName: "JoinResponse",
						details: {
							type: "broadcastAll",
							requestor,
							role: "secondary",
							order: relativeResponseOrder,
						},
					});
				}
			}, waitTime);
		}
	}
}

/**
 * Wrapper around setTimeout to track whether the timeout has expired or not.
 */
class TimerManager {
	private timeoutId: number | undefined;
	public startTime: number = 0;
	public delay: number = 0;
	private expired: boolean = true;

	public setTimeout(callback: () => void, delay: number): void {
		this.clearTimeout(); // Clear any existing timeout
		this.startTime = Date.now();
		this.delay = delay;
		this.expired = false;
		this.timeoutId = setTimeout(() => {
			this.expired = true;
			callback();
		}, delay);
	}

	public clearTimeout(): void {
		if (this.timeoutId !== undefined) {
			clearTimeout(this.timeoutId);
			this.timeoutId = undefined;
		}
	}

	public hasExpired(): boolean {
		return this.expired;
	}
}<|MERGE_RESOLUTION|>--- conflicted
+++ resolved
@@ -8,20 +8,12 @@
 import type { ITelemetryLoggerExt } from "@fluidframework/telemetry-utils/internal";
 
 import type { ClientConnectionId } from "./baseTypes.js";
-<<<<<<< HEAD
+import type { BroadcastControlSettings } from "./broadcastControls.js";
 import { brandedObjectEntries, type IEphemeralRuntime } from "./internalTypes.js";
 import type { ClientSessionId, ISessionClient } from "./presence.js";
 import type {
 	ClientUpdateEntry,
-	LocalUpdateOptions,
-=======
-import type { BroadcastControlSettings } from "./broadcastControls.js";
-import type { IEphemeralRuntime } from "./internalTypes.js";
-import type { ClientSessionId, ISessionClient } from "./presence.js";
-import type {
-	ClientUpdateEntry,
 	RuntimeLocalUpdateOptions,
->>>>>>> 0405ad61
 	PresenceStatesInternal,
 	ValueElementMap,
 } from "./presenceStates.js";
@@ -169,11 +161,7 @@
 
 		const localUpdate = (
 			states: { [key: string]: ClientUpdateEntry },
-<<<<<<< HEAD
-			options: LocalUpdateOptions,
-=======
 			options: RuntimeLocalUpdateOptions,
->>>>>>> 0405ad61
 		): void => {
 			// Check for connectivity before sending updates.
 			if (!this.runtime.connected) {
@@ -184,7 +172,6 @@
 			for (const [key, value] of Object.entries(states)) {
 				updates[key] = { [this.clientSessionId]: value };
 			}
-<<<<<<< HEAD
 
 			this.enqueueMessage(
 				{
@@ -192,20 +179,19 @@
 				},
 				options,
 			);
-=======
-			this.localUpdate({
-				// Always send current connection mapping for some resiliency against
-				// lost signals. This ensures that client session id found in `updates`
-				// (which is this client's client session id) is always represented in
-				// system workspace of recipient clients.
-				"system:presence": {
-					clientToSessionId: {
-						[clientConnectionId]: { ...currentClientToSessionValueState },
-					},
-				},
-				[internalWorkspaceAddress]: updates,
-			});
->>>>>>> 0405ad61
+
+			// 	this.localUpdate({
+			// 		// Always send current connection mapping for some resiliency against
+			// 		// lost signals. This ensures that client session id found in `updates`
+			// 		// (which is this client's client session id) is always represented in
+			// 		// system workspace of recipient clients.
+			// 		"system:presence": {
+			// 			clientToSessionId: {
+			// 				[clientConnectionId]: { ...currentClientToSessionValueState },
+			// 			},
+			// 		},
+			// 		[internalWorkspaceAddress]: updates,
+			// 	});
 		};
 
 		const entry = createPresenceStates(
@@ -223,7 +209,6 @@
 		return entry.public;
 	}
 
-<<<<<<< HEAD
 	/**
 	 * The combined contents of all queued updates. Will be undefined when no messages are queued.
 	 */
@@ -240,13 +225,12 @@
 
 	private enqueueMessage(
 		data: GeneralDatastoreMessageContent,
-		options: LocalUpdateOptions,
+		options: RuntimeLocalUpdateOptions,
 	): void {
-		const allowableUpdateLatency = options.allowableUpdateLatency ?? 0;
-		const forceBroadcast = options.forceBroadcast;
+		const allowableUpdateLatencyMs = options.allowableUpdateLatencyMs ?? 0;
 
 		const now = Date.now();
-		const updateDeadline = now + allowableUpdateLatency;
+		const updateDeadline = now + allowableUpdateLatencyMs;
 		if (this.queuedData === undefined) {
 			// No queued message, so set the deadline based on the current message's allowable latency
 			this.sendMessageDeadline = updateDeadline;
@@ -290,14 +274,14 @@
 			// If the timer has not expired, we can short-circuit because the timer will fire
 			// and cover this update. In other words, queuing this will be fast enough to
 			// meet its deadline, because a timer is already scheduled to fire before its deadline.
-			if (!this.timer.hasExpired() && !forceBroadcast) {
+			if (!this.timer.hasExpired()) {
 				return;
 			}
 		}
 
 		// Note that timeoutInMs === allowableUpdateLatency, but the calculation is done this way for clarity.
 		const timeoutInMs = updateDeadline - now;
-		if (timeoutInMs > 0 && !forceBroadcast) {
+		if (timeoutInMs > 0) {
 			// Schedule the queued messages to be sent at the updateDeadline
 			this.timer.setTimeout(this.sendQueuedMessage.bind(this), timeoutInMs);
 		} else {
@@ -327,10 +311,6 @@
 			this.datastore["system:presence"].clientToSessionId[clientConnectionId];
 
 		const newMessage = {
-=======
-	private localUpdate(data: DatastoreMessageContent): void {
-		const content = {
->>>>>>> 0405ad61
 			sendTimestamp: Date.now(),
 			avgLatency: this.averageLatency,
 			// isComplete: false,
@@ -347,9 +327,7 @@
 				...this.queuedData,
 			},
 		} satisfies DatastoreUpdateMessage["content"];
-
 		this.runtime.submitSignal(datastoreUpdateMessageType, newMessage);
-		this.queuedData = undefined;
 	}
 
 	private broadcastAllKnownState(): void {
