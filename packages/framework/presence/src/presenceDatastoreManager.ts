/*!
 * Copyright (c) Microsoft Corporation and contributors. All rights reserved.
 * Licensed under the MIT License.
 */

import { assert } from "@fluidframework/core-utils/internal";
import type { IInboundSignalMessage } from "@fluidframework/runtime-definitions/internal";
import type { ITelemetryLoggerExt } from "@fluidframework/telemetry-utils/internal";

import type { ClientConnectionId } from "./baseTypes.js";
import type { BroadcastControlSettings } from "./broadcastControls.js";
<<<<<<< HEAD
import { brandedObjectEntries, type IEphemeralRuntime } from "./internalTypes.js";
=======
import type { IEphemeralRuntime } from "./internalTypes.js";
>>>>>>> e3c4816e
import type { ClientSessionId, ISessionClient } from "./presence.js";
import type {
	ClientUpdateEntry,
	RuntimeLocalUpdateOptions,
	PresenceStatesInternal,
	ValueElementMap,
} from "./presenceStates.js";
import {
	createPresenceStates,
	mergeUntrackedDatastore,
	mergeValueDirectory,
} from "./presenceStates.js";
import type { SystemWorkspaceDatastore } from "./systemWorkspace.js";
import type {
	PresenceStates,
	PresenceStatesSchema,
	PresenceWorkspaceAddress,
} from "./types.js";

import type { IExtensionMessage } from "@fluidframework/presence/internal/container-definitions/internal";

interface PresenceWorkspaceEntry<TSchema extends PresenceStatesSchema> {
	public: PresenceStates<TSchema>;
	internal: PresenceStatesInternal;
}

interface SystemDatastore {
	"system:presence": SystemWorkspaceDatastore;
}

type InternalWorkspaceAddress = `${"s" | "n"}:${PresenceWorkspaceAddress}`;

type PresenceDatastore = SystemDatastore & {
	[WorkspaceAddress: string]: ValueElementMap<PresenceStatesSchema>;
};

interface GeneralDatastoreMessageContent {
	[WorkspaceAddress: string]: {
		[StateValueManagerKey: string]: {
			[ClientSessionId: ClientSessionId]: ClientUpdateEntry;
		};
	};
}

type DatastoreMessageContent = SystemDatastore & GeneralDatastoreMessageContent;

const datastoreUpdateMessageType = "Pres:DatastoreUpdate";
interface DatastoreUpdateMessage extends IInboundSignalMessage {
	type: typeof datastoreUpdateMessageType;
	content: {
		sendTimestamp: number;
		avgLatency: number;
		isComplete?: true;
		data: DatastoreMessageContent;
	};
}

const joinMessageType = "Pres:ClientJoin";
interface ClientJoinMessage extends IInboundSignalMessage {
	type: typeof joinMessageType;
	content: {
		updateProviders: ClientConnectionId[];
		sendTimestamp: number;
		avgLatency: number;
		data: DatastoreMessageContent;
	};
}

function isPresenceMessage(
	message: IInboundSignalMessage,
): message is DatastoreUpdateMessage | ClientJoinMessage {
	return message.type.startsWith("Pres:");
}

/**
 * @internal
 */
export interface PresenceDatastoreManager {
	joinSession(clientId: ClientConnectionId): void;
	getWorkspace<TSchema extends PresenceStatesSchema>(
		internalWorkspaceAddress: InternalWorkspaceAddress,
		requestedContent: TSchema,
		controls?: BroadcastControlSettings,
	): PresenceStates<TSchema>;
	processSignal(message: IExtensionMessage, local: boolean): void;
}

/**
 * Manages singleton datastore for all Presence.
 */
export class PresenceDatastoreManagerImpl implements PresenceDatastoreManager {
	private readonly datastore: PresenceDatastore;
	private averageLatency = 0;
	private returnedMessages = 0;
	private refreshBroadcastRequested = false;

	private readonly workspaces = new Map<
		string,
		PresenceWorkspaceEntry<PresenceStatesSchema>
	>();
<<<<<<< HEAD

	private readonly timer = new TimerManager();
=======
>>>>>>> e3c4816e

	public constructor(
		private readonly clientSessionId: ClientSessionId,
		private readonly runtime: IEphemeralRuntime,
		private readonly lookupClient: (clientId: ClientSessionId) => ISessionClient,
		private readonly logger: ITelemetryLoggerExt | undefined,
		systemWorkspaceDatastore: SystemWorkspaceDatastore,
		systemWorkspace: PresenceWorkspaceEntry<PresenceStatesSchema>,
	) {
		// eslint-disable-next-line @typescript-eslint/consistent-type-assertions
		this.datastore = { "system:presence": systemWorkspaceDatastore } as PresenceDatastore;
		this.workspaces.set("system:presence", systemWorkspace);
	}

	public joinSession(clientId: ClientConnectionId): void {
		// Broadcast join message to all clients
		const updateProviders = [...this.runtime.getQuorum().getMembers().keys()].filter(
			(quorumClientId) => quorumClientId !== clientId,
		);
		// Limit to three providers to prevent flooding the network.
		// If none respond, others present will (should) after a delay.
		if (updateProviders.length > 3) {
			updateProviders.length = 3;
		}
		this.runtime.submitSignal(joinMessageType, {
			sendTimestamp: Date.now(),
			avgLatency: this.averageLatency,
			data: this.datastore,
			updateProviders,
		} satisfies ClientJoinMessage["content"]);
	}

	public getWorkspace<TSchema extends PresenceStatesSchema>(
		internalWorkspaceAddress: InternalWorkspaceAddress,
		requestedContent: TSchema,
		controls?: BroadcastControlSettings,
	): PresenceStates<TSchema> {
		const existing = this.workspaces.get(internalWorkspaceAddress);
		if (existing) {
			return existing.internal.ensureContent(requestedContent, controls);
		}

		let workspaceDatastore = this.datastore[internalWorkspaceAddress];
		if (workspaceDatastore === undefined) {
			workspaceDatastore = this.datastore[internalWorkspaceAddress] = {};
		}

		const localUpdate = (
			states: { [key: string]: ClientUpdateEntry },
			options: RuntimeLocalUpdateOptions,
		): void => {
			// Check for connectivity before sending updates.
			if (!this.runtime.connected) {
				return;
			}

			const updates: GeneralDatastoreMessageContent[InternalWorkspaceAddress] = {};
			for (const [key, value] of Object.entries(states)) {
				updates[key] = { [this.clientSessionId]: value };
			}
<<<<<<< HEAD

			this.enqueueMessage(
				{
					[internalWorkspaceAddress]: updates,
				},
				options,
			);
=======
			this.localUpdate({
				// Always send current connection mapping for some resiliency against
				// lost signals. This ensures that client session id found in `updates`
				// (which is this client's client session id) is always represented in
				// system workspace of recipient clients.
				"system:presence": {
					clientToSessionId: {
						[clientConnectionId]: { ...currentClientToSessionValueState },
					},
				},
				[internalWorkspaceAddress]: updates,
			});
>>>>>>> e3c4816e
		};

		const entry = createPresenceStates(
			{
				clientSessionId: this.clientSessionId,
				lookupClient: this.lookupClient,
				localUpdate,
			},
			workspaceDatastore,
			requestedContent,
			controls,
		);

		this.workspaces.set(internalWorkspaceAddress, entry);
		return entry.public;
	}

<<<<<<< HEAD
	/**
	 * The combined contents of all queued updates. Will be undefined when no messages are queued.
	 */
	private queuedData: GeneralDatastoreMessageContent | undefined;

	/**
	 * The time at which the presence data must be sent. When presence updates are submitted, this value is calculated
	 * based on the allowable latency for the update. A timer will fire at this time, sending any queued message
	 * immediately. Note that if updates come in with allowable latencies that require sending before this deadline, those
	 * messages will be sent immediately. Therefore this value can be considered the time of the next scheduled presence
	 * update.
	 */
	private sendMessageDeadline: number = 0;

	private enqueueMessage(
		data: GeneralDatastoreMessageContent,
		options: RuntimeLocalUpdateOptions,
	): void {
		const allowableUpdateLatencyMs = options.allowableUpdateLatencyMs ?? 0;

		const now = Date.now();
		const updateDeadline = now + allowableUpdateLatencyMs;
		if (this.queuedData === undefined) {
			// No queued message, so set the deadline based on the current message's allowable latency
			this.sendMessageDeadline = updateDeadline;
		}

		// This function-local "datastore" will hold the merged message data
		const queueDatastore = this.queuedData ?? {};

		// Iterate over the current message data; individual items are workspaces
		for (const workspaceName of Object.keys(data)) {
			const workspaceData = data[workspaceName];

			// Initialize the merged data as the queued datastore entry for the workspace
			// Since the key might not exist, create an empty object in that case. It will
			// be set explicitly after the loop.
			const mergedData = queueDatastore[workspaceName] ?? {};

			// Iterate over each value manager and its data, merging it as needed
			for (const valueManagerKey of Object.keys(workspaceData)) {
				for (const [clientSessionId, value] of brandedObjectEntries(
					workspaceData[valueManagerKey],
				)) {
					// TODO: Should any values be ignored here? E.g. values with ignoreUnmonitored?
					mergedData[valueManagerKey] ??= {};
					mergedData[valueManagerKey][clientSessionId] = mergeValueDirectory(
						mergedData[valueManagerKey][clientSessionId],
						value,
						0, // local values do not need a time shift
					);
				}
			}

			// Store the merged data in the function-local queue workspace. The whole contents of this
			// datstore will be sent as the message data.
			queueDatastore[workspaceName] = mergedData;
		}

		if (updateDeadline >= this.sendMessageDeadline) {
			// Queue the message
			this.queuedData = queueDatastore;
			// If the timer has not expired, we can short-circuit because the timer will fire
			// and cover this update. In other words, queuing this will be fast enough to
			// meet its deadline, because a timer is already scheduled to fire before its deadline.
			if (!this.timer.hasExpired()) {
				return;
			}
		}

		// Note that timeoutInMs === allowableUpdateLatency, but the calculation is done this way for clarity.
		const timeoutInMs = updateDeadline - now;
		if (timeoutInMs > 0) {
			// Schedule the queued messages to be sent at the updateDeadline
			this.timer.setTimeout(this.sendQueuedMessage.bind(this), timeoutInMs);
		} else {
			this.sendQueuedMessage();
		}
	}

	/**
	 * Send any queued signal immediate. Does nothing if no message is queued.
	 */
	private sendQueuedMessage(): void {
		if (this.queuedData === undefined) {
			return;
		}

		// Check for connectivity before sending updates.
		if (!this.runtime.connected) {
			// Clear the queued data since we're disconnected. We don't want messages
			// to queue infinitely while disconnected.
			this.queuedData = undefined;
			return;
		}

		const clientConnectionId = this.runtime.clientId;
		assert(clientConnectionId !== undefined, 0xa59 /* Client connected without clientId */);
		const currentClientToSessionValueState =
			this.datastore["system:presence"].clientToSessionId[clientConnectionId];

		const newMessage = {
=======
	private localUpdate(data: DatastoreMessageContent): void {
		const content = {
>>>>>>> e3c4816e
			sendTimestamp: Date.now(),
			avgLatency: this.averageLatency,
			// isComplete: false,
			data: {
				// Always send current connection mapping for some resiliency against
				// lost signals. This ensures that client session id found in `updates`
				// (which is this client's client session id) is always represented in
				// system workspace of recipient clients.
				"system:presence": {
					clientToSessionId: {
						[clientConnectionId]: { ...currentClientToSessionValueState },
					},
				},
				...this.queuedData,
			},
		} satisfies DatastoreUpdateMessage["content"];
		this.runtime.submitSignal(datastoreUpdateMessageType, newMessage);
	}

	private broadcastAllKnownState(): void {
		this.runtime.submitSignal(datastoreUpdateMessageType, {
			sendTimestamp: Date.now(),
			avgLatency: this.averageLatency,
			isComplete: true,
			data: this.datastore,
		} satisfies DatastoreUpdateMessage["content"]);
		this.refreshBroadcastRequested = false;
	}

	public processSignal(
		// Note: IInboundSignalMessage is used here in place of IExtensionMessage
		// as IExtensionMessage's strictly JSON `content` creates type compatibility
		// issues with `ClientSessionId` keys and really unknown value content.
		// IExtensionMessage is a subset of IInboundSignalMessage so this is safe.
		// Change types of DatastoreUpdateMessage | ClientJoinMessage to
		// IExtensionMessage<> derivatives to see the issues.
		message: IInboundSignalMessage | DatastoreUpdateMessage | ClientJoinMessage,
		local: boolean,
	): void {
		const received = Date.now();
		assert(message.clientId !== null, 0xa3a /* Map received signal without clientId */);
		if (!isPresenceMessage(message)) {
			return;
		}
		if (local) {
			const deliveryDelta = received - message.content.sendTimestamp;
			// Limit returnedMessages count to 256 such that newest message
			// always contributes at least 1/256th to the average. Older
			// messages have more weight, but that diminishes as new messages
			// contribute.
			this.returnedMessages = Math.min(this.returnedMessages + 1, 256);
			this.averageLatency =
				(this.averageLatency * (this.returnedMessages - 1) + deliveryDelta) /
				this.returnedMessages;
			return;
		}

		const timeModifier =
			received -
			(this.averageLatency + message.content.avgLatency + message.content.sendTimestamp);

		if (message.type === joinMessageType) {
			// It is possible for some signals to come in while client is not connected due
			// to how work is scheduled. If we are not connected, we can't respond to the
			// join request. We will make our own Join request once we are connected.
			if (this.runtime.connected) {
				this.prepareJoinResponse(message.content.updateProviders, message.clientId);
			}
			// It is okay to continue processing the contained updates even if we are not
			// connected.
		} else {
			assert(message.type === datastoreUpdateMessageType, 0xa3b /* Unexpected message type */);
			if (message.content.isComplete) {
				this.refreshBroadcastRequested = false;
			}
		}

		for (const [workspaceAddress, remoteDatastore] of Object.entries(message.content.data)) {
			// Direct to the appropriate Presence Workspace, if present.
			const workspace = this.workspaces.get(workspaceAddress);
			if (workspace) {
				workspace.internal.processUpdate(
					received,
					timeModifier,
					remoteDatastore,
					message.clientId,
				);
			} else {
				// All broadcast state is kept even if not currently registered, unless a value
				// notes itself to be ignored.
				let workspaceDatastore = this.datastore[workspaceAddress];
				if (workspaceDatastore === undefined) {
					workspaceDatastore = this.datastore[workspaceAddress] = {};
					if (!workspaceAddress.startsWith("system:")) {
						// TODO: Emit workspaceActivated event for PresenceEvents
					}
				}
				for (const [key, remoteAllKnownState] of Object.entries(remoteDatastore)) {
					mergeUntrackedDatastore(key, remoteAllKnownState, workspaceDatastore, timeModifier);
				}
			}
		}
	}

	/**
	 * Handles responding to another client joining the session.
	 *
	 * @param updateProviders - list of client connection id's that requestor selected
	 * to provide response
	 * @param requestor - `requestor` is only used in telemetry. While it is the requestor's
	 * client connection id, that is not most important. It is important that this is a
	 * unique shared id across all clients that might respond as we want to monitor the
	 * response patterns. The convenience of being client connection id will allow
	 * correlation with other telemetry where it is often called just `clientId`.
	 */
	private prepareJoinResponse(
		updateProviders: ClientConnectionId[],
		requestor: ClientConnectionId,
	): void {
		this.refreshBroadcastRequested = true;
		// We must be connected to receive this message, so clientId should be defined.
		// If it isn't then, not really a problem; just won't be in provider or quorum list.
		// eslint-disable-next-line @typescript-eslint/no-non-null-assertion
		const clientId = this.runtime.clientId!;
		// const requestor = message.clientId;
		if (updateProviders.includes(clientId)) {
			// Send all current state to the new client
			this.broadcastAllKnownState();
			this.logger?.sendTelemetryEvent({
				eventName: "JoinResponse",
				details: {
					type: "broadcastAll",
					requestor,
					role: "primary",
				},
			});
		} else {
			// Schedule a broadcast to the new client after a delay only to send if
			// another broadcast hasn't been seen in the meantime. The delay is based
			// on the position in the quorum list. It doesn't have to be a stable
			// list across all clients. We need something to provide suggested order
			// to prevent a flood of broadcasts.
			let relativeResponseOrder;
			const quorumMembers = this.runtime.getQuorum().getMembers();
			const self = quorumMembers.get(clientId);
			if (self) {
				// Compute order quorum join order (indicated by sequenceNumber)
				relativeResponseOrder = 0;
				for (const { sequenceNumber } of quorumMembers.values()) {
					if (sequenceNumber < self.sequenceNumber) {
						relativeResponseOrder++;
					}
				}
			} else {
				// Order past quorum members + arbitrary additional offset up to 10
				relativeResponseOrder = quorumMembers.size + Math.random() * 10;
			}
			// These numbers have been chosen arbitrarily to start with.
			// 20 is minimum wait time, 20 is the additional wait time per provider
			// given an chance before us with named providers given more time.
			const waitTime = 20 + 20 * (3 * updateProviders.length + relativeResponseOrder);
			setTimeout(() => {
				// Make sure a broadcast is still needed and we are currently connected.
				// If not connected, nothing we can do.
				if (this.refreshBroadcastRequested && this.runtime.connected) {
					this.broadcastAllKnownState();
					this.logger?.sendTelemetryEvent({
						eventName: "JoinResponse",
						details: {
							type: "broadcastAll",
							requestor,
							role: "secondary",
							order: relativeResponseOrder,
						},
					});
				}
			}, waitTime);
		}
	}
}

/**
 * Wrapper around setTimeout to track whether the timeout has expired or not.
 */
class TimerManager {
	private timeoutId: number | undefined;
	public startTime: number = 0;
	public delay: number = 0;
	private expired: boolean = true;

	public setTimeout(callback: () => void, delay: number): void {
		this.clearTimeout(); // Clear any existing timeout
		this.startTime = Date.now();
		this.delay = delay;
		this.expired = false;
		this.timeoutId = setTimeout(() => {
			this.expired = true;
			callback();
		}, delay);
	}

	public clearTimeout(): void {
		if (this.timeoutId !== undefined) {
			clearTimeout(this.timeoutId);
			this.timeoutId = undefined;
		}
	}

	public hasExpired(): boolean {
		return this.expired;
	}
}<|MERGE_RESOLUTION|>--- conflicted
+++ resolved
@@ -9,11 +9,7 @@
 
 import type { ClientConnectionId } from "./baseTypes.js";
 import type { BroadcastControlSettings } from "./broadcastControls.js";
-<<<<<<< HEAD
 import { brandedObjectEntries, type IEphemeralRuntime } from "./internalTypes.js";
-=======
-import type { IEphemeralRuntime } from "./internalTypes.js";
->>>>>>> e3c4816e
 import type { ClientSessionId, ISessionClient } from "./presence.js";
 import type {
 	ClientUpdateEntry,
@@ -109,16 +105,11 @@
 	private averageLatency = 0;
 	private returnedMessages = 0;
 	private refreshBroadcastRequested = false;
-
+	private readonly timer = new TimerManager();
 	private readonly workspaces = new Map<
 		string,
 		PresenceWorkspaceEntry<PresenceStatesSchema>
 	>();
-<<<<<<< HEAD
-
-	private readonly timer = new TimerManager();
-=======
->>>>>>> e3c4816e
 
 	public constructor(
 		private readonly clientSessionId: ClientSessionId,
@@ -179,7 +170,6 @@
 			for (const [key, value] of Object.entries(states)) {
 				updates[key] = { [this.clientSessionId]: value };
 			}
-<<<<<<< HEAD
 
 			this.enqueueMessage(
 				{
@@ -187,20 +177,6 @@
 				},
 				options,
 			);
-=======
-			this.localUpdate({
-				// Always send current connection mapping for some resiliency against
-				// lost signals. This ensures that client session id found in `updates`
-				// (which is this client's client session id) is always represented in
-				// system workspace of recipient clients.
-				"system:presence": {
-					clientToSessionId: {
-						[clientConnectionId]: { ...currentClientToSessionValueState },
-					},
-				},
-				[internalWorkspaceAddress]: updates,
-			});
->>>>>>> e3c4816e
 		};
 
 		const entry = createPresenceStates(
@@ -218,7 +194,6 @@
 		return entry.public;
 	}
 
-<<<<<<< HEAD
 	/**
 	 * The combined contents of all queued updates. Will be undefined when no messages are queued.
 	 */
@@ -321,10 +296,6 @@
 			this.datastore["system:presence"].clientToSessionId[clientConnectionId];
 
 		const newMessage = {
-=======
-	private localUpdate(data: DatastoreMessageContent): void {
-		const content = {
->>>>>>> e3c4816e
 			sendTimestamp: Date.now(),
 			avgLatency: this.averageLatency,
 			// isComplete: false,
