/*!
 * Copyright (c) Microsoft Corporation and contributors. All rights reserved.
 * Licensed under the MIT License.
 */

import type { InboundExtensionMessage } from "@fluidframework/container-runtime-definitions/internal";
import type { IEmitter } from "@fluidframework/core-interfaces/internal";
import { assert } from "@fluidframework/core-utils/internal";
import type { ITelemetryLoggerExt } from "@fluidframework/telemetry-utils/internal";

import type { ClientConnectionId } from "./baseTypes.js";
import type { BroadcastControlSettings } from "./broadcastControls.js";
import type { IEphemeralRuntime, PostUpdateAction } from "./internalTypes.js";
import { objectEntries } from "./internalUtils.js";
import type {
	AttendeeId,
	PresenceWithNotifications as Presence,
	PresenceEvents,
} from "./presence.js";
import type {
	ClientUpdateEntry,
	RuntimeLocalUpdateOptions,
	PresenceStatesInternal,
	ValueElementMap,
} from "./presenceStates.js";
import {
	createPresenceStates,
	mergeUntrackedDatastore,
	mergeValueDirectory,
} from "./presenceStates.js";
import type {
	GeneralDatastoreMessageContent,
	InboundClientJoinMessage,
	InboundDatastoreUpdateMessage,
	OutboundDatastoreUpdateMessage,
	SignalMessages,
	SystemDatastore,
} from "./protocol.js";
import {
	acknowledgementMessageType,
	datastoreUpdateMessageType,
	joinMessageType,
} from "./protocol.js";
import type { SystemWorkspaceDatastore } from "./systemWorkspace.js";
import { TimerManager } from "./timerManager.js";
import type {
	AnyWorkspace,
	NotificationsWorkspace,
	NotificationsWorkspaceSchema,
	StatesWorkspace,
	StatesWorkspaceSchema,
	WorkspaceAddress,
} from "./types.js";

interface AnyWorkspaceEntry<TSchema extends StatesWorkspaceSchema> {
	public: AnyWorkspace<TSchema>;
	internal: PresenceStatesInternal;
}

type PresenceDatastore = SystemDatastore & {
	[WorkspaceAddress: string]: ValueElementMap<StatesWorkspaceSchema>;
};

type InternalWorkspaceAddress = `${"s" | "n"}:${WorkspaceAddress}`;

const internalWorkspaceTypes: Readonly<Record<string, "States" | "Notifications">> = {
	s: "States",
	n: "Notifications",
} as const;

const knownMessageTypes = new Set([
	joinMessageType,
	datastoreUpdateMessageType,
	acknowledgementMessageType,
]);
function isPresenceMessage(
	message: InboundExtensionMessage<SignalMessages>,
): message is InboundDatastoreUpdateMessage | InboundClientJoinMessage {
	return knownMessageTypes.has(message.type);
}

/**
 * High-level contract for manager of singleton Presence datastore
 */
export interface PresenceDatastoreManager {
	joinSession(clientId: ClientConnectionId): void;
	getWorkspace<TSchema extends StatesWorkspaceSchema>(
		internalWorkspaceAddress: `s:${WorkspaceAddress}`,
		requestedContent: TSchema,
		controls?: BroadcastControlSettings,
	): StatesWorkspace<TSchema>;
	getWorkspace<TSchema extends NotificationsWorkspaceSchema>(
		internalWorkspaceAddress: `n:${WorkspaceAddress}`,
		requestedContent: TSchema,
	): NotificationsWorkspace<TSchema>;
	processSignal(
		message: InboundExtensionMessage<SignalMessages>,
		local: boolean,
		optional: boolean,
	): void;
}

function mergeGeneralDatastoreMessageContent(
	base: GeneralDatastoreMessageContent | undefined,
	newData: GeneralDatastoreMessageContent,
): GeneralDatastoreMessageContent {
	// This function-local "datastore" will hold the merged message data.
	const queueDatastore = base ?? {};

	// Merge the current data with the existing data, if any exists.
	// Iterate over the current message data; individual items are workspaces.
	for (const [workspaceName, workspaceData] of Object.entries(newData)) {
		// Initialize the merged data as the queued datastore entry for the workspace.
		// Since the key might not exist, create an empty object in that case. It will
		// be set explicitly after the loop.
		const mergedData = queueDatastore[workspaceName] ?? {};

		// Iterate over each value manager and its data, merging it as needed.
		for (const [valueManagerKey, valueManagerValue] of objectEntries(workspaceData)) {
			for (const [attendeeId, value] of objectEntries(valueManagerValue)) {
				const mergeObject = (mergedData[valueManagerKey] ??= {});
				const oldData = mergeObject[attendeeId];
				mergeObject[attendeeId] = mergeValueDirectory(
					oldData,
					value,
					0, // local values do not need a time shift
				);
			}
		}

		// Store the merged data in the function-local queue workspace. The whole contents of this
		// datastore will be sent as the message data.
		queueDatastore[workspaceName] = mergedData;
	}
	return queueDatastore;
}

/**
 * Manages singleton datastore for all Presence.
 */
export class PresenceDatastoreManagerImpl implements PresenceDatastoreManager {
	private readonly datastore: PresenceDatastore;
	private averageLatency = 0;
	private returnedMessages = 0;
	private refreshBroadcastRequested = false;
	private readonly timer = new TimerManager();
	private readonly workspaces = new Map<string, AnyWorkspaceEntry<StatesWorkspaceSchema>>();
	private readonly targetedSignalSupport: boolean;

	public constructor(
		private readonly attendeeId: AttendeeId,
		private readonly runtime: IEphemeralRuntime,
		private readonly logger: ITelemetryLoggerExt | undefined,
		private readonly events: IEmitter<PresenceEvents>,
		private readonly presence: Presence,
		systemWorkspaceDatastore: SystemWorkspaceDatastore,
		systemWorkspace: AnyWorkspaceEntry<StatesWorkspaceSchema>,
	) {
		// eslint-disable-next-line @typescript-eslint/consistent-type-assertions
		this.datastore = { "system:presence": systemWorkspaceDatastore } as PresenceDatastore;
		this.workspaces.set("system:presence", systemWorkspace);
		this.targetedSignalSupport = this.runtime.supportedFeatures.has("submit_signals_v2");
	}

	public joinSession(clientId: ClientConnectionId): void {
		// Broadcast join message to all clients
		const updateProviders = [...this.runtime.getQuorum().getMembers().keys()].filter(
			(quorumClientId) => quorumClientId !== clientId,
		);
		// Limit to three providers to prevent flooding the network.
		// If none respond, others present will (should) after a delay.
		if (updateProviders.length > 3) {
			updateProviders.length = 3;
		}
		// TODO: #??? investigate and address `PresenceDatastore` incompatibility with `DatastoreMessageContent`
		// "system:presence" is always expected to be first in the data; so that it
		// is processed first. Build copy without it to use spread and maintain order.
		const datastoreWithoutSystem: Omit<PresenceDatastore, "system:presence"> = {
			...this.datastore,
		};
		delete datastoreWithoutSystem["system:presence"];
		this.runtime.submitSignal({
			type: joinMessageType,
			content: {
				sendTimestamp: Date.now(),
				avgLatency: this.averageLatency,
<<<<<<< HEAD
				// @ts-expect-error Type 'unknown' is not assignable to type 'JsonTypeWith<never> |
				// OpaqueJsonSerializable<unknown, [], never>'. I was expecting a type matching JsonTypeWith<never> |
				// OpaqueJsonSerializable<unknown, [], never>, but instead you passed unknown.
				data: this.datastore,
=======
				data: {
					"system:presence":
						// this.datastore["system:presence"], // does not work directly
						{ ...this.datastore["system:presence"] },
					...datastoreWithoutSystem,
				},
>>>>>>> 2aab49ee
				updateProviders,
			},
		});
	}

	public getWorkspace<TSchema extends StatesWorkspaceSchema>(
		internalWorkspaceAddress: InternalWorkspaceAddress,
		requestedContent: TSchema,
		controls?: BroadcastControlSettings,
	): AnyWorkspace<TSchema> {
		const existing = this.workspaces.get(internalWorkspaceAddress);
		if (existing) {
			return existing.internal.ensureContent(requestedContent, controls);
		}

		let workspaceDatastore: ValueElementMap<StatesWorkspaceSchema> | undefined =
			this.datastore[internalWorkspaceAddress];
		if (workspaceDatastore === undefined) {
			workspaceDatastore = this.datastore[internalWorkspaceAddress] = {};
		}

		const localUpdate = (
			states: { [key: string]: ClientUpdateEntry },
			options: RuntimeLocalUpdateOptions,
		): void => {
			// Check for connectivity before sending updates.
			if (!this.runtime.isConnected()) {
				return;
			}

			const updates: GeneralDatastoreMessageContent[InternalWorkspaceAddress] = {};
			for (const [key, value] of Object.entries(states)) {
				updates[key] = { [this.attendeeId]: value };
			}

			this.enqueueMessage(
				{
					[internalWorkspaceAddress]: updates,
				},
				options,
			);
		};

		const entry = createPresenceStates(
			{
				presence: this.presence,
				attendeeId: this.attendeeId,
				localUpdate,
			},
			workspaceDatastore,
			requestedContent,
			controls,
		);

		this.workspaces.set(internalWorkspaceAddress, entry);
		return entry.public;
	}

	/**
	 * The combined contents of all queued updates. Will be undefined when no messages are queued.
	 */
	private queuedData: GeneralDatastoreMessageContent | undefined;

	/**
	 * Enqueues a new message to be sent. The message may be queued or may be sent immediately depending on the state of
	 * the send timer, other messages in the queue, the configured allowed latency, etc.
	 */
	private enqueueMessage(
		data: GeneralDatastoreMessageContent,
		options: RuntimeLocalUpdateOptions,
	): void {
		// Merging the message with any queued messages effectively queues the message.
		// It is OK to queue all incoming messages as long as when we send, we send the queued data.
		this.queuedData = mergeGeneralDatastoreMessageContent(this.queuedData, data);

		const { allowableUpdateLatencyMs } = options;
		const now = Date.now();
		const thisMessageDeadline = now + allowableUpdateLatencyMs;

		if (
			// If the timer has not expired, we can short-circuit because the timer will fire
			// and cover this update. In other words, queuing this will be fast enough to
			// meet its deadline, because a timer is already scheduled to fire before its deadline.
			!this.timer.hasExpired() &&
			// If the deadline for this message is later than the overall send deadline, then
			// we can exit early since a timer will take care of sending it.
			thisMessageDeadline >= this.timer.expireTime
		) {
			return;
		}

		// Either we need to send this message immediately, or we need to schedule a timer
		// to fire at the send deadline that will take care of it.

		// Note that timeoutInMs === allowableUpdateLatency, but the calculation is done this way for clarity.
		const timeoutInMs = thisMessageDeadline - now;
		const scheduleForLater = timeoutInMs > 0;

		if (scheduleForLater) {
			// Schedule the queued messages to be sent at the updateDeadline
			this.timer.setTimeout(this.sendQueuedMessage.bind(this), timeoutInMs);
		} else {
			this.sendQueuedMessage();
		}
	}

	/**
	 * Send any queued signal immediately. Does nothing if no message is queued.
	 */
	private sendQueuedMessage(): void {
		this.timer.clearTimeout();

		if (this.queuedData === undefined) {
			return;
		}

		// Check for connectivity before sending updates.
		if (!this.runtime.isConnected()) {
			// Clear the queued data since we're disconnected. We don't want messages
			// to queue infinitely while disconnected.
			this.queuedData = undefined;
			return;
		}

		const clientConnectionId = this.runtime.getClientId();
		assert(clientConnectionId !== undefined, 0xa59 /* Client connected without clientId */);
		const currentClientToSessionValueState =
			// When connected, `clientToSessionId` must always have current connection entry.
			// eslint-disable-next-line @typescript-eslint/no-non-null-assertion
			this.datastore["system:presence"].clientToSessionId[clientConnectionId]!;

		const newMessage = {
			sendTimestamp: Date.now(),
			avgLatency: this.averageLatency,
			// isComplete: false,
			data: {
				// Always send current connection mapping for some resiliency against
				// lost signals. This ensures that client session id found in `updates`
				// (which is this client's client session id) is always represented in
				// system workspace of recipient clients.
				"system:presence": {
					clientToSessionId: {
						[clientConnectionId]: { ...currentClientToSessionValueState },
					},
				},
				...this.queuedData,
			},
		} satisfies OutboundDatastoreUpdateMessage["content"];
		this.queuedData = undefined;
		this.runtime.submitSignal({
			type: datastoreUpdateMessageType,
			content: newMessage,
		});
	}

	private broadcastAllKnownState(): void {
		// TODO: #??? investigate and address `PresenceDatastore` incompatibility with `DatastoreMessageContent`
		// "system:presence" is always expected to be first in the data; so that it
		// is processed first. Build copy without it to use spread and maintain order.
		const datastoreWithoutSystem: Omit<PresenceDatastore, "system:presence"> = {
			...this.datastore,
		};
		delete datastoreWithoutSystem["system:presence"];
		this.runtime.submitSignal({
			type: datastoreUpdateMessageType,
			content: {
				sendTimestamp: Date.now(),
				avgLatency: this.averageLatency,
				isComplete: true,
<<<<<<< HEAD
				// @ts-expect-error Type 'unknown' is not assignable to type 'JsonTypeWith<never> |
				// OpaqueJsonSerializable<unknown, [], never>'. I was expecting a type matching JsonTypeWith<never> |
				// OpaqueJsonSerializable<unknown, [], never>, but instead you passed unknown.
				data: this.datastore,
=======
				data: {
					"system:presence":
						// this.datastore["system:presence"], // does not work directly
						{ ...this.datastore["system:presence"] },
					...datastoreWithoutSystem,
				},
>>>>>>> 2aab49ee
			},
		});
		this.refreshBroadcastRequested = false;
	}

	public processSignal(
		message: InboundExtensionMessage<SignalMessages>,
		local: boolean,
		optional: boolean,
	): void {
		const received = Date.now();
		assert(message.clientId !== null, 0xa3a /* Map received signal without clientId */);
		if (!isPresenceMessage(message)) {
			assert(optional, "Unrecognized message type in critical message");
			return;
		}

		if (local) {
			const deliveryDelta = received - message.content.sendTimestamp;
			// Limit returnedMessages count to 256 such that newest message
			// always contributes at least 1/256th to the average. Older
			// messages have more weight, but that diminishes as new messages
			// contribute.
			this.returnedMessages = Math.min(this.returnedMessages + 1, 256);
			this.averageLatency =
				(this.averageLatency * (this.returnedMessages - 1) + deliveryDelta) /
				this.returnedMessages;
			return;
		}

		const timeModifier =
			received -
			(this.averageLatency + message.content.avgLatency + message.content.sendTimestamp);

		if (message.type === joinMessageType) {
			// It is possible for some signals to come in while client is not connected due
			// to how work is scheduled. If we are not connected, we can't respond to the
			// join request. We will make our own Join request once we are connected.
			if (this.runtime.isConnected()) {
				this.prepareJoinResponse(message.content.updateProviders, message.clientId);
			}
			// It is okay to continue processing the contained updates even if we are not
			// connected.
		} else {
			if (message.content.isComplete) {
				this.refreshBroadcastRequested = false;
			}
			// If the message requests an acknowledgement, we will send a targeted acknowledgement message back to just the requestor.
			if (message.content.acknowledgementId !== undefined) {
				assert(
					this.targetedSignalSupport,
					"Acknowledgment message was requested while targeted signal capability is not supported",
				);
				this.runtime.submitSignal({
					type: acknowledgementMessageType,
					content: { id: message.content.acknowledgementId },
					targetClientId: message.clientId,
				});
			}
		}

		// Handle activation of unregistered workspaces before processing updates.
		for (const [workspaceAddress] of Object.entries(message.content.data)) {
			// The first part of OR condition checks if workspace is already registered.
			// The second part checks if the workspace has already been seen before.
			// In either case we can skip emitting 'workspaceActivated' event.
			if (this.workspaces.has(workspaceAddress) || this.datastore[workspaceAddress]) {
				continue;
			}

			// Separate internal type prefix from public workspace address
			const match = workspaceAddress.match(/^([^:]):([^:]+:.+)$/) as
				| null
				| [string, string, WorkspaceAddress];

			if (match === null) {
				continue;
			}

			const prefix = match[1];
			const publicWorkspaceAddress = match[2];

			const internalWorkspaceType = internalWorkspaceTypes[prefix] ?? "Unknown";

			this.events.emit("workspaceActivated", publicWorkspaceAddress, internalWorkspaceType);
		}

		const postUpdateActions: PostUpdateAction[] = [];
		// While the system workspace is processed here too, it is declared as
		// conforming to the general schema. So drop its override.
		const data = message.content.data as Omit<typeof message.content.data, "system:presence">;
		for (const [workspaceAddress, remoteDatastore] of Object.entries(data)) {
			// Direct to the appropriate Presence Workspace, if present.
			const workspace = this.workspaces.get(workspaceAddress);
			if (workspace) {
				postUpdateActions.push(
					...workspace.internal.processUpdate(
						received,
						timeModifier,
						remoteDatastore,
						message.clientId,
					),
				);
			} else {
				// All broadcast state is kept even if not currently registered, unless a value
				// notes itself to be ignored.

				// Ensure there is a datastore at this address and get it.
				const workspaceDatastore = (this.datastore[workspaceAddress] ??= {});
				for (const [key, remoteAllKnownState] of Object.entries(remoteDatastore)) {
					mergeUntrackedDatastore(key, remoteAllKnownState, workspaceDatastore, timeModifier);
				}
			}
		}

		for (const action of postUpdateActions) {
			action();
		}
	}

	/**
	 * Handles responding to another client joining the session.
	 *
	 * @param updateProviders - list of client connection id's that requestor selected
	 * to provide response
	 * @param requestor - `requestor` is only used in telemetry. While it is the requestor's
	 * client connection id, that is not most important. It is important that this is a
	 * unique shared id across all clients that might respond as we want to monitor the
	 * response patterns. The convenience of being client connection id will allow
	 * correlation with other telemetry where it is often called just `clientId`.
	 */
	private prepareJoinResponse(
		updateProviders: ClientConnectionId[],
		requestor: ClientConnectionId,
	): void {
		this.refreshBroadcastRequested = true;
		// We must be connected to receive this message, so clientId should be defined.
		// If it isn't then, not really a problem; just won't be in provider or quorum list.
		// eslint-disable-next-line @typescript-eslint/no-non-null-assertion
		const clientId = this.runtime.getClientId()!;
		// const requestor = message.clientId;
		if (updateProviders.includes(clientId)) {
			// Send all current state to the new client
			this.broadcastAllKnownState();
			this.logger?.sendTelemetryEvent({
				eventName: "JoinResponse",
				details: {
					type: "broadcastAll",
					requestor,
					role: "primary",
				},
			});
		} else {
			// Schedule a broadcast to the new client after a delay only to send if
			// another broadcast hasn't been seen in the meantime. The delay is based
			// on the position in the quorum list. It doesn't have to be a stable
			// list across all clients. We need something to provide suggested order
			// to prevent a flood of broadcasts.
			let relativeResponseOrder;
			const quorumMembers = this.runtime.getQuorum().getMembers();
			const self = quorumMembers.get(clientId);
			if (self) {
				// Compute order quorum join order (indicated by sequenceNumber)
				relativeResponseOrder = 0;
				for (const { sequenceNumber } of quorumMembers.values()) {
					if (sequenceNumber < self.sequenceNumber) {
						relativeResponseOrder++;
					}
				}
			} else {
				// Order past quorum members + arbitrary additional offset up to 10
				relativeResponseOrder = quorumMembers.size + Math.random() * 10;
			}
			// These numbers have been chosen arbitrarily to start with.
			// 20 is minimum wait time, 20 is the additional wait time per provider
			// given an chance before us with named providers given more time.
			const waitTime = 20 + 20 * (3 * updateProviders.length + relativeResponseOrder);
			setTimeout(() => {
				// Make sure a broadcast is still needed and we are currently connected.
				// If not connected, nothing we can do.
				if (this.refreshBroadcastRequested && this.runtime.isConnected()) {
					this.broadcastAllKnownState();
					this.logger?.sendTelemetryEvent({
						eventName: "JoinResponse",
						details: {
							type: "broadcastAll",
							requestor,
							role: "secondary",
							order: relativeResponseOrder,
						},
					});
				}
			}, waitTime);
		}
	}
}<|MERGE_RESOLUTION|>--- conflicted
+++ resolved
@@ -184,19 +184,12 @@
 			content: {
 				sendTimestamp: Date.now(),
 				avgLatency: this.averageLatency,
-<<<<<<< HEAD
-				// @ts-expect-error Type 'unknown' is not assignable to type 'JsonTypeWith<never> |
-				// OpaqueJsonSerializable<unknown, [], never>'. I was expecting a type matching JsonTypeWith<never> |
-				// OpaqueJsonSerializable<unknown, [], never>, but instead you passed unknown.
-				data: this.datastore,
-=======
 				data: {
 					"system:presence":
 						// this.datastore["system:presence"], // does not work directly
 						{ ...this.datastore["system:presence"] },
 					...datastoreWithoutSystem,
 				},
->>>>>>> 2aab49ee
 				updateProviders,
 			},
 		});
@@ -366,19 +359,12 @@
 				sendTimestamp: Date.now(),
 				avgLatency: this.averageLatency,
 				isComplete: true,
-<<<<<<< HEAD
-				// @ts-expect-error Type 'unknown' is not assignable to type 'JsonTypeWith<never> |
-				// OpaqueJsonSerializable<unknown, [], never>'. I was expecting a type matching JsonTypeWith<never> |
-				// OpaqueJsonSerializable<unknown, [], never>, but instead you passed unknown.
-				data: this.datastore,
-=======
 				data: {
 					"system:presence":
 						// this.datastore["system:presence"], // does not work directly
 						{ ...this.datastore["system:presence"] },
 					...datastoreWithoutSystem,
 				},
->>>>>>> 2aab49ee
 			},
 		});
 		this.refreshBroadcastRequested = false;
