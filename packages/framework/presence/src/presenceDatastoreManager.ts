--- conflicted
+++ resolved
@@ -144,12 +144,10 @@
 	private averageLatency = 0;
 	private returnedMessages = 0;
 	private refreshBroadcastRequested = false;
-<<<<<<< HEAD
 	private readonly targetedSignalSupport: boolean;
 
-=======
 	private readonly timer = new TimerManager();
->>>>>>> 5d813e5b
+
 	private readonly workspaces = new Map<
 		string,
 		PresenceWorkspaceEntry<PresenceStatesSchema>
