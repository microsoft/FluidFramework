/*!
 * Copyright (c) Microsoft Corporation and contributors. All rights reserved.
 * Licensed under the MIT License.
 */

import { strict as assert } from "node:assert";

import { EventAndErrorTrackingLogger } from "@fluidframework/test-utils/internal";
import type { SinonFakeTimers } from "sinon";
import { useFakeTimers, spy } from "sinon";

import { toOpaqueJson } from "../internalUtils.js";
import type { AttendeeId } from "../presence.js";
import { createPresenceManager } from "../presenceManager.js";
import type { InternalWorkspaceAddress } from "../protocol.js";
import type { SystemWorkspaceDatastore } from "../systemWorkspace.js";

import { MockEphemeralRuntime } from "./mockEphemeralRuntime.js";
import {
	assertFinalExpectations,
	connectionId2,
	createSpecificAttendeeId,
	prepareConnectedPresence,
	attendeeId1,
	attendeeId2,
} from "./testUtils.js";

const attendee4SystemWorkspaceDatastore = {
	"clientToSessionId": {
		["client4" as AttendeeId]: {
			"rev": 0,
			"timestamp": 700,
<<<<<<< HEAD
			"value": toOpaqueJson(createSpecificAttendeeId("attendeeId-4")),
=======
			"value": createSpecificAttendeeId("attendeeId-4"),
>>>>>>> eee82458
		},
	},
} as const satisfies SystemWorkspaceDatastore;

describe("Presence", () => {
	describe("protocol handling", () => {
		let runtime: MockEphemeralRuntime;
		let logger: EventAndErrorTrackingLogger;
		const initialTime = 1000;
		let clock: SinonFakeTimers;

		before(async () => {
			clock = useFakeTimers();
		});

		beforeEach(() => {
			logger = new EventAndErrorTrackingLogger();
			runtime = new MockEphemeralRuntime(logger);
			clock.setSystemTime(initialTime);
		});

		afterEach(function (done: Mocha.Done) {
			clock.reset();

			// If the test passed so far, check final expectations.
			if (this.currentTest?.state === "passed") {
				assertFinalExpectations(runtime, logger);
			}
			done();
		});

		after(() => {
			clock.restore();
		});

		it("does not signal when disconnected during initialization", () => {
			// Act & Verify
			createPresenceManager(runtime);
		});

		it("sends join when connected during initialization", () => {
			// Setup, Act (call to createPresenceManager), & Verify (post createPresenceManager call)
			prepareConnectedPresence(runtime, "attendeeId-2", "client2", clock, logger);
		});

		describe("responds to ClientJoin", () => {
			let presence: ReturnType<typeof createPresenceManager>;

			beforeEach(() => {
				presence = prepareConnectedPresence(runtime, "attendeeId-2", "client2", clock, logger);

				// Pass a little time (to mimic reality)
				clock.tick(10);
			});

			it("with broadcast immediately when preferred responder", () => {
				// Setup
				logger.registerExpectedEvent({
					eventName: "Presence:JoinResponse",
					details: JSON.stringify({
						type: "broadcastAll",
						requestor: "client4",
						role: "primary",
					}),
				});
				runtime.signalsExpected.push([
					{
						type: "Pres:DatastoreUpdate",
						content: {
							"avgLatency": 10,
							"data": {
								"system:presence": {
									"clientToSessionId": {
										[connectionId2]: {
											"rev": 0,
											"timestamp": initialTime,
<<<<<<< HEAD
											"value": toOpaqueJson(attendeeId2),
=======
											"value": attendeeId2,
>>>>>>> eee82458
										},
									},
								},
							},
							"isComplete": true,
							"sendTimestamp": clock.now,
						},
					},
				]);

				// Act
				presence.processSignal(
					[],
					{
						type: "Pres:ClientJoin",
						content: {
							sendTimestamp: clock.now - 50,
							avgLatency: 50,
							data: {
								"system:presence": attendee4SystemWorkspaceDatastore,
							},
							updateProviders: ["client2"],
						},
						clientId: "client4",
					},
					false,
				);

				// Verify
				assertFinalExpectations(runtime, logger);
			});

			it("with broadcast after delay when NOT preferred responder", () => {
				// #region Part 1 (no response)
				// Act
				presence.processSignal(
					[],
					{
						type: "Pres:ClientJoin",
						content: {
							sendTimestamp: clock.now - 20,
							avgLatency: 0,
							data: {
								"system:presence": attendee4SystemWorkspaceDatastore,
							},
							updateProviders: ["client0", "client1"],
						},
						clientId: "client4",
					},
					false,
				);
				// #endregion

				// #region Part 2 (response after delay)
				// Setup
				logger.registerExpectedEvent({
					eventName: "Presence:JoinResponse",
					details: JSON.stringify({
						type: "broadcastAll",
						requestor: "client4",
						role: "secondary",
						order: 2,
					}),
				});
				runtime.signalsExpected.push([
					{
						type: "Pres:DatastoreUpdate",
						content: {
							"avgLatency": 10,
							"data": {
								"system:presence": {
									"clientToSessionId": {
										...attendee4SystemWorkspaceDatastore.clientToSessionId,
										[connectionId2]: {
											"rev": 0,
											"timestamp": initialTime,
<<<<<<< HEAD
											"value": toOpaqueJson(attendeeId2),
=======
											"value": attendeeId2,
>>>>>>> eee82458
										},
									},
								},
							},
							"isComplete": true,
							"sendTimestamp": clock.now + 180,
						},
					},
				]);

				// Act
				clock.tick(200);

				// Verify
				assertFinalExpectations(runtime, logger);
				// #endregion
			});
		});

		describe("receiving DatastoreUpdate", () => {
			let presence: ReturnType<typeof createPresenceManager>;

			const systemWorkspaceUpdate = {
				"clientToSessionId": {
					"client1": {
						"rev": 0,
						"timestamp": 0,
<<<<<<< HEAD
						"value": toOpaqueJson(attendeeId1),
=======
						"value": attendeeId1,
>>>>>>> eee82458
					},
				},
			};

			const statesWorkspaceUpdate = {
				"latest": {
					[attendeeId1]: {
						"rev": 1,
						"timestamp": 0,
						"value": toOpaqueJson({}),
					},
				},
			};

			const notificationsWorkspaceUpdate = {
				"testEvents": {
					[attendeeId1]: {
						"rev": 0,
						"timestamp": 0,
						"value": toOpaqueJson({}),
						"ignoreUnmonitored": true,
					},
				},
			} as const;

			beforeEach(() => {
				presence = prepareConnectedPresence(
					runtime,
					attendeeId2,
					connectionId2,
					clock,
					logger,
				);

				// Pass a little time (to mimic reality)
				clock.tick(10);
			});

			it("with unregistered States workspace emits 'workspaceActivated'", () => {
				// Setup
				const listener = spy();
				presence.events.on("workspaceActivated", listener);

				// Act
				presence.processSignal(
					[],
					{
						type: "Pres:DatastoreUpdate",
						content: {
							sendTimestamp: clock.now - 10,
							avgLatency: 20,
							data: {
								"system:presence": systemWorkspaceUpdate,
								"s:name:testStateWorkspace": statesWorkspaceUpdate,
							},
						},
						clientId: "client1",
					},
					false,
				);

				// Verify
				assert.strictEqual(listener.calledOnce, true);
				assert.strictEqual(listener.calledWith("name:testStateWorkspace", "States"), true);
			});

			it("with unregistered Notifications workspace 'workspaceActivated'", () => {
				// Setup
				const listener = spy();
				presence.events.on("workspaceActivated", listener);

				// Act
				presence.processSignal(
					[],
					{
						type: "Pres:DatastoreUpdate",
						content: {
							sendTimestamp: clock.now - 10,
							avgLatency: 20,
							data: {
								"system:presence": systemWorkspaceUpdate,
								"n:name:testNotificationWorkspace": notificationsWorkspaceUpdate,
							},
						},
						clientId: "client1",
					},
					false,
				);

				// Verify
				assert.strictEqual(listener.calledOnce, true);
				assert.strictEqual(
					listener.calledWith("name:testNotificationWorkspace", "Notifications"),
					true,
				);
			});

			it("with unregistered workspace of unknown type emits 'workspaceActivated'", () => {
				// Setup
				const listener = spy();
				presence.events.on("workspaceActivated", listener);

				// Act
				presence.processSignal(
					[],
					{
						type: "Pres:DatastoreUpdate",
						content: {
							sendTimestamp: clock.now - 10,
							avgLatency: 20,
							data: {
								"system:presence": systemWorkspaceUpdate,
								["u:name:testUnknownWorkspace" as InternalWorkspaceAddress]: {
									"latest": {
										[attendeeId1]: {
											"rev": 1,
											"timestamp": 0,
											"value": toOpaqueJson({ x: 1, y: 1, z: 1 }),
										},
									},
								},
							},
						},
						clientId: "client1",
					},
					false,
				);

				// Verify
				assert.strictEqual(listener.calledOnce, true);
				assert.strictEqual(listener.calledWith("name:testUnknownWorkspace", "Unknown"), true);
			});

			it("with registered workspace does NOT emit 'workspaceActivated'", () => {
				// Setup
				const listener = spy();
				presence.events.on("workspaceActivated", listener);
				presence.states.getWorkspace("name:testStateWorkspace", {});
				presence.notifications.getWorkspace("name:testNotificationWorkspace", {});

				// Act
				presence.processSignal(
					[],
					{
						type: "Pres:DatastoreUpdate",
						content: {
							sendTimestamp: clock.now - 10,
							avgLatency: 20,
							data: {
								"system:presence": systemWorkspaceUpdate,
								"s:name:testStateWorkspace": statesWorkspaceUpdate,
								"n:name:testNotificationWorkspace": notificationsWorkspaceUpdate,
							},
						},
						clientId: "client1",
					},
					false,
				);

				// Verify
				assert.strictEqual(listener.called, false);
			});

			it("with workspace that has an unrecognized internal address does NOT emit 'workspaceActivated'", () => {
				// Setup
				const listener = spy();
				presence.events.on("workspaceActivated", listener);

				// Act
				presence.processSignal(
					[],
					{
						type: "Pres:DatastoreUpdate",
						content: {
							sendTimestamp: clock.now - 10,
							avgLatency: 20,
							data: {
								"system:presence": systemWorkspaceUpdate,
								// Unrecognized internal address
								["sn:name:testStateWorkspace" as InternalWorkspaceAddress]:
									statesWorkspaceUpdate,
							},
						},
						clientId: "client1",
					},
					false,
				);

				// Verify
				assert.strictEqual(listener.called, false);
			});

			it("with workspace that has an invalid public address does NOT emit 'workspaceActivated'", () => {
				// Setup
				const listener = spy();
				presence.events.on("workspaceActivated", listener);

				// Act
				presence.processSignal(
					[],
					{
						type: "Pres:DatastoreUpdate",
						content: {
							sendTimestamp: clock.now - 10,
							avgLatency: 20,
							data: {
								"system:presence": systemWorkspaceUpdate,
								// Invalid public address (must be `${string}:${string}`)
								["s:testStateWorkspace" as InternalWorkspaceAddress]: statesWorkspaceUpdate,
							},
						},
						clientId: "client1",
					},
					false,
				);

				// Verify
				assert.strictEqual(listener.called, false);
			});

			it("with workspace that has already been seen does NOT emit 'workspaceActivated'", () => {
				// Setup
				const listener = spy();
				presence.events.on("workspaceActivated", listener);

				// Act
				presence.processSignal(
					[],
					{
						type: "Pres:DatastoreUpdate",
						content: {
							sendTimestamp: clock.now - 20,
							avgLatency: 20,
							data: {
								"system:presence": systemWorkspaceUpdate,
								"s:name:testStateWorkspace": statesWorkspaceUpdate,
							},
						},
						clientId: "client1",
					},
					false,
				);
				presence.processSignal(
					[],
					{
						type: "Pres:DatastoreUpdate",
						content: {
							sendTimestamp: clock.now - 10,
							avgLatency: 20,
							data: {
								"system:presence": systemWorkspaceUpdate,
								"s:name:testStateWorkspace": statesWorkspaceUpdate,
							},
						},
						clientId: "client1",
					},
					false,
				);
				// Verify
				assert.strictEqual(listener.callCount, 1);
			});

			it("with acknowledgementId sends targeted acknowledgment message back to requestor", () => {
				// We expect to send a targeted acknowledgment back to the requestor
				runtime.signalsExpected.push([
					{
						type: "Pres:Ack",
						content: { id: "ackID" },
						targetClientId: "client4",
					},
				]);

				// Act - send generic datastore update with acknowledgement id specified
				presence.processSignal(
					[],
					{
						type: "Pres:DatastoreUpdate",
						content: {
							sendTimestamp: clock.now - 10,
							avgLatency: 20,
							data: {
								"system:presence": systemWorkspaceUpdate,
								"s:name:testStateWorkspace": statesWorkspaceUpdate,
							},
							acknowledgementId: "ackID",
						},
						clientId: "client4",
					},
					false,
				);

				// Verify
				assertFinalExpectations(runtime, logger);
			});
		});
	});
});<|MERGE_RESOLUTION|>--- conflicted
+++ resolved
@@ -30,11 +30,7 @@
 		["client4" as AttendeeId]: {
 			"rev": 0,
 			"timestamp": 700,
-<<<<<<< HEAD
-			"value": toOpaqueJson(createSpecificAttendeeId("attendeeId-4")),
-=======
 			"value": createSpecificAttendeeId("attendeeId-4"),
->>>>>>> eee82458
 		},
 	},
 } as const satisfies SystemWorkspaceDatastore;
@@ -111,11 +107,7 @@
 										[connectionId2]: {
 											"rev": 0,
 											"timestamp": initialTime,
-<<<<<<< HEAD
-											"value": toOpaqueJson(attendeeId2),
-=======
 											"value": attendeeId2,
->>>>>>> eee82458
 										},
 									},
 								},
@@ -192,11 +184,7 @@
 										[connectionId2]: {
 											"rev": 0,
 											"timestamp": initialTime,
-<<<<<<< HEAD
-											"value": toOpaqueJson(attendeeId2),
-=======
 											"value": attendeeId2,
->>>>>>> eee82458
 										},
 									},
 								},
@@ -224,11 +212,7 @@
 					"client1": {
 						"rev": 0,
 						"timestamp": 0,
-<<<<<<< HEAD
-						"value": toOpaqueJson(attendeeId1),
-=======
 						"value": attendeeId1,
->>>>>>> eee82458
 					},
 				},
 			};
