--- conflicted
+++ resolved
@@ -25,19 +25,11 @@
 	presence: Presence,
 	valueControlSettings?: BroadcastControlSettings,
 ) {
-<<<<<<< HEAD
 	const workspace = presence.states.getWorkspace(testWorkspaceName, {
-		fixedMap: StateFactory.latestMap(
-			{ key1: { x: 0, y: 0 }, key2: { ref: "default", someId: 0 } },
-			valueControlSettings,
-		),
-=======
-	const states = presence.states.getWorkspace(testWorkspaceName, {
 		fixedMap: StateFactory.latestMap({
 			local: { key1: { x: 0, y: 0 }, key2: { ref: "default", someId: 0 } },
 			settings: valueControlSettings,
 		}),
->>>>>>> f89f2028
 	});
 	return workspace.states.fixedMap;
 }
@@ -59,13 +51,9 @@
 			string
 		> {
 			const presence = createPresenceManager(new MockEphemeralRuntime());
-<<<<<<< HEAD
 			const workspace = presence.states.getWorkspace(testWorkspaceName, {
-				fixedMap: StateFactory.latestMap({ key1: { x: 0, y: 0 } }),
-=======
-			const states = presence.states.getWorkspace(testWorkspaceName, {
 				fixedMap: StateFactory.latestMap({ local: { key1: { x: 0, y: 0 } } }),
->>>>>>> f89f2028
+
 			});
 			return workspace.states.fixedMap;
 		}
@@ -103,13 +91,8 @@
 
 		it(".presence provides Presence it was created under", () => {
 			const presence = createPresenceManager(new MockEphemeralRuntime());
-<<<<<<< HEAD
 			const workspace = presence.states.getWorkspace(testWorkspaceName, {
-				fixedMap: StateFactory.latestMap({ key1: { x: 0, y: 0 } }),
-=======
-			const states = presence.states.getWorkspace(testWorkspaceName, {
 				fixedMap: StateFactory.latestMap({ local: { key1: { x: 0, y: 0 } } }),
->>>>>>> f89f2028
 			});
 
 			assert.strictEqual(workspace.states.fixedMap.presence, presence);
