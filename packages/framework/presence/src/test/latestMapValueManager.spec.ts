--- conflicted
+++ resolved
@@ -231,9 +231,6 @@
 	// This happened under PR #24752 unexpectedly. Presumably from some additional inference complication.
 	// This is a better inferred result; so it can stand, but would not be terrible if the behavior changes.
 	// Caller can always use explicit generic specification to be completely clear about the types.
-<<<<<<< HEAD
-=======
 	// @ts-expect-error See description above.
->>>>>>> 5c68d8b4
 	localPrimitiveMap.set("true", false);
 }