--- conflicted
+++ resolved
@@ -156,19 +156,10 @@
 	// @ts-expect-error local may be set wholly, but partially it is readonly
 	workspace.states.caret.local.pos = 0;
 
-<<<<<<< HEAD
-	function logClientValue<
-		T /* following extends should not be required: */ extends Record<string, unknown>,
-	>({
-		attendee,
-		value,
-	}: Pick<LatestClientData<T, RawValueAccessor<T>>, "attendee" | "value">): void {
-=======
 	function logClientValue<T>({
 		attendee,
 		value,
 	}: Pick<LatestClientData<T>, "attendee" | "value">): void {
->>>>>>> 069ac59f
 		console.log(attendee.attendeeId, value);
 	}
 
