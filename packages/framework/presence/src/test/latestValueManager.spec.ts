--- conflicted
+++ resolved
@@ -24,13 +24,8 @@
 	presence: Presence,
 	valueControlSettings?: BroadcastControlSettings,
 ) {
-<<<<<<< HEAD
-	const states = presence.getStates("name:testWorkspaceA", {
-		camera: Latest({ x: 0, y: 0, z: 0 }, { controls: valueControlSettings }),
-=======
 	const states = presence.states.getWorkspace(testWorkspaceName, {
 		camera: StateFactory.latest({ x: 0, y: 0, z: 0 }, valueControlSettings),
->>>>>>> 79a9fa2a
 	});
 	return states.props.camera;
 }
