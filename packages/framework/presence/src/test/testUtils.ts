/*!
 * Copyright (c) Microsoft Corporation and contributors. All rights reserved.
 * Licensed under the MIT License.
 */

import type { EventAndErrorTrackingLogger } from "@fluidframework/test-utils/internal";
import { getUnexpectedLogErrorException } from "@fluidframework/test-utils/internal";
import type { SinonFakeTimers } from "sinon";

import { createPresenceManager } from "../presenceManager.js";

import type { MockEphemeralRuntime } from "./mockEphemeralRuntime.js";

<<<<<<< HEAD
import type { ClientConnectionId, ClientSessionId } from "@fluidframework/presence/alpha";
import type { IExtensionMessage } from "@fluidframework/presence/internal/container-definitions/internal";
=======
import type { ClientConnectionId, ClientSessionId } from "@fluid-experimental/presence";
import type { IExtensionMessage } from "@fluid-experimental/presence/internal/container-definitions/internal";
import type { InternalUtilityTypes } from "@fluid-experimental/presence/internal/core-interfaces";

/**
 * Use to compile-time assert types of two variables are identical.
 */
export function assertIdenticalTypes<T, U>(
	_actual: T & InternalUtilityTypes.IfSameType<T, U>,
	_expected: U & InternalUtilityTypes.IfSameType<T, U>,
): InternalUtilityTypes.IfSameType<T, U> {
	return undefined as InternalUtilityTypes.IfSameType<T, U>;
}

/**
 * Creates a non-viable (`undefined`) instance of type T to be used for type checking.
 */
export function createInstanceOf<T>(): T {
	return undefined as T;
}
>>>>>>> aa2718b1

/**
 * Generates expected join signal for a client that was initialized while connected.
 */
// eslint-disable-next-line @typescript-eslint/explicit-module-boundary-types, @typescript-eslint/explicit-function-return-type
export function generateBasicClientJoin(
	fixedTime: number,
	{
		clientSessionId = "seassionId-2",
		clientConnectionId = "client2",
		updateProviders = ["client0", "client1", "client3"],
		connectionOrder = 0,
		averageLatency = 0,
	}: {
		clientSessionId?: string;
		clientConnectionId?: ClientConnectionId;
		updateProviders?: string[];
		connectionOrder?: number;
		averageLatency?: number;
	},
) {
	return {
		type: "Pres:ClientJoin",
		content: {
			"avgLatency": averageLatency,
			"data": {
				"system:presence": {
					"clientToSessionId": {
						[clientConnectionId]: {
							"rev": connectionOrder,
							"timestamp": fixedTime,
							"value": clientSessionId,
						},
					},
				},
			},
			"sendTimestamp": fixedTime,
			updateProviders,
		},
		clientId: clientConnectionId,
	} satisfies IExtensionMessage<"Pres:ClientJoin">;
}

/**
 * Prepares an instance of presence as it would be if initialized while connected.
 *
 * @param runtime - the mock runtime
 * @param clientSessionId - the client session id given to presence
 * @param clientConnectionId - the client connection id
 * @param clock - the fake timer.
 * @param logger - optional logger to track telemetry events
 */
export function prepareConnectedPresence(
	runtime: MockEphemeralRuntime,
	clientSessionId: string,
	clientConnectionId: ClientConnectionId,
	clock: Omit<SinonFakeTimers, "restore">,
	logger?: EventAndErrorTrackingLogger,
): ReturnType<typeof createPresenceManager> {
	// Set runtime to connected state
	runtime.clientId = clientConnectionId;
	// TODO: runtime.connected has been hacked in past to lie about true connection.
	// This will need to be updated to an alternate status provider.
	runtime.connected = true;

	logger?.registerExpectedEvent({ eventName: "Presence:PresenceInstantiated" });

	// This logic needs to be kept in sync with datastore manager.
	const quorumClientIds = [...runtime.quorum.getMembers().keys()].filter(
		(quorumClientId) => quorumClientId !== clientConnectionId,
	);
	if (quorumClientIds.length > 3) {
		quorumClientIds.length = 3;
	}

	const expectedClientJoin = generateBasicClientJoin(clock.now, {
		clientSessionId,
		clientConnectionId,
		updateProviders: quorumClientIds,
	});
	runtime.signalsExpected.push([expectedClientJoin.type, expectedClientJoin.content]);

	const presence = createPresenceManager(runtime, clientSessionId as ClientSessionId);

	// Validate expectations post initialization to make sure logger
	// and runtime are left in a clean expectation state.
	const logErrors = getUnexpectedLogErrorException(logger);
	if (logErrors) {
		throw logErrors;
	}
	runtime.assertAllSignalsSubmitted();

	// Pass a little time (to mimic reality)
	clock.tick(10);

	// Return the join signal
	presence.processSignal("", { ...expectedClientJoin, clientId: clientConnectionId }, true);

	return presence;
}

/**
 * Asserts that all expected telemetry and signals were sent.
 */
export function assertFinalExpectations(
	runtime: MockEphemeralRuntime,
	logger?: EventAndErrorTrackingLogger,
): void {
	// Make sure all expected events were logged and there are no unexpected errors.
	const logErrors = getUnexpectedLogErrorException(logger);
	if (logErrors) {
		throw logErrors;
	}
	// Make sure all expected signals were sent.
	runtime.assertAllSignalsSubmitted();
}<|MERGE_RESOLUTION|>--- conflicted
+++ resolved
@@ -11,13 +11,9 @@
 
 import type { MockEphemeralRuntime } from "./mockEphemeralRuntime.js";
 
-<<<<<<< HEAD
-import type { ClientConnectionId, ClientSessionId } from "@fluidframework/presence/alpha";
+import type { ClientConnectionId, ClientSessionId } from "@fluid-experimental/presence/alpha";
 import type { IExtensionMessage } from "@fluidframework/presence/internal/container-definitions/internal";
-=======
-import type { ClientConnectionId, ClientSessionId } from "@fluid-experimental/presence";
-import type { IExtensionMessage } from "@fluid-experimental/presence/internal/container-definitions/internal";
-import type { InternalUtilityTypes } from "@fluid-experimental/presence/internal/core-interfaces";
+import type { InternalUtilityTypes } from "@fluidframework/presence/internal/core-interfaces";
 
 /**
  * Use to compile-time assert types of two variables are identical.
@@ -35,7 +31,6 @@
 export function createInstanceOf<T>(): T {
 	return undefined as T;
 }
->>>>>>> aa2718b1
 
 /**
  * Generates expected join signal for a client that was initialized while connected.
