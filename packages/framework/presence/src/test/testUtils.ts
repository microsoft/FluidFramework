/*!
 * Copyright (c) Microsoft Corporation and contributors. All rights reserved.
 * Licensed under the MIT License.
 */

import type { InternalUtilityTypes } from "@fluidframework/core-interfaces/internal";
import type { EventAndErrorTrackingLogger } from "@fluidframework/test-utils/internal";
import { getUnexpectedLogErrorException } from "@fluidframework/test-utils/internal";
import type { SinonFakeTimers } from "sinon";

<<<<<<< HEAD
import { toOpaqueJson } from "../internalUtils.js";
=======
>>>>>>> eee82458
import { createPresenceManager } from "../presenceManager.js";
import type { InboundClientJoinMessage, OutboundClientJoinMessage } from "../protocol.js";
import type { SystemWorkspaceDatastore } from "../systemWorkspace.js";

import type { MockEphemeralRuntime } from "./mockEphemeralRuntime.js";

import type { AttendeeId, ClientConnectionId } from "@fluidframework/presence/alpha";

/**
 * Use to compile-time assert types of two variables are identical.
 */
export function assertIdenticalTypes<T, U>(
	_actual: T & InternalUtilityTypes.IfSameType<T, U>,
	_expected: U & InternalUtilityTypes.IfSameType<T, U>,
): InternalUtilityTypes.IfSameType<T, U> {
	return undefined as InternalUtilityTypes.IfSameType<T, U>;
}

/**
 * Creates a non-viable (`undefined`) instance of type T to be used for type checking.
 */
export function createInstanceOf<T>(): T {
	return undefined as T;
}

type SpecificAttendeeId<T extends string> = string extends T
	? never
	: Exclude<T & AttendeeId, never>;

/**
 * Forms {@link AttendeeId} for a specific attendee
 */
export function createSpecificAttendeeId<const T extends string>(
	id: T,
): SpecificAttendeeId<T> {
	return id as SpecificAttendeeId<T>;
}

/**
 * Mock {@link AttendeeId}.
 */
export const attendeeId1 = createSpecificAttendeeId("attendeeId-1");
/**
 * Mock {@link AttendeeId}.
 */
export const attendeeId2 = createSpecificAttendeeId("attendeeId-2");
/**
 * Mock {@link ClientConnectionId}.
 */
export const connectionId2 = "client2" as const satisfies ClientConnectionId;

/**
 * Generates expected inbound join signal for a client that was initialized while connected.
 */
export function generateBasicClientJoin(
	fixedTime: number,
	{
		attendeeId = attendeeId2,
		clientConnectionId = connectionId2,
		updateProviders = ["client0", "client1", "client3"],
		connectionOrder = 0,
		averageLatency = 0,
		priorClientToSessionId = {},
	}: {
		attendeeId?: string;
		clientConnectionId?: ClientConnectionId;
		updateProviders?: string[];
		connectionOrder?: number;
		averageLatency?: number;
		priorClientToSessionId?: SystemWorkspaceDatastore["clientToSessionId"];
	},
): InboundClientJoinMessage {
	return {
		type: "Pres:ClientJoin",
		content: {
			"avgLatency": averageLatency,
			"data": {
				"system:presence": {
					"clientToSessionId": {
						...priorClientToSessionId,
						[clientConnectionId]: {
							"rev": connectionOrder,
							"timestamp": fixedTime,
<<<<<<< HEAD
							"value": toOpaqueJson(attendeeId as AttendeeId),
=======
							"value": attendeeId as AttendeeId,
>>>>>>> eee82458
						},
					},
				},
			},
			"sendTimestamp": fixedTime,
			updateProviders,
		},
		clientId: clientConnectionId,
	};
}

/**
 * Prepares an instance of presence as it would be if initialized while connected.
 *
 * @param runtime - the mock runtime
 * @param attendeeId - the client session id given to presence
 * @param clientConnectionId - the client connection id
 * @param clock - the fake timer.
 * @param logger - optional logger to track telemetry events
 */
export function prepareConnectedPresence(
	runtime: MockEphemeralRuntime,
	attendeeId: string,
	clientConnectionId: ClientConnectionId,
	clock: Omit<SinonFakeTimers, "restore">,
	logger?: EventAndErrorTrackingLogger,
): ReturnType<typeof createPresenceManager> {
	// Set runtime to connected state
	runtime.clientId = clientConnectionId;
	// TODO: runtime.connected has been hacked in past to lie about true connection.
	// This will need to be updated to an alternate status provider.
	runtime.connected = true;

	logger?.registerExpectedEvent({ eventName: "Presence:PresenceInstantiated" });

	// This logic needs to be kept in sync with datastore manager.
	const quorumClientIds = [...runtime.quorum.getMembers().keys()].filter(
		(quorumClientId) => quorumClientId !== clientConnectionId,
	);
	if (quorumClientIds.length > 3) {
		quorumClientIds.length = 3;
	}

	const expectedClientJoin: OutboundClientJoinMessage &
		Partial<Pick<InboundClientJoinMessage, "clientId">> = generateBasicClientJoin(clock.now, {
		attendeeId,
		clientConnectionId,
		updateProviders: quorumClientIds,
	});
	delete expectedClientJoin.clientId;
	runtime.signalsExpected.push([expectedClientJoin]);

	const presence = createPresenceManager(runtime, attendeeId as AttendeeId);

	// Validate expectations post initialization to make sure logger
	// and runtime are left in a clean expectation state.
	const logErrors = getUnexpectedLogErrorException(logger);
	if (logErrors) {
		throw logErrors;
	}
	runtime.assertAllSignalsSubmitted();

	// Pass a little time (to mimic reality)
	clock.tick(10);

	// Return the join signal
	presence.processSignal([], { ...expectedClientJoin, clientId: clientConnectionId }, true);

	return presence;
}

/**
 * Asserts that all expected telemetry and signals were sent.
 */
export function assertFinalExpectations(
	runtime: MockEphemeralRuntime,
	logger?: EventAndErrorTrackingLogger,
): void {
	// Make sure all expected events were logged and there are no unexpected errors.
	const logErrors = getUnexpectedLogErrorException(logger);
	if (logErrors) {
		throw logErrors;
	}
	// Make sure all expected signals were sent.
	runtime.assertAllSignalsSubmitted();
}<|MERGE_RESOLUTION|>--- conflicted
+++ resolved
@@ -8,10 +8,6 @@
 import { getUnexpectedLogErrorException } from "@fluidframework/test-utils/internal";
 import type { SinonFakeTimers } from "sinon";
 
-<<<<<<< HEAD
-import { toOpaqueJson } from "../internalUtils.js";
-=======
->>>>>>> eee82458
 import { createPresenceManager } from "../presenceManager.js";
 import type { InboundClientJoinMessage, OutboundClientJoinMessage } from "../protocol.js";
 import type { SystemWorkspaceDatastore } from "../systemWorkspace.js";
@@ -95,11 +91,7 @@
 						[clientConnectionId]: {
 							"rev": connectionOrder,
 							"timestamp": fixedTime,
-<<<<<<< HEAD
-							"value": toOpaqueJson(attendeeId as AttendeeId),
-=======
 							"value": attendeeId as AttendeeId,
->>>>>>> eee82458
 						},
 					},
 				},
