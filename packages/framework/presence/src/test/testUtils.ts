--- conflicted
+++ resolved
@@ -11,12 +11,9 @@
 import { getUnexpectedLogErrorException } from "@fluidframework/test-utils/internal";
 import type { SinonFakeTimers, SinonSpy } from "sinon";
 
-<<<<<<< HEAD
 import type { ClientConnectionId } from "../baseTypes.js";
+import { serializableToOpaqueJson } from "../internalUtils.js";
 import type { AttendeeId } from "../presence.js";
-=======
-import { serializableToOpaqueJson } from "../internalUtils.js";
->>>>>>> 6f966b49
 import { createPresenceManager } from "../presenceManager.js";
 import type { InboundClientJoinMessage, OutboundClientJoinMessage } from "../protocol.js";
 import type { SystemWorkspaceDatastore } from "../systemWorkspace.js";
