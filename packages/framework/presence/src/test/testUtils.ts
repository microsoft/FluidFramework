--- conflicted
+++ resolved
@@ -11,14 +11,10 @@
 import { getUnexpectedLogErrorException } from "@fluidframework/test-utils/internal";
 import type { SinonFakeTimers, SinonSpy } from "sinon";
 
-<<<<<<< HEAD
 import type { ClientConnectionId } from "../baseTypes.js";
-import { serializableToOpaqueJson } from "../internalUtils.js";
+import { toOpaqueJson } from "../internalUtils.js";
 import type { StateSchemaValidator } from "../latestValueTypes.js";
 import type { AttendeeId } from "../presence.js";
-=======
-import { toOpaqueJson } from "../internalUtils.js";
->>>>>>> 0650353a
 import { createPresenceManager } from "../presenceManager.js";
 import type { InboundClientJoinMessage, OutboundClientJoinMessage } from "../protocol.js";
 import type { SystemWorkspaceDatastore } from "../systemWorkspace.js";
