/*!
 * Copyright (c) Microsoft Corporation and contributors. All rights reserved.
 * Licensed under the MIT License.
 */

import type {
	InternalUtilityTypes,
	JsonDeserialized,
} from "@fluidframework/core-interfaces/internal";
import type { EventAndErrorTrackingLogger } from "@fluidframework/test-utils/internal";
import { getUnexpectedLogErrorException } from "@fluidframework/test-utils/internal";
<<<<<<< HEAD
import { fake, spy, stub, type SinonFakeTimers } from "sinon";
=======
import { spy } from "sinon";
import type { SinonFakeTimers } from "sinon";
>>>>>>> 9ccbda2a

import { createPresenceManager } from "../presenceManager.js";
import type { InboundClientJoinMessage, OutboundClientJoinMessage } from "../protocol.js";
import type { SystemWorkspaceDatastore } from "../systemWorkspace.js";

import type { MockEphemeralRuntime } from "./mockEphemeralRuntime.js";

import type {
	AttendeeId,
	ClientConnectionId,
	StateSchemaValidator,
} from "@fluidframework/presence/alpha";

/**
 * Use to compile-time assert types of two variables are identical.
 */
export function assertIdenticalTypes<T, U>(
	_actual: T & InternalUtilityTypes.IfSameType<T, U>,
	_expected: U & InternalUtilityTypes.IfSameType<T, U>,
): InternalUtilityTypes.IfSameType<T, U> {
	return undefined as InternalUtilityTypes.IfSameType<T, U>;
}

/**
 * Creates a non-viable (`undefined`) instance of type T to be used for type checking.
 */
export function createInstanceOf<T>(): T {
	return undefined as T;
}

type SpecificAttendeeId<T extends string> = string extends T
	? never
	: Exclude<T & AttendeeId, never>;

/**
 * Forms {@link AttendeeId} for a specific attendee
 */
export function createSpecificAttendeeId<const T extends string>(
	id: T,
): SpecificAttendeeId<T> {
	return id as SpecificAttendeeId<T>;
}

/**
 * Mock {@link AttendeeId}.
 */
export const attendeeId1 = createSpecificAttendeeId("attendeeId-1");
/**
 * Mock {@link ClientConnectionId}.
 */
export const connectionId1 = "client1" as const satisfies ClientConnectionId;
/**
 * Mock {@link AttendeeId}.
 */
export const attendeeId2 = createSpecificAttendeeId("attendeeId-2");
/**
 * Mock {@link ClientConnectionId}.
 */
export const connectionId2 = "client2" as const satisfies ClientConnectionId;

/**
 * Generates expected inbound join signal for a client that was initialized while connected.
 */
export function generateBasicClientJoin(
	fixedTime: number,
	{
		attendeeId = attendeeId2,
		clientConnectionId = connectionId2,
		updateProviders = ["client0", "client1", "client3"],
		connectionOrder = 0,
		averageLatency = 0,
		priorClientToSessionId = {},
	}: {
		attendeeId?: string;
		clientConnectionId?: ClientConnectionId;
		updateProviders?: string[];
		connectionOrder?: number;
		averageLatency?: number;
		priorClientToSessionId?: SystemWorkspaceDatastore["clientToSessionId"];
	},
): InboundClientJoinMessage {
	return {
		type: "Pres:ClientJoin",
		content: {
			"avgLatency": averageLatency,
			"data": {
				"system:presence": {
					"clientToSessionId": {
						...priorClientToSessionId,
						[clientConnectionId]: {
							"rev": connectionOrder,
							"timestamp": fixedTime,
							"value": attendeeId as AttendeeId,
						},
					},
				},
			},
			"sendTimestamp": fixedTime,
			updateProviders,
		},
		clientId: clientConnectionId,
	};
}

/**
 * Prepares an instance of presence as it would be if initialized while connected.
 *
 * @param runtime - the mock runtime
 * @param attendeeId - the client session id given to presence
 * @param clientConnectionId - the client connection id
 * @param clock - the fake timer.
 * @param logger - optional logger to track telemetry events
 */
export function prepareConnectedPresence(
	runtime: MockEphemeralRuntime,
	attendeeId: string,
	clientConnectionId: ClientConnectionId,
	clock: Omit<SinonFakeTimers, "restore">,
	logger?: EventAndErrorTrackingLogger,
): ReturnType<typeof createPresenceManager> {
	// Set runtime to connected state
	runtime.clientId = clientConnectionId;
	// TODO: runtime.connected has been hacked in past to lie about true connection.
	// This will need to be updated to an alternate status provider.
	runtime.connected = true;

	logger?.registerExpectedEvent({ eventName: "Presence:PresenceInstantiated" });

	// This logic needs to be kept in sync with datastore manager.
	const quorumClientIds = [...runtime.quorum.getMembers().keys()].filter(
		(quorumClientId) => quorumClientId !== clientConnectionId,
	);
	if (quorumClientIds.length > 3) {
		quorumClientIds.length = 3;
	}

	const expectedClientJoin: OutboundClientJoinMessage &
		Partial<Pick<InboundClientJoinMessage, "clientId">> = generateBasicClientJoin(clock.now, {
		attendeeId,
		clientConnectionId,
		updateProviders: quorumClientIds,
	});
	delete expectedClientJoin.clientId;
	runtime.signalsExpected.push([expectedClientJoin]);

	const presence = createPresenceManager(runtime, attendeeId as AttendeeId);

	// Validate expectations post initialization to make sure logger
	// and runtime are left in a clean expectation state.
	const logErrors = getUnexpectedLogErrorException(logger);
	if (logErrors) {
		throw logErrors;
	}
	runtime.assertAllSignalsSubmitted();

	// Pass a little time (to mimic reality)
	clock.tick(10);

	// Return the join signal
	presence.processSignal([], { ...expectedClientJoin, clientId: clientConnectionId }, true);

	return presence;
}

/**
 * Asserts that all expected telemetry and signals were sent.
 */
export function assertFinalExpectations(
	runtime: MockEphemeralRuntime,
	logger?: EventAndErrorTrackingLogger,
): void {
	// Make sure all expected events were logged and there are no unexpected errors.
	const logErrors = getUnexpectedLogErrorException(logger);
	if (logErrors) {
		throw logErrors;
	}
	// Make sure all expected signals were sent.
	runtime.assertAllSignalsSubmitted();
}

/**
 * A null validator (one that does nothing) for a given type T. It simply casts the value to
 * `JsonDeserialized<T> | undefined`.
 */
const nullValidator = <T extends object>(data: unknown): JsonDeserialized<T> => {
	return data as JsonDeserialized<T>;
};

/**
 * Creates a spied validator for test purposes.
 *
 * @param validatorFunction - A {@link StateSchemaValidator} to wrap in a spy.
 */
export const createSpiedValidator = <T extends object>(
	validatorFunction: StateSchemaValidator<T> = nullValidator<T>,
	// eslint-disable-next-line @typescript-eslint/explicit-module-boundary-types, @typescript-eslint/explicit-function-return-type
) => spy(validatorFunction) satisfies StateSchemaValidator<T>;<|MERGE_RESOLUTION|>--- conflicted
+++ resolved
@@ -9,12 +9,8 @@
 } from "@fluidframework/core-interfaces/internal";
 import type { EventAndErrorTrackingLogger } from "@fluidframework/test-utils/internal";
 import { getUnexpectedLogErrorException } from "@fluidframework/test-utils/internal";
-<<<<<<< HEAD
-import { fake, spy, stub, type SinonFakeTimers } from "sinon";
-=======
 import { spy } from "sinon";
 import type { SinonFakeTimers } from "sinon";
->>>>>>> 9ccbda2a
 
 import { createPresenceManager } from "../presenceManager.js";
 import type { InboundClientJoinMessage, OutboundClientJoinMessage } from "../protocol.js";
