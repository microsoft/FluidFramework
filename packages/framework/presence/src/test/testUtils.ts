--- conflicted
+++ resolved
@@ -147,11 +147,6 @@
 		quorumClientIds.length = 3;
 	}
 
-<<<<<<< HEAD
-	// @ts-expect-error Type 'unknown' is not assignable to type 'JsonTypeWith<never> | OpaqueJsonSerializable<unknown, [], never>'. I was expecting a type matching JsonTypeWith<never> | OpaqueJsonSerializable<unknown, [], never>, but instead you passed unknown.
-	const expectedClientJoin: OutboundClientJoinMessage &
-		Partial<Pick<InboundClientJoinMessage, "clientId">> = generateBasicClientJoin(clock.now, {
-=======
 	// TODO: #??? investigate and address `InboundClientJoinMessage` incompatibility with `OutboundClientJoinMessage`
 	// The difference is likely from JsonSerializable expectation of
 	// OutboundClientJoinMessage as it applies to SystemDatastore whereas
@@ -161,7 +156,6 @@
 	// This is very similar to `PresenceDatastore` incompatibility with
 	// `DatastoreMessageContent` seen in `presenceDatastoreManager.ts`.
 	const inboundClientJoin = generateBasicClientJoin(clock.now, {
->>>>>>> 5c68d8b4
 		attendeeId,
 		clientConnectionId,
 		updateProviders: quorumClientIds,
