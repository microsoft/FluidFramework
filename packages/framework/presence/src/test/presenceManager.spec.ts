--- conflicted
+++ resolved
@@ -91,17 +91,12 @@
 			});
 
 			describe("attendee", () => {
-<<<<<<< HEAD
-				const newAttendeeSessionId = "sessionId-4";
-				const initialAttendeeConnectionId = "client4";
-=======
 				const attendeeSessionId = "sessionId-4";
 				const initialAttendeeConnectionId = "client4";
 				// Note: this connection id exists in the mock runtime audience since
 				// initialization, but should go unnoticed by the presence manager
 				// until there is a join signal related to it.
 				const rejoinAttendeeConnectionId = "client7";
->>>>>>> 5f3542fa
 				let initialAttendeeSignal: ReturnType<typeof generateBasicClientJoin>;
 				let rejoinAttendeeSignal: ReturnType<typeof generateBasicClientJoin>;
 
