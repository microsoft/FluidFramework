--- conflicted
+++ resolved
@@ -10,10 +10,6 @@
 import { useFakeTimers } from "sinon";
 
 import type { ClientConnectionId } from "../baseTypes.js";
-<<<<<<< HEAD
-import { toOpaqueJson } from "../internalUtils.js";
-=======
->>>>>>> eee82458
 import { AttendeeStatus, type Attendee } from "../presence.js";
 import { createPresenceManager } from "../presenceManager.js";
 
@@ -273,11 +269,7 @@
 								[collateralAttendeeConnectionId]: {
 									rev: 0,
 									timestamp: 0,
-<<<<<<< HEAD
-									value: toOpaqueJson(collateralSessionId),
-=======
 									value: collateralSessionId,
->>>>>>> eee82458
 								},
 							},
 						});
@@ -315,11 +307,7 @@
 								[oldAttendeeConnectionId]: {
 									rev: 0,
 									timestamp: 0,
-<<<<<<< HEAD
-									value: toOpaqueJson(collateralSessionId),
-=======
 									value: collateralSessionId,
->>>>>>> eee82458
 								},
 							},
 						});
@@ -336,11 +324,7 @@
 								[oldAttendeeConnectionId]: {
 									rev: 0,
 									timestamp: 0,
-<<<<<<< HEAD
-									value: toOpaqueJson(collateralSessionId),
-=======
 									value: collateralSessionId,
->>>>>>> eee82458
 								},
 							},
 						});
