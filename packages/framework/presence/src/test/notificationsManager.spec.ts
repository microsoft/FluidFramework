/*!
 * Copyright (c) Microsoft Corporation and contributors. All rights reserved.
 * Licensed under the MIT License.
 */

import { strict as assert, fail } from "node:assert";

import { EventAndErrorTrackingLogger } from "@fluidframework/test-utils/internal";
import { useFakeTimers, type SinonFakeTimers } from "sinon";

import type {
	Attendee,
	ClientConnectionId,
	NotificationsManager,
	NotificationsWorkspace,
} from "../index.js";
import { Notifications } from "../index.js";
import { toOpaqueJson } from "../internalUtils.js";
import type { createPresenceManager } from "../presenceManager.js";

import { MockEphemeralRuntime } from "./mockEphemeralRuntime.js";
import {
	assertFinalExpectations,
	assertIdenticalTypes,
	connectionId2,
	createInstanceOf,
	createSpecificAttendeeId,
	prepareConnectedPresence,
	attendeeId2,
} from "./testUtils.js";

const attendeeId3 = createSpecificAttendeeId("attendeeId-3");
const connectionId3 = "client3" as const satisfies ClientConnectionId;

describe("Presence", () => {
	describe("NotificationsManager", () => {
		// Note: this test setup mimics the setup in src/test/presenceManager.spec.ts
		let runtime: MockEphemeralRuntime;
		let logger: EventAndErrorTrackingLogger;
		const initialTime = 1000;
		let clock: SinonFakeTimers;
		let presence: ReturnType<typeof createPresenceManager>;
		// eslint-disable-next-line @typescript-eslint/ban-types
		let notificationsWorkspace: NotificationsWorkspace<{}>;

		before(async () => {
			clock = useFakeTimers();
		});

		beforeEach(() => {
			logger = new EventAndErrorTrackingLogger();
			runtime = new MockEphemeralRuntime(logger);

			// We are configuring the runtime to be in a connected state, so ensure it looks connected
			runtime.connected = true;

			clock.setSystemTime(initialTime);

			// Set up the presence connection
			presence = prepareConnectedPresence(runtime, "attendeeId-2", "client2", clock, logger);

			// Get a notifications workspace
			notificationsWorkspace = presence.notifications.getWorkspace(
				"name:testNotificationWorkspace",
				{},
			);
		});

		afterEach(function (done: Mocha.Done) {
			clock.reset();

			// If the test passed so far, check final expectations.
			if (this.currentTest?.state === "passed") {
				assertFinalExpectations(runtime, logger);
			}
			done();
		});

		after(() => {
			clock.restore();
		});

		it("can be created via `Notifications` added to workspace", async () => {
			// Act
			notificationsWorkspace.add(
				"testEvents",
				Notifications<
					// Below explicit generic specification should not be required.
					{
						newId: (id: number) => void;
					},
					"testEvents"
				>(
					// A default handler is not required
					{},
				),
			);

			// Verify
			assert.notEqual(notificationsWorkspace.notifications.testEvents, undefined);
			assertIdenticalTypes(
				notificationsWorkspace.notifications.testEvents,
				createInstanceOf<NotificationsManager<{ newId: (id: number) => void }>>(),
			);
		});

		it("emit.broadcast sends broadcast signal", async () => {
			// Setup
			notificationsWorkspace.add(
				"testEvents",
				Notifications<
					// Below explicit generic specification should not be required.
					{
						newId: (id: number) => void;
					},
					"testEvents"
				>({
					newId: (_attendee: Attendee, _id: number) => {},
				}),
			);

			const { testEvents } = notificationsWorkspace.notifications;

			clock.tick(10);

			runtime.signalsExpected.push([
				{
					type: "Pres:DatastoreUpdate",
					content: {
						"sendTimestamp": 1020,
						"avgLatency": 10,
						"data": {
							"system:presence": {
								"clientToSessionId": {
									[connectionId2]: {
										"rev": 0,
										"timestamp": 1000,
<<<<<<< HEAD
										"value": toOpaqueJson(attendeeId2),
=======
										"value": attendeeId2,
>>>>>>> eee82458
									},
								},
							},
							"n:name:testNotificationWorkspace": {
								"testEvents": {
									[attendeeId2]: {
										"rev": 0,
										"timestamp": 0,
										"value": toOpaqueJson({ "name": "newId", "args": [42] }),
										"ignoreUnmonitored": true,
									},
								},
							},
						},
					},
				},
			]);

			// Act & Verify
			testEvents.emit.broadcast("newId", 42);

			assertFinalExpectations(runtime, logger);
		});

		// TODO: Implement `unicast` method in NotificationsManager and in supporting code.
		it.skip("emit.unicast sends directed signal", async () => {
			// Setup
			notificationsWorkspace.add(
				"testEvents",
				Notifications<
					// Below explicit generic specification should not be required.
					{
						newId: (id: number) => void;
					},
					"testEvents"
				>({
					newId: (_attendee: Attendee, _id: number) => {},
				}),
			);

			const { testEvents } = notificationsWorkspace.notifications;

			clock.tick(10);

			runtime.signalsExpected.push([
				{
					type: "Pres:DatastoreUpdate",
					content: {
						"sendTimestamp": 1020,
						"avgLatency": 10,
						"data": {
							"system:presence": {
								"clientToSessionId": {
									[connectionId2]: {
										"rev": 0,
										"timestamp": 1000,
<<<<<<< HEAD
										"value": toOpaqueJson(attendeeId2),
=======
										"value": attendeeId2,
>>>>>>> eee82458
									},
								},
							},
							"n:name:testNotificationWorkspace": {
								"testEvents": {
									[attendeeId2]: {
										"rev": 0,
										"timestamp": 0,
										"value": toOpaqueJson({ "name": "newId", "args": [42] }),
										"ignoreUnmonitored": true,
									},
								},
							},
						},
					},
					// Targeting self for simplicity
					targetClientId: "client2",
				},
			]);

			// Act & Verify
			testEvents.emit.unicast("newId", presence.attendees.getMyself(), 42);

			assertFinalExpectations(runtime, logger);
		});

		it("raises named event when notification is received", async () => {
			type EventCalls = { attendee: Attendee; id: number }[];
			const eventHandlerCalls = {
				original: [] as EventCalls,
				secondary: [] as EventCalls,
				tertiary: [] as EventCalls,
			};

			function originalEventHandler(attendee: Attendee, id: number): void {
				assert.equal(attendee.attendeeId, attendeeId3);
				assert.equal(id, 42);
				eventHandlerCalls.original.push({ attendee, id });
			}

			notificationsWorkspace.add(
				"testEvents",
				Notifications<
					// Below explicit generic specification should not be required.
					{
						newId: (id: number) => void;
					},
					"testEvents"
				>({
					newId: originalEventHandler,
				}),
			);

			const { testEvents } = notificationsWorkspace.notifications;

			testEvents.events.on("unattendedNotification", (name) => {
				fail(`Unexpected unattendedNotification: ${name}`);
			});

			const disconnectFunctions = [
				testEvents.notifications.on("newId", (attendee: Attendee, id: number) => {
					eventHandlerCalls.secondary.push({ attendee, id });
				}),
				testEvents.notifications.on("newId", (attendee: Attendee, id: number) => {
					eventHandlerCalls.tertiary.push({ attendee, id });
				}),
			];

			// Processing this signal should trigger the testEvents.newId event listeners
			presence.processSignal(
				[],
				{
					type: "Pres:DatastoreUpdate",
					content: {
						"sendTimestamp": 1020,
						"avgLatency": 10,
						"data": {
							"system:presence": {
								"clientToSessionId": {
									[connectionId3]: {
										"rev": 0,
										"timestamp": 1000,
<<<<<<< HEAD
										"value": toOpaqueJson(attendeeId3),
=======
										"value": attendeeId3,
>>>>>>> eee82458
									},
								},
							},
							"n:name:testNotificationWorkspace": {
								"testEvents": {
									[attendeeId3]: {
										"rev": 0,
										"timestamp": 0,
										"value": toOpaqueJson({ "name": "newId", "args": [42] }),
										"ignoreUnmonitored": true,
									},
								},
							},
						},
					},
					clientId: "client3",
				},
				false,
			);

			assert(
				eventHandlerCalls.original.length === 1,
				`original event handler was called ${eventHandlerCalls.original.length} times; expected 1`,
			);
			assert(
				eventHandlerCalls.secondary.length === 1,
				`secondary event handler was called ${eventHandlerCalls.secondary.length} times; expected 1`,
			);
			assert(
				eventHandlerCalls.tertiary.length === 1,
				`secondary event handler was called ${eventHandlerCalls.tertiary.length} times; expected 1`,
			);

			// Cleanup
			for (const disconnect of disconnectFunctions) {
				disconnect();
			}
		});

		it("raises `unattendedEvent` event when unrecognized notification is received", async () => {
			let unattendedEventCalled = false;

			notificationsWorkspace.add(
				"testEvents",
				Notifications<
					// Below explicit generic specification should not be required.
					{
						newId: (id: number) => void;
					},
					"testEvents"
				>({
					newId: (attendee: Attendee, id: number) => {
						fail(`Unexpected newId event`);
					},
				}),
			);

			const { testEvents } = notificationsWorkspace.notifications;

			testEvents.events.on("unattendedNotification", (name, sender, ...content) => {
				assert.equal(name, "oldId");
				assert.equal(sender.attendeeId, attendeeId3);
				assert.deepEqual(content, [41]);
				assert(!unattendedEventCalled);
				unattendedEventCalled = true;
			});

			// Processing this signal should trigger the testEvents.newId event listeners
			presence.processSignal(
				[],
				{
					type: "Pres:DatastoreUpdate",
					content: {
						"sendTimestamp": 1020,
						"avgLatency": 10,
						"data": {
							"system:presence": {
								"clientToSessionId": {
									[connectionId3]: {
										"rev": 0,
										"timestamp": 1000,
<<<<<<< HEAD
										"value": toOpaqueJson(attendeeId3),
=======
										"value": attendeeId3,
>>>>>>> eee82458
									},
								},
							},
							"n:name:testNotificationWorkspace": {
								"testEvents": {
									[attendeeId3]: {
										"rev": 0,
										"timestamp": 0,
										"value": toOpaqueJson({ "name": "oldId", "args": [41] }),
										"ignoreUnmonitored": true,
									},
								},
							},
						},
					},
					clientId: "client3",
				},
				false,
			);

			assert(unattendedEventCalled, "unattendedEvent not called");
		});

		it("raises `unattendedEvent` event when recognized notification is received without listeners", async () => {
			let unattendedEventCalled = false;

			function newIdEventHandler(attendee: Attendee, id: number): void {
				fail(`Unexpected newId event`);
			}

			notificationsWorkspace.add(
				"testEvents",
				Notifications<
					// Below explicit generic specification should not be required.
					{
						newId: (id: number) => void;
					},
					"testEvents"
				>({
					newId: newIdEventHandler,
				}),
			);

			const { testEvents } = notificationsWorkspace.notifications;

			testEvents.events.on("unattendedNotification", (name, sender, ...content) => {
				assert.equal(name, "newId");
				assert.equal(sender.attendeeId, attendeeId3);
				assert.deepEqual(content, [43]);
				assert(!unattendedEventCalled);
				unattendedEventCalled = true;
			});

			testEvents.notifications.off("newId", newIdEventHandler);

			// Processing this signal should trigger the testEvents.newId event listeners
			presence.processSignal(
				[],
				{
					type: "Pres:DatastoreUpdate",
					content: {
						"sendTimestamp": 1020,
						"avgLatency": 10,
						"data": {
							"system:presence": {
								"clientToSessionId": {
									[connectionId3]: {
										"rev": 0,
										"timestamp": 1000,
<<<<<<< HEAD
										"value": toOpaqueJson(attendeeId3),
=======
										"value": attendeeId3,
>>>>>>> eee82458
									},
								},
							},
							"n:name:testNotificationWorkspace": {
								"testEvents": {
									[attendeeId3]: {
										"rev": 0,
										"timestamp": 0,
										"value": toOpaqueJson({ "name": "newId", "args": [43] }),
										"ignoreUnmonitored": true,
									},
								},
							},
						},
					},
					clientId: "client3",
				},
				false,
			);

			assert(unattendedEventCalled, "unattendedEvent not called");
		});

		it("removed listeners are not called when related notification is received", async () => {
			let originalEventHandlerCalled = false;

			function originalEventHandler(attendee: Attendee, id: number): void {
				assert.equal(attendee.attendeeId, attendeeId3);
				assert.equal(id, 44);
				assert.equal(originalEventHandlerCalled, false);
				originalEventHandlerCalled = true;
			}

			notificationsWorkspace.add(
				"testEvents",
				Notifications<
					// Below explicit generic specification should not be required.
					{
						newId: (id: number) => void;
					},
					"testEvents"
				>({
					newId: originalEventHandler,
				}),
			);

			const { testEvents } = notificationsWorkspace.notifications;

			testEvents.events.on("unattendedNotification", (name) => {
				fail(`Unexpected unattendedNotification: ${name}`);
			});

			const disconnect = testEvents.notifications.on(
				"newId",
				(_attendee: Attendee, _id: number) => {
					fail(`Unexpected event raised on disconnected listener`);
				},
			);
			// Remove the listener
			disconnect();

			// Act
			presence.processSignal(
				[],
				{
					type: "Pres:DatastoreUpdate",
					content: {
						"sendTimestamp": 1020,
						"avgLatency": 10,
						"data": {
							"system:presence": {
								"clientToSessionId": {
									[connectionId3]: {
										"rev": 0,
										"timestamp": 1000,
<<<<<<< HEAD
										"value": toOpaqueJson(attendeeId3),
=======
										"value": attendeeId3,
>>>>>>> eee82458
									},
								},
							},
							"n:name:testNotificationWorkspace": {
								"testEvents": {
									[attendeeId3]: {
										"rev": 0,
										"timestamp": 0,
										"value": toOpaqueJson({ "name": "newId", "args": [44] }),
										"ignoreUnmonitored": true,
									},
								},
							},
						},
					},
					clientId: "client3",
				},
				false,
			);

			// Verify
			assert(originalEventHandlerCalled, "originalEventHandler not called");
		});

		it(".presence provides Presence it was created under", () => {
			notificationsWorkspace.add(
				"testEvents",
				Notifications<
					// Below explicit generic specification should not be required.
					{
						newId: (id: number) => void;
					},
					"testEvents"
				>(
					// A default handler is not required
					{},
				),
			);

			assert.strictEqual(notificationsWorkspace.notifications.testEvents.presence, presence);
			assert.strictEqual(notificationsWorkspace.presence, presence);
		});
	});
});<|MERGE_RESOLUTION|>--- conflicted
+++ resolved
@@ -135,11 +135,7 @@
 									[connectionId2]: {
 										"rev": 0,
 										"timestamp": 1000,
-<<<<<<< HEAD
-										"value": toOpaqueJson(attendeeId2),
-=======
 										"value": attendeeId2,
->>>>>>> eee82458
 									},
 								},
 							},
@@ -196,11 +192,7 @@
 									[connectionId2]: {
 										"rev": 0,
 										"timestamp": 1000,
-<<<<<<< HEAD
-										"value": toOpaqueJson(attendeeId2),
-=======
 										"value": attendeeId2,
->>>>>>> eee82458
 									},
 								},
 							},
@@ -283,11 +275,7 @@
 									[connectionId3]: {
 										"rev": 0,
 										"timestamp": 1000,
-<<<<<<< HEAD
-										"value": toOpaqueJson(attendeeId3),
-=======
 										"value": attendeeId3,
->>>>>>> eee82458
 									},
 								},
 							},
@@ -369,11 +357,7 @@
 									[connectionId3]: {
 										"rev": 0,
 										"timestamp": 1000,
-<<<<<<< HEAD
-										"value": toOpaqueJson(attendeeId3),
-=======
 										"value": attendeeId3,
->>>>>>> eee82458
 									},
 								},
 							},
@@ -443,11 +427,7 @@
 									[connectionId3]: {
 										"rev": 0,
 										"timestamp": 1000,
-<<<<<<< HEAD
-										"value": toOpaqueJson(attendeeId3),
-=======
 										"value": attendeeId3,
->>>>>>> eee82458
 									},
 								},
 							},
@@ -523,11 +503,7 @@
 									[connectionId3]: {
 										"rev": 0,
 										"timestamp": 1000,
-<<<<<<< HEAD
-										"value": toOpaqueJson(attendeeId3),
-=======
 										"value": attendeeId3,
->>>>>>> eee82458
 									},
 								},
 							},
