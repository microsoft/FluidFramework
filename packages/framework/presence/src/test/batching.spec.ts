--- conflicted
+++ resolved
@@ -70,11 +70,7 @@
 											[connectionId2]: {
 												"rev": 0,
 												"timestamp": 1000,
-<<<<<<< HEAD
-												"value": toOpaqueJson(attendeeId2),
-=======
-												"value": attendeeId2,
->>>>>>> eee82458
+												"value": attendeeId2,
 											},
 										},
 									},
@@ -105,11 +101,7 @@
 											[connectionId2]: {
 												"rev": 0,
 												"timestamp": 1000,
-<<<<<<< HEAD
-												"value": toOpaqueJson(attendeeId2),
-=======
-												"value": attendeeId2,
->>>>>>> eee82458
+												"value": attendeeId2,
 											},
 										},
 									},
@@ -140,11 +132,7 @@
 											[connectionId2]: {
 												"rev": 0,
 												"timestamp": 1000,
-<<<<<<< HEAD
-												"value": toOpaqueJson(attendeeId2),
-=======
-												"value": attendeeId2,
->>>>>>> eee82458
+												"value": attendeeId2,
 											},
 										},
 									},
@@ -200,11 +188,7 @@
 										[connectionId2]: {
 											"rev": 0,
 											"timestamp": 1000,
-<<<<<<< HEAD
-											"value": toOpaqueJson(attendeeId2),
-=======
 											"value": attendeeId2,
->>>>>>> eee82458
 										},
 									},
 								},
@@ -252,11 +236,7 @@
 											[connectionId2]: {
 												"rev": 0,
 												"timestamp": 1000,
-<<<<<<< HEAD
-												"value": toOpaqueJson(attendeeId2),
-=======
-												"value": attendeeId2,
->>>>>>> eee82458
+												"value": attendeeId2,
 											},
 										},
 									},
@@ -287,11 +267,7 @@
 											[connectionId2]: {
 												"rev": 0,
 												"timestamp": 1000,
-<<<<<<< HEAD
-												"value": toOpaqueJson(attendeeId2),
-=======
-												"value": attendeeId2,
->>>>>>> eee82458
+												"value": attendeeId2,
 											},
 										},
 									},
@@ -368,11 +344,7 @@
 											[connectionId2]: {
 												"rev": 0,
 												"timestamp": 1000,
-<<<<<<< HEAD
-												"value": toOpaqueJson(attendeeId2),
-=======
-												"value": attendeeId2,
->>>>>>> eee82458
+												"value": attendeeId2,
 											},
 										},
 									},
@@ -403,11 +375,7 @@
 											[connectionId2]: {
 												"rev": 0,
 												"timestamp": 1000,
-<<<<<<< HEAD
-												"value": toOpaqueJson(attendeeId2),
-=======
-												"value": attendeeId2,
->>>>>>> eee82458
+												"value": attendeeId2,
 											},
 										},
 									},
@@ -482,11 +450,7 @@
 											[connectionId2]: {
 												"rev": 0,
 												"timestamp": 1000,
-<<<<<<< HEAD
-												"value": toOpaqueJson(attendeeId2),
-=======
-												"value": attendeeId2,
->>>>>>> eee82458
+												"value": attendeeId2,
 											},
 										},
 									},
@@ -526,11 +490,7 @@
 											[connectionId2]: {
 												"rev": 0,
 												"timestamp": 1000,
-<<<<<<< HEAD
-												"value": toOpaqueJson(attendeeId2),
-=======
-												"value": attendeeId2,
->>>>>>> eee82458
+												"value": attendeeId2,
 											},
 										},
 									},
@@ -604,11 +564,7 @@
 											[connectionId2]: {
 												"rev": 0,
 												"timestamp": 1000,
-<<<<<<< HEAD
-												"value": toOpaqueJson(attendeeId2),
-=======
-												"value": attendeeId2,
->>>>>>> eee82458
+												"value": attendeeId2,
 											},
 										},
 									},
@@ -648,11 +604,7 @@
 											[connectionId2]: {
 												"rev": 0,
 												"timestamp": 1000,
-<<<<<<< HEAD
-												"value": toOpaqueJson(attendeeId2),
-=======
-												"value": attendeeId2,
->>>>>>> eee82458
+												"value": attendeeId2,
 											},
 										},
 									},
@@ -720,11 +672,7 @@
 										[connectionId2]: {
 											"rev": 0,
 											"timestamp": 1000,
-<<<<<<< HEAD
-											"value": toOpaqueJson(attendeeId2),
-=======
 											"value": attendeeId2,
->>>>>>> eee82458
 										},
 									},
 								},
@@ -807,11 +755,7 @@
 											[connectionId2]: {
 												"rev": 0,
 												"timestamp": 1000,
-<<<<<<< HEAD
-												"value": toOpaqueJson(attendeeId2),
-=======
-												"value": attendeeId2,
->>>>>>> eee82458
+												"value": attendeeId2,
 											},
 										},
 									},
@@ -841,11 +785,7 @@
 											[connectionId2]: {
 												"rev": 0,
 												"timestamp": 1000,
-<<<<<<< HEAD
-												"value": toOpaqueJson(attendeeId2),
-=======
-												"value": attendeeId2,
->>>>>>> eee82458
+												"value": attendeeId2,
 											},
 										},
 									},
@@ -911,11 +851,7 @@
 											[connectionId2]: {
 												"rev": 0,
 												"timestamp": 1000,
-<<<<<<< HEAD
-												"value": toOpaqueJson(attendeeId2),
-=======
-												"value": attendeeId2,
->>>>>>> eee82458
+												"value": attendeeId2,
 											},
 										},
 									},
@@ -959,11 +895,7 @@
 											[connectionId2]: {
 												"rev": 0,
 												"timestamp": 1000,
-<<<<<<< HEAD
-												"value": toOpaqueJson(attendeeId2),
-=======
-												"value": attendeeId2,
->>>>>>> eee82458
+												"value": attendeeId2,
 											},
 										},
 									},
