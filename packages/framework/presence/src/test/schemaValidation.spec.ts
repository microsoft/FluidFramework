--- conflicted
+++ resolved
@@ -271,11 +271,7 @@
 					// });
 
 					// const { count } = stateWorkspace.states;
-<<<<<<< HEAD
-					count.local = "string" as unknown as { num: number };
-=======
 					count.local = "string" as unknown as TestData;
->>>>>>> 39446c1c
 
 					// Act & Verify
 					const attendee2 = presence.attendees.getAttendee(attendeeId2);
@@ -291,13 +287,8 @@
 			});
 		});
 
-<<<<<<< HEAD
-		describe("LatestMapValueManager", () => {
-			const validatorFunction = createSpiedValidator<{ num: number }>();
-=======
 		describe.skip("LatestMapValueManager", () => {
 			const validatorFunction = createSpiedValidator<TestData>();
->>>>>>> 39446c1c
 			let stateWorkspace: StatesWorkspace<{
 				count: InternalTypes.ManagerFactory<
 					string,
