--- conflicted
+++ resolved
@@ -112,11 +112,7 @@
 			clock.restore();
 		});
 
-<<<<<<< HEAD
 		describe("LatestValueManager", () => {
-=======
-		describe.skip("LatestValueManager", () => {
->>>>>>> 3e713f3c
 			let count: Latest<TestData, ProxiedValueAccessor<TestData>>;
 			let stateWorkspace: StatesWorkspace<{
 				count: InternalTypes.ManagerFactory<
@@ -275,11 +271,7 @@
 			});
 		});
 
-<<<<<<< HEAD
 		describe("LatestMapValueManager", () => {
-=======
-		describe.skip("LatestMapValueManager", () => {
->>>>>>> 3e713f3c
 			let count: LatestMap<
 				{
 					num: number;
@@ -293,11 +285,7 @@
 				count: InternalTypes.ManagerFactory<
 					string,
 					InternalTypes.MapValueState<TestData, "key1">,
-<<<<<<< HEAD
-					LatestMap<TestData, "key1", ProxiedValueAccessor<TestData>>
-=======
 					typeof count
->>>>>>> 3e713f3c
 				>;
 			}>;
 
