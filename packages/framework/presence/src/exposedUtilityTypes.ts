--- conflicted
+++ resolved
@@ -13,11 +13,7 @@
  * Collection of utility types that are not intended to be used/imported
  * directly outside of this package.
  *
-<<<<<<< HEAD
- * @internal
-=======
  * @beta
->>>>>>> 5c68d8b4
  * @system
  */
 // eslint-disable-next-line @typescript-eslint/no-namespace
