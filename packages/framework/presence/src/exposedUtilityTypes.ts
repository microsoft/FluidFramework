--- conflicted
+++ resolved
@@ -19,11 +19,7 @@
 // eslint-disable-next-line @typescript-eslint/no-namespace
 export namespace InternalUtilityTypes {
 	/**
-<<<<<<< HEAD
-	 * `IfListener` iff the given type is an acceptable shape for a notification.
-=======
 	 * Yields `IfListener` when the given type is an acceptable shape for a notification.
->>>>>>> b0410419
 	 * `Else` otherwise.
 	 *
 	 * @system
