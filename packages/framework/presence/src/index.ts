--- conflicted
+++ resolved
@@ -22,11 +22,7 @@
 // 	ISubscribable,
 // } from "@fluid-experimental/presence/internal/events";
 
-<<<<<<< HEAD
-export type { ConnectedClientId } from "./baseTypes.js";
-=======
 export type { ClientConnectionId } from "./baseTypes.js";
->>>>>>> 709f085c
 
 export type {
 	PresenceNotifications,
@@ -39,16 +35,12 @@
 	PresenceWorkspaceAddress,
 } from "./types.js";
 
-<<<<<<< HEAD
-export type { IPresence, ISessionClient, PresenceEvents } from "./presence.js";
-=======
 export type {
 	ClientSessionId,
 	IPresence,
 	ISessionClient,
 	PresenceEvents,
 } from "./presence.js";
->>>>>>> 709f085c
 
 export { acquirePresence } from "./experimentalAccess.js";
 
