/*!
 * Copyright (c) Microsoft Corporation and contributors. All rights reserved.
 * Licensed under the MIT License.
 */

/**
 * Package for client presence within a connected session.
 *
 * See {@link https://github.com/microsoft/FluidFramework/tree/main/packages/framework/presence#readme | README.md } for an overview of the package.
 *
 * @packageDocumentation
 */

export type { ClientConnectionId } from "./baseTypes.js";

export type {
	NotificationsWorkspace,
	NotificationsWorkspaceSchema,
	StatesWorkspace,
	StatesWorkspaceEntries,
	StatesWorkspaceSchema,
	StatesWorkspaceEntry,
	WorkspaceAddress,
} from "./types.js";

export {
	type Attendee,
	type AttendeesEvents,
	type AttendeeId,
	AttendeeStatus,
	type Presence,
	type PresenceEvents,
	type PresenceWithNotifications,
} from "./presence.js";

export type {
	BroadcastControls,
	BroadcastControlSettings,
} from "./broadcastControls.js";

export { getPresence, getPresenceAlpha } from "./experimentalAccess.js";

export {
	getPresenceViaDataObject,
	type ExperimentalPresenceDO,
	ExperimentalPresenceManager,
} from "./datastorePresenceManagerFactory.js";

export type {
<<<<<<< HEAD
	// `latestMap` is exported as a type only because it is exposed on the StateFactory object
	latestMap,
=======
>>>>>>> 186494d0
	LatestMap,
	// LatestMapArguments,
	LatestMapArgumentsRaw,
	LatestMapClientData,
	LatestMapEvents,
	LatestMapFactory,
	LatestMapItemRemovedClientData,
	LatestMapItemUpdatedClientData,
	LatestMapRaw,
	LatestMapRawEvents,
	StateMap,
} from "./latestMapValueManager.js";
export type {
<<<<<<< HEAD
	// `latest` is exported as a type only because it is exposed on the StateFactory object
	latest,
=======
>>>>>>> 186494d0
	Latest,
	// LatestArguments,
	LatestArgumentsRaw,
	LatestEvents,
	LatestFactory,
	LatestRaw,
	LatestRawEvents,
} from "./latestValueManager.js";
export type {
	Accessor,
	LatestClientData,
	LatestData,
	LatestMetadata,
	ProxiedValueAccessor,
	RawValueAccessor,
	StateSchemaValidator,
	ValueAccessor,
} from "./latestValueTypes.js";

export {
	type NotificationEmitter,
	type NotificationListenable,
	type NotificationSubscriptions,
	Notifications,
	type NotificationsManager,
	type NotificationsManagerEvents,
} from "./notificationsManager.js";

export { StateFactory } from "./stateFactory.js";

export type { InternalTypes } from "./exposedInternalTypes.js";
export type { InternalUtilityTypes } from "./exposedUtilityTypes.js";<|MERGE_RESOLUTION|>--- conflicted
+++ resolved
@@ -47,13 +47,8 @@
 } from "./datastorePresenceManagerFactory.js";
 
 export type {
-<<<<<<< HEAD
-	// `latestMap` is exported as a type only because it is exposed on the StateFactory object
-	latestMap,
-=======
->>>>>>> 186494d0
 	LatestMap,
-	// LatestMapArguments,
+	LatestMapArguments,
 	LatestMapArgumentsRaw,
 	LatestMapClientData,
 	LatestMapEvents,
@@ -65,13 +60,8 @@
 	StateMap,
 } from "./latestMapValueManager.js";
 export type {
-<<<<<<< HEAD
-	// `latest` is exported as a type only because it is exposed on the StateFactory object
-	latest,
-=======
->>>>>>> 186494d0
 	Latest,
-	// LatestArguments,
+	LatestArguments,
 	LatestArgumentsRaw,
 	LatestEvents,
 	LatestFactory,
