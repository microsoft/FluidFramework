--- conflicted
+++ resolved
@@ -120,11 +120,7 @@
 
 // @beta @input
 export interface LatestArguments<T extends object | null> {
-<<<<<<< HEAD
-    local: JsonSerializable<T> & JsonDeserialized<T>;
-=======
     local: JsonSerializable<T>;
->>>>>>> 90bf2a2b
     settings?: BroadcastControlSettings | undefined;
 }
 
@@ -145,11 +141,7 @@
 // @beta @input
 export interface LatestMapArguments<T, Keys extends string | number = string | number> {
     local?: {
-<<<<<<< HEAD
-        [K in Keys]: JsonSerializable_2<T> & JsonDeserialized_2<T>;
-=======
-        [K in Keys]: JsonSerializable<T>;
->>>>>>> 90bf2a2b
+        [K in Keys]: JsonSerializable_2<T>;
     };
     settings?: BroadcastControlSettings | undefined;
 }
@@ -191,11 +183,7 @@
     }) => void;
     // @eventProperty
     localItemUpdated: (updatedItem: {
-<<<<<<< HEAD
-        value: DeepReadonly<JsonSerializable_2<T> & JsonDeserialized_2<T>>;
-=======
-        value: DeepReadonly<JsonSerializable<T>>;
->>>>>>> 90bf2a2b
+        value: DeepReadonly<JsonSerializable_2<T>>;
         key: K;
     }) => void;
     // @eventProperty
@@ -219,13 +207,8 @@
     getRemote(attendee: Attendee): LatestData<T>;
     getRemotes(): IterableIterator<LatestClientData<T>>;
     getStateAttendees(): Attendee[];
-<<<<<<< HEAD
     get local(): DeepReadonly_2<JsonDeserialized<T>>;
-    set local(value: JsonDeserialized<T>);
-=======
-    get local(): DeepReadonly<JsonDeserialized<T>>;
     set local(value: JsonSerializable<T>);
->>>>>>> 90bf2a2b
     readonly presence: Presence;
 }
 
@@ -233,11 +216,7 @@
 export interface LatestRawEvents<T> {
     // @eventProperty
     localUpdated: (update: {
-<<<<<<< HEAD
-        value: DeepReadonly_2<JsonSerializable<T> & JsonDeserialized<T>>;
-=======
-        value: DeepReadonly<JsonSerializable<T>>;
->>>>>>> 90bf2a2b
+        value: DeepReadonly_2<JsonSerializable<T>>;
     }) => void;
     // @eventProperty
     remoteUpdated: (update: LatestClientData<T>) => void;
@@ -278,11 +257,7 @@
     get(key: K): DeepReadonly<JsonDeserialized_2<V>> | undefined;
     has(key: K): boolean;
     keys(): IterableIterator<K>;
-<<<<<<< HEAD
-    set(key: K, value: JsonSerializable_2<V> & JsonDeserialized_2<V>): this;
-=======
-    set(key: K, value: JsonSerializable<V>): this;
->>>>>>> 90bf2a2b
+    set(key: K, value: JsonSerializable_2<V>): this;
     readonly size: number;
 }
 
