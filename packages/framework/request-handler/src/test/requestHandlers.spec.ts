--- conflicted
+++ resolved
@@ -5,11 +5,10 @@
 
 /* eslint-disable @typescript-eslint/consistent-type-assertions */
 import assert from "assert";
-import { IRequest, IResponse, IFluidObject } from "@fluidframework/component-core-interfaces";
+import { IRequest, IResponse, IFluidObject } from "@fluidframework/core-interfaces";
 import { IContainerRuntime } from "@fluidframework/container-runtime-definitions";
 import { IFluidDataStoreChannel } from "@fluidframework/runtime-definitions";
 import { RequestParser } from "@fluidframework/runtime-utils";
-<<<<<<< HEAD
 import {
     deprecated_innerRequestHandler,
     createComponentResponse,
@@ -88,58 +87,10 @@
                 requestParser,
                 runtime);
             await assertRejected(responseP);
-=======
-import { dataStoreRuntimeRequestHandler, createComponentResponse } from "../requestHandlers";
-
-describe("RequestParser", () => {
-    describe("dataStoreRuntimeRequestHandler", () => {
-        it("Empty request", async () => {
-            const requestParser = new RequestParser({ url: "/" });
-            const runtime: IContainerRuntime = {} as IContainerRuntime;
-            const response = await dataStoreRuntimeRequestHandler(requestParser, runtime);
-            assert.equal(response, undefined);
-        });
-
-        it("Component request without wait", async () => {
-            const requestParser = new RequestParser({ url: "/componentId" });
-            const runtime: IContainerRuntime = {
-                getDataStore: async (id, wait): Promise<IFluidDataStoreChannel> => {
-                    assert.equal(id, "componentId");
-                    assert.equal(wait, undefined);
-                    return Promise.resolve<IFluidDataStoreChannel>({
-                        request: async (r) => {
-                            assert.equal(r.url, "");
-                            return Promise.resolve(createComponentResponse({}));
-                        },
-                    } as IFluidDataStoreChannel);
-                },
-            } as IContainerRuntime;
-            const response = await dataStoreRuntimeRequestHandler(requestParser, runtime);
-            assert.notEqual(response, undefined);
-        });
-
-        it("Component request with wait", async () => {
-            const requestParser = new RequestParser({ url: "/componentId", headers: { wait: true } });
-            const runtime: IContainerRuntime = {
-                getDataStore: async (id, wait): Promise<IFluidDataStoreChannel> => {
-                    assert.equal(id, "componentId");
-                    assert.equal(wait, true);
-                    return Promise.resolve<IFluidDataStoreChannel>({
-                        request: async (r) => {
-                            assert.equal(r.url, "");
-                            return Promise.resolve(createComponentResponse({}));
-                        },
-                    } as IFluidDataStoreChannel);
-                },
-            } as IContainerRuntime;
-            const response = await dataStoreRuntimeRequestHandler(requestParser, runtime);
-            assert.notEqual(response, undefined);
->>>>>>> 14d63d3f
         });
 
         it("Component request with sub route", async () => {
             const requestParser = new RequestParser({ url: "/componentId/route", headers: { wait: true } });
-<<<<<<< HEAD
             const response = await deprecated_innerRequestHandler(requestParser, runtime);
             assert.equal(response.status, 200);
             assert.equal(response.value.route, "route");
@@ -149,22 +100,6 @@
             const requestParser = new RequestParser({ url: "/componentId/doesNotExist", headers: { wait: true } });
             const responseP = deprecated_innerRequestHandler(requestParser, runtime);
             await assertRejected(responseP);
-=======
-            const runtime: IContainerRuntime = {
-                getDataStore: async (id, wait): Promise<IFluidDataStoreChannel> => {
-                    assert.equal(id, "componentId");
-                    assert.equal(wait, true);
-                    return Promise.resolve<IFluidDataStoreChannel>({
-                        request: async (r) => {
-                            assert.equal(r.url, "route");
-                            return Promise.resolve(createComponentResponse({}));
-                        },
-                    } as IFluidDataStoreChannel);
-                },
-            } as IContainerRuntime;
-            const response = await dataStoreRuntimeRequestHandler(requestParser, runtime);
-            assert.notEqual(response, undefined);
->>>>>>> 14d63d3f
         });
     });
 });