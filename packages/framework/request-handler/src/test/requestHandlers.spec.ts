--- conflicted
+++ resolved
@@ -65,64 +65,39 @@
         const runtime = new MockRuntime() as any as IContainerRuntime;
 
         it("Empty request", async () => {
-<<<<<<< HEAD
-            const requestParser = new RequestParser({ url: "/" });
+            const requestParser = RequestParser.create({ url: "/" });
             const response = await innerRequestHandler(
-=======
-            const requestParser = RequestParser.create({ url: "/" });
-            const response = await deprecated_innerRequestHandler(
->>>>>>> b7f095b6
                 requestParser,
                 runtime);
             assert.equal(response.status, 404);
         });
 
         it("Data store request without wait", async () => {
-<<<<<<< HEAD
-            const requestParser = new RequestParser({ url: "/nonExistingUri" });
+            const requestParser = RequestParser.create({ url: "/nonExistingUri" });
             const responseP = innerRequestHandler(
-=======
-            const requestParser = RequestParser.create({ url: "/nonExistingUri" });
-            const responseP = deprecated_innerRequestHandler(
->>>>>>> b7f095b6
                 requestParser,
                 runtime);
             await assertRejected(responseP);
         });
 
         it("Data store  request with wait", async () => {
-<<<<<<< HEAD
-            const requestParser = new RequestParser({ url: "/nonExistingUri", headers: { wait: true } });
+            const requestParser = RequestParser.create({ url: "/nonExistingUri", headers: { wait: true } });
             const responseP = innerRequestHandler(
-=======
-            const requestParser = RequestParser.create({ url: "/nonExistingUri", headers: { wait: true } });
-            const responseP = deprecated_innerRequestHandler(
->>>>>>> b7f095b6
                 requestParser,
                 runtime);
             await assertRejected(responseP);
         });
 
         it("Data store  request with sub route", async () => {
-<<<<<<< HEAD
-            const requestParser = new RequestParser({ url: "/objectId/route", headers: { wait: true } });
+            const requestParser = RequestParser.create({ url: "/objectId/route", headers: { wait: true } });
             const response = await innerRequestHandler(requestParser, runtime);
-=======
-            const requestParser = RequestParser.create({ url: "/objectId/route", headers: { wait: true } });
-            const response = await deprecated_innerRequestHandler(requestParser, runtime);
->>>>>>> b7f095b6
             assert.equal(response.status, 200);
             assert.equal(response.value.route, "route");
         });
 
         it("Data store  request with non-existing sub route", async () => {
-<<<<<<< HEAD
-            const requestParser = new RequestParser({ url: "/objectId/doesNotExist", headers: { wait: true } });
+            const requestParser = RequestParser.create({ url: "/objectId/doesNotExist", headers: { wait: true } });
             const responseP = innerRequestHandler(requestParser, runtime);
-=======
-            const requestParser = RequestParser.create({ url: "/objectId/doesNotExist", headers: { wait: true } });
-            const responseP = deprecated_innerRequestHandler(requestParser, runtime);
->>>>>>> b7f095b6
             await assertRejected(responseP);
         });
     });
