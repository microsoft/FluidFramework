/*!
 * Copyright (c) Microsoft Corporation and contributors. All rights reserved.
 * Licensed under the MIT License.
 */

import { IRequest, IResponse } from "@fluidframework/core-interfaces";
import { IContainerRuntime } from "@fluidframework/container-runtime-definitions";
import { RequestParser, create404Response } from "@fluidframework/runtime-utils";
// eslint-disable-next-line import/no-deprecated
import { RuntimeRequestHandler } from "./requestHandlers";

/**
 * The RuntimeRequestHandlerBuilder creates a runtime request handler based on request handlers.
 * The provided handlers sequentially applied until one is able to satisfy the request.
<<<<<<< HEAD
 *
 * @deprecated Will be removed in future major release. Migrate all usage of IFluidRouter to the "entryPoint" pattern. Refer to Removing-IFluidRouter.md
 * @alpha
=======
>>>>>>> f127d001
 */
class RuntimeRequestHandlerBuilder {
	// eslint-disable-next-line import/no-deprecated
	private readonly handlers: RuntimeRequestHandler[] = [];

	// eslint-disable-next-line import/no-deprecated
	public pushHandler(...handlers: RuntimeRequestHandler[]) {
		if (handlers !== undefined) {
			this.handlers.push(...handlers);
		}
	}

	public async handleRequest(request: IRequest, runtime: IContainerRuntime): Promise<IResponse> {
		const parser = RequestParser.create(request);
		for (const handler of this.handlers) {
			const response = await handler(parser, runtime);
			if (response !== undefined) {
				return response;
			}
		}
		return create404Response(request);
	}
}

/**
 * @deprecated Will be removed once Loader LTS version is "2.0.0-internal.7.0.0". Migrate all usage of IFluidRouter to the "entryPoint" pattern. Refer to Removing-IFluidRouter.md
 *
 * @internal
 */
// eslint-disable-next-line import/no-deprecated
export function buildRuntimeRequestHandler(...handlers: RuntimeRequestHandler[]) {
	const builder = new RuntimeRequestHandlerBuilder();
	builder.pushHandler(...handlers);
	return async (request: IRequest, runtime: IContainerRuntime) =>
		builder.handleRequest(request, runtime);
}<|MERGE_RESOLUTION|>--- conflicted
+++ resolved
@@ -12,12 +12,6 @@
 /**
  * The RuntimeRequestHandlerBuilder creates a runtime request handler based on request handlers.
  * The provided handlers sequentially applied until one is able to satisfy the request.
-<<<<<<< HEAD
- *
- * @deprecated Will be removed in future major release. Migrate all usage of IFluidRouter to the "entryPoint" pattern. Refer to Removing-IFluidRouter.md
- * @alpha
-=======
->>>>>>> f127d001
  */
 class RuntimeRequestHandlerBuilder {
 	// eslint-disable-next-line import/no-deprecated
