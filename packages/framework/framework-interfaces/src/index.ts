--- conflicted
+++ resolved
@@ -3,11 +3,4 @@
  * Licensed under the MIT License.
  */
 
-<<<<<<< HEAD
-export * from "./discover";
-export * from "./collection";
-=======
-export * from "./collection";
-
-export * from "./fluidDefaultFactoryName";
->>>>>>> 0d1248e0
+export * from "./collection";