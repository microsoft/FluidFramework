--- conflicted
+++ resolved
@@ -144,15 +144,10 @@
 export class FieldSchema<out Kind extends FieldKind = FieldKind, out Types extends ImplicitAllowedTypes = ImplicitAllowedTypes> {
     constructor(
     kind: Kind,
-<<<<<<< HEAD
     allowedTypes: Types,
     props?: FieldProps | undefined);
     readonly allowedTypes: Types;
-=======
-    allowedTypes: Types);
-    readonly allowedTypes: Types;
     get allowedTypeSet(): ReadonlySet<TreeNodeSchema>;
->>>>>>> d86eea00
     readonly kind: Kind;
     readonly props?: FieldProps | undefined;
     protected _typeCheck?: MakeNominal;
