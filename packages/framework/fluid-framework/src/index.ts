--- conflicted
+++ resolved
@@ -43,9 +43,6 @@
 	MemberChangedListener,
 	Myself,
 } from "@fluidframework/fluid-static";
-<<<<<<< HEAD
-export type { ISharedMap, ISharedMapEvents, IValueChanged } from "@fluidframework/map";
-export { SharedMap } from "@fluidframework/map";
 export type {
 	FluidObject,
 	IErrorBase,
@@ -134,8 +131,6 @@
 	OpSpaceCompressedId,
 	StableId,
 } from "@fluidframework/id-compressor";
-=======
->>>>>>> 1cd585aa
 
 // Let the tree package manage its own API surface, we will simply reflect it here.
 // Note: this only surfaces the `@public` API items from the tree package. If the `@beta` and `@alpha` items are
