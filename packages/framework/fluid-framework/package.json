--- conflicted
+++ resolved
@@ -68,46 +68,7 @@
     "baselineRange": ">=2.0.0-internal.2.1.0 <2.0.0-internal.2.2.0",
     "baselineVersion": "2.0.0-internal.2.1.0",
     "broken": {
-<<<<<<< HEAD
-      "EnumDeclaration_ContainerErrorType": {
-        "backCompat": false,
-        "forwardCompat": false
-      },
-      "EnumDeclaration_DriverErrorType": {
-        "backCompat": false,
-        "forwardCompat": false
-      },
-      "TypeAliasDeclaration_ICriticalContainerError": {
-        "backCompat": false,
-        "forwardCompat": false
-      },
-      "InterfaceDeclaration_ISequenceDeltaRange": {
-        "backCompat": false
-      },
-      "InterfaceDeclaration_ISharedString": {
-        "forwardCompat": false
-      },
-      "ClassDeclaration_SequenceDeltaEvent": {
-        "backCompat": false
-      },
-      "ClassDeclaration_SequenceEvent": {
-        "backCompat": false
-      },
-      "ClassDeclaration_SequenceMaintenanceEvent": {
-        "backCompat": false
-      },
-      "ClassDeclaration_SharedSegmentSequence": {
-        "forwardCompat": false
-      },
-      "ClassDeclaration_SharedSequence": {
-        "forwardCompat": false
-      },
-      "ClassDeclaration_SharedString": {
-        "forwardCompat": false
-      }
-=======
       "EnumDeclaration_DriverErrorType": {"backCompat": false}
->>>>>>> fe33990f
     }
   }
 }