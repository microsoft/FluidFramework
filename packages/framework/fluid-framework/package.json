{
  "name": "fluid-framework",
  "version": "2.0.0",
  "description": "The main entry point into Fluid Framework public packages",
  "homepage": "https://fluidframework.com",
  "repository": {
    "type": "git",
    "url": "https://github.com/microsoft/FluidFramework.git",
    "directory": "packages/framework/fluid-framework"
  },
  "license": "MIT",
  "author": "Microsoft and contributors",
  "sideEffects": false,
  "main": "dist/index.js",
  "module": "lib/index.js",
  "types": "dist/index.d.ts",
  "scripts": {
    "build": "concurrently npm:build:compile npm:lint",
    "build:commonjs": "npm run tsc && npm run typetests:gen && npm run build:test",
    "build:compile": "concurrently npm:build:commonjs npm:build:esnext",
    "build:docs": "api-extractor run --local --typescript-compiler-folder ../../../node_modules/typescript && copyfiles -u 1 ./_api-extractor-temp/doc-models/* ../../../_api-extractor-temp/",
    "build:esnext": "tsc --project ./tsconfig.esnext.json",
    "build:full": "npm run build",
    "build:full:compile": "npm run build:compile",
    "build:test": "tsc --project ./src/test/tsconfig.json",
    "ci:build:docs": "api-extractor run --typescript-compiler-folder ../../../node_modules/typescript && copyfiles -u 1 ./_api-extractor-temp/* ../../../_api-extractor-temp/",
    "clean": "rimraf dist *.tsbuildinfo *.build.log",
    "eslint": "eslint --format stylish src",
    "eslint:fix": "eslint --format stylish src --fix --fix-type problem,suggestion,layout",
    "lint": "npm run eslint",
    "lint:fix": "npm run eslint:fix",
    "tsc": "tsc",
    "tsfmt": "tsfmt --verify",
    "tsfmt:fix": "tsfmt --replace",
    "typetests:gen": "fluid-type-validator -g -d ."
  },
  "dependencies": {
    "@fluidframework/container-definitions": "^2.0.0",
    "@fluidframework/fluid-static": "^2.0.0",
    "@fluidframework/map": "^2.0.0",
    "@fluidframework/sequence": "^2.0.0"
  },
  "devDependencies": {
    "@fluidframework/build-common": "^0.23.0",
    "@fluidframework/build-tools": "^0.2.71273",
    "@fluidframework/eslint-config-fluid": "^0.28.2000",
    "@microsoft/api-extractor": "^7.22.2",
    "@rushstack/eslint-config": "^2.5.1",
    "@types/node": "^14.18.0",
    "concurrently": "^6.2.0",
    "copyfiles": "^2.1.0",
    "cross-env": "^7.0.2",
    "eslint": "~8.6.0",
    "fluid-framework-previous": "npm:fluid-framework@^1.0.0",
    "rimraf": "^2.6.2",
    "typescript": "~4.5.5",
    "typescript-formatter": "7.1.0"
  },
  "typeValidation": {
    "version": "1.1.0",
    "broken": {
      "ClassDeclaration_IntervalCollection": {
        "forwardCompat": false
      },
<<<<<<< HEAD
      "ClassDeclaration_FluidContainer": {
        "backCompat": false
      },
      "ClassDeclaration_IntervalCollection": {
        "forwardCompat": false
      },
      "ClassDeclaration_SequenceInterval": {
        "backCompat": false,
	"forwardCompat": false
      },
      "TypeAliasDeclaration_SharedStringSegment": {
        "backCompat": false
=======
      "ClassDeclaration_SequenceInterval": {
        "forwardCompat": false
>>>>>>> 6b362836
      }
    }
  }
}<|MERGE_RESOLUTION|>--- conflicted
+++ resolved
@@ -62,7 +62,6 @@
       "ClassDeclaration_IntervalCollection": {
         "forwardCompat": false
       },
-<<<<<<< HEAD
       "ClassDeclaration_FluidContainer": {
         "backCompat": false
       },
@@ -75,10 +74,6 @@
       },
       "TypeAliasDeclaration_SharedStringSegment": {
         "backCompat": false
-=======
-      "ClassDeclaration_SequenceInterval": {
-        "forwardCompat": false
->>>>>>> 6b362836
       }
     }
   }
