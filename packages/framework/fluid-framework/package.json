--- conflicted
+++ resolved
@@ -1,10 +1,6 @@
 {
 	"name": "fluid-framework",
-<<<<<<< HEAD
-	"version": "2.0.0-rc.1.0.0",
-=======
 	"version": "2.0.0-internal.9.0.0",
->>>>>>> 04a597c7
 	"description": "The main entry point into Fluid Framework public packages",
 	"homepage": "https://fluidframework.com",
 	"repository": {
