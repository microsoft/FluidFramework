{
	"name": "fluid-framework",
	"version": "2.0.0-internal.3.3.0",
	"description": "The main entry point into Fluid Framework public packages",
	"homepage": "https://fluidframework.com",
	"repository": {
		"type": "git",
		"url": "https://github.com/microsoft/FluidFramework.git",
		"directory": "packages/framework/fluid-framework"
	},
	"license": "MIT",
	"author": "Microsoft and contributors",
	"sideEffects": false,
	"main": "dist/index.js",
	"module": "lib/index.js",
	"types": "dist/index.d.ts",
	"scripts": {
		"build": "concurrently npm:build:compile npm:lint && npm run build:docs",
		"build:commonjs": "npm run tsc && npm run typetests:gen && npm run build:test",
		"build:compile": "concurrently npm:build:commonjs npm:build:esnext",
		"build:docs": "api-extractor run --local --typescript-compiler-folder ../../../node_modules/typescript && copyfiles -u 1 ./_api-extractor-temp/doc-models/* ../../../_api-extractor-temp/",
		"build:esnext": "tsc --project ./tsconfig.esnext.json",
		"build:full": "npm run build",
		"build:full:compile": "npm run build:compile",
		"build:test": "tsc --project ./src/test/tsconfig.json",
		"ci:build:docs": "api-extractor run --typescript-compiler-folder ../../../node_modules/typescript && copyfiles -u 1 ./_api-extractor-temp/* ../../../_api-extractor-temp/",
		"clean": "rimraf _api-extractor-temp dist lib *.tsbuildinfo *.build.log",
		"eslint": "eslint --format stylish src",
		"eslint:fix": "eslint --format stylish src --fix --fix-type problem,suggestion,layout",
		"format": "npm run prettier:fix",
		"lint": "npm run prettier && npm run eslint",
		"lint:fix": "npm run prettier:fix && npm run eslint:fix",
		"prettier": "prettier --check . --ignore-path ../../../.prettierignore",
		"prettier:fix": "prettier --write . --ignore-path ../../../.prettierignore",
		"tsc": "tsc",
		"typetests:gen": "fluid-type-test-generator",
		"typetests:prepare": "flub generate typetests --prepare --dir . --pin"
	},
	"dependencies": {
		"@fluidframework/container-definitions": ">=2.0.0-internal.3.3.0 <2.0.0-internal.4.0.0",
		"@fluidframework/container-loader": ">=2.0.0-internal.3.3.0 <2.0.0-internal.4.0.0",
		"@fluidframework/driver-definitions": ">=2.0.0-internal.3.3.0 <2.0.0-internal.4.0.0",
		"@fluidframework/fluid-static": ">=2.0.0-internal.3.3.0 <2.0.0-internal.4.0.0",
		"@fluidframework/map": ">=2.0.0-internal.3.3.0 <2.0.0-internal.4.0.0",
		"@fluidframework/sequence": ">=2.0.0-internal.3.3.0 <2.0.0-internal.4.0.0"
	},
	"devDependencies": {
		"@fluid-tools/build-cli": "0.11.0-135362",
		"@fluidframework/build-common": "^1.1.0",
		"@fluidframework/build-tools": "0.11.0-135362",
		"@fluidframework/eslint-config-fluid": "^2.0.0",
		"@microsoft/api-extractor": "^7.22.2",
		"@rushstack/eslint-config": "^2.5.1",
		"@types/mocha": "^9.1.1",
		"@types/node": "^14.18.36",
		"concurrently": "^6.2.0",
		"copyfiles": "^2.4.1",
		"cross-env": "^7.0.2",
		"eslint": "~8.6.0",
		"prettier": "~2.6.2",
		"rimraf": "^2.6.2",
		"typescript": "~4.5.5"
	},
	"typeValidation": {
		"disabled": true,
<<<<<<< HEAD
		"version": "2.0.0-internal.2.2.0",
		"baselineRange": ">=2.0.0-internal.2.1.0 <2.0.0-internal.2.2.0",
		"baselineVersion": "2.0.0-internal.2.1.0",
		"broken": {
			"InterfaceDeclaration_ISharedString": {
				"forwardCompat": false
			},
			"ClassDeclaration_SharedDirectory": {
				"forwardCompat": false
			},
			"ClassDeclaration_SharedIntervalCollection": {
				"forwardCompat": false
			},
			"ClassDeclaration_SharedMap": {
				"forwardCompat": false
			},
			"ClassDeclaration_SharedSegmentSequence": {
				"forwardCompat": false
			},
			"ClassDeclaration_SharedSequence": {
				"forwardCompat": false
			},
			"ClassDeclaration_SharedString": {
				"forwardCompat": false
			},
			"EnumDeclaration_DriverErrorType": {
				"backCompat": false
			}
		}
=======
		"broken": {}
>>>>>>> 6d6f828b
	}
}<|MERGE_RESOLUTION|>--- conflicted
+++ resolved
@@ -63,38 +63,6 @@
 	},
 	"typeValidation": {
 		"disabled": true,
-<<<<<<< HEAD
-		"version": "2.0.0-internal.2.2.0",
-		"baselineRange": ">=2.0.0-internal.2.1.0 <2.0.0-internal.2.2.0",
-		"baselineVersion": "2.0.0-internal.2.1.0",
-		"broken": {
-			"InterfaceDeclaration_ISharedString": {
-				"forwardCompat": false
-			},
-			"ClassDeclaration_SharedDirectory": {
-				"forwardCompat": false
-			},
-			"ClassDeclaration_SharedIntervalCollection": {
-				"forwardCompat": false
-			},
-			"ClassDeclaration_SharedMap": {
-				"forwardCompat": false
-			},
-			"ClassDeclaration_SharedSegmentSequence": {
-				"forwardCompat": false
-			},
-			"ClassDeclaration_SharedSequence": {
-				"forwardCompat": false
-			},
-			"ClassDeclaration_SharedString": {
-				"forwardCompat": false
-			},
-			"EnumDeclaration_DriverErrorType": {
-				"backCompat": false
-			}
-		}
-=======
 		"broken": {}
->>>>>>> 6d6f828b
 	}
 }