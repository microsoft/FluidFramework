{
  "name": "fluid-framework",
  "version": "2.0.0",
  "description": "The main entry point into Fluid Framework public packages",
  "homepage": "https://fluidframework.com",
  "repository": {
    "type": "git",
    "url": "https://github.com/microsoft/FluidFramework.git",
    "directory": "packages/framework/fluid-framework"
  },
  "license": "MIT",
  "author": "Microsoft and contributors",
  "sideEffects": false,
  "main": "dist/index.js",
  "module": "lib/index.js",
  "types": "dist/index.d.ts",
  "scripts": {
    "build": "concurrently npm:build:compile npm:lint",
    "build:commonjs": "npm run tsc && npm run typetests:gen && npm run build:test",
    "build:compile": "concurrently npm:build:commonjs npm:build:esnext",
    "build:docs": "api-extractor run --local --typescript-compiler-folder ../../../node_modules/typescript && copyfiles -u 1 ./_api-extractor-temp/doc-models/* ../../../_api-extractor-temp/",
    "build:esnext": "tsc --project ./tsconfig.esnext.json",
    "build:full": "npm run build",
    "build:full:compile": "npm run build:compile",
    "build:test": "tsc --project ./src/test/tsconfig.json",
    "ci:build:docs": "api-extractor run --typescript-compiler-folder ../../../node_modules/typescript && copyfiles -u 1 ./_api-extractor-temp/* ../../../_api-extractor-temp/",
    "clean": "rimraf dist *.tsbuildinfo *.build.log",
    "eslint": "eslint --format stylish src",
    "eslint:fix": "eslint --format stylish src --fix --fix-type problem,suggestion,layout",
    "lint": "npm run eslint",
    "lint:fix": "npm run eslint:fix",
    "tsc": "tsc",
    "tsfmt": "tsfmt --verify",
    "tsfmt:fix": "tsfmt --replace",
    "typetests:gen": "fluid-type-validator -g -d ."
  },
  "dependencies": {
    "@fluidframework/container-definitions": "^2.0.0",
    "@fluidframework/container-loader": "^2.0.0",
    "@fluidframework/fluid-static": "^2.0.0",
    "@fluidframework/map": "^2.0.0",
    "@fluidframework/sequence": "^2.0.0"
  },
  "devDependencies": {
    "@fluidframework/build-common": "^0.24.0",
    "@fluidframework/build-tools": "^0.2.74327",
    "@fluidframework/eslint-config-fluid": "^0.28.2000",
    "@microsoft/api-extractor": "^7.22.2",
    "@rushstack/eslint-config": "^2.5.1",
    "@types/node": "^14.18.0",
    "concurrently": "^6.2.0",
    "copyfiles": "^2.1.0",
    "cross-env": "^7.0.2",
    "eslint": "~8.6.0",
    "fluid-framework-previous": "npm:fluid-framework@^1.0.0",
    "rimraf": "^2.6.2",
    "typescript": "~4.5.5",
    "typescript-formatter": "7.1.0"
  },
  "typeValidation": {
    "version": "2.0.0",
    "broken": {
      "ClassDeclaration_IntervalCollection": {
        "backCompat": false
      },
      "ClassDeclaration_SequenceInterval": {
        "backCompat": false
      },
      "InterfaceDeclaration_ISharedString": {
        "backCompat": false
      },
      "ClassDeclaration_SequenceEvent": {
        "backCompat": false
      },
      "ClassDeclaration_SequenceDeltaEvent": {
        "backCompat": false
      },
      "ClassDeclaration_SequenceMaintenanceEvent": {
        "backCompat": false
      },
      "ClassDeclaration_SharedString": {
        "backCompat": false
      },
      "ClassDeclaration_SharedNumberSequence": {
        "backCompat": false
      },
      "ClassDeclaration_SharedObjectSequence": {
        "backCompat": false
      },
      "ClassDeclaration_SharedSegmentSequence": {
        "backCompat": false
      },
      "ClassDeclaration_SharedSequence": {
        "backCompat": false
      },
      "TypeAliasDeclaration_SharedStringSegment": {
        "backCompat": false
      },
      "ClassDeclaration_SparseMatrix": {
        "backCompat": false
      },
      "RemovedEnumDeclaration_ConnectionState": {
        "forwardCompat": false,
        "backCompat": false
      },
<<<<<<< HEAD
      "RemovedClassDeclaration_SharedIntervalCollection": {
        "backCompat": false,
        "forwardCompat": false
      },
      "RemovedClassDeclaration_SharedIntervalCollectionFactory": {
        "backCompat": false,
        "forwardCompat": false
      },
      "RemovedClassDeclaration_SharedNumberSequence": {
        "backCompat": false,
        "forwardCompat": false
      },
      "RemovedClassDeclaration_SharedNumberSequenceFactory": {
        "backCompat": false,
        "forwardCompat": false
      },
      "RemovedClassDeclaration_SharedObjectSequence": {
        "backCompat": false,
        "forwardCompat": false
      },
      "RemovedClassDeclaration_SharedObjectSequenceFactory": {
        "backCompat": false,
        "forwardCompat": false
=======
      "EnumDeclaration_ConnectionState": {
        "forwardCompat": false
      },
      "RemovedInterfaceDeclaration_IDirectoryClearOperation": {
        "forwardCompat": false,
        "backCompat": false
      },
      "RemovedInterfaceDeclaration_IDirectoryCreateSubDirectoryOperation": {
        "forwardCompat": false,
        "backCompat": false
      },
      "RemovedInterfaceDeclaration_IDirectoryDeleteOperation": {
        "forwardCompat": false,
        "backCompat": false
      },
      "RemovedInterfaceDeclaration_IDirectoryDeleteSubDirectoryOperation": {
        "forwardCompat": false,
        "backCompat": false
      },
      "RemovedTypeAliasDeclaration_IDirectoryKeyOperation": {
        "forwardCompat": false,
        "backCompat": false
      },
      "RemovedInterfaceDeclaration_IDirectorySetOperation": {
        "forwardCompat": false,
        "backCompat": false
      },
      "RemovedTypeAliasDeclaration_IDirectoryStorageOperation": {
        "forwardCompat": false,
        "backCompat": false
      },
      "RemovedTypeAliasDeclaration_IDirectorySubDirectoryOperation": {
        "forwardCompat": false,
        "backCompat": false
      },
      "RemovedInterfaceDeclaration_ILocalValue": {
        "forwardCompat": false,
        "backCompat": false
>>>>>>> 41cd8b91
      }
    }
  }
}<|MERGE_RESOLUTION|>--- conflicted
+++ resolved
@@ -96,14 +96,62 @@
       "TypeAliasDeclaration_SharedStringSegment": {
         "backCompat": false
       },
-      "ClassDeclaration_SparseMatrix": {
-        "backCompat": false
+      "RemovedTypeAliasDeclaration_MatrixSegment": {
+        "backCompat": false,
+        "forwardCompat": false
+      },
+      "RemovedVariableDeclaration_maxCellPosition": {
+        "backCompat": false,
+        "forwardCompat": false
+      },
+      "RemovedVariableDeclaration_maxCol": {
+        "backCompat": false,
+        "forwardCompat": false
+      },
+      "RemovedVariableDeclaration_maxCols": {
+        "backCompat": false,
+        "forwardCompat": false
+      },
+      "RemovedVariableDeclaration_maxRow": {
+        "backCompat": false,
+        "forwardCompat": false
+      },
+      "RemovedVariableDeclaration_maxRows": {
+        "backCompat": false,
+        "forwardCompat": false
+      },
+      "RemovedClassDeclaration_PaddingSegment": {
+        "backCompat": false,
+        "forwardCompat": false
+      },
+      "RemovedFunctionDeclaration_positionToRowCol": {
+        "backCompat": false,
+        "forwardCompat": false
+      },
+      "RemovedVariableDeclaration_rowColToPosition": {
+        "backCompat": false,
+        "forwardCompat": false
+      },
+      "RemovedClassDeclaration_RunSegment": {
+        "backCompat": false,
+        "forwardCompat": false
+      },
+      "RemovedClassDeclaration_SparseMatrix": {
+        "backCompat": false,
+        "forwardCompat": false
+      },
+      "RemovedClassDeclaration_SparseMatrixFactory": {
+        "backCompat": false,
+        "forwardCompat": false
+      },
+      "RemovedTypeAliasDeclaration_SparseMatrixItem": {
+        "backCompat": false,
+        "forwardCompat": false
       },
       "RemovedEnumDeclaration_ConnectionState": {
         "forwardCompat": false,
         "backCompat": false
       },
-<<<<<<< HEAD
       "RemovedClassDeclaration_SharedIntervalCollection": {
         "backCompat": false,
         "forwardCompat": false
@@ -127,7 +175,7 @@
       "RemovedClassDeclaration_SharedObjectSequenceFactory": {
         "backCompat": false,
         "forwardCompat": false
-=======
+      },
       "EnumDeclaration_ConnectionState": {
         "forwardCompat": false
       },
@@ -166,7 +214,6 @@
       "RemovedInterfaceDeclaration_ILocalValue": {
         "forwardCompat": false,
         "backCompat": false
->>>>>>> 41cd8b91
       }
     }
   }
