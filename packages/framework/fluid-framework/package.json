{
  "name": "fluid-framework",
  "version": "2.0.0",
  "description": "The main entry point into Fluid Framework public packages",
  "homepage": "https://fluidframework.com",
  "repository": {
    "type": "git",
    "url": "https://github.com/microsoft/FluidFramework.git",
    "directory": "packages/framework/fluid-framework"
  },
  "license": "MIT",
  "author": "Microsoft and contributors",
  "sideEffects": false,
  "main": "dist/index.js",
  "module": "lib/index.js",
  "types": "dist/index.d.ts",
  "scripts": {
    "build": "concurrently npm:build:compile npm:lint",
    "build:commonjs": "npm run tsc && npm run typetests:gen && npm run build:test",
    "build:compile": "concurrently npm:build:commonjs npm:build:esnext",
    "build:docs": "api-extractor run --local --typescript-compiler-folder ../../../node_modules/typescript && copyfiles -u 1 ./_api-extractor-temp/doc-models/* ../../../_api-extractor-temp/",
    "build:esnext": "tsc --project ./tsconfig.esnext.json",
    "build:full": "npm run build",
    "build:full:compile": "npm run build:compile",
    "build:test": "tsc --project ./src/test/tsconfig.json",
    "ci:build:docs": "api-extractor run --typescript-compiler-folder ../../../node_modules/typescript && copyfiles -u 1 ./_api-extractor-temp/* ../../../_api-extractor-temp/",
    "clean": "rimraf dist *.tsbuildinfo *.build.log",
    "eslint": "eslint --format stylish src",
    "eslint:fix": "eslint --format stylish src --fix --fix-type problem,suggestion,layout",
    "lint": "npm run eslint",
    "lint:fix": "npm run eslint:fix",
    "tsc": "tsc",
    "tsfmt": "tsfmt --verify",
    "tsfmt:fix": "tsfmt --replace",
    "typetests:gen": "fluid-type-validator -g -d ."
  },
  "dependencies": {
    "@fluidframework/container-definitions": "^2.0.0",
    "@fluidframework/fluid-static": "^2.0.0",
    "@fluidframework/map": "^2.0.0",
    "@fluidframework/sequence": "^2.0.0"
  },
  "devDependencies": {
    "@fluidframework/build-common": "^0.23.0",
    "@fluidframework/build-tools": "^0.2.71273",
    "@fluidframework/eslint-config-fluid": "^0.28.2000",
    "@microsoft/api-extractor": "^7.22.2",
    "@rushstack/eslint-config": "^2.5.1",
    "@types/node": "^14.18.0",
    "concurrently": "^6.2.0",
    "copyfiles": "^2.1.0",
    "cross-env": "^7.0.2",
    "eslint": "~8.6.0",
    "fluid-framework-previous": "npm:fluid-framework@^1.0.0",
    "rimraf": "^2.6.2",
    "typescript": "~4.5.5",
    "typescript-formatter": "7.1.0"
  },
  "typeValidation": {
    "version": "2.0.0",
    "broken": {
      "ClassDeclaration_IntervalCollection": {
        "forwardCompat": false
      },
      "ClassDeclaration_SequenceInterval": {
<<<<<<< HEAD
	      "forwardCompat": false,
        "backCompat": false
      },
      "InterfaceDeclaration_ISharedString": {"backCompat": false},
      "ClassDeclaration_SharedString": {"backCompat": false},
      "ClassDeclaration_SharedNumberSequence": {"backCompat": false},
      "ClassDeclaration_SharedObjectSequence": {"backCompat": false},
      "ClassDeclaration_SharedSegmentSequence": {"backCompat": false},
      "ClassDeclaration_SharedSequence": {"backCompat": false},
      "TypeAliasDeclaration_SharedStringSegment": {"backCompat": false},
      "ClassDeclaration_SparseMatrix": {"backCompat": false}
=======
        "forwardCompat": false
      },
      "RemovedEnumDeclaration_ConnectionState": {
        "backCompat": false,
        "forwardCompat": false
      }
>>>>>>> 2c29ab89
    }
  }
}<|MERGE_RESOLUTION|>--- conflicted
+++ resolved
@@ -63,7 +63,6 @@
         "forwardCompat": false
       },
       "ClassDeclaration_SequenceInterval": {
-<<<<<<< HEAD
 	      "forwardCompat": false,
         "backCompat": false
       },
@@ -74,15 +73,11 @@
       "ClassDeclaration_SharedSegmentSequence": {"backCompat": false},
       "ClassDeclaration_SharedSequence": {"backCompat": false},
       "TypeAliasDeclaration_SharedStringSegment": {"backCompat": false},
-      "ClassDeclaration_SparseMatrix": {"backCompat": false}
-=======
-        "forwardCompat": false
-      },
+      "ClassDeclaration_SparseMatrix": {"backCompat": false},
       "RemovedEnumDeclaration_ConnectionState": {
         "backCompat": false,
         "forwardCompat": false
       }
->>>>>>> 2c29ab89
     }
   }
 }