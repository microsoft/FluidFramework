{
  "name": "fluid-framework",
  "version": "2.0.0",
  "description": "The main entry point into Fluid Framework public packages",
  "homepage": "https://fluidframework.com",
  "repository": {
    "type": "git",
    "url": "https://github.com/microsoft/FluidFramework.git",
    "directory": "packages/framework/fluid-framework"
  },
  "license": "MIT",
  "author": "Microsoft and contributors",
  "sideEffects": false,
  "main": "dist/index.js",
  "module": "lib/index.js",
  "types": "dist/index.d.ts",
  "scripts": {
    "build": "concurrently npm:build:compile npm:lint",
    "build:commonjs": "npm run tsc && npm run typetests:gen && npm run build:test",
    "build:compile": "concurrently npm:build:commonjs npm:build:esnext",
    "build:docs": "api-extractor run --local --typescript-compiler-folder ../../../node_modules/typescript && copyfiles -u 1 ./_api-extractor-temp/doc-models/* ../../../_api-extractor-temp/",
    "build:esnext": "tsc --project ./tsconfig.esnext.json",
    "build:full": "npm run build",
    "build:full:compile": "npm run build:compile",
    "build:test": "tsc --project ./src/test/tsconfig.json",
    "ci:build:docs": "api-extractor run --typescript-compiler-folder ../../../node_modules/typescript && copyfiles -u 1 ./_api-extractor-temp/* ../../../_api-extractor-temp/",
    "clean": "rimraf dist *.tsbuildinfo *.build.log",
    "eslint": "eslint --format stylish src",
    "eslint:fix": "eslint --format stylish src --fix --fix-type problem,suggestion,layout",
    "lint": "npm run eslint",
    "lint:fix": "npm run eslint:fix",
    "tsc": "tsc",
    "tsfmt": "tsfmt --verify",
    "tsfmt:fix": "tsfmt --replace",
    "typetests:gen": "fluid-type-validator -g -d ."
  },
  "dependencies": {
    "@fluidframework/container-definitions": "^2.0.0",
    "@fluidframework/container-loader": "^2.0.0",
    "@fluidframework/fluid-static": "^2.0.0",
    "@fluidframework/map": "^2.0.0",
    "@fluidframework/sequence": "^2.0.0"
  },
  "devDependencies": {
    "@fluidframework/build-common": "^0.23.0",
    "@fluidframework/build-tools": "^0.2.71273",
    "@fluidframework/eslint-config-fluid": "^0.28.2000",
    "@microsoft/api-extractor": "^7.22.2",
    "@rushstack/eslint-config": "^2.5.1",
    "@types/node": "^14.18.0",
    "concurrently": "^6.2.0",
    "copyfiles": "^2.1.0",
    "cross-env": "^7.0.2",
    "eslint": "~8.6.0",
    "fluid-framework-previous": "npm:fluid-framework@^1.0.0",
    "rimraf": "^2.6.2",
    "typescript": "~4.5.5",
    "typescript-formatter": "7.1.0"
  },
  "typeValidation": {
    "version": "2.0.0",
    "broken": {
      "ClassDeclaration_IntervalCollection": {
        "backCompat": false,
        "forwardCompat": false
      },
      "ClassDeclaration_SequenceInterval": {
	      "forwardCompat": false,
        "backCompat": false
      },
<<<<<<< HEAD
      "ClassDeclaration_SequenceEvent": {
        "backCompat": false
      },
      "ClassDeclaration_SequenceDeltaEvent": {
        "backCompat": false
      },
      "ClassDeclaration_SequenceMaintenanceEvent": {
        "backCompat": false
      },
=======
      "InterfaceDeclaration_ISharedString": {"backCompat": false},
      "ClassDeclaration_SharedString": {"backCompat": false},
      "ClassDeclaration_SharedNumberSequence": {"backCompat": false},
      "ClassDeclaration_SharedObjectSequence": {"backCompat": false},
      "ClassDeclaration_SharedSegmentSequence": {"backCompat": false},
      "ClassDeclaration_SharedSequence": {"backCompat": false},
      "TypeAliasDeclaration_SharedStringSegment": {"backCompat": false},
      "ClassDeclaration_SparseMatrix": {"backCompat": false},
>>>>>>> 0848dde7
      "RemovedEnumDeclaration_ConnectionState": {
        "forwardCompat": false,
        "backCompat": false
      }
    }
  }
}<|MERGE_RESOLUTION|>--- conflicted
+++ resolved
@@ -68,18 +68,10 @@
 	      "forwardCompat": false,
         "backCompat": false
       },
-<<<<<<< HEAD
-      "ClassDeclaration_SequenceEvent": {
-        "backCompat": false
-      },
-      "ClassDeclaration_SequenceDeltaEvent": {
-        "backCompat": false
-      },
-      "ClassDeclaration_SequenceMaintenanceEvent": {
-        "backCompat": false
-      },
-=======
       "InterfaceDeclaration_ISharedString": {"backCompat": false},
+      "ClassDeclaration_SequenceEvent": {"backCompat": false},
+      "ClassDeclaration_SequenceDeltaEvent": {"backCompat": false},
+      "ClassDeclaration_SequenceMaintenanceEvent": {"backCompat": false},
       "ClassDeclaration_SharedString": {"backCompat": false},
       "ClassDeclaration_SharedNumberSequence": {"backCompat": false},
       "ClassDeclaration_SharedObjectSequence": {"backCompat": false},
@@ -87,7 +79,6 @@
       "ClassDeclaration_SharedSequence": {"backCompat": false},
       "TypeAliasDeclaration_SharedStringSegment": {"backCompat": false},
       "ClassDeclaration_SparseMatrix": {"backCompat": false},
->>>>>>> 0848dde7
       "RemovedEnumDeclaration_ConnectionState": {
         "forwardCompat": false,
         "backCompat": false
