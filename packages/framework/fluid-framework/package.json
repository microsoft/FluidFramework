{
  "name": "fluid-framework",
  "version": "2.0.0-internal.2.1.0",
  "description": "The main entry point into Fluid Framework public packages",
  "homepage": "https://fluidframework.com",
  "repository": {
    "type": "git",
    "url": "https://github.com/microsoft/FluidFramework.git",
    "directory": "packages/framework/fluid-framework"
  },
  "license": "MIT",
  "author": "Microsoft and contributors",
  "sideEffects": false,
  "main": "dist/index.js",
  "module": "lib/index.js",
  "types": "dist/index.d.ts",
  "scripts": {
    "build": "concurrently npm:build:compile npm:lint && npm run build:docs",
    "build:commonjs": "npm run tsc && npm run typetests:gen && npm run build:test",
    "build:compile": "concurrently npm:build:commonjs npm:build:esnext",
    "build:docs": "api-extractor run --local --typescript-compiler-folder ../../../node_modules/typescript && copyfiles -u 1 ./_api-extractor-temp/doc-models/* ../../../_api-extractor-temp/",
    "build:esnext": "tsc --project ./tsconfig.esnext.json",
    "build:full": "npm run build",
    "build:full:compile": "npm run build:compile",
    "build:test": "tsc --project ./src/test/tsconfig.json",
    "ci:build:docs": "api-extractor run --typescript-compiler-folder ../../../node_modules/typescript && copyfiles -u 1 ./_api-extractor-temp/* ../../../_api-extractor-temp/",
    "clean": "rimraf _api-extractor-temp dist lib *.tsbuildinfo *.build.log",
    "eslint": "eslint --format stylish src",
    "eslint:fix": "eslint --format stylish src --fix --fix-type problem,suggestion,layout",
    "lint": "npm run eslint",
    "lint:fix": "npm run eslint:fix",
    "tsc": "tsc",
<<<<<<< HEAD
    "tsfmt": "tsfmt --verify",
    "tsfmt:fix": "tsfmt --replace",
    "typetests:gen": "flub generate typetests --generate -s baseMinor -d ."
=======
    "typetests:gen": "fluid-type-validator -g -d ."
>>>>>>> fe327a13
  },
  "dependencies": {
    "@fluidframework/container-definitions": ">=2.0.0-internal.2.1.0 <2.0.0-internal.3.0.0",
    "@fluidframework/container-loader": ">=2.0.0-internal.2.1.0 <2.0.0-internal.3.0.0",
    "@fluidframework/driver-definitions": ">=2.0.0-internal.2.1.0 <2.0.0-internal.3.0.0",
    "@fluidframework/fluid-static": ">=2.0.0-internal.2.1.0 <2.0.0-internal.3.0.0",
    "@fluidframework/map": ">=2.0.0-internal.2.1.0 <2.0.0-internal.3.0.0",
    "@fluidframework/sequence": ">=2.0.0-internal.2.1.0 <2.0.0-internal.3.0.0"
  },
  "devDependencies": {
    "@fluid-tools/build-cli": "^0.5.0",
    "@fluidframework/build-common": "^1.1.0",
    "@fluidframework/build-tools": "^0.5.0",
    "@fluidframework/eslint-config-fluid": "^1.1.0",
    "@microsoft/api-extractor": "^7.22.2",
    "@rushstack/eslint-config": "^2.5.1",
    "@types/node": "^14.18.0",
    "concurrently": "^6.2.0",
    "copyfiles": "^2.4.1",
    "cross-env": "^7.0.2",
    "eslint": "~8.6.0",
    "fluid-framework-previous": "npm:fluid-framework@2.0.0-internal.2.0.0",
    "rimraf": "^2.6.2",
    "typescript": "~4.5.5"
  },
  "typeValidation": {
    "version": "2.0.0-internal.2.1.0",
    "broken": {
      "EnumDeclaration_ContainerErrorType": {
        "backCompat": false,
        "forwardCompat": false
      },
      "EnumDeclaration_DriverErrorType": {
        "backCompat": false,
        "forwardCompat": false
      },
      "TypeAliasDeclaration_ICriticalContainerError": {
        "backCompat": false,
        "forwardCompat": false
      }
    }
  }
}<|MERGE_RESOLUTION|>--- conflicted
+++ resolved
@@ -30,13 +30,7 @@
     "lint": "npm run eslint",
     "lint:fix": "npm run eslint:fix",
     "tsc": "tsc",
-<<<<<<< HEAD
-    "tsfmt": "tsfmt --verify",
-    "tsfmt:fix": "tsfmt --replace",
-    "typetests:gen": "flub generate typetests --generate -s baseMinor -d ."
-=======
     "typetests:gen": "fluid-type-validator -g -d ."
->>>>>>> fe327a13
   },
   "dependencies": {
     "@fluidframework/container-definitions": ">=2.0.0-internal.2.1.0 <2.0.0-internal.3.0.0",
