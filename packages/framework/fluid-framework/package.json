--- conflicted
+++ resolved
@@ -51,22 +51,7 @@
     "copyfiles": "^2.1.0",
     "cross-env": "^7.0.2",
     "eslint": "~8.6.0",
-<<<<<<< HEAD
-    "fluid-framework-previous": "npm:fluid-framework@0.59.3000",
-=======
-    "eslint-plugin-editorconfig": "~3.2.0",
-    "eslint-plugin-eslint-comments": "~3.2.0",
-    "eslint-plugin-import": "~2.25.4",
-    "eslint-plugin-jest": "~26.1.3",
-    "eslint-plugin-jsdoc": "~39.3.0",
-    "eslint-plugin-mocha": "~10.0.3",
-    "eslint-plugin-promise": "~6.0.0",
-    "eslint-plugin-react": "~7.28.0",
-    "eslint-plugin-tsdoc": "~0.2.14",
-    "eslint-plugin-unicorn": "~40.0.0",
-    "eslint-plugin-unused-imports": "~2.0.0",
     "fluid-framework-previous": "npm:fluid-framework@0.59.3002",
->>>>>>> f01e36f1
     "rimraf": "^2.6.2",
     "typescript": "~4.5.5",
     "typescript-formatter": "7.1.0"
