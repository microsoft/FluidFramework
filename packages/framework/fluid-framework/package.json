--- conflicted
+++ resolved
@@ -33,11 +33,7 @@
     "tsfmt:fix": "tsfmt --replace"
   },
   "dependencies": {
-<<<<<<< HEAD
-     "@fluidframework/container-definitions": "^0.49.1000-64278",
-=======
     "@fluidframework/container-definitions": "^0.49.1000-64278",
->>>>>>> 5ee23790
     "@fluidframework/fluid-static": "^0.60.1000",
     "@fluidframework/map": "^0.60.1000",
     "@fluidframework/sequence": "^0.60.1000"
