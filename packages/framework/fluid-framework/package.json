{
	"name": "fluid-framework",
	"version": "2.0.0-rc.1.0.9",
	"description": "The main entry point into Fluid Framework public packages",
	"homepage": "https://fluidframework.com",
	"repository": {
		"type": "git",
		"url": "https://github.com/microsoft/FluidFramework.git",
		"directory": "packages/framework/fluid-framework"
	},
	"license": "MIT",
	"author": "Microsoft and contributors",
	"sideEffects": false,
	"exports": {
		".": {
			"import": {
				"types": "./lib/index.d.mts",
				"default": "./lib/index.mjs"
			},
			"require": {
				"types": "./dist/index.d.ts",
				"default": "./dist/index.js"
			}
		},
		"./alpha": {
			"import": {
				"types": "./lib/fluid-framework-alpha.d.mts",
				"default": "./lib/index.mjs"
			},
			"require": {
				"types": "./dist/fluid-framework-alpha.d.ts",
				"default": "./dist/index.js"
			}
		},
		"./beta": {
			"import": {
				"types": "./lib/fluid-framework-beta.d.mts",
				"default": "./lib/index.mjs"
			},
			"require": {
				"types": "./dist/fluid-framework-beta.d.ts",
				"default": "./dist/index.js"
			}
		},
		"./internal": {
			"import": {
				"types": "./lib/index.d.mts",
				"default": "./lib/index.mjs"
			},
			"require": {
				"types": "./dist/index.d.ts",
				"default": "./dist/index.js"
			}
		},
		"./public": {
			"import": {
				"types": "./lib/fluid-framework-public.d.mts",
				"default": "./lib/index.mjs"
			},
			"require": {
				"types": "./dist/fluid-framework-public.d.ts",
				"default": "./dist/index.js"
			}
		}
	},
	"main": "dist/index.js",
	"module": "lib/index.mjs",
	"types": "dist/index.d.ts",
	"scripts": {
		"api": "fluid-build . --task api",
		"api-extractor:commonjs": "api-extractor run --local",
		"api-extractor:esnext": "api-extractor run --config ./api-extractor-esm.json",
		"build": "fluid-build . --task build",
		"build:commonjs": "fluid-build . --task commonjs",
		"build:compile": "fluid-build . --task compile",
		"build:docs": "fluid-build . --task api",
		"build:esnext": "tsc-multi --config ../../../common/build/build-common/tsc-multi.esm.json",
		"check:are-the-types-wrong": "attw --pack . --entrypoints .",
		"check:release-tags": "api-extractor run --local --config ./api-extractor-lint.json",
		"ci:build:docs": "api-extractor run",
		"clean": "rimraf --glob _api-extractor-temp dist lib \"**/*.tsbuildinfo\" \"**/*.build.log\"",
		"eslint": "eslint --format stylish src",
		"eslint:fix": "eslint --format stylish src --fix --fix-type problem,suggestion,layout",
		"format": "npm run prettier:fix",
		"lint": "npm run prettier && npm run check:release-tags && npm run eslint",
		"lint:fix": "npm run prettier:fix && npm run eslint:fix",
		"prettier": "prettier --check . --cache --ignore-path ../../../.prettierignore",
		"prettier:fix": "prettier --write . --cache --ignore-path ../../../.prettierignore",
		"tsc": "tsc",
		"typetests:gen": "fluid-type-test-generator",
		"typetests:prepare": "flub typetests --dir . --reset --previous --normalize"
	},
	"dependencies": {
		"@fluidframework/container-definitions": "workspace:~",
		"@fluidframework/container-loader": "workspace:~",
		"@fluidframework/driver-definitions": "workspace:~",
		"@fluidframework/fluid-static": "workspace:~",
		"@fluidframework/map": "workspace:~",
		"@fluidframework/sequence": "workspace:~",
		"@fluidframework/tree": "workspace:~"
	},
	"devDependencies": {
		"@arethetypeswrong/cli": "^0.13.3",
		"@fluid-tools/build-cli": "^0.29.0",
		"@fluidframework/build-common": "^2.0.3",
		"@fluidframework/build-tools": "^0.29.0",
<<<<<<< HEAD
		"@fluidframework/eslint-config-fluid": "^3.3.0",
		"@microsoft/api-extractor": "^7.39.1",
=======
		"@fluidframework/eslint-config-fluid": "^3.2.0",
		"@microsoft/api-extractor": "^7.38.3",
>>>>>>> 89b39d30
		"@types/node": "^18.19.0",
		"copyfiles": "^2.4.1",
		"eslint": "~8.50.0",
		"prettier": "~3.0.3",
		"rimraf": "^4.4.0",
		"tsc-multi": "^1.1.0",
		"typescript": "~5.1.6"
	},
	"fluidBuild": {
		"tasks": {
			"build:docs": {
				"dependsOn": [
					"...",
					"api-extractor:commonjs",
					"api-extractor:esnext"
				],
				"script": false
			},
			"tsc": [
				"...",
				"typetests:gen"
			]
		}
	},
	"typeValidation": {
		"disabled": true,
		"broken": {}
	}
}<|MERGE_RESOLUTION|>--- conflicted
+++ resolved
@@ -104,13 +104,8 @@
 		"@fluid-tools/build-cli": "^0.29.0",
 		"@fluidframework/build-common": "^2.0.3",
 		"@fluidframework/build-tools": "^0.29.0",
-<<<<<<< HEAD
 		"@fluidframework/eslint-config-fluid": "^3.3.0",
 		"@microsoft/api-extractor": "^7.39.1",
-=======
-		"@fluidframework/eslint-config-fluid": "^3.2.0",
-		"@microsoft/api-extractor": "^7.38.3",
->>>>>>> 89b39d30
 		"@types/node": "^18.19.0",
 		"copyfiles": "^2.4.1",
 		"eslint": "~8.50.0",
