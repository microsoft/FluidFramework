--- conflicted
+++ resolved
@@ -75,12 +75,7 @@
 		"build:compile": "fluid-build . --task compile",
 		"build:docs": "fluid-build . --task api",
 		"build:esnext": "tsc-multi --config ../../../common/build/build-common/tsc-multi.esm.json",
-<<<<<<< HEAD
-		"check:are-the-types-wrong": "attw --pack",
-=======
-		"build:rename-types": "renamer \"lib/**\" -f .d.ts -r .d.mts --force",
 		"check:are-the-types-wrong": "attw --pack . --entrypoints .",
->>>>>>> 23607258
 		"check:release-tags": "api-extractor run --local --config ./api-extractor-lint.json",
 		"ci:build:docs": "api-extractor run",
 		"clean": "rimraf --glob dist lib \"**/*.tsbuildinfo\" \"**/*.build.log\" _api-extractor-temp",
