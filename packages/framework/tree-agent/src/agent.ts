/*!
 * Copyright (c) Microsoft Corporation and contributors. All rights reserved.
 * Licensed under the MIT License.
 */

import { UsageError } from "@fluidframework/telemetry-utils/internal";
import type {
	ImplicitFieldSchema,
	RestrictiveStringRecord,
	TreeFieldFromImplicitField,
	TreeObjectNode,
} from "@fluidframework/tree";
import { TreeNode, NodeKind, Tree } from "@fluidframework/tree";
import { getSimpleSchema } from "@fluidframework/tree/alpha";
import type {
	ObjectNodeSchema,
	ReadableField,
	TreeBranch,
	FactoryContentObject,
	InsertableContent,
	UnsafeUnknownSchema,
	ReadSchema,
} from "@fluidframework/tree/alpha";
import { normalizeFieldSchema, type TreeMapNode } from "@fluidframework/tree/internal";
import type { BaseChatModel } from "@langchain/core/language_models/chat_models"; // eslint-disable-line import/no-internal-modules
import { HumanMessage, SystemMessage } from "@langchain/core/messages"; // eslint-disable-line import/no-internal-modules
import type { ToolMessage, AIMessage } from "@langchain/core/messages"; // eslint-disable-line import/no-internal-modules
import { tool } from "@langchain/core/tools"; // eslint-disable-line import/no-internal-modules
import { z } from "zod";

import { Subtree } from "./subtree.js";
import { generateEditTypesForPrompt } from "./typeGeneration.js";
import {
	constructNode,
	fail,
	failUsage,
	getFriendlySchema,
	getFriendlySchemaName,
	getZodSchemaAsTypeScript,
	llmDefault,
	type SchemaDetails,
	type TreeView,
} from "./utils.js";

const functionName = "editTree";
const paramsName = "params";

/**
 * TODO doc
 * @alpha
 */
export function createSemanticAgent<TSchema extends ImplicitFieldSchema>(
	client: BaseChatModel,
	treeView: TreeView<TSchema>,
	options?: {
		readonly domainHints?: string;
		readonly treeToString?: (root: ReadableField<TSchema>) => string;
		readonly validator?: (js: string) => boolean;
		readonly log?: Log;
	},
): SharedTreeSemanticAgent;
/**
 * TODO doc
 * @alpha
 */
export function createSemanticAgent<T extends TreeNode>(
	client: BaseChatModel,
	node: T,
	options?: {
		readonly domainHints?: string;
		readonly treeToString?: (root: T) => string;
		readonly validator?: (js: string) => boolean;
		readonly log?: Log;
	},
): SharedTreeSemanticAgent;
// eslint-disable-next-line jsdoc/require-jsdoc
export function createSemanticAgent<TSchema extends ImplicitFieldSchema>(
	client: BaseChatModel,
	treeView: TreeView<TSchema> | (ReadableField<TSchema> & TreeNode),
	options?: {
		readonly domainHints?: string;
		readonly treeToString?: (root: ReadableField<TSchema>) => string;
		readonly validator?: (js: string) => boolean;
		readonly log?: Log;
	},
): SharedTreeSemanticAgent {
	return new FunctioningSemanticAgent(client, treeView, options);
}

/**
 * @alpha
 */
export interface SharedTreeSemanticAgent {
	/**
	 * Given a user prompt, return a response.
	 *
	 * @param userPrompt - The prompt to send to the agent.
	 * @returns The agent's response.
	 */
	query(userPrompt: string): Promise<string | undefined>;
}

/**
 * @alpha
 */
export type Log = (message: string) => void;

// eslint-disable-next-line jsdoc/require-jsdoc -- TODO: Add documentation
export class FunctioningSemanticAgent<TRoot extends ImplicitFieldSchema>
	implements SharedTreeSemanticAgent
{
<<<<<<< HEAD
	#querying: typeof this.querying | undefined;
	readonly #messages: (HumanMessage | AIMessage | ToolMessage)[] = [];
=======
	#querying?: Subtree<TRoot>;
	#messages: (HumanMessage | AIMessage | ToolMessage)[] = [];
>>>>>>> 90650401
	#treeHasChangedSinceLastQuery = false;

	private get queryTree(): Subtree<TRoot> {
		return this.#querying ?? fail("Not currently processing a prompt");
	}

	private startQuerying(): void {
		if (this.#querying !== undefined) {
			this.#querying.branch.dispose();
		}

		this.tree.branch.rebaseOnto(this.originalBranch);
		this.#querying = this.tree.fork();
	}

	private readonly originalBranch: TreeBranch;
	private readonly tree: Subtree<TRoot>;

	public readonly systemPrompt: string;

	public constructor(
		public readonly client: BaseChatModel,
		tree: TreeView<TRoot> | (ReadableField<TRoot> & TreeNode),
		private readonly options?: {
			readonly domainHints?: string;
			readonly treeToString?: (root: ReadableField<TRoot>) => string;
			readonly validator?: (js: string) => boolean;
			readonly log?: Log;
		},
	) {
		const originalSubtree = new Subtree(tree);
		this.originalBranch = originalSubtree.branch;
		this.tree = originalSubtree.fork();
		this.systemPrompt = this.getSystemPrompt(this.tree);
		this.options?.log?.(`# Fluid Framework SharedTree AI Agent Log\n\n`);
		const now = new Date();
		const formattedDate = now.toLocaleString(undefined, {
			weekday: "long",
			year: "numeric",
			month: "long",
			day: "numeric",
			hour: "numeric",
			minute: "2-digit",
			second: "2-digit",
		});
		this.options?.log?.(`Agent created: **${formattedDate}**\n\n`);
		if (this.client.metadata?.modelName !== undefined) {
			this.options?.log?.(`Model: **${this.client.metadata?.modelName}**\n\n`);
		}
		this.#messages.push(new SystemMessage(this.systemPrompt));
		this.options?.log?.(`## System Prompt\n\n${this.systemPrompt}\n\n`);
	}

	private async edit(functionCode: string): Promise<string> {
		this.options?.log?.(`### Editing Tool Invoked\n\n`);
		this.options?.log?.(
			`#### Generated Code\n\n\`\`\`javascript\n${functionCode}\n\`\`\`\n\n`,
		);
		const tree = this.queryTree;
		const create: Record<string, (input: FactoryContentObject) => TreeNode> = {};
		visitObjectNodeSchema(tree.schema, (schema) => {
			const name =
				getFriendlySchemaName(schema.identifier) ??
				fail("Expected friendly name for object node schema");

			create[name] = (input: FactoryContentObject) => constructObjectNode(schema, input);
		});
		if (this.options?.validator?.(functionCode) === false) {
			this.options?.log?.(`#### Code Validation Failed\n\n`);
			return "Code validation failed";
		}

		const params = {
			get root(): TreeNode | ReadableField<TRoot> {
				return tree.field;
			},
			set root(value: TreeFieldFromImplicitField<ReadSchema<TRoot>>) {
				tree.field = value;
			},
			create,
		};
		const code = processLlmCode(functionCode);
		// eslint-disable-next-line @typescript-eslint/no-implied-eval, no-new-func
		const fn = new Function(paramsName, code) as (p: typeof params) => Promise<void> | void;
		try {
			await fn(params);
		} catch (error: unknown) {
			this.options?.log?.(`#### Error\n\n`);
			const errorMessage = error instanceof Error ? error.message : JSON.stringify(error);
			this.options?.log?.(`\`\`\`JSON\n${errorMessage}\n\`\`\`\n\n`);
			this.startQuerying();
			return `Running the function produced an error. The state of the tree will be reset to its initial state. Please try again. Here is the error: ${errorMessage}`;
		}
		this.options?.log?.(`#### New Tree State\n\n`);
		this.options?.log?.(
			`${
				this.options.treeToString?.(tree.field) ??
				`\`\`\`JSON\n${this.stringifyTree(tree.field)}\n\`\`\``
			}\n\n`,
		);
		return `After running the function, the new state of the tree is:\n\n\`\`\`JSON\n${this.stringifyTree(tree.field)}\n\`\`\``;
	}

	// eslint-disable-next-line unicorn/consistent-function-scoping
	private readonly editingTool = tool(async ({ functionCode }) => this.edit(functionCode), {
		name: "GenerateTreeEditingCode",
		description: `Invokes a JavaScript function \`${functionName}\` to edit a user's tree`,
		schema: z.object({
			functionCode: z
				.string()
				.describe(`The body of the \`${functionName}\` JavaScript function`),
		}),
	});

	private readonly getTreeTool = tool(
		// eslint-disable-next-line unicorn/consistent-function-scoping
		() => {
			const stringified = this.stringifyTree(this.queryTree.field);
			this.options?.log?.(
				`${
					this.options?.treeToString?.(this.queryTree.field) ??
					`\`\`\`JSON\n${stringified}\n\`\`\``
				}\n\n`,
			);
			return stringified;
		},
		{
			name: "getData",
			description:
				"Use this tool to get the current state of the tree. It will return the tree's data in a human-readable format.",

			schema: z.object({}),
		},
	);

	public async query(userPrompt: string): Promise<string | undefined> {
		this.startQuerying();
		this.options?.log?.(`## User Query\n\n${userPrompt}\n\n`);
		if (this.#treeHasChangedSinceLastQuery) {
			const stringified = this.stringifyTree(this.tree.field);
			this.#messages.push(
				new HumanMessage(
					`The tree has changed since the last message. The new state of the tree is: \n\n\`\`\`JSON\n${stringified}\n\`\`\``,
				),
			);
			this.options?.log?.(
				`### Latest Tree State\n\nThe Tree was edited by a local or remote user since the previous query. The latest state is:\n\n\`\`\`JSON\n${stringified}\n\`\`\`\n\n`,
			);
			this.#treeHasChangedSinceLastQuery = false;
		}
		this.#messages.push(
			new HumanMessage(
				`${this.#treeHasChangedSinceLastQuery ? "" : "The tree has not changed since your last message. "}${userPrompt}`,
			),
		);

		let loggedChainOfThought = false;
		let responseMessage: AIMessage;
		let iterations = 0;
		do {
			iterations += 1;
			responseMessage =
				(await this.client
					.bindTools?.([this.editingTool], { tool_choice: "auto" })
					?.invoke(this.#messages)) ??
				failUsage("LLM client must support function calling or tool use.");

			this.#messages.push(responseMessage);

			// We start with one message, and then add two more for each subsequent correspondence
			this.options?.log?.(`## Response ${(this.#messages.length - 1) / 2}\n\n`);

			// This is a special case for Claude Sonnet, the only supported model that exposes its Chain of Thought.
			if (!loggedChainOfThought) {
				for (const c of responseMessage.content) {
					if (typeof c === "object" && c.type === "thinking") {
						this.options?.log?.(`${c.thinking}\n\n----\n\n`);
						loggedChainOfThought = true;
						break;
					}
				}
			}

			this.options?.log?.(`${responseMessage.text}\n\n`);
			if (responseMessage.tool_calls !== undefined && responseMessage.tool_calls.length > 0) {
				for (const toolCall of responseMessage.tool_calls) {
					switch (toolCall.name) {
						case this.getTreeTool.name: {
							this.#messages.push(await this.getTreeTool.invoke(toolCall));
							break;
						}
						case this.editingTool.name: {
							this.#messages.push(await this.editingTool.invoke(toolCall));
							break;
						}
						default: {
							this.#messages.push(
								new HumanMessage(`Unrecognized tool call: ${toolCall.name}`),
							);
						}
					}
				}
			} else {
				this.tree.branch.merge(this.queryTree.branch);
				this.originalBranch.merge(this.tree.branch, false);
				this.#querying = undefined;
				return responseMessage.text;
			}
		} while (iterations <= maxMessages);

		this.queryTree.branch.dispose();
		this.#querying = undefined;
		throw new UsageError("LLM exceeded maximum number of messages");
	}

	private getSystemPrompt({ field, schema }: Subtree<TRoot>): string {
		const arrayInterfaceName = "TreeArray";
		const mapInterfaceName = "TreeMap";
		const simpleSchema = getSimpleSchema(schema);
		// Inspect the schema to determine what kinds of nodes are possible - this will affect  how much information we need to include in the prompt.
		let hasArrays = false;
		let hasMaps = false;
		let exampleObjectName: string | undefined;
		for (const [definition, nodeSchema] of simpleSchema.definitions) {
			switch (nodeSchema.kind) {
				case NodeKind.Array: {
					hasArrays = true;
					break;
				}
				case NodeKind.Map: {
					hasMaps = true;
					break;
				}
				case NodeKind.Object: {
					exampleObjectName ??= getFriendlySchemaName(definition);
					break;
				}
				// No default
			}
		}

		const { domainTypes } = generateEditTypesForPrompt(schema, simpleSchema);
		for (const [key, value] of Object.entries(domainTypes)) {
			const friendlyKey = getFriendlySchemaName(key);
			// eslint-disable-next-line @typescript-eslint/no-dynamic-delete
			delete domainTypes[key];
			if (
				friendlyKey !== undefined &&
				friendlyKey !== "string" &&
				friendlyKey !== "number" &&
				friendlyKey !== "boolean"
			) {
				domainTypes[friendlyKey] = value;
			}
		}

		const stringified = this.stringifyTree(field);
		const details: SchemaDetails = { hasHelperMethods: false };
		const typescriptSchemaTypes = getZodSchemaAsTypeScript(domainTypes, details);

		const domainHints =
			this.options?.domainHints === undefined
				? ""
				: `\nThe application supplied the following additional instructions: ${this.options.domainHints}`;

		const helperMethodExplanation = details.hasHelperMethods
			? `Manipulating the data using the APIs described below is allowed, but when possible ALWAYS prefer to use the application helper methods exposed on the schema TypeScript types if the goal can be accomplished that way.
It will often not be possible to fully accomplish the goal using those helpers. When this is the case, mutate the objects as normal, taking into account the following guidance.`
			: "";

		const builderExplanation =
			exampleObjectName === undefined
				? ""
				: `When constructing new objects, you should wrap them in the appropriate builder function rather than simply making a javascript object.
The builders are available on the "create" property on the first argument of the \`${functionName}\` function and are named according to the type that they create.
For example:

\`\`\`javascript
function ${functionName}({ root, create }) {
	// This creates a new ${exampleObjectName} object:
	const ${uncapitalize(exampleObjectName)} = create.${exampleObjectName}({ /* ...properties... */ });
	// Don't do this:
	// const ${uncapitalize(exampleObjectName)} = { /* ...properties... */ };
}
\`\`\`\n\n`;

		const arrayEditing = `#### Editing Arrays

The arrays in the tree are somewhat different than normal JavaScript \`Array\`s.
Read-only operations are generally the same - you can create them, read via index, and call non-mutating methods like \`concat\`, \`map\`, \`filter\`, \`find\`, \`forEach\`, \`indexOf\`, \`slice\`, \`join\`, etc.
However, write operations (e.g. index assignment, \`push\`, \`pop\`, \`splice\`, etc.) are not supported.
Instead, you must use the methods on the following interface to mutate the array:

\`\`\`typescript
${getTreeArrayNodeDocumentation(arrayInterfaceName)}
\`\`\`

When possible, ensure that the edits preserve the identity of objects already in the tree.
For example, prefer \`array.moveToIndex\` over \`array.removeAt\` + \`array.insertAt\` and prefer \`array.moveRangeToIndex\` over \`array.removeRange\` + \`array.insertAt\`.

`;

		const mapEditing = `#### Editing Maps

The maps in the tree are somewhat different than normal JavaScript \`Map\`s.
Map keys are always strings.
Read-only operations are generally the same - you can create them, read via \`get\`, and call non-mutating methods like \`has\`, \`forEach\`, \`entries\`, \`keys\`, \`values\`, etc. (note the subtle differences around return values and iteration order).
However, write operations (e.g. \`set\`, \`delete\`, etc.) are not supported.
Instead, you must use the methods on the following interface to mutate the map:

\`\`\`typescript
${getTreeMapNodeDocumentation(mapInterfaceName)}
\`\`\`

`;

		const rootTypes = [...simpleSchema.root.allowedTypesIdentifiers];
		const prompt = `You are a helpful assistant collaborating with the user on a document. The document state is a JSON tree, and you are able to analyze and edit it.
The JSON tree adheres to the following Typescript schema:

\`\`\`typescript
${typescriptSchemaTypes}
\`\`\`

If the user asks you a question about the tree, you should inspect the state of the tree and answer the question. When answering such a question, DO NOT answer with information that is not part of the document unless requested to do so.
If the user asks you to edit the tree, you should use the "${this.editingTool.name}" tool to accomplish the user-specified goal, following the instructions for editing detailed below.
After editing the tree, review the latest state of the tree to see if it satisfies the user's request.
If it does not, or if you receive an error, you may try again with a different approach.
Once the tree is in the desired state, you should inform the user that the request has been completed.

### Editing

If the user asks you to edit the document, you will use the "${this.editingTool.name}" tool to write a JavaScript function that mutates the data in-place to achieve the user's goal.
The function must be named "${functionName}".
It may be synchronous or asynchronous.
The ${functionName} function must have a first parameter which has a \`root\` property.
This \`root\` property holds the current state of the tree as shown above.
You may mutate any part of the tree as necessary, taking into account the caveats around arrays and maps detailed below.
You may also set the \`root\` property to be an entirely new value as long as it is one of the types allowed at the root of the tree (\`${rootTypes.map((t) => getFriendlySchemaName(t)).join(" | ")}\`).
${helperMethodExplanation}

${hasArrays ? arrayEditing : ""}${hasMaps ? mapEditing : ""}### Additional Notes

Before outputting the ${functionName} function, you should check that it is valid according to both the application tree's schema and any restrictions of the editing APIs described above.

Once data has been removed from the tree (e.g. replaced via assignment, or removed from an array), that data cannot be re-inserted into the tree - instead, it must be deep cloned and recreated.

${builderExplanation}Finally, double check that the edits would accomplish the user's request (if it is possible).

### Application data

${domainHints}
The current state of the application tree (a \`${getFriendlySchema(field)}\`) is:

\`\`\`JSON
${stringified}
\`\`\``;
		return prompt;
	}

	private stringifyTree(tree: ReadableField<UnsafeUnknownSchema>): string {
		const indexReplacementKey = "_27bb216b474d45e6aaee14d1ec267b96";
		const mapReplacementKey = "_a0d98d22a1c644539f07828d3f064d71";
		const stringified = JSON.stringify(
			tree,
			(_, node: unknown) => {
				if (node instanceof TreeNode) {
					const schema = Tree.schema(node);

					if ([NodeKind.Object, NodeKind.Record, NodeKind.Map].includes(schema.kind)) {
						const key = Tree.key(node);
						const index = typeof key === "number" ? key : undefined;
						return schema.kind === NodeKind.Map
							? {
									[indexReplacementKey]: index,
									[mapReplacementKey]: "",
									...Object.fromEntries(node as TreeMapNode),
								}
							: {
									[indexReplacementKey]: index,
									...node,
								};
					}
				}
				return node;
			},
			2,
		);

		const replaced = stringified.replace(
			new RegExp(`"${indexReplacementKey}":`, "g"),
			`// Index:`,
		);
		return replaced.replace(
			new RegExp(`"${mapReplacementKey}": ""`, "g"),
			`// Note: This is a map that has been serialized to JSON. It is not a key-value object/record but is being printed as such.`,
		);
	}
}

const maxMessages = 20; // TODO: Allow caller to provide this

/**
 * Retrieves the documentation for the `TreeArrayNode` interface to feed to the LLM.
 * @remarks The documentation has been simplified in various ways to make it easier for the LLM to understand.
 * @privateRemarks TODO: How do we keep this in sync with the actual `TreeArrayNode` docs if/when those docs change?
 */
function getTreeArrayNodeDocumentation(typeName: string): string {
	return `/** A special type of array which implements 'readonly T[]' (i.e. it supports all read-only JS array methods) and provides custom array mutation APIs. */
export interface ${typeName}<T> extends ReadonlyArray<T> {
	/**
	 * Inserts new item(s) at a specified location.
	 * @param index - The index at which to insert \`value\`.
	 * @param value - The content to insert.
	 * @throws Throws if \`index\` is not in the range [0, \`array.length\`).
	 */
	insertAt(index: number, ...value: readonly T[]): void;

	/**
	 * Removes the item at the specified location.
	 * @param index - The index at which to remove the item.
	 * @throws Throws if \`index\` is not in the range [0, \`array.length\`).
	 */
	removeAt(index: number): void;

	/**
	 * Removes all items between the specified indices.
	 * @param start - The starting index of the range to remove (inclusive). Defaults to the start of the array.
	 * @param end - The ending index of the range to remove (exclusive). Defaults to \`array.length\`.
	 * @throws Throws if \`start\` is not in the range [0, \`array.length\`].
	 * @throws Throws if \`end\` is less than \`start\`.
	 * If \`end\` is not supplied or is greater than the length of the array, all items after \`start\` are removed.
	 *
	 * @remarks
	 * The default values for start and end are computed when this is called,
	 * and thus the behavior is the same as providing them explicitly, even with respect to merge resolution with concurrent edits.
	 * For example, two concurrent transactions both emptying the array with \`node.removeRange()\` then inserting an item,
	 * will merge to result in the array having both inserted items.
	 */
	removeRange(start?: number, end?: number): void;

	/**
	 * Moves the specified item to the desired location in the array.
	 *
	 * WARNING - This API is easily misused.
	 * Please read the documentation for the \`destinationGap\` parameter carefully.
	 *
	 * @param destinationGap - The location *between* existing items that the moved item should be moved to.
	 *
	 * WARNING - \`destinationGap\` describes a location between existing items *prior to applying the move operation*.
	 *
	 * For example, if the array contains items \`[A, B, C]\` before the move, the \`destinationGap\` must be one of the following:
	 *
	 * - \`0\` (between the start of the array and \`A\`'s original position)
	 * - \`1\` (between \`A\`'s original position and \`B\`'s original position)
	 * - \`2\` (between \`B\`'s original position and \`C\`'s original position)
	 * - \`3\` (between \`C\`'s original position and the end of the array)
	 *
	 * So moving \`A\` between \`B\` and \`C\` would require \`destinationGap\` to be \`2\`.
	 *
	 * This interpretation of \`destinationGap\` makes it easy to specify the desired destination relative to a sibling item that is not being moved,
	 * or relative to the start or end of the array:
	 *
	 * - Move to the start of the array: \`array.moveToIndex(0, ...)\` (see also \`moveToStart\`)
	 * - Move to before some item X: \`array.moveToIndex(indexOfX, ...)\`
	 * - Move to after some item X: \`array.moveToIndex(indexOfX + 1\`, ...)
	 * - Move to the end of the array: \`array.moveToIndex(array.length, ...)\` (see also \`moveToEnd\`)
	 *
	 * This interpretation of \`destinationGap\` does however make it less obvious how to move an item relative to its current position:
	 *
	 * - Move item B before its predecessor: \`array.moveToIndex(indexOfB - 1, ...)\`
	 * - Move item B after its successor: \`array.moveToIndex(indexOfB + 2, ...)\`
	 *
	 * Notice the asymmetry between \`-1\` and \`+2\` in the above examples.
	 * In such scenarios, it can often be easier to approach such edits by swapping adjacent items:
	 * If items A and B are adjacent, such that A precedes B,
	 * then they can be swapped with \`array.moveToIndex(indexOfA, indexOfB)\`.
	 *
	 * @param sourceIndex - The index of the item to move.
	 * @param source - The optional source array to move the item out of (defaults to this array).
	 * @throws Throws if any of the source index is not in the range [0, \`array.length\`),
	 * or if the index is not in the range [0, \`array.length\`].
	 */
	moveToIndex(destinationGap: number, sourceIndex: number, source?: ${typeName}<T>): void;

	/**
	 * Moves the specified items to the desired location within the array.
	 *
	 * WARNING - This API is easily misused.
	 * Please read the documentation for the \`destinationGap\` parameter carefully.
	 *
	 * @param destinationGap - The location *between* existing items that the moved item should be moved to.
	 *
	 * WARNING - \`destinationGap\` describes a location between existing items *prior to applying the move operation*.
	 *
	 * For example, if the array contains items \`[A, B, C]\` before the move, the \`destinationGap\` must be one of the following:
	 *
	 * - \`0\` (between the start of the array and \`A\`'s original position)
	 * - \`1\` (between \`A\`'s original position and \`B\`'s original position)
	 * - \`2\` (between \`B\`'s original position and \`C\`'s original position)
	 * - \`3\` (between \`C\`'s original position and the end of the array)
	 *
	 * So moving \`A\` between \`B\` and \`C\` would require \`destinationGap\` to be \`2\`.
	 *
	 * This interpretation of \`destinationGap\` makes it easy to specify the desired destination relative to a sibling item that is not being moved,
	 * or relative to the start or end of the array:
	 *
	 * - Move to the start of the array: \`array.moveToIndex(0, ...)\` (see also \`moveToStart\`)
	 * - Move to before some item X: \`array.moveToIndex(indexOfX, ...)\`
	 * - Move to after some item X: \`array.moveToIndex(indexOfX + 1\`, ...)
	 * - Move to the end of the array: \`array.moveToIndex(array.length, ...)\` (see also \`moveToEnd\`)
	 *
	 * This interpretation of \`destinationGap\` does however make it less obvious how to move an item relative to its current position:
	 *
	 * - Move item B before its predecessor: \`array.moveToIndex(indexOfB - 1, ...)\`
	 * - Move item B after its successor: \`array.moveToIndex(indexOfB + 2, ...)\`
	 *
	 * Notice the asymmetry between \`-1\` and \`+2\` in the above examples.
	 * In such scenarios, it can often be easier to approach such edits by swapping adjacent items:
	 * If items A and B are adjacent, such that A precedes B,
	 * then they can be swapped with \`array.moveToIndex(indexOfA, indexOfB)\`.
	 *
	 * @param sourceStart - The starting index of the range to move (inclusive).
	 * @param sourceEnd - The ending index of the range to move (exclusive)
	 * @param source - The optional source array to move items out of (defaults to this array).
	 * @throws Throws if the types of any of the items being moved are not allowed in the destination array,
	 * if any of the input indices are not in the range [0, \`array.length\`], or if \`sourceStart\` is greater than \`sourceEnd\`.
	 */
	moveRangeToIndex(
		destinationGap: number,
		sourceStart: number,
		sourceEnd: number,
		source?: ${typeName}<T>,
	): void;
}`;
}

/**
 * Retrieves the documentation for the `TreeMapNode` interface to feed to the LLM.
 * @remarks The documentation has been simplified in various ways to make it easier for the LLM to understand.
 * @privateRemarks TODO: How do we keep this in sync with the actual `TreeMapNode` docs if/when those docs change?
 */
function getTreeMapNodeDocumentation(typeName: string): string {
	return `/**
 * A map of string keys to tree objects.
 */
export interface ${typeName}<T> extends ReadonlyMap<string, T> {
	/**
	 * Adds or updates an entry in the map with a specified \`key\` and a \`value\`.
	 *
	 * @param key - The key of the element to add to the map.
	 * @param value - The value of the element to add to the map.
	 *
	 * @remarks
	 * Setting the value at a key to \`undefined\` is equivalent to calling {@link ${typeName}.delete} with that key.
	 */
	set(key: string, value: T | undefined): void;

	/**
	 * Removes the specified element from this map by its \`key\`.
	 *
	 * @remarks
	 * Note: unlike JavaScript's Map API, this method does not return a flag indicating whether or not the value was
	 * deleted.
	 *
	 * @param key - The key of the element to remove from the map.
	 */
	delete(key: string): void;

	/**
	 * Returns an iterable of keys in the map.
	 *
	 * @remarks
	 * Note: no guarantees are made regarding the order of the keys returned.
	 * If your usage scenario depends on consistent ordering, you will need to sort these yourself.
	 */
	keys(): IterableIterator<string>;

	/**
	 * Returns an iterable of values in the map.
	 *
	 * @remarks
	 * Note: no guarantees are made regarding the order of the values returned.
	 * If your usage scenario depends on consistent ordering, you will need to sort these yourself.
	 */
	values(): IterableIterator<T>;

	/**
	 * Returns an iterable of key/value pairs for every entry in the map.
	 *
	 * @remarks
	 * Note: no guarantees are made regarding the order of the entries returned.
	 * If your usage scenario depends on consistent ordering, you will need to sort these yourself.
	 */
	entries(): IterableIterator<[string, T]>;

	/**
	 * Executes the provided function once per each key/value pair in this map.
	 *
	 * @remarks
	 * Note: no guarantees are made regarding the order in which the function is called with respect to the map's entries.
	 * If your usage scenario depends on consistent ordering, you will need to sort these yourself.
	 */
	forEach(
		callbackfn: (
			value: T,
			key: string,
			map: ReadonlyMap<string, T>,
		) => void,
		thisArg?: any,
	): void;
}`;
}

function uncapitalize(str: string): string {
	return str.charAt(0).toLowerCase() + str.slice(1);
}

function visitObjectNodeSchema(
	schema: ImplicitFieldSchema,
	visitor: (schema: ObjectNodeSchema) => void,
): void {
	const normalizedSchema = normalizeFieldSchema(schema);
	for (const nodeSchema of normalizedSchema.allowedTypeSet) {
		if (nodeSchema.kind === NodeKind.Object) {
			visitor(nodeSchema as ObjectNodeSchema);
		}
		visitObjectNodeSchema([...nodeSchema.childTypes], visitor);
	}
}

function processLlmCode(code: string): string {
	// TODO: use a library like Acorn to analyze the code more robustly
	const regex = new RegExp(`function\\s+${functionName}\\s*\\(`);
	if (!regex.test(code)) {
		throw new Error(`Generated code does not contain a function named \`${functionName}\``);
	}

	return `${code}\n\n${functionName}(${paramsName});`;
}

/**
 * Creates an unhydrated object node and populates it with `llmDefault` values if they exist.
 */
function constructObjectNode(
	schema: ObjectNodeSchema,
	input: FactoryContentObject,
): TreeObjectNode<RestrictiveStringRecord<ImplicitFieldSchema>> {
	const inputWithDefaults: Record<string, InsertableContent | undefined> = {};
	for (const [key, field] of schema.fields) {
		if (input[key] === undefined) {
			if (
				typeof field.metadata.custom === "object" &&
				field.metadata.custom !== null &&
				llmDefault in field.metadata.custom
			) {
				const defaulter = field.metadata.custom[llmDefault];
				if (typeof defaulter === "function") {
					const defaultValue: unknown = defaulter();
					if (defaultValue !== undefined) {
						inputWithDefaults[key] = defaultValue;
					}
				}
			}
		} else {
			inputWithDefaults[key] = input[key];
		}
	}
	return constructNode(schema, inputWithDefaults) as TreeObjectNode<
		RestrictiveStringRecord<ImplicitFieldSchema>
	>;
}<|MERGE_RESOLUTION|>--- conflicted
+++ resolved
@@ -109,13 +109,8 @@
 export class FunctioningSemanticAgent<TRoot extends ImplicitFieldSchema>
 	implements SharedTreeSemanticAgent
 {
-<<<<<<< HEAD
-	#querying: typeof this.querying | undefined;
+	#querying?: Subtree<TRoot>;
 	readonly #messages: (HumanMessage | AIMessage | ToolMessage)[] = [];
-=======
-	#querying?: Subtree<TRoot>;
-	#messages: (HumanMessage | AIMessage | ToolMessage)[] = [];
->>>>>>> 90650401
 	#treeHasChangedSinceLastQuery = false;
 
 	private get queryTree(): Subtree<TRoot> {
