/*!
 * Copyright (c) Microsoft Corporation and contributors. All rights reserved.
 * Licensed under the MIT License.
 */

import { Users } from "../domains/index.js";
import { scoreSymbol, type LLMIntegrationTest, type ScorableVerboseTree } from "../utils.js";

// We start with two users (alpardes and mapardes) and add two more (jodoe and ansmith).
// We only score on the presence of the four correct user IDs and their name fields; timestamps/emails are ignored.
const expected: ScorableVerboseTree = {
	type: "com.microsoft.fluid.tree-agent.users.Users",
	[scoreSymbol]: (actual): number => {
		if (typeof actual !== "object" || actual === null || Array.isArray(actual.fields)) {
			return 0;
		}
<<<<<<< HEAD
		const required = new Map<string, { firstName: string; lastName: string }>([
			["alpardes", { firstName: "Alex", lastName: "Pardes" }],
			["rymagani", { firstName: "Ryan", lastName: "Magani" }],
			["tawilliams", { firstName: "Taylor", lastName: "Williams" }],
			["chdog", { firstName: "Chewy", lastName: "Dog" }],
=======
		const required = new Map<string, string>([
			["alpardes", "Alex Pardes"],
			["rymagani", "Ryan Magani"],
			["tawilliams", "Taylor Williams"],
			["chdog", "Chewy Dog"],
			["timagani", "Timmy Magani"],
>>>>>>> bef14539
		]);
		let score = 1;
		for (const [id, { firstName, lastName }] of required) {
			const user = actual.fields[id];
			if (
				typeof user !== "object" ||
				user === null ||
				Array.isArray(user.fields) ||
				user.type !== "com.microsoft.fluid.tree-agent.users.User"
			) {
				score -= 1 / required.size;
				continue;
			}
			if (
				typeof user.fields.firstName !== "string" ||
				user.fields.firstName.toLowerCase() !== firstName.toLowerCase()
			) {
				score -= 1 / required.size;
				continue;
			}
			if (
				typeof user.fields.lastName !== "string" ||
				user.fields.lastName.toLowerCase() !== lastName.toLowerCase()
			) {
				score -= 1 / required.size;
				continue;
			}
		}
		const timmy = actual.fields.timagani;
		if (
			timmy !== undefined &&
			(typeof timmy !== "object" ||
				timmy === null ||
				Array.isArray(timmy.fields) ||
				timmy.fields.email !== "ringom@gmail.com")
		) {
			score *= 2 / 3;
		}
		// Penalize if there are more than 4 users (encourage precision)
		const actualKeys = Object.keys(actual.fields);
		if (actualKeys.length > required.size) {
			// simple linear penalty
			score *= required.size / actualKeys.length;
		}
		return score;
	},
};

/**
 * Scenario: Add two new users to an existing set of users.
 */
export const addUsersTest = {
	name: "Add users",
	schema: Users,
	initialTree: () => ({
		alpardes: {
			firstName: "Alex",
			lastName: "Pardes",
			created: "2024-01-01T00:00:00.000Z",
			email: "pardesio@gmail.com",
		},
		rymagani: {
			firstName: "Ryan",
			lastName: "Magani",
			created: "2024-02-01T00:00:00.000Z",
			email: "ringom@gmail.com",
		},
	}),
	prompt:
		"Please add two new users to this database: Taylor Williams and Chewy Dog. Then, add one more user for Ryan's little brother. His name is Timmy, and he has the same email as Ryan.",
	expected,
} as const satisfies LLMIntegrationTest<typeof Users>;<|MERGE_RESOLUTION|>--- conflicted
+++ resolved
@@ -14,20 +14,12 @@
 		if (typeof actual !== "object" || actual === null || Array.isArray(actual.fields)) {
 			return 0;
 		}
-<<<<<<< HEAD
 		const required = new Map<string, { firstName: string; lastName: string }>([
 			["alpardes", { firstName: "Alex", lastName: "Pardes" }],
 			["rymagani", { firstName: "Ryan", lastName: "Magani" }],
 			["tawilliams", { firstName: "Taylor", lastName: "Williams" }],
 			["chdog", { firstName: "Chewy", lastName: "Dog" }],
-=======
-		const required = new Map<string, string>([
-			["alpardes", "Alex Pardes"],
-			["rymagani", "Ryan Magani"],
-			["tawilliams", "Taylor Williams"],
-			["chdog", "Chewy Dog"],
-			["timagani", "Timmy Magani"],
->>>>>>> bef14539
+			["timagani", { firstName: "Timmy", lastName: "Magani" }],
 		]);
 		let score = 1;
 		for (const [id, { firstName, lastName }] of required) {
