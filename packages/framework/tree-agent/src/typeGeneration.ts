--- conflicted
+++ resolved
@@ -18,19 +18,7 @@
 const promptSchemaCache = new WeakMap<SimpleTreeSchema, SchemaTypeScriptRenderResult>();
 
 /**
-<<<<<<< HEAD
- * Cache used to prevent repeatedly generating the same Zod validation objects for the same {@link SimpleTreeSchema} as generated prompts for repeated calls to an LLM
- */
-const promptSchemaCache = new WeakMap<
-	SimpleTreeSchema,
-	ReturnType<typeof generateEditTypes>
->();
-
-/**
- * TODO
-=======
  * Generates TypeScript declarations for the schemas reachable from the provided root field schema.
->>>>>>> cf2a8405
  */
 export function generateEditTypesForPrompt(
 	rootSchema: ImplicitFieldSchema,
