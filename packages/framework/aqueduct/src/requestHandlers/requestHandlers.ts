--- conflicted
+++ resolved
@@ -3,14 +3,10 @@
  * Licensed under the MIT License.
  */
 
-import { IRequest } from "@fluidframework/component-core-interfaces";
+import { IRequest } from "@fluidframework/core-interfaces";
 import { IContainerRuntime } from "@fluidframework/container-runtime-definitions";
 import { IFluidMountableViewClass } from "@fluidframework/view-interfaces";
-<<<<<<< HEAD
 import { RuntimeRequestHandler, buildRuntimeRequestHandler } from "@fluidframework/request-handler";
-=======
-import { RuntimeRequestHandler, dataStoreRuntimeRequestHandler } from "@fluidframework/request-handler";
->>>>>>> 14d63d3f
 import { RequestParser } from "@fluidframework/runtime-utils";
 
 /**
@@ -56,7 +52,6 @@
  * If request is empty and default url is provided, redirect request to such default url.
  * @param defaultRootId - optional default root data store ID to pass request in case request is empty.
  */
-<<<<<<< HEAD
 export const defaultRouteRequestHandler = (defaultRootId: string) => {
     return async (request: IRequest, runtime: IContainerRuntime) => {
         const parser = new RequestParser(request);
@@ -65,20 +60,4 @@
         }
         return undefined; // continue search
     };
-};
-=======
-export const defaultDataStoreRuntimeRequestHandler: (defaultComponentId: string) => RuntimeRequestHandler =
-    (defaultComponentId: string) => {
-        return async (request: RequestParser, runtime: IContainerRuntime) => {
-            if (request.pathParts.length === 0) {
-                return dataStoreRuntimeRequestHandler(
-                    new RequestParser({
-                        url: defaultComponentId,
-                        headers: request.headers,
-                    }),
-                    runtime);
-            }
-            return undefined;
-        };
-    };
->>>>>>> 14d63d3f
+};