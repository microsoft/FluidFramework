--- conflicted
+++ resolved
@@ -24,19 +24,11 @@
 import { handleFromLegacyUri } from "@fluidframework/request-handler";
 import { serviceRoutePathRoot } from "../container-services";
 
-<<<<<<< HEAD
+// eslint-disable-next-line @typescript-eslint/ban-types
 export interface IDataObjectProps<O extends IFluidObject = object> {
     readonly runtime: IFluidDataStoreRuntime,
     readonly context: IFluidDataStoreContext,
     readonly providers: AsyncFluidObjectProvider<FluidObjectKey<O>, FluidObjectKey<object>>,
-=======
-// eslint-disable-next-line @typescript-eslint/ban-types
-export interface IDataObjectProps<P extends IFluidObject = object> {
-    readonly runtime: IFluidDataStoreRuntime,
-    readonly context: IFluidDataStoreContext,
-    // eslint-disable-next-line @typescript-eslint/ban-types
-    readonly providers: AsyncFluidObjectProvider<FluidObjectKey<P>, FluidObjectKey<object>>,
->>>>>>> 750f0781
 }
 
 /**
@@ -49,12 +41,8 @@
  * S - the initial state type that the produced data store may take during creation
  * E - represents events that will be available in the EventForwarder
  */
-<<<<<<< HEAD
+// eslint-disable-next-line @typescript-eslint/ban-types
 export abstract class PureDataObject<O extends IFluidObject = object, S = undefined, E extends IEvent = IEvent>
-=======
-// eslint-disable-next-line @typescript-eslint/ban-types
-export abstract class PureDataObject<P extends IFluidObject = object, S = undefined, E extends IEvent = IEvent>
->>>>>>> 750f0781
     extends EventForwarder<E>
     implements IFluidLoadable, IFluidRouter, IProvideFluidHandle {
     private readonly innerHandle: IFluidHandle<this>;
@@ -77,12 +65,8 @@
      *
      * To define providers set IFluidObject interfaces in the generic O type for your data store
      */
-<<<<<<< HEAD
+    // eslint-disable-next-line @typescript-eslint/ban-types
     protected readonly providers: AsyncFluidObjectProvider<FluidObjectKey<O>, FluidObjectKey<object>>;
-=======
-    // eslint-disable-next-line @typescript-eslint/ban-types
-    protected readonly providers: AsyncFluidObjectProvider<FluidObjectKey<P>, FluidObjectKey<object>>;
->>>>>>> 750f0781
 
     public get disposed() { return this._disposed; }
 
