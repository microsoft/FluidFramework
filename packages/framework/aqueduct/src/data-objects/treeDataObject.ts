/*!
 * Copyright (c) Microsoft Corporation and contributors. All rights reserved.
 * Licensed under the MIT License.
 */

import type { ISharedObject } from "@fluidframework/shared-object-base/internal";
import { UsageError } from "@fluidframework/telemetry-utils/internal";
import { type ITree, SharedTree } from "@fluidframework/tree/internal";

import { PureDataObject } from "./pureDataObject.js";

/**
 * Channel ID of {@link TreeDataObject}'s root {@link @fluidframework/tree#SharedTree}.
 */
const treeChannelId = "tree-data-object";

const uninitializedErrorString =
	"The tree has not yet been initialized. The data object must be initialized before accessing.";

/**
 * {@link @fluidframework/tree#SharedTree}-backed {@link PureDataObject | data object}.
 *
 * @remarks
 *
 * Note: to initialize the tree's data for initial creation, implementers of this class will need to override {@link PureDataObject.initializingFirstTime} and set the data in {@link TreeDataObject.treeView}.
 *
 * @typeParam TTreeView - View derived from the underlying tree.
 * Can be used to derive schema-aware views of the tree.
 * See {@link TreeDataObject.generateView}.
 *
 * @example Implementing `initializingFirstTime`
 *
 * ```typescript
 * protected override async initializingFirstTime(): Promise<void> {
 * 	this.tree.initialize(...);
 * }
 * ```
 *
 * @privateRemarks
 * TODO: Before promoting this beyond internal, we should consider alternative API patterns that don't depend on
 * sub-classing and don't leak Fluid concepts that should ideally be internal.
 * See `tree-react-api` for an example of a pattern that avoids unnecessary leakage of implementation details.
 *
 * @internal
 */
export abstract class TreeDataObject<TTreeView> extends PureDataObject {
	/**
	 * Generates a view of the data object's {@link @fluidframework/tree#ITree | tree}.
	 * @remarks Called once during initialization.
	 */
	protected abstract generateView(tree: ITree): TTreeView;

	/**
<<<<<<< HEAD
	 * Implemenation of SharedTree which is used to generated the view.
=======
	 * Implementation of SharedTree which is used to generate the view.
>>>>>>> b0dede02
	 * @remarks Created once during initialization.
	 */
	#sharedTree: ITree | undefined;

	/**
<<<<<<< HEAD
	 * Gets the underlying tree.
	 *
	 * @remarks Used to give access to the underlying tree and its schema.
=======
	 * Gets the underlying {@link @fluidframework/tree#ITree | tree}.
>>>>>>> b0dede02
	 */
	public get sharedTree(): ITree {
		if (this.#sharedTree === undefined) {
			throw new UsageError(uninitializedErrorString);
		}
		return this.#sharedTree;
	}

	/**
	 * View derived from the underlying tree.
	 * @remarks Populated via {@link TreeDataObject.generateView}.
	 */
	#view: TTreeView | undefined;

	/**
	 * Gets the derived view of the underlying tree.
	 *
	 * @throws
	 * If the tree has not yet been initialized, this will throw an error.
	 */
	public get treeView(): TTreeView {
		if (this.#view === undefined) {
			throw new UsageError(uninitializedErrorString);
		}
		return this.#view;
	}

	public override async initializeInternal(existing: boolean): Promise<void> {
		if (existing) {
			// data store has a root tree so we just need to set it before calling initializingFromExisting
			const channel = await this.runtime.getChannel(treeChannelId);

			// TODO: Support using a Directory to Tree migration shim and DataObject's root channel ID
			// to allow migrating from DataObject to TreeDataObject instead of just erroring in that case.
			if (!SharedTree.is(channel)) {
				throw new Error(
					`Content with id ${channel.id} is not a SharedTree and cannot be loaded with treeDataObject.`,
				);
			}
			const sharedTree: ITree = channel;

			this.#sharedTree = sharedTree;
			this.#view = this.generateView(sharedTree);
		} else {
			const sharedTree = SharedTree.create(this.runtime, treeChannelId);
			(sharedTree as unknown as ISharedObject).bindToContext();

			this.#sharedTree = sharedTree;
			this.#view = this.generateView(sharedTree);

			// Note, the implementer is responsible for initializing the tree with initial data.
			// Generally, this can be done via `initializingFirstTime`.
		}

		await super.initializeInternal(existing);
	}
}<|MERGE_RESOLUTION|>--- conflicted
+++ resolved
@@ -51,23 +51,13 @@
 	protected abstract generateView(tree: ITree): TTreeView;
 
 	/**
-<<<<<<< HEAD
-	 * Implemenation of SharedTree which is used to generated the view.
-=======
 	 * Implementation of SharedTree which is used to generate the view.
->>>>>>> b0dede02
 	 * @remarks Created once during initialization.
 	 */
 	#sharedTree: ITree | undefined;
 
 	/**
-<<<<<<< HEAD
-	 * Gets the underlying tree.
-	 *
-	 * @remarks Used to give access to the underlying tree and its schema.
-=======
 	 * Gets the underlying {@link @fluidframework/tree#ITree | tree}.
->>>>>>> b0dede02
 	 */
 	public get sharedTree(): ITree {
 		if (this.#sharedTree === undefined) {
