--- conflicted
+++ resolved
@@ -29,14 +29,9 @@
  * S - the initial state type that the produced data store may take during creation
  * E - represents events that will be available in the EventForwarder
  */
-<<<<<<< HEAD
+// eslint-disable-next-line @typescript-eslint/ban-types
 export abstract class DataObject<O extends IFluidObject = object, S = undefined, E extends IEvent = IEvent>
     extends PureDataObject<O, S, E>
-=======
-// eslint-disable-next-line @typescript-eslint/ban-types
-export abstract class DataObject<P extends IFluidObject = object, S = undefined, E extends IEvent = IEvent>
-    extends PureDataObject<P, S, E>
->>>>>>> 750f0781
 {
     private internalRoot: ISharedDirectory | undefined;
     private internalTaskManager: ITaskManager | undefined;
