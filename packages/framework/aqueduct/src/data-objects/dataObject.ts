--- conflicted
+++ resolved
@@ -80,8 +80,6 @@
 	protected getUninitializedErrorString(item: string): string {
 		return `${item} must be initialized before being accessed.`;
 	}
-<<<<<<< HEAD
-=======
 }
 
 /**
@@ -93,5 +91,4 @@
 	factory: T,
 ): T & SharedObjectKind<T extends DataObjectKind<infer I> ? I : unknown> {
 	return factory as T & SharedObjectKind<T extends DataObjectKind<infer I> ? I : unknown>;
->>>>>>> 641265f8
 }