--- conflicted
+++ resolved
@@ -5,9 +5,4 @@
 
 export { DataObject } from "./dataObject.js";
 export { PureDataObject } from "./pureDataObject.js";
-<<<<<<< HEAD
-export { TreeDataObject } from "./treeDataObject.js";
-export type { DataObjectTypes, IDataObjectProps } from "./types.js";
-=======
-export type { DataObjectKind, DataObjectTypes, IDataObjectProps } from "./types.js";
->>>>>>> 641265f8
+export type { DataObjectKind, DataObjectTypes, IDataObjectProps } from "./types.js";