--- conflicted
+++ resolved
@@ -32,13 +32,8 @@
  * This is a bare-bones base class that does basic setup and enables for factory on an initialize call.
  * You probably don't want to inherit from this component directly unless you are creating another base component class
  */
-<<<<<<< HEAD
-export abstract class SharedComponent<O extends IComponent = object>
-    extends EventEmitter
-=======
-export abstract class SharedComponent<TEvents extends IEvent= IEvent>
+export abstract class SharedComponent<TEvents extends IEvent= IEvent, O extends IComponent = object>
     extends EventForwarder<TEvents>
->>>>>>> 729d6732
     implements IComponentLoadable, IComponentRouter, IProvideComponentHandle
 {
     private initializeP: Promise<void> | undefined;
