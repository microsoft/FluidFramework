/*!
 * Copyright (c) Microsoft Corporation. All rights reserved.
 * Licensed under the MIT License.
 */

import {
    IComponent,
    IComponentHandle,
    IComponentLoadable,
    IComponentRouter,
    IProvideComponentHandle,
    IRequest,
    IResponse,
} from "@microsoft/fluid-component-core-interfaces";
import { IComponentContext, IComponentRuntime } from "@microsoft/fluid-runtime-definitions";
import { ComponentHandle } from "@microsoft/fluid-component-runtime";
import { IDirectory } from "@microsoft/fluid-map";
<<<<<<< HEAD
// eslint-disable-next-line import/no-internal-modules
import * as uuid from "uuid/v4";
import { EventForwarder } from "@microsoft/fluid-common-utils";
import { IEvent } from "@microsoft/fluid-common-definitions";
=======
import { v4 as uuid } from "uuid";
>>>>>>> 19718731
import { serviceRoutePathRoot } from "../containerServices";

/**
 * This is a bare-bones base class that does basic setup and enables for factory on an initialize call.
 * You probably don't want to inherit from this component directly unless you are creating another base component class
 */
// eslint-disable-next-line max-len
export abstract class SharedComponent<TEvents extends IEvent= IEvent> extends EventForwarder<TEvents> implements IComponentLoadable, IComponentRouter, IProvideComponentHandle {
    private initializeP: Promise<void> | undefined;
    private readonly innerHandle: IComponentHandle<this>;
    private _disposed = false;
    public get disposed() { return this._disposed; }

    public get id() { return this.runtime.id; }
    public get IComponentRouter() { return this; }
    public get IComponentLoadable() { return this; }
    public get IComponentHandle() { return this.innerHandle; }

    /**
     * Handle to a shared component
     */
    public get handle(): IComponentHandle<this> { return this.innerHandle; }

    public constructor(
        protected readonly runtime: IComponentRuntime,
        protected readonly context: IComponentContext,
    ) {
        super();
        this.innerHandle = new ComponentHandle(this, this.url, runtime.IComponentHandleContext);

        // Container event handlers
        this.runtime.once("dispose", () => {
            this._disposed = true;
            this.dispose();
        });
    }

    /**
     * Allow inheritors to plugin to an initialize flow
     * We guarantee that this part of the code will only happen once
     */
    public async initialize(): Promise<void> {
        // We want to ensure if this gets called more than once it only executes the initialize code once.
        if (!this.initializeP) {
            this.initializeP = this.initializeInternal(this.context.createProps);
        }

        await this.initializeP;
    }

    // #region IComponentRouter

    /**
     * Return this object if someone requests it directly
     * We will return this object in three scenarios
     *  1. the request url is a "/"
     *  2. the request url is our url
     *  3. the request url is empty
     */
    public async request(req: IRequest): Promise<IResponse> {
        if (req.url === "/" || req.url === this.url || req.url === "") {
            return {
                mimeType: "fluid/component",
                status: 200,
                value: this,
            };
        }

        return Promise.reject(`unknown request url: ${req.url}`);
    }

    // #endregion IComponentRouter

    // #region IComponentLoadable

    /**
     * Absolute URL to the component within the document
     */
    public get url() { return this.context.id; }

    // #endregion IComponentLoadable

    /**
     * Given a request response will return a component if a component was in the response.
     */
    protected async asComponent<T extends IComponent>(response: Promise<IResponse>): Promise<T> {
        const result = await response;

        if (result.status === 200 && result.mimeType === "fluid/component") {
            return result.value as T;
        }

        return Promise.reject("response does not contain fluid component");
    }

    /**
     * Internal initialize implementation. Overwriting this will change the flow of the SharedComponent and should
     * generally not be done.
     *
     * Calls componentInitializingFirstTime, componentInitializingFromExisting, and componentHasInitialized. Caller is
     * responsible for ensuring this is only invoked once.
     */
    protected async initializeInternal(props?: any): Promise<void> {
        if (!this.runtime.existing) {
            // If it's the first time through
            await this.componentInitializingFirstTime(props);
        } else {
            // Else we are loading from existing
            await this.componentInitializingFromExisting();
        }

        // This always gets called at the end of initialize on FirstTime or from existing.
        await this.componentHasInitialized();
    }

    /**
     * Calls create, initialize, and attach on a new component with random generated ID
     *
     * @param pkg - package name for the new component
     * @param props - optional props to be passed in
     */
    protected async createAndAttachComponent<T extends IComponent & IComponentLoadable>(
        pkg: string, props?: any,
    ): Promise<T> {
        const componentRuntime = await this.context.createComponent(uuid(), pkg, props);
        const component = await this.asComponent<T>(componentRuntime.request({ url: "/" }));
        componentRuntime.attach();
        return component;
    }

    /**
     * Retreive component using the handle get or the older getComponent_UNSAFE call to fetch by ID
     *
     * @param key - key that object (handle/id) is stored with in the directory
     * @param directory - directory containing the object
     * @param getObjectFromDirectory - optional callback for fetching object from the directory, allows users to
     * define custom types/getters for object retrieval
     */
    public async getComponentFromDirectory<T extends IComponent & IComponentLoadable>(
        key: string,
        directory: IDirectory,
        getObjectFromDirectory?: (id: string, directory: IDirectory) => string | IComponentHandle | undefined):
        Promise<T | undefined> {
        const handleOrId = getObjectFromDirectory ? getObjectFromDirectory(key, directory) : directory.get(key);
        if (typeof handleOrId === "string") {
            // For backwards compatibility with older stored IDs
            // We update the storage with the handle so that this code path is less and less trafficked
            const component = await this.getComponent_UNSAFE<T>(handleOrId);
            if (component.IComponentLoadable && component.handle) {
                directory.set(key, component.handle);
            }
            return component;
        } else {
            const handle = handleOrId?.IComponentHandle;
            return await (handle ? handle.get() : this.getComponent_UNSAFE(key)) as T;
        }
    }

    /**
     * @deprecated
     * Gets the component of a given id. Will follow the pattern of the container for waiting.
     * @param id - component id
     * This is maintained for testing, to allow us to fetch the _scheduler for testHost since it is set at initializing
     * Removal is tracked by issue #1628
     */
    protected async getComponent_UNSAFE<T extends IComponent>(id: string, wait: boolean = true): Promise<T> {
        const request = {
            headers: [[wait]],
            url: `/${id}`,
        };

        return this.asComponent<T>(this.context.hostRuntime.request(request));
    }

    /**
     * Gets the service at a given id.
     * @param id - service id
     */
    protected async getService<T extends IComponent>(id: string): Promise<T> {
        const request = {
            url: `/${serviceRoutePathRoot}/${id}`,
        };

        return this.asComponent<T>(this.context.hostRuntime.request(request));
    }

    /**
     * Called the first time the component is initialized.
     *
     * @param props - Optional props to be passed in on create
     * @deprecated 0.16 Issue #1635 Initial props should be provided through a factory override
     */
    protected async componentInitializingFirstTime(props?: any): Promise<void> { }

    /**
     * Called every time but the first time the component is initialized
     */
    protected async componentInitializingFromExisting(): Promise<void> { }

    /**
     * Called every time the component is initialized after create or existing.
     */
    protected async componentHasInitialized(): Promise<void> { }

    /**
     * Called when the host container closes and disposes itself
     */
    public dispose(): void {
        super.dispose();
    }
}<|MERGE_RESOLUTION|>--- conflicted
+++ resolved
@@ -15,14 +15,9 @@
 import { IComponentContext, IComponentRuntime } from "@microsoft/fluid-runtime-definitions";
 import { ComponentHandle } from "@microsoft/fluid-component-runtime";
 import { IDirectory } from "@microsoft/fluid-map";
-<<<<<<< HEAD
-// eslint-disable-next-line import/no-internal-modules
-import * as uuid from "uuid/v4";
+import { v4 as uuid } from "uuid";
 import { EventForwarder } from "@microsoft/fluid-common-utils";
 import { IEvent } from "@microsoft/fluid-common-definitions";
-=======
-import { v4 as uuid } from "uuid";
->>>>>>> 19718731
 import { serviceRoutePathRoot } from "../containerServices";
 
 /**
