/*!
 * Copyright (c) Microsoft Corporation and contributors. All rights reserved.
 * Licensed under the MIT License.
 */

/**
 * The `aqueduct` package is a library for building Fluid objects and Fluid
 * containers within the Fluid Framework. Its goal is to provide a thin base
 * layer over the existing Fluid Framework interfaces that allows developers to
 * get started quickly.
 *
 * @remarks
 * About the library name: An "aqueduct" is a way to transport water from a source
 * to another location. The library name was chosen because its purpose is to
 * facilitate using lower level constructs and therefore handle 'fluid' items
 * same as an aqueduct.
 *
 * @packageDocumentation
 */

export {
	DataObjectFactory,
	type DataObjectFactoryProps,
<<<<<<< HEAD
=======
	PureDataObjectFactory,
>>>>>>> fcccea90
	TreeDataObjectFactory,
} from "./data-object-factories/index.js";
export {
	DataObject,
	type DataObjectKind,
	type DataObjectTypes,
	type IDataObjectProps,
	PureDataObject,
	TreeDataObject,
	createDataObjectKind,
} from "./data-objects/index.js";
export {
	BaseContainerRuntimeFactory,
	type BaseContainerRuntimeFactoryProps,
	ContainerRuntimeFactoryWithDefaultDataStore,
	type ContainerRuntimeFactoryWithDefaultDataStoreProps,
} from "./container-runtime-factories/index.js";<|MERGE_RESOLUTION|>--- conflicted
+++ resolved
@@ -21,10 +21,7 @@
 export {
 	DataObjectFactory,
 	type DataObjectFactoryProps,
-<<<<<<< HEAD
-=======
 	PureDataObjectFactory,
->>>>>>> fcccea90
 	TreeDataObjectFactory,
 } from "./data-object-factories/index.js";
 export {
