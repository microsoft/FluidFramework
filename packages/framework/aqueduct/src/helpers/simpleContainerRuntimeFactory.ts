/*!
 * Copyright (c) Microsoft Corporation. All rights reserved.
 * Licensed under the MIT License.
 */

import { ComponentRegistryTypes, ContainerRuntime } from "@microsoft/fluid-container-runtime";
import { IHostRuntime } from "@microsoft/fluid-runtime-definitions";
import { IComponent, IRequest } from "@prague/component-core-interfaces";
import { IContainerContext } from "@prague/container-definitions";
<<<<<<< HEAD
=======
import { ContainerRuntime } from "@prague/container-runtime";
import { ComponentRegistryTypes, IHostRuntime } from "@prague/runtime-definitions";
>>>>>>> dc781904

export class SimpleContainerRuntimeFactory {
    public static readonly defaultComponentId = "default";

    /**
     * Helper function to instantiate a new default runtime
     */
    public static async instantiateRuntime(
        context: IContainerContext,
        chaincode: string,
        registry: ComponentRegistryTypes,
        generateSummaries: boolean = false,
    ): Promise<ContainerRuntime> {
        // debug(`instantiateRuntime(chaincode=${chaincode},registry=${JSON.stringify(registry)})`);
        const runtime = await ContainerRuntime.load(context, registry, this.createRequestHandler.bind(this), { generateSummaries });
        // debug("runtime loaded.");

        // On first boot create the base component
        if (!runtime.existing) {
            // debug(`createAndAttachComponent(chaincode=${chaincode})`);
            // tslint:disable-next-line: no-floating-promises
            this.createAndAttachComponent(runtime, this.defaultComponentId, chaincode);
        }

        return runtime;
    }

    /**
     * Calls create, initialize, and attach on a new component.
     *
     * @param runtime - It is the runtime for the container.
     * @param id - unique component id for the new component
     * @param pkg - package name for the new component
     */
    public static async createAndAttachComponent<T>(
        runtime: IHostRuntime,
        id: string,
        pkg: string): Promise<T> {
            let component: IComponent;
            try {
                const componentRuntime = await runtime.createComponent(id, pkg);

                // If the component supports forging we need to forge it.
                const result = await componentRuntime.request({ url: "/" });
                if (result.status !== 200 || result.mimeType !== "fluid/component") {
                    return Promise.reject("Default component is not a component.");
                }

                component = result.value as IComponent;
                // We call forge the component if it supports it. Forging is the opportunity to pass props in on creation.
                const forge = component.IComponentForge;
                if (forge) {
                    await forge.forge();
                }

                componentRuntime.attach();
            } catch (error) {
                runtime.error(error);
                throw error;
            }
            return component as T;
    }

    /**
     * Add create and store a request handler as pat of ContainerRuntime load
     * @param runtime - Container Runtime instance
     */
    private static createRequestHandler(runtime: ContainerRuntime) {
        return async (request: IRequest) => {
            // debug(`request(url=${request.url})`);

            // Trim off an opening slash if it exists
            const requestUrl = request.url.length > 0 && request.url.charAt(0) === "/"
                ? request.url.substr(1)
                : request.url;

            // Get the next slash to identify the componentID (if it exists)
            const trailingSlash = requestUrl.indexOf("/");

            // retrieve the component ID. If from a URL we need to decode the URI component
            const componentId = requestUrl
                ? decodeURIComponent(requestUrl.substr(0, trailingSlash === -1 ? requestUrl.length : trailingSlash))
                : this.defaultComponentId;

            // Pull the part of the URL after the component ID
            const pathForComponent = trailingSlash !== -1 ? requestUrl.substr(trailingSlash) : requestUrl;

            let wait = true;
            if (request.headers && (typeof request.headers.wait) === "boolean")  {
                wait = request.headers.wait as boolean;
            }

            // debug(`awaiting component ${componentId}`);
            const component = await runtime.getComponentRuntime(componentId, wait);
            // debug(`have component ${componentId}`);

            // And then defer the handling of the request to the component
            return component.request({ url: pathForComponent });
        };
    }
}<|MERGE_RESOLUTION|>--- conflicted
+++ resolved
@@ -3,15 +3,10 @@
  * Licensed under the MIT License.
  */
 
-import { ComponentRegistryTypes, ContainerRuntime } from "@microsoft/fluid-container-runtime";
-import { IHostRuntime } from "@microsoft/fluid-runtime-definitions";
+import { ContainerRuntime } from "@microsoft/fluid-container-runtime";
+import { ComponentRegistryTypes, IHostRuntime } from "@microsoft/fluid-runtime-definitions";
 import { IComponent, IRequest } from "@prague/component-core-interfaces";
 import { IContainerContext } from "@prague/container-definitions";
-<<<<<<< HEAD
-=======
-import { ContainerRuntime } from "@prague/container-runtime";
-import { ComponentRegistryTypes, IHostRuntime } from "@prague/runtime-definitions";
->>>>>>> dc781904
 
 export class SimpleContainerRuntimeFactory {
     public static readonly defaultComponentId = "default";
