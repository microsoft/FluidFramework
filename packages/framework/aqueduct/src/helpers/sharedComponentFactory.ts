--- conflicted
+++ resolved
@@ -18,14 +18,7 @@
 // eslint-disable-next-line import/no-internal-modules
 import { SharedComponent } from "../components/sharedComponent";
 
-<<<<<<< HEAD
-export class SharedComponentFactory implements
-    IComponentFactory,
-    Partial<IProvideComponentRegistry>
-{
-=======
 export class SharedComponentFactory implements IComponentFactory, Partial<IProvideComponentRegistry> {
->>>>>>> cd5041e1
     private readonly sharedObjectRegistry: ISharedObjectRegistry;
     private readonly registry: IComponentRegistry | undefined;
 
@@ -35,7 +28,6 @@
         sharedObjects: readonly ISharedObjectFactory[],
         registryEntries?: NamedComponentRegistryEntries,
         private readonly onDemandInstantiation = true,
-        public readonly type: string = "",
     ) {
         if (registryEntries !== undefined) {
             this.registry = new ComponentRegistry(registryEntries);
@@ -95,13 +87,10 @@
     }
 
     public async createComponent(context: IComponentContext): Promise<IComponent & IComponentLoadable> {
-<<<<<<< HEAD
-=======
         if (this.type === "") {
             throw new Error("undefined type member");
         }
 
->>>>>>> cd5041e1
         return context.createComponentWithRealizationFn(
             this.type,
             (newContext) => { this.instantiateComponent(newContext); },
