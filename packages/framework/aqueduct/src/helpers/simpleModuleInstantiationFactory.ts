/*!
 * Copyright (c) Microsoft Corporation. All rights reserved.
 * Licensed under the MIT License.
 */

import { IContainerContext, IRuntime, IRuntimeFactory } from "@microsoft/fluid-container-definitions";
import { ComponentRegistry, RuntimeRequestHandler } from "@microsoft/fluid-container-runtime";
import { IComponentDefaultFactoryName } from "@microsoft/fluid-framework-interfaces";
import {
    IComponentRegistry,
    IProvideComponentRegistry,
    NamedComponentRegistryEntries,
} from "@microsoft/fluid-runtime-definitions";

import { ContainerServiceRegistryEntries } from "../containerServices";
import { SimpleContainerRuntimeFactory } from "./";

/**
 *  Simple Fluid Module instantiation library. This should be exposed as fluidExport off the entry point to your module
 *
 * This factory exposes the following interfaces:
 *  IComponentFactory: instantiates the default component directly, sub-components must be registered manually
 *  IRuntimeFactory: instantiates a container runtime that includes the default component and sub-components
 *  IComponentRegistry: instantiates a component registry that include the default component and sub-components
 */
export class SimpleModuleInstantiationFactory implements
    IProvideComponentRegistry,
    IRuntimeFactory,
    IComponentDefaultFactoryName {

    private readonly registry: IComponentRegistry;

    constructor(
        private readonly defaultComponentName: string,
        private readonly registryEntries: NamedComponentRegistryEntries,
<<<<<<< HEAD
        private readonly requestHandlers: RuntimeRequestHandler[] = []) {
=======
        private readonly serviceRegistry: ContainerServiceRegistryEntries = [],
    ) {
>>>>>>> 582543ec
        this.registry = new ComponentRegistry(registryEntries);
    }
    public get IComponentRegistry() { return this.registry; }
    public get IRuntimeFactory() { return this; }
    public get IComponentDefaultFactoryName() { return this; }

    public getDefaultFactoryName() { return this.defaultComponentName; }

    public async instantiateRuntime(context: IContainerContext): Promise<IRuntime> {
        return SimpleContainerRuntimeFactory.instantiateRuntime(
            context,
            this.defaultComponentName,
            this.registryEntries,
<<<<<<< HEAD
            true,
            this.requestHandlers,
=======
            this.serviceRegistry,
>>>>>>> 582543ec
        );
    }
}<|MERGE_RESOLUTION|>--- conflicted
+++ resolved
@@ -33,12 +33,9 @@
     constructor(
         private readonly defaultComponentName: string,
         private readonly registryEntries: NamedComponentRegistryEntries,
-<<<<<<< HEAD
-        private readonly requestHandlers: RuntimeRequestHandler[] = []) {
-=======
         private readonly serviceRegistry: ContainerServiceRegistryEntries = [],
+        private readonly requestHandlers: RuntimeRequestHandler[] = [],
     ) {
->>>>>>> 582543ec
         this.registry = new ComponentRegistry(registryEntries);
     }
     public get IComponentRegistry() { return this.registry; }
@@ -52,12 +49,8 @@
             context,
             this.defaultComponentName,
             this.registryEntries,
-<<<<<<< HEAD
-            true,
+            this.serviceRegistry,
             this.requestHandlers,
-=======
-            this.serviceRegistry,
->>>>>>> 582543ec
         );
     }
 }