/*!
 * Copyright (c) Microsoft Corporation. All rights reserved.
 * Licensed under the MIT License.
 */
/* eslint-disable @typescript-eslint/consistent-type-assertions */

import assert from "assert";
import { RequestParser } from "@fluidframework/runtime-utils";
import { IContainerRuntime } from "@fluidframework/container-runtime-definitions";
import { IFluidDataStoreChannel } from "@fluidframework/runtime-definitions";
<<<<<<< HEAD
import {
    IRequest,
    IResponse,
    IFluidObject,
    IFluidHandleContext,
} from "@fluidframework/core-interfaces";
=======
import { IRequest, IResponse, IFluidObject, IFluidRouter } from "@fluidframework/core-interfaces";
>>>>>>> d14736bc
import { createComponentResponse } from "@fluidframework/request-handler";
import { defaultRouteRequestHandler } from "../request-handlers";

class MockRuntime {
<<<<<<< HEAD
    public get IFluidHandleContext() {
        return {
            resolveHandle: async (req) => this.resolveHandle(req),
        } as IFluidHandleContext;
    }

    public async getDataStore(id, wait): Promise<IFluidDataStoreChannel> {
=======
    public async getRootDataStore(id, wait): Promise<IFluidRouter> {
>>>>>>> d14736bc
        if (id === "componentId") {
            return {
                request: async (r) => {
                    if (r.url === "" || r.url === "route") {
                        return createComponentResponse({ route: r.url } as IFluidObject);
                    }
                    return { status: 404, mimeType: "text/plain", value: "not found" };
                },
            } as IFluidDataStoreChannel;
        }

        assert(wait !== true);
        throw new Error("No component");
    }

    protected async resolveHandle(request: IRequest) {
        const requestParser = new RequestParser(request);

        if (requestParser.pathParts.length > 0) {
            const wait =
                typeof request.headers?.wait === "boolean" ? request.headers.wait : undefined;

            const component = await this.getRootDataStore(requestParser.pathParts[0], wait);
            const subRequest = requestParser.createSubRequest(1);
            if (subRequest !== undefined) {
                return component.request(subRequest);
            } else {
                return {
                    status: 200,
                    mimeType: "fluid/object",
                    value: component,
                };
            }
        }
        return { status: 404, mimeType: "text/plain", value: "not found" };
    }
}

async function assertRejected(p: Promise<IResponse | undefined>) {
    try {
        const res = await p;
        assert(res === undefined || res.status === 404, "not rejected");
    } catch (err) {}
}

describe("defaultRouteRequestHandler", () => {
    const runtime = new MockRuntime() as any as IContainerRuntime;

    it("Component request with default ID", async () => {
        const handler = defaultRouteRequestHandler("componentId");

        const requestParser = new RequestParser({ url: "", headers: { } });
        const response = await handler(requestParser, runtime);
        assert(response);
        assert.equal(response.status, 200);
        assert.equal(response.value.route, "");

        const requestParser2 = new RequestParser({ url: "/", headers: { } });
        const response2 = await handler(requestParser2, runtime);
        assert(response2);
        assert.equal(response2.status, 200);
        assert.equal(response.value.route, "");
    });

    it("Component request with non-existing default ID", async () => {
        const handler = defaultRouteRequestHandler("foobar");

        const requestParser = new RequestParser({ url: "", headers: { wait: true } });
        const responseP = handler(requestParser, runtime);
        await assertRejected(responseP);

        const requestParser2 = new RequestParser({ url: "/", headers: { wait: true } });
        const responseP2 = handler(requestParser2, runtime);
        await assertRejected(responseP2);
    });
});<|MERGE_RESOLUTION|>--- conflicted
+++ resolved
@@ -8,31 +8,17 @@
 import { RequestParser } from "@fluidframework/runtime-utils";
 import { IContainerRuntime } from "@fluidframework/container-runtime-definitions";
 import { IFluidDataStoreChannel } from "@fluidframework/runtime-definitions";
-<<<<<<< HEAD
 import {
     IRequest,
     IResponse,
     IFluidObject,
-    IFluidHandleContext,
+    IFluidRouter,
 } from "@fluidframework/core-interfaces";
-=======
-import { IRequest, IResponse, IFluidObject, IFluidRouter } from "@fluidframework/core-interfaces";
->>>>>>> d14736bc
 import { createComponentResponse } from "@fluidframework/request-handler";
 import { defaultRouteRequestHandler } from "../request-handlers";
 
 class MockRuntime {
-<<<<<<< HEAD
-    public get IFluidHandleContext() {
-        return {
-            resolveHandle: async (req) => this.resolveHandle(req),
-        } as IFluidHandleContext;
-    }
-
-    public async getDataStore(id, wait): Promise<IFluidDataStoreChannel> {
-=======
     public async getRootDataStore(id, wait): Promise<IFluidRouter> {
->>>>>>> d14736bc
         if (id === "componentId") {
             return {
                 request: async (r) => {
