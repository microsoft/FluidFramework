/*!
 * Copyright (c) Microsoft Corporation. All rights reserved.
 * Licensed under the MIT License.
 */
/* eslint-disable @typescript-eslint/consistent-type-assertions */

<<<<<<< HEAD
import assert from "assert";
import { IRequest, IResponse } from "@microsoft/fluid-component-core-interfaces";
import { IContainerRuntime } from "@microsoft/fluid-container-runtime-definitions";
import { RequestParser } from "@microsoft/fluid-container-runtime";
=======
import * as assert from "assert";

import { IRequest, IResponse } from "@fluidframework/component-core-interfaces";
import { IContainerRuntime } from "@fluidframework/container-runtime-definitions";
import { RequestParser } from "@fluidframework/container-runtime";
>>>>>>> 179e6c92

import {
    BaseContainerService,
    generateContainerServicesRequestHandler,
    serviceRoutePathRoot,
} from "../containerServices";

class ContainerServiceMock extends BaseContainerService {
    public route: string = "";

    public async request(request: IRequest): Promise<IResponse> {
        this.route = request.url;
        return {
            status: 200,
            mimeType: "fluid/component",
            value: this,
        };
    }
}

describe("Routerlicious", () => {
    describe("Aqueduct", () => {
        describe("generateContainerServicesRequestHandler", () => {
            it(`Request to ${serviceRoutePathRoot} and no id should fail`, async () => {
                const requestHandler = generateContainerServicesRequestHandler([]);
                const requestParser = new RequestParser({ url: `/${serviceRoutePathRoot}` });

                const response = await requestHandler(requestParser, {} as IContainerRuntime);

                assert(response, "Response returned");
                assert(response?.status === 400, "Returned 400 Status Code");
            });

            it("Unknown service should return 404 with no services", async () => {
                const requestHandler = generateContainerServicesRequestHandler([]);
                const requestParser = new RequestParser({ url: `/${serviceRoutePathRoot}/id1` });

                const response = await requestHandler(requestParser, {} as IContainerRuntime);

                assert(response, "Response returned");
                assert(response?.status === 404, "Returned 404 Status Code");
            });

            it("Unknown service should return 404 with services", async () => {
                const requestHandler = generateContainerServicesRequestHandler([
                    ["id1", async (r) => new ContainerServiceMock(r)],
                ]);
                const requestParser = new RequestParser({ url: `/${serviceRoutePathRoot}/id2` });

                const response = await requestHandler(requestParser, {} as IContainerRuntime);

                assert(response, "Response returned");
                assert(response?.status === 404, "Returned 404 Status Code");
            });

            it("Request to non-routeable service with sub-route should fail", async () => {
                const requestHandler = generateContainerServicesRequestHandler([
                    ["id1", async (r) => { return {}; }],
                ]);
                const requestParser = new RequestParser({ url: `/${serviceRoutePathRoot}/id1/subroute` });

                const response = await requestHandler(requestParser, {} as IContainerRuntime);

                assert(response, "Response returned");
                assert(response?.status === 400, "Returned 400 Status Code");
            });

            it("Correct service should be returned with single service", async () => {
                const service1 = new ContainerServiceMock({} as IContainerRuntime);
                const serviceMap = new Map();
                serviceMap.set("id1", async (r) => service1);
                const requestHandler = generateContainerServicesRequestHandler(serviceMap);
                const requestParser = new RequestParser({ url: `/${serviceRoutePathRoot}/id1` });

                const response = await requestHandler(requestParser, {} as IContainerRuntime);

                assert(response, "Response returned");
                assert(response?.status === 200, "Returned 200 Status Code");
                assert(response?.value === service1, "Returned expected service");
            });

            it("Same service should be returned twice with two calls", async () => {
                const requestHandler = generateContainerServicesRequestHandler([
                    ["id1", async (r) => new ContainerServiceMock(r)],
                ]);
                const requestParser = new RequestParser({ url: `/${serviceRoutePathRoot}/id1` });

                const response1 = await requestHandler(requestParser, {} as IContainerRuntime);
                const response2 = await requestHandler(requestParser, {} as IContainerRuntime);

                assert(response1?.value === response2?.value, "Returned same service twice");
            });

            it("Correct service should be returned with multiple services", async () => {
                const service2 = new ContainerServiceMock({} as IContainerRuntime);
                const requestHandler = generateContainerServicesRequestHandler([
                    ["id1", async (r) => new ContainerServiceMock(r)],
                    ["id2", async (r) => service2],
                ]);
                const requestParser = new RequestParser({ url: `/${serviceRoutePathRoot}/id2` });

                const response = await requestHandler(requestParser, {} as IContainerRuntime);

                assert(response, "Response returned");
                assert(response?.status === 200, "Returned 200 Status Code");
                assert(response?.value === service2, "Returned expected service");
            });

            it("Last registered service should be returned with multiple services of the same name", async () => {
                const service1 = new ContainerServiceMock({} as IContainerRuntime);
                const requestHandler = generateContainerServicesRequestHandler([
                    ["id1", async (r) => new ContainerServiceMock(r)],
                    ["id1", async (r) => new ContainerServiceMock(r)],
                    ["id1", async (r) => new ContainerServiceMock(r)],
                    ["id1", async (r) => new ContainerServiceMock(r)],
                    ["id1", async (r) => new ContainerServiceMock(r)],
                    ["id1", async (r) => service1],
                ]);
                const requestParser = new RequestParser({ url: `/${serviceRoutePathRoot}/id1` });

                const response = await requestHandler(requestParser, {} as IContainerRuntime);

                assert(response, "Response returned");
                assert(response?.status === 200, "Returned 200 Status Code");
                assert(response?.value === service1, "Returned expected service");
            });

            it("Sub-route should be persisted through", async () => {
                const service1 = new ContainerServiceMock({} as IContainerRuntime);
                const requestHandler = generateContainerServicesRequestHandler([["id1", async (r) => service1]]);
                const requestParser = new RequestParser({ url: `/${serviceRoutePathRoot}/id1/sub1` });

                const response = await requestHandler(requestParser, {} as IContainerRuntime);

                assert(response, "Response returned");
                assert(response?.status === 200, "Returned 200 Status Code");
                assert(response?.value === service1, "Returned expected service");
                assert((response?.value as ContainerServiceMock).route === "sub1", "sub-route persisted");
            });
        });
    });
});<|MERGE_RESOLUTION|>--- conflicted
+++ resolved
@@ -4,18 +4,10 @@
  */
 /* eslint-disable @typescript-eslint/consistent-type-assertions */
 
-<<<<<<< HEAD
 import assert from "assert";
-import { IRequest, IResponse } from "@microsoft/fluid-component-core-interfaces";
-import { IContainerRuntime } from "@microsoft/fluid-container-runtime-definitions";
-import { RequestParser } from "@microsoft/fluid-container-runtime";
-=======
-import * as assert from "assert";
-
 import { IRequest, IResponse } from "@fluidframework/component-core-interfaces";
 import { IContainerRuntime } from "@fluidframework/container-runtime-definitions";
 import { RequestParser } from "@fluidframework/container-runtime";
->>>>>>> 179e6c92
 
 import {
     BaseContainerService,
