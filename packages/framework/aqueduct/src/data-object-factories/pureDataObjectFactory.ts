/*!
 * Copyright (c) Microsoft Corporation and contributors. All rights reserved.
 * Licensed under the MIT License.
 */

import { IRequest, IFluidRouter, FluidObject } from "@fluidframework/core-interfaces";
import {
    FluidDataStoreRuntime,
    ISharedObjectRegistry,
    mixinRequestHandler,
 } from "@fluidframework/datastore";
import { FluidDataStoreRegistry } from "@fluidframework/container-runtime";
import {
    IFluidDataStoreContext,
    IContainerRuntimeBase,
    IFluidDataStoreFactory,
    IFluidDataStoreRegistry,
    IProvideFluidDataStoreRegistry,
    NamedFluidDataStoreRegistryEntries,
    NamedFluidDataStoreRegistryEntry,
    IFluidDataStoreContextDetached,
} from "@fluidframework/runtime-definitions";
import { IContainerRuntime } from "@fluidframework/container-runtime-definitions";
import { IChannelFactory } from "@fluidframework/datastore-definitions";
import {
    FluidObjectSymbolProvider,
    DependencyContainer,
    IFluidDependencySynthesizer,
} from "@fluidframework/synthesize";

<<<<<<< HEAD
import { IEvent } from "@fluidframework/common-definitions";
import { createResponseError } from "@fluidframework/runtime-utils";
=======
>>>>>>> 3cdb3d84
import {
    IDataObjectProps,
    PureDataObject,
    DataObjectTypes,
} from "../data-objects";
/*
 * Useful interface in places where it's useful to do type erasure for PureDataObject generic
 */
export interface IRootDataObjectFactory extends IFluidDataStoreFactory {
    createRootInstance(
        rootDataStoreId: string,
        runtime: IContainerRuntime): Promise<IFluidRouter>;
}

/**
 * Proxy over PureDataObject
 * Does delayed creation & initialization of PureDataObject
*/
async function createDataObject<TObj extends PureDataObject,I extends DataObjectTypes = DataObjectTypes>(
    ctor: new (props: IDataObjectProps<I>) => TObj,
    context: IFluidDataStoreContext,
    sharedObjectRegistry: ISharedObjectRegistry,
    optionalProviders: FluidObjectSymbolProvider<I["OptionalProviders"]>,
    runtimeClassArg: typeof FluidDataStoreRuntime,
    existing: boolean,
    initProps?: I["InitialState"])
{
    // base
    let runtimeClass = runtimeClassArg;

    // request mixin in
    runtimeClass = mixinRequestHandler(
        async (request: IRequest, runtimeArg: FluidDataStoreRuntime) =>{
            const router: FluidObject<IFluidRouter> = await runtimeArg.handle.get();
            if(router.IFluidRouter) {
                return router.IFluidRouter.request(request);
            }
            return createResponseError(500, "NotIFluidRouter", request);
        },
        runtimeClass);

    // Create a new runtime for our data store
    // The runtime is what Fluid uses to create DDS' and route to your data store
    const runtime = new runtimeClass(
        context,
        sharedObjectRegistry,
        existing,
        async ()=>{
            // Create object right away.
            // This allows object to register various callbacks with runtime before runtime
            // becomes globally available. But it's not full initialization - constructor can't
            // access DDSs or other services of runtime as objects are not fully initialized.
            // In order to use object, we need to go through full initialization by calling finishInitialization().
            const scope: FluidObject<IFluidDependencySynthesizer> = context.scope;
            const dependencyContainer = new DependencyContainer(scope.IFluidDependencySynthesizer);
            const providers =
                dependencyContainer.synthesize<DataObjectType<I, "OptionalProviders">>(optionalProviders, {});
            const instance: TObj =  new ctor({ runtime, context, providers, initProps });

<<<<<<< HEAD
            await instance.finishInitialization(existing);
=======
    // Create object right away.
    // This allows object to register various callbacks with runtime before runtime
    // becomes globally available. But it's not full initialization - constructor can't
    // access DDSs or other services of runtime as objects are not fully initialized.
    // In order to use object, we need to go through full initialization by calling finishInitialization().
    const scope = context.scope as FluidObject<IFluidDependencySynthesizer>;
    const dependencyContainer = new DependencyContainer(scope.IFluidDependencySynthesizer);
    const providers = dependencyContainer.synthesize<I["OptionalProviders"]>(optionalProviders, {});
    const instance = new ctor({ runtime, context, providers, initProps });
>>>>>>> 3cdb3d84

            return instance;
        },
    );
    // if it's a newly created object, we need to wait for it to finish initialization
    // as that results in creation of DDSs, before it gets attached, providing atomic
    // guarantee of creation.
    // WARNING: we can't do the same (yet) for already existing PureDataObject!
    // This will result in deadlock, as it tries to resolve internal handles, but any
    // handle resolution goes through root (container runtime), which can't route it back
    // to this data store, as it's still not initialized and not known to container runtime yet.
    // In the future, we should address it by using relative paths for handles and be able to resolve
    // local DDSs while data store is not fully initialized.
    if (!existing) {
        await runtime.handle.get();
    }

    return runtime;
}

/**
 * PureDataObjectFactory is a barebones IFluidDataStoreFactory for use with PureDataObject.
 * Consumers should typically use DataObjectFactory instead unless creating
 * another base data store factory.
 *
 * @typeParam TObj - DataObject (concrete type)
 * @typeParam I - The input types for the DataObject
 */
export class PureDataObjectFactory<TObj extends PureDataObject<I>, I extends DataObjectTypes = DataObjectTypes>
    implements IFluidDataStoreFactory, Partial<IProvideFluidDataStoreRegistry>, IRootDataObjectFactory
{
    private readonly sharedObjectRegistry: ISharedObjectRegistry;
    private readonly registry: IFluidDataStoreRegistry | undefined;

    constructor(
        public readonly type: string,
        private readonly ctor: new (props: IDataObjectProps<I>) => TObj,
        sharedObjects: readonly IChannelFactory[],
        private readonly optionalProviders: FluidObjectSymbolProvider<I["OptionalProviders"]>,
        registryEntries?: NamedFluidDataStoreRegistryEntries,
        private readonly runtimeClass: typeof FluidDataStoreRuntime = FluidDataStoreRuntime,
    ) {
        if (this.type === "") {
            throw new Error("undefined type member");
        }
        if (registryEntries !== undefined) {
            this.registry = new FluidDataStoreRegistry(registryEntries);
        }
        this.sharedObjectRegistry = new Map(sharedObjects.map((ext) => [ext.type, ext]));
    }

    public get IFluidDataStoreFactory() { return this; }

    public get IFluidDataStoreRegistry() {
        return this.registry;
    }

    /**
     * Convenience helper to get the data store's/factory's data store registry entry.
     * The return type hides the factory's generics, easing grouping of registry
     * entries that differ only in this way into the same array.
     * @returns The NamedFluidDataStoreRegistryEntry
     */
    public get registryEntry(): NamedFluidDataStoreRegistryEntry {
        return [this.type, Promise.resolve(this)];
    }

    /**
     * This is where we do data store setup.
     *
     * @param context - data store context used to load a data store runtime
     */
    public async instantiateDataStore(context: IFluidDataStoreContext, existing: boolean) {
        const runtime  = await createDataObject(
            this.ctor,
            context,
            this.sharedObjectRegistry,
            this.optionalProviders,
            this.runtimeClass,
            existing);

        return runtime;
    }

    /**
     * Creates a new instance of the object. Uses parent context's registry to build package path to this factory.
     * In other words, registry of context passed in has to contain this factory, with the name that matches
     * this factory's type.
     * It is intended to be used by data store objects that create sub-objects.
     * @param context - The context being used to create the runtime
     * (the created object will have its own new context created as well)
     * @param initialState - The initial state to provide to the created data store.
     * @returns an object created by this factory. Data store and objects created are not attached to container.
     * They get attached only when a handle to one of them is attached to already attached objects.
     */
    public async createChildInstance(
        parentContext: IFluidDataStoreContext,
        initialState?: I["InitialState"],
    ): Promise<TObj> {
        return this.createNonRootInstanceCore(
            parentContext.containerRuntime,
            [...parentContext.packagePath, this.type],
            initialState);
    }

    /**
     * Creates a new instance of the object. Uses peer context's registry and its package path to identify this factory.
     * In other words, registry of context passed in has to have this factory.
     * Intended to be used by data store objects that need to create peers (similar) instances of existing objects.
     * @param context - The component context being used to create the object
     * (the created object will have its own new context created as well)
     * @param initialState - The initial state to provide to the created component.
     * @returns an object created by this factory. Data store and objects created are not attached to container.
     * They get attached only when a handle to one of them is attached to already attached objects.
     */
    public async createPeerInstance(
        peerContext: IFluidDataStoreContext,
        initialState?: I["InitialState"],
    ): Promise<TObj> {
        return this.createNonRootInstanceCore(
            peerContext.containerRuntime,
            peerContext.packagePath,
            initialState);
    }

    /**
     * Creates a new instance of the object. Uses container's registry to find this factory.
     * It's expected that only container owners would use this functionality, as only such developers
     * have knowledge of entries in container registry.
     * The name in this registry for such record should match type of this factory.
     * @param runtime - container runtime. It's registry is used to create an object.
     * @param initialState - The initial state to provide to the created component.
     * @returns an object created by this factory. Data store and objects created are not attached to container.
     * They get attached only when a handle to one of them is attached to already attached objects.
     */
    public async createInstance(
        runtime: IContainerRuntimeBase,
        initialState?: I["InitialState"],
    ): Promise<TObj> {
        return this.createNonRootInstanceCore(
            runtime,
            [this.type],
            initialState);
    }

    /**
     * Creates a new root instance of the object. Uses container's registry to find this factory.
     * It's expected that only container owners would use this functionality, as only such developers
     * have knowledge of entries in container registry.
     * The name in this registry for such record should match type of this factory.
     * @param runtime - container runtime. It's registry is used to create an object.
     * @param initialState - The initial state to provide to the created component.
     * @returns an object created by this factory. Data store and objects created are not attached to container.
     * They get attached only when a handle to one of them is attached to already attached objects.
     */
    public async createRootInstance(
        rootDataStoreId: string,
        runtime: IContainerRuntime,
        initialState?: I["InitialState"],
    ): Promise<TObj> {
        const context = runtime.createDetachedRootDataStore([this.type], rootDataStoreId);
        return this.createInstanceCore(context, initialState);
    }

    protected async createNonRootInstanceCore(
        containerRuntime: IContainerRuntimeBase,
        packagePath: Readonly<string[]>,
        initialState?: I["InitialState"],
    ): Promise<TObj> {
        const context = containerRuntime.createDetachedDataStore(packagePath);
        return this.createInstanceCore(context, initialState);
    }

    protected async createInstanceCore(
        context: IFluidDataStoreContextDetached,
        initialState?: I["InitialState"],
    ): Promise<TObj> {
        const runtime = await createDataObject(
            this.ctor,
            context,
            this.sharedObjectRegistry,
            this.optionalProviders,
            this.runtimeClass,
            false, // existing
            initialState);

        await context.attachRuntime(this, runtime);

        return runtime.handle.get() as unknown as TObj;
    }
}<|MERGE_RESOLUTION|>--- conflicted
+++ resolved
@@ -27,12 +27,7 @@
     DependencyContainer,
     IFluidDependencySynthesizer,
 } from "@fluidframework/synthesize";
-
-<<<<<<< HEAD
-import { IEvent } from "@fluidframework/common-definitions";
 import { createResponseError } from "@fluidframework/runtime-utils";
-=======
->>>>>>> 3cdb3d84
 import {
     IDataObjectProps,
     PureDataObject,
@@ -86,25 +81,13 @@
             // becomes globally available. But it's not full initialization - constructor can't
             // access DDSs or other services of runtime as objects are not fully initialized.
             // In order to use object, we need to go through full initialization by calling finishInitialization().
-            const scope: FluidObject<IFluidDependencySynthesizer> = context.scope;
+            const scope = context.scope as FluidObject<IFluidDependencySynthesizer>;
             const dependencyContainer = new DependencyContainer(scope.IFluidDependencySynthesizer);
-            const providers =
-                dependencyContainer.synthesize<DataObjectType<I, "OptionalProviders">>(optionalProviders, {});
-            const instance: TObj =  new ctor({ runtime, context, providers, initProps });
-
-<<<<<<< HEAD
+            const providers = dependencyContainer.synthesize<I["OptionalProviders"]>(optionalProviders, {});
+            const instance = new ctor({ runtime, context, providers, initProps });
+
+
             await instance.finishInitialization(existing);
-=======
-    // Create object right away.
-    // This allows object to register various callbacks with runtime before runtime
-    // becomes globally available. But it's not full initialization - constructor can't
-    // access DDSs or other services of runtime as objects are not fully initialized.
-    // In order to use object, we need to go through full initialization by calling finishInitialization().
-    const scope = context.scope as FluidObject<IFluidDependencySynthesizer>;
-    const dependencyContainer = new DependencyContainer(scope.IFluidDependencySynthesizer);
-    const providers = dependencyContainer.synthesize<I["OptionalProviders"]>(optionalProviders, {});
-    const instance = new ctor({ runtime, context, providers, initProps });
->>>>>>> 3cdb3d84
 
             return instance;
         },
