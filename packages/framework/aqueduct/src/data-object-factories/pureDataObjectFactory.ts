/*!
 * Copyright (c) Microsoft Corporation. All rights reserved.
 * Licensed under the MIT License.
 */

import { assert } from "@fluidframework/common-utils";
import { IRequest, IFluidObject, IFluidRouter } from "@fluidframework/core-interfaces";
import {
    FluidDataStoreRuntime,
    ISharedObjectRegistry,
    requestFluidDataStoreMixin,
 } from "@fluidframework/datastore";
<<<<<<< HEAD
 import { IEvent } from "@fluidframework/common-definitions";
 import {
=======
import { IEvent } from "@fluidframework/common-definitions";
import { FluidDataStoreRegistry } from "@fluidframework/container-runtime";
import {
>>>>>>> 80cb16ec
    IFluidDataStoreContext,
    IContainerRuntimeBase,
    IFluidDataStoreFactory,
    IFluidDataStoreRegistry,
    IProvideFluidDataStoreRegistry,
    NamedFluidDataStoreRegistryEntries,
    NamedFluidDataStoreRegistryEntry,
    IFluidDataStoreContextDetached,
} from "@fluidframework/runtime-definitions";
import { IContainerRuntime } from "@fluidframework/container-runtime-definitions";
import { IChannelFactory } from "@fluidframework/datastore-definitions";
import { requestFluidObject, FluidDataStoreRegistry } from "@fluidframework/runtime-utils";
import {
    FluidObjectSymbolProvider,
    DependencyContainer,
} from "@fluidframework/synthesize";

import {
    IDataObjectProps,
    PureDataObject,
} from "../data-objects";

/*
 * Useful interface in places where it's useful to do type erasure for PureDataObject generic
 */
export interface IRootDataObjectFactory extends IFluidDataStoreFactory {
    createRootInstance(
        rootDataStoreId: string,
        runtime: IContainerRuntime): Promise<IFluidRouter>;
}

function buildRegistryPath(
    context: IFluidDataStoreContext,
    factory: IFluidDataStoreFactory)
{
    const parentPath = context.packagePath;
    assert(parentPath.length > 0);
    // A factory should  not contain the registry for itself.
    assert(parentPath[parentPath.length - 1] !== factory.type);
    return [...parentPath, factory.type];
}

/*
 * This interface is exposed by data store objects to create sub-objects.
 * It assumes that factories passed in to methods of this interface are present in registry of object's context
 * that is represented by this interface.
 */
export interface IFluidDataObjectFactory {
    /**
     * Creates a new child instance of the object. Uses PureDataObjectFactory for that, and thus we
     * have type information about object created and can pass in initia state.
     * @param initialState - The initial state to provide to the created component.
     * @returns an object created by this factory. Data store and objects created are not attached to container.
     * They get attached only when a handle to one of them is attached to already attached objects.
     */
    createChildInstance<
        TObject extends PureDataObject<O, S, E>,
        TFactory extends PureDataObjectFactory<TObject, O, S, E>,
        O, S, E extends IEvent = IEvent>
    (subFactory: TFactory, initialState?: S): Promise<TObject>;

    /**
     * Similar to above, but uses any data store factory. Given that there is no type information about such factory
     * (or objects it creates, hanse "Anonymous" in name), IFluidObject (by default) is returned by doing a request
     * to created data store.
     */
    createAnonymousChildInstance<T = IFluidObject>(
        subFactory: IFluidDataStoreFactory,
        request?: string | IRequest): Promise<T>;
}

/**
 * An implementation of IFluidDataObjectFactory for PureDataObjectFactory's objects (i.e. PureDataObject).
 */
class FluidDataObjectFactory {
    constructor(private readonly context: IFluidDataStoreContext) {
    }

    public async createChildInstance<
        TObject extends PureDataObject<O, S, E>,
        TFactory extends PureDataObjectFactory<TObject, O, S, E>,
        O, S, E extends IEvent = IEvent>(subFactory: TFactory, initialState?: S)
    {
        return subFactory.createChildInstance(this.context, initialState);
    }

    public async createAnonymousChildInstance<T = IFluidObject>(
        subFactory: IFluidDataStoreFactory,
        request: string | IRequest = "/")
    {
        const packagePath = buildRegistryPath(this.context, subFactory);
        const factory2 = await this.context.IFluidDataStoreRegistry?.get(subFactory.type);
        assert(factory2 === subFactory);
            const router = await this.context.containerRuntime.createDataStore(packagePath);
        return requestFluidObject<T>(router, request);
    }
}

export const getFluidObjectFactoryFromInstance = (context: IFluidDataStoreContext) =>
    new FluidDataObjectFactory(context) as IFluidDataObjectFactory;

/**
 * Proxy over PureDataObject
 * Does delayed creation & initialization of PureDataObject
*/
async function createDataObject<TObj extends PureDataObject<O, S, E>, O, S, E extends IEvent = IEvent>(
    ctor: new (props: IDataObjectProps<O, S>) => TObj,
    context: IFluidDataStoreContext,
    sharedObjectRegistry: ISharedObjectRegistry,
    optionalProviders: FluidObjectSymbolProvider<O>,
    runtimeFactoryArg: typeof FluidDataStoreRuntime,
    initProps?: S)
{
    // base
    let runtimeFactory = runtimeFactoryArg;

    // request mixin in
    runtimeFactory = requestFluidDataStoreMixin(
        runtimeFactory,
        async (request: IRequest, runtimeArg: FluidDataStoreRuntime) =>
            (await PureDataObject.getDataObject(runtimeArg)).request(request));

    // Create a new runtime for our data store
    // The runtime is what Fluid uses to create DDS' and route to your data store
    const runtime = new runtimeFactory(
        context,
        sharedObjectRegistry,
    );

    // Create object right away.
    // This allows object to register various callbacks with runtime before runtime
    // becomes globally available. But it's not full initialization - constructor can't
    // access DDSs or other services of runtime as objects are not fully initialized.
    // In order to use object, we need to go through full initialization by calling finishInitialization().
    const dependencyContainer = new DependencyContainer(context.scope.IFluidDependencySynthesizer);
    const providers = dependencyContainer.synthesize<O>(optionalProviders, {});
    const instance = new ctor({ runtime, context, providers, initProps });

    // if it's a newly created object, we need to wait for it to finish initialization
    // as that results in creation of DDSs, before it gets attached, providing atomic
    // guarantee of creation.
    // WARNING: we can't do the same (yet) for already existing PureDataObject!
    // This will result in deadlock, as it tries to resolve internal handles, but any
    // handle resolution goes through root (container runtime), which can't route it back
    // to this data store, as it's still not initialized and not known to container runtime yet.
    // In the future, we should address it by using relative paths for handles and be able to resolve
    // local DDSs while data store is not fully initialized.
    if (!runtime.existing) {
        await instance.finishInitialization();
    }

    return { instance, runtime };
}

/**
 * PureDataObjectFactory is a barebones IFluidDataStoreFactory for use with PureDataObject.
 * Consumers should typically use DataObjectFactory instead unless creating
 * another base data store factory.
 *
 * Generics:
 * TObj - DataObject (concrete type)
 * O - represents a type that will define optional providers that will be injected
 * S - the initial state type that the produced data store may take during creation
 * E - represents events that will be available in the EventForwarder
 */
export class PureDataObjectFactory<TObj extends PureDataObject<O, S, E>, O, S, E extends IEvent = IEvent>
    implements IFluidDataStoreFactory, Partial<IProvideFluidDataStoreRegistry>, IRootDataObjectFactory
{
    private readonly sharedObjectRegistry: ISharedObjectRegistry;
    private readonly registry: IFluidDataStoreRegistry | undefined;

    constructor(
        public readonly type: string,
        private readonly ctor: new (props: IDataObjectProps<O, S>) => TObj,
        sharedObjects: readonly IChannelFactory[],
        private readonly optionalProviders: FluidObjectSymbolProvider<O>,
        registryEntries?: NamedFluidDataStoreRegistryEntries,
        private readonly runtimeCtor: typeof FluidDataStoreRuntime = FluidDataStoreRuntime,
    ) {
        if (this.type === "") {
            throw new Error("undefined type member");
        }
        if (registryEntries !== undefined) {
            this.registry = new FluidDataStoreRegistry(registryEntries);
        }
        this.sharedObjectRegistry = new Map(sharedObjects.map((ext) => [ext.type, ext]));
    }

    public get IFluidDataStoreFactory() { return this; }

    public get IFluidDataStoreRegistry() {
        return this.registry;
    }

    /**
     * Convenience helper to get the data store's/factory's data store registry entry.
     * The return type hides the factory's generics, easing grouping of registry
     * entries that differ only in this way into the same array.
     * @returns The NamedFluidDataStoreRegistryEntry
     */
    public get registryEntry(): NamedFluidDataStoreRegistryEntry {
        return [this.type, Promise.resolve(this)];
    }

    /**
     * This is where we do data store setup.
     *
     * @param context - data store context used to load a data store runtime
     */
    public async instantiateDataStore(context: IFluidDataStoreContext) {
        const { runtime } = await createDataObject(
            this.ctor,
            context,
            this.sharedObjectRegistry,
            this.optionalProviders,
            this.runtimeCtor);

        return runtime;
    }

    /**
     * Creates a new instance of the object. Uses parent context's registry to build package path to this factory.
     * In other words, registry of context passed in has to contain this factory, with the name that matches
     * this factory's type.
     * It is intended to be used by data store objects that create sub-objects.
     * @param context - The context being used to create the runtime
     * (the created object will have its own new context created as well)
     * @param initialState - The initial state to provide to the created data store.
     * @returns an object created by this factory. Data store and objects created are not attached to container.
     * They get attached only when a handle to one of them is attached to already attached objects.
     */
    public async createChildInstance(
        parentContext: IFluidDataStoreContext,
        initialState?: S,
    ): Promise<TObj> {
        const packagePath = buildRegistryPath(parentContext, this);
        return this.createNonRootInstanceCore(
            parentContext.containerRuntime,
            packagePath,
            initialState);
    }

    /**
     * Creates a new instance of the object. Uses peer context's registry and its package path to identify this factory.
     * In other words, registry of context passed in has to have this factory.
     * Intended to be used by data store objects that need to create peers (similar) instances of existing objects.
     * @param context - The component context being used to create the object
     * (the created object will have its own new context created as well)
     * @param initialState - The initial state to provide to the created component.
     * @returns an object created by this factory. Data store and objects created are not attached to container.
     * They get attached only when a handle to one of them is attached to already attached objects.
     */
    public async createPeerInstance(
        peerContext: IFluidDataStoreContext,
        initialState?: S,
    ): Promise<TObj> {
        return this.createNonRootInstanceCore(
            peerContext.containerRuntime,
            peerContext.packagePath,
            initialState);
    }

    /**
     * Creates a new instance of the object. Uses container's registry to find this factory.
     * It's expected that only container owners would use this functionality, as only such developers
     * have knowledge of entries in container registry.
     * The name in this registry for such record should match type of this factory.
     * @param runtime - container runtime. It's registry is used to create an object.
     * @param initialState - The initial state to provide to the created component.
     * @returns an object created by this factory. Data store and objects created are not attached to container.
     * They get attached only when a handle to one of them is attached to already attached objects.
     */
    public async createInstance(
        runtime: IContainerRuntimeBase,
        initialState?: S,
    ): Promise<TObj> {
        return this.createNonRootInstanceCore(
            runtime,
            [this.type],
            initialState);
    }

    /**
     * Creates a new root instance of the object. Uses container's registry to find this factory.
     * It's expected that only container owners would use this functionality, as only such developers
     * have knowledge of entries in container registry.
     * The name in this registry for such record should match type of this factory.
     * @param runtime - container runtime. It's registry is used to create an object.
     * @param initialState - The initial state to provide to the created component.
     * @returns an object created by this factory. Data store and objects created are not attached to container.
     * They get attached only when a handle to one of them is attached to already attached objects.
     */
    public async createRootInstance(
        rootDataStoreId: string,
        runtime: IContainerRuntime,
        initialState?: S,
    ): Promise<TObj> {
        const context = runtime.createDetachedRootDataStore([this.type], rootDataStoreId);
        return this.createInstanceCore(context, initialState);
    }

    protected async createNonRootInstanceCore(
        containerRuntime: IContainerRuntimeBase,
        packagePath: Readonly<string[]>,
        initialState?: S,
    ): Promise<TObj> {
        const context = containerRuntime.createDetachedDataStore(packagePath);
        return this.createInstanceCore(context, initialState);
    }

    protected async createInstanceCore(
        context: IFluidDataStoreContextDetached,
        initialState?: S,
    ): Promise<TObj> {
        const { instance, runtime } = await createDataObject(
            this.ctor,
            context,
            this.sharedObjectRegistry,
            this.optionalProviders,
            this.runtimeCtor,
            initialState);

        await context.attachRuntime(this, runtime);

        return instance;
    }
}<|MERGE_RESOLUTION|>--- conflicted
+++ resolved
@@ -10,14 +10,8 @@
     ISharedObjectRegistry,
     requestFluidDataStoreMixin,
  } from "@fluidframework/datastore";
-<<<<<<< HEAD
- import { IEvent } from "@fluidframework/common-definitions";
- import {
-=======
 import { IEvent } from "@fluidframework/common-definitions";
-import { FluidDataStoreRegistry } from "@fluidframework/container-runtime";
 import {
->>>>>>> 80cb16ec
     IFluidDataStoreContext,
     IContainerRuntimeBase,
     IFluidDataStoreFactory,
