--- conflicted
+++ resolved
@@ -189,6 +189,8 @@
 	 * These policies define specific behaviors or constraints for the data object.
 	 */
 	readonly policies?: Partial<IFluidDataStorePolicies>;
+
+	readonly convertDataStore?: (runtime: IFluidDataStoreChannel) => Promise<void>;
 }
 
 /**
@@ -215,6 +217,11 @@
 	public readonly type: string;
 
 	/**
+	 * {@inheritDoc @fluidframework/runtime-definitions#IFluidDataStoreFactory."afterBindRuntime"}
+	 */
+	public readonly convertDataStore?: (runtime: IFluidDataStoreChannel) => Promise<void>;
+
+	/**
 	 * @remarks Use the props object based constructor instead.
 	 * No new features will be added to this constructor,
 	 * and it will eventually be deprecated and removed.
@@ -225,10 +232,6 @@
 		sharedObjects?: readonly IChannelFactory[],
 		optionalProviders?: FluidObjectSymbolProvider<I["OptionalProviders"]>,
 		registryEntries?: NamedFluidDataStoreRegistryEntries,
-<<<<<<< HEAD
-		private readonly runtimeClass: typeof FluidDataStoreRuntime = FluidDataStoreRuntime,
-		public readonly convertDataStore?: (runtime: FluidDataStoreRuntime) => Promise<void>,
-=======
 		runtimeClass?: typeof FluidDataStoreRuntime,
 	);
 	public constructor(props: DataObjectFactoryProps<TObj, I>);
@@ -239,7 +242,6 @@
 		maybeOptionalProviders?: FluidObjectSymbolProvider<I["OptionalProviders"]>,
 		maybeRegistryEntries?: NamedFluidDataStoreRegistryEntries,
 		maybeRuntimeFactory?: typeof FluidDataStoreRuntime,
->>>>>>> 6864b016
 	) {
 		const newProps =
 			typeof propsOrType === "string"
@@ -271,6 +273,8 @@
 		if (newProps.registryEntries !== undefined) {
 			this.registry = new FluidDataStoreRegistry(newProps.registryEntries);
 		}
+
+		this.convertDataStore = newProps.convertDataStore;
 	}
 
 	/**
