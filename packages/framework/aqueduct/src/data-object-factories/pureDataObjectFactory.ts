/*!
 * Copyright (c) Microsoft Corporation. All rights reserved.
 * Licensed under the MIT License.
 */

 import assert from "assert";
import { IRequest, IFluidObject } from "@fluidframework/core-interfaces";
import { FluidDataStoreRuntime, ISharedObjectRegistry } from "@fluidframework/datastore";
import { FluidDataStoreRegistry } from "@fluidframework/container-runtime";
import {
    IFluidDataStoreContext,
    IContainerRuntimeBase,
    IFluidDataStoreFactory,
    IFluidDataStoreRegistry,
    IProvideFluidDataStoreRegistry,
    NamedFluidDataStoreRegistryEntries,
    NamedFluidDataStoreRegistryEntry,
} from "@fluidframework/runtime-definitions";
import { IChannelFactory } from "@fluidframework/datastore-definitions";
import { requestFluidObject } from "@fluidframework/runtime-utils";
import {
    FluidObjectSymbolProvider,
    DependencyContainer,
} from "@fluidframework/synthesize";

import {
    IDataObjectProps,
    PureDataObject,
} from "../data-objects";

function buildRegistryPath(
    context: IFluidDataStoreContext,
    factory: IFluidDataStoreFactory)
{
    const parentPath = context.packagePath;
    assert(parentPath.length > 0);
    // A factory could not contain the registry for itself. So if it is the same the last snapshot
    // pkg, return our package path.
    assert(parentPath[parentPath.length - 1] !== factory.type);
    return [...parentPath, factory.type];
}

/*
 * This interface is exposed by data store objects to create sub-objects.
 * It assumes that factories passed in to methods of this interface are present in registry of object's context
 * that is represented by this interface.
 */
export interface IFluidDataObjectFactory {
    /**
     * Creates a new child instance of the object. Uses PureDataObjectFactory for that, and thus we
     * have type information about object created and can pass in initia state.
     * @param initialState - The initial state to provide to the created component.
     * @returns an object created by this factory. Data store and objects created are not attached to container.
     * They get attached only when a handle to one of them is attached to already attached objects.
     */
    createChildInstance<
        P,
        S,
        TObject extends PureDataObject<P,S>,
        TFactory extends PureDataObjectFactory<TObject, P,S>>
    (subFactory: TFactory, initialState?: S): Promise<TObject>;

    /**
     * Similar to above, but uses any data store factory. Given that there is no type information about such factory
     * (or objects it creates, hanse "Anonymous" in name), IFluidObject (by default) is returned by doing a request
     * to created data store.
     */
    createAnonymousChildInstance<T = IFluidObject>(
        subFactory: IFluidDataStoreFactory,
        request?: string | IRequest): Promise<T>;
}

/**
 * An implementation of IFluidDataObjectFactory for PureDataObjectFactory's objects (i.e. PureDataObject).
 */
class FluidDataObjectFactory {
    constructor(private readonly context: IFluidDataStoreContext) {
    }

    public async createChildInstance<
        P,
        S,
        TObject extends PureDataObject<P,S>,
        TFactory extends PureDataObjectFactory<TObject,P,S>>(subFactory: TFactory, initialState?: S)
    {
        return subFactory.createChildInstance(this.context, initialState);
    }

    public async createAnonymousChildInstance<T = IFluidObject>(
        subFactory: IFluidDataStoreFactory,
        request: string | IRequest = "/")
    {
        const packagePath = buildRegistryPath(this.context, subFactory);
        const factory2 = await this.context.IFluidDataStoreRegistry?.get(subFactory.type);
        assert(factory2 === subFactory);
            const router = await this.context.containerRuntime.createDataStore(packagePath);
        return requestFluidObject<T>(router, request);
    }
}

export const getFluidObjectFactoryFromInstance = (context: IFluidDataStoreContext) =>
    new FluidDataObjectFactory(context) as IFluidDataObjectFactory;

/**
 * PureDataObjectFactory is a barebones IFluidDataStoreFactory for use with PureDataObject.
 * Consumers should typically use DataObjectFactory instead unless creating
 * another base data store factory.
 *
 * Generics:
 * P - represents a type that will define optional providers that will be injected
 * S - the initial state type that the produced data store may take during creation
 */
export class PureDataObjectFactory<TObj extends PureDataObject<P, S>, P, S>
    implements IFluidDataStoreFactory, Partial<IProvideFluidDataStoreRegistry>
{
    private readonly sharedObjectRegistry: ISharedObjectRegistry;
    private readonly registry: IFluidDataStoreRegistry | undefined;

    constructor(
        public readonly type: string,
<<<<<<< HEAD
        private readonly ctor: new (props: ISharedComponentProps<P>) => TObj,
=======
        private readonly ctor: new (props: IDataObjectProps<P>) => PureDataObject<P, S>,
>>>>>>> e7967bd4
        sharedObjects: readonly IChannelFactory[],
        private readonly optionalProviders: FluidObjectSymbolProvider<P>,
        registryEntries?: NamedFluidDataStoreRegistryEntries,
        private readonly onDemandInstantiation = true,
    ) {
        if (this.type === "") {
            throw new Error("undefined type member");
        }
        if (registryEntries !== undefined) {
            this.registry = new FluidDataStoreRegistry(registryEntries);
        }
        this.sharedObjectRegistry = new Map(sharedObjects.map((ext) => [ext.type, ext]));
    }

    public get IFluidDataStoreFactory() { return this; }

    public get IFluidDataStoreRegistry() {
        return this.registry;
    }

    /**
     * Convenience helper to get the data store's/factory's data store registry entry.
     * The return type hides the factory's generics, easing grouping of registry
     * entries that differ only in this way into the same array.
     * @returns The NamedFluidDataStoreRegistryEntry
     */
    public get registryEntry(): NamedFluidDataStoreRegistryEntry {
        return [this.type, Promise.resolve(this)];
    }

    /**
     * This is where we do data store setup.
     *
     * @param context - data store context used to load a data store runtime
     */
<<<<<<< HEAD
    public async instantiateDataStore(context: IFluidDataStoreContext) {
        return this.instantiateDataStoreCore(context);
    }

        /**
     * This is where we do component setup.
     *
     * @param context - component context used to load a data store runtime
     */
    protected instantiateDataStoreCore(context: IFluidDataStoreContext, props?: S) {
        // Create a new runtime for our component
        // The runtime is what Fluid uses to create DDS' and route to your component
=======
    public instantiateDataStore(context: IFluidDataStoreContext): void {
        this.instantiateDataStoreWithInitialState(context, undefined);
    }

    /**
     * Private method for data store instantiation that exposes initial state
     * @param context - data store context used to load a data store runtime
     * @param initialState  - The initial state to provide the created data store
     */
    private instantiateDataStoreWithInitialState(
        context: IFluidDataStoreContext,
        initialState?: S): void {
        // Create a new runtime for our data store
        // The runtime is what Fluid uses to create DDSes and route to your data store
>>>>>>> e7967bd4
        const runtime = FluidDataStoreRuntime.load(
            context,
            this.sharedObjectRegistry,
        );

<<<<<<< HEAD
        let instanceP: Promise<TObj>;
        // For new runtime, we need to force the component instance to be create
        // run the initialization.
        if (!this.onDemandInstantiation || !runtime.existing) {
            // Create a new instance of our component up front
            instanceP = this.instantiateInstance(runtime, context, props);
=======
        let instanceP: Promise<PureDataObject>;
        // For new runtime, we need to force the data store instance to be create
        // run the initialization.
        if (!this.onDemandInstantiation || !runtime.existing) {
            // Create a new instance of our data store up front
            instanceP = this.instantiateInstance(runtime, context, initialState);
>>>>>>> e7967bd4
        }

        runtime.registerRequestHandler(async (request: IRequest) => {
            // eslint-disable-next-line @typescript-eslint/no-misused-promises
            if (!instanceP) {
<<<<<<< HEAD
                // Create a new instance of our component on demand
                instanceP = this.instantiateInstance(runtime, context, props);
=======
                // Create a new instance of our data store on demand
                instanceP = this.instantiateInstance(runtime, context, initialState);
>>>>>>> e7967bd4
            }
            const instance = await instanceP;
            return instance.request(request);
        });

        return runtime;
    }

    /**
     * Instantiate and initialize the data store object
     * @param runtime - data store runtime created for the data store context
     * @param context - data store context used to load a data store runtime
     */
    private async instantiateInstance(
        runtime: FluidDataStoreRuntime,
        context: IFluidDataStoreContext,
        props?: S,
    ): Promise<TObj> {
        const dependencyContainer = new DependencyContainer(context.scope.IFluidDependencySynthesizer);
        const providers = dependencyContainer.synthesize<P>(this.optionalProviders, {});
        // Create a new instance of our data store
        const instance = new this.ctor({ runtime, context, providers });
        await instance.initializeInternal(props);
        return instance;
    }

    /**
<<<<<<< HEAD
     * Takes context, and creates package path for a sub-entry (represented by factory) in context registry.
     * Package path returned is used to reach given factory from root (container runtime) registry, and thus
     * is used to serizlize and de-serialize future data store that such factory would create in future.
     * Function validates that given factory is present in registry, otherwise it throws.
     */
    protected buildRegistryPath(
        context: IFluidDataStoreContext | IContainerRuntimeBase)
    {
        let packagePath: string[];
        if ("containerRuntime" in context) {
            packagePath = buildRegistryPath(context, this);
        } else {
            packagePath = [this.type];
        }

        return packagePath;
    }

    /**
     * Creates a new instance of the object. Uses parent context's registry to build package path to this factory.
     * In other words, registry of context passed in has to contain this factory, with the name that matches
     * this factory's type.
     * It is intended to be used by data store objects that create sub-objects.
     * @param context - The component context being used to create the object
     * (the created object will have its own new context created as well)
     * @param initialState - The initial state to provide to the created component.
     * @returns an object created by this factory. Data store and objects created are not attached to container.
     * They get attached only when a handle to one of them is attached to already attached objects.
=======
     * Implementation of IFluidDataStoreFactory's createInstance method that also exposes an initial
     * state argument.  Only specific factory instances are intended to take initial state.
     * @param context - The data store context being used to create the data store
     * (the created data store will have its own new context created as well)
     * @param initialState - The initial state to provide to the created data store.
     * @returns A promise for a data store that will have been initialized. Caller is responsible
     * for attaching the data store to the provided runtime's container such as by storing its handle
>>>>>>> e7967bd4
     */
    public async createChildInstance(
        parentContext: IFluidDataStoreContext,
        initialState?: S,
    ): Promise<TObj> {
        const packagePath = buildRegistryPath(parentContext, this);
        return this.createInstanceCore(parentContext.containerRuntime, packagePath, initialState);
    }

    /**
     * Creates a new instance of the object. Uses peer context's registry and its package path to identify this factory.
     * In other words, registry of context passed in has to have this factory.
     * Intended to be used by data store objects that need to create peers (similar) instances of existing objects.
     * @param context - The component context being used to create the object
     * (the created object will have its own new context created as well)
     * @param initialState - The initial state to provide to the created component.
     * @returns an object created by this factory. Data store and objects created are not attached to container.
     * They get attached only when a handle to one of them is attached to already attached objects.
     */
    public async createPeerInstance(
        peerContext: IFluidDataStoreContext,
        initialState?: S,
    ): Promise<TObj> {
        return this.createInstanceCore(peerContext.containerRuntime, peerContext.packagePath, initialState);
    }

<<<<<<< HEAD
    /**
     * Creates a new instance of the object. Uses container's registry (root) to find this factory.
     * It's expected that only container owners would use this functionality, as only such developers
     * have knowledge of root entries in container registry.
     * The name in this registry for such record should match type of this factory.
     * @param runtime - container runtime. It's registry is used to create an object.
     * @param initialState - The initial state to provide to the created component.
     * @returns an object created by this factory. Data store and objects created are not attached to container.
     * They get attached only when a handle to one of them is attached to already attached objects.
     */
    public async createRootInstance(
        runtime: IContainerRuntimeBase,
        initialState?: S,
    ): Promise<TObj> {
        return this.createInstanceCore(runtime, [this.type], initialState);
    }

    protected async createInstanceCore(
        containerRuntime: IContainerRuntimeBase,
        packagePath: Readonly<string[]>,
        initialState?: S,
    ): Promise<TObj> {
        const newContext = containerRuntime.createDetachedDataStore();

        // const runtime = this.instantiateDataStoreCore(newContext, initialState);
        const runtime = FluidDataStoreRuntime.load(
            newContext,
            this.sharedObjectRegistry,
=======
        const router = await context.containerRuntime.createDataStoreWithRealizationFn(
            packagePath,
            (newContext) => { this.instantiateDataStoreWithInitialState(newContext, initialState); },
>>>>>>> e7967bd4
        );

        const instanceP = this.instantiateInstance(runtime, newContext, initialState);

        runtime.registerRequestHandler(async (request: IRequest) => {
            const instance = await instanceP;
            return instance.request(request);
        });

        await newContext.attachRuntime(packagePath, this, runtime);

        return instanceP;
    }
}<|MERGE_RESOLUTION|>--- conflicted
+++ resolved
@@ -118,11 +118,7 @@
 
     constructor(
         public readonly type: string,
-<<<<<<< HEAD
-        private readonly ctor: new (props: ISharedComponentProps<P>) => TObj,
-=======
-        private readonly ctor: new (props: IDataObjectProps<P>) => PureDataObject<P, S>,
->>>>>>> e7967bd4
+        private readonly ctor: new (props: IDataObjectProps<P>) => TObj,
         sharedObjects: readonly IChannelFactory[],
         private readonly optionalProviders: FluidObjectSymbolProvider<P>,
         registryEntries?: NamedFluidDataStoreRegistryEntries,
@@ -158,67 +154,36 @@
      *
      * @param context - data store context used to load a data store runtime
      */
-<<<<<<< HEAD
     public async instantiateDataStore(context: IFluidDataStoreContext) {
         return this.instantiateDataStoreCore(context);
     }
 
-        /**
-     * This is where we do component setup.
+    /**
+     * Private method for data store instantiation that exposes initial state
      *
-     * @param context - component context used to load a data store runtime
+     * @param context - data store context used to load a data store runtime
      */
     protected instantiateDataStoreCore(context: IFluidDataStoreContext, props?: S) {
-        // Create a new runtime for our component
-        // The runtime is what Fluid uses to create DDS' and route to your component
-=======
-    public instantiateDataStore(context: IFluidDataStoreContext): void {
-        this.instantiateDataStoreWithInitialState(context, undefined);
-    }
-
-    /**
-     * Private method for data store instantiation that exposes initial state
-     * @param context - data store context used to load a data store runtime
-     * @param initialState  - The initial state to provide the created data store
-     */
-    private instantiateDataStoreWithInitialState(
-        context: IFluidDataStoreContext,
-        initialState?: S): void {
         // Create a new runtime for our data store
-        // The runtime is what Fluid uses to create DDSes and route to your data store
->>>>>>> e7967bd4
+        // The runtime is what Fluid uses to create DDS' and route to your data store
         const runtime = FluidDataStoreRuntime.load(
             context,
             this.sharedObjectRegistry,
         );
 
-<<<<<<< HEAD
         let instanceP: Promise<TObj>;
-        // For new runtime, we need to force the component instance to be create
+        // For new runtime, we need to force the data store instance to be create
         // run the initialization.
         if (!this.onDemandInstantiation || !runtime.existing) {
             // Create a new instance of our component up front
             instanceP = this.instantiateInstance(runtime, context, props);
-=======
-        let instanceP: Promise<PureDataObject>;
-        // For new runtime, we need to force the data store instance to be create
-        // run the initialization.
-        if (!this.onDemandInstantiation || !runtime.existing) {
-            // Create a new instance of our data store up front
-            instanceP = this.instantiateInstance(runtime, context, initialState);
->>>>>>> e7967bd4
         }
 
         runtime.registerRequestHandler(async (request: IRequest) => {
             // eslint-disable-next-line @typescript-eslint/no-misused-promises
             if (!instanceP) {
-<<<<<<< HEAD
-                // Create a new instance of our component on demand
+                // Create a new instance of our data store on demand
                 instanceP = this.instantiateInstance(runtime, context, props);
-=======
-                // Create a new instance of our data store on demand
-                instanceP = this.instantiateInstance(runtime, context, initialState);
->>>>>>> e7967bd4
             }
             const instance = await instanceP;
             return instance.request(request);
@@ -245,45 +210,35 @@
         return instance;
     }
 
-    /**
-<<<<<<< HEAD
-     * Takes context, and creates package path for a sub-entry (represented by factory) in context registry.
-     * Package path returned is used to reach given factory from root (container runtime) registry, and thus
-     * is used to serizlize and de-serialize future data store that such factory would create in future.
-     * Function validates that given factory is present in registry, otherwise it throws.
-     */
-    protected buildRegistryPath(
-        context: IFluidDataStoreContext | IContainerRuntimeBase)
-    {
-        let packagePath: string[];
-        if ("containerRuntime" in context) {
-            packagePath = buildRegistryPath(context, this);
-        } else {
-            packagePath = [this.type];
-        }
-
-        return packagePath;
-    }
+   /**
+    * Takes context, and creates package path for a sub-entry (represented by factory in context registry).
+    * Package path returned is used to reach given factory from root (container runtime) registry, and thus
+    * is used to serialize and de-serialize data store that this factory would create.
+    * Function validates that given factory is present in registry, otherwise it throws.
+    */
+   protected buildRegistryPath(
+       context: IFluidDataStoreContext | IContainerRuntimeBase)
+   {
+       let packagePath: string[];
+       if ("containerRuntime" in context) {
+           packagePath = buildRegistryPath(context, this);
+       } else {
+           packagePath = [this.type];
+       }
+
+       return packagePath;
+   }
 
     /**
      * Creates a new instance of the object. Uses parent context's registry to build package path to this factory.
      * In other words, registry of context passed in has to contain this factory, with the name that matches
      * this factory's type.
      * It is intended to be used by data store objects that create sub-objects.
-     * @param context - The component context being used to create the object
+     * @param context - The context being used to create the runtime
      * (the created object will have its own new context created as well)
-     * @param initialState - The initial state to provide to the created component.
+     * @param initialState - The initial state to provide to the created data store.
      * @returns an object created by this factory. Data store and objects created are not attached to container.
      * They get attached only when a handle to one of them is attached to already attached objects.
-=======
-     * Implementation of IFluidDataStoreFactory's createInstance method that also exposes an initial
-     * state argument.  Only specific factory instances are intended to take initial state.
-     * @param context - The data store context being used to create the data store
-     * (the created data store will have its own new context created as well)
-     * @param initialState - The initial state to provide to the created data store.
-     * @returns A promise for a data store that will have been initialized. Caller is responsible
-     * for attaching the data store to the provided runtime's container such as by storing its handle
->>>>>>> e7967bd4
      */
     public async createChildInstance(
         parentContext: IFluidDataStoreContext,
@@ -310,7 +265,6 @@
         return this.createInstanceCore(peerContext.containerRuntime, peerContext.packagePath, initialState);
     }
 
-<<<<<<< HEAD
     /**
      * Creates a new instance of the object. Uses container's registry (root) to find this factory.
      * It's expected that only container owners would use this functionality, as only such developers
@@ -335,15 +289,9 @@
     ): Promise<TObj> {
         const newContext = containerRuntime.createDetachedDataStore();
 
-        // const runtime = this.instantiateDataStoreCore(newContext, initialState);
         const runtime = FluidDataStoreRuntime.load(
             newContext,
             this.sharedObjectRegistry,
-=======
-        const router = await context.containerRuntime.createDataStoreWithRealizationFn(
-            packagePath,
-            (newContext) => { this.instantiateDataStoreWithInitialState(newContext, initialState); },
->>>>>>> e7967bd4
         );
 
         const instanceP = this.instantiateInstance(runtime, newContext, initialState);
