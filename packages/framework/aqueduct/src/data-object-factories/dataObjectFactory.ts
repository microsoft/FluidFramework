--- conflicted
+++ resolved
@@ -46,10 +46,6 @@
 		sharedObjects?: readonly IChannelFactory[],
 		optionalProviders?: FluidObjectSymbolProvider<I["OptionalProviders"]>,
 		registryEntries?: NamedFluidDataStoreRegistryEntries,
-<<<<<<< HEAD
-		runtimeFactory: typeof FluidDataStoreRuntime = FluidDataStoreRuntime,
-		convertDataStore?: (runtime: FluidDataStoreRuntime) => Promise<void>,
-=======
 		runtimeFactory?: typeof FluidDataStoreRuntime,
 	);
 	public constructor(props: DataObjectFactoryProps<TObj, I>);
@@ -60,7 +56,6 @@
 		maybeOptionalProviders?: FluidObjectSymbolProvider<I["OptionalProviders"]>,
 		maybeRegistryEntries?: NamedFluidDataStoreRegistryEntries,
 		maybeRuntimeFactory?: typeof FluidDataStoreRuntime,
->>>>>>> 6864b016
 	) {
 		const newProps =
 			typeof propsOrType === "string"
@@ -89,18 +84,6 @@
 			sharedObjects.push(SharedMap.getFactory());
 		}
 
-<<<<<<< HEAD
-		super(
-			type,
-			ctor,
-			mergedObjects,
-			optionalProviders,
-			registryEntries,
-			runtimeFactory,
-			convertDataStore,
-		);
-=======
 		super(newProps);
->>>>>>> 6864b016
 	}
 }