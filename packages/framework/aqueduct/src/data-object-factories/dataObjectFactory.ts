/*!
 * Copyright (c) Microsoft Corporation and contributors. All rights reserved.
 * Licensed under the MIT License.
 */

import {
    DirectoryFactory,
    MapFactory,
    SharedDirectory,
    SharedMap,
} from "@fluidframework/map";
import {
    NamedFluidDataStoreRegistryEntries,
} from "@fluidframework/runtime-definitions";
import { IChannelFactory } from "@fluidframework/datastore-definitions";
import { FluidObjectSymbolProvider } from "@fluidframework/synthesize";
import { FluidDataStoreRuntime } from "@fluidframework/datastore";

<<<<<<< HEAD
import { DataObject, DataObjectTypes, IDataObjectProps  } from "../data-objects";
=======
import { DataObject, DataObjectTypes, DataObjectType, IDataObjectProps } from "../data-objects";
>>>>>>> 52acea9e
import { PureDataObjectFactory } from "./pureDataObjectFactory";

/**
 * DataObjectFactory is the IFluidDataStoreFactory for use with DataObjects.
 * It facilitates DataObject's features (such as its shared directory) by
 * ensuring relevant shared objects etc are available to the factory.
 *
 * @typeParam TObj - DataObject (concrete type)
 * @typeParam I - The input types for the DataObject
 */
export class DataObjectFactory<TObj extends DataObject<I>, I extends DataObjectTypes = DataObjectTypes>
    extends PureDataObjectFactory<TObj, I>
{
    constructor(
        type: string,
        ctor: new (props: IDataObjectProps<I>) => TObj,
        sharedObjects: readonly IChannelFactory[] = [],
        optionalProviders: FluidObjectSymbolProvider<I["OptionalProviders"]>,
        registryEntries?: NamedFluidDataStoreRegistryEntries,
        runtimeFactory: typeof FluidDataStoreRuntime = FluidDataStoreRuntime,
    ) {
        const mergedObjects = [...sharedObjects];

        if (!sharedObjects.find((factory) => factory.type === DirectoryFactory.Type)) {
            // User did not register for directory
            mergedObjects.push(SharedDirectory.getFactory());
        }

        // TODO: Remove SharedMap factory when compatibility with SharedMap DataObject is no longer needed in 0.10
        if (!sharedObjects.find((factory) => factory.type === MapFactory.Type)) {
            // User did not register for map
            mergedObjects.push(SharedMap.getFactory());
        }

        super(
            type,
            ctor,
            mergedObjects,
            optionalProviders,
            registryEntries,
            runtimeFactory,
        );
    }
}<|MERGE_RESOLUTION|>--- conflicted
+++ resolved
@@ -16,11 +16,7 @@
 import { FluidObjectSymbolProvider } from "@fluidframework/synthesize";
 import { FluidDataStoreRuntime } from "@fluidframework/datastore";
 
-<<<<<<< HEAD
-import { DataObject, DataObjectTypes, IDataObjectProps  } from "../data-objects";
-=======
-import { DataObject, DataObjectTypes, DataObjectType, IDataObjectProps } from "../data-objects";
->>>>>>> 52acea9e
+import { DataObject, DataObjectTypes, IDataObjectProps } from "../data-objects";
 import { PureDataObjectFactory } from "./pureDataObjectFactory";
 
 /**
