--- conflicted
+++ resolved
@@ -62,15 +62,11 @@
                 ...this.requestHandlers,
                 componentRuntimeRequestHandler,
             ],
-<<<<<<< HEAD
-            { generateSummaries: false });
-=======
             undefined,
             dc);
 
         // we register the runtime so developers of providers can use it in the factory pattern.
         dc.register(IHostRuntime, runtime);
->>>>>>> 41b29d13
 
         // On first boot create the base component
         if (!runtime.existing) {
