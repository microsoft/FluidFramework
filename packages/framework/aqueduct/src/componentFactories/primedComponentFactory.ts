--- conflicted
+++ resolved
@@ -21,27 +21,18 @@
 import { PrimedComponent, ISharedComponentProps } from "../components";
 import { SharedComponentFactory } from "./sharedComponentFactory";
 
-<<<<<<< HEAD
 /**
+ * P - represents a type that will define optional providers that will be injected
  * S - the initial state type that the produced component may take during creation
  */
-export class PrimedComponentFactory<S = undefined> extends SharedComponentFactory<S>
+export class PrimedComponentFactory<
+    P extends IComponent = object,
+    S = undefined>
+    extends SharedComponentFactory<P, S>
 {
     constructor(
         type: string,
-        ctor: new (
-            runtime: IComponentRuntime,
-            context: IComponentContext,
-            initialState?: S,
-        ) => SharedComponent,
-=======
-export class PrimedComponentFactory<P extends IComponent = object>
-    extends SharedComponentFactory<P>
-{
-    constructor(
-        type: string,
-        ctor: new (props: ISharedComponentProps<P>) => PrimedComponent,
->>>>>>> 0076f339
+        ctor: new (props: ISharedComponentProps<P>, initialState?: S) => PrimedComponent,
         sharedObjects: readonly ISharedObjectFactory[] = [],
         optionalProviders: ComponentSymbolProvider<P>,
         registryEntries?: NamedComponentRegistryEntries,
