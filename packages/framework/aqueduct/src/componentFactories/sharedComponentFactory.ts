--- conflicted
+++ resolved
@@ -12,9 +12,14 @@
     IComponentRegistry,
     IProvideComponentRegistry,
     NamedComponentRegistryEntries,
+    IComponentRuntime,
 } from "@microsoft/fluid-runtime-definitions";
 import { ISharedObjectFactory } from "@microsoft/fluid-shared-object-base";
-import { ComponentSymbolProvider, DependencyContainer } from "@microsoft/fluid-synthesize";
+import {
+    ComponentSymbolProvider,
+    DependencyContainer,
+    AsyncComponentProvider,
+} from "@microsoft/fluid-synthesize";
 
 import { SharedComponent, SharedComponentCtor } from "../components";
 
@@ -65,29 +70,19 @@
             this.registry,
         );
 
-        const dependencyContainer = new DependencyContainer(undefined);
-
         let instanceP: Promise<SharedComponent>;
         // For new runtime, we need to force the component instance to be create
         // run the initialization.
         if (!this.onDemandInstantiation || !runtime.existing) {
             // Create a new instance of our component up front
-<<<<<<< HEAD
-            instanceP = this.instantiateInstance(runtime, context, dependencyContainer);
-=======
             instanceP = this.instantiateInstance(runtime, context, ctorFn);
->>>>>>> 19718731
         }
 
         runtime.registerRequestHandler(async (request: IRequest) => {
             // eslint-disable-next-line @typescript-eslint/no-misused-promises
             if (!instanceP) {
                 // Create a new instance of our component on demand
-<<<<<<< HEAD
-                instanceP = this.instantiateInstance(runtime, context, dependencyContainer);
-=======
                 instanceP = this.instantiateInstance(runtime, context, ctorFn);
->>>>>>> 19718731
             }
             const instance = await instanceP;
             return instance.request(request);
@@ -102,18 +97,16 @@
     private async instantiateInstance(
         runtime: ComponentRuntime,
         context: IComponentContext,
-<<<<<<< HEAD
-        dependencyContainer: DependencyContainer,
+        ctorFn?: ((
+            r: IComponentRuntime,
+            c: IComponentContext,
+            providers: AsyncComponentProvider<keyof O & keyof IComponent, keyof R & keyof IComponent>,
+        ) => SharedComponent),
     ) {
+        const dependencyContainer = new DependencyContainer(undefined);
+        const providers = dependencyContainer.synthesize(this.optionalProviders,this.requiredProviders);
         // Create a new instance of our component
-        const providers = dependencyContainer.synthesize(this.optionalProviders,this.requiredProviders);
-        const instance = new this.ctor(runtime, context, providers);
-=======
-        ctorFn?: ((r: IComponentRuntime, c: IComponentContext) => SharedComponent),
-    ) {
-        // Create a new instance of our component
-        const instance = ctorFn ? ctorFn(runtime, context) : new this.ctor(runtime, context);
->>>>>>> 19718731
+        const instance = ctorFn ? ctorFn(runtime, context, providers) : new this.ctor(runtime, context, providers);
         await instance.initialize();
         return instance;
     }
