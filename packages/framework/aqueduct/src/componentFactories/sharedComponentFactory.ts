/*!
 * Copyright (c) Microsoft Corporation. All rights reserved.
 * Licensed under the MIT License.
 */

import { IComponent, IComponentLoadable, IRequest } from "@microsoft/fluid-component-core-interfaces";
import { ComponentRuntime, ISharedObjectRegistry } from "@microsoft/fluid-component-runtime";
import { ComponentRegistry } from "@microsoft/fluid-container-runtime";
import {
    IComponentContext,
    IComponentFactory,
    IComponentRegistry,
    IProvideComponentRegistry,
    NamedComponentRegistryEntries,
<<<<<<< HEAD
    NamedComponentRegistryEntry,
=======
    IHostRuntime,
>>>>>>> 0076f339
} from "@microsoft/fluid-runtime-definitions";
import { ISharedObjectFactory } from "@microsoft/fluid-shared-object-base";
import {
    ComponentSymbolProvider,
    DependencyContainer,
} from "@microsoft/fluid-synthesize";

import {
    ISharedComponentProps,
    SharedComponent,
} from "../components";

<<<<<<< HEAD
/**
 * S - the initial state type that the produced component may take during creation
 */
export class SharedComponentFactory<S = undefined>
=======
export class SharedComponentFactory<P extends IComponent>
>>>>>>> 0076f339
implements IComponentFactory, Partial<IProvideComponentRegistry>
{
    private readonly sharedObjectRegistry: ISharedObjectRegistry;
    private readonly registry: IComponentRegistry | undefined;

    constructor(
        public readonly type: string,
<<<<<<< HEAD
        private readonly ctor: new (
            runtime: IComponentRuntime,
            context: IComponentContext,
            initialState?: S
        ) => SharedComponent,
=======
        private readonly ctor: new (props: ISharedComponentProps<P>) => SharedComponent,
>>>>>>> 0076f339
        sharedObjects: readonly ISharedObjectFactory[],
        private readonly optionalProviders: ComponentSymbolProvider<P>,
        registryEntries?: NamedComponentRegistryEntries,
        private readonly onDemandInstantiation = true,
    ) {
        if (registryEntries !== undefined) {
            this.registry = new ComponentRegistry(registryEntries);
        }
        this.sharedObjectRegistry = new Map(sharedObjects.map((ext) => [ext.type, ext]));
    }

    public get IComponentFactory() { return this; }

    public get IComponentRegistry() {
        return this.registry;
    }

    public get registryEntry(): NamedComponentRegistryEntry {
        return [this.type, Promise.resolve(this)];
    }

    /**
     * This is where we do component setup.
     *
     * @param context - component context used to load a component runtime
     */
    public instantiateComponent(context: IComponentContext): void {
        this.instantiateComponentWithInitialState(context, undefined);
    }

    private instantiateComponentWithInitialState(
        context: IComponentContext,
<<<<<<< HEAD
        initialState?: S): void {
=======
        ctorFn?: (props: ISharedComponentProps) => SharedComponent) {
>>>>>>> 0076f339
        // Create a new runtime for our component
        // The runtime is what Fluid uses to create DDS' and route to your component
        const runtime = ComponentRuntime.load(
            context,
            this.sharedObjectRegistry,
            this.registry,
        );

        let instanceP: Promise<SharedComponent>;
        // For new runtime, we need to force the component instance to be create
        // run the initialization.
        if (!this.onDemandInstantiation || !runtime.existing) {
            // Create a new instance of our component up front
            instanceP = this.instantiateInstance(runtime, context, initialState);
        }

        runtime.registerRequestHandler(async (request: IRequest) => {
            // eslint-disable-next-line @typescript-eslint/no-misused-promises
            if (!instanceP) {
                // Create a new instance of our component on demand
                instanceP = this.instantiateInstance(runtime, context, initialState);
            }
            const instance = await instanceP;
            return instance.request(request);
        });
    }

    /**
     * Instantiate and initialize the component object
     * @param runtime - component runtime created for the component context
     * @param context - component context used to load a component runtime
     */
    private async instantiateInstance(
        runtime: ComponentRuntime,
        context: IComponentContext,
<<<<<<< HEAD
        initialState?: S,
=======
        ctorFn?: (props: ISharedComponentProps) => SharedComponent,
>>>>>>> 0076f339
    ) {
        const dependencyContainer = new DependencyContainer(context.scope.IComponentDependencySynthesizer);

        // If the Container did not register the IHostRuntime we can do it here to make sure services that need
        // it will have it.
        if (!dependencyContainer.has(IHostRuntime)) {
            dependencyContainer.register(IHostRuntime, context.hostRuntime);
        }

        const providers = dependencyContainer.synthesize<P>(this.optionalProviders,{});
        // Create a new instance of our component
<<<<<<< HEAD
        const instance = new this.ctor(runtime, context, initialState);
=======
        const instance =
            ctorFn ?
                ctorFn({ runtime, context, providers }) :
                new this.ctor({ runtime, context, providers });
>>>>>>> 0076f339
        await instance.initialize();
        return instance;
    }

    public async createComponent(
        context: IComponentContext,
<<<<<<< HEAD
        initialState?: S,
=======
        ctorFn?: (props: ISharedComponentProps) => SharedComponent,
>>>>>>> 0076f339
    ): Promise<IComponent & IComponentLoadable> {
        if (this.type === "") {
            throw new Error("undefined type member");
        }

        return context.createComponentWithRealizationFn(
            this.type,
            (newContext) => { this.instantiateComponentWithInitialState(newContext, initialState); },
        );
    }
}<|MERGE_RESOLUTION|>--- conflicted
+++ resolved
@@ -10,13 +10,10 @@
     IComponentContext,
     IComponentFactory,
     IComponentRegistry,
+    IHostRuntime,
     IProvideComponentRegistry,
     NamedComponentRegistryEntries,
-<<<<<<< HEAD
     NamedComponentRegistryEntry,
-=======
-    IHostRuntime,
->>>>>>> 0076f339
 } from "@microsoft/fluid-runtime-definitions";
 import { ISharedObjectFactory } from "@microsoft/fluid-shared-object-base";
 import {
@@ -29,14 +26,11 @@
     SharedComponent,
 } from "../components";
 
-<<<<<<< HEAD
 /**
+ * P - represents a type that will define optional providers that will be injected
  * S - the initial state type that the produced component may take during creation
  */
-export class SharedComponentFactory<S = undefined>
-=======
-export class SharedComponentFactory<P extends IComponent>
->>>>>>> 0076f339
+export class SharedComponentFactory<P extends IComponent, S = undefined>
 implements IComponentFactory, Partial<IProvideComponentRegistry>
 {
     private readonly sharedObjectRegistry: ISharedObjectRegistry;
@@ -44,15 +38,7 @@
 
     constructor(
         public readonly type: string,
-<<<<<<< HEAD
-        private readonly ctor: new (
-            runtime: IComponentRuntime,
-            context: IComponentContext,
-            initialState?: S
-        ) => SharedComponent,
-=======
-        private readonly ctor: new (props: ISharedComponentProps<P>) => SharedComponent,
->>>>>>> 0076f339
+        private readonly ctor: new (props: ISharedComponentProps<P>, initialState?: S) => SharedComponent,
         sharedObjects: readonly ISharedObjectFactory[],
         private readonly optionalProviders: ComponentSymbolProvider<P>,
         registryEntries?: NamedComponentRegistryEntries,
@@ -85,11 +71,7 @@
 
     private instantiateComponentWithInitialState(
         context: IComponentContext,
-<<<<<<< HEAD
         initialState?: S): void {
-=======
-        ctorFn?: (props: ISharedComponentProps) => SharedComponent) {
->>>>>>> 0076f339
         // Create a new runtime for our component
         // The runtime is what Fluid uses to create DDS' and route to your component
         const runtime = ComponentRuntime.load(
@@ -125,11 +107,7 @@
     private async instantiateInstance(
         runtime: ComponentRuntime,
         context: IComponentContext,
-<<<<<<< HEAD
         initialState?: S,
-=======
-        ctorFn?: (props: ISharedComponentProps) => SharedComponent,
->>>>>>> 0076f339
     ) {
         const dependencyContainer = new DependencyContainer(context.scope.IComponentDependencySynthesizer);
 
@@ -141,25 +119,14 @@
 
         const providers = dependencyContainer.synthesize<P>(this.optionalProviders,{});
         // Create a new instance of our component
-<<<<<<< HEAD
-        const instance = new this.ctor(runtime, context, initialState);
-=======
-        const instance =
-            ctorFn ?
-                ctorFn({ runtime, context, providers }) :
-                new this.ctor({ runtime, context, providers });
->>>>>>> 0076f339
+        const instance = new this.ctor({ runtime, context, providers }, initialState);
         await instance.initialize();
         return instance;
     }
 
     public async createComponent(
         context: IComponentContext,
-<<<<<<< HEAD
         initialState?: S,
-=======
-        ctorFn?: (props: ISharedComponentProps) => SharedComponent,
->>>>>>> 0076f339
     ): Promise<IComponent & IComponentLoadable> {
         if (this.type === "") {
             throw new Error("undefined type member");
