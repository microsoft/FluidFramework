--- conflicted
+++ resolved
@@ -78,22 +78,7 @@
      *
      * @param context - component context used to load a data store runtime
      */
-<<<<<<< HEAD
     public instantiateDataStore(context: IFluidDataStoreContext, scope?: IFluidObject): void {
-=======
-    public instantiateDataStore(context: IFluidDataStoreContext): void {
-        this.instantiateComponentWithInitialState(context, undefined);
-    }
-
-    /**
-     * Private method for component instantiation that exposes initial state
-     * @param context - Component context used to load a data store runtime
-     * @param initialState  - The initial state to provide the created component
-     */
-    private instantiateComponentWithInitialState(
-        context: IFluidDataStoreContext,
-        initialState?: S): void {
->>>>>>> c6c090ca
         // Create a new runtime for our component
         // The runtime is what Fluid uses to create DDS' and route to your component
         const runtime = FluidDataStoreRuntime.load(
