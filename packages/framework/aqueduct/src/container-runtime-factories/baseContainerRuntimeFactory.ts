/*!
 * Copyright (c) Microsoft Corporation and contributors. All rights reserved.
 * Licensed under the MIT License.
 */

import { IContainerContext } from "@fluidframework/container-definitions";
import {
	IContainerRuntimeOptions,
	FluidDataStoreRegistry,
	ContainerRuntime,
} from "@fluidframework/container-runtime";
import { IContainerRuntime } from "@fluidframework/container-runtime-definitions";
import { RuntimeRequestHandler, buildRuntimeRequestHandler } from "@fluidframework/request-handler";
import {
	IFluidDataStoreRegistry,
	IProvideFluidDataStoreRegistry,
	NamedFluidDataStoreRegistryEntries,
} from "@fluidframework/runtime-definitions";
import {
	DependencyContainer,
	IFluidDependencySynthesizer,
	IProvideFluidDependencySynthesizer,
} from "@fluidframework/synthesize";
import { RuntimeFactoryHelper } from "@fluidframework/runtime-utils";
import { FluidObject } from "@fluidframework/core-interfaces";

/**
 * BaseContainerRuntimeFactory produces container runtimes with a given data store and service registry, as well as
 * given request handlers.  It can be subclassed to implement a first-time initialization procedure for the containers
 * it creates.
 */
export class BaseContainerRuntimeFactory
	extends RuntimeFactoryHelper
	implements IProvideFluidDataStoreRegistry
{
	public get IFluidDataStoreRegistry() {
		return this.registry;
	}
	private readonly registry: IFluidDataStoreRegistry;

	/**
	 * @param registryEntries - The data store registry for containers produced
	 * @param serviceRegistry - The service registry for containers produced
	 * @param requestHandlers - Request handlers for containers produced
	 * @param runtimeOptions - The runtime options passed to the ContainerRuntime when instantiating it
	 */
	constructor(
		private readonly registryEntries: NamedFluidDataStoreRegistryEntries,
		private readonly dependencyContainer?: IFluidDependencySynthesizer,
		private readonly requestHandlers: RuntimeRequestHandler[] = [],
		private readonly runtimeOptions?: IContainerRuntimeOptions,
	) {
		super();
		this.registry = new FluidDataStoreRegistry(registryEntries);
	}

	public async instantiateFirstTime(runtime: ContainerRuntime): Promise<void> {
		await this.containerInitializingFirstTime(runtime);
		await this.containerHasInitialized(runtime);
	}

	public async instantiateFromExisting(runtime: ContainerRuntime): Promise<void> {
		await this.containerHasInitialized(runtime);
	}

	public async preInitialize(
		context: IContainerContext,
		existing: boolean,
	): Promise<ContainerRuntime> {
		const scope: Partial<IProvideFluidDependencySynthesizer> = context.scope;
		const dc = new DependencyContainer<FluidObject<IContainerRuntime>>(
			this.dependencyContainer,
			scope.IFluidDependencySynthesizer,
		);
		scope.IFluidDependencySynthesizer = dc;

		const runtime: ContainerRuntime = await ContainerRuntime.load(
			context,
			this.registryEntries,
			buildRuntimeRequestHandler(...this.requestHandlers),
			this.runtimeOptions,
			scope,
			existing,
		);

<<<<<<< HEAD
        // const runtime: ContainerRuntime = await ContainerRuntime.newLoad(
        //     context,
        //     undefined,
        //     async (containerRuntime :IContainerRuntime) => {
        //         const requestHandlers = this.requestHandlers;
        //         // For now, entryPoint is an IFluidRouter for backwards compat
        //         const entryPoint: IFluidRouter = {
        //             async request(request: IRequest): Promise<IResponse> {
        //                 const requestHandler = buildRuntimeRequestHandler(
        //                     ...requestHandlers);
        //                 return requestHandler(request, containerRuntime);
        //             },
        //             get IFluidRouter() {
        //                 return this;
        //             }
        //         };
        //         return entryPoint;
        //     },
        //     existing,
        //     this.runtimeOptions,
        //     this.registryEntries,
        //     scope,
        // );

        // we register the runtime so developers of providers can use it in the factory pattern.
        dc.register(IContainerRuntime, runtime);
=======
		// we register the runtime so developers of providers can use it in the factory pattern.
		dc.register(IContainerRuntime, runtime);
>>>>>>> 446b4ea9

		return runtime;
	}

	/**
	 * Subclasses may override containerInitializingFirstTime to perform any setup steps at the time the container
	 * is created. This likely includes creating any initial data stores that are expected to be there at the outset.
	 * @param runtime - The container runtime for the container being initialized
	 */
	protected async containerInitializingFirstTime(runtime: IContainerRuntime) {}

	/**
	 * Subclasses may override containerHasInitialized to perform any steps after the container has initialized.
	 * This likely includes loading any data stores that are expected to be there at the outset.
	 * @param runtime - The container runtime for the container being initialized
	 */
	protected async containerHasInitialized(runtime: IContainerRuntime) {}
}<|MERGE_RESOLUTION|>--- conflicted
+++ resolved
@@ -83,7 +83,6 @@
 			existing,
 		);
 
-<<<<<<< HEAD
         // const runtime: ContainerRuntime = await ContainerRuntime.newLoad(
         //     context,
         //     undefined,
@@ -110,10 +109,6 @@
 
         // we register the runtime so developers of providers can use it in the factory pattern.
         dc.register(IContainerRuntime, runtime);
-=======
-		// we register the runtime so developers of providers can use it in the factory pattern.
-		dc.register(IContainerRuntime, runtime);
->>>>>>> 446b4ea9
 
 		return runtime;
 	}
