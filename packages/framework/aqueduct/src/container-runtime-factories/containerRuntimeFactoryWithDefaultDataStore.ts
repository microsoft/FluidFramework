--- conflicted
+++ resolved
@@ -22,14 +22,8 @@
  *
  * This factory should be exposed as fluidExport off the entry point to your module.
  */
-<<<<<<< HEAD
 export class ContainerRuntimeFactoryWithDefaultDataStore extends BaseContainerRuntimeFactory {
-    public static readonly defaultComponentId = defaultComponentId;
-=======
-export class ContainerRuntimeFactoryWithDefaultDataStore extends BaseContainerRuntimeFactory implements
-    IFluidExportDefaultFactoryName {
     public static readonly defaultDataStoreId = defaultDataStoreId;
->>>>>>> 0d1248e0
 
     constructor(
         private readonly defaultDataStoreName: string,
@@ -54,12 +48,6 @@
         );
     }
 
-<<<<<<< HEAD
-=======
-    public get IFluidExportDefaultFactoryName() { return this; }
-    public getDefaultFactoryName() { return this.defaultDataStoreName; }
-
->>>>>>> 0d1248e0
     /**
      * {@inheritDoc BaseContainerRuntimeFactory.containerInitializingFirstTime}
      */
