--- conflicted
+++ resolved
@@ -45,28 +45,11 @@
 	 * @param runtimeOptions -
 	 * @param provideEntryPoint -
 	 */
-<<<<<<< HEAD
-	constructor(
-		protected readonly defaultFactory: IFluidDataStoreFactory,
-		registryEntries: NamedFluidDataStoreRegistryEntries,
-		dependencyContainer?: IFluidDependencySynthesizer,
-		/** @deprecated - Will be removed in future major release. Migrate all usage of IFluidRouter to the "entryPoint" pattern. Refer to Removing-IFluidRouter.md */
-		requestHandlers: RuntimeRequestHandler[] = [],
-		runtimeOptions?: IContainerRuntimeOptions,
-		initializeEntryPoint?: (runtime: IContainerRuntime) => Promise<FluidObject>,
-	) {
-		super(
-			registryEntries,
-			dependencyContainer,
-			[defaultRouteRequestHandler(defaultDataStoreId), ...requestHandlers],
-			runtimeOptions,
-			initializeEntryPoint,
-		);
-=======
 	constructor(props: {
 		defaultFactory: IFluidDataStoreFactory;
 		registryEntries: NamedFluidDataStoreRegistryEntries;
 		dependencyContainer?: IFluidDependencySynthesizer;
+		/** @deprecated - Will be removed in future major release. Migrate all usage of IFluidRouter to the "entryPoint" pattern. Refer to Removing-IFluidRouter.md */
 		requestHandlers?: RuntimeRequestHandler[];
 		runtimeOptions?: IContainerRuntimeOptions;
 		provideEntryPoint?: (runtime: IContainerRuntime) => Promise<FluidObject>;
@@ -81,7 +64,6 @@
 		});
 
 		this.defaultFactory = props.defaultFactory;
->>>>>>> 0017b987
 	}
 
 	/**
