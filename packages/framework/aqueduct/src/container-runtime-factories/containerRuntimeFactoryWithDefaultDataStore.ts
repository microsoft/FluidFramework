--- conflicted
+++ resolved
@@ -2,8 +2,6 @@
  * Copyright (c) Microsoft Corporation and contributors. All rights reserved.
  * Licensed under the MIT License.
  */
-<<<<<<< HEAD
-=======
 
 import {
 	type ContainerRuntime,
@@ -12,25 +10,12 @@
 import { type IContainerRuntime } from "@fluidframework/container-runtime-definitions";
 import { type FluidObject, type IRequest, type IResponse } from "@fluidframework/core-interfaces";
 import { type RuntimeRequestHandler } from "@fluidframework/request-handler";
->>>>>>> 2311ce40
 import {
 	type IFluidDataStoreFactory,
 	type NamedFluidDataStoreRegistryEntries,
 } from "@fluidframework/runtime-definitions";
-<<<<<<< HEAD
-import { type FluidObject, type IRequest, type IResponse } from "@fluidframework/core-interfaces";
 import { RequestParser } from "@fluidframework/runtime-utils";
 import { type IFluidDependencySynthesizer } from "@fluidframework/synthesize";
-import { type RuntimeRequestHandler } from "@fluidframework/request-handler";
-import {
-	type IContainerRuntimeOptions,
-	type ContainerRuntime,
-} from "@fluidframework/container-runtime/internal";
-import { type IContainerRuntime } from "@fluidframework/container-runtime-definitions/internal";
-=======
-import { RequestParser } from "@fluidframework/runtime-utils";
-import { type IFluidDependencySynthesizer } from "@fluidframework/synthesize";
->>>>>>> 2311ce40
 import { BaseContainerRuntimeFactory } from "./baseContainerRuntimeFactory.js";
 
 const defaultDataStoreId = "default";
