{
  "name": "@microsoft/fluid-aqueduct",
  "version": "0.19.0",
  "description": "A set of implementations for fluid framework interfaces.",
  "repository": "microsoft/FluidFramework",
  "license": "MIT",
  "author": "Microsoft",
  "sideEffects": false,
  "main": "dist/index.js",
  "module": "lib/index.js",
  "types": "dist/index.d.ts",
  "files": [
    "dist/**/*",
    "lib/**/*",
    "es5/**/*"
  ],
  "scripts": {
    "build": "concurrently npm:build:compile npm:lint",
    "build:compile": "concurrently npm:tsc npm:build:es5 npm:build:esnext",
    "build:docs": "api-extractor run --local && copyfiles -u 1 ./_api-extractor-temp/doc-models/* ../../../_api-extractor-temp/",
    "build:es5": "tsc --project ./tsconfig.es5.json",
    "build:esnext": "tsc --project ./tsconfig.esnext.json",
    "build:full": "npm run build",
    "build:full:compile": "npm run build:compile",
    "clean": "rimraf dist lib es5 *.tsbuildinfo *.build.log",
    "eslint": "eslint --ext=ts,tsx --format stylish src",
    "eslint:fix": "eslint --ext=ts,tsx --format stylish src --fix",
    "lint": "npm run eslint",
    "lint:fix": "npm run eslint:fix",
    "test": "npm run test:mocha",
    "test:coverage": "nyc npm test -- --reporter mocha-junit-reporter --reporter-options mochaFile=nyc/junit-report.xml",
    "test:mocha": "mocha --recursive dist/test -r make-promises-safe",
    "tsc": "tsc"
  },
  "nyc": {
    "all": true,
    "cache-dir": "nyc/.cache",
    "exclude": [
      "src/test/**/*.ts",
      "dist/test/**/*.js"
    ],
    "exclude-after-remap": false,
    "include": [
      "src/**/*.ts",
      "dist/**/*.js"
    ],
    "report-dir": "nyc/report",
    "reporter": [
      "cobertura",
      "html",
      "text"
    ],
    "temp-directory": "nyc/.nyc_output"
  },
  "dependencies": {
<<<<<<< HEAD
    "@microsoft/fluid-common-definitions": "^0.17.0-0",
    "@microsoft/fluid-common-utils": "^0.17.0",
    "@microsoft/fluid-component-core-interfaces": "^0.18.0",
    "@microsoft/fluid-component-runtime": "^0.18.0",
    "@microsoft/fluid-component-runtime-definitions": "^0.18.0",
    "@microsoft/fluid-container-definitions": "^0.18.0",
    "@microsoft/fluid-container-runtime": "^0.18.0",
    "@microsoft/fluid-container-runtime-definitions": "^0.18.0",
    "@microsoft/fluid-framework-interfaces": "^0.18.0",
    "@microsoft/fluid-map": "^0.18.0",
    "@microsoft/fluid-runtime-definitions": "^0.18.0",
    "@microsoft/fluid-shared-object-base": "^0.18.0",
    "@microsoft/fluid-synthesize": "^0.18.0",
    "@microsoft/fluid-view-adapters": "^0.18.0",
    "@microsoft/fluid-view-interfaces": "^0.18.0",
=======
    "@microsoft/fluid-common-definitions": "^0.17.0",
    "@microsoft/fluid-common-utils": "^0.18.2",
    "@microsoft/fluid-component-core-interfaces": "^0.19.0",
    "@microsoft/fluid-component-runtime": "^0.19.0",
    "@microsoft/fluid-component-runtime-definitions": "^0.19.0",
    "@microsoft/fluid-container-definitions": "^0.19.0",
    "@microsoft/fluid-container-runtime": "^0.19.0",
    "@microsoft/fluid-container-runtime-definitions": "^0.19.0",
    "@microsoft/fluid-framework-interfaces": "^0.19.0",
    "@microsoft/fluid-map": "^0.19.0",
    "@microsoft/fluid-runtime-definitions": "^0.19.0",
    "@microsoft/fluid-shared-object-base": "^0.19.0",
    "@microsoft/fluid-synthesize": "^0.19.0",
>>>>>>> 2d4ce1b4
    "uuid": "^3.3.2"
  },
  "devDependencies": {
    "@microsoft/api-extractor": "^7.7.2",
    "@microsoft/eslint-config-fluid": "^0.16.0",
    "@microsoft/fluid-build-common": "^0.14.0",
    "@types/mocha": "^5.2.5",
    "@types/node": "^10.14.6",
    "@typescript-eslint/eslint-plugin": "~2.17.0",
    "@typescript-eslint/parser": "~2.17.0",
    "concurrently": "^4.1.0",
    "copyfiles": "^2.1.0",
    "eslint": "~6.8.0",
    "eslint-plugin-eslint-comments": "~3.1.2",
    "eslint-plugin-import": "2.20.0",
    "eslint-plugin-no-null": "~1.0.2",
    "eslint-plugin-optimize-regex": "~1.1.7",
    "eslint-plugin-prefer-arrow": "~1.1.7",
    "eslint-plugin-react": "~7.18.0",
    "eslint-plugin-unicorn": "~15.0.1",
    "make-promises-safe": "^5.1.0",
    "mocha": "^5.2.0",
    "mocha-junit-reporter": "^1.18.0",
    "nyc": "^15.0.0",
    "rimraf": "^2.6.2",
    "typescript": "~3.7.4"
  },
  "module:es5": "es5/index.js"
}<|MERGE_RESOLUTION|>--- conflicted
+++ resolved
@@ -53,23 +53,6 @@
     "temp-directory": "nyc/.nyc_output"
   },
   "dependencies": {
-<<<<<<< HEAD
-    "@microsoft/fluid-common-definitions": "^0.17.0-0",
-    "@microsoft/fluid-common-utils": "^0.17.0",
-    "@microsoft/fluid-component-core-interfaces": "^0.18.0",
-    "@microsoft/fluid-component-runtime": "^0.18.0",
-    "@microsoft/fluid-component-runtime-definitions": "^0.18.0",
-    "@microsoft/fluid-container-definitions": "^0.18.0",
-    "@microsoft/fluid-container-runtime": "^0.18.0",
-    "@microsoft/fluid-container-runtime-definitions": "^0.18.0",
-    "@microsoft/fluid-framework-interfaces": "^0.18.0",
-    "@microsoft/fluid-map": "^0.18.0",
-    "@microsoft/fluid-runtime-definitions": "^0.18.0",
-    "@microsoft/fluid-shared-object-base": "^0.18.0",
-    "@microsoft/fluid-synthesize": "^0.18.0",
-    "@microsoft/fluid-view-adapters": "^0.18.0",
-    "@microsoft/fluid-view-interfaces": "^0.18.0",
-=======
     "@microsoft/fluid-common-definitions": "^0.17.0",
     "@microsoft/fluid-common-utils": "^0.18.2",
     "@microsoft/fluid-component-core-interfaces": "^0.19.0",
@@ -83,7 +66,8 @@
     "@microsoft/fluid-runtime-definitions": "^0.19.0",
     "@microsoft/fluid-shared-object-base": "^0.19.0",
     "@microsoft/fluid-synthesize": "^0.19.0",
->>>>>>> 2d4ce1b4
+    "@microsoft/fluid-view-adapters": "^0.19.0",
+    "@microsoft/fluid-view-interfaces": "^0.19.0",
     "uuid": "^3.3.2"
   },
   "devDependencies": {
