{
	"name": "@fluidframework/aqueduct",
	"version": "2.5.0",
	"description": "A set of implementations for Fluid Framework interfaces.",
	"homepage": "https://fluidframework.com",
	"repository": {
		"type": "git",
		"url": "https://github.com/microsoft/FluidFramework.git",
		"directory": "packages/framework/aqueduct"
	},
	"license": "MIT",
	"author": "Microsoft and contributors",
	"sideEffects": false,
	"type": "module",
	"exports": {
		".": {
			"import": {
				"types": "./lib/public.d.ts",
				"default": "./lib/index.js"
			},
			"require": {
				"types": "./dist/public.d.ts",
				"default": "./dist/index.js"
			}
		},
		"./legacy": {
			"import": {
				"types": "./lib/legacy.d.ts",
				"default": "./lib/index.js"
			},
			"require": {
				"types": "./dist/legacy.d.ts",
				"default": "./dist/index.js"
			}
		},
		"./internal": {
			"import": {
				"types": "./lib/index.d.ts",
				"default": "./lib/index.js"
			},
			"require": {
				"types": "./dist/index.d.ts",
				"default": "./dist/index.js"
			}
		}
	},
	"main": "lib/index.js",
	"types": "lib/public.d.ts",
	"scripts": {
		"api": "fluid-build . --task api",
		"api-extractor:commonjs": "flub generate entrypoints --outDir ./dist",
		"api-extractor:esnext": "flub generate entrypoints --outDir ./lib --node10TypeCompat",
		"build": "fluid-build . --task build",
		"build:api-reports": "concurrently \"npm:build:api-reports:*\"",
		"build:api-reports:current": "api-extractor run --local --config api-extractor/api-extractor.current.json",
		"build:api-reports:legacy": "api-extractor run --local --config api-extractor/api-extractor.legacy.json",
		"build:commonjs": "fluid-build . --task commonjs",
		"build:compile": "fluid-build . --task compile",
		"build:docs": "api-extractor run --local",
		"build:esnext": "tsc --project ./tsconfig.json",
		"build:test": "npm run build:test:esm && npm run build:test:cjs",
		"build:test:cjs": "fluid-tsc commonjs --project ./src/test/tsconfig.cjs.json",
		"build:test:esm": "tsc --project ./src/test/tsconfig.json",
		"check:are-the-types-wrong": "attw --pack .",
		"check:biome": "biome check .",
		"check:exports": "concurrently \"npm:check:exports:*\"",
		"check:exports:bundle-release-tags": "api-extractor run --config api-extractor/api-extractor-lint-bundle.json",
		"check:exports:cjs:legacy": "api-extractor run --config api-extractor/api-extractor-lint-legacy.cjs.json",
		"check:exports:cjs:public": "api-extractor run --config api-extractor/api-extractor-lint-public.cjs.json",
		"check:exports:esm:legacy": "api-extractor run --config api-extractor/api-extractor-lint-legacy.esm.json",
		"check:exports:esm:public": "api-extractor run --config api-extractor/api-extractor-lint-public.esm.json",
		"check:format": "npm run check:biome",
		"check:prettier": "prettier --check . --cache --ignore-path ../../../.prettierignore",
		"ci:build:api-reports": "concurrently \"npm:ci:build:api-reports:*\"",
		"ci:build:api-reports:current": "api-extractor run --config api-extractor/api-extractor.current.json",
		"ci:build:api-reports:legacy": "api-extractor run --config api-extractor/api-extractor.legacy.json",
		"ci:build:docs": "api-extractor run",
		"clean": "rimraf --glob dist lib \"*.d.ts\" \"**/*.tsbuildinfo\" \"**/*.build.log\" _api-extractor-temp nyc",
		"eslint": "eslint --format stylish src",
		"eslint:fix": "eslint --format stylish src --fix --fix-type problem,suggestion,layout",
		"format": "npm run format:biome",
		"format:biome": "biome check . --write",
		"format:prettier": "prettier --write . --cache --ignore-path ../../../.prettierignore",
		"lint": "fluid-build . --task lint",
		"lint:fix": "fluid-build . --task eslint:fix --task format",
		"test": "npm run test:mocha",
		"test:coverage": "c8 npm test",
		"test:mocha": "npm run test:mocha:esm && echo skipping cjs to avoid overhead - npm run test:mocha:cjs",
		"test:mocha:cjs": "mocha --recursive \"dist/test/**/*.spec.*js\" --exit",
		"test:mocha:esm": "mocha --recursive \"lib/test/**/*.spec.*js\" --exit",
		"test:mocha:verbose": "cross-env FLUID_TEST_VERBOSE=1 npm run test:mocha",
		"tsc": "fluid-tsc commonjs --project ./tsconfig.cjs.json && copyfiles -f ../../../common/build/build-common/src/cjs/package.json ./dist",
		"typetests:gen": "flub generate typetests --dir . -v",
		"typetests:prepare": "flub typetests --dir . --reset --previous --normalize"
	},
	"c8": {
		"all": true,
		"cache-dir": "nyc/.cache",
		"exclude": [
			"src/test/**/*.*ts",
			"dist/test/**/*.*js",
			"lib/test/**/*.*js"
		],
		"exclude-after-remap": false,
		"include": [
			"src/**/*.*ts",
			"dist/**/*.*js",
			"lib/**/*.*js"
		],
		"report-dir": "nyc/report",
		"reporter": [
			"cobertura",
			"html",
			"text"
		],
		"temp-directory": "nyc/.nyc_output"
	},
	"dependencies": {
		"@fluid-internal/client-utils": "workspace:~",
		"@fluidframework/container-definitions": "workspace:~",
		"@fluidframework/container-runtime": "workspace:~",
		"@fluidframework/container-runtime-definitions": "workspace:~",
		"@fluidframework/core-interfaces": "workspace:~",
		"@fluidframework/core-utils": "workspace:~",
		"@fluidframework/datastore": "workspace:~",
		"@fluidframework/datastore-definitions": "workspace:~",
		"@fluidframework/map": "workspace:~",
		"@fluidframework/request-handler": "workspace:~",
		"@fluidframework/runtime-definitions": "workspace:~",
		"@fluidframework/runtime-utils": "workspace:~",
		"@fluidframework/shared-object-base": "workspace:~",
		"@fluidframework/synthesize": "workspace:~"
	},
	"devDependencies": {
		"@arethetypeswrong/cli": "^0.16.4",
		"@biomejs/biome": "~1.9.3",
		"@fluid-internal/mocha-test-setup": "workspace:~",
		"@fluid-tools/build-cli": "^0.49.0",
		"@fluidframework/aqueduct-previous": "npm:@fluidframework/aqueduct@~2.4.0",
		"@fluidframework/build-common": "^2.0.3",
		"@fluidframework/build-tools": "^0.49.0",
		"@fluidframework/eslint-config-fluid": "^5.4.0",
		"@microsoft/api-extractor": "7.47.8",
		"@types/mocha": "^9.1.1",
		"@types/node": "^18.19.0",
		"c8": "^8.0.1",
		"concurrently": "^8.2.1",
		"copyfiles": "^2.4.1",
		"cross-env": "^7.0.3",
		"eslint": "~8.55.0",
		"mocha": "^10.2.0",
		"mocha-multi-reporters": "^1.5.1",
		"moment": "^2.21.0",
		"prettier": "~3.0.3",
		"rimraf": "^4.4.0",
		"typescript": "~5.4.5"
	},
	"typeValidation": {
<<<<<<< HEAD
		"broken": {
			"Interface_IDataObjectProps": {
				"backCompat": false
			}
		}
=======
		"broken": {},
		"entrypoint": "legacy"
>>>>>>> 7a8c8d0e
	}
}<|MERGE_RESOLUTION|>--- conflicted
+++ resolved
@@ -156,15 +156,11 @@
 		"typescript": "~5.4.5"
 	},
 	"typeValidation": {
-<<<<<<< HEAD
 		"broken": {
 			"Interface_IDataObjectProps": {
 				"backCompat": false
 			}
-		}
-=======
-		"broken": {},
+		},
 		"entrypoint": "legacy"
->>>>>>> 7a8c8d0e
 	}
 }