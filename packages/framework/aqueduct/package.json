{
	"name": "@fluidframework/aqueduct",
	"version": "2.0.0-internal.8.0.0",
	"description": "A set of implementations for Fluid Framework interfaces.",
	"homepage": "https://fluidframework.com",
	"repository": {
		"type": "git",
		"url": "https://github.com/microsoft/FluidFramework.git",
		"directory": "packages/framework/aqueduct"
	},
	"license": "MIT",
	"author": "Microsoft and contributors",
	"sideEffects": false,
	"exports": {
		".": {
			"import": {
				"types": "./lib/index.d.ts",
				"default": "./lib/index.mjs"
			},
			"require": {
				"types": "./dist/index.d.ts",
				"default": "./dist/index.cjs"
			}
		}
	},
	"main": "dist/index.cjs",
	"module": "lib/index.mjs",
	"types": "dist/index.d.ts",
	"files": [
		"dist/**/*",
		"!dist/test/**",
		"lib/**/*"
	],
	"scripts": {
		"api": "fluid-build . --task api",
		"api-extractor:commonjs": "api-extractor run --local",
		"api-extractor:esnext": "copyfiles -u 1 \"dist/**/*-@(alpha|beta|public|untrimmed).d.ts\" lib",
		"build": "fluid-build . --task build",
		"build:commonjs": "fluid-build . --task commonjs",
		"build:compile": "fluid-build . --task compile",
		"build:docs": "fluid-build . --task api",
		"build:esnext": "tsc-multi --config ../../../common/build/build-common/tsc-multi.esm.json",
		"build:test": "tsc-multi --config ./tsc-multi.test.json",
		"ci:build:docs": "api-extractor run",
		"clean": "rimraf --glob dist lib \"**/*.tsbuildinfo\" \"**/*.build.log\" _api-extractor-temp nyc",
		"eslint": "eslint --format stylish src",
		"eslint:fix": "eslint --format stylish src --fix --fix-type problem,suggestion,layout",
		"format": "npm run prettier:fix",
		"lint": "npm run prettier && npm run eslint",
		"lint:fix": "npm run prettier:fix && npm run eslint:fix",
		"prettier": "prettier --check . --cache --ignore-path ../../../.prettierignore",
		"prettier:fix": "prettier --write . --cache --ignore-path ../../../.prettierignore",
		"test": "npm run test:mocha",
		"test:coverage": "c8 npm test",
		"test:mocha": "mocha --ignore \"dist/test/types/*\" --recursive dist/test -r node_modules/@fluidframework/mocha-test-setup",
		"test:mocha:verbose": "cross-env FLUID_TEST_VERBOSE=1 npm run test:mocha",
		"tsc": "tsc-multi --config ../../../common/build/build-common/tsc-multi.cjs.json",
		"typetests:gen": "fluid-type-test-generator",
		"typetests:prepare": "flub typetests --dir . --reset --previous --normalize"
	},
	"c8": {
		"all": true,
		"cache-dir": "nyc/.cache",
		"exclude": [
			"src/test/**/*.ts",
			"dist/test/**/*.cjs"
		],
		"exclude-after-remap": false,
		"include": [
			"src/**/*.ts",
			"dist/**/*.cjs"
		],
		"report-dir": "nyc/report",
		"reporter": [
			"cobertura",
			"html",
			"text"
		],
		"temp-directory": "nyc/.nyc_output"
	},
	"dependencies": {
		"@fluid-internal/client-utils": "workspace:~",
		"@fluidframework/container-definitions": "workspace:~",
		"@fluidframework/container-runtime": "workspace:~",
		"@fluidframework/container-runtime-definitions": "workspace:~",
		"@fluidframework/core-interfaces": "workspace:~",
		"@fluidframework/core-utils": "workspace:~",
		"@fluidframework/datastore": "workspace:~",
		"@fluidframework/datastore-definitions": "workspace:~",
		"@fluidframework/map": "workspace:~",
		"@fluidframework/request-handler": "workspace:~",
		"@fluidframework/runtime-definitions": "workspace:~",
		"@fluidframework/runtime-utils": "workspace:~",
		"@fluidframework/synthesize": "workspace:~",
		"@fluidframework/view-interfaces": "workspace:~",
		"uuid": "^9.0.0"
	},
	"devDependencies": {
		"@fluid-tools/build-cli": "^0.28.0",
		"@fluidframework/aqueduct-previous": "npm:@fluidframework/aqueduct@2.0.0-internal.7.2.0",
		"@fluidframework/build-common": "^2.0.3",
		"@fluidframework/build-tools": "^0.28.0",
		"@fluidframework/eslint-config-fluid": "^3.1.0",
		"@fluidframework/mocha-test-setup": "workspace:~",
		"@microsoft/api-extractor": "^7.38.3",
		"@types/events": "^3.0.0",
		"@types/mocha": "^9.1.1",
		"@types/node": "^16.18.38",
		"c8": "^7.7.1",
		"copyfiles": "^2.4.1",
		"cross-env": "^7.0.3",
		"eslint": "~8.50.0",
		"mocha": "^10.2.0",
		"mocha-json-output-reporter": "^2.0.1",
		"mocha-multi-reporters": "^1.5.1",
		"moment": "^2.21.0",
		"prettier": "~3.0.3",
		"rimraf": "^4.4.0",
		"tsc-multi": "^1.1.0",
		"typescript": "~5.1.6"
	},
	"fluidBuild": {
		"tasks": {
			"build:docs": {
				"dependsOn": [
					"...",
					"api-extractor:commonjs",
					"api-extractor:esnext"
				],
				"script": false
			}
		}
	},
	"typeValidation": {
		"broken": {
			"RemovedFunctionDeclaration_getDefaultObjectFromContainer": {
				"forwardCompat": false,
				"backCompat": false
			},
			"RemovedFunctionDeclaration_getObjectFromContainer": {
				"forwardCompat": false,
				"backCompat": false
			},
			"RemovedFunctionDeclaration_getObjectWithIdFromContainer": {
				"forwardCompat": false,
				"backCompat": false
			},
			"RemovedFunctionDeclaration_defaultFluidObjectRequestHandler": {
				"forwardCompat": false,
				"backCompat": false
			},
			"RemovedVariableDeclaration_defaultRouteRequestHandler": {
				"forwardCompat": false,
				"backCompat": false
			},
			"RemovedVariableDeclaration_mountableViewRequestHandler": {
				"forwardCompat": false,
				"backCompat": false
			},
<<<<<<< HEAD
			"InterfaceDeclaration_IDataObjectProps": {
=======
			"ClassDeclaration_DataObject": {
				"backCompat": false
			},
			"RemovedInterfaceDeclaration_IRootDataObjectFactory": {
				"forwardCompat": false,
				"backCompat": false
			},
			"ClassDeclaration_PureDataObject": {
>>>>>>> 86d49ad0
				"backCompat": false
			}
		}
	}
}<|MERGE_RESOLUTION|>--- conflicted
+++ resolved
@@ -157,9 +157,6 @@
 				"forwardCompat": false,
 				"backCompat": false
 			},
-<<<<<<< HEAD
-			"InterfaceDeclaration_IDataObjectProps": {
-=======
 			"ClassDeclaration_DataObject": {
 				"backCompat": false
 			},
@@ -168,7 +165,9 @@
 				"backCompat": false
 			},
 			"ClassDeclaration_PureDataObject": {
->>>>>>> 86d49ad0
+				"backCompat": false
+			},
+			"InterfaceDeclaration_IDataObjectProps": {
 				"backCompat": false
 			}
 		}
