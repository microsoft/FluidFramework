{
	"name": "@fluidframework/aqueduct",
	"version": "2.3.0",
	"description": "A set of implementations for Fluid Framework interfaces.",
	"homepage": "https://fluidframework.com",
	"repository": {
		"type": "git",
		"url": "https://github.com/microsoft/FluidFramework.git",
		"directory": "packages/framework/aqueduct"
	},
	"license": "MIT",
	"author": "Microsoft and contributors",
	"sideEffects": false,
	"type": "module",
	"exports": {
		".": {
			"import": {
				"types": "./lib/public.d.ts",
				"default": "./lib/index.js"
			},
			"require": {
				"types": "./dist/public.d.ts",
				"default": "./dist/index.js"
			}
		},
		"./legacy": {
			"import": {
				"types": "./lib/legacy.d.ts",
				"default": "./lib/index.js"
			},
			"require": {
				"types": "./dist/legacy.d.ts",
				"default": "./dist/index.js"
			}
		},
		"./internal": {
			"import": {
				"types": "./lib/index.d.ts",
				"default": "./lib/index.js"
			},
			"require": {
				"types": "./dist/index.d.ts",
				"default": "./dist/index.js"
			}
		}
	},
	"main": "lib/index.js",
	"types": "lib/public.d.ts",
	"scripts": {
		"api": "fluid-build . --task api",
		"api-extractor:commonjs": "flub generate entrypoints --outDir ./dist",
		"api-extractor:esnext": "flub generate entrypoints --outDir ./lib --node10TypeCompat",
		"build": "fluid-build . --task build",
		"build:api-reports": "concurrently \"npm:build:api-reports:*\"",
		"build:api-reports:current": "api-extractor run --local --config api-extractor/api-extractor.current.json",
		"build:api-reports:legacy": "api-extractor run --local --config api-extractor/api-extractor.legacy.json",
		"build:commonjs": "fluid-build . --task commonjs",
		"build:compile": "fluid-build . --task compile",
		"build:docs": "api-extractor run --local",
		"build:esnext": "tsc --project ./tsconfig.json",
		"build:test": "npm run build:test:esm && npm run build:test:cjs",
		"build:test:cjs": "fluid-tsc commonjs --project ./src/test/tsconfig.cjs.json",
		"build:test:esm": "tsc --project ./src/test/tsconfig.json",
		"check:are-the-types-wrong": "attw --pack .",
		"check:biome": "biome check .",
		"check:exports": "concurrently \"npm:check:exports:*\"",
		"check:exports:bundle-release-tags": "api-extractor run --config api-extractor/api-extractor-lint-bundle.json",
		"check:exports:cjs:legacy": "api-extractor run --config api-extractor/api-extractor-lint-legacy.cjs.json",
		"check:exports:cjs:public": "api-extractor run --config api-extractor/api-extractor-lint-public.cjs.json",
		"check:exports:esm:legacy": "api-extractor run --config api-extractor/api-extractor-lint-legacy.esm.json",
		"check:exports:esm:public": "api-extractor run --config api-extractor/api-extractor-lint-public.esm.json",
		"check:format": "npm run check:biome",
		"check:prettier": "prettier --check . --cache --ignore-path ../../../.prettierignore",
		"ci:build:api-reports": "concurrently \"npm:ci:build:api-reports:*\"",
		"ci:build:api-reports:current": "api-extractor run --config api-extractor/api-extractor.current.json",
		"ci:build:api-reports:legacy": "api-extractor run --config api-extractor/api-extractor.legacy.json",
		"ci:build:docs": "api-extractor run",
		"clean": "rimraf --glob dist lib \"*.d.ts\" \"**/*.tsbuildinfo\" \"**/*.build.log\" _api-extractor-temp nyc",
		"eslint": "eslint --format stylish src",
		"eslint:fix": "eslint --format stylish src --fix --fix-type problem,suggestion,layout",
		"format": "npm run format:biome",
		"format:biome": "biome check . --write",
		"format:prettier": "prettier --write . --cache --ignore-path ../../../.prettierignore",
		"lint": "fluid-build . --task lint",
		"lint:fix": "fluid-build . --task eslint:fix --task format",
		"test": "npm run test:mocha",
		"test:coverage": "c8 npm test",
		"test:mocha": "npm run test:mocha:esm && echo skipping cjs to avoid overhead - npm run test:mocha:cjs",
		"test:mocha:cjs": "mocha --recursive \"dist/test/**/*.spec.*js\" --exit",
		"test:mocha:esm": "mocha --recursive \"lib/test/**/*.spec.*js\" --exit",
		"test:mocha:verbose": "cross-env FLUID_TEST_VERBOSE=1 npm run test:mocha",
		"tsc": "fluid-tsc commonjs --project ./tsconfig.cjs.json && copyfiles -f ../../../common/build/build-common/src/cjs/package.json ./dist",
		"typetests:gen": "flub generate typetests --dir . -v",
		"typetests:prepare": "flub typetests --dir . --reset --previous --normalize"
	},
	"c8": {
		"all": true,
		"cache-dir": "nyc/.cache",
		"exclude": [
			"src/test/**/*.*ts",
			"dist/test/**/*.*js"
		],
		"exclude-after-remap": false,
		"include": [
			"src/**/*.*ts",
			"dist/**/*.*js"
		],
		"report-dir": "nyc/report",
		"reporter": [
			"cobertura",
			"html",
			"text"
		],
		"temp-directory": "nyc/.nyc_output"
	},
	"dependencies": {
		"@fluid-internal/client-utils": "workspace:~",
		"@fluidframework/container-definitions": "workspace:~",
		"@fluidframework/container-runtime": "workspace:~",
		"@fluidframework/container-runtime-definitions": "workspace:~",
		"@fluidframework/core-interfaces": "workspace:~",
		"@fluidframework/core-utils": "workspace:~",
		"@fluidframework/datastore": "workspace:~",
		"@fluidframework/datastore-definitions": "workspace:~",
		"@fluidframework/map": "workspace:~",
		"@fluidframework/request-handler": "workspace:~",
		"@fluidframework/runtime-definitions": "workspace:~",
		"@fluidframework/runtime-utils": "workspace:~",
		"@fluidframework/shared-object-base": "workspace:~",
		"@fluidframework/synthesize": "workspace:~"
	},
	"devDependencies": {
		"@arethetypeswrong/cli": "^0.15.2",
		"@biomejs/biome": "~1.8.3",
		"@fluid-internal/mocha-test-setup": "workspace:~",
		"@fluid-tools/build-cli": "^0.44.0",
		"@fluidframework/aqueduct-previous": "npm:@fluidframework/aqueduct@2.2.0",
		"@fluidframework/build-common": "^2.0.3",
		"@fluidframework/build-tools": "^0.44.0",
		"@fluidframework/eslint-config-fluid": "^5.4.0",
		"@microsoft/api-extractor": "^7.45.1",
		"@types/mocha": "^9.1.1",
		"@types/node": "^18.19.0",
		"c8": "^8.0.1",
		"concurrently": "^8.2.1",
		"copyfiles": "^2.4.1",
		"cross-env": "^7.0.3",
		"eslint": "~8.55.0",
		"mocha": "^10.2.0",
		"mocha-json-output-reporter": "^2.0.1",
		"mocha-multi-reporters": "^1.5.1",
		"moment": "^2.21.0",
		"prettier": "~3.0.3",
		"rimraf": "^4.4.0",
		"typescript": "~5.4.5"
	},
	"typeValidation": {
		"broken": {
			"Interface_IDataObjectProps": {
<<<<<<< HEAD
=======
				"backCompat": false,
>>>>>>> d0dfd760
				"forwardCompat": false
			}
		}
	}
}<|MERGE_RESOLUTION|>--- conflicted
+++ resolved
@@ -157,10 +157,7 @@
 	"typeValidation": {
 		"broken": {
 			"Interface_IDataObjectProps": {
-<<<<<<< HEAD
-=======
 				"backCompat": false,
->>>>>>> d0dfd760
 				"forwardCompat": false
 			}
 		}
