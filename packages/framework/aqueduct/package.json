--- conflicted
+++ resolved
@@ -139,11 +139,7 @@
 		"@fluidframework/aqueduct-previous": "npm:@fluidframework/aqueduct@2.63.0",
 		"@fluidframework/build-common": "^2.0.3",
 		"@fluidframework/build-tools": "^0.58.3",
-<<<<<<< HEAD
 		"@fluidframework/eslint-config-fluid": "~8.0.0",
-=======
-		"@fluidframework/eslint-config-fluid": "^7.0.0",
->>>>>>> 95d9a0a5
 		"@microsoft/api-extractor": "7.52.11",
 		"@types/mocha": "^10.0.10",
 		"@types/node": "^18.19.0",
@@ -151,11 +147,7 @@
 		"concurrently": "^8.2.1",
 		"copyfiles": "^2.4.1",
 		"cross-env": "^7.0.3",
-<<<<<<< HEAD
-		"eslint": "~8.57.0",
-=======
 		"eslint": "~8.57.1",
->>>>>>> 95d9a0a5
 		"mocha": "^10.8.2",
 		"mocha-multi-reporters": "^1.5.1",
 		"rimraf": "^4.4.0",
