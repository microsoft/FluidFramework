{
	"name": "@fluidframework/aqueduct",
	"version": "2.73.0",
	"description": "A set of implementations for Fluid Framework interfaces.",
	"homepage": "https://fluidframework.com",
	"repository": {
		"type": "git",
		"url": "https://github.com/microsoft/FluidFramework.git",
		"directory": "packages/framework/aqueduct"
	},
	"license": "MIT",
	"author": "Microsoft and contributors",
	"sideEffects": false,
	"type": "module",
	"exports": {
		".": {
			"import": {
				"types": "./lib/public.d.ts",
				"default": "./lib/index.js"
			},
			"require": {
				"types": "./dist/public.d.ts",
				"default": "./dist/index.js"
			}
		},
		"./legacy": {
			"import": {
				"types": "./lib/legacy.d.ts",
				"default": "./lib/index.js"
			},
			"require": {
				"types": "./dist/legacy.d.ts",
				"default": "./dist/index.js"
			}
		},
		"./internal": {
			"import": {
				"types": "./lib/index.d.ts",
				"default": "./lib/index.js"
			},
			"require": {
				"types": "./dist/index.d.ts",
				"default": "./dist/index.js"
			}
		}
	},
	"main": "lib/index.js",
	"types": "lib/public.d.ts",
	"scripts": {
		"api": "fluid-build . --task api",
		"api-extractor:commonjs": "flub generate entrypoints --outFileLegacyBeta legacy --outDir ./dist",
		"api-extractor:esnext": "flub generate entrypoints --outFileLegacyBeta legacy --outDir ./lib --node10TypeCompat",
		"build": "fluid-build . --task build",
		"build:api-reports": "concurrently \"npm:build:api-reports:*\"",
		"build:api-reports:current": "api-extractor run --local --config api-extractor/api-extractor.current.json",
		"build:api-reports:legacy": "api-extractor run --local --config api-extractor/api-extractor.legacy.json",
		"build:commonjs": "fluid-build . --task commonjs",
		"build:compile": "fluid-build . --task compile",
		"build:docs": "api-extractor run --local",
		"build:esnext": "tsc --project ./tsconfig.json",
		"build:test": "npm run build:test:esm && npm run build:test:cjs",
		"build:test:cjs": "fluid-tsc commonjs --project ./src/test/tsconfig.cjs.json",
		"build:test:esm": "tsc --project ./src/test/tsconfig.json",
		"check:are-the-types-wrong": "attw --pack .",
		"check:biome": "biome check .",
		"check:exports": "concurrently \"npm:check:exports:*\"",
		"check:exports:bundle-release-tags": "api-extractor run --config api-extractor/api-extractor-lint-bundle.json",
		"check:exports:cjs:legacy": "api-extractor run --config api-extractor/api-extractor-lint-legacy.cjs.json",
		"check:exports:cjs:public": "api-extractor run --config api-extractor/api-extractor-lint-public.cjs.json",
		"check:exports:esm:legacy": "api-extractor run --config api-extractor/api-extractor-lint-legacy.esm.json",
		"check:exports:esm:public": "api-extractor run --config api-extractor/api-extractor-lint-public.esm.json",
		"check:format": "npm run check:biome",
		"ci:build:api-reports": "concurrently \"npm:ci:build:api-reports:*\"",
		"ci:build:api-reports:current": "api-extractor run --config api-extractor/api-extractor.current.json",
		"ci:build:api-reports:legacy": "api-extractor run --config api-extractor/api-extractor.legacy.json",
		"ci:build:docs": "api-extractor run",
		"clean": "rimraf --glob dist lib {alpha,beta,internal,legacy}.d.ts \"**/*.tsbuildinfo\" \"**/*.build.log\" _api-extractor-temp nyc",
		"eslint": "eslint --quiet --format stylish src",
		"eslint:fix": "eslint --quiet --format stylish src --fix --fix-type problem,suggestion,layout",
		"format": "npm run format:biome",
		"format:biome": "biome check . --write",
		"lint": "fluid-build . --task lint",
		"lint:fix": "fluid-build . --task eslint:fix --task format",
		"test": "npm run test:mocha",
		"test:coverage": "c8 npm test",
		"test:mocha": "npm run test:mocha:esm && echo skipping cjs to avoid overhead - npm run test:mocha:cjs",
		"test:mocha:cjs": "cross-env FLUID_TEST_MODULE_SYSTEM=CJS mocha",
		"test:mocha:esm": "mocha",
		"test:mocha:verbose": "cross-env FLUID_TEST_VERBOSE=1 npm run test:mocha",
		"tsc": "fluid-tsc commonjs --project ./tsconfig.cjs.json && copyfiles -f ../../../common/build/build-common/src/cjs/package.json ./dist",
		"typetests:gen": "flub generate typetests --dir . -v",
		"typetests:prepare": "flub typetests --dir . --reset --previous --normalize"
	},
	"c8": {
		"all": true,
		"cache-dir": "nyc/.cache",
		"exclude": [
			"src/test/**/*.*ts",
			"dist/test/**/*.*js",
			"lib/test/**/*.*js"
		],
		"exclude-after-remap": false,
		"include": [
			"src/**/*.*ts",
			"dist/**/*.*js",
			"lib/**/*.*js"
		],
		"report-dir": "nyc/report",
		"reporter": [
			"cobertura",
			"html",
			"text"
		],
		"temp-directory": "nyc/.nyc_output"
	},
	"dependencies": {
		"@fluid-internal/client-utils": "workspace:~",
		"@fluidframework/container-definitions": "workspace:~",
		"@fluidframework/container-runtime": "workspace:~",
		"@fluidframework/container-runtime-definitions": "workspace:~",
		"@fluidframework/core-interfaces": "workspace:~",
		"@fluidframework/core-utils": "workspace:~",
		"@fluidframework/datastore": "workspace:~",
		"@fluidframework/datastore-definitions": "workspace:~",
		"@fluidframework/map": "workspace:~",
		"@fluidframework/request-handler": "workspace:~",
		"@fluidframework/runtime-definitions": "workspace:~",
		"@fluidframework/runtime-utils": "workspace:~",
		"@fluidframework/shared-object-base": "workspace:~",
		"@fluidframework/synthesize": "workspace:~",
		"@fluidframework/telemetry-utils": "workspace:~",
		"@fluidframework/tree": "workspace:~"
	},
	"devDependencies": {
		"@arethetypeswrong/cli": "^0.17.1",
		"@biomejs/biome": "~1.9.3",
		"@fluid-internal/mocha-test-setup": "workspace:~",
		"@fluid-tools/build-cli": "^0.60.0",
		"@fluidframework/aqueduct-previous": "npm:@fluidframework/aqueduct@2.71.0",
		"@fluidframework/build-common": "^2.0.3",
		"@fluidframework/build-tools": "^0.60.0",
		"@fluidframework/eslint-config-fluid": "workspace:~",
		"@microsoft/api-extractor": "7.52.11",
		"@types/mocha": "^10.0.10",
		"@types/node": "^18.19.0",
		"c8": "^10.1.3",
		"concurrently": "^8.2.1",
		"copyfiles": "^2.4.1",
		"cross-env": "^7.0.3",
		"eslint": "~8.57.1",
		"mocha": "^10.8.2",
		"mocha-multi-reporters": "^1.5.1",
		"rimraf": "^4.4.0",
		"typescript": "~5.4.5"
	},
	"typeValidation": {
		"broken": {
<<<<<<< HEAD
			"Interface_BaseContainerRuntimeFactoryProps": {
				"forwardCompat": false
			},
			"Interface_DataObjectFactoryProps": {
				"forwardCompat": false
			},
			"Interface_IDataObjectProps": {
				"forwardCompat": false
=======
			"Interface_DataObjectFactoryProps": {
				"forwardCompat": false
>>>>>>> 128ca7c5
			}
		},
		"entrypoint": "legacy"
	}
}<|MERGE_RESOLUTION|>--- conflicted
+++ resolved
@@ -155,7 +155,6 @@
 	},
 	"typeValidation": {
 		"broken": {
-<<<<<<< HEAD
 			"Interface_BaseContainerRuntimeFactoryProps": {
 				"forwardCompat": false
 			},
@@ -164,10 +163,6 @@
 			},
 			"Interface_IDataObjectProps": {
 				"forwardCompat": false
-=======
-			"Interface_DataObjectFactoryProps": {
-				"forwardCompat": false
->>>>>>> 128ca7c5
 			}
 		},
 		"entrypoint": "legacy"
