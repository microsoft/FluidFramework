--- conflicted
+++ resolved
@@ -38,13 +38,7 @@
     "test:mocha": "mocha --ignore 'dist/test/types/*' --recursive dist/test -r node_modules/@fluidframework/mocha-test-setup --unhandled-rejections=strict",
     "test:mocha:verbose": "cross-env FLUID_TEST_VERBOSE=1 npm run test:mocha",
     "tsc": "tsc",
-<<<<<<< HEAD
-    "tsfmt": "tsfmt --verify",
-    "tsfmt:fix": "tsfmt --replace",
-    "typetests:gen": "flub generate typetests --generate -s baseMinor -d ."
-=======
     "typetests:gen": "fluid-type-validator -g -d ."
->>>>>>> fe327a13
   },
   "nyc": {
     "all": true,
