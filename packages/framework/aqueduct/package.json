{
	"name": "@fluidframework/aqueduct",
	"version": "2.0.0-internal.7.0.0",
	"description": "A set of implementations for Fluid Framework interfaces.",
	"homepage": "https://fluidframework.com",
	"repository": {
		"type": "git",
		"url": "https://github.com/microsoft/FluidFramework.git",
		"directory": "packages/framework/aqueduct"
	},
	"license": "MIT",
	"author": "Microsoft and contributors",
	"sideEffects": false,
	"main": "dist/index.js",
	"module": "lib/index.js",
	"types": "dist/index.d.ts",
	"files": [
		"dist/**/*",
		"!dist/test/**",
		"lib/**/*"
	],
	"scripts": {
		"build": "fluid-build . --task build",
		"build:commonjs": "fluid-build . --task commonjs",
		"build:compile": "fluid-build . --task compile",
		"build:docs": "api-extractor run --local --typescript-compiler-folder ../../../node_modules/typescript && copyfiles -u 1 ./_api-extractor-temp/doc-models/* ../../../_api-extractor-temp/",
		"build:esnext": "tsc --project ./tsconfig.esnext.json",
		"build:test": "tsc --project ./src/test/tsconfig.json",
		"ci:build:docs": "api-extractor run --typescript-compiler-folder ../../../node_modules/typescript && copyfiles -u 1 ./_api-extractor-temp/* ../../../_api-extractor-temp/",
		"clean": "rimraf --glob \"dist\" \"lib\" \"*.tsbuildinfo\" \"*.build.log\"",
		"eslint": "eslint --format stylish src",
		"eslint:fix": "eslint --format stylish src --fix --fix-type problem,suggestion,layout",
		"format": "npm run prettier:fix",
		"lint": "npm run prettier && npm run eslint",
		"lint:fix": "npm run prettier:fix && npm run eslint:fix",
		"prettier": "prettier --check . --ignore-path ../../../.prettierignore",
		"prettier:fix": "prettier --write . --ignore-path ../../../.prettierignore",
		"test": "npm run test:mocha",
		"test:coverage": "c8 npm test",
		"test:mocha": "mocha --ignore 'dist/test/types/*' --recursive dist/test -r node_modules/@fluidframework/mocha-test-setup",
		"test:mocha:verbose": "cross-env FLUID_TEST_VERBOSE=1 npm run test:mocha",
		"tsc": "tsc",
		"typetests:gen": "fluid-type-test-generator",
		"typetests:prepare": "flub typetests --dir . --reset --previous --normalize"
	},
	"c8": {
		"all": true,
		"cache-dir": "nyc/.cache",
		"exclude": [
			"src/test/**/*.ts",
			"dist/test/**/*.js"
		],
		"exclude-after-remap": false,
		"include": [
			"src/**/*.ts",
			"dist/**/*.js"
		],
		"report-dir": "nyc/report",
		"reporter": [
			"cobertura",
			"html",
			"text"
		],
		"temp-directory": "nyc/.nyc_output"
	},
	"dependencies": {
		"@fluid-internal/client-utils": "workspace:~",
		"@fluidframework/container-definitions": "workspace:~",
		"@fluidframework/container-runtime": "workspace:~",
		"@fluidframework/container-runtime-definitions": "workspace:~",
		"@fluidframework/core-interfaces": "workspace:~",
		"@fluidframework/core-utils": "workspace:~",
		"@fluidframework/datastore": "workspace:~",
		"@fluidframework/datastore-definitions": "workspace:~",
		"@fluidframework/map": "workspace:~",
		"@fluidframework/request-handler": "workspace:~",
		"@fluidframework/runtime-definitions": "workspace:~",
		"@fluidframework/runtime-utils": "workspace:~",
		"@fluidframework/synthesize": "workspace:~",
		"@fluidframework/view-interfaces": "workspace:~",
		"uuid": "^9.0.0"
	},
	"devDependencies": {
		"@fluid-tools/build-cli": "^0.22.0",
		"@fluidframework/aqueduct-previous": "npm:@fluidframework/aqueduct@2.0.0-internal.6.1.1",
		"@fluidframework/build-common": "^2.0.0",
		"@fluidframework/build-tools": "^0.22.0",
		"@fluidframework/eslint-config-fluid": "^2.1.0",
		"@fluidframework/mocha-test-setup": "workspace:~",
		"@microsoft/api-extractor": "^7.34.4",
		"@types/events": "^3.0.0",
		"@types/mocha": "^9.1.1",
		"@types/node": "^16.18.38",
		"c8": "^7.7.1",
		"copyfiles": "^2.4.1",
		"cross-env": "^7.0.3",
		"eslint": "~8.6.0",
		"mocha": "^10.2.0",
		"mocha-json-output-reporter": "^2.0.1",
		"mocha-multi-reporters": "^1.5.1",
		"moment": "^2.21.0",
		"prettier": "~2.6.2",
		"rimraf": "^4.4.0",
		"typescript": "~4.5.5"
	},
	"module:es5": "es5/index.js",
	"typeValidation": {
		"broken": {
<<<<<<< HEAD
			"InterfaceDeclaration_IDataObjectProps": {
				"forwardCompat": false
=======
			"ClassDeclaration_DataObject": {
				"backCompat": false
			},
			"ClassDeclaration_PureDataObject": {
				"backCompat": false
			},
			"InterfaceDeclaration_IDataObjectProps": {
				"backCompat": false
>>>>>>> 6803df6d
			}
		}
	}
}<|MERGE_RESOLUTION|>--- conflicted
+++ resolved
@@ -106,19 +106,15 @@
 	"module:es5": "es5/index.js",
 	"typeValidation": {
 		"broken": {
-<<<<<<< HEAD
 			"InterfaceDeclaration_IDataObjectProps": {
-				"forwardCompat": false
-=======
+				"forwardCompat": false,
+				"backCompat": false
+			},
 			"ClassDeclaration_DataObject": {
 				"backCompat": false
 			},
 			"ClassDeclaration_PureDataObject": {
 				"backCompat": false
-			},
-			"InterfaceDeclaration_IDataObjectProps": {
-				"backCompat": false
->>>>>>> 6803df6d
 			}
 		}
 	}
