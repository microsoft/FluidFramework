{
	"name": "@fluidframework/aqueduct",
	"version": "2.21.0",
	"description": "A set of implementations for Fluid Framework interfaces.",
	"homepage": "https://fluidframework.com",
	"repository": {
		"type": "git",
		"url": "https://github.com/microsoft/FluidFramework.git",
		"directory": "packages/framework/aqueduct"
	},
	"license": "MIT",
	"author": "Microsoft and contributors",
	"sideEffects": false,
	"type": "module",
	"exports": {
		".": {
			"import": {
				"types": "./lib/public.d.ts",
				"default": "./lib/index.js"
			},
			"require": {
				"types": "./dist/public.d.ts",
				"default": "./dist/index.js"
			}
		},
		"./legacy": {
			"import": {
				"types": "./lib/legacy.d.ts",
				"default": "./lib/index.js"
			},
			"require": {
				"types": "./dist/legacy.d.ts",
				"default": "./dist/index.js"
			}
		},
		"./internal": {
			"import": {
				"types": "./lib/index.d.ts",
				"default": "./lib/index.js"
			},
			"require": {
				"types": "./dist/index.d.ts",
				"default": "./dist/index.js"
			}
		}
	},
	"main": "lib/index.js",
	"types": "lib/public.d.ts",
	"scripts": {
		"api": "fluid-build . --task api",
		"api-extractor:commonjs": "flub generate entrypoints --outDir ./dist",
		"api-extractor:esnext": "flub generate entrypoints --outDir ./lib --node10TypeCompat",
		"build": "fluid-build . --task build",
		"build:api-reports": "concurrently \"npm:build:api-reports:*\"",
		"build:api-reports:current": "api-extractor run --local --config api-extractor/api-extractor.current.json",
		"build:api-reports:legacy": "api-extractor run --local --config api-extractor/api-extractor.legacy.json",
		"build:commonjs": "fluid-build . --task commonjs",
		"build:compile": "fluid-build . --task compile",
		"build:docs": "api-extractor run --local",
		"build:esnext": "tsc --project ./tsconfig.json",
		"build:test": "npm run build:test:esm && npm run build:test:cjs",
		"build:test:cjs": "fluid-tsc commonjs --project ./src/test/tsconfig.cjs.json",
		"build:test:esm": "tsc --project ./src/test/tsconfig.json",
		"check:are-the-types-wrong": "attw --pack .",
		"check:biome": "biome check .",
		"check:exports": "concurrently \"npm:check:exports:*\"",
		"check:exports:bundle-release-tags": "api-extractor run --config api-extractor/api-extractor-lint-bundle.json",
		"check:exports:cjs:legacy": "api-extractor run --config api-extractor/api-extractor-lint-legacy.cjs.json",
		"check:exports:cjs:public": "api-extractor run --config api-extractor/api-extractor-lint-public.cjs.json",
		"check:exports:esm:legacy": "api-extractor run --config api-extractor/api-extractor-lint-legacy.esm.json",
		"check:exports:esm:public": "api-extractor run --config api-extractor/api-extractor-lint-public.esm.json",
		"check:format": "npm run check:biome",
		"check:prettier": "prettier --check . --cache --ignore-path ../../../.prettierignore",
		"ci:build:api-reports": "concurrently \"npm:ci:build:api-reports:*\"",
		"ci:build:api-reports:current": "api-extractor run --config api-extractor/api-extractor.current.json",
		"ci:build:api-reports:legacy": "api-extractor run --config api-extractor/api-extractor.legacy.json",
		"ci:build:docs": "api-extractor run",
		"clean": "rimraf --glob dist lib \"*.d.ts\" \"**/*.tsbuildinfo\" \"**/*.build.log\" _api-extractor-temp nyc",
		"eslint": "eslint --format stylish src",
		"eslint:fix": "eslint --format stylish src --fix --fix-type problem,suggestion,layout",
		"format": "npm run format:biome",
		"format:biome": "biome check . --write",
		"format:prettier": "prettier --write . --cache --ignore-path ../../../.prettierignore",
		"lint": "fluid-build . --task lint",
		"lint:fix": "fluid-build . --task eslint:fix --task format",
		"test": "npm run test:mocha",
		"test:coverage": "c8 npm test",
		"test:mocha": "npm run test:mocha:esm && echo skipping cjs to avoid overhead - npm run test:mocha:cjs",
		"test:mocha:cjs": "mocha --recursive \"dist/test/**/*.spec.*js\" --exit",
		"test:mocha:esm": "mocha --recursive \"lib/test/**/*.spec.*js\" --exit",
		"test:mocha:verbose": "cross-env FLUID_TEST_VERBOSE=1 npm run test:mocha",
		"tsc": "fluid-tsc commonjs --project ./tsconfig.cjs.json && copyfiles -f ../../../common/build/build-common/src/cjs/package.json ./dist",
		"typetests:gen": "flub generate typetests --dir . -v",
		"typetests:prepare": "flub typetests --dir . --reset --previous --normalize"
	},
	"c8": {
		"all": true,
		"cache-dir": "nyc/.cache",
		"exclude": [
			"src/test/**/*.*ts",
			"dist/test/**/*.*js",
			"lib/test/**/*.*js"
		],
		"exclude-after-remap": false,
		"include": [
			"src/**/*.*ts",
			"dist/**/*.*js",
			"lib/**/*.*js"
		],
		"report-dir": "nyc/report",
		"reporter": [
			"cobertura",
			"html",
			"text"
		],
		"temp-directory": "nyc/.nyc_output"
	},
	"dependencies": {
		"@fluid-internal/client-utils": "workspace:~",
		"@fluidframework/container-definitions": "workspace:~",
		"@fluidframework/container-runtime": "workspace:~",
		"@fluidframework/container-runtime-definitions": "workspace:~",
		"@fluidframework/core-interfaces": "workspace:~",
		"@fluidframework/core-utils": "workspace:~",
		"@fluidframework/datastore": "workspace:~",
		"@fluidframework/datastore-definitions": "workspace:~",
		"@fluidframework/map": "workspace:~",
		"@fluidframework/request-handler": "workspace:~",
		"@fluidframework/runtime-definitions": "workspace:~",
		"@fluidframework/runtime-utils": "workspace:~",
		"@fluidframework/shared-object-base": "workspace:~",
		"@fluidframework/synthesize": "workspace:~"
	},
	"devDependencies": {
		"@arethetypeswrong/cli": "^0.17.1",
		"@biomejs/biome": "~1.9.3",
		"@fluid-internal/mocha-test-setup": "workspace:~",
		"@fluid-tools/build-cli": "^0.51.0",
		"@fluidframework/aqueduct-previous": "npm:@fluidframework/aqueduct@2.20.0",
		"@fluidframework/build-common": "^2.0.3",
		"@fluidframework/build-tools": "^0.51.0",
		"@fluidframework/eslint-config-fluid": "^5.6.0",
		"@microsoft/api-extractor": "7.47.8",
		"@types/mocha": "^10.0.10",
		"@types/node": "^18.19.0",
		"c8": "^8.0.1",
		"concurrently": "^8.2.1",
		"copyfiles": "^2.4.1",
		"cross-env": "^7.0.3",
		"eslint": "~8.55.0",
		"mocha": "^10.2.0",
		"mocha-multi-reporters": "^1.5.1",
		"moment": "^2.21.0",
		"prettier": "~3.0.3",
		"rimraf": "^4.4.0",
		"typescript": "~5.4.5"
	},
	"typeValidation": {
<<<<<<< HEAD
		"disabled": true,
		"broken": {
			"Interface_IDataObjectProps": {
				"backCompat": false
			}
		},
=======
		"broken": {},
>>>>>>> 2300e0e9
		"entrypoint": "legacy"
	}
}<|MERGE_RESOLUTION|>--- conflicted
+++ resolved
@@ -156,16 +156,7 @@
 		"typescript": "~5.4.5"
 	},
 	"typeValidation": {
-<<<<<<< HEAD
-		"disabled": true,
-		"broken": {
-			"Interface_IDataObjectProps": {
-				"backCompat": false
-			}
-		},
-=======
 		"broken": {},
->>>>>>> 2300e0e9
 		"entrypoint": "legacy"
 	}
 }