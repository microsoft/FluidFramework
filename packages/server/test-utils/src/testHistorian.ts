--- conflicted
+++ resolved
@@ -3,16 +3,12 @@
  * Licensed under the MIT License.
  */
 
+import { gitHashFile } from "@microsoft/fluid-core-utils";
 import * as git from "@microsoft/fluid-gitresources";
 import { IHistorian } from "@microsoft/fluid-server-services-client";
-<<<<<<< HEAD
 import { ICollection, IDb } from "@microsoft/fluid-server-services-core";
-import * as git from "@prague/gitresources";
-import * as utils from "@prague/utils";
 import * as uuid from "uuid";
 import { TestDb } from "./testCollection";
-=======
->>>>>>> e8afa283
 
 export class TestHistorian implements IHistorian {
     public readonly endpoint = "";
@@ -63,7 +59,7 @@
     }
 
     public async createBlob(blob: git.ICreateBlobParams): Promise<git.ICreateBlobResponse> {
-        const _id = utils.gitHashFile(Buffer.from(blob.content, blob.encoding));
+        const _id = gitHashFile(Buffer.from(blob.content, blob.encoding));
         await this.blobs.insertOne({
             _id,
             value: blob,
@@ -104,7 +100,7 @@
                 parents: commit.value.parents.map<git.ICommitHash>((p) => ({sha: p, url: ""})),
                 sha: commit._id,
                 tree: {
-                    sha: utils.gitHashFile(Buffer.from(commit.value.tree)),
+                    sha: gitHashFile(Buffer.from(commit.value.tree)),
                     url: "",
                 } ,
                 url: "",
@@ -113,7 +109,7 @@
     }
 
     public async createCommit(commit: git.ICreateCommitParams): Promise<git.ICommit> {
-        const _id = utils.gitHashFile(Buffer.from(commit.tree));
+        const _id = gitHashFile(Buffer.from(commit.tree));
         await this.commits.insertOne({ _id, value: commit });
         return this.getCommit(_id);
     }
