/*!
 * Copyright (c) Microsoft Corporation. All rights reserved.
 * Licensed under the MIT License.
 */

<<<<<<< HEAD
import { SpellChecker } from "@fluid-example/spellchecker-agent";
=======
import * as MergeTree from "@microsoft/fluid-merge-tree";
import * as Sequence from "@microsoft/fluid-sequence";
>>>>>>> 572cd821
import { IComponentHandle } from "@prague/component-core-interfaces";
import { IHost } from "@prague/container-definitions";
import { IDocumentServiceFactory } from "@prague/protocol-definitions";
<<<<<<< HEAD
import * as Sequence from "@prague/sequence";
=======
import { SpellChecker } from "@prague/spellchecker";
>>>>>>> 572cd821
import { BaseWork } from "./baseWork";
import { IWork } from "./definitions";

export class SpellcheckerWork extends BaseWork implements IWork {

    constructor(
        alfred: string,
        docId: string,
        tenantId: string,
        host: IHost,
        config: any,
        private dictionary: MergeTree.TST<number>,
        private serviceFactory: IDocumentServiceFactory) {

        super(alfred, docId, tenantId, host, config);
    }

    public async start(task: string): Promise<void> {
        await this.loadDocument(
            {
                blockUpdateMarkers: true,
                client: { type: "spell" },
                encrypted: undefined,
            },
            this.serviceFactory,
            task);

        // Wait for the document to get fully connected.
        if (!this.document.isConnected) {
            await new Promise<void>((resolve) => this.document.on("connected", () => resolve()));
        }

        const rootMap = this.document.getRoot();
        const sharedString = await rootMap.get<IComponentHandle>("text").get<Sequence.SharedString>();

        if (sharedString) {
            const speller = new SpellChecker();
            speller.run(sharedString, this.dictionary);
        }
    }

    public async stop(): Promise<void> {
        await super.stop();
    }
}<|MERGE_RESOLUTION|>--- conflicted
+++ resolved
@@ -3,20 +3,12 @@
  * Licensed under the MIT License.
  */
 
-<<<<<<< HEAD
 import { SpellChecker } from "@fluid-example/spellchecker-agent";
-=======
 import * as MergeTree from "@microsoft/fluid-merge-tree";
 import * as Sequence from "@microsoft/fluid-sequence";
->>>>>>> 572cd821
 import { IComponentHandle } from "@prague/component-core-interfaces";
 import { IHost } from "@prague/container-definitions";
 import { IDocumentServiceFactory } from "@prague/protocol-definitions";
-<<<<<<< HEAD
-import * as Sequence from "@prague/sequence";
-=======
-import { SpellChecker } from "@prague/spellchecker";
->>>>>>> 572cd821
 import { BaseWork } from "./baseWork";
 import { IWork } from "./definitions";
 
