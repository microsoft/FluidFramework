--- conflicted
+++ resolved
@@ -3,20 +3,12 @@
  * Licensed under the MIT License.
  */
 
-<<<<<<< HEAD
 import { Translator } from "@fluid-example/translator-agent";
-=======
 import { ISharedMap } from "@microsoft/fluid-map";
 import * as Sequence from "@microsoft/fluid-sequence";
->>>>>>> 572cd821
 import { IComponentHandle } from "@prague/component-core-interfaces";
 import { IHost } from "@prague/container-definitions";
 import { IDocumentServiceFactory } from "@prague/protocol-definitions";
-<<<<<<< HEAD
-import * as Sequence from "@prague/sequence";
-=======
-import { Translator } from "@prague/translator";
->>>>>>> 572cd821
 import { Provider } from "nconf";
 import { BaseWork } from "./baseWork";
 import { IWork } from "./definitions";
