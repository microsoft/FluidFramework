/*!
 * Copyright (c) Microsoft Corporation. All rights reserved.
 * Licensed under the MIT License.
 */

import { ISharedMap, SharedMap } from "@microsoft/fluid-map";
import { IntervalType, LocalReference } from "@microsoft/fluid-merge-tree";
import {
    IntervalCollectionView,
    ISerializedInterval,
<<<<<<< HEAD
    SequenceInterval,
    SharedString,
    SharedStringFactory,
} from "@prague/sequence";
=======
    SharedIntervalCollectionView,
    SharedString,
    SharedStringFactory,
    SharedStringInterval,
} from "@microsoft/fluid-sequence";
import * as api from "@prague/client-api";
import { IComponentHandle } from "@prague/component-core-interfaces";
import { IBlob } from "@prague/protocol-definitions";
>>>>>>> 6cc75e76
import * as assert from "assert";
import {
    DocumentDeltaEventManager,
    ITestDeltaConnectionServer,
    TestDeltaConnectionServer,
    TestDocumentServiceFactory,
    TestHost,
    TestResolver,
} from "../";

const assertIntervalsHelper = (
    sharedString: SharedString,
    intervals: IntervalCollectionView<SequenceInterval>,
    expected: ReadonlyArray<{start: number; end: number}>,
) => {
    const actual = intervals.findOverlappingIntervals(0, sharedString.getLength() - 1);
    assert.strictEqual(actual.length, expected.length,
        `findOverlappingIntervals() must return the expected number of intervals`);

    for (const actualInterval of actual) {
        const start = sharedString.localRefToPos(actualInterval.start);
        const end = sharedString.localRefToPos(actualInterval.end);
        let found = false;

        // console.log(`[${start},${end}): ${sharedString.getText().slice(start, end)}`);

        for (const expectedInterval of expected) {
            if (expectedInterval.start === start && expectedInterval.end === end) {
                found = true;
                break;
            }
        }

        assert(found, `Unexpected interval [${start}..${end}) (expected ${JSON.stringify(expected)})`);
    }
};

describe("SharedInterval", () => {
    describe("one client", () => {
        let host: TestHost;
        let sharedString: SharedString;
        let intervals: IntervalCollectionView<SequenceInterval>;

        const assertIntervals = (expected: ReadonlyArray<{start: number; end: number}>) => {
            assertIntervalsHelper(sharedString, intervals, expected);
        };

        beforeEach(async () => {
            host = new TestHost([]);
            sharedString = await host.createType("text", SharedStringFactory.Type);
            sharedString.insertText(0, "012");
            intervals = await sharedString.getIntervalCollection("intervals").getView();
        });

        afterEach(async () => {
            await host.close();
        });

        it("replace all is included", async () => {
            // Temporarily, append a padding character to the initial string to work around #1761:
            // (See: https://github.com/Microsoft/Prague/issues/1761)
            sharedString.insertText(3, ".");

            intervals.add(0, 3, IntervalType.SlideOnRemove);
            assertIntervals([{ start: 0, end: 3 }]);

            sharedString.replaceText(0, 3, `xxx`);
            assertIntervals([{ start: 0, end: 3 }]);
        });

        it("remove all yields empty range", async () => {
            // Temporarily, appending a padding character to the initial string to work around #1761:
            // (See: https://github.com/Microsoft/Prague/issues/1761)
            const len = sharedString.getLength();
            intervals.add(0, len - 1, IntervalType.SlideOnRemove);
            assertIntervals([{ start: 0, end: len - 1 }]);

            sharedString.removeRange(0, len);
            assertIntervals([{ start: LocalReference.DetachedPosition, end: LocalReference.DetachedPosition }]);
        });

        it("replace before is excluded", async () => {
            intervals.add(1, 2, IntervalType.SlideOnRemove);
            assertIntervals([{ start: 1, end: 2 }]);

            sharedString.replaceText(0, 1, `x`);
            assertIntervals([{ start: 1, end: 2 }]);
        });

        it("insert at first position is excluded", async () => {
            intervals.add(0, 2, IntervalType.SlideOnRemove);
            assertIntervals([{ start: 0, end: 2 }]);

            sharedString.insertText(0, ".");
            assertIntervals([{ start: 1, end: 3 }]);
        });

        it("replace first is included", async () => {
            sharedString.insertText(0, "012");
            intervals.add(0, 2, IntervalType.SlideOnRemove);
            assertIntervals([{ start: 0, end: 2 }]);

            sharedString.replaceText(0, 1, `x`);
            assertIntervals([{ start: 0, end: 2 }]);
        });

        it("replace last is included", async () => {
            sharedString.insertText(0, "012");
            intervals.add(0, 2, IntervalType.SlideOnRemove);
            assertIntervals([{ start: 0, end: 2 }]);

            sharedString.replaceText(1, 2, `x`);
            assertIntervals([{ start: 0, end: 2 }]);
        });

        it("insert at last position is included", async () => {
            intervals.add(0, 2, IntervalType.SlideOnRemove);
            assertIntervals([{ start: 0, end: 2 }]);

            sharedString.insertText(2, ".");
            assertIntervals([{ start: 0, end: 3 }]);
        });

        it("insert after last position is excluded", async () => {
            intervals.add(0, 2, IntervalType.SlideOnRemove);
            assertIntervals([{ start: 0, end: 2 }]);

            sharedString.insertText(3, ".");
            assertIntervals([{ start: 0, end: 2 }]);
        });

        it("replace after", async () => {
            intervals.add(0, 1, IntervalType.SlideOnRemove);
            assertIntervals([{ start: 0, end: 1 }]);

            sharedString.replaceText(1, 2, `x`);
            assertIntervals([{ start: 0, end: 1 }]);
        });

        // Uncomment below test to reproduce issue #2479:
        // https://github.com/microsoft/Prague/issues/2479
        //
        it("repeated replacement", async () => {
            sharedString.insertText(0, "012");
            intervals.add(0, 2, IntervalType.SlideOnRemove);
            assertIntervals([{ start: 0, end: 2 }]);

            for (let j = 0; j < 10; j++) {
                for (let i = 0; i < 10; i++) {
                    sharedString.replaceText(0, 1, `x`);
                    assertIntervals([{ start: 0, end: 2 }]);

                    sharedString.replaceText(1, 2, `x`);
                    assertIntervals([{ start: 0, end: 2 }]);

                    sharedString.replaceText(2, 3, `x`);
                    assertIntervals([{ start: 0, end: 2 }]);
                }

                await TestHost.sync(host);
            }
        });
    });

    describe("multiple clients", () => {
        it("propagates", async () => {
            const host1 = new TestHost([]);
            const sharedString1 = await host1.createType<SharedString>("text", SharedStringFactory.Type);
            sharedString1.insertText(0, "0123456789");
            const intervals1 = await sharedString1.getIntervalCollection("intervals").getView();
            intervals1.add(1, 7, IntervalType.SlideOnRemove);
            assertIntervalsHelper(sharedString1, intervals1, [{ start: 1, end: 7 }]);

            const host2 = host1.clone();
            await TestHost.sync(host1, host2);

            const sharedString2 = await host2.getType<SharedString>("text");
            const intervals2 = await sharedString2.getIntervalCollection("intervals").getView();
            assertIntervalsHelper(sharedString2, intervals2, [{ start: 1, end: 7 }]);

            sharedString2.removeRange(4, 5);
            assertIntervalsHelper(sharedString2, intervals2, [{ start: 1, end: 6 }]);

            sharedString2.insertText(4, "x");
            assertIntervalsHelper(sharedString2, intervals2, [{ start: 1, end: 7 }]);

            await TestHost.sync(host1, host2);
            assertIntervalsHelper(sharedString1, intervals1, [{ start: 1, end: 7 }]);
        });
    });

    describe("Handles in value types", () => {
        const id = "fluid://test.com/test/test";

        let testDeltaConnectionServer: ITestDeltaConnectionServer;
        let documentDeltaEventManager: DocumentDeltaEventManager;
        let user1Document: api.Document;
        let user2Document: api.Document;
        let user3Document: api.Document;
        let root1: ISharedMap;
        let root2: ISharedMap;
        let root3: ISharedMap;

        beforeEach(async () => {
            testDeltaConnectionServer = TestDeltaConnectionServer.create();
            documentDeltaEventManager = new DocumentDeltaEventManager(testDeltaConnectionServer);
            const serviceFactory = new TestDocumentServiceFactory(testDeltaConnectionServer);
            const resolver = new TestResolver();
            user1Document = await api.load(
                id, { resolver }, {}, serviceFactory);
            documentDeltaEventManager.registerDocuments(user1Document);

            user2Document = await api.load(
                id, { resolver }, {}, serviceFactory);
            documentDeltaEventManager.registerDocuments(user2Document);

            user3Document = await api.load(
                id, { resolver }, {}, serviceFactory);
            documentDeltaEventManager.registerDocuments(user3Document);
            root1 = user1Document.getRoot();
            root2 = user2Document.getRoot();
            root3 = user3Document.getRoot();
            await documentDeltaEventManager.pauseProcessing();
        });

        // This functionality is used in Word and FlowView's "add comment" functionality.
        it("Can store shared objects in a shared string's interval collection via properties", async () => {
            root1.set("outerString", user1Document.createString().handle);
            await documentDeltaEventManager.process(user1Document, user2Document, user3Document);

            const outerString1 = await root1.get<IComponentHandle>("outerString").get<SharedString>();
            const outerString2 = await root2.get<IComponentHandle>("outerString").get<SharedString>();
            const outerString3 = await root3.get<IComponentHandle>("outerString").get<SharedString>();
            assert.ok(outerString1);
            assert.ok(outerString2);
            assert.ok(outerString3);

            outerString1.insertText(0, "outer string");
<<<<<<< HEAD

            outerString1.getIntervalCollection("comments");
            await documentDeltaEventManager.process(user1Document, user2Document, user3Document);

            const intervalCollection1 = outerString1.getIntervalCollection("comments");
            const intervalCollection2 = outerString2.getIntervalCollection("comments");
            const intervalCollection3 = outerString3.getIntervalCollection("comments");
=======
            const intervalCollection1 =
                outerString1.getSharedIntervalCollection("comments");
            await documentDeltaEventManager.process(user1Document, user2Document, user3Document);

            const intervalCollection2 =
                outerString2.getSharedIntervalCollection("comments");
            const intervalCollection3 =
                outerString3.getSharedIntervalCollection("comments");
>>>>>>> 6cc75e76
            assert.ok(intervalCollection1);
            assert.ok(intervalCollection2);
            assert.ok(intervalCollection3);

            const comment1Text = user1Document.createString();
            comment1Text.insertText(0, "a comment...");
            intervalCollection1.add(0, 3, IntervalType.SlideOnRemove, { story: comment1Text.handle });
            const comment2Text = user1Document.createString();
            comment2Text.insertText(0, "another comment...");
            intervalCollection1.add(5, 7, IntervalType.SlideOnRemove, { story: comment2Text.handle });
            const nestedMap = user1Document.createMap();
            nestedMap.set("nestedKey", "nestedValue");
            intervalCollection1.add(8, 9, IntervalType.SlideOnRemove, { story: nestedMap.handle });
            await documentDeltaEventManager.process(user1Document, user2Document, user3Document);

            const serialized1 = intervalCollection1.serializeInternal();
            const serialized2 = intervalCollection2.serializeInternal();
            const serialized3 = intervalCollection3.serializeInternal();
            assert.equal(serialized1.length, 3);
            assert.equal(serialized2.length, 3);
            assert.equal(serialized3.length, 3);

            const interval1From3 = serialized3[0] as ISerializedInterval;
            const comment1From3 = await (interval1From3.properties.story as IComponentHandle).get<SharedString>();
            assert.equal(comment1From3.getText(0, 12), "a comment...");
            const interval3From3 = serialized3[2] as ISerializedInterval;
            const mapFrom3 = await (interval3From3.properties.story as IComponentHandle).get<SharedMap>();
            assert.equal(mapFrom3.get("nestedKey"), "nestedValue");

            // SharedString snapshots as a blob
            const snapshotBlob = outerString2.snapshot().entries[0].value as IBlob;
            // Since it's a SharedMap, its contents parse as an IMapDataObject with the "comments" member we set
            const parsedSnapshot = JSON.parse(snapshotBlob.contents);
            // LocalIntervalCollection serializes as an array of ISerializedInterval, let's get the first comment
            const serializedInterval1FromSnapshot =
                // tslint:disable-next-line: no-unsafe-any
                (parsedSnapshot["intervalCollections/comments"].value as ISerializedInterval[])[0];
            // The "story" is the ILocalValue of the handle pointing to the SharedString
            const handleLocalValueFromSnapshot = serializedInterval1FromSnapshot.properties.story as { type: string };
            assert.equal(handleLocalValueFromSnapshot.type, "__fluid_handle__");
        });

        afterEach(async () => {
            await Promise.all([
                user1Document.close(),
                user2Document.close(),
                user3Document.close(),
            ]);
            await testDeltaConnectionServer.webSocketServer.close();
        });
    });
});<|MERGE_RESOLUTION|>--- conflicted
+++ resolved
@@ -8,21 +8,13 @@
 import {
     IntervalCollectionView,
     ISerializedInterval,
-<<<<<<< HEAD
     SequenceInterval,
     SharedString,
     SharedStringFactory,
-} from "@prague/sequence";
-=======
-    SharedIntervalCollectionView,
-    SharedString,
-    SharedStringFactory,
-    SharedStringInterval,
 } from "@microsoft/fluid-sequence";
 import * as api from "@prague/client-api";
 import { IComponentHandle } from "@prague/component-core-interfaces";
 import { IBlob } from "@prague/protocol-definitions";
->>>>>>> 6cc75e76
 import * as assert from "assert";
 import {
     DocumentDeltaEventManager,
@@ -261,7 +253,6 @@
             assert.ok(outerString3);
 
             outerString1.insertText(0, "outer string");
-<<<<<<< HEAD
 
             outerString1.getIntervalCollection("comments");
             await documentDeltaEventManager.process(user1Document, user2Document, user3Document);
@@ -269,16 +260,6 @@
             const intervalCollection1 = outerString1.getIntervalCollection("comments");
             const intervalCollection2 = outerString2.getIntervalCollection("comments");
             const intervalCollection3 = outerString3.getIntervalCollection("comments");
-=======
-            const intervalCollection1 =
-                outerString1.getSharedIntervalCollection("comments");
-            await documentDeltaEventManager.process(user1Document, user2Document, user3Document);
-
-            const intervalCollection2 =
-                outerString2.getSharedIntervalCollection("comments");
-            const intervalCollection3 =
-                outerString3.getSharedIntervalCollection("comments");
->>>>>>> 6cc75e76
             assert.ok(intervalCollection1);
             assert.ok(intervalCollection2);
             assert.ok(intervalCollection3);
