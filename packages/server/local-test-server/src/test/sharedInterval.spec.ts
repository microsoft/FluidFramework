--- conflicted
+++ resolved
@@ -3,15 +3,8 @@
  * Licensed under the MIT License.
  */
 
-<<<<<<< HEAD
+import { ISerializableValue, ISharedMap, SharedMap } from "@microsoft/fluid-map";
 import { IntervalType, LocalReference } from "@microsoft/fluid-merge-tree";
-=======
-import * as api from "@prague/client-api";
-import { IComponentHandle } from "@prague/component-core-interfaces";
-import { ISerializableValue, ISharedMap, SharedMap } from "@prague/map";
-import { IntervalType, LocalReference } from "@prague/merge-tree";
-import { IBlob } from "@prague/protocol-definitions";
->>>>>>> 914bc07c
 import {
     ISerializedInterval,
     SharedIntervalCollection,
@@ -19,12 +12,11 @@
     SharedString,
     SharedStringFactory,
     SharedStringInterval,
-<<<<<<< HEAD
+    SharedStringIntervalCollectionValueType,
 } from "@microsoft/fluid-sequence";
-=======
-    SharedStringIntervalCollectionValueType,
-} from "@prague/sequence";
->>>>>>> 914bc07c
+import * as api from "@prague/client-api";
+import { IComponentHandle } from "@prague/component-core-interfaces";
+import { IBlob } from "@prague/protocol-definitions";
 import * as assert from "assert";
 import {
     DocumentDeltaEventManager,
@@ -33,7 +25,7 @@
     TestDocumentServiceFactory,
     TestHost,
     TestResolver,
-} from "..";
+} from "../";
 
 const assertIntervalsHelper = (
     sharedString: SharedString,
