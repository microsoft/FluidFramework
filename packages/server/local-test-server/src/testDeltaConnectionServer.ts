--- conflicted
+++ resolved
@@ -189,15 +189,12 @@
         const connectionsMap = new Map<string, IOrdererConnection>();
         // Map from client IDs to room.
         const roomMap = new Map<string, string>();
-<<<<<<< HEAD
 
         function isWriter(scopes: string[], existing: boolean, mode: ConnectionMode): boolean {
             return true;
         }
 
-=======
         socketList.push(socket);
->>>>>>> cf5269b1
         async function connectDocument(message: IConnect): Promise<IConnected> {
             // Validate token signature and claims
             const token = message.token;
