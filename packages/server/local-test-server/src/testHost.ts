/*!
 * Copyright (c) Microsoft Corporation. All rights reserved.
 * Licensed under the MIT License.
 */

<<<<<<< HEAD
import { PrimedComponent, PrimedComponentFactory, SimpleContainerRuntimeFactory } from "@microsoft/fluid-aqueduct";
import { IComponentHandle, IComponentLoadable, IComponentRunnable } from "@microsoft/fluid-component-core-interfaces";
=======
import {
    PrimedComponent,
    PrimedComponentFactory,
    SimpleContainerRuntimeFactory,
} from "@microsoft/fluid-aqueduct";
import { IComponentHandle, IComponentLoadable } from "@microsoft/fluid-component-core-interfaces";
>>>>>>> 4f029b45
import { WrappedComponentRegistry } from "@microsoft/fluid-container-runtime";
import {
    IComponentContext,
    IComponentFactory,
    IComponentRegistry,
    IComponentRuntime,
} from "@microsoft/fluid-runtime-definitions";
import { SharedString, SparseMatrix } from "@microsoft/fluid-sequence";
import { ISharedObject } from "@microsoft/fluid-shared-object-base";
import {
    IDocumentDeltaEvent,
    ITestDeltaConnectionServer,
    TestCodeLoader,
    TestDeltaConnectionServer,
    TestDocumentServiceFactory,
    TestResolver,
} from "./";
import { TestDataStore } from "./testDataStore";

/**
 * Basic component implementation for testing.
 */
class TestRootComponent extends PrimedComponent implements IComponentRunnable {
    public get IComponentRunnable() { return this; }

    /**
     * Type name of the component for the IComponentRegistryLookup
     */
    public static readonly type = "@chaincode/test-root-component";

    /**
     * Get the factory for the IComponentRegistry
     */
    public static getFactory() { return TestRootComponent.factory; }

    private static readonly factory = new PrimedComponentFactory(
        TestRootComponent,
        [
            SharedString.getFactory(),
            SparseMatrix.getFactory(),
        ],
    );

    constructor(runtime: IComponentRuntime, context: IComponentContext) {
        super(runtime, context);
    }

    public run = () =>  Promise.resolve();

    // Make this function public so TestHost can use them
    // tslint:disable-next-line: no-unnecessary-override
    public async createAndAttachComponent<T>(id: string, type: string, props?: any): Promise<T> {
        return super.createAndAttachComponent<T>(id, type, props);
    }

    // Make this function public so TestHost can use them
    // tslint:disable-next-line: no-unnecessary-override
    public async getComponent<T>(id: string): Promise<T> {
        return super.getComponent<T>(id);
    }

    /**
     * Creates a channel and returns the instance as a shared object.
     * This will add the instance to the root directory.
     * @param id - id of channel for new shared object
     * @param type - channel factory type
     */
    public createType<T extends ISharedObject>(id: string, type: string): T {
        const instance = this.runtime.createChannel(id, type) as T;
        this.root.set(id, instance.handle);
        return instance;
    }

    /**
     * Gets and waits for the shared object with the given ID from the root directory.
     * @param id - ID of shared object
     */
    public async getType<T extends ISharedObject>(id: string): Promise<T> {
        const handle = await this.root.wait<IComponentHandle>(id);
        return handle.get<T>();
    }

    /**
     * Gets and waits for the data with the given fence ID from the root directory.
     * @param fenceId - fence ID of data
     */
    public async waitFor(fenceId: number) {
        const key = `fence-${fenceId}`;
        await this.root.wait(key);
    }

    /**
     * Sets a true value in the root directory for the given fence ID.
     * @param fenceId - fence ID to mark
     */
    public mark(fenceId: number) {
        this.root.set(`fence-${fenceId}`, true);
    }

    /**
     * Removes the fence data from the root directory for the given fence ID.
     * @param fenceId - fence ID to unmark
     */
    public unmark(fenceId: number) {
        this.root.delete(`fence-${fenceId}`);
    }

    /**
     * Simply returns this component runtime.
     */
    public getDocumentDeltaEvent(): IDocumentDeltaEvent  {
        return this.runtime;
    }
}

let lastFence = 0;

/**
 * Basic implementation of a host application for testing.
 */
export class TestHost {
    /**
     * Syncs an array of hosts together by marking their fence ID, waiting for that
     * fence ID from all other hosts, and then unmarking it.
     * @param hosts - array of hosts to sync
     */
    public static async sync(...hosts: TestHost[]) {
        for (const host of hosts) {
            const fence = await host.mark();
            for (const other of hosts) {
                if (other === host) {
                    continue;
                }
                await other.waitFor(fence);
            }
            await host.unmark(fence);
        }
    }

    public readonly deltaConnectionServer: ITestDeltaConnectionServer;
    private rootResolver: (accept: TestRootComponent) => void;

    // tslint:disable-next-line:promise-must-complete
    private root = new Promise<TestRootComponent>((accept) => { this.rootResolver = accept; });

    /**
     * @param componentRegistry - array of key-value pairs of components available to the host
     * @param deltaConnectionServer - delta connection server for the ops
     */
    constructor(
        private readonly componentRegistry: ReadonlyArray<[string, Promise<IComponentFactory>]> | IComponentRegistry,
        deltaConnectionServer?: ITestDeltaConnectionServer,
    ) {
        this.deltaConnectionServer = deltaConnectionServer || TestDeltaConnectionServer.create();

        let storeComponentRegistry: WrappedComponentRegistry | Map<string, Promise<IComponentFactory>>;
        if (Array.isArray(componentRegistry)) {
            storeComponentRegistry = new Map(componentRegistry.concat([
                [
                    TestRootComponent.type,
                    Promise.resolve(TestRootComponent.getFactory()),
                ],
            ]));
        } else {
            const extraRegistryMap: Map<string, Promise<IComponentFactory>> =
                new Map([[TestRootComponent.type, Promise.resolve(TestRootComponent.getFactory())]]);
            storeComponentRegistry =
                new WrappedComponentRegistry(componentRegistry as IComponentRegistry, extraRegistryMap);
        }

        const store = new TestDataStore(
            new TestCodeLoader([
                [TestRootComponent.type,
                    {
                    IRuntimeFactory: undefined,
                    instantiateRuntime: (context) => SimpleContainerRuntimeFactory.instantiateRuntime(
                        context,
                        TestRootComponent.type,
                        storeComponentRegistry),
                }],
            ]),
            new TestDocumentServiceFactory(this.deltaConnectionServer),
            new TestResolver());

        store.open<TestRootComponent>("test-root-component", TestRootComponent.type, "")
            .then(this.rootResolver)
            .catch((reason) => { throw new Error(`${reason}`); });
    }

    /**
     * Creates and returns a new instance of a host with the same
     * component registry and delta connection server instance.
     */
    public clone(): TestHost {
        return new TestHost(
            this.componentRegistry,
            this.deltaConnectionServer);
    }

    /**
     * runs createComponent followed by openComponent
     * @param id component id
     * @param type component type
     * @param services component services for query interface
     * @returns Component object
     */
    public async createAndAttachComponent<T extends IComponentLoadable>(
        id: string,
        type: string,
        props?: any,
    ): Promise<T> {
        const root = await this.root;
        return root.createAndAttachComponent<T>(id, type, props);
    }

    /**
     * Wait and get the component with the id.
     * @param id component Id
     * @returns Component object
     */
    public async getComponent<T extends IComponentLoadable>(
        id: string,
    ): Promise<T> {
        const root = await this.root;
        return root.getComponent<T>(id);
    }

    /**
     * Creates and returns a new shared object in the root component.
     * @param id - ID of new shared object
     * @param type - type of new shared object
     */
    public async createType<T extends ISharedObject>(id: string, type: string): Promise<T> {
        const root = await this.root;
        return root.createType<T>(id, type);
    }

    /**
     * Gets and waits for the shared object with the given ID from the root component.
     * @param id - ID of shared object
     */
    public async getType<T extends ISharedObject>(id: string): Promise<T> {
        const root = await this.root;
        return root.getType<T>(id);
    }

    /**
     * Simply returns the root component's component runtime.
     */
    public async getDocumentDeltaEvent(): Promise<IDocumentDeltaEvent> {
        const root = await this.root;
        return root.getDocumentDeltaEvent();
    }

    /**
     * Closes the delta connection server's web socket.
     */
    public async close() {
        await this.deltaConnectionServer.webSocketServer.close();
    }

    private async mark() {
        lastFence += 1;
        (await this.root).mark(lastFence);
        return lastFence;
    }

    private async waitFor(id: number) {
        return (await this.root).waitFor(id);
    }

    private async unmark(id: number) {
        (await this.root).unmark(id);
    }
}<|MERGE_RESOLUTION|>--- conflicted
+++ resolved
@@ -3,17 +3,8 @@
  * Licensed under the MIT License.
  */
 
-<<<<<<< HEAD
 import { PrimedComponent, PrimedComponentFactory, SimpleContainerRuntimeFactory } from "@microsoft/fluid-aqueduct";
 import { IComponentHandle, IComponentLoadable, IComponentRunnable } from "@microsoft/fluid-component-core-interfaces";
-=======
-import {
-    PrimedComponent,
-    PrimedComponentFactory,
-    SimpleContainerRuntimeFactory,
-} from "@microsoft/fluid-aqueduct";
-import { IComponentHandle, IComponentLoadable } from "@microsoft/fluid-component-core-interfaces";
->>>>>>> 4f029b45
 import { WrappedComponentRegistry } from "@microsoft/fluid-container-runtime";
 import {
     IComponentContext,
