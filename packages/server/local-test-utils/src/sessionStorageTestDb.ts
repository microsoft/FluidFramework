/*!
 * Copyright (c) Microsoft Corporation. All rights reserved.
 * Licensed under the MIT License.
 */
import { EventEmitter } from "events";
<<<<<<< HEAD
import { ICollection, IDb } from "@microsoft/fluid-server-services-core";
import { ITestDbFactory } from "@microsoft/fluid-server-test-utils";
import uuid from "uuid";
=======
import { ICollection, IDb } from "@fluidframework/server-services-core";
import { ITestDbFactory } from "@fluidframework/server-test-utils";
import * as uuid from "uuid";
>>>>>>> 179e6c92

/**
 * A database factory for testing that store data in the browsers session storage
 */
export class SessionStorageDbFactory implements ITestDbFactory {
    public readonly testDatabase: IDb;
    constructor(namespace: string) {
        this.testDatabase = new SessionStorageDb(namespace);
    }
    public async connect(): Promise<IDb> {
        return Promise.resolve(this.testDatabase);
    }
}

/**
 * A database for testing that store data in the browsers session storage
 */
class SessionStorageDb extends EventEmitter implements IDb {
    private readonly collections = new Map<string, SessionStorageCollection<any>>();
    constructor(private readonly namespace) {
        super();
    }
    public async close(): Promise<void> {
        return Promise.resolve();
    }
    public collection<T>(name: string): ICollection<T> {
        if (!this.collections.has(name)) {
            this.collections.set(name, new SessionStorageCollection<T>(`${this.namespace}-db`, name));
        }
        return this.collections.get(name) as SessionStorageCollection<T>;
    }
}

/**
 * A collection for testing that store data in the browsers session storage
 */
class SessionStorageCollection<T> implements ICollection<T> {
    private readonly collectionName: string;
    constructor(namespace, name) {
        this.collectionName = `${namespace}-${name}`;
    }

    public async find(query: any, sort: any): Promise<any[]> {
        function getValueByKey(propertyBag, key: string) {
            const keys = key.split(".");
            let value = propertyBag;
            keys.forEach((splitKey) => {
                value = value[splitKey];
            });
            return value;
        }

        const queryKeys = Object.keys(query);
        let filteredCollection = this.getAllInternal();
        queryKeys.forEach((key) => {
            if (query[key].$gt > 0 || query[key].$lt > 0) {
                if (query[key].$gt > 0) {
                    filteredCollection = filteredCollection.filter(
                        (value) => getValueByKey(value, key) > query[key].$gt);
                }
                if (query[key].$lt > 0) {
                    filteredCollection = filteredCollection.filter(
                        (value) => getValueByKey(value, key) < query[key].$lt);
                }
            } else {
                filteredCollection = filteredCollection.filter(
                    (value) => getValueByKey(value, key) === query[key]);
            }
        });

        if (sort && Object.keys(sort).length === 1) {
            // eslint-disable-next-line no-inner-declarations
            function compare(a, b) {
                const sortKey = Object.keys(sort)[0];
                if (sort[sortKey] === 1) {
                    // A goes before b, sorting in ascending order
                    return getValueByKey(a, sortKey) - getValueByKey(b, sortKey);
                } else {
                    // B goes before a, sorting in descending order
                    return getValueByKey(b, sortKey) - getValueByKey(a, sortKey);
                }
            }

            filteredCollection = filteredCollection.sort(compare);
        }
        return filteredCollection;
    }

    public async findAll(): Promise<any[]> {
        return Promise.resolve(this.getAllInternal());
    }

    public async findOne(query: any): Promise<any> {
        return Promise.resolve(this.findOneInternal(query));
    }

    public async update(filter: any, set: any, addToSet: any): Promise<void> {
        const value = this.findOneInternal(filter);
        if (!value) {
            throw new Error("Not found");
        } else {
            for (const key of Object.keys(set)) {
                value[key] = set[key];
            }
            this.insertInternal(value);
        }
    }

    public async upsert(filter: any, set: any, addToSet: any): Promise<void> {
        const value = this.findOneInternal(filter);
        if (!value) {
            this.insertInternal(set);
        } else {
            for (const key of Object.keys(set)) {
                value[key] = set[key];
            }
            this.insertInternal(value);
        }
    }

    public async insertOne(value: any): Promise<any> {
        const presentVal = this.findOneInternal(value);
        // Only raise error when the object is present and the value is not equal.
        if (presentVal) {
            if (JSON.stringify(presentVal) === JSON.stringify(value)) {
                return;
            }
            throw new Error("Existing Object!!");
        }

        return this.insertInternal(value);
    }

    public async findOrCreate(query: any, value: any): Promise<{ value: any, existing: boolean }> {
        const existing = this.findOneInternal(query);
        if (existing) {
            return { value: existing, existing: true };
        }
        this.insertInternal(value);
        return { value, existing: false };
    }

    public async insertMany(values: any[], ordered: boolean): Promise<void> {
        this.insertInternal(...values);
    }

    public async deleteOne(filter: any): Promise<any> {
        throw new Error("Method not implemented.");
    }

    public async deleteMany(filter: any): Promise<any> {
        throw new Error("Method not implemented.");
    }

    public async createIndex(index: any, unique: boolean): Promise<void> {
        throw new Error("Method not implemented.");
    }

    private getAllInternal(): any[] {
        const values = [];
        for (let i = 0; i < sessionStorage.length; i++) {
            const key = sessionStorage.key(i);
            if (key.startsWith(this.collectionName)) {
                values.push(JSON.parse(sessionStorage.getItem(key)));
            }
        }
        return values;
    }

    private insertInternal(...values: any[]) {
        for (const value of values) {
            if (value) {
                if (!value._id) {
                    value._id = uuid();
                }
                sessionStorage.setItem(`${this.collectionName}-${value._id}`, JSON.stringify(value));
            }
        }
    }

    private findOneInternal(query: any): any {
        if (query._id) {
            const json = sessionStorage.getItem(`${this.collectionName}-${query._id}`);
            if (json) {
                return JSON.parse(json);
            }
        } else {
            const queryKeys = Object.keys(query);
            for (let i = 0; i < sessionStorage.length; i++) {
                const ssKey = sessionStorage.key(i);
                if (!ssKey.startsWith(this.collectionName)) {
                    continue;
                }
                const value = JSON.parse(sessionStorage.getItem(ssKey));
                for (const qk of queryKeys) {
                    if (value[qk] !== query[qk]) {
                        continue;
                    }
                }
                return value;
            }
        }
        return null;
    }
}<|MERGE_RESOLUTION|>--- conflicted
+++ resolved
@@ -3,15 +3,9 @@
  * Licensed under the MIT License.
  */
 import { EventEmitter } from "events";
-<<<<<<< HEAD
-import { ICollection, IDb } from "@microsoft/fluid-server-services-core";
-import { ITestDbFactory } from "@microsoft/fluid-server-test-utils";
-import uuid from "uuid";
-=======
 import { ICollection, IDb } from "@fluidframework/server-services-core";
 import { ITestDbFactory } from "@fluidframework/server-test-utils";
-import * as uuid from "uuid";
->>>>>>> 179e6c92
+import uuid from "uuid";
 
 /**
  * A database factory for testing that store data in the browsers session storage
