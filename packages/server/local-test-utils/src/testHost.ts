/*!
 * Copyright (c) Microsoft Corporation. All rights reserved.
 * Licensed under the MIT License.
 */

import {
    PrimedComponent,
    PrimedComponentFactory,
    SimpleContainerRuntimeFactory,
    ContainerServiceRegistryEntries,
} from "@microsoft/fluid-aqueduct";
import {
    IComponent,
    IComponentHandle,
    IComponentLoadable,
    IComponentRunnable,
    IResponse,
} from "@microsoft/fluid-component-core-interfaces";
import { IFluidCodeDetails } from "@microsoft/fluid-container-definitions";
import {
    IComponentContext,
    IComponentRuntime,
    NamedComponentRegistryEntries,
} from "@microsoft/fluid-runtime-definitions";
import { ISharedObject, ISharedObjectFactory } from "@microsoft/fluid-shared-object-base";
import { ILocalDeltaConnectionServer, LocalDeltaConnectionServer } from "@microsoft/fluid-server-local-server";
import {
    IDocumentDeltaEvent,
    TestDocumentServiceFactory,
    TestResolver,
} from "@microsoft/fluid-local-driver";
import { TestDataStore } from "./testDataStore";
import { TestCodeLoader } from "./";

/**
 * Basic component implementation for testing.
 */
class TestRootComponent extends PrimedComponent implements IComponentRunnable {
    public get IComponentRunnable() { return this; }

    /**
     * Type name of the component for the IComponentRegistryLookup
     */
    public static readonly type: string = "@chaincode/test-root-component";

    public static readonly codeProposal: IFluidCodeDetails = {
        package: TestRootComponent.type,
        config: {},
    };

    public context: IComponentContext;

    constructor(runtime: IComponentRuntime, context: IComponentContext) {
        super(runtime, context);
    }

    public async asComponent<T extends IComponent>(response: Promise<IResponse>): Promise<T> {
        return super.asComponent<T>(response);
    }

    // eslint-disable-next-line @typescript-eslint/promise-function-async
    public run = () => Promise.resolve();

    // Make this function public so TestHost can use them
    public async createAndAttachComponent<T extends IComponentLoadable>(
        type: string, props?: any,
    ): Promise<T> {
        return super.createAndAttachComponent<T>(type, props);
    }

    /**
     * Creates a channel and returns the instance as a shared object.
     * This will add the instance to the root directory.
     * @param id - id of channel for new shared object
     * @param type - channel factory type
     */
    public createType<T extends ISharedObject>(id: string, type: string): T {
        try {
            const instance = this.runtime.createChannel(id, type) as T;
            this.root.set(id, instance.handle);
            return instance;
        } catch (error) {
            // Tweak the error message to help users with the most common failure cause.
            throw new Error(`'${type}.getFactory()' must be provided to TestHost ctor: ${error}`);
        }
    }

    /**
     * Gets and waits for the shared object with the given ID from the root directory.
     * @param id - ID of shared object
     */
    public async getType<T extends ISharedObject>(id: string): Promise<T> {
        const handle = await this.root.wait<IComponentHandle<T>>(id);
        return handle.get();
    }

    /**
     * Gets and waits for the data with the given fence ID from the root directory.
     * @param fenceId - fence ID of data
     */
    public async waitFor(fenceId: number) {
        const key = `fence-${fenceId}`;
        await this.root.wait(key);
    }

    /**
     * Sets a true value in the root directory for the given fence ID.
     * @param fenceId - fence ID to mark
     */
    public mark(fenceId: number) {
        this.root.set(`fence-${fenceId}`, true);
    }

    /**
     * Removes the fence data from the root directory for the given fence ID.
     * @param fenceId - fence ID to unmark
     */
    public unmark(fenceId: number) {
        this.root.delete(`fence-${fenceId}`);
    }

    /**
     * Simply returns this component runtime.
     */
    public getDocumentDeltaEvent(): IDocumentDeltaEvent {
        return this.runtime;
    }
}

let lastFence = 0;

/**
 * Basic implementation of a host application for testing.
 */
export class TestHost {
    /**
     * Syncs an array of hosts together by marking their fence ID, waiting for that
     * fence ID from all other hosts, and then unmarking it.
     * @param hosts - array of hosts to sync
     */
    public static async sync(...hosts: TestHost[]) {
        for (const host of hosts) {
            const fence = await host.mark();
            for (const other of hosts) {
                if (other === host) {
                    continue;
                }
                await other.waitFor(fence);
            }
            await host.unmark(fence);
        }
    }

    public readonly deltaConnectionServer: ILocalDeltaConnectionServer;

<<<<<<< HEAD
    public readonly root = new Promise<TestRootComponent>((accept) => { this.rootResolver = accept; });
=======
    private readonly root: Promise<TestRootComponent>;
>>>>>>> 0fd80e58

    /**
     * @param componentRegistry - array of key-value pairs of components available to the host
     * @param sharedObjectFactories - Shared object factories used by `createType()`
     * @param deltaConnectionServer - delta connection server for the ops
     */
    constructor(
        private readonly componentRegistry: NamedComponentRegistryEntries,
        private readonly sharedObjectFactories: readonly ISharedObjectFactory[] = [],
        deltaConnectionServer?: ILocalDeltaConnectionServer,
        private readonly scope: IComponent = {},
        private readonly containerServiceRegistry: ContainerServiceRegistryEntries = [],
    ) {
        this.deltaConnectionServer = deltaConnectionServer || LocalDeltaConnectionServer.create();

        const runtimeFactory = {
            IRuntimeFactory: undefined,
            // eslint-disable-next-line @typescript-eslint/promise-function-async
            instantiateRuntime: (context) => SimpleContainerRuntimeFactory.instantiateRuntime(
                context,
                TestRootComponent.type,
                [
                    ...componentRegistry,
                    [TestRootComponent.type, Promise.resolve(
                        new PrimedComponentFactory(TestRootComponent, sharedObjectFactories),
                    )],
                ],
                this.containerServiceRegistry),
        };
        runtimeFactory.IRuntimeFactory = runtimeFactory;

        const store = new TestDataStore(
            new TestCodeLoader([
                [
                    TestRootComponent.type,
                    runtimeFactory,
                ],
            ]),
            new TestDocumentServiceFactory(this.deltaConnectionServer),
            new TestResolver());

        this.root = store.open<TestRootComponent>("test-root-component", TestRootComponent.codeProposal, "", scope);
    }

    /**
     * Creates and returns a new instance of a host with the same
     * component registry and delta connection server instance.
     */
    public clone(): TestHost {
        return new TestHost(
            this.componentRegistry,
            this.sharedObjectFactories,
            this.deltaConnectionServer,
            this.scope,
            this.containerServiceRegistry);
    }

    /**
     * Runs createComponent followed by openComponent
     * @param id component id
     * @param type component type
     * @param services component services for query interface
     * @returns Component object
     */
    public async createAndAttachComponent<T extends IComponentLoadable>(
        type: string,
        props?: any,
    ): Promise<T> {
        const root = await this.root;
        return root.createAndAttachComponent<T>(type, props);
    }

    /**
     * Creates and returns a new shared object instance the root component.  The `ISharedObjectFactory`
     * for the given `type` must be provided to the TestHost ctor.
     * @param id - ID of new shared object
     * @param type - type of new shared object
     */
    public async createType<T extends ISharedObject>(id: string, type: string): Promise<T> {
        const root = await this.root;
        return root.createType<T>(id, type);
    }

    /**
     * Gets and waits for the shared object with the given ID from the root component.
     * @param id - ID of shared object
     */
    public async getType<T extends ISharedObject>(id: string): Promise<T> {
        const root = await this.root;
        return root.getType<T>(id);
    }

    /**
     * Simply returns the root component's component runtime.
     */
    public async getDocumentDeltaEvent(): Promise<IDocumentDeltaEvent> {
        const root = await this.root;
        return root.getDocumentDeltaEvent();
    }

    /**
     * Closes the delta connection server's web socket.
     */
    public async close() {
        await this.deltaConnectionServer.webSocketServer.close();
    }

    private async mark() {
        lastFence += 1;
        (await this.root).mark(lastFence);
        return lastFence;
    }

    private async waitFor(id: number) {
        return (await this.root).waitFor(id);
    }

    private async unmark(id: number) {
        (await this.root).unmark(id);
    }
}<|MERGE_RESOLUTION|>--- conflicted
+++ resolved
@@ -66,6 +66,11 @@
         type: string, props?: any,
     ): Promise<T> {
         return super.createAndAttachComponent<T>(type, props);
+    }
+
+    // Make this function public so TestHost can use them
+    public async getComponent_UNSAFE<T>(id: string): Promise<T> {
+        return super.getComponent_UNSAFE<T>(id);
     }
 
     /**
@@ -153,11 +158,7 @@
 
     public readonly deltaConnectionServer: ILocalDeltaConnectionServer;
 
-<<<<<<< HEAD
-    public readonly root = new Promise<TestRootComponent>((accept) => { this.rootResolver = accept; });
-=======
     private readonly root: Promise<TestRootComponent>;
->>>>>>> 0fd80e58
 
     /**
      * @param componentRegistry - array of key-value pairs of components available to the host
@@ -230,6 +231,12 @@
         return root.createAndAttachComponent<T>(type, props);
     }
 
+    // Make this function public so TestHost can use them
+    public async getComponent_UNSAFE<T>(id: string): Promise<T> {
+        const root = await this.root;
+        return root.getComponent_UNSAFE<T>(id);
+    }
+
     /**
      * Creates and returns a new shared object instance the root component.  The `ISharedObjectFactory`
      * for the given `type` must be provided to the TestHost ctor.
