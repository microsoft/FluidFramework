--- conflicted
+++ resolved
@@ -9,44 +9,19 @@
 } from "@microsoft/fluid-base-host";
 import { IComponent } from "@microsoft/fluid-component-core-interfaces";
 import { IProxyLoaderFactory } from "@microsoft/fluid-container-definitions";
-<<<<<<< HEAD
-=======
-import {
-    createProtocolToFactoryMapping,
-    selectDocumentServiceFactoryForProtocol,
-} from "@microsoft/fluid-container-loader";
-import { BaseTelemetryNullLogger } from "@microsoft/fluid-core-utils";
-import {
-    IDocumentServiceFactory,
-    IFluidResolvedUrl,
-    IResolvedUrl,
-} from "@microsoft/fluid-driver-definitions";
->>>>>>> 3f2b9843
+import { IFluidResolvedUrl } from "@microsoft/fluid-driver-definitions";
 import { WebWorkerLoaderFactory } from "@microsoft/fluid-execution-context-loader";
 import {
     InnerDocumentServiceFactory,
     InnerUrlResolver,
 } from "@microsoft/fluid-iframe-driver";
-<<<<<<< HEAD
-import { IFluidResolvedUrl } from "@microsoft/fluid-protocol-definitions";
-=======
-import { OdspDocumentServiceFactory } from "@microsoft/fluid-odsp-driver";
-import { DefaultErrorTracking, RouterliciousDocumentServiceFactory } from "@microsoft/fluid-routerlicious-driver";
-import { ContainerUrlResolver } from "@microsoft/fluid-routerlicious-host";
-import { IGitCache } from "@microsoft/fluid-server-services-client";
->>>>>>> 3f2b9843
 import { IResolvedPackage } from "@microsoft/fluid-web-code-loader";
 import { DocumentFactory } from "./documentFactory";
 
 export async function initialize(
     url: string,
     resolved: IFluidResolvedUrl,
-<<<<<<< HEAD
-    pkg: IResolvedPackage,
-=======
-    cache: IGitCache,
     pkg: IResolvedPackage | undefined,
->>>>>>> 3f2b9843
     scriptIds: string[],
     config: any,
     clientId: string,
@@ -56,32 +31,10 @@
 
     const div = document.getElementById("content") as HTMLDivElement;
 
-<<<<<<< HEAD
     const hostConf: IHostConfig = {
         documentServiceFactory: new InnerDocumentServiceFactory(),
         urlResolver: new InnerUrlResolver(resolved),
     };
-=======
-        documentFactory.resolveLoader(loader);
-
-        await baseHost.loadAndRender(url, div, pkg ? pkg.details : undefined);
-    } else {
-        const documentServiceFactories: IDocumentServiceFactory[] = [];
-        // TODO: need to be support refresh token
-        documentServiceFactories.push(new OdspDocumentServiceFactory(
-            clientId,
-            (siteUrl: string) => Promise.resolve(resolved.tokens.storageToken),
-            () => Promise.resolve(resolved.tokens.socketToken),
-            new BaseTelemetryNullLogger()));
-
-        documentServiceFactories.push(new RouterliciousDocumentServiceFactory(
-            false,
-            new DefaultErrorTracking(),
-            false,
-            true,
-            cache));
-        const factoryMap = createProtocolToFactoryMapping(documentServiceFactories);
->>>>>>> 3f2b9843
 
     const baseHost = new BaseHost(resolved, pkg, scriptIds, config, scope, hostConf,
         new Map<string, IProxyLoaderFactory>([["webworker", new WebWorkerLoaderFactory()]]));
@@ -92,16 +45,5 @@
         config.url);
 
     documentFactory.resolveLoader(loader);
-
-<<<<<<< HEAD
-    await baseHost.loadAndRender(url, div, pkg);
-=======
-        (await IFrameDocumentServiceProxyFactory.create(
-            selectDocumentServiceFactoryForProtocol(resolved as IFluidResolvedUrl, factoryMap),
-            privateSession.frame,
-            options,
-            { resolver },
-        )).createDocumentServiceFromRequest({ url });
-    }
->>>>>>> 3f2b9843
+    await baseHost.loadAndRender(url, div, pkg ? pkg.details : undefined);
 }