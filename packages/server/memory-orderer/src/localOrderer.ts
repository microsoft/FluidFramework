--- conflicted
+++ resolved
@@ -336,57 +336,7 @@
                 this.deltasKafka,
                 this.setup,
                 this.scribeContext,
-<<<<<<< HEAD
-                (lambdaSetup, context) => this.scribeLambdaStarter(lambdaSetup, context));
-=======
-                async (lambdaSetup, context) => {
-                    // Scribe lambda
-                    const [
-                        documentCollection,
-                        scribeMessagesCollection,
-                        protocolHead,
-                        scribeMessages,
-                    ] = await Promise.all([
-                        lambdaSetup.documentCollectionP(),
-                        lambdaSetup.scribeDeltaCollectionP(),
-                        lambdaSetup.protocolHeadP(),
-                        lambdaSetup.scribeMessagesP(),
-                    ]);
-
-                    const scribe = this.details.value.scribe
-                        ? typeof this.details.value.scribe === "string" ?
-                            JSON.parse(this.details.value.scribe) :
-                            this.details.value.scribe
-                        : DefaultScribe;
-                    const lastState = scribe.protocolState
-                        ? scribe.protocolState
-                        : { members: [], proposals: [], values: [] };
-
-                    const protocolHandler = new ProtocolOpHandler(
-                        this.documentId,
-                        scribe.minimumSequenceNumber,
-                        scribe.sequenceNumber,
-                        lastState.members,
-                        lastState.proposals,
-                        lastState.values,
-                        () => -1,
-                        () => { return; });
-
-                    return new ScribeLambda(
-                        context,
-                        documentCollection,
-                        scribeMessagesCollection,
-                        scribe.tenantId,
-                        scribe.documentId,
-                        scribe,
-                        this.gitManager,
-                        this.rawDeltasKafka,
-                        protocolHandler,
-                        protocolHead,
-                        scribeMessages,
-                        this.scribeNackOnSummarizeException);
-                });
->>>>>>> 36438564
+                (lambdaSetup, context) => this.startScribeLambda(lambdaSetup, context));
         }
 
         this.deliLambda = new LocalLambdaController(
@@ -409,7 +359,7 @@
             });
     }
 
-    private async scribeLambdaStarter(setup: ILocalOrdererSetup, context: IContext) {
+    private async startScribeLambda(setup: ILocalOrdererSetup, context: IContext) {
         // Scribe lambda
         const [
             documentCollection,
@@ -453,7 +403,8 @@
             this.rawDeltasKafka,
             protocolHandler,
             protocolHead,
-            scribeMessages);
+            scribeMessages,
+            this.scribeNackOnSummarizeException);
     }
 
     private startLambdas() {
