--- conflicted
+++ resolved
@@ -3,25 +3,14 @@
  * Licensed under the MIT License.
  */
 
-<<<<<<< HEAD
 import childProcess from "child_process";
 import path from "path";
-import { IComponent } from "@microsoft/fluid-component-core-interfaces";
-import { ILoader } from "@microsoft/fluid-container-definitions";
-import { ISharedMap, SharedMap } from "@microsoft/fluid-map";
-import * as MergeTree from "@microsoft/fluid-merge-tree";
-import { IComponentRuntime } from "@microsoft/fluid-component-runtime-definitions";
-import { ISharedString } from "@microsoft/fluid-sequence";
-=======
-import * as childProcess from "child_process";
-import * as path from "path";
 import { IComponent } from "@fluidframework/component-core-interfaces";
 import { ILoader } from "@fluidframework/container-definitions";
 import { ISharedMap, SharedMap } from "@fluidframework/map";
 import * as MergeTree from "@fluidframework/merge-tree";
 import { IComponentRuntime } from "@fluidframework/component-runtime-definitions";
 import { ISharedString } from "@fluidframework/sequence";
->>>>>>> 179e6c92
 import * as author from "./author";
 
 function setParagraphs(chunks: string[], sharedString: ISharedString) {
