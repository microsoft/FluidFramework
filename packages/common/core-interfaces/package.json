--- conflicted
+++ resolved
@@ -127,7 +127,78 @@
 				"backCompat": false,
 				"forwardCompat": false
 			},
-<<<<<<< HEAD
+			"RemovedInterfaceDeclaration_IFluidCodeDetails": {
+				"backCompat": false,
+				"forwardCompat": false
+			},
+			"RemovedVariableDeclaration_IFluidCodeDetailsComparer": {
+				"backCompat": false,
+				"forwardCompat": false
+			},
+			"RemovedInterfaceDeclaration_IFluidCodeDetailsComparer": {
+				"backCompat": false,
+				"forwardCompat": false
+			},
+			"RemovedInterfaceDeclaration_IFluidCodeDetailsConfig": {
+				"backCompat": false,
+				"forwardCompat": false
+			},
+			"RemovedInterfaceDeclaration_IFluidPackage": {
+				"backCompat": false,
+				"forwardCompat": false
+			},
+			"RemovedInterfaceDeclaration_IFluidPackageEnvironment": {
+				"backCompat": false,
+				"forwardCompat": false
+			},
+			"RemovedInterfaceDeclaration_IProvideFluidCodeDetailsComparer": {
+				"backCompat": false,
+				"forwardCompat": false
+			},
+			"RemovedVariableDeclaration_isFluidCodeDetails": {
+				"backCompat": false,
+				"forwardCompat": false
+			},
+			"RemovedVariableDeclaration_isFluidPackage": {
+				"backCompat": false,
+				"forwardCompat": false
+			},
+			"RemovedInterfaceDeclaration_IFluidCodeDetails": {
+				"backCompat": false,
+				"forwardCompat": false
+			},
+			"RemovedVariableDeclaration_IFluidCodeDetailsComparer": {
+				"backCompat": false,
+				"forwardCompat": false
+			},
+			"RemovedInterfaceDeclaration_IFluidCodeDetailsComparer": {
+				"backCompat": false,
+				"forwardCompat": false
+			},
+			"RemovedInterfaceDeclaration_IFluidCodeDetailsConfig": {
+				"backCompat": false,
+				"forwardCompat": false
+			},
+			"RemovedInterfaceDeclaration_IFluidPackage": {
+				"backCompat": false,
+				"forwardCompat": false
+			},
+			"RemovedInterfaceDeclaration_IFluidPackageEnvironment": {
+				"backCompat": false,
+				"forwardCompat": false
+			},
+			"RemovedInterfaceDeclaration_IProvideFluidCodeDetailsComparer": {
+				"backCompat": false,
+				"forwardCompat": false
+			},
+			"RemovedVariableDeclaration_isFluidCodeDetails": {
+				"backCompat": false,
+				"forwardCompat": false
+			},
+			"RemovedVariableDeclaration_isFluidPackage": {
+				"backCompat": false,
+				"forwardCompat": false
+			},
 			"InterfaceDeclaration_IFluidHandle": {
 				"forwardCompat": false,
 				"backCompat": false
@@ -138,43 +209,6 @@
 			"InterfaceDeclaration_IProvideFluidLoadable": {
 				"forwardCompat": false,
 				"backCompat": false
-=======
-			"RemovedInterfaceDeclaration_IFluidCodeDetails": {
-				"backCompat": false,
-				"forwardCompat": false
-			},
-			"RemovedVariableDeclaration_IFluidCodeDetailsComparer": {
-				"backCompat": false,
-				"forwardCompat": false
-			},
-			"RemovedInterfaceDeclaration_IFluidCodeDetailsComparer": {
-				"backCompat": false,
-				"forwardCompat": false
-			},
-			"RemovedInterfaceDeclaration_IFluidCodeDetailsConfig": {
-				"backCompat": false,
-				"forwardCompat": false
-			},
-			"RemovedInterfaceDeclaration_IFluidPackage": {
-				"backCompat": false,
-				"forwardCompat": false
-			},
-			"RemovedInterfaceDeclaration_IFluidPackageEnvironment": {
-				"backCompat": false,
-				"forwardCompat": false
-			},
-			"RemovedInterfaceDeclaration_IProvideFluidCodeDetailsComparer": {
-				"backCompat": false,
-				"forwardCompat": false
-			},
-			"RemovedVariableDeclaration_isFluidCodeDetails": {
-				"backCompat": false,
-				"forwardCompat": false
-			},
-			"RemovedVariableDeclaration_isFluidPackage": {
-				"backCompat": false,
-				"forwardCompat": false
->>>>>>> 7f8c8cca
 			}
 		}
 	}
