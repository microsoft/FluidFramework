--- conflicted
+++ resolved
@@ -44,13 +44,8 @@
 		"build:commonjs": "fluid-build . --task commonjs",
 		"build:compile": "fluid-build . --task compile",
 		"build:esnext": "tsc-multi --config ../../../common/build/build-common/tsc-multi.esm.json",
-<<<<<<< HEAD
-		"build:test": "tsc-multi --config ./tsc-multi.test.json",
+		"build:test": "tsc --project ./src/test/tsconfig.json",
 		"check:are-the-types-wrong": "attw --pack . --entrypoints .",
-=======
-		"build:test": "tsc --project ./src/test/tsconfig.json",
-		"check:are-the-types-wrong": "attw --pack",
->>>>>>> 29de42ac
 		"check:release-tags": "api-extractor run --local --config ./api-extractor-lint.json",
 		"ci:build": "npm run build:compile",
 		"ci:build:docs": "api-extractor run",
