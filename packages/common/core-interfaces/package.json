{
	"name": "@fluidframework/core-interfaces",
	"version": "2.0.0-rc.3.0.0",
	"description": "Fluid object interfaces",
	"homepage": "https://fluidframework.com",
	"repository": {
		"type": "git",
		"url": "https://github.com/microsoft/FluidFramework.git",
		"directory": "common/lib/core-interfaces"
	},
	"license": "MIT",
	"author": "Microsoft and contributors",
	"sideEffects": false,
	"type": "module",
	"exports": {
		".": {
			"import": {
				"types": "./lib/index.d.ts",
				"default": "./lib/index.js"
			},
			"require": {
				"types": "./dist/index.d.ts",
				"default": "./dist/index.js"
			}
		},
		"./public": {
			"import": {
				"types": "./lib/core-interfaces-public.d.ts",
				"default": "./lib/index.js"
			},
			"require": {
				"types": "./dist/core-interfaces-public.d.ts",
				"default": "./dist/index.js"
			}
		},
		"./alpha": {
			"import": {
				"types": "./lib/core-interfaces-alpha.d.ts",
				"default": "./lib/index.js"
			},
			"require": {
				"types": "./dist/core-interfaces-alpha.d.ts",
				"default": "./dist/index.js"
			}
		},
		"./internal": {
			"import": {
				"types": "./lib/index.d.ts",
				"default": "./lib/index.js"
			},
			"require": {
				"types": "./dist/index.d.ts",
				"default": "./dist/index.js"
			}
		}
	},
	"main": "dist/index.js",
	"types": "dist/index.d.ts",
	"scripts": {
		"api": "fluid-build . --task api",
		"api-extractor:commonjs": "api-extractor run --config ./api-extractor-cjs.json",
		"api-extractor:esnext": "api-extractor run --local",
		"build": "fluid-build . --task build",
		"build:commonjs": "fluid-build . --task commonjs",
		"build:compile": "fluid-build . --task compile",
		"build:docs": "fluid-build . --task api",
		"build:esnext": "tsc --project ./tsconfig.json",
		"build:test": "npm run build:test:esm && npm run build:test:cjs",
		"build:test:cjs": "fluid-tsc commonjs --project ./src/test/tsconfig.cjs.json",
		"build:test:esm": "tsc --project ./src/test/tsconfig.json",
		"check:are-the-types-wrong": "attw --pack . --entrypoints .",
		"check:biome": "biome check .",
		"check:prettier": "prettier --check . --cache --ignore-path ../../../.prettierignore",
		"check:release-tags": "api-extractor run --local --config ./api-extractor-lint.json",
		"ci:build": "npm run build:compile",
		"ci:build:docs": "api-extractor run",
		"ci:test": "echo No test for this package",
		"ci:test:coverage": "echo No test for this package",
		"clean": "rimraf --glob dist lib \"**/*.tsbuildinfo\" \"**/*.build.log\" _api-extractor-temp",
		"eslint": "eslint --format stylish src",
		"eslint:fix": "eslint --format stylish src --fix --fix-type problem,suggestion,layout",
		"format": "fluid-build --task format .",
		"format:biome": "biome check --apply .",
		"format:prettier": "prettier --write . --cache --ignore-path ../../../.prettierignore",
		"lint": "fluid-build . --task lint",
		"lint:fix": "fluid-build . --task eslint:fix --task format",
		"tsc": "fluid-tsc commonjs --project ./tsconfig.cjs.json && copyfiles -f ../../../common/build/build-common/src/cjs/package.json ./dist",
		"tsc:watch": "tsc --watch",
		"typetests:gen": "fluid-type-test-generator",
		"typetests:prepare": "flub typetests --dir . --reset --previous --normalize"
	},
	"devDependencies": {
		"@arethetypeswrong/cli": "^0.13.3",
		"@biomejs/biome": "^1.6.1",
		"@fluid-tools/build-cli": "^0.34.0",
		"@fluidframework/build-common": "^2.0.3",
		"@fluidframework/build-tools": "^0.34.0",
		"@fluidframework/core-interfaces-previous": "npm:@fluidframework/core-interfaces@2.0.0-internal.8.0.0",
		"@fluidframework/eslint-config-fluid": "^5.1.0",
		"@microsoft/api-extractor": "^7.42.3",
		"@types/node": "^18.19.0",
		"copyfiles": "^2.4.1",
		"eslint": "~8.55.0",
		"prettier": "~3.0.3",
		"rimraf": "^4.4.0",
		"typescript": "~5.1.6"
	},
	"fluidBuild": {
		"tasks": {
			"build:docs": {
				"dependsOn": [
					"...",
					"api-extractor:commonjs",
					"api-extractor:esnext"
				],
				"script": false
			}
		}
	},
	"typeValidation": {
		"broken": {
			"RemovedInterfaceDeclaration_ITelemetryLogger": {
				"forwardCompat": false,
				"backCompat": false
			},
			"RemovedInterfaceDeclaration_ITelemetryPerformanceEvent": {
				"forwardCompat": false,
				"backCompat": false
			},
			"RemovedInterfaceDeclaration_ITelemetryGenericEvent": {
				"forwardCompat": false,
				"backCompat": false
			},
			"RemovedInterfaceDeclaration_ITelemetryErrorEvent": {
				"forwardCompat": false,
				"backCompat": false
			},
			"RemovedInterfaceDeclaration_ITelemetryProperties": {
				"forwardCompat": false,
				"backCompat": false
			},
			"RemovedTypeAliasDeclaration_TelemetryEventCategory": {
				"backCompat": false,
				"forwardCompat": false
			},
			"RemovedTypeAliasDeclaration_TelemetryEventPropertyType": {
				"backCompat": false,
				"forwardCompat": false
			},
			"RemovedInterfaceDeclaration_ITaggedTelemetryPropertyType": {
				"backCompat": false,
				"forwardCompat": false
			},
<<<<<<< HEAD
			"InterfaceDeclaration_IFluidHandle": {
				"forwardCompat": false,
				"backCompat": false
			},
			"InterfaceDeclaration_IProvideFluidHandle": {
				"forwardCompat": false
			},
			"InterfaceDeclaration_IProvideFluidLoadable": {
				"forwardCompat": false,
				"backCompat": false
=======
			"RemovedInterfaceDeclaration_IFluidCodeDetails": {
				"backCompat": false,
				"forwardCompat": false
			},
			"RemovedVariableDeclaration_IFluidCodeDetailsComparer": {
				"backCompat": false,
				"forwardCompat": false
			},
			"RemovedInterfaceDeclaration_IFluidCodeDetailsComparer": {
				"backCompat": false,
				"forwardCompat": false
			},
			"RemovedInterfaceDeclaration_IFluidCodeDetailsConfig": {
				"backCompat": false,
				"forwardCompat": false
			},
			"RemovedInterfaceDeclaration_IFluidPackage": {
				"backCompat": false,
				"forwardCompat": false
			},
			"RemovedInterfaceDeclaration_IFluidPackageEnvironment": {
				"backCompat": false,
				"forwardCompat": false
			},
			"RemovedInterfaceDeclaration_IProvideFluidCodeDetailsComparer": {
				"backCompat": false,
				"forwardCompat": false
			},
			"RemovedVariableDeclaration_isFluidCodeDetails": {
				"backCompat": false,
				"forwardCompat": false
			},
			"RemovedVariableDeclaration_isFluidPackage": {
				"backCompat": false,
				"forwardCompat": false
>>>>>>> 287066dc
			}
		}
	}
}<|MERGE_RESOLUTION|>--- conflicted
+++ resolved
@@ -151,7 +151,42 @@
 				"backCompat": false,
 				"forwardCompat": false
 			},
-<<<<<<< HEAD
+			"RemovedInterfaceDeclaration_IFluidCodeDetails": {
+				"backCompat": false,
+				"forwardCompat": false
+			},
+			"RemovedVariableDeclaration_IFluidCodeDetailsComparer": {
+				"backCompat": false,
+				"forwardCompat": false
+			},
+			"RemovedInterfaceDeclaration_IFluidCodeDetailsComparer": {
+				"backCompat": false,
+				"forwardCompat": false
+			},
+			"RemovedInterfaceDeclaration_IFluidCodeDetailsConfig": {
+				"backCompat": false,
+				"forwardCompat": false
+			},
+			"RemovedInterfaceDeclaration_IFluidPackage": {
+				"backCompat": false,
+				"forwardCompat": false
+			},
+			"RemovedInterfaceDeclaration_IFluidPackageEnvironment": {
+				"backCompat": false,
+				"forwardCompat": false
+			},
+			"RemovedInterfaceDeclaration_IProvideFluidCodeDetailsComparer": {
+				"backCompat": false,
+				"forwardCompat": false
+			},
+			"RemovedVariableDeclaration_isFluidCodeDetails": {
+				"backCompat": false,
+				"forwardCompat": false
+			},
+			"RemovedVariableDeclaration_isFluidPackage": {
+				"backCompat": false,
+				"forwardCompat": false
+			},
 			"InterfaceDeclaration_IFluidHandle": {
 				"forwardCompat": false,
 				"backCompat": false
@@ -162,43 +197,6 @@
 			"InterfaceDeclaration_IProvideFluidLoadable": {
 				"forwardCompat": false,
 				"backCompat": false
-=======
-			"RemovedInterfaceDeclaration_IFluidCodeDetails": {
-				"backCompat": false,
-				"forwardCompat": false
-			},
-			"RemovedVariableDeclaration_IFluidCodeDetailsComparer": {
-				"backCompat": false,
-				"forwardCompat": false
-			},
-			"RemovedInterfaceDeclaration_IFluidCodeDetailsComparer": {
-				"backCompat": false,
-				"forwardCompat": false
-			},
-			"RemovedInterfaceDeclaration_IFluidCodeDetailsConfig": {
-				"backCompat": false,
-				"forwardCompat": false
-			},
-			"RemovedInterfaceDeclaration_IFluidPackage": {
-				"backCompat": false,
-				"forwardCompat": false
-			},
-			"RemovedInterfaceDeclaration_IFluidPackageEnvironment": {
-				"backCompat": false,
-				"forwardCompat": false
-			},
-			"RemovedInterfaceDeclaration_IProvideFluidCodeDetailsComparer": {
-				"backCompat": false,
-				"forwardCompat": false
-			},
-			"RemovedVariableDeclaration_isFluidCodeDetails": {
-				"backCompat": false,
-				"forwardCompat": false
-			},
-			"RemovedVariableDeclaration_isFluidPackage": {
-				"backCompat": false,
-				"forwardCompat": false
->>>>>>> 287066dc
 			}
 		}
 	}
