{
	"name": "@fluidframework/core-interfaces",
	"version": "2.0.0-rc.4.0.0",
	"description": "Fluid object interfaces",
	"homepage": "https://fluidframework.com",
	"repository": {
		"type": "git",
		"url": "https://github.com/microsoft/FluidFramework.git",
		"directory": "common/lib/core-interfaces"
	},
	"license": "MIT",
	"author": "Microsoft and contributors",
	"sideEffects": false,
	"type": "module",
	"exports": {
		".": {
			"import": {
				"types": "./lib/public.d.ts",
				"default": "./lib/index.js"
			},
			"require": {
				"types": "./dist/public.d.ts",
				"default": "./dist/index.js"
			}
		},
		"./legacy": {
			"import": {
				"types": "./lib/legacy.d.ts",
				"default": "./lib/index.js"
			},
			"require": {
				"types": "./dist/legacy.d.ts",
				"default": "./dist/index.js"
			}
		},
		"./internal": {
			"import": {
				"types": "./lib/index.d.ts",
				"default": "./lib/index.js"
			},
			"require": {
				"types": "./dist/index.d.ts",
				"default": "./dist/index.js"
			}
		}
	},
	"main": "lib/index.js",
	"types": "lib/public.d.ts",
	"scripts": {
		"api": "fluid-build . --task api",
		"api-extractor:commonjs": "flub generate entrypoints --outFileAlpha legacy --outDir ./dist",
		"api-extractor:esnext": "flub generate entrypoints --outFileAlpha legacy --outDir ./lib --node10TypeCompat",
		"build": "fluid-build . --task build",
		"build:commonjs": "fluid-build . --task commonjs",
		"build:compile": "fluid-build . --task compile",
		"build:docs": "api-extractor run --local",
		"build:esnext": "tsc --project ./tsconfig.json",
		"build:test": "npm run build:test:esm && npm run build:test:cjs",
		"build:test:cjs": "fluid-tsc commonjs --project ./src/test/tsconfig.cjs.json",
		"build:test:esm": "tsc --project ./src/test/tsconfig.json",
		"check:are-the-types-wrong": "attw --pack .",
		"check:prettier": "prettier --check . --cache --ignore-path ../../../.prettierignore",
		"check:release-tags": "api-extractor run --local --config ./api-extractor-lint.json",
		"ci:build": "npm run build:compile",
		"ci:build:docs": "api-extractor run",
		"ci:test": "echo No test for this package",
		"ci:test:coverage": "echo No test for this package",
		"clean": "rimraf --glob dist lib \"*.d.ts\" \"**/*.tsbuildinfo\" \"**/*.build.log\" _api-extractor-temp",
		"eslint": "eslint --format stylish src",
		"eslint:fix": "eslint --format stylish src --fix --fix-type problem,suggestion,layout",
		"format": "fluid-build --task format .",
		"format:prettier": "prettier --write . --cache --ignore-path ../../../.prettierignore",
		"lint": "fluid-build . --task lint",
		"lint:fix": "fluid-build . --task eslint:fix --task format",
		"tsc": "fluid-tsc commonjs --project ./tsconfig.cjs.json && copyfiles -f ../../../common/build/build-common/src/cjs/package.json ./dist",
		"tsc:watch": "tsc --watch",
		"typetests:gen": "flub generate typetests --dir . -v --publicFallback",
		"typetests:prepare": "flub typetests --dir . --reset --previous --normalize"
	},
	"devDependencies": {
		"@arethetypeswrong/cli": "^0.15.2",
		"@biomejs/biome": "^1.6.2",
		"@fluid-tools/build-cli": "0.38.0-259537",
		"@fluidframework/build-common": "^2.0.3",
		"@fluidframework/build-tools": "0.38.0-259537",
		"@fluidframework/core-interfaces-previous": "npm:@fluidframework/core-interfaces@2.0.0-rc.3.0.0",
		"@fluidframework/eslint-config-fluid": "^5.1.0",
		"@microsoft/api-extractor": "^7.42.3",
		"@types/node": "^18.19.0",
		"copyfiles": "^2.4.1",
		"eslint": "~8.55.0",
		"prettier": "~3.0.3",
		"rimraf": "^4.4.0",
		"typescript": "~5.1.6"
	},
	"typeValidation": {
<<<<<<< HEAD
		"broken": {
			"RemovedInterfaceDeclaration_ITelemetryLogger": {
				"forwardCompat": false,
				"backCompat": false
			},
			"RemovedInterfaceDeclaration_ITelemetryPerformanceEvent": {
				"forwardCompat": false,
				"backCompat": false
			},
			"RemovedInterfaceDeclaration_ITelemetryGenericEvent": {
				"forwardCompat": false,
				"backCompat": false
			},
			"RemovedInterfaceDeclaration_ITelemetryErrorEvent": {
				"forwardCompat": false,
				"backCompat": false
			},
			"RemovedInterfaceDeclaration_ITelemetryProperties": {
				"forwardCompat": false,
				"backCompat": false
			},
			"RemovedTypeAliasDeclaration_TelemetryEventCategory": {
				"backCompat": false,
				"forwardCompat": false
			},
			"RemovedTypeAliasDeclaration_TelemetryEventPropertyType": {
				"backCompat": false,
				"forwardCompat": false
			},
			"RemovedInterfaceDeclaration_ITaggedTelemetryPropertyType": {
				"backCompat": false,
				"forwardCompat": false
			},
			"RemovedVariableDeclaration_isFluidPackage": {
				"backCompat": false,
				"forwardCompat": false
			},
			"RemovedInterfaceDeclaration_IFluidCodeDetails": {
				"backCompat": false,
				"forwardCompat": false
			},
			"RemovedVariableDeclaration_IFluidCodeDetailsComparer": {
				"backCompat": false,
				"forwardCompat": false
			},
			"RemovedInterfaceDeclaration_IFluidCodeDetailsComparer": {
				"backCompat": false,
				"forwardCompat": false
			},
			"RemovedInterfaceDeclaration_IFluidCodeDetailsConfig": {
				"backCompat": false,
				"forwardCompat": false
			},
			"RemovedInterfaceDeclaration_IFluidPackage": {
				"backCompat": false,
				"forwardCompat": false
			},
			"RemovedInterfaceDeclaration_IFluidPackageEnvironment": {
				"backCompat": false,
				"forwardCompat": false
			},
			"RemovedInterfaceDeclaration_IProvideFluidCodeDetailsComparer": {
				"backCompat": false,
				"forwardCompat": false
			},
			"RemovedVariableDeclaration_isFluidCodeDetails": {
				"backCompat": false,
				"forwardCompat": false
			},
			"InterfaceDeclaration_IFluidHandle": {
				"forwardCompat": false,
				"backCompat": false
			},
			"InterfaceDeclaration_IProvideFluidHandle": {
				"forwardCompat": false
			},
			"InterfaceDeclaration_IProvideFluidLoadable": {
				"forwardCompat": false,
				"backCompat": false
			},
			"InterfaceDeclaration_IFluidLoadable": {
				"forwardCompat": false,
				"backCompat": false
			}
		}
=======
		"broken": {}
>>>>>>> 701ada99
	}
}<|MERGE_RESOLUTION|>--- conflicted
+++ resolved
@@ -94,73 +94,8 @@
 		"typescript": "~5.1.6"
 	},
 	"typeValidation": {
-<<<<<<< HEAD
 		"broken": {
-			"RemovedInterfaceDeclaration_ITelemetryLogger": {
-				"forwardCompat": false,
-				"backCompat": false
-			},
-			"RemovedInterfaceDeclaration_ITelemetryPerformanceEvent": {
-				"forwardCompat": false,
-				"backCompat": false
-			},
-			"RemovedInterfaceDeclaration_ITelemetryGenericEvent": {
-				"forwardCompat": false,
-				"backCompat": false
-			},
-			"RemovedInterfaceDeclaration_ITelemetryErrorEvent": {
-				"forwardCompat": false,
-				"backCompat": false
-			},
-			"RemovedInterfaceDeclaration_ITelemetryProperties": {
-				"forwardCompat": false,
-				"backCompat": false
-			},
-			"RemovedTypeAliasDeclaration_TelemetryEventCategory": {
-				"backCompat": false,
-				"forwardCompat": false
-			},
-			"RemovedTypeAliasDeclaration_TelemetryEventPropertyType": {
-				"backCompat": false,
-				"forwardCompat": false
-			},
-			"RemovedInterfaceDeclaration_ITaggedTelemetryPropertyType": {
-				"backCompat": false,
-				"forwardCompat": false
-			},
 			"RemovedVariableDeclaration_isFluidPackage": {
-				"backCompat": false,
-				"forwardCompat": false
-			},
-			"RemovedInterfaceDeclaration_IFluidCodeDetails": {
-				"backCompat": false,
-				"forwardCompat": false
-			},
-			"RemovedVariableDeclaration_IFluidCodeDetailsComparer": {
-				"backCompat": false,
-				"forwardCompat": false
-			},
-			"RemovedInterfaceDeclaration_IFluidCodeDetailsComparer": {
-				"backCompat": false,
-				"forwardCompat": false
-			},
-			"RemovedInterfaceDeclaration_IFluidCodeDetailsConfig": {
-				"backCompat": false,
-				"forwardCompat": false
-			},
-			"RemovedInterfaceDeclaration_IFluidPackage": {
-				"backCompat": false,
-				"forwardCompat": false
-			},
-			"RemovedInterfaceDeclaration_IFluidPackageEnvironment": {
-				"backCompat": false,
-				"forwardCompat": false
-			},
-			"RemovedInterfaceDeclaration_IProvideFluidCodeDetailsComparer": {
-				"backCompat": false,
-				"forwardCompat": false
-			},
-			"RemovedVariableDeclaration_isFluidCodeDetails": {
 				"backCompat": false,
 				"forwardCompat": false
 			},
@@ -180,8 +115,5 @@
 				"backCompat": false
 			}
 		}
-=======
-		"broken": {}
->>>>>>> 701ada99
 	}
 }