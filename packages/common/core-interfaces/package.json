--- conflicted
+++ resolved
@@ -137,12 +137,9 @@
 		"copyfiles": "^2.4.1",
 		"cross-env": "^7.0.3",
 		"eslint": "~8.55.0",
-<<<<<<< HEAD
-=======
 		"mocha": "^10.8.2",
 		"mocha-multi-reporters": "^1.5.1",
 		"prettier": "~3.0.3",
->>>>>>> 93f5f142
 		"rimraf": "^4.4.0",
 		"typescript": "~5.4.5"
 	},
