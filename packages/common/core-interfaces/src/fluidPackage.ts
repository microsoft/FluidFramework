--- conflicted
+++ resolved
@@ -100,11 +100,7 @@
 }
 
 /**
-<<<<<<< HEAD
- * @deprecated  in favor of {@link @fluidframework/container-definitions#isFluidCodeDetails}
-=======
- * @deprecated in favor of {@link @fluidframework/container-definitions#isFluidCodeDetails}
->>>>>>> 35726b01
+ * @deprecated  in favor of {@link @fluidframework/container-definitions/fluidPackage.ts#isFluidCodeDetails}
  * to have code loading modules in same package
 */
 export const isFluidCodeDetails = (details: unknown): details is Readonly<IFluidCodeDetails> => {
@@ -115,22 +111,14 @@
 };
 
 /**
-<<<<<<< HEAD
- * @deprecated  in favor of {@link @fluidframework/container-definitions#IFluidCodeDetailsComparer}
-=======
- * @deprecated in favor of {@link @fluidframework/container-definitions#IFluidCodeDetailsComparer}
->>>>>>> 35726b01
+ * @deprecated  in favor of {@link @fluidframework/container-definitions/fluidPackage.ts#IFluidCodeDetailsComparer}
  * to have code loading modules in same package.
 */
 export const IFluidCodeDetailsComparer: keyof IProvideFluidCodeDetailsComparer = "IFluidCodeDetailsComparer";
 
 /**
-<<<<<<< HEAD
  * @deprecated  in favor of
- * {@link @fluidframework/container-definitions#IProvideFluidCodeDetailsComparer}
-=======
- * @deprecated in favor of {@link @fluidframework/container-definitions#IProvideFluidCodeDetailsComparer}
->>>>>>> 35726b01
+ * {@link @fluidframework/container-definitions/fluidPackage.ts#IProvideFluidCodeDetailsComparer}
  * to have code loading modules in same package.
 */
 export interface IProvideFluidCodeDetailsComparer {
@@ -138,11 +126,7 @@
 }
 
 /**
-<<<<<<< HEAD
- * @deprecated  in favor of {@link @fluidframework/container-definitions#IFluidCodeDetailsComparer}
-=======
- * @deprecated in favor of {@link @fluidframework/container-definitions#IFluidCodeDetailsComparer}
->>>>>>> 35726b01
+ * @deprecated  in favor of {@link @fluidframework/container-definitions/fluidPackage.ts#IFluidCodeDetailsComparer}
  * to have code loading modules in same package.
  * Provides capability to compare Fluid code details.
  */
