/*!
 * Copyright (c) Microsoft Corporation and contributors. All rights reserved.
 * Licensed under the MIT License.
 */

<<<<<<< HEAD
import type { IRequest, IResponse } from "./fluidRouter.js";
import { type Erased, type Brand, fromErased, brandErased } from "./brand.js";
=======
import type { IFluidLoadable } from "./fluidLoadable.js";
import type { IRequest, IResponse } from "./fluidRouter.js";
import type { FluidObject } from "./provider.js";
>>>>>>> 26f01bd1

/**
 * @public
 */
export const IFluidHandleContext: keyof IProvideFluidHandleContext = "IFluidHandleContext";

/**
 * @public
 */
export interface IProvideFluidHandleContext {
	readonly IFluidHandleContext: IFluidHandleContext;
}

/**
 * Describes a routing context from which other `IFluidHandleContext`s are defined.
 * @public
 */
export interface IFluidHandleContext extends IProvideFluidHandleContext {
	/**
	 * The absolute path to the handle context from the root.
	 */
	readonly absolutePath: string;

	/**
	 * The parent IFluidHandleContext that has provided a route path to this IFluidHandleContext or undefined
	 * at the root.
	 */
	readonly routeContext?: IFluidHandleContext;

	/**
	 * Flag indicating whether or not the entity has services attached.
	 */
	readonly isAttached: boolean;

	/**
	 * Runs through the graph and attach the bounded handles.
	 */
	attachGraph(): void;

	resolveHandle(request: IRequest): Promise<IResponse>;
}

/**
 * @deprecated {@link IFluidHandleInternal} and {@link IFluidHandleInternal} should be identified should be identified using the {@link fluidHandleSymbol} symbol.
 * @alpha
 */
export interface IProvideFluidHandle {
	/**
	 * @deprecated {@link IFluidHandleInternal} and {@link IFluidHandleInternal} should be identified should be identified using the {@link fluidHandleSymbol} symbol.
	 */
	readonly IFluidHandle: IFluidHandleInternal;
}

/**
 * Handle to a shared {@link FluidObject}.
 * @alpha
 */
export interface IFluidHandleInternal<
	// REVIEW: Constrain `T` to something? How do we support dds and datastores safely?
	out T = unknown, // FluidObject & IFluidLoadable,
> extends IFluidHandle<T>,
		IProvideFluidHandle {
	/**
	 * The absolute path to the handle context from the root.
	 */
	readonly absolutePath: string;

	/**
	 * Flag indicating whether or not the entity has services attached.
	 */
	readonly isAttached: boolean;

	/**
	 * Runs through the graph and attach the bounded handles.
	 */
	attachGraph(): void;

	/**
	 * Binds the given handle to this one or attach the given handle if this handle is attached.
	 * A bound handle will also be attached once this handle is attached.
	 */
	bind(handle: IFluidHandleInternal): void;
}

/**
 * Symbol which must only be used on {@link FluidObject}, and is used to identify such objects.
 * @public
 */
export const fluidHandleSymbol: unique symbol = Symbol("fluidHandle");

/**
 * Handle to a shared {@link FluidObject}.
 * @public
 */
export interface IFluidHandle<out T = unknown> {
	/**
	 * Flag indicating whether or not the entity has services attached.
	 */
	readonly isAttached: boolean;

	/**
	 * Returns a promise to the Fluid Object referenced by the handle.
	 */
	get(): Promise<T>;

	/**
	 * Symbol used to mark an object as a {@link IFluidHandle}.
	 * @privateRemarks
	 * Used to recover {@link IFluidHandleInternal}, see {@link toInternal}.
	 */
	readonly [fluidHandleSymbol]: IFluidHandleErased<T>;
}

type HandleBrand<T> = Brand<IFluidHandleInternal<T>, IFluidHandleErased<T>>;

/**
 * @public
 */
// eslint-disable-next-line @typescript-eslint/no-empty-interface
export interface IFluidHandleErased<T> extends Erased<readonly ["IFluidHandle", T]> {}

/**
 * Upcast a IFluidHandle to IFluidHandleInternal.
 * @alpha
 */
export function toFluidHandleInternal<T>(handle: IFluidHandle<T>): IFluidHandleInternal<T> {
	return fromErased<HandleBrand<T>>(handle[fluidHandleSymbol]);
}

/**
 * Type erase IFluidHandleInternal for use with {@link fluidHandleSymbol}.
 * @alpha
 */
export function toFluidHandleErased<T>(handle: IFluidHandleInternal<T>): IFluidHandleErased<T> {
	return brandErased<HandleBrand<T>>(handle);
}<|MERGE_RESOLUTION|>--- conflicted
+++ resolved
@@ -3,14 +3,8 @@
  * Licensed under the MIT License.
  */
 
-<<<<<<< HEAD
+import { type Brand, type Erased, brandErased, fromErased } from "./brand.js";
 import type { IRequest, IResponse } from "./fluidRouter.js";
-import { type Erased, type Brand, fromErased, brandErased } from "./brand.js";
-=======
-import type { IFluidLoadable } from "./fluidLoadable.js";
-import type { IRequest, IResponse } from "./fluidRouter.js";
-import type { FluidObject } from "./provider.js";
->>>>>>> 26f01bd1
 
 /**
  * @public
