--- conflicted
+++ resolved
@@ -82,23 +82,6 @@
 }
 
 /**
-<<<<<<< HEAD
- * Enum to specify a level to the log to filter out logs based on the level.
- */
-export enum LogLevel {
-	verbose = 0, // To log any verbose event for example when you are debugging something.
-	default = 1, // Default log level
-	warning = 2, // For events which are not errors but are also not ideal situations in the flow.
-	error = 3, // To log errors.
-}
-
-/**
- * Configurtion specified to filter out events based on log verboseness level or namespace etc.
- */
-export interface ILoggerEventsFilterConfig {
-	logLevel?: LogLevel;
-}
-=======
  * Specify levels of the logs.
  * @alpha
  */
@@ -113,7 +96,6 @@
  * @alpha
  */
 export type LogLevel = (typeof LogLevel)[keyof typeof LogLevel];
->>>>>>> b45e166d
 
 /**
  * Interface to output telemetry events.
@@ -123,11 +105,7 @@
 export interface ITelemetryBaseLogger {
 	send(event: ITelemetryBaseEvent, logLevel?: LogLevel): void;
 
-<<<<<<< HEAD
-	eventsConfig?: ILoggerEventsFilterConfig;
-=======
 	minLogLevel?: LogLevel;
->>>>>>> b45e166d
 }
 
 /**
@@ -202,10 +180,6 @@
 	 * @param error - optional error object to log
 	 * @param logLevel - optional level of the log.
 	 */
-<<<<<<< HEAD
-	// eslint-disable-next-line @typescript-eslint/no-explicit-any
-	sendTelemetryEvent(event: ITelemetryGenericEvent, error?: any, logLevel?: LogLevel): void;
-=======
 	sendTelemetryEvent(
 		event: ITelemetryGenericEvent,
 		// TODO: Use `unknown` instead (API-Breaking)
@@ -213,7 +187,6 @@
 		error?: any,
 		logLevel?: typeof LogLevel.verbose | typeof LogLevel.default,
 	): void;
->>>>>>> b45e166d
 
 	/**
 	 * Send error telemetry event
@@ -229,10 +202,6 @@
 	 * @param error - optional error object to log
 	 * @param logLevel - optional level of the log.
 	 */
-<<<<<<< HEAD
-	// eslint-disable-next-line @typescript-eslint/no-explicit-any
-	sendPerformanceEvent(event: ITelemetryPerformanceEvent, error?: any, logLevel?: LogLevel): void;
-=======
 	sendPerformanceEvent(
 		event: ITelemetryPerformanceEvent,
 		// TODO: Use `unknown` instead (API-Breaking)
@@ -240,5 +209,4 @@
 		error?: any,
 		logLevel?: typeof LogLevel.verbose | typeof LogLevel.default,
 	): void;
->>>>>>> b45e166d
 }