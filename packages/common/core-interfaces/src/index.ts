--- conflicted
+++ resolved
@@ -46,17 +46,8 @@
 	ITelemetryBaseProperties,
 	Tagged,
 	TelemetryBaseEventPropertyType,
-<<<<<<< HEAD
-} from "./logger";
-export { LogLevel } from "./logger";
-export type { FluidObjectProviderKeys, FluidObject, FluidObjectKeys } from "./provider";
-export type { ConfigTypes, IConfigProviderBase } from "./config";
-export type { ISignalEnvelope } from "./messages";
-=======
-	TelemetryEventPropertyType, // deprecated
 } from "./logger.js";
 export { LogLevel } from "./logger.js";
 export type { FluidObjectProviderKeys, FluidObject, FluidObjectKeys } from "./provider.js";
 export type { ConfigTypes, IConfigProviderBase } from "./config.js";
-export type { ISignalEnvelope } from "./messages.js";
->>>>>>> 1a73a3a1
+export type { ISignalEnvelope } from "./messages.js";