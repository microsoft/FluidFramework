--- conflicted
+++ resolved
@@ -42,8 +42,6 @@
 export type { FluidObjectProviderKeys, FluidObject, FluidObjectKeys } from "./provider.js";
 export type { ConfigTypes, IConfigProviderBase } from "./config.js";
 export type { ISignalEnvelope } from "./messages.js";
-<<<<<<< HEAD
+export type { ErasedType } from "./erasedType.js";
 
-=======
->>>>>>> 4a996cd5
 export type { ErasedType } from "./erasedType.js";