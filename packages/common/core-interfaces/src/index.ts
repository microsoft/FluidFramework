/*!
 * Copyright (c) Microsoft Corporation and contributors. All rights reserved.
 * Licensed under the MIT License.
 */

export type { IDisposable } from "./disposable";

export {
	FluidErrorTypes,
	IErrorBase,
	IGenericError,
	IUsageError,
	IThrottlingWarning,
} from "./error";

export type {
	ExtendEventProvider,
	IErrorEvent,
	IEvent,
	IEventProvider,
	IEventThisPlaceHolder,
	IEventTransformer,
	ReplaceIEventThisPlaceHolder,
	TransformedEvent,
} from "./events";

export {
	IFluidLoadable,
	IProvideFluidLoadable,
	IFluidRunnable,
	IProvideFluidRunnable,
} from "./fluidLoadable";

export {
	IFluidPackageEnvironment,
	IFluidPackage,
	isFluidPackage,
	IFluidCodeDetailsConfig,
	IFluidCodeDetails,
	isFluidCodeDetails,
	IFluidCodeDetailsComparer,
	IProvideFluidCodeDetailsComparer,
} from "./fluidPackage";

// Typescript forgets the index signature when customers augment IRequestHeader if we export *.
// So we export the explicit members as a workaround:
// https://github.com/microsoft/TypeScript/issues/18877#issuecomment-476921038
export {
	IRequest,
	IRequestHeader,
	IResponse,
	IProvideFluidRouter,
	IFluidRouter,
} from "./fluidRouter";

export {
	IFluidHandleContext,
	IProvideFluidHandleContext,
	IFluidHandle,
	IProvideFluidHandle,
} from "./handles";

export type {
	ILoggingError,
	ITaggedTelemetryPropertyType,
	ITelemetryBaseEvent,
	ITelemetryBaseLogger,
	ITelemetryErrorEvent,
	ITelemetryGenericEvent,
	ITelemetryLogger,
	ITelemetryPerformanceEvent,
	ITelemetryProperties,
	TelemetryEventCategory,
	TelemetryEventPropertyType,
} from "./logger";
<<<<<<< HEAD
export { LogLevel } from "./logger";
=======

export { FluidObjectProviderKeys, FluidObject, FluidObjectKeys } from "./provider";
>>>>>>> 93b37bc0
<|MERGE_RESOLUTION|>--- conflicted
+++ resolved
@@ -73,9 +73,5 @@
 	TelemetryEventCategory,
 	TelemetryEventPropertyType,
 } from "./logger";
-<<<<<<< HEAD
 export { LogLevel } from "./logger";
-=======
-
-export { FluidObjectProviderKeys, FluidObject, FluidObjectKeys } from "./provider";
->>>>>>> 93b37bc0
+export { FluidObjectProviderKeys, FluidObject, FluidObjectKeys } from "./provider";