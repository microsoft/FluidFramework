/*!
 * Copyright (c) Microsoft Corporation and contributors. All rights reserved.
 * Licensed under the MIT License.
 */

/**
 * Erased type which can be used to expose a opaque/erased version of a type without referencing the actual type.
 * @remarks
 * This similar to the {@link https://en.wikipedia.org/wiki/Type_erasure | type erasure} pattern,
 * but for erasing types at the package boundary.
 *
 * This can be used to implement the TypeScript typing for the {@link https://en.wikipedia.org/wiki/Handle_(computing) | handle} pattern,
 * allowing code outside of a package to have a reference/handle to something in the package in a type safe way without the package having to publicly export the types of the object.
 * This should not be confused with the more specific IFluidHandle which is also named after this design pattern.
 *
 * Recommended usage is to use `interface` instead of `type` so tooling (such as tsc and refactoring tools)
 * uses the type name instead of expanding it.
 *
 * @example
 * ```typescript
 * // public sealed type
 * export interface ErasedMyType extends ErasedType<"myPackage.MyType"> {}
 * // internal type
 * export interface MyType {
 * 	example: number;
 * }
 * // Usage
 * function extract(input: ErasedMyType): MyType {
 * 	return input as unknown as MyType;
 * }
 * function erase(input: MyType): ErasedMyType {
 * 	return input as unknown as ErasedMyType;
 * }
 * ```
 *
 * Do not use this class with `instanceof`: this will always be false at runtime,
 * but the compiler may think it's true in some cases.
 * @privateRemarks
 * For this pattern to work well it needs to be difficult for a user of the erased type to
 * implicitly use something other than a instance received from the package as an instance of the erased type in type safe code.
 *
 * This means that this type must not be able to be implicitly converted to from any strong type (not `any` or `never`),
 * and no amount of auto complete or auto-implement refactoring will produce something that can be used as an erased type.
 * This is accomplished by:
 *
 * 1. requiring that values of this type be an instance of this class.
 * Typescript does not enforce this requirement for class: only for classes with protected or private members, so such member is included.
 *
 * 2. making this class impossible to get an instance of.
 * This is done by having a private constructor.
 *
 * 3. ensuring different erased types also using this library can not be implicitly converted between each-other.
 * This is done by using the "Name" type parameter.
 * Note that just having the type parameter is not enough since the presence of type parameters has no impact on implicit conversion in TypeScript:
 * only the usages of the type parameter matter.
 *
 * @sealed
 * @public
 */
export abstract class ErasedType<out Name = unknown> {
	/**
	 * Compile time only marker to make type checking more strict.
	 * This method will not exist at runtime and accessing it is invalid.
	 * @privateRemarks
	 * `Name` is used as the return type of a method rather than a a simple readonly member as this allows types with two brands to be intersected without getting `never`.
	 * The method takes in never to help emphasize that its not callable.
	 */
	protected abstract brand(dummy: never): Name;

	/**
	 * This class should never exist at runtime, so make it un-constructable.
	 */
	private constructor() {}

	/**
	 * Since this class is a compile time only type brand, `instanceof` will never work with it.
	 * This `Symbol.hasInstance` implementation ensures that `instanceof` will error if used,
	 * and in TypeScript 5.3 and newer will produce a compile time error if used.
	 */
	public static [Symbol.hasInstance](value: never): value is never {
		throw new Error(
			"ErasedType is a compile time type brand not a real class that can be used with `instanceof` at runtime.",
		);
	}
}

/**
 * Used to mark a `@sealed` interface in a strongly typed way to prevent external implementations.
 * @remarks
 * This is an alternative to {@link ErasedType} which is more ergonomic to implement in the case where the implementation can extend `ErasedTypeImplementation`.
 *
 * Users of interfaces extending this should never refer to anything about this class:
 * migrating the type branding to another mechanism, like {@link ErasedType} should be considered a non-breaking change.
 * @privateRemarks
 * Implement interfaces which extend this by sub-classing {@link ErasedTypeImplementation}.
 *
 * This class should only be a `type` package export, preventing users from extending it directly.
 *
 * Since {@link ErasedTypeImplementation} is exported as `@internal`, this restricts implementations of the sealed interfaces to users of `@internal` APIs, which should be anything withing this release group.
 * Any finer grained restrictions can be done as documentation, but not type enforced.
 * @sealed
 * @alpha
 * @system
 */
export abstract class ErasedBaseType<out Name = unknown> {
	/**
	 * Compile time only marker to make type checking more strict.
	 * This method will not exist at runtime and accessing it is invalid.
	 * @privateRemarks
	 * `Name` is used as the return type of a method rather than a a simple readonly member as this allows types with two brands to be intersected without getting `never`.
	 * The method takes in never to help emphasize that its not callable.
	 */
	protected abstract brand(dummy: never): Name;

	/**
	 * This class should never exist at runtime, so make it un-constructable.
	 * @privateRemarks
	 * From an API perspective, private would be preferred here.
	 * However protected is almost as good since this class is not package exported,
	 * and it allows ErasedTypeImplementation to extend this class.
	 */
	protected constructor() {}
}

/**
 * An implementation of an {@link ErasedBaseType}.
 * For a given erased type interface, there should be exactly one implementation of it, and it must be defined by the same code which defined the interface.
 *
 * @typeParam TInterface - The erased type interface this class implements.
 * @remarks
 * {@link ErasedBaseType} is package exported only as a type, not a value, so the only way to subclass it is via this class.
 * This limitation help enforce the pattern that there is only one implementation of a given erased type interface.
 * @internal
 */
export abstract class ErasedTypeImplementation<
	TInterface extends ErasedBaseType,
> extends ErasedBaseType<TInterface extends ErasedBaseType<infer Name> ? Name : never> {
	protected readonly brand!: (
		dummy: never,
	) => TInterface extends ErasedBaseType<infer Name> ? Name : never;

	protected constructor() {
		super();
	}

	/**
<<<<<<< HEAD
	 * Allows narrowing to the internal implementation type via `instanceof`.
=======
	 * {@link https://www.typescriptlang.org/docs/handbook/2/narrowing.html#using-type-predicates|Type predicate} for narrowing the internal implementation type via `instanceof`.
>>>>>>> 18ed9c15
	 */
	public static [Symbol.hasInstance]<TThis extends { prototype: object }>(
		this: TThis,
		value: unknown,
	): value is InstanceTypeRelaxed<TThis> {
		return (
			typeof value === "object" &&
			value !== null &&
			Object.prototype.isPrototypeOf.call(this.prototype, value)
		);
	}

	/**
	 * {@link https://www.typescriptlang.org/docs/handbook/release-notes/typescript-3-7.html#assertion-functions|Type assertion} which narrows from ErasedBaseType to the internal implementation type.
	 * @remarks
	 * This does a checked conversion, throwing a `TypeError` if invalid.
	 *
	 * It would be safer if this narrowed from `TInterface`, but that is not possible since type parameters can not be accessed in static methods.
	 * Replacing `ErasedTypeImplementation` with a generic function which returns a non-generic class could be used to work around this limitation if desired.
	 *
	 * Derived classes can provide their own customized narrowing function with a more specific types if desired.
	 */
	public static narrow<TThis extends { prototype: object }>(
		this: TThis,
		value: ErasedBaseType | InstanceTypeRelaxed<TThis>,
	): asserts value is InstanceTypeRelaxed<TThis> {
		if (!ErasedTypeImplementation[Symbol.hasInstance].call(this, value as object)) {
			throw new TypeError("Invalid ErasedBaseType instance");
		}
	}

	/**
	 * Upcasts the instance to the erased interface type.
	 * @remarks
	 * This is mainly useful when inferring the interface type is required.
	 */
	public upCast<TThis extends TInterface>(this: TThis): TInterface {
		return this;
	}
}

/**
 * The same as the built-in InstanceType, but works on classes with private constructors.
 * @privateRemarks
 * This is based on the trick in {@link https://stackoverflow.com/a/74657881}.
 * @internal
 */
export type InstanceTypeRelaxed<TClass> = InstanceType<(new () => never) & TClass>;<|MERGE_RESOLUTION|>--- conflicted
+++ resolved
@@ -144,11 +144,7 @@
 	}
 
 	/**
-<<<<<<< HEAD
-	 * Allows narrowing to the internal implementation type via `instanceof`.
-=======
 	 * {@link https://www.typescriptlang.org/docs/handbook/2/narrowing.html#using-type-predicates|Type predicate} for narrowing the internal implementation type via `instanceof`.
->>>>>>> 18ed9c15
 	 */
 	public static [Symbol.hasInstance]<TThis extends { prototype: object }>(
 		this: TThis,
