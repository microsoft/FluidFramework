/*!
 * Copyright (c) Microsoft Corporation and contributors. All rights reserved.
 * Licensed under the MIT License.
 */

/* eslint-disable unicorn/no-null */

import { strict as assert } from "node:assert";

import {
	assertIdenticalTypes,
	createInstanceOf,
	replaceBigInt,
	reviveBigInt,
} from "./testUtils.js";
import type {
	BrandedString,
	ObjectWithOptionalRecursion,
	ObjectWithSymbolOrRecursion,
} from "./testValues.js";
// This import list should be kept mostly in-sync with jsonDeserialized.spec.ts. Deltas should be commented.
import {
	boolean,
	number,
	string,
	numericEnumValue,
	NumericEnum,
	stringEnumValue,
	StringEnum,
	constHeterogenousEnumValue,
	ConstHeterogenousEnum,
	computedEnumValue,
	ComputedEnum,
	objectWithLiterals,
	arrayOfLiterals,
	tupleWithLiterals,
	symbol,
	uniqueSymbol,
	bigint,
	aFunction,
	unknownValueOfSimpleRecord,
	unknownValueWithBigint,
	voidValue,
	stringOrSymbol,
	bigintOrString,
	bigintOrSymbol,
	numberOrBigintOrSymbol,
	functionWithProperties,
	objectAndFunction,
	arrayOfNumbers,
	arrayOfNumbersSparse,
	arrayOfNumbersOrUndefined,
	arrayOfBigints,
	arrayOfSymbols,
	arrayOfUnknown,
	arrayOfFunctions,
	arrayOfFunctionsWithProperties,
	arrayOfObjectAndFunctions,
	arrayOfBigintOrObjects,
	arrayOfSymbolOrObjects,
	arrayOfBigintOrSymbols,
	arrayOfNumberBigintOrSymbols,
	readonlyArrayOfNumbers,
	readonlyArrayOfObjects,
	object,
	emptyObject,
	objectWithBoolean,
	objectWithNumber,
	objectWithString,
	objectWithSymbol,
	objectWithBigint,
	objectWithFunction,
	objectWithFunctionWithProperties,
	objectWithObjectAndFunction,
	objectWithBigintOrString,
	objectWithBigintOrSymbol,
	objectWithNumberOrBigintOrSymbol,
	objectWithFunctionOrSymbol,
	objectWithStringOrSymbol,
	objectWithUndefined,
	objectWithUnknown,
	objectWithOptionalUnknown,
	// See tests in jsonSerializable.exactOptionalPropertyTypes.(true|false).spec.ts
	// objectWithOptionalUndefined,
	objectWithOptionalSymbol,
	objectWithOptionalBigint,
	objectWithNumberKey,
	objectWithSymbolKey,
	objectWithUniqueSymbolKey,
	objectWithArrayOfNumbers,
	objectWithArrayOfNumbersSparse,
	objectWithArrayOfNumbersOrUndefined,
	objectWithArrayOfBigints,
	objectWithArrayOfSymbols,
	objectWithArrayOfUnknown,
	objectWithArrayOfFunctions,
	objectWithArrayOfFunctionsWithProperties,
	objectWithArrayOfObjectAndFunctions,
	objectWithArrayOfBigintOrObjects,
	objectWithArrayOfSymbolOrObjects,
	objectWithReadonlyArrayOfNumbers,
	objectWithOptionalNumberNotPresent,
	objectWithOptionalNumberUndefined,
	objectWithOptionalNumberDefined,
	objectWithNumberOrUndefinedUndefined,
	objectWithNumberOrUndefinedNumbered,
	objectWithOptionalUndefinedEnclosingRequiredUndefined,
	objectWithReadonly,
	objectWithReadonlyViaGetter,
	objectWithGetter,
	objectWithGetterViaValue,
	objectWithSetter,
	objectWithSetterViaValue,
	objectWithMatchedGetterAndSetterProperty,
	objectWithMatchedGetterAndSetterPropertyViaValue,
	objectWithMismatchedGetterAndSetterProperty,
	objectWithMismatchedGetterAndSetterPropertyViaValue,
	objectWithNever,
	stringRecordOfNumbers,
	stringRecordOfUndefined,
	stringRecordOfNumberOrUndefined,
	stringRecordOfSymbolOrBoolean,
	stringRecordOfUnknown,
	stringOrNumberRecordOfStrings,
	stringOrNumberRecordOfObjects,
	partialStringRecordOfNumbers,
	partialStringRecordOfUnknown,
	templatedRecordOfNumbers,
	partialTemplatedRecordOfNumbers,
	templatedRecordOfUnknown,
	mixedRecordOfUnknown,
	stringRecordOfNumbersOrStringsWithKnownProperties,
	stringRecordOfUnknownWithKnownProperties,
	partialStringRecordOfUnknownWithKnownProperties,
	stringRecordOfUnknownWithOptionalKnownProperties,
	stringRecordOfUnknownWithKnownUnknown,
	stringRecordOfUnknownWithOptionalKnownUnknown,
	stringOrNumberRecordOfStringWithKnownNumber,
	stringOrNumberRecordOfUndefinedWithKnownNumber,
	objectWithPossibleRecursion,
	objectWithOptionalRecursion,
	objectWithEmbeddedRecursion,
	objectWithAlternatingRecursion,
	objectWithSelfReference,
	objectWithSymbolOrRecursion,
	objectWithUnknownAdjacentToOptionalRecursion,
	objectWithOptionalUnknownAdjacentToOptionalRecursion,
	objectWithUnknownInOptionalRecursion,
	objectWithOptionalUnknownInOptionalRecursion,
	selfRecursiveFunctionWithProperties,
	selfRecursiveObjectAndFunction,
	objectInheritingOptionalRecursionAndWithNestedSymbol,
	simpleJson,
	simpleImmutableJson,
	jsonObject,
	immutableJsonObject,
	classInstanceWithPrivateData,
	classInstanceWithPrivateMethod,
	classInstanceWithPrivateGetter,
	classInstanceWithPrivateSetter,
	classInstanceWithPublicData,
	classInstanceWithPublicMethod,
	objectWithClassWithPrivateDataInOptionalRecursion,
	functionObjectWithPrivateData,
	functionObjectWithPublicData,
	classInstanceWithPrivateDataAndIsFunction,
	classInstanceWithPublicDataAndIsFunction,
	mapOfStringsToNumbers,
	readonlyMapOfStringsToNumbers,
	setOfNumbers,
	readonlySetOfNumbers,
	brandedNumber,
	brandedString,
	brandedObject,
	brandedObjectWithString,
	objectWithBrandedNumber,
	objectWithBrandedString,
	brandedStringIndexOfBooleans,
	brandedStringAliasIndexOfBooleans,
	brandedStringRecordOfBooleans,
	brandedStringAliasRecordOfBooleans,
	brandedStringIndexOfNumbers,
	brandedStringAliasIndexOfNumbers,
	brandedStringRecordOfNumbers,
	brandedStringAliasRecordOfNumbers,
	brandedStringAliasIndexOfTrueOrUndefined,
	datastore,
	fluidHandleToNumber,
	objectWithFluidHandle,
	objectWithFluidHandleOrRecursion,
	opaqueSerializableObject,
	opaqueDeserializedObject,
	opaqueSerializableAndDeserializedObject,
	opaqueSerializableUnknown,
	opaqueDeserializedUnknown,
	opaqueSerializableAndDeserializedUnknown,
	objectWithOpaqueSerializableUnknown,
	objectWithOpaqueDeserializedUnknown,
	opaqueSerializableInRecursiveStructure,
	opaqueDeserializedInRecursiveStructure,
	opaqueSerializableAndDeserializedInRecursiveStructure,
	opaqueSerializableObjectRequiringBigintSupport,
	opaqueDeserializedObjectRequiringBigintSupport,
	opaqueSerializableAndDeserializedObjectRequiringBigintSupport,
	opaqueSerializableObjectExpectingBigintSupport,
	opaqueDeserializedObjectExpectingBigintSupport,
	opaqueSerializableAndDeserializedObjectExpectingBigintSupport,
	jsonStringOfString,
	jsonStringOfObjectWithArrayOfNumbers,
	jsonStringOfStringRecordOfNumbers,
	jsonStringOfStringRecordOfNumberOrUndefined,
	jsonStringOfBigInt,
	jsonStringOfUnknown,
} from "./testValues.js";

import type { IFluidHandle } from "@fluidframework/core-interfaces";
import type {
	InternalUtilityTypes,
	JsonDeserialized,
	JsonSerializable,
	JsonSerializableOptions,
	JsonTypeWith,
	NonNullJsonObjectWith,
	OpaqueJsonDeserialized,
	OpaqueJsonSerializable,
	SerializationErrorPerNonPublicProperties,
	SerializationErrorPerUndefinedArrayElement,
} from "@fluidframework/core-interfaces/internal/exposedUtilityTypes";

/**
 * Defined using `JsonSerializable` type filter tests `JsonSerializable` at call site.
 * Internally, value given is round-tripped through JSON serialization to ensure it is
 * unchanged or converted to given optional expected value.
 *
 * @param filteredIn - value to pass through JSON serialization
 * @param expectedDeserialization - alternate value to compare against after round-trip
 * @returns record of the round-tripped value cast to the serializable and deserialized
 * filter result types as `filteredIn` and `out` respectively.
 *
 * @remarks
 * When testing results the `filteredIn` and `out` values are expected to be the same
 * type when there is no deviation from `T`, except for (1) special `never` cases where
 * the deserialized case omits type or property and (2) OpaqueJsonSerializable that is
 * always transformed to OpaqueJsonDeserialized for `out`.
 */
export function passThru<
	const T,
	TExpected,
<<<<<<< HEAD
	// eslint-disable-next-line @typescript-eslint/ban-types
	Options extends JsonSerializableOptions = {},
=======
	Options extends JsonSerializableOptions = Record<never, never>,
>>>>>>> b13f42fb
>(
	filteredIn: JsonSerializable<T, Options>,
	expectedDeserialization?: JsonDeserialized<TExpected>,
): {
	filteredIn: JsonSerializable<T, Options>;
	out: JsonDeserialized<T, Options>;
} {
	const stringified = JSON.stringify(filteredIn);
	if (stringified === undefined) {
		throw new Error("JSON.stringify returned undefined");
	}
	if (expectedDeserialization !== undefined) {
		// When there is a failure, checking the stringified value can be helpful.
		const expectedStringified = JSON.stringify(expectedDeserialization);
		assert.equal(stringified, expectedStringified);
	}
	const result = JSON.parse(stringified) as JsonDeserialized<TExpected>;
	// Don't use nullish coalescing here to allow for `null` to be expected.
	const expected =
		// eslint-disable-next-line @typescript-eslint/prefer-nullish-coalescing
		expectedDeserialization === undefined ? filteredIn : expectedDeserialization;
	assert.deepStrictEqual(result, expected);
	return { filteredIn, out: result as JsonDeserialized<T, Options> };
}

/**
 * Defined using `JsonSerializable` type filter tests `JsonSerializable` at call site.
 *
 * @remarks All uses are expect to trigger a compile-time error that must be ts-ignore'd.
 *
 * @param filteredIn - value to pass through JSON serialization
 * @param error - error expected during serialization round-trip
 * @returns dummy result to allow further type checking
 */
function passThruThrows<const T>(
	filteredIn: JsonSerializable<T>,
	expectedThrow: Error,
): { filteredIn: JsonSerializable<T> } {
	assert.throws(() => passThru(filteredIn), expectedThrow);
	return { filteredIn };
}

/**
 * Similar to {@link passThru} but ignores hidden (private/protected) members.
 */
function passThruIgnoreInaccessibleMembers<const T, TExpected>(
	filteredIn: JsonSerializable<
		T,
		{ IgnoreInaccessibleMembers: "ignore-inaccessible-members" }
	>,
	expected?: JsonDeserialized<TExpected>,
): {
	filteredIn: JsonSerializable<
		T,
		{ IgnoreInaccessibleMembers: "ignore-inaccessible-members" }
	>;
	out: JsonDeserialized<T>;
} {
	return passThru<T, TExpected, { IgnoreInaccessibleMembers: "ignore-inaccessible-members" }>(
		filteredIn,
		expected,
	);
}

/**
 * Similar to {@link passThru} but specifically handles `bigint` values.
 */
function passThruHandlingBigint<const T, TExpected>(
	filteredIn: JsonSerializable<T, { AllowExactly: [bigint] }>,
	expectedDeserialization?: JsonDeserialized<TExpected, { AllowExactly: [bigint] }>,
): {
	filteredIn: JsonSerializable<T, { AllowExactly: [bigint] }>;
	out: JsonDeserialized<T, { AllowExactly: [bigint] }>;
} {
	const stringified = JSON.stringify(filteredIn, replaceBigInt);
	if (stringified === undefined) {
		throw new Error("JSON.stringify returned undefined");
	}
	if (expectedDeserialization !== undefined) {
		// When there is a failure, checking the stringified value can be helpful.
		const expectedStringified = JSON.stringify(expectedDeserialization, replaceBigInt);
		assert.equal(stringified, expectedStringified);
	}
	const out = JSON.parse(stringified, reviveBigInt) as JsonDeserialized<
		T,
		{ AllowExactly: [bigint] }
	>;
	const expected =
		// Don't use nullish coalescing here to allow for `null` to be expected.
		// eslint-disable-next-line @typescript-eslint/prefer-nullish-coalescing
		expectedDeserialization === undefined ? filteredIn : expectedDeserialization;
	assert.deepStrictEqual(out, expected);
	return { filteredIn, out };
}

/**
 * Similar to {@link passThruThrows} but specifically handles `bigint` values.
 */
function passThruHandlingBigintThrows<const T>(
	filteredIn: JsonSerializable<T, { AllowExactly: [bigint] }>,
	expectedThrow: Error,
): { filteredIn: JsonSerializable<T, { AllowExactly: [bigint] }> } {
	assert.throws(() => passThruHandlingBigint(filteredIn), expectedThrow);
	return { filteredIn };
}

/**
 * Similar to {@link passThru} but specifically handles certain function signatures.
 */
function passThruHandlingSpecificFunction<const T>(
	filteredIn: JsonSerializable<T, { AllowExactly: [(_: string) => number] }>,
): {
	filteredIn: JsonSerializable<T, { AllowExactly: [(_: string) => number] }>;
	out: JsonDeserialized<T, { AllowExactly: [(_: string) => number] }>;
} {
	return {
		filteredIn,
		out: undefined as unknown as JsonDeserialized<
			T,
			{ AllowExactly: [(_: string) => number] }
		>,
	};
}

/**
 * Similar to {@link passThru} but specifically handles any Fluid handle.
 */
function passThruHandlingFluidHandle<const T>(
	filteredIn: JsonSerializable<T, { AllowExtensionOf: IFluidHandle }>,
): {
	filteredIn: JsonSerializable<T, { AllowExtensionOf: IFluidHandle }>;
	out: JsonDeserialized<T, { AllowExtensionOf: IFluidHandle }>;
} {
	return {
		filteredIn,
		out: undefined as unknown as JsonDeserialized<T, { AllowExtensionOf: IFluidHandle }>,
	};
}

/**
 * Similar to {@link passThru} but allows `unknown` rather than requiring `JsonTypeWith`.
 */
function passThruAllowingUnknown<const T>(
	filteredIn: JsonSerializable<T, { AllowExactly: [unknown] }>,
): {
	filteredIn: JsonSerializable<T, { AllowExactly: [unknown] }>;
	out: JsonDeserialized<T, { AllowExactly: [unknown] }>;
} {
	return {
		filteredIn,
		out: undefined as unknown as JsonDeserialized<T, { AllowExactly: [unknown] }>,
	};
}

describe("JsonSerializable", () => {
	describe("positive compilation tests", () => {
		describe("supported primitive types", () => {
			it("`boolean`", () => {
				const { filteredIn, out } = passThru(boolean);
				assertIdenticalTypes(filteredIn, boolean);
				assertIdenticalTypes(filteredIn, out);
			});
			it("`number`", () => {
				const { filteredIn, out } = passThru(number);
				assertIdenticalTypes(filteredIn, number);
				assertIdenticalTypes(filteredIn, out);
			});
			it("`string`", () => {
				const { filteredIn, out } = passThru(string);
				assertIdenticalTypes(filteredIn, string);
				assertIdenticalTypes(filteredIn, out);
			});
			it("numeric enum", () => {
				const { filteredIn, out } = passThru(numericEnumValue);
				assertIdenticalTypes(filteredIn, numericEnumValue);
				assertIdenticalTypes(filteredIn, out);
			});
			it("string enum", () => {
				const { filteredIn, out } = passThru(stringEnumValue);
				assertIdenticalTypes(filteredIn, stringEnumValue);
				assertIdenticalTypes(filteredIn, out);
			});
			it("const heterogenous enum", () => {
				const { filteredIn, out } = passThru(constHeterogenousEnumValue);
				assertIdenticalTypes(filteredIn, constHeterogenousEnumValue);
				assertIdenticalTypes(filteredIn, out);
			});
			it("computed enum", () => {
				const { filteredIn, out } = passThru(computedEnumValue);
				assertIdenticalTypes(filteredIn, computedEnumValue);
				assertIdenticalTypes(filteredIn, out);
			});
			it("branded `number`", () => {
				const { filteredIn, out } = passThru(brandedNumber);
				assertIdenticalTypes(filteredIn, brandedNumber);
				assertIdenticalTypes(filteredIn, out);
			});
			it("branded `string`", () => {
				const { filteredIn, out } = passThru(brandedString);
				assertIdenticalTypes(filteredIn, brandedString);
				assertIdenticalTypes(filteredIn, out);
			});
			it("`JsonString<string>`", () => {
				const { filteredIn, out } = passThru(jsonStringOfString);
				assertIdenticalTypes(filteredIn, jsonStringOfString);
				assertIdenticalTypes(filteredIn, out);
			});
			it("`JsonString<{ arrayOfNumbers: number[] }>`", () => {
				const { filteredIn, out } = passThru(jsonStringOfObjectWithArrayOfNumbers);
				assertIdenticalTypes(filteredIn, jsonStringOfObjectWithArrayOfNumbers);
				assertIdenticalTypes(filteredIn, out);
			});
			it("`JsonString<Record<string, number>>`", () => {
				const { filteredIn, out } = passThru(jsonStringOfStringRecordOfNumbers);
				assertIdenticalTypes(filteredIn, jsonStringOfStringRecordOfNumbers);
				assertIdenticalTypes(filteredIn, out);
			});
			it("`JsonString<Record<string, number | undefined>>`", () => {
				const { filteredIn, out } = passThru(jsonStringOfStringRecordOfNumberOrUndefined);
				assertIdenticalTypes(filteredIn, jsonStringOfStringRecordOfNumberOrUndefined);
				assertIdenticalTypes(filteredIn, out);
			});
			it("JsonString<bigint>", () => {
				const { filteredIn, out } = passThru(jsonStringOfBigInt);
				assertIdenticalTypes(filteredIn, jsonStringOfBigInt);
				assertIdenticalTypes(filteredIn, out);
			});
			it("JsonString<unknown>", () => {
				const { filteredIn, out } = passThru(jsonStringOfUnknown);
				assertIdenticalTypes(filteredIn, jsonStringOfUnknown);
				assertIdenticalTypes(filteredIn, out);
			});
		});

		describe("supported literal types", () => {
			it("`true`", () => {
				const { filteredIn, out } = passThru(true);
				assertIdenticalTypes(filteredIn, true);
				assertIdenticalTypes(filteredIn, out);
			});
			it("`false`", () => {
				const { filteredIn, out } = passThru(false);
				assertIdenticalTypes(filteredIn, false);
				assertIdenticalTypes(filteredIn, out);
			});
			it("`0`", () => {
				const { filteredIn, out } = passThru(0);
				assertIdenticalTypes(filteredIn, 0);
				assertIdenticalTypes(filteredIn, out);
			});
			it('"string"', () => {
				const { filteredIn, out } = passThru("string");
				assertIdenticalTypes(filteredIn, "string");
				assertIdenticalTypes(filteredIn, out);
			});
			it("`null`", () => {
				const { filteredIn, out } = passThru(null);
				assertIdenticalTypes(filteredIn, null);
				assertIdenticalTypes(filteredIn, out);
			});
			it("object with literals", () => {
				const { filteredIn, out } = passThru(objectWithLiterals);
				assertIdenticalTypes(filteredIn, objectWithLiterals);
				assertIdenticalTypes(filteredIn, out);
			});
			it("array of literals", () => {
				const { filteredIn, out } = passThru(arrayOfLiterals);
				assertIdenticalTypes(filteredIn, arrayOfLiterals);
				assertIdenticalTypes(filteredIn, out);
			});
			it("tuple of literals", () => {
				const { filteredIn, out } = passThru(tupleWithLiterals);
				assertIdenticalTypes(filteredIn, tupleWithLiterals);
				assertIdenticalTypes(filteredIn, out);
			});
			it("specific numeric enum value", () => {
				const { filteredIn, out } = passThru(NumericEnum.two);
				assertIdenticalTypes(filteredIn, NumericEnum.two);
				assertIdenticalTypes(filteredIn, out);
			});
			it("specific string enum value", () => {
				const { filteredIn, out } = passThru(StringEnum.b);
				assertIdenticalTypes(filteredIn, StringEnum.b);
				assertIdenticalTypes(filteredIn, out);
			});
			it("specific const heterogenous enum value", () => {
				const { filteredIn, out } = passThru(ConstHeterogenousEnum.zero);
				assertIdenticalTypes(filteredIn, ConstHeterogenousEnum.zero);
				assertIdenticalTypes(filteredIn, out);
			});
			it("specific computed enum value", () => {
				const { filteredIn, out } = passThru(ComputedEnum.computed);
				assertIdenticalTypes(filteredIn, ComputedEnum.computed);
				assertIdenticalTypes(filteredIn, out);
			});
		});

		describe("supported array types", () => {
			it("array of `number`s", () => {
				const { filteredIn, out } = passThru(arrayOfNumbers);
				assertIdenticalTypes(filteredIn, arrayOfNumbers);
				assertIdenticalTypes(filteredIn, out);
			});
			it("readonly array of `number`s", () => {
				const { filteredIn, out } = passThru(readonlyArrayOfNumbers);
				assertIdenticalTypes(filteredIn, readonlyArrayOfNumbers);
				assertIdenticalTypes(filteredIn, out);
			});
			it("readonly array of simple objects", () => {
				const { filteredIn, out } = passThru(readonlyArrayOfObjects);
				assertIdenticalTypes(filteredIn, readonlyArrayOfObjects);
				assertIdenticalTypes(filteredIn, out);
			});
		});

		describe("supported object types", () => {
			it("empty object", () => {
				const { filteredIn, out } = passThru(emptyObject);
				assertIdenticalTypes(filteredIn, emptyObject);
				assertIdenticalTypes(filteredIn, out);
			});

			it("object with `never`", () => {
				const { filteredIn, out } = passThru(objectWithNever);
				assertIdenticalTypes(filteredIn, objectWithNever);
				// @ts-expect-error `out` removes `never` type and thus difference is expected.
				assertIdenticalTypes(filteredIn, out);
				assertIdenticalTypes(out, {});
			});

			it("object with `boolean`", () => {
				const { filteredIn, out } = passThru(objectWithBoolean);
				assertIdenticalTypes(filteredIn, objectWithBoolean);
				assertIdenticalTypes(filteredIn, out);
			});
			it("object with `number`", () => {
				const { filteredIn, out } = passThru(objectWithNumber);
				assertIdenticalTypes(filteredIn, objectWithNumber);
				assertIdenticalTypes(filteredIn, out);
			});
			it("object with `string`", () => {
				const { filteredIn, out } = passThru(objectWithString);
				assertIdenticalTypes(filteredIn, objectWithString);
				assertIdenticalTypes(filteredIn, out);
			});

			it("object with number key", () => {
				const { filteredIn, out } = passThru(objectWithNumberKey);
				assertIdenticalTypes(filteredIn, objectWithNumberKey);
				assertIdenticalTypes(filteredIn, out);
			});

			it("object with array of `number`s", () => {
				const { filteredIn, out } = passThru(objectWithArrayOfNumbers);
				assertIdenticalTypes(filteredIn, objectWithArrayOfNumbers);
				assertIdenticalTypes(filteredIn, out);
			});
			it("readonly array of `number`s", () => {
				const { filteredIn, out } = passThru(objectWithReadonlyArrayOfNumbers);
				assertIdenticalTypes(filteredIn, objectWithReadonlyArrayOfNumbers);
				assertIdenticalTypes(filteredIn, out);
			});

			it("object with branded `number`", () => {
				const { filteredIn, out } = passThru(objectWithBrandedNumber);
				assertIdenticalTypes(filteredIn, objectWithBrandedNumber);
				assertIdenticalTypes(filteredIn, out);
			});
			it("object with branded `string`", () => {
				const { filteredIn, out } = passThru(objectWithBrandedString);
				assertIdenticalTypes(filteredIn, objectWithBrandedString);
				assertIdenticalTypes(filteredIn, out);
			});

			it("`string` indexed record of `number`s", () => {
				const { filteredIn, out } = passThru(stringRecordOfNumbers);
				assertIdenticalTypes(filteredIn, stringRecordOfNumbers);
				assertIdenticalTypes(filteredIn, out);
			});
			it("`string`|`number` indexed record of `string`s", () => {
				const { filteredIn, out } = passThru(stringOrNumberRecordOfStrings);
				assertIdenticalTypes(filteredIn, stringOrNumberRecordOfStrings);
				assertIdenticalTypes(filteredIn, out);
			});
			it("`string`|`number` indexed record of objects", () => {
				const { filteredIn, out } = passThru(stringOrNumberRecordOfObjects);
				assertIdenticalTypes(filteredIn, stringOrNumberRecordOfObjects);
				assertIdenticalTypes(filteredIn, out);
			});
			it("templated record of `numbers`", () => {
				const { filteredIn, out } = passThru(templatedRecordOfNumbers);
				assertIdenticalTypes(templatedRecordOfNumbers, filteredIn);
				assertIdenticalTypes(filteredIn, templatedRecordOfNumbers);
				assertIdenticalTypes(filteredIn, out);
			});
			it("`string` indexed record of `number`|`string`s with known properties", () => {
				const { filteredIn, out } = passThru(
					stringRecordOfNumbersOrStringsWithKnownProperties,
				);
				assertIdenticalTypes(filteredIn, stringRecordOfNumbersOrStringsWithKnownProperties);
				assertIdenticalTypes(filteredIn, out);
			});
			it("`string`|`number` indexed record of `strings` with known `number` property (unassignable)", () => {
				const { filteredIn, out } = passThru(stringOrNumberRecordOfStringWithKnownNumber);
				assertIdenticalTypes(filteredIn, stringOrNumberRecordOfStringWithKnownNumber);
				assertIdenticalTypes(filteredIn, out);
			});

			it("branded-`string` indexed of `boolean`s", () => {
				const { filteredIn, out } = passThru(brandedStringIndexOfBooleans);
				assertIdenticalTypes(filteredIn, brandedStringIndexOfBooleans);
				assertIdenticalTypes(filteredIn, out);
			});
			it("branded-`string` alias indexed of `boolean`s", () => {
				const { filteredIn, out } = passThru(brandedStringAliasIndexOfBooleans);
				assertIdenticalTypes(filteredIn, brandedStringAliasIndexOfBooleans);
				assertIdenticalTypes(filteredIn, out);
			});
			it("branded-`string` record of `boolean`s", () => {
				const { filteredIn, out } = passThru(brandedStringRecordOfBooleans);
				assertIdenticalTypes(filteredIn, brandedStringRecordOfBooleans);
				assertIdenticalTypes(filteredIn, out);
			});
			it("branded-`string` alias record of `boolean`s", () => {
				const { filteredIn, out } = passThru(brandedStringAliasRecordOfBooleans);
				assertIdenticalTypes(filteredIn, brandedStringAliasRecordOfBooleans);
				assertIdenticalTypes(filteredIn, out);
			});
			it("branded-`string` indexed of `number`s", () => {
				const { filteredIn, out } = passThru(brandedStringIndexOfNumbers);
				assertIdenticalTypes(filteredIn, brandedStringIndexOfNumbers);
				assertIdenticalTypes(filteredIn, out);
			});
			it("branded-`string` alias indexed of `number`s", () => {
				const { filteredIn, out } = passThru(brandedStringAliasIndexOfNumbers);
				assertIdenticalTypes(filteredIn, brandedStringAliasIndexOfNumbers);
				assertIdenticalTypes(filteredIn, out);
			});
			it("branded-`string` record of `number`s", () => {
				const { filteredIn, out } = passThru(brandedStringRecordOfNumbers);
				assertIdenticalTypes(filteredIn, brandedStringRecordOfNumbers);
				assertIdenticalTypes(filteredIn, out);
			});
			it("branded-`string` alias record of `number`s", () => {
				const { filteredIn, out } = passThru(brandedStringAliasRecordOfNumbers);
				assertIdenticalTypes(filteredIn, brandedStringAliasRecordOfNumbers);
				assertIdenticalTypes(filteredIn, out);
			});

			it("object with possible type recursion through union", () => {
				const { filteredIn, out } = passThru(objectWithPossibleRecursion);
				assertIdenticalTypes(filteredIn, objectWithPossibleRecursion);
				assertIdenticalTypes(filteredIn, out);
			});
			it("object with optional type recursion", () => {
				const { filteredIn, out } = passThru(objectWithOptionalRecursion);
				assertIdenticalTypes(filteredIn, objectWithOptionalRecursion);
				assertIdenticalTypes(filteredIn, out);
			});
			it("object with deep type recursion", () => {
				const { filteredIn, out } = passThru(objectWithEmbeddedRecursion);
				assertIdenticalTypes(filteredIn, objectWithEmbeddedRecursion);
				assertIdenticalTypes(filteredIn, out);
			});
			it("object with alternating type recursion", () => {
				const { filteredIn, out } = passThru(objectWithAlternatingRecursion);
				assertIdenticalTypes(filteredIn, objectWithAlternatingRecursion);
				assertIdenticalTypes(filteredIn, out);
			});

			it("simple non-null object json (NonNullJsonObjectWith<never>)", () => {
				const { filteredIn, out } = passThru(jsonObject);
				assertIdenticalTypes(filteredIn, jsonObject);
				assertIdenticalTypes(filteredIn, out);
			});
			it("simple read-only non-null object json (ReadonlyNonNullJsonObjectWith<never>)", () => {
				const { filteredIn, out } = passThru(immutableJsonObject);
				assertIdenticalTypes(filteredIn, immutableJsonObject);
				assertIdenticalTypes(filteredIn, out);
			});

			it("non-const enums", () => {
				// Note: typescript doesn't do a great job checking that a filtered type satisfies an enum
				// type. The numeric indices are not checked. So far most robust inspection is manually
				// after any change.
				const { filteredIn: resultNumeric } = passThru(NumericEnum);
				assertIdenticalTypes(resultNumeric, NumericEnum);
				const { filteredIn: resultString } = passThru(StringEnum);
				assertIdenticalTypes(resultString, StringEnum);
				const { filteredIn: resultComputed } = passThru(ComputedEnum);
				assertIdenticalTypes(resultComputed, ComputedEnum);
			});

			it("object with `readonly`", () => {
				const { filteredIn, out } = passThru(objectWithReadonly);
				assertIdenticalTypes(filteredIn, objectWithReadonly);
				assertIdenticalTypes(filteredIn, out);
			});

			it("object with getter implemented via value", () => {
				const { filteredIn, out } = passThru(objectWithGetterViaValue);
				assertIdenticalTypes(filteredIn, objectWithGetterViaValue);
				assertIdenticalTypes(filteredIn, out);
			});
			it("object with setter implemented via value", () => {
				const { filteredIn, out } = passThru(objectWithSetterViaValue);
				assertIdenticalTypes(filteredIn, objectWithSetterViaValue);
				assertIdenticalTypes(filteredIn, out);
			});
			it("object with matched getter and setter implemented via value", () => {
				const { filteredIn, out } = passThru(objectWithMatchedGetterAndSetterPropertyViaValue);
				assertIdenticalTypes(filteredIn, objectWithMatchedGetterAndSetterPropertyViaValue);
				assertIdenticalTypes(filteredIn, out);
			});
			it("object with mismatched getter and setter implemented via value", () => {
				const { filteredIn, out } = passThru(
					objectWithMismatchedGetterAndSetterPropertyViaValue,
				);
				assertIdenticalTypes(filteredIn, objectWithMismatchedGetterAndSetterPropertyViaValue);
				assertIdenticalTypes(filteredIn, out);
			});

			describe("class instance", () => {
				it("with public data (just cares about data)", () => {
					const { filteredIn, out } = passThru(classInstanceWithPublicData, {
						public: "public",
					});
					assertIdenticalTypes(filteredIn, classInstanceWithPublicData);
					assertIdenticalTypes(filteredIn, out);
				});
				describe("with `ignore-inaccessible-members`", () => {
					it("with private method ignores method", () => {
						const { filteredIn, out } = passThruIgnoreInaccessibleMembers(
							classInstanceWithPrivateMethod,
							{
								public: "public",
							},
						);
						assertIdenticalTypes(
							filteredIn,
							createInstanceOf<{
								public: string;
							}>(),
						);
						assertIdenticalTypes(filteredIn, out);
						// @ts-expect-error getSecret is missing, but required
						filteredIn satisfies typeof classInstanceWithPrivateMethod;
					});
					it("with private getter ignores getter", () => {
						const { filteredIn, out } = passThruIgnoreInaccessibleMembers(
							classInstanceWithPrivateGetter,
							{
								public: "public",
							},
						);
						assertIdenticalTypes(
							filteredIn,
							createInstanceOf<{
								public: string;
							}>(),
						);
						assertIdenticalTypes(filteredIn, out);
						// @ts-expect-error secret is missing, but required
						filteredIn satisfies typeof classInstanceWithPrivateGetter;
					});
					it("with private setter ignores setter", () => {
						const { filteredIn, out } = passThruIgnoreInaccessibleMembers(
							classInstanceWithPrivateSetter,
							{
								public: "public",
							},
						);
						assertIdenticalTypes(
							filteredIn,
							createInstanceOf<{
								public: string;
							}>(),
						);
						assertIdenticalTypes(filteredIn, out);
						// @ts-expect-error secret is missing, but required
						filteredIn satisfies typeof classInstanceWithPrivateSetter;
					});
				});
			});

			describe("object with optional property", () => {
				it("without property", () => {
					const { filteredIn, out } = passThru(objectWithOptionalNumberNotPresent);
					assertIdenticalTypes(filteredIn, objectWithOptionalNumberNotPresent);
					assertIdenticalTypes(filteredIn, out);
				});
				it("with undefined value", () => {
					const { filteredIn, out } = passThru(objectWithOptionalNumberUndefined, {});
					assertIdenticalTypes(filteredIn, objectWithOptionalNumberUndefined);
					assertIdenticalTypes(filteredIn, out);
				});
				it("with defined value", () => {
					const { filteredIn, out } = passThru(objectWithOptionalNumberDefined);
					assertIdenticalTypes(filteredIn, objectWithOptionalNumberDefined);
					assertIdenticalTypes(filteredIn, out);
				});
			});

			describe("opaque Json types", () => {
				it("opaque serializable object", () => {
					const { filteredIn, out } = passThru(opaqueSerializableObject);
					assertIdenticalTypes(filteredIn, opaqueSerializableObject);
					// @ts-expect-error In this case, `out` has a unique `OpaqueJsonDeserialized` result.
					assertIdenticalTypes(filteredIn, out);
				});
				it("opaque deserialized object", () => {
					const { filteredIn, out } = passThru(opaqueDeserializedObject);
					assertIdenticalTypes(filteredIn, opaqueDeserializedObject);
					assertIdenticalTypes(filteredIn, out);
				});
				it("opaque serializable and deserialized object", () => {
					const { filteredIn, out } = passThru(opaqueSerializableAndDeserializedObject);
					assertIdenticalTypes(filteredIn, opaqueSerializableAndDeserializedObject);
					// @ts-expect-error In this case, `out` has a unique `OpaqueJsonDeserialized` result.
					assertIdenticalTypes(filteredIn, out);
				});
				it("opaque serializable unknown", () => {
					const { filteredIn, out } = passThru(opaqueSerializableUnknown);
					assertIdenticalTypes(filteredIn, opaqueSerializableUnknown);
					// @ts-expect-error In this case, `out` has a unique `OpaqueJsonDeserialized` result.
					assertIdenticalTypes(filteredIn, out);
				});
				it("opaque deserialized unknown", () => {
					const { filteredIn, out } = passThru(opaqueDeserializedUnknown);
					assertIdenticalTypes(filteredIn, opaqueDeserializedUnknown);
					assertIdenticalTypes(filteredIn, out);
				});
				it("opaque serializable and deserialized unknown", () => {
					const { filteredIn, out } = passThru(opaqueSerializableAndDeserializedUnknown);
					assertIdenticalTypes(filteredIn, opaqueSerializableAndDeserializedUnknown);
					// @ts-expect-error In this case, `out` has a unique `OpaqueJsonDeserialized` result.
					assertIdenticalTypes(filteredIn, out);
				});
				it("object with opaque serializable unknown", () => {
					const { filteredIn, out } = passThru(objectWithOpaqueSerializableUnknown);
					assertIdenticalTypes(filteredIn, objectWithOpaqueSerializableUnknown);
					// @ts-expect-error In this case, `out` has a unique `OpaqueJsonDeserialized` result.
					assertIdenticalTypes(filteredIn, out);
				});
				it("object with opaque deserialized unknown", () => {
					const { filteredIn, out } = passThru(objectWithOpaqueDeserializedUnknown);
					assertIdenticalTypes(filteredIn, objectWithOpaqueDeserializedUnknown);
					assertIdenticalTypes(filteredIn, out);
				});
				it("recursive type with opaque serializable unknown", () => {
					const { filteredIn, out } = passThru(opaqueSerializableInRecursiveStructure);
					assertIdenticalTypes(filteredIn, opaqueSerializableInRecursiveStructure);
					// @ts-expect-error In this case, `out` has a unique `OpaqueJsonDeserialized` result.
					assertIdenticalTypes(filteredIn, out);
				});
				it("recursive type with opaque deserialized unknown", () => {
					const { filteredIn, out } = passThru(opaqueDeserializedInRecursiveStructure);
					assertIdenticalTypes(filteredIn, opaqueDeserializedInRecursiveStructure);
					assertIdenticalTypes(filteredIn, out);
				});
				it("recursive type with opaque serializable and deserialized unknown", () => {
					const { filteredIn, out } = passThru(
						opaqueSerializableAndDeserializedInRecursiveStructure,
					);
					assertIdenticalTypes(
						filteredIn,
						opaqueSerializableAndDeserializedInRecursiveStructure,
					);
					// @ts-expect-error In this case, `out` has a unique `OpaqueJsonDeserialized` result.
					assertIdenticalTypes(filteredIn, out);
				});
				it("recursive branded indexed object with OpaqueJsonDeserialized<unknown>", () => {
					const { filteredIn, out } = passThru(datastore);
					assertIdenticalTypes(filteredIn, datastore);
					assertIdenticalTypes(filteredIn, out);
				});
			});
		});

		describe("supported union types", () => {
			it("simple json (JsonTypeWith<never>)", () => {
				const { filteredIn, out } = passThru(simpleJson);
				assertIdenticalTypes(filteredIn, simpleJson);
				assertIdenticalTypes(filteredIn, out);
			});
			it("simple read-only json (ReadonlyJsonTypeWith<never>)", () => {
				const { filteredIn, out } = passThru(simpleImmutableJson);
				assertIdenticalTypes(filteredIn, simpleImmutableJson);
				assertIdenticalTypes(filteredIn, out);
			});
		});

		describe("unsupported object types", () => {
			// This is a reasonable limitation. The type system doesn't have a way to be
			// sure if there is a self reference or not.
			it("object with self reference throws on serialization", () => {
				passThruThrows(
					objectWithSelfReference,
					new TypeError(
						"Converting circular structure to JSON\n    --> starting at object with constructor 'Object'\n    --- property 'recursive' closes the circle",
					),
				);
			});

			// These cases are demonstrating defects within the current implementation.
			// They show "allowed" incorrect use and the unexpected results.
			describe("known defect expectations", () => {
				describe("getters and setters allowed but do not propagate", () => {
					it("object with `readonly` implemented via getter", () => {
						const { filteredIn, out } = passThru(objectWithReadonlyViaGetter, {});
						assertIdenticalTypes(filteredIn, objectWithReadonlyViaGetter);
						assertIdenticalTypes(filteredIn, out);
					});

					it("object with getter", () => {
						const { filteredIn, out } = passThru(objectWithGetter, {});
						assertIdenticalTypes(filteredIn, objectWithGetter);
						assertIdenticalTypes(filteredIn, out);
					});

					it("object with setter", () => {
						const { filteredIn, out } = passThru(objectWithSetter, {});
						assertIdenticalTypes(filteredIn, objectWithSetter);
						assertIdenticalTypes(filteredIn, out);
					});

					it("object with matched getter and setter", () => {
						const { filteredIn, out } = passThru(objectWithMatchedGetterAndSetterProperty, {});
						assertIdenticalTypes(filteredIn, objectWithMatchedGetterAndSetterProperty);
						assertIdenticalTypes(filteredIn, out);
					});

					it("object with mismatched getter and setter", () => {
						const { filteredIn, out } = passThru(
							objectWithMismatchedGetterAndSetterProperty,
							{},
						);
						assertIdenticalTypes(filteredIn, objectWithMismatchedGetterAndSetterProperty);
						assertIdenticalTypes(filteredIn, out);
					});
				});

				describe("class instance", () => {
					describe("with `ignore-inaccessible-members`", () => {
						it("with private data ignores private data (that propagates)", () => {
							const { filteredIn, out } = passThruIgnoreInaccessibleMembers(
								classInstanceWithPrivateData,
								{
									public: "public",
									secret: 0,
								},
							);
							assertIdenticalTypes(
								filteredIn,
								createInstanceOf<{
									public: string;
								}>(),
							);
							// @ts-expect-error secret is missing, but required
							filteredIn satisfies typeof classInstanceWithPrivateData;
							assertIdenticalTypes(filteredIn, out);
						});
					});
				});

				it("sparse array of supported types", () => {
					const { filteredIn, out } = passThru(arrayOfNumbersSparse, [0, null, null, 3]);
					assertIdenticalTypes(filteredIn, arrayOfNumbersSparse);
					assertIdenticalTypes(filteredIn, out);
				});

				it("object with sparse array of supported types", () => {
					const { filteredIn, out } = passThru(objectWithArrayOfNumbersSparse, {
						arrayOfNumbersSparse: [0, null, null, 3],
					});
					assertIdenticalTypes(filteredIn, objectWithArrayOfNumbersSparse);
					assertIdenticalTypes(filteredIn, out);
				});
			});
		});
	});

	describe("negative compilation tests", () => {
		describe("assumptions", () => {
			it("const enums are never readable", () => {
				// ... and thus don't need accounted for by JsonDeserialized.

				const enum LocalConstHeterogenousEnum {
					zero,
					a = "a",
				}

				assert.throws(() => {
					// @ts-expect-error `const enums` are not accessible for reading
					passThru(LocalConstHeterogenousEnum);
				}, new ReferenceError("LocalConstHeterogenousEnum is not defined"));

				/**
				 * In CommonJs, an imported const enum becomes undefined. Only
				 * local const enums are inaccessible. To avoid building special
				 * support for both ESM and CommonJS, this helper allows calling
				 * with undefined (for CommonJS) and simulates the error that
				 * is expected on ESM.
				 * Importantly `undefined` is not expected to be serializable and
				 * thus is always a problem.
				 */
				function doNothingPassThru<T>(v: T): never {
					if (v === undefined) {
						throw new ReferenceError(`ConstHeterogenousEnum is not defined`);
					}
					throw new Error("Internal test error - should not reach here");
				}

				assert.throws(() => {
					// @ts-expect-error `const enums` are not accessible for reading
					doNothingPassThru(ConstHeterogenousEnum);
				}, new ReferenceError("ConstHeterogenousEnum is not defined"));
			});
		});

		describe("unsupported types cause compiler error", () => {
			it("`undefined`", () => {
				const { filteredIn } = passThruThrows(
					// @ts-expect-error `undefined` is not supported (becomes `never`)
					undefined,
					new Error("JSON.stringify returned undefined"),
				);
				filteredIn satisfies never;
			});
			it("`unknown`", () => {
				const { filteredIn } = passThru(
					// @ts-expect-error `unknown` is not supported (expects `JsonTypeWith<never> | OpaqueJsonSerializable<unknown>`)
					{} as unknown,
				); // {} value is actually supported; so, no runtime error.
				assertIdenticalTypes(
					filteredIn,
					createInstanceOf<JsonTypeWith<never> | OpaqueJsonSerializable<unknown>>(),
				);
			});
			it("`symbol`", () => {
				const { filteredIn } = passThruThrows(
					// @ts-expect-error `symbol` is not supported (becomes `never`)
					symbol,
					new Error("JSON.stringify returned undefined"),
				);
				filteredIn satisfies never;
			});
			it("`unique symbol`", () => {
				const { filteredIn } = passThruThrows(
					// @ts-expect-error [unique] `symbol` is not supported (becomes `never`)
					uniqueSymbol,
					new Error("JSON.stringify returned undefined"),
				);
				filteredIn satisfies never;
			});
			it("`bigint`", () => {
				const { filteredIn } = passThruThrows(
					// @ts-expect-error `bigint` is not supported (becomes `never`)
					bigint,
					new TypeError("Do not know how to serialize a BigInt"),
				);
				filteredIn satisfies never;
			});
			it("function", () => {
				const { filteredIn } = passThruThrows(
					// @ts-expect-error `Function` is not supported (becomes `never`)
					aFunction,
					new Error("JSON.stringify returned undefined"),
				);
				filteredIn satisfies never;
				// Keep this assert at end of scope to avoid assertion altering type
				const varTypeof = typeof aFunction;
				assert(varTypeof === "function", "plain function is a function at runtime");
			});
			it("function with supported properties", () => {
				const { filteredIn } = passThruThrows(
					// @ts-expect-error `Function & {...}` is not supported (becomes `never`)
					functionWithProperties,
					new Error("JSON.stringify returned undefined"),
				);
				filteredIn satisfies never;
				// Keep this assert at end of scope to avoid assertion altering type
				const varTypeof = typeof functionWithProperties;
				assert(varTypeof === "function", "function with properties is a function at runtime");
			});
			it("object and function", () => {
				const { filteredIn } = passThru(
					// @ts-expect-error `{...} & Function` is not supported (becomes `never`)
					objectAndFunction,
					{ property: 6 },
				);
				filteredIn satisfies never;
				// Keep this assert at end of scope to avoid assertion altering type
				const varTypeof = typeof objectAndFunction;
				assert(varTypeof === "object", "object assigned a function is an object at runtime");
			});
			it("object with function with supported properties", () => {
				const { filteredIn } = passThru(
					// @ts-expect-error `{ function: Function & {...}}` is not supported (becomes `{ function: never }`)
					objectWithFunctionWithProperties,
					{},
				);
				assertIdenticalTypes(filteredIn, createInstanceOf<{ function: never }>());
			});
			it("object with object and function", () => {
				const { filteredIn } = passThru(
					// @ts-expect-error `{ object: {...} & Function }` is not supported (becomes `{ object: never }`)
					objectWithObjectAndFunction,
					{ object: { property: 6 } },
				);
				assertIdenticalTypes(filteredIn, createInstanceOf<{ object: never }>());
			});
			it("function with class instance with private data", () => {
				const { filteredIn } = passThruThrows(
					// @ts-expect-error SerializationErrorPerNonPublicProperties
					functionObjectWithPrivateData,
					new Error("JSON.stringify returned undefined"),
				);
				assertIdenticalTypes(
					filteredIn,
					createInstanceOf<SerializationErrorPerNonPublicProperties>(),
				);
				// Keep this assert at end of scope to avoid assertion altering type
				const varTypeof = typeof functionObjectWithPrivateData;
				assert(
					varTypeof === "function",
					"function that is also a class instance is a function at runtime",
				);
			});
			it("function with class instance with public data", () => {
				const { filteredIn } = passThruThrows(
					// @ts-expect-error `Function & {...}` is not supported (becomes `never`)
					functionObjectWithPublicData,
					new Error("JSON.stringify returned undefined"),
				);
				filteredIn satisfies never;
			});
			it("class instance with private data and is function", () => {
				const { filteredIn } = passThru(
					// @ts-expect-error SerializationErrorPerNonPublicProperties
					classInstanceWithPrivateDataAndIsFunction,
					{
						public: "public",
						// secret is also not allowed but is present
						secret: 0,
					},
				);
				assertIdenticalTypes(
					filteredIn,
					createInstanceOf<SerializationErrorPerNonPublicProperties>(),
				);
				// Keep this assert at end of scope to avoid assertion altering type
				const varTypeof = typeof classInstanceWithPrivateDataAndIsFunction;
				assert(
					varTypeof === "object",
					"class instance that is also a function is an object at runtime",
				);
			});
			it("class instance with public data and is function", () => {
				const { filteredIn } = passThru(
					// @ts-expect-error `Function & {...}` is not supported (becomes `never`)
					classInstanceWithPublicDataAndIsFunction,
					{ public: "public" },
				);
				filteredIn satisfies never;
			});
			it("`object` (plain object)", () => {
				const { filteredIn } = passThru(
					// @ts-expect-error `object` is not supported (expects `NonNullJsonObjectWith<never>`)
					object,
					// object's value is actually supported; so, no runtime error.
				);
				assertIdenticalTypes(filteredIn, createInstanceOf<NonNullJsonObjectWith<never>>());
			});
			it("`void`", () => {
				const { filteredIn } = passThru(
					// @ts-expect-error `void` is not supported (becomes `never`)
					voidValue,
					// voidValue is actually `null`; so, no runtime error.
				);
				filteredIn satisfies never;
			});
			it("branded `object`", () => {
				const { filteredIn } = passThru(
					// @ts-expect-error SerializationErrorPerNonPublicProperties
					brandedObject,
				);
				assertIdenticalTypes(
					filteredIn,
					createInstanceOf<SerializationErrorPerNonPublicProperties>(),
				);
			});
			it("branded object with `string`", () => {
				const { filteredIn } = passThru(
					// @ts-expect-error SerializationErrorPerNonPublicProperties
					brandedObjectWithString,
				);
				assertIdenticalTypes(
					filteredIn,
					createInstanceOf<SerializationErrorPerNonPublicProperties>(),
				);
			});

			describe("unions with unsupported primitive types", () => {
				it("`string | symbol`", () => {
					const { filteredIn } = passThruThrows(
						// @ts-expect-error `string | symbol` is not assignable to `string`
						stringOrSymbol,
						new Error("JSON.stringify returned undefined"),
					);
					assertIdenticalTypes(filteredIn, string);
				});
				it("`bigint | string`", () => {
					const { filteredIn } = passThru(
						// @ts-expect-error `string | bigint` is not assignable to `string`
						bigintOrString,
					);
					assertIdenticalTypes(filteredIn, string);
				});
				it("`bigint | symbol`", () => {
					const { filteredIn } = passThruThrows(
						// @ts-expect-error `bigint | symbol` is not assignable to `never`
						bigintOrSymbol,
						new Error("JSON.stringify returned undefined"),
					);
					assertIdenticalTypes(filteredIn, createInstanceOf<never>());
				});
				it("`number | bigint | symbol`", () => {
					const { filteredIn } = passThru(
						// @ts-expect-error `number | bigint | symbol` is not assignable to `number`
						numberOrBigintOrSymbol,
						7,
					);
					assertIdenticalTypes(filteredIn, createInstanceOf<number>());
				});
			});

			describe("array", () => {
				it("array of `bigint`s", () => {
					const { filteredIn } = passThruThrows(
						// @ts-expect-error 'bigint' is not supported (becomes 'never')
						arrayOfBigints,
						new TypeError("Do not know how to serialize a BigInt"),
					);
					assertIdenticalTypes(filteredIn, createInstanceOf<never[]>());
				});
				it("array of `symbol`s", () => {
					const { filteredIn } = passThru(
						// @ts-expect-error 'symbol' is not supported (becomes 'never')
						arrayOfSymbols,
						[null],
					);
					assertIdenticalTypes(filteredIn, createInstanceOf<never[]>());
				});
				it("array of `unknown`", () => {
					const { filteredIn } = passThru(
						// @ts-expect-error 'unknown[]' is not assignable to parameter of type '(JsonTypeWith<never> | OpaqueJsonSerializable<unknown>)[]'
						arrayOfUnknown,
					);
					assertIdenticalTypes(
						filteredIn,
						createInstanceOf<(JsonTypeWith<never> | OpaqueJsonSerializable<unknown>)[]>(),
					);
				});
				it("array of functions", () => {
					const { filteredIn } = passThru(
						// @ts-expect-error `Function` is not supported (becomes 'never')
						arrayOfFunctions,
						[null],
					);
					assertIdenticalTypes(filteredIn, createInstanceOf<never[]>());
				});
				it("array of functions with properties", () => {
					const { filteredIn } = passThru(
						// @ts-expect-error 'Function & {...}' is not supported (becomes 'never')
						arrayOfFunctionsWithProperties,
						[null],
					);
					assertIdenticalTypes(filteredIn, createInstanceOf<never[]>());
				});
				it("array of objects and functions", () => {
					const { filteredIn } = passThru(
						// @ts-expect-error '{...} & Function' is not supported (becomes 'never')
						arrayOfObjectAndFunctions,
						[{ property: 6 }],
					);
					assertIdenticalTypes(filteredIn, createInstanceOf<never[]>());
				});
				it("array of `number | undefined`s", () => {
					const { filteredIn } = passThru(
						// @ts-expect-error 'undefined' is not supported (becomes 'SerializationErrorPerUndefinedArrayElement')
						arrayOfNumbersOrUndefined,
						[0, null, 2],
					);
					assertIdenticalTypes(
						filteredIn,
						createInstanceOf<(number | SerializationErrorPerUndefinedArrayElement)[]>(),
					);
				});
				it("array of `bigint` or basic object", () => {
					const { filteredIn } = passThruThrows(
						// @ts-expect-error 'bigint' is not supported (becomes 'never')
						arrayOfBigintOrObjects,
						new TypeError("Do not know how to serialize a BigInt"),
					);
					assertIdenticalTypes(filteredIn, createInstanceOf<{ property: string }[]>());
				});
				it("array of `symbol` or basic object", () => {
					const { filteredIn } = passThru(
						// @ts-expect-error 'symbol' is not supported (becomes 'never')
						arrayOfSymbolOrObjects,
						[null],
					);
					assertIdenticalTypes(filteredIn, createInstanceOf<{ property: string }[]>());
				});
				it("array of `bigint | symbol`s", () => {
					const { filteredIn } = passThru(
						// @ts-expect-error 'bigint | symbol' is not assignable to 'never'
						arrayOfBigintOrSymbols,
						[null],
					);
					assertIdenticalTypes(filteredIn, createInstanceOf<never[]>());
				});
				it("array of `number | bigint | symbol`s", () => {
					const { filteredIn } = passThru(
						// @ts-expect-error 'number | bigint | symbol' is not assignable to 'number'
						arrayOfNumberBigintOrSymbols,
						[7],
					);
					assertIdenticalTypes(filteredIn, createInstanceOf<number[]>());
				});
			});

			describe("object", () => {
				it("object with exactly `bigint`", () => {
					const { filteredIn } = passThruThrows(
						// @ts-expect-error `bigint` is not supported (becomes `never`)
						objectWithBigint,
						new TypeError("Do not know how to serialize a BigInt"),
					);
					assertIdenticalTypes(filteredIn, createInstanceOf<{ bigint: never }>());
				});
				it("object with optional `bigint`", () => {
					const { filteredIn } = passThruThrows(
						// @ts-expect-error `bigint` is not supported (becomes `never`)
						objectWithOptionalBigint,
						new TypeError("Do not know how to serialize a BigInt"),
					);
					assertIdenticalTypes(filteredIn, createInstanceOf<{ bigint?: never }>());
				});
				it("object with exactly `symbol`", () => {
					const { filteredIn } = passThru(
						// @ts-expect-error `symbol` is not supported (becomes `never`)
						objectWithSymbol,
						{},
					);
					assertIdenticalTypes(filteredIn, createInstanceOf<{ symbol: never }>());
				});
				it("object with optional `symbol`", () => {
					const { filteredIn } = passThru(
						// @ts-expect-error `symbol` is not supported (becomes `never`)
						objectWithOptionalSymbol,
						{},
					);
					assertIdenticalTypes(filteredIn, createInstanceOf<{ symbol?: never }>());
				});
				it("object with exactly `function`", () => {
					const { filteredIn } = passThru(
						// @ts-expect-error `Function` is not supported (becomes `never`)
						objectWithFunction,
						{},
					);
					assertIdenticalTypes(filteredIn, createInstanceOf<{ function: never }>());
				});
				it("object with exactly `Function | symbol`", () => {
					const { filteredIn } = passThru(
						// @ts-expect-error `symbol | (() => void)` is not supported (becomes `never`)
						objectWithFunctionOrSymbol,
						{},
					);
					assertIdenticalTypes(filteredIn, createInstanceOf<{ functionOrSymbol: never }>());
				});
				it("object with exactly `string | symbol`", () => {
					const { filteredIn } = passThru(
						// @ts-expect-error `string | symbol` is not assignable to `string`
						objectWithStringOrSymbol,
						{},
					);
					assertIdenticalTypes(filteredIn, createInstanceOf<{ stringOrSymbol: string }>());
				});
				it("object with exactly `bigint | string`", () => {
					const { filteredIn } = passThru(
						// @ts-expect-error `bigint | string` is not assignable to `string`
						objectWithBigintOrString,
						// value is a string; so no runtime error.
					);
					assertIdenticalTypes(filteredIn, createInstanceOf<{ bigintOrString: string }>());
				});
				it("object with exactly `bigint | symbol`", () => {
					const { filteredIn } = passThru(
						// @ts-expect-error `bigint | symbol` is not assignable to `never`
						objectWithBigintOrSymbol,
						{},
					);
					assertIdenticalTypes(filteredIn, createInstanceOf<{ bigintOrSymbol: never }>());
				});
				it("object with exactly `number | bigint | symbol`", () => {
					const { filteredIn } = passThru(
						// @ts-expect-error `number | bigint | symbol` is not assignable to `number`
						objectWithNumberOrBigintOrSymbol,
						{ numberOrBigintOrSymbol: 7 },
					);
					assertIdenticalTypes(
						filteredIn,
						createInstanceOf<{ numberOrBigintOrSymbol: number }>(),
					);
				});
				it("`string` indexed record of `symbol | boolean`", () => {
					const { filteredIn } = passThru(
						// @ts-expect-error Type 'symbol | boolean' is not assignable to type 'boolean'
						stringRecordOfSymbolOrBoolean,
						{ boolean },
					);
					assertIdenticalTypes(filteredIn, createInstanceOf<Record<string, boolean>>());
				});
				it("object with exactly `unknown`", () => {
					const { filteredIn } = passThru(
						// @ts-expect-error not assignable to type '{ "error required property may not allow `unknown` value": never; }'
						objectWithUnknown,
					);
					assertIdenticalTypes(
						filteredIn,
						createInstanceOf<{
							unknown: { "error required property may not allow `unknown` value": never };
						}>(),
					);
				});
				it("object with optional `unknown`", () => {
					const { filteredIn } = passThru(
						// @ts-expect-error `unknown` is not supported (expects `JsonTypeWith<never> | OpaqueJsonSerializable<unknown>`)
						objectWithOptionalUnknown,
					);
					assertIdenticalTypes(
						filteredIn,
						createInstanceOf<{
							optUnknown?: JsonTypeWith<never> | OpaqueJsonSerializable<unknown>;
						}>(),
					);
				});

				it("object with array of `bigint`s", () => {
					const { filteredIn } = passThruThrows(
						// @ts-expect-error 'bigint' is not supported (becomes 'never')
						objectWithArrayOfBigints,
						new TypeError("Do not know how to serialize a BigInt"),
					);
					assertIdenticalTypes(filteredIn, createInstanceOf<{ arrayOfBigints: never[] }>());
				});
				it("object with array of `symbol`s", () => {
					const { filteredIn } = passThru(
						// @ts-expect-error 'symbol' is not supported (becomes 'never')
						objectWithArrayOfSymbols,
						{ arrayOfSymbols: [null] },
					);
					assertIdenticalTypes(filteredIn, createInstanceOf<{ arrayOfSymbols: never[] }>());
				});
				it("object with array of `unknown`", () => {
					const { filteredIn } = passThru(
						// @ts-expect-error 'unknown[]' is not assignable to parameter of type '(JsonTypeWith<never> | OpaqueJsonSerializable<unknown>)[]'
						objectWithArrayOfUnknown,
					);
					assertIdenticalTypes(
						filteredIn,
						createInstanceOf<{
							arrayOfUnknown: (JsonTypeWith<never> | OpaqueJsonSerializable<unknown>)[];
						}>(),
					);
				});
				it("object with array of functions", () => {
					const { filteredIn } = passThru(
						// @ts-expect-error `Function` is not supported (becomes 'never')
						objectWithArrayOfFunctions,
						{ arrayOfFunctions: [null] },
					);
					assertIdenticalTypes(filteredIn, createInstanceOf<{ arrayOfFunctions: never[] }>());
				});
				it("object with array of functions with properties", () => {
					const { filteredIn } = passThru(
						// @ts-expect-error 'Function & {...}' is not supported (becomes 'never')
						objectWithArrayOfFunctionsWithProperties,
						{ arrayOfFunctionsWithProperties: [null] },
					);
					assertIdenticalTypes(
						filteredIn,
						createInstanceOf<{ arrayOfFunctionsWithProperties: never[] }>(),
					);
				});
				it("object with array of objects and functions", () => {
					const { filteredIn } = passThru(
						// @ts-expect-error '{...} & Function' is not supported (becomes 'never')
						objectWithArrayOfObjectAndFunctions,
						{ arrayOfObjectAndFunctions: [{ property: 6 }] },
					);
					assertIdenticalTypes(
						filteredIn,
						createInstanceOf<{ arrayOfObjectAndFunctions: never[] }>(),
					);
				});
				it("object with array of `number | undefined`s", () => {
					const { filteredIn } = passThru(
						// @ts-expect-error 'undefined' is not supported (becomes 'SerializationErrorPerUndefinedArrayElement')
						objectWithArrayOfNumbersOrUndefined,
						{ arrayOfNumbersOrUndefined: [0, null, 2] },
					);
					assertIdenticalTypes(
						filteredIn,
						createInstanceOf<{
							arrayOfNumbersOrUndefined: (
								| number
								| SerializationErrorPerUndefinedArrayElement
							)[];
						}>(),
					);
				});
				it("object with array of `bigint` or basic object", () => {
					const { filteredIn } = passThruThrows(
						// @ts-expect-error 'bigint' is not supported (becomes 'never')
						objectWithArrayOfBigintOrObjects,
						new TypeError("Do not know how to serialize a BigInt"),
					);
					assertIdenticalTypes(
						filteredIn,
						createInstanceOf<{ arrayOfBigintOrObjects: { property: string }[] }>(),
					);
				});
				it("object with array of `symbol` or basic object", () => {
					const { filteredIn } = passThru(
						// @ts-expect-error 'symbol' is not supported (becomes 'never')
						objectWithArrayOfSymbolOrObjects,
						{ arrayOfSymbolOrObjects: [null] },
					);
					assertIdenticalTypes(
						filteredIn,
						createInstanceOf<{ arrayOfSymbolOrObjects: { property: string }[] }>(),
					);
				});
				it("object with array of `bigint | symbol`s", () => {
					const objectWithArrayOfBigintOrSymbols = {
						arrayOfBigintOrSymbols: [bigintOrSymbol],
					};
					const { filteredIn } = passThru(
						// @ts-expect-error 'bigint | symbol' is not assignable to 'never'
						objectWithArrayOfBigintOrSymbols,
						{ arrayOfBigintOrSymbols: [null] },
					);
					assertIdenticalTypes(
						filteredIn,
						createInstanceOf<{ arrayOfBigintOrSymbols: never[] }>(),
					);
				});

				it("object with `symbol` key", () => {
					const { filteredIn } = passThru(
						// @ts-expect-error `symbol` key is not supported (property type becomes `never`)
						objectWithSymbolKey,
						{},
					);
					const expected = { [symbol]: undefined as never };
					assertIdenticalTypes(filteredIn, expected);
				});
				it("object with [unique] symbol key", () => {
					const { filteredIn } = passThru(
						// @ts-expect-error symbol key is not supported (property type becomes `never`)
						objectWithUniqueSymbolKey,
						{},
					);
					const expected = { [uniqueSymbol]: undefined as never };
					assertIdenticalTypes(filteredIn, expected);
				});

				it("`string` indexed record of `unknown`", () => {
					const { filteredIn } = passThru(
						// @ts-expect-error not assignable to parameter of type '{ [x: string]: JsonTypeWith<never> | OpaqueJsonSerializable<unknown>; }'.
						stringRecordOfUnknown,
					);
					assertIdenticalTypes(
						filteredIn,
						createInstanceOf<{
							[x: string]: JsonTypeWith<never> | OpaqueJsonSerializable<unknown>;
						}>(),
					);
				});
				it("`Partial<>` `string` indexed record of `unknown`", () => {
					const { filteredIn } = passThru(
						// @ts-expect-error not assignable to parameter of type '{ [x: string]: JsonTypeWith<never> | OpaqueJsonSerializable<unknown>; }'.
						partialStringRecordOfUnknown,
					);
					assertIdenticalTypes(
						filteredIn,
						createInstanceOf<{
							[x: string]: JsonTypeWith<never> | OpaqueJsonSerializable<unknown>;
						}>(),
					);
				});

				it("`Partial<>` `string` indexed record of `numbers`", () => {
					// Warning: as of TypeScript 5.8.2, a Partial<> of an indexed type
					// gains `| undefined` even under exactOptionalPropertyTypes=true.
					// Preferred result is that there is no change applying Partial<>.
					// Allowing `undefined` is possible if all indexed properties are
					// identifiable. But rather than that, an implementation of `Partial<>`
					// that doesn't add `| undefined` for index signatures would be preferred.
					const { filteredIn } = passThru(
						// @ts-expect-error not assignable to type '{ "error required property may not allow `undefined` value": never; }'
						partialStringRecordOfNumbers,
						{ key1: 0 },
					);
					assertIdenticalTypes(
						filteredIn,
						createInstanceOf<{
							[x: string]: {
								"error required property may not allow `undefined` value": never;
							};
						}>(),
					);
				});
				it("`Partial<>` templated record of `numbers`", () => {
					// Warning: as of TypeScript 5.8.2, a Partial<> of an indexed type
					// gains `| undefined` even under exactOptionalPropertyTypes=true.
					// Preferred result is that there is no change applying Partial<>.
					// Allowing `undefined` is possible if all indexed properties are
					// identifiable. But rather than that, an implementation of `Partial<>`
					// that doesn't add `| undefined` for index signatures would be preferred.
					const { filteredIn } = passThru(
						// @ts-expect-error not assignable to type '{ "error required property may not allow `undefined` value": never; }'
						partialTemplatedRecordOfNumbers,
						{ key1: 0 },
					);
					assertIdenticalTypes(
						filteredIn,
						createInstanceOf<{
							[x: `key${number}`]: {
								"error required property may not allow `undefined` value": never;
							};
						}>(),
					);
				});

				it("object with recursion and `symbol`", () => {
					const { filteredIn } = passThru(
						// @ts-expect-error 'ObjectWithSymbolOrRecursion' is not assignable to parameter of type '{ recurse: ObjectWithSymbolOrRecursion; }' (`symbol` becomes `never`)
						objectWithSymbolOrRecursion,
						{ recurse: {} },
					);
					assertIdenticalTypes(
						filteredIn,
						createInstanceOf<{
							recurse: ObjectWithSymbolOrRecursion;
						}>(),
					);
				});

				it("function object with recursion", () => {
					const { filteredIn } = passThruThrows(
						// @ts-expect-error 'SelfRecursiveFunctionWithProperties' is not assignable to parameter of type 'never' (function even with properties becomes `never`)
						selfRecursiveFunctionWithProperties,
						new Error("JSON.stringify returned undefined"),
					);
					filteredIn satisfies never;
					// Keep this assert at end of scope to avoid assertion altering
					const varTypeof = typeof selfRecursiveFunctionWithProperties;
					assert(
						varTypeof === "function",
						"self recursive function with properties is a function at runtime",
					);
				});
				it("object and function with recursion", () => {
					const { filteredIn } = passThru(
						// @ts-expect-error 'SelfRecursiveObjectAndFunction' is not assignable to parameter of type 'never' (function even with properties becomes `never`)
						selfRecursiveObjectAndFunction,
						{ recurse: {} },
					);
					filteredIn satisfies never;
					// Keep this assert at end of scope to avoid assertion altering
					const varTypeof = typeof selfRecursiveObjectAndFunction;
					assert(
						varTypeof === "object",
						"self recursive object and function is an object at runtime",
					);
				});

				it("nested function object with recursion", () => {
					const objectWithNestedFunctionWithPropertiesAndRecursion = {
						outerFnOjb: selfRecursiveFunctionWithProperties,
					};
					const { filteredIn } = passThru(
						// @ts-expect-error 'SelfRecursiveFunctionWithProperties' is not assignable to parameter of type 'never' (function even with properties becomes `never`)
						objectWithNestedFunctionWithPropertiesAndRecursion,
						{},
					);
					assertIdenticalTypes(filteredIn, createInstanceOf<{ outerFnOjb: never }>());
				});
				it("nested object and function with recursion", () => {
					const objectWithNestedObjectAndFunctionWithRecursion = {
						outerFnOjb: selfRecursiveObjectAndFunction,
					};
					const { filteredIn } = passThru(
						// @ts-expect-error 'SelfRecursiveObjectAndFunction' is not assignable to parameter of type 'never' (function even with properties becomes `never`)
						objectWithNestedObjectAndFunctionWithRecursion,
						{ outerFnOjb: { recurse: {} } },
					);
					assertIdenticalTypes(filteredIn, createInstanceOf<{ outerFnOjb: never }>());
				});

				it("object with inherited recursion extended with unsupported properties", () => {
					const { filteredIn } = passThru(
						// @ts-expect-error 'ObjectInheritingOptionalRecursionAndWithNestedSymbol' is not assignable to parameter of type '...' (symbol at complex.symbol becomes `never`)
						objectInheritingOptionalRecursionAndWithNestedSymbol,
						{
							recursive: { recursive: { recursive: {} } },
							complex: { number: 0 },
						},
					);
					assertIdenticalTypes(
						filteredIn,
						createInstanceOf<{
							recursive?: ObjectWithOptionalRecursion;
							complex: { number: number; symbol: never };
						}>(),
					);
				});

				describe("object with `undefined`", () => {
					it("as exact property type", () => {
						const { filteredIn } = passThru(
							// @ts-expect-error not assignable to type '{ "error required property may not allow `undefined` value": never; }'
							objectWithUndefined,
							{},
						);
						assertIdenticalTypes(
							filteredIn,
							createInstanceOf<{
								undef: { "error required property may not allow `undefined` value": never };
							}>(),
						);
					});
					it("in union property", () => {
						const { filteredIn: resultUndefined } = passThru(
							// @ts-expect-error not assignable to type '{ "error required property may not allow `undefined` value": never; }'
							objectWithNumberOrUndefinedUndefined,
							{},
						);
						assertIdenticalTypes(
							resultUndefined,
							createInstanceOf<{
								numOrUndef: {
									"error required property may not allow `undefined` value": never;
								};
							}>(),
						);
						const { filteredIn: resultNumbered } = passThru(
							// @ts-expect-error not assignable to `{ "error required property may not allow `undefined` value": never; }`
							objectWithNumberOrUndefinedNumbered,
						);
						assertIdenticalTypes(
							resultNumbered,
							createInstanceOf<{
								numOrUndef: {
									"error required property may not allow `undefined` value": never;
								};
							}>(),
						);
					});
					it("as exact property type of `string` indexed record", () => {
						const { filteredIn } = passThru(
							// @ts-expect-error not assignable to type '{ "error required property may not allow `undefined` value": never; }'
							stringRecordOfUndefined,
							{},
						);
						assertIdenticalTypes(
							filteredIn,
							createInstanceOf<{
								[x: string]: {
									"error required property may not allow `undefined` value": never;
								};
							}>(),
						);
					});
					it("as exact property type of `string` indexed record intersected with known `number` property (unassignable)", () => {
						const { filteredIn } = passThru(
							// @ts-expect-error Type 'undefined' is not assignable to type '{ "error required property may not allow `undefined` value": never; }'
							stringOrNumberRecordOfUndefinedWithKnownNumber,
							{ knownNumber: 4 },
						);
						assertIdenticalTypes(
							filteredIn,
							createInstanceOf<
								InternalUtilityTypes.FlattenIntersection<
									{
										[x: string | number]: {
											"error required property may not allow `undefined` value": never;
										};
									} & {
										knownNumber: number;
									}
								>
							>(),
						);
					});

					it("`| number` in string indexed record", () => {
						const { filteredIn } = passThru(
							// @ts-expect-error Type 'undefined' is not assignable to type '{ "error required property may not allow `undefined` value": never; }'
							stringRecordOfNumberOrUndefined,
							{ number },
						);
						assertIdenticalTypes(
							filteredIn,
							createInstanceOf<
								Record<
									string,
									{
										"error required property may not allow `undefined` value": never;
									}
								>
							>(),
						);
					});

					it("`| true` in branded-`string` alias index", () => {
						const { filteredIn } = passThru(
							// @ts-expect-error Type 'undefined' is not assignable to type '{ "error required property may not allow `undefined` value": never; }'
							brandedStringAliasIndexOfTrueOrUndefined,
							{},
						);
						assertIdenticalTypes(
							filteredIn,
							createInstanceOf<{
								[x: BrandedString]: {
									"error required property may not allow `undefined` value": never;
								};
							}>(),
						);
					});

					it("as optional exact property type > varies by exactOptionalPropertyTypes setting", () => {
						// See sibling test files
					});

					it("under an optional property", () => {
						const { filteredIn } = passThru(
							// @ts-expect-error not assignable to `{ "error required property may not allow `undefined` value": never; }`
							objectWithOptionalUndefinedEnclosingRequiredUndefined,
							{ opt: {} },
						);
						assertIdenticalTypes(
							filteredIn,
							createInstanceOf<{
								opt?: {
									requiredUndefined: {
										"error required property may not allow `undefined` value": never;
									};
								};
							}>(),
						);
					});
				});

				// While `unknown` may be "exactly allowed", since `unknown` allows `undefined`,
				// any uses of `unknown` must be optional.
				describe("object with required `unknown` even though exactly allowed", () => {
					it("as exact property type", () => {
						const { filteredIn } = passThruAllowingUnknown(
							// @ts-expect-error not assignable to type '{ "error required property may not allow `unknown` value": never; }'
							objectWithUnknown,
						);
						assertIdenticalTypes(
							filteredIn,
							createInstanceOf<{
								unknown: { "error required property may not allow `unknown` value": never };
							}>(),
						);
					});
					it("as exact property type adjacent to recursion", () => {
						const { filteredIn } = passThruAllowingUnknown(
							// @ts-expect-error not assignable to type '{ "error required property may not allow `unknown` value": never; }'
							objectWithUnknownAdjacentToOptionalRecursion,
						);
						assertIdenticalTypes(
							filteredIn,
							createInstanceOf<{
								unknown: {
									"error required property may not allow `unknown` value": never;
								};
								outer: {
									recursive?: {
										recursive?: typeof objectWithOptionalRecursion;
									};
								};
							}>(),
						);
					});
					it("as exact property type in recursion", () => {
						const { filteredIn } = passThruAllowingUnknown(
							// @ts-expect-error not assignable to type '{ "error required property may not allow `unknown` value": never; }'
							objectWithUnknownInOptionalRecursion,
						);
						assertIdenticalTypes(
							filteredIn,
							createInstanceOf<{
								unknown: {
									"error required property may not allow `unknown` value": never;
								};
								recurse?: {
									unknown: {
										"error required property may not allow `unknown` value": never;
									};
									recurse?: typeof objectWithUnknownInOptionalRecursion;
								};
							}>(),
						);
					});
				});

				describe("of class instance", () => {
					it("with private data", () => {
						const { filteredIn } = passThru(
							// @ts-expect-error SerializationErrorPerNonPublicProperties
							classInstanceWithPrivateData,
							{
								public: "public",
								// secret is also not allowed but is present
								secret: 0,
							},
						);
						assertIdenticalTypes(
							filteredIn,
							createInstanceOf<SerializationErrorPerNonPublicProperties>(),
						);
					});
					it("with private method", () => {
						const { filteredIn } = passThru(
							// @ts-expect-error SerializationErrorPerNonPublicProperties
							classInstanceWithPrivateMethod,
							{
								public: "public",
							},
						);
						assertIdenticalTypes(
							filteredIn,
							createInstanceOf<SerializationErrorPerNonPublicProperties>(),
						);
					});
					it("with private getter", () => {
						const { filteredIn } = passThru(
							// @ts-expect-error SerializationErrorPerNonPublicProperties
							classInstanceWithPrivateGetter,
							{
								public: "public",
							},
						);
						assertIdenticalTypes(
							filteredIn,
							createInstanceOf<SerializationErrorPerNonPublicProperties>(),
						);
					});
					it("with private setter", () => {
						const { filteredIn } = passThru(
							// @ts-expect-error SerializationErrorPerNonPublicProperties
							classInstanceWithPrivateSetter,
							{
								public: "public",
							},
						);
						assertIdenticalTypes(
							filteredIn,
							createInstanceOf<SerializationErrorPerNonPublicProperties>(),
						);
					});
					it("with public method", () => {
						const { filteredIn } = passThru(
							// @ts-expect-error function not assignable to never
							classInstanceWithPublicMethod,
							{ public: "public" },
						);
						assertIdenticalTypes(
							filteredIn,
							createInstanceOf<{
								public: string;
								getSecret: never;
							}>(),
						);
					});
					it("with private data in optional recursion", () => {
						const { filteredIn } = passThru(
							// @ts-expect-error SerializationErrorPerNonPublicProperties
							objectWithClassWithPrivateDataInOptionalRecursion,
							{
								class: {
									public: "public",
									// secret is also not allowed but is present
									secret: 0,
								},
								recurse: {
									class: {
										public: "public",
										// secret is also not allowed but is present
										secret: 0,
									},
								},
							},
						);
						assertIdenticalTypes(
							filteredIn,
							createInstanceOf<SerializationErrorPerNonPublicProperties>(),
						);
					});
				});
			});

			describe("opaque Json types requiring extra allowed types", () => {
				it("opaque serializable object with `bigint`", () => {
					const { filteredIn } = passThruThrows(
						// @ts-expect-error `bigint` is not supported and `AllowExactly` parameters are incompatible
						opaqueSerializableObjectRequiringBigintSupport,
						new TypeError("Do not know how to serialize a BigInt"),
					);
					assertIdenticalTypes(
						filteredIn,
						createInstanceOf<OpaqueJsonSerializable<{ bigint: bigint }>>(),
					);
				});
				it("opaque deserialized object with `bigint`", () => {
					const { filteredIn } = passThruThrows(
						// @ts-expect-error `bigint` is not supported and `AllowExactly` parameters are incompatible
						opaqueDeserializedObjectRequiringBigintSupport,
						new TypeError("Do not know how to serialize a BigInt"),
					);
					assertIdenticalTypes(
						filteredIn,
						createInstanceOf<OpaqueJsonDeserialized<{ bigint: bigint }>>(),
					);
				});
				it("opaque serializable and deserialized object with `bigint`", () => {
					const { filteredIn } = passThruThrows(
						// @ts-expect-error `bigint` is not supported and `AllowExactly` parameters are incompatible
						opaqueSerializableAndDeserializedObjectRequiringBigintSupport,
						new TypeError("Do not know how to serialize a BigInt"),
					);
					assertIdenticalTypes(
						filteredIn,
						createInstanceOf<
							OpaqueJsonSerializable<{ bigint: bigint }> &
								OpaqueJsonDeserialized<{ bigint: bigint }>
						>(),
					);
				});

				it("opaque serializable object with number array expecting `bigint` support", () => {
					const { filteredIn } = passThru(
						// @ts-expect-error The types of 'JsonSerializable.Options.AllowExtensionOf' are incompatible between these types. Type 'bigint' is not assignable to type 'never'.
						opaqueSerializableObjectExpectingBigintSupport,
					);
					assertIdenticalTypes(
						filteredIn,
						createInstanceOf<
							OpaqueJsonSerializable<{ readonlyArrayOfNumbers: readonly number[] }>
						>(),
					);
				});
				it("opaque deserialized object with number array expecting `bigint` support", () => {
					const { filteredIn } = passThru(
						// @ts-expect-error The types of 'JsonSerializable.Options.AllowExtensionOf' are incompatible between these types. Type 'bigint' is not assignable to type 'never'.
						opaqueDeserializedObjectExpectingBigintSupport,
					);
					assertIdenticalTypes(
						filteredIn,
						createInstanceOf<
							OpaqueJsonDeserialized<{ readonlyArrayOfNumbers: readonly number[] }>
						>(),
					);
				});
				it("opaque serializable and deserialized object with number array expecting `bigint` support", () => {
					const { filteredIn } = passThru(
						// @ts-expect-error The types of 'JsonSerializable.Options.AllowExtensionOf' are incompatible between these types. Type 'bigint' is not assignable to type 'never'.
						opaqueSerializableAndDeserializedObjectExpectingBigintSupport,
					);
					assertIdenticalTypes(
						filteredIn,
						createInstanceOf<
							OpaqueJsonSerializable<{ readonlyArrayOfNumbers: readonly number[] }> &
								OpaqueJsonDeserialized<{ readonlyArrayOfNumbers: readonly number[] }>
						>(),
					);
				});
			});

			describe("common class instances", () => {
				it("Map", () => {
					const { filteredIn } = passThru(
						// @ts-expect-error methods not assignable to never
						mapOfStringsToNumbers,
						{},
					);
					assertIdenticalTypes(
						filteredIn,
						createInstanceOf<{
							clear: never;
							delete: never;
							forEach: never;
							get: never;
							has: never;
							set: never;
							readonly size: number;
							entries: never;
							keys: never;
							values: never;
							[Symbol.iterator]: never;
							[Symbol.toStringTag]: never;
						}>(),
					);
				});
				it("ReadonlyMap", () => {
					const { filteredIn } = passThru(
						// @ts-expect-error methods not assignable to never
						readonlyMapOfStringsToNumbers,
						{},
					);
					assertIdenticalTypes(
						filteredIn,
						createInstanceOf<{
							forEach: never;
							get: never;
							has: never;
							readonly size: number;
							entries: never;
							keys: never;
							values: never;
							[Symbol.iterator]: never;
						}>(),
					);
				});
				it("Set", () => {
					const { filteredIn } = passThru(
						// @ts-expect-error methods not assignable to never
						setOfNumbers,
						{},
					);
					assertIdenticalTypes(
						filteredIn,
						createInstanceOf<{
							add: never;
							clear: never;
							delete: never;
							forEach: never;
							has: never;
							readonly size: number;
							entries: never;
							keys: never;
							values: never;
							[Symbol.iterator]: never;
							[Symbol.toStringTag]: never;
						}>(),
					);
				});
				it("ReadonlySet", () => {
					const { filteredIn } = passThru(
						// @ts-expect-error methods not assignable to never
						readonlySetOfNumbers,
						{},
					);
					assertIdenticalTypes(
						filteredIn,
						createInstanceOf<{
							forEach: never;
							has: never;
							readonly size: number;
							entries: never;
							keys: never;
							values: never;
							[Symbol.iterator]: never;
						}>(),
					);
				});
			});
		});
	});

	describe("special cases", () => {
		it("explicit `any` generic still limits allowed types", () => {
			// eslint-disable-next-line @typescript-eslint/no-explicit-any
			const { filteredIn } = passThruThrows<any>(
				// @ts-expect-error `any` is not an open door (expects `JsonTypeWith<never> | OpaqueJsonSerializable<unknown>`)
				undefined,
				new Error("JSON.stringify returned undefined"),
			);
			assertIdenticalTypes(
				filteredIn,
				createInstanceOf<JsonTypeWith<never> | OpaqueJsonSerializable<unknown>>(),
			);
		});

		describe("`number` edge cases", () => {
			describe("supported", () => {
				it("MIN_SAFE_INTEGER", () => {
					const { filteredIn, out } = passThru(Number.MIN_SAFE_INTEGER);
					assertIdenticalTypes(filteredIn, createInstanceOf<number>());
					assertIdenticalTypes(filteredIn, out);
				});
				it("MAX_SAFE_INTEGER", () => {
					const { filteredIn, out } = passThru(Number.MAX_SAFE_INTEGER);
					assertIdenticalTypes(filteredIn, createInstanceOf<number>());
					assertIdenticalTypes(filteredIn, out);
				});
				it("MIN_VALUE", () => {
					const { filteredIn, out } = passThru(Number.MIN_VALUE);
					assertIdenticalTypes(filteredIn, createInstanceOf<number>());
					assertIdenticalTypes(filteredIn, out);
				});
				it("MAX_VALUE", () => {
					const { filteredIn, out } = passThru(Number.MAX_VALUE);
					assertIdenticalTypes(filteredIn, createInstanceOf<number>());
					assertIdenticalTypes(filteredIn, out);
				});
			});
			describe("resulting in `null`", () => {
				it("NaN", () => {
					const { filteredIn, out } = passThru(Number.NaN, null);
					assertIdenticalTypes(filteredIn, createInstanceOf<number>());
					assertIdenticalTypes(filteredIn, out);
				});

				it("+Infinity", () => {
					const { filteredIn, out } = passThru(Number.POSITIVE_INFINITY, null);
					assertIdenticalTypes(filteredIn, createInstanceOf<number>());
					assertIdenticalTypes(filteredIn, out);
				});
				it("-Infinity", () => {
					const { filteredIn, out } = passThru(Number.NEGATIVE_INFINITY, null);
					assertIdenticalTypes(filteredIn, createInstanceOf<number>());
					assertIdenticalTypes(filteredIn, out);
				});
			});
		});

		describe("using alternately allowed types", () => {
			describe("are supported", () => {
				it("`bigint`", () => {
					const { filteredIn, out } = passThruHandlingBigint(bigint);
					assertIdenticalTypes(filteredIn, createInstanceOf<bigint>());
					assertIdenticalTypes(filteredIn, out);
				});
				it("object with `bigint`", () => {
					const { filteredIn, out } = passThruHandlingBigint(objectWithBigint);
					assertIdenticalTypes(filteredIn, objectWithBigint);
					assertIdenticalTypes(filteredIn, out);
				});
				it("object with optional `bigint`", () => {
					const { filteredIn, out } = passThruHandlingBigint(objectWithOptionalBigint);
					assertIdenticalTypes(filteredIn, objectWithOptionalBigint);
					assertIdenticalTypes(filteredIn, out);
				});
				it("array of `bigint`s", () => {
					const { filteredIn, out } = passThruHandlingBigint(arrayOfBigints);
					assertIdenticalTypes(filteredIn, arrayOfBigints);
					assertIdenticalTypes(filteredIn, out);
				});
				it("array of `bigint` or basic object", () => {
					const { filteredIn, out } = passThruHandlingBigint(arrayOfBigintOrObjects);
					assertIdenticalTypes(filteredIn, arrayOfBigintOrObjects);
					assertIdenticalTypes(filteredIn, out);
				});
				it("object with specific alternately allowed function", () => {
					const objectWithSpecificFn = {
						specificFn: (v: string) => v.length,
					};
					const { filteredIn, out } = passThruHandlingSpecificFunction(objectWithSpecificFn);
					assertIdenticalTypes(filteredIn, objectWithSpecificFn);
					assertIdenticalTypes(filteredIn, out);
				});
				it("`IFluidHandle`", () => {
					const { filteredIn, out } = passThruHandlingFluidHandle(fluidHandleToNumber);
					assertIdenticalTypes(filteredIn, createInstanceOf<IFluidHandle<number>>());
					assertIdenticalTypes(filteredIn, out);
				});
				it("object with `IFluidHandle`", () => {
					const { filteredIn, out } = passThruHandlingFluidHandle(objectWithFluidHandle);
					assertIdenticalTypes(filteredIn, objectWithFluidHandle);
					assertIdenticalTypes(filteredIn, out);
				});
				it("object with `IFluidHandle` and recursion", () => {
					const { filteredIn, out } = passThruHandlingFluidHandle(
						objectWithFluidHandleOrRecursion,
					);
					assertIdenticalTypes(filteredIn, objectWithFluidHandleOrRecursion);
					assertIdenticalTypes(filteredIn, out);
				});
				it("`unknown`", () => {
					const { filteredIn, out } = passThruAllowingUnknown(
						unknownValueOfSimpleRecord,
						// value is actually supported; so, no runtime error.
					);
					assertIdenticalTypes(filteredIn, unknownValueOfSimpleRecord);
					assertIdenticalTypes(filteredIn, out);
				});
				it("array of `unknown`", () => {
					const { filteredIn, out } = passThruAllowingUnknown(arrayOfUnknown);
					assertIdenticalTypes(filteredIn, arrayOfUnknown);
					assertIdenticalTypes(filteredIn, out);
				});
				it("object with array of `unknown`", () => {
					const { filteredIn, out } = passThruAllowingUnknown(objectWithArrayOfUnknown);
					assertIdenticalTypes(filteredIn, objectWithArrayOfUnknown);
					assertIdenticalTypes(filteredIn, out);
				});
				it("object with optional `unknown`", () => {
					const { filteredIn, out } = passThruAllowingUnknown(objectWithOptionalUnknown);
					assertIdenticalTypes(filteredIn, objectWithOptionalUnknown);
					assertIdenticalTypes(filteredIn, out);
				});
				it("`string` indexed record of `unknown`", () => {
					const { filteredIn, out } = passThruAllowingUnknown(stringRecordOfUnknown);
					assertIdenticalTypes(filteredIn, stringRecordOfUnknown);
					assertIdenticalTypes(filteredIn, out);
				});
				it("templated record of `unknown`", () => {
					const { filteredIn, out } = passThruAllowingUnknown(templatedRecordOfUnknown);
					assertIdenticalTypes(templatedRecordOfUnknown, filteredIn);
					assertIdenticalTypes(filteredIn, templatedRecordOfUnknown);
					assertIdenticalTypes(filteredIn, out);
				});
				it("`string` indexed record of `unknown` and known properties", () => {
					const { filteredIn, out } = passThruAllowingUnknown(
						stringRecordOfUnknownWithKnownProperties,
					);
					assertIdenticalTypes(filteredIn, stringRecordOfUnknownWithKnownProperties);
					assertIdenticalTypes(filteredIn, out);
				});
				it("`string` indexed record of `unknown` and optional known properties", () => {
					const { filteredIn, out } = passThruAllowingUnknown(
						stringRecordOfUnknownWithOptionalKnownProperties,
					);
					assertIdenticalTypes(filteredIn, stringRecordOfUnknownWithOptionalKnownProperties);
					assertIdenticalTypes(filteredIn, out);
				});
				it("`string` indexed record of `unknown` and optional known `unknown`", () => {
					const { filteredIn, out } = passThruAllowingUnknown(
						stringRecordOfUnknownWithOptionalKnownUnknown,
					);
					assertIdenticalTypes(filteredIn, stringRecordOfUnknownWithOptionalKnownUnknown);
					assertIdenticalTypes(filteredIn, out);
				});
				it("`Partial<>` `string` indexed record of `unknown`", () => {
					const { filteredIn, out } = passThruAllowingUnknown(partialStringRecordOfUnknown);
					assertIdenticalTypes(partialStringRecordOfUnknown, filteredIn);
					assertIdenticalTypes(filteredIn, partialStringRecordOfUnknown);
					assertIdenticalTypes(filteredIn, out);
				});
				it("`Partial<>` `string` indexed record of `unknown` and known properties", () => {
					const { filteredIn, out } = passThruAllowingUnknown(
						partialStringRecordOfUnknownWithKnownProperties,
					);
					assertIdenticalTypes(filteredIn, partialStringRecordOfUnknownWithKnownProperties);
					assertIdenticalTypes(filteredIn, out);
				});
				it("object with optional `unknown` adjacent to recursion", () => {
					const { filteredIn, out } = passThruAllowingUnknown(
						objectWithOptionalUnknownAdjacentToOptionalRecursion,
					);
					assertIdenticalTypes(
						filteredIn,
						objectWithOptionalUnknownAdjacentToOptionalRecursion,
					);
					assertIdenticalTypes(filteredIn, out);
				});
				it("object with optional `unknown` in recursion", () => {
					const { filteredIn, out } = passThruAllowingUnknown(
						objectWithOptionalUnknownInOptionalRecursion,
					);
					assertIdenticalTypes(filteredIn, objectWithOptionalUnknownInOptionalRecursion);
					assertIdenticalTypes(filteredIn, out);
				});
			});

			describe("continue rejecting unsupported that are not alternately allowed", () => {
				it("`unknown` (simple object) expects `JsonTypeWith<bigint>`", () => {
					const { filteredIn } = passThruHandlingBigint(
						// @ts-expect-error `unknown` is not supported (expects `JsonTypeWith<bigint> | OpaqueJsonSerializable<unknown, [bigint]>`)
						unknownValueOfSimpleRecord,
						// value is actually supported; so, no runtime error.
					);
					assertIdenticalTypes(
						filteredIn,
						createInstanceOf<
							JsonTypeWith<bigint> | OpaqueJsonSerializable<unknown, [bigint]>
						>(),
					);
				});
				it("`unknown` (with bigint) expects `JsonTypeWith<bigint>`", () => {
					const { filteredIn } = passThruHandlingBigint(
						// @ts-expect-error `unknown` is not supported (expects `JsonTypeWith<bigint> | OpaqueJsonSerializable<unknown, [bigint]>`)
						unknownValueWithBigint,
						// value is actually supported; so, no runtime error.
					);
					assertIdenticalTypes(
						filteredIn,
						createInstanceOf<
							JsonTypeWith<bigint> | OpaqueJsonSerializable<unknown, [bigint]>
						>(),
					);
				});
				it("`symbol` still becomes `never`", () => {
					passThruHandlingBigintThrows(
						// @ts-expect-error `symbol` is not supported (becomes `never`)
						symbol,
						new Error("JSON.stringify returned undefined"),
					) satisfies { filteredIn: never };
				});
				it("`object` (plain object) still becomes non-null Json object", () => {
					const { filteredIn } = passThruHandlingBigint(
						// @ts-expect-error `object` is not supported (expects `NonNullJsonObjectWith<bigint>`)
						object,
						// object's value is actually supported; so, no runtime error.
					);
					assertIdenticalTypes(filteredIn, createInstanceOf<NonNullJsonObjectWith<bigint>>());
				});
				it("object with non-alternately allowed too generic function", () => {
					const objectWithGenericFn = {
						genericFn: () => undefined as unknown,
					};
					const { filteredIn } = passThruHandlingSpecificFunction(
						// @ts-expect-error '() => unknown' is not assignable to type 'never'
						objectWithGenericFn,
					);
					assertIdenticalTypes(
						filteredIn,
						createInstanceOf<{
							genericFn: never;
						}>(),
					);
				});
				it("object with non-alternately allowed too input permissive function", () => {
					const objectWithLessRequirementsFn = {
						lessRequirementsFn: () => 0,
					};
					const { filteredIn } = passThruHandlingSpecificFunction(
						// @ts-expect-error '() => number' is not assignable to type 'never'
						objectWithLessRequirementsFn,
					);
					assertIdenticalTypes(
						filteredIn,
						createInstanceOf<{
							lessRequirementsFn: never;
						}>(),
					);
				});
				it("object with non-alternately allowed more restrictive output function", () => {
					const objectWithStricterOutputFn = {
						stricterOutputFn: (_v: string) => 0 as const,
					};
					const { filteredIn } = passThruHandlingSpecificFunction(
						// @ts-expect-error '(_v: string) => 0' is not assignable to type 'never'
						objectWithStricterOutputFn,
					);
					assertIdenticalTypes(
						filteredIn,
						createInstanceOf<{
							stricterOutputFn: never;
						}>(),
					);
				});
				it("object with supported or non-supported function union", () => {
					const objectWithSpecificFnOrAnother = {
						specificFnOrAnother: ((v: string) => v.length) as
							| ((v: string) => number)
							| ((n: number) => string),
					};
					const { filteredIn } = passThruHandlingSpecificFunction(
						// @ts-expect-error '((v: string) => number) | ((n: number) => string)' is not assignable to type '(v: string) => number'
						objectWithSpecificFnOrAnother,
					);
					assertIdenticalTypes(
						filteredIn,
						createInstanceOf<{
							specificFnOrAnother: (_: string) => number;
						}>(),
					);
				});
				it("`string` indexed record of `unknown` and required known `unknown` that must be optional", () => {
					const { filteredIn } = passThruAllowingUnknown(
						// @ts-expect-error Type 'unknown' is not assignable to type '{ "error required property may not allow `unknown` value": never; }'
						stringRecordOfUnknownWithKnownUnknown,
					);
					assertIdenticalTypes(
						filteredIn,
						createInstanceOf<
							InternalUtilityTypes.FlattenIntersection<
								{
									[x: string]: unknown;
								} & {
									knownUnknown: {
										"error required property may not allow `unknown` value": never;
									};
								}
							>
						>(),
					);
				});
				it("mixed record of `unknown`", () => {
					const { filteredIn } = passThruAllowingUnknown(
						// @ts-expect-error Type 'unknown' is not assignable to type '{ "error required property may not allow `unknown` value": never; }'
						mixedRecordOfUnknown,
					);
					assertIdenticalTypes(
						filteredIn,
						createInstanceOf<{
							[x: number]: unknown;
							[x: `bKey_${string}`]: unknown;
							[x: `bKey_${number}`]: unknown;
							aKey: {
								"error required property may not allow `unknown` value": never;
							};
						}>(),
					);
				});
			});
		});
	});
});

/* eslint-enable unicorn/no-null */<|MERGE_RESOLUTION|>--- conflicted
+++ resolved
@@ -246,12 +246,7 @@
 export function passThru<
 	const T,
 	TExpected,
-<<<<<<< HEAD
-	// eslint-disable-next-line @typescript-eslint/ban-types
-	Options extends JsonSerializableOptions = {},
-=======
 	Options extends JsonSerializableOptions = Record<never, never>,
->>>>>>> b13f42fb
 >(
 	filteredIn: JsonSerializable<T, Options>,
 	expectedDeserialization?: JsonDeserialized<TExpected>,
