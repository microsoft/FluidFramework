/*!
 * Copyright (c) Microsoft Corporation and contributors. All rights reserved.
 * Licensed under the MIT License.
 */

/* eslint-disable unicorn/no-null */

import { strict as assert } from "node:assert";

import {
	assertIdenticalTypes,
	createInstanceOf,
	exposeFromOpaqueJson,
	replaceBigInt,
	reviveBigInt,
} from "./testUtils.js";
import type { ObjectWithOptionalRecursion } from "./testValues.js";
import {
	boolean,
	number,
	string,
	numericEnumValue,
	NumericEnum,
	stringEnumValue,
	StringEnum,
	constHeterogenousEnumValue,
	ConstHeterogenousEnum,
	computedEnumValue,
	ComputedEnum,
	objectWithLiterals,
	arrayOfLiterals,
	tupleWithLiterals,
	symbol,
	uniqueSymbol,
	bigint,
	aFunction,
	unknownValueOfSimpleRecord,
	unknownValueWithBigint,
	voidValue,
	stringOrSymbol,
	bigintOrString,
	bigintOrSymbol,
	numberOrBigintOrSymbol,
	functionWithProperties,
	objectAndFunction,
	arrayOfNumbers,
	arrayOfNumbersSparse,
	arrayOfNumbersOrUndefined,
	arrayOfBigints,
	arrayOfSymbols,
	arrayOfUnknown,
	arrayOfFunctions,
	arrayOfFunctionsWithProperties,
	arrayOfObjectAndFunctions,
	arrayOfBigintOrObjects,
	arrayOfSymbolOrObjects,
	arrayOfBigintOrSymbols,
	arrayOfNumberBigintOrSymbols,
	readonlyArrayOfNumbers,
	readonlyArrayOfObjects,
	object,
	emptyObject,
	objectWithBoolean,
	objectWithNumber,
	objectWithString,
	objectWithSymbol,
	objectWithBigint,
	objectWithFunction,
	objectWithFunctionWithProperties,
	objectWithObjectAndFunction,
	objectWithBigintOrString,
	objectWithBigintOrSymbol,
	objectWithNumberOrBigintOrSymbol,
	objectWithFunctionOrSymbol,
	objectWithStringOrSymbol,
	objectWithUnknown,
	objectWithOptionalUnknown,
	objectWithUndefined,
	objectWithOptionalUndefined,
	objectWithOptionalBigint,
	objectWithNumberKey,
	objectWithSymbolKey,
	objectWithUniqueSymbolKey,
	objectWithArrayOfNumbers,
	objectWithArrayOfNumbersSparse,
	objectWithArrayOfNumbersOrUndefined,
	objectWithArrayOfBigints,
	objectWithArrayOfSymbols,
	objectWithArrayOfUnknown,
	objectWithArrayOfFunctions,
	objectWithArrayOfFunctionsWithProperties,
	objectWithArrayOfObjectAndFunctions,
	objectWithArrayOfBigintOrObjects,
	objectWithArrayOfSymbolOrObjects,
	objectWithReadonlyArrayOfNumbers,
	objectWithOptionalNumberNotPresent,
	objectWithOptionalNumberUndefined,
	objectWithOptionalNumberDefined,
	objectWithNumberOrUndefinedUndefined,
	objectWithNumberOrUndefinedNumbered,
	objectWithReadonly,
	objectWithReadonlyViaGetter,
	objectWithGetter,
	objectWithGetterViaValue,
	objectWithSetter,
	objectWithSetterViaValue,
	objectWithMatchedGetterAndSetterProperty,
	objectWithMatchedGetterAndSetterPropertyViaValue,
	objectWithMismatchedGetterAndSetterProperty,
	objectWithMismatchedGetterAndSetterPropertyViaValue,
	objectWithNever,
	stringRecordOfNumbers,
	stringRecordOfUndefined,
	stringRecordOfUnknown,
	stringOrNumberRecordOfStrings,
	stringOrNumberRecordOfObjects,
	partialStringRecordOfNumbers,
	partialStringRecordOfUnknown,
	templatedRecordOfNumbers,
	partialTemplatedRecordOfNumbers,
	templatedRecordOfUnknown,
	mixedRecordOfUnknown,
	stringRecordOfNumbersOrStringsWithKnownProperties,
	stringRecordOfUnknownWithKnownProperties,
	partialStringRecordOfUnknownWithKnownProperties,
	stringRecordOfUnknownWithOptionalKnownProperties,
	stringRecordOfUnknownWithKnownUnknown,
	stringRecordOfUnknownWithOptionalKnownUnknown,
	stringOrNumberRecordOfStringWithKnownNumber,
	stringOrNumberRecordOfUndefinedWithKnownNumber,
	objectWithPossibleRecursion,
	objectWithOptionalRecursion,
	objectWithEmbeddedRecursion,
	objectWithAlternatingRecursion,
	objectWithSymbolOrRecursion,
	objectWithFluidHandleOrRecursion,
	objectWithUnknownAdjacentToOptionalRecursion,
	objectWithOptionalUnknownAdjacentToOptionalRecursion,
	objectWithUnknownInOptionalRecursion,
	objectWithOptionalUnknownInOptionalRecursion,
	selfRecursiveFunctionWithProperties,
	selfRecursiveObjectAndFunction,
	objectInheritingOptionalRecursionAndWithNestedSymbol,
	simpleJson,
	simpleImmutableJson,
	jsonObject,
	immutableJsonObject,
	classInstanceWithPrivateData,
	classInstanceWithPrivateMethod,
	classInstanceWithPrivateGetter,
	classInstanceWithPrivateSetter,
	classInstanceWithPublicData,
	classInstanceWithPublicMethod,
	functionObjectWithPrivateData,
	functionObjectWithPublicData,
	classInstanceWithPrivateDataAndIsFunction,
	classInstanceWithPublicDataAndIsFunction,
	ClassWithPrivateData,
	ClassWithPrivateMethod,
	ClassWithPrivateGetter,
	ClassWithPrivateSetter,
	ClassWithPublicData,
	ClassWithPublicMethod,
	mapOfStringsToNumbers,
	readonlyMapOfStringsToNumbers,
	setOfNumbers,
	readonlySetOfNumbers,
	brandedNumber,
	brandedString,
	brandedObject,
	brandedObjectWithString,
	objectWithBrandedNumber,
	objectWithBrandedString,
	fluidHandleToNumber,
	objectWithFluidHandle,
	opaqueSerializableObject,
	opaqueDeserializedObject,
	opaqueSerializableAndDeserializedObject,
	opaqueSerializableObjectRequiringBigintSupport,
	opaqueDeserializedObjectRequiringBigintSupport,
	opaqueSerializableAndDeserializedObjectRequiringBigintSupport,
	opaqueSerializableObjectExpectingBigintSupport,
	opaqueDeserializedObjectExpectingBigintSupport,
	opaqueSerializableAndDeserializedObjectExpectingBigintSupport,
} from "./testValues.js";

import type { IFluidHandle } from "@fluidframework/core-interfaces";
import type {
	InternalUtilityTypes,
	JsonDeserialized,
	JsonTypeWith,
	NonNullJsonObjectWith,
	OpaqueJsonDeserialized,
} from "@fluidframework/core-interfaces/internal/exposedUtilityTypes";

/**
 * Defined using `JsonDeserialized` type filter tests `JsonDeserialized` at call site.
 * Internally, value given is round-tripped through JSON serialization to ensure it is
 * unchanged or converted to given optional value.
 *
 * @param v - value to pass through JSON serialization
 * @param expected - alternate value to compare against after round-trip
 * @returns the round-tripped value
 *
 * @remarks
 * `expected` parameter type would ideally be `JsonDeserialized<T>` but that
 * may influence the type inference of the test. So, instead, use `unknown`.
 */
function passThru<const T>(v: T, expected?: unknown): JsonDeserialized<T> {
	const stringified = JSON.stringify(v);
	if (stringified === undefined) {
		throw new Error("JSON.stringify returned undefined");
	}
	const result = JSON.parse(stringified) as JsonDeserialized<T>;
	assert.deepStrictEqual(result, expected ?? v);
	return result;
}

/**
 * Defined using `JsonDeserialized` type filter tests `JsonDeserialized` at call site.
 *
 * @remarks All uses are expect to trigger a compile-time error.
 *
 * @param v - value to pass through JSON serialization
 * @param error - error expected during serialization round-trip
 * @returns dummy result to allow further type checking
 */
function passThruThrows<const T>(v: T, expectedThrow: Error): JsonDeserialized<T> {
	assert.throws(() => passThru(v), expectedThrow);
	return undefined as unknown as JsonDeserialized<T>;
}

/**
 * Similar to {@link passThru} but specifically handles `bigint` values.
 */
function passThruHandlingBigint<const T>(
	v: T,
	expected?: unknown,
): JsonDeserialized<T, { AllowExactly: [bigint] }> {
	const stringified = JSON.stringify(v, replaceBigInt);
	if (stringified === undefined) {
		throw new Error("JSON.stringify returned undefined");
	}
	const result = JSON.parse(stringified, reviveBigInt) as JsonDeserialized<
		T,
		{ AllowExactly: [bigint] }
	>;
	assert.deepStrictEqual(result, expected ?? v);
	return result;
}

/**
 * Similar to {@link passThruThrows} but specifically handles `bigint` values.
 */
function passThruHandlingBigintThrows<const T>(
	v: T,
	expectedThrow: Error,
): JsonDeserialized<T, { AllowExactly: [bigint] }> {
	assert.throws(() => passThruHandlingBigint(v), expectedThrow);
	return undefined as unknown as JsonDeserialized<T, { AllowExactly: [bigint] }>;
}

/**
 * Similar to {@link passThru} but specifically handles certain function signatures.
 */
function passThruHandlingSpecificFunction<const T>(
	_v: T,
): JsonDeserialized<T, { AllowExactly: [(_: string) => number] }> {
	return undefined as unknown as JsonDeserialized<
		T,
		{ AllowExactly: [(_: string) => number] }
	>;
}

/**
 * Similar to {@link passThru} but specifically handles any Fluid handle.
 */
function passThruHandlingFluidHandle<const T>(
	_v: T,
): JsonDeserialized<T, { AllowExtensionOf: IFluidHandle }> {
	return undefined as unknown as JsonDeserialized<T, { AllowExtensionOf: IFluidHandle }>;
}

/**
 * Similar to {@link passThru} but preserves `unknown` instead of substituting `JsonTypeWith`.
 */
function passThruPreservingUnknown<const T>(
	_v: T,
): JsonDeserialized<T, { AllowExactly: [unknown] }> {
	return undefined as unknown as JsonDeserialized<T, { AllowExactly: [unknown] }>;
}

describe("JsonDeserialized", () => {
	describe("positive compilation tests", () => {
		describe("supported primitive types are preserved", () => {
			it("`boolean`", () => {
				const resultRead = passThru(boolean);
				assertIdenticalTypes(resultRead, boolean);
			});
			it("`number`", () => {
				const resultRead = passThru(number);
				assertIdenticalTypes(resultRead, number);
			});
			it("`string`", () => {
				const resultRead = passThru(string);
				assertIdenticalTypes(resultRead, string);
			});
			it("numeric enum", () => {
				const resultRead = passThru(numericEnumValue);
				assertIdenticalTypes(resultRead, numericEnumValue);
			});
			it("string enum", () => {
				const resultRead = passThru(stringEnumValue);
				assertIdenticalTypes(resultRead, stringEnumValue);
			});
			it("const heterogenous enum", () => {
				const resultRead = passThru(constHeterogenousEnumValue);
				assertIdenticalTypes(resultRead, constHeterogenousEnumValue);
			});
			it("computed enum", () => {
				const resultRead = passThru(computedEnumValue);
				assertIdenticalTypes(resultRead, computedEnumValue);
			});
			it("branded `number`", () => {
				const resultRead = passThru(brandedNumber);
				assertIdenticalTypes(resultRead, brandedNumber);
			});
			it("branded `string`", () => {
				const resultRead = passThru(brandedString);
				assertIdenticalTypes(resultRead, brandedString);
			});
		});

		describe("unions with unsupported primitive types preserve supported types", () => {
			it("`string | symbol`", () => {
				const resultRead = passThruThrows(
					stringOrSymbol,
					new Error("JSON.stringify returned undefined"),
				);
				assertIdenticalTypes(resultRead, string);
			});
			it("`bigint | string`", () => {
				const resultRead = passThru(bigintOrString);
				assertIdenticalTypes(resultRead, string);
			});
			it("`bigint | symbol`", () => {
				const resultRead = passThruThrows(
					bigintOrSymbol,
					new Error("JSON.stringify returned undefined"),
				);
				assertIdenticalTypes(resultRead, createInstanceOf<never>());
			});
			it("`number | bigint | symbol`", () => {
				const resultRead = passThru(numberOrBigintOrSymbol, 7);
				assertIdenticalTypes(resultRead, createInstanceOf<number>());
			});
		});

		describe("supported literal types are preserved", () => {
			it("`true`", () => {
				const resultRead = passThru(true as const);
				assertIdenticalTypes(resultRead, true);
			});
			it("`false`", () => {
				const resultRead = passThru(false as const);
				assertIdenticalTypes(resultRead, false);
			});
			it("`0`", () => {
				const resultRead = passThru(0 as const);
				assertIdenticalTypes(resultRead, 0);
			});
			it('"string"', () => {
				const resultRead = passThru("string" as const);
				assertIdenticalTypes(resultRead, "string");
			});
			it("`null`", () => {
				const resultRead = passThru(null);
				assertIdenticalTypes(resultRead, null);
			});
			it("object with literals", () => {
				const resultRead = passThru(objectWithLiterals);
				assertIdenticalTypes(resultRead, objectWithLiterals);
			});
			it("array of literals", () => {
				const resultRead = passThru(arrayOfLiterals);
				assertIdenticalTypes(resultRead, arrayOfLiterals);
			});
			it("tuple of literals", () => {
				const resultRead = passThru(tupleWithLiterals);
				assertIdenticalTypes(resultRead, tupleWithLiterals);
			});
			it("specific numeric enum value", () => {
				const resultRead = passThru(NumericEnum.two as const);
				assertIdenticalTypes(resultRead, NumericEnum.two);
			});
			it("specific string enum value", () => {
				const resultRead = passThru(StringEnum.b as const);
				assertIdenticalTypes(resultRead, StringEnum.b);
			});
			it("specific const heterogenous enum value", () => {
				const resultRead = passThru(ConstHeterogenousEnum.zero as const);
				assertIdenticalTypes(resultRead, ConstHeterogenousEnum.zero);
			});
			it("specific computed enum value", () => {
				const resultRead = passThru(ComputedEnum.computed as const);
				assertIdenticalTypes(resultRead, ComputedEnum.computed);
			});
		});

		describe("arrays", () => {
			it("array of supported types (numbers) are preserved", () => {
				const resultRead = passThru(arrayOfNumbers);
				assertIdenticalTypes(resultRead, arrayOfNumbers);
			});
			it("sparse array is filled in with null", () => {
				const resultRead = passThru(arrayOfNumbersSparse, [0, null, null, 3]);
				assertIdenticalTypes(resultRead, arrayOfNumbersSparse);
			});
			it("array of partially supported (numbers or undefined) is modified with null", () => {
				const resultRead = passThru(arrayOfNumbersOrUndefined, [0, null, 2]);
				assertIdenticalTypes(resultRead, createInstanceOf<(number | null)[]>());
			});
			it("array of `unknown` becomes array of `JsonTypeWith<never>`", () => {
				const resultRead = passThru(arrayOfUnknown);
				assertIdenticalTypes(resultRead, createInstanceOf<JsonTypeWith<never>[]>());
			});
			it("array of partially supported (bigint or basic object) becomes basic object only", () => {
				const resultRead = passThruThrows(
					arrayOfBigintOrObjects,
					new TypeError("Do not know how to serialize a BigInt"),
				);
				assertIdenticalTypes(resultRead, createInstanceOf<{ property: string }[]>());
			});
			it("array of partially supported (symbols or basic object) is modified with null", () => {
				const resultRead = passThru(arrayOfSymbolOrObjects, [null]);
				assertIdenticalTypes(resultRead, createInstanceOf<({ property: string } | null)[]>());
			});
			it("array of unsupported (bigint) becomes never[]", () => {
				const resultRead = passThruThrows(
					arrayOfBigints,
					new TypeError("Do not know how to serialize a BigInt"),
				);
				assertIdenticalTypes(resultRead, createInstanceOf<never[]>());
			});
			it("array of unsupported (symbols) becomes null[]", () => {
				const resultRead = passThru(arrayOfSymbols, [null]);
				assertIdenticalTypes(resultRead, createInstanceOf<null[]>());
			});
			it("array of unsupported (functions) becomes null[]", () => {
				const resultRead = passThru(arrayOfFunctions, [null]);
				assertIdenticalTypes(resultRead, createInstanceOf<null[]>());
			});
			it("array of functions with properties becomes ({...}|null)[]", () => {
				const resultRead = passThru(arrayOfFunctionsWithProperties, [null]);
				assertIdenticalTypes(resultRead, createInstanceOf<({ property: number } | null)[]>());
			});
			it("array of objects and functions becomes ({...}|null)[]", () => {
				const resultRead = passThru(arrayOfObjectAndFunctions, [{ property: 6 }]);
				assertIdenticalTypes(resultRead, createInstanceOf<({ property: number } | null)[]>());
			});
			it("array of `bigint | symbol` becomes null[]", () => {
				const resultRead = passThru(arrayOfBigintOrSymbols, [null]);
				assertIdenticalTypes(resultRead, createInstanceOf<null[]>());
			});
			it("array of `number | bigint | symbol` becomes (number|null)[]", () => {
				const resultRead = passThru(arrayOfNumberBigintOrSymbols, [7]);
				assertIdenticalTypes(resultRead, createInstanceOf<(number | null)[]>());
			});
			it("readonly array of supported types (numbers) are preserved", () => {
				const resultRead = passThru(readonlyArrayOfNumbers);
				assertIdenticalTypes(resultRead, readonlyArrayOfNumbers);
				// @ts-expect-error readonly array does not appear to support `push`, but works at runtime.
				// eslint-disable-next-line @typescript-eslint/no-unsafe-call
				resultRead.push(0);
				assert.deepStrictEqual(resultRead, [...readonlyArrayOfNumbers, 0]);
			});
			it("readonly array of supported types (simple object) are preserved", () => {
				const resultRead = passThru(readonlyArrayOfObjects);
				assertIdenticalTypes(resultRead, readonlyArrayOfObjects);
				// @ts-expect-error readonly array does not appear to support `push`, but works at runtime.
				// eslint-disable-next-line @typescript-eslint/no-unsafe-call
				resultRead.push("not even an object");
				assert.deepStrictEqual(resultRead, [...readonlyArrayOfObjects, "not even an object"]);
			});
		});

		describe("fully supported object types are preserved", () => {
			it("empty object", () => {
				const resultRead = passThru(emptyObject);
				assertIdenticalTypes(resultRead, emptyObject);
			});

			it("object with `boolean`", () => {
				const resultRead = passThru(objectWithBoolean);
				assertIdenticalTypes(resultRead, objectWithBoolean);
			});
			it("object with `number`", () => {
				const resultRead = passThru(objectWithNumber);
				assertIdenticalTypes(resultRead, objectWithNumber);
			});
			it("object with `string`", () => {
				const resultRead = passThru(objectWithString);
				assertIdenticalTypes(resultRead, objectWithString);
			});

			it("object with number key", () => {
				const resultRead = passThru(objectWithNumberKey);
				assertIdenticalTypes(resultRead, objectWithNumberKey);
			});

			it("object with array of supported types (numbers) are preserved", () => {
				const resultRead = passThru(objectWithArrayOfNumbers);
				assertIdenticalTypes(resultRead, objectWithArrayOfNumbers);
			});
			it("object with sparse array is filled in with null", () => {
				const resultRead = passThru(objectWithArrayOfNumbersSparse, {
					arrayOfNumbersSparse: [0, null, null, 3],
				});
				assertIdenticalTypes(resultRead, objectWithArrayOfNumbersSparse);
			});

			it("object with branded `number`", () => {
				const resultRead = passThru(objectWithBrandedNumber);
				assertIdenticalTypes(resultRead, objectWithBrandedNumber);
			});
			it("object with branded `string`", () => {
				const resultRead = passThru(objectWithBrandedString);
				assertIdenticalTypes(resultRead, objectWithBrandedString);
			});

			it("`string` indexed record of `number`s", () => {
				const resultRead = passThru(stringRecordOfNumbers);
				assertIdenticalTypes(resultRead, stringRecordOfNumbers);
			});
			it("`string`|`number` indexed record of `string`s", () => {
				const resultRead = passThru(stringOrNumberRecordOfStrings);
				assertIdenticalTypes(resultRead, stringOrNumberRecordOfStrings);
			});
			it("`string`|`number` indexed record of objects", () => {
				const resultRead = passThru(stringOrNumberRecordOfObjects);
				assertIdenticalTypes(resultRead, stringOrNumberRecordOfObjects);
			});
			it("`string` indexed record of `number`|`string`s with known properties", () => {
				const resultRead = passThru(stringRecordOfNumbersOrStringsWithKnownProperties);
				assertIdenticalTypes(resultRead, stringRecordOfNumbersOrStringsWithKnownProperties);
			});
			it("`string`|`number` indexed record of `strings` with known `number` property (unassignable)", () => {
				const resultRead = passThru(stringOrNumberRecordOfStringWithKnownNumber);
				assertIdenticalTypes(resultRead, stringOrNumberRecordOfStringWithKnownNumber);
			});
			it("`Partial<>` `string` indexed record of `numbers`", () => {
				// Warning: as of TypeScript 5.8.2, a Partial<> of an indexed type
				// gains `| undefined` even under exactOptionalPropertyTypes=true.
				// Preferred result is that there is no change applying Partial<>.
				// In either case, this test can hold since there isn't a downside
				// to allowing `undefined` in the result if that is how type is
				// given since indexed properties are always inherently optional.
				const resultRead = passThru(partialStringRecordOfNumbers, {
					key1: 0,
				});
				assertIdenticalTypes(resultRead, partialStringRecordOfNumbers);
			});
			it("templated record of `numbers`", () => {
				const resultRead = passThru(templatedRecordOfNumbers, {
					key1: 0,
				});
				assertIdenticalTypes(resultRead, templatedRecordOfNumbers);
			});
			it("`Partial<>` templated record of `numbers`", () => {
				// Warning: as of TypeScript 5.8.2, a Partial<> of an indexed type
				// gains `| undefined` even under exactOptionalPropertyTypes=true.
				// Preferred result is that there is no change applying Partial<>.
				// In either case, this test can hold since there isn't a downside
				// to allowing `undefined` in the result if that is how type is
				// given since indexed properties are always inherently optional.
				const resultRead = passThru(partialTemplatedRecordOfNumbers, {
					key1: 0,
				});
				assertIdenticalTypes(resultRead, partialTemplatedRecordOfNumbers);
			});

			it("object with possible type recursion through union", () => {
				const resultRead = passThru(objectWithPossibleRecursion);
				assertIdenticalTypes(resultRead, objectWithPossibleRecursion);
			});
			it("object with optional type recursion", () => {
				const resultRead = passThru(objectWithOptionalRecursion);
				assertIdenticalTypes(resultRead, objectWithOptionalRecursion);
			});
			it("object with deep type recursion", () => {
				const resultRead = passThru(objectWithEmbeddedRecursion);
				assertIdenticalTypes(resultRead, objectWithEmbeddedRecursion);
			});
			it("object with alternating type recursion", () => {
				const resultRead = passThru(objectWithAlternatingRecursion);
				assertIdenticalTypes(resultRead, objectWithAlternatingRecursion);
			});

			it("simple non-null object json (`NonNullJsonObjectWith<never>`)", () => {
				const resultRead = passThru(jsonObject);
				assertIdenticalTypes(resultRead, jsonObject);
			});
			it("simple read-only non-null object json (`ReadonlyNonNullJsonObjectWith<never>`)", () => {
				const resultRead = passThru(immutableJsonObject);
				assertIdenticalTypes(resultRead, immutableJsonObject);
			});

			it("non-const enum", () => {
				// Note: typescript doesn't do a great job checking that a filtered type satisfies an enum
				// type. The numeric indices are not checked. So far most robust inspection is manually
				// after any change.
				const resultNumericRead = passThru(NumericEnum);
				assertIdenticalTypes(resultNumericRead, NumericEnum);
				const resultStringRead = passThru(StringEnum);
				assertIdenticalTypes(resultStringRead, StringEnum);
				const resultComputedRead = passThru(ComputedEnum);
				assertIdenticalTypes(resultComputedRead, ComputedEnum);
			});

			it("object with `readonly`", () => {
				const resultRead = passThru(objectWithReadonly);
				assertIdenticalTypes(resultRead, objectWithReadonly);
			});

			it("object with getter implemented via value", () => {
				const resultRead = passThru(objectWithGetterViaValue);
				assertIdenticalTypes(resultRead, objectWithGetterViaValue);
			});
			it("object with setter implemented via value", () => {
				const resultRead = passThru(objectWithSetterViaValue);
				assertIdenticalTypes(resultRead, objectWithSetterViaValue);
			});
			it("object with matched getter and setter implemented via value", () => {
				const resultRead = passThru(objectWithMatchedGetterAndSetterPropertyViaValue);
				assertIdenticalTypes(resultRead, objectWithMatchedGetterAndSetterPropertyViaValue);
			});
			it("object with mismatched getter and setter implemented via value", () => {
				const resultRead = passThru(objectWithMismatchedGetterAndSetterPropertyViaValue);
				assertIdenticalTypes(resultRead, objectWithMismatchedGetterAndSetterPropertyViaValue);
				// @ts-expect-error 'number' is not assignable to type 'string'
				objectWithMismatchedGetterAndSetterPropertyViaValue.property = -1;
				// @ts-expect-error 'number' is not assignable to type 'string'
				resultRead.property = -1;
			});

			// Class instances are indistinguishable from general objects by type checking.
			// They are considered supported despite loss of instanceof support after
			// deserialization.
			describe("class instance", () => {
				it("with public data (propagated)", () => {
					const instanceRead = passThru(classInstanceWithPublicData, {
						public: "public",
					});
					assertIdenticalTypes(instanceRead, classInstanceWithPublicData);
					assert.ok(
						classInstanceWithPublicData instanceof ClassWithPublicData,
						"classInstanceWithPublicData is an instance of ClassWithPublicData",
					);
					assert.ok(
						!(instanceRead instanceof ClassWithPublicData),
						"instanceRead is not an instance of ClassWithPublicData",
					);
				});
			});

			describe("object with optional property (remains optional)", () => {
				it("without property", () => {
					const resultRead = passThru(objectWithOptionalNumberNotPresent);
					assertIdenticalTypes(resultRead, objectWithOptionalNumberNotPresent);
				});
				it("with undefined value (property is removed in value)", () => {
					const resultRead = passThru(objectWithOptionalNumberUndefined, {});
					assertIdenticalTypes(resultRead, objectWithOptionalNumberUndefined);
				});
				it("with defined value", () => {
					const resultRead = passThru(objectWithOptionalNumberDefined);
					assertIdenticalTypes(resultRead, objectWithOptionalNumberDefined);
				});
			});

			it("OpaqueJsonDeserialized<{number:number}>", () => {
				const resultRead = passThru(opaqueDeserializedObject);
				assertIdenticalTypes(resultRead, opaqueDeserializedObject);
				const transparentResult = exposeFromOpaqueJson(resultRead);
				assertIdenticalTypes(transparentResult, objectWithNumber);
			});
		});

		describe("partially supported object types are modified", () => {
			describe("fully unsupported properties are removed", () => {
				it("object with exactly `bigint`", () => {
					const resultRead = passThruThrows(
						objectWithBigint,
						new TypeError("Do not know how to serialize a BigInt"),
					);
					assertIdenticalTypes(resultRead, {});
					// @ts-expect-error `bigint` missing
					assertIdenticalTypes(resultRead, objectWithBigint);
				});
				it("object with exactly `symbol`", () => {
					const resultRead = passThru(objectWithSymbol, {});
					assertIdenticalTypes(resultRead, {});
					// @ts-expect-error `symbol` missing
					assertIdenticalTypes(resultRead, objectWithSymbol);
				});
				it("object with exactly function", () => {
					const resultRead = passThru(objectWithFunction, {});
					assertIdenticalTypes(resultRead, {});
					// @ts-expect-error `function` missing
					assertIdenticalTypes(resultRead, objectWithFunction);
				});
				it("object with exactly `Function | symbol`", () => {
					const resultRead = passThru(objectWithFunctionOrSymbol, {});
					assertIdenticalTypes(resultRead, {});
					// @ts-expect-error `functionOrSymbol` missing
					assertIdenticalTypes(resultRead, objectWithFunctionOrSymbol);
				});

				it("object with inherited recursion extended with unsupported properties", () => {
					const objectWithInheritedRecursionAndNestedSymbol = {
						outer: objectInheritingOptionalRecursionAndWithNestedSymbol,
					};
					const resultRead = passThru(objectWithInheritedRecursionAndNestedSymbol, {
						outer: {
							recursive: { recursive: { recursive: {} } },
							complex: { number: 0 },
						},
					});
					assertIdenticalTypes(
						resultRead,
						createInstanceOf<{
							outer: {
								recursive?: ObjectWithOptionalRecursion;
								complex: { number: number };
							};
						}>(),
					);
				});

				it("object with required exact `undefined`", () => {
					const resultRead = passThru(objectWithUndefined, {});
					assertIdenticalTypes(resultRead, {});
					// @ts-expect-error `undef` property (required) should no longer exist
					resultRead satisfies typeof objectWithUndefined;
				});
				it("object with optional exact `undefined`", () => {
					const resultRead = passThru(objectWithOptionalUndefined, {});
					assertIdenticalTypes(resultRead, {});
					// @ts-expect-error `undef` property (required) should no longer exist
					assertIdenticalTypes(resultRead, objectWithOptionalUndefined);
				});
				it("object with exactly `never`", () => {
					const resultRead = passThru(objectWithNever);
					assertIdenticalTypes(resultRead, {});
					// @ts-expect-error `never` property (type never) should not be preserved
					resultRead satisfies typeof objectWithNever;
				});

				it("object with `symbol` key", () => {
					const resultRead = passThru(objectWithSymbolKey, {});
					assertIdenticalTypes(resultRead, {});
				});
				it("object with [unique] symbol key", () => {
					const resultRead = passThru(objectWithUniqueSymbolKey, {});
					assertIdenticalTypes(resultRead, {});
				});

				it("`string` indexed record of `undefined`", () => {
					const resultRead = passThru(stringRecordOfUndefined, {});
					assertIdenticalTypes(resultRead, {});
					// `Record<string, undefined>` has no required properties; so, result `{}` does satisfy original type.
					resultRead satisfies typeof stringRecordOfUndefined;
				});
				it("`string` indexed record of `undefined` and known `number` property (unassignable)", () => {
					const resultRead = passThru(stringOrNumberRecordOfUndefinedWithKnownNumber, {
						knownNumber: 4,
					});
					assertIdenticalTypes(
						resultRead,
						createInstanceOf<{
							knownNumber: number;
						}>(),
					);
					// If this type were not unassignable to begin with, then result would
					// satisfy the original type.
					// @ts-expect-error Property 'knownNumber' is incompatible with index signature. Type 'number' is not assignable to type 'undefined'.
					resultRead satisfies typeof stringOrNumberRecordOfUndefinedWithKnownNumber;
				});
			});

			describe("partially unsupported properties become optional for those supported", () => {
				describe("object with `undefined`", () => {
					it("with undefined value", () => {
						const resultRead = passThru(objectWithNumberOrUndefinedUndefined, {});
						assertIdenticalTypes(
							resultRead,
							createInstanceOf<{
								numOrUndef?: number;
							}>(),
						);
					});

					it("with defined value", () => {
						const resultRead = passThru(objectWithNumberOrUndefinedNumbered);
						assertIdenticalTypes(
							resultRead,
							createInstanceOf<{
								numOrUndef?: number;
							}>(),
						);
					});
				});

				it("object with exactly `string | symbol`", () => {
					const resultRead = passThru(
						objectWithStringOrSymbol,
						// value is a symbol; so removed.
						{},
					);
					assertIdenticalTypes(resultRead, createInstanceOf<{ stringOrSymbol?: string }>());
					// @ts-expect-error { stringOrSymbol: string | symbol; } does not satisfy { stringOrSymbol?: string; }
					objectWithStringOrSymbol satisfies typeof resultRead;
				});
				it("object with exactly `bigint | string`", () => {
					const resultRead = passThru(
						objectWithBigintOrString,
						// value is a string; so no runtime error.
					);
					assertIdenticalTypes(resultRead, createInstanceOf<{ bigintOrString: string }>());
					// @ts-expect-error { bigintOrString: string | bigint } does not satisfy { bigintOrString: string }
					objectWithBigintOrString satisfies typeof resultRead;
				});
				it("object with exactly `bigint | symbol`", () => {
					const resultRead = passThru(objectWithBigintOrSymbol, {});
					assertIdenticalTypes(resultRead, {});
				});
				it("object with exactly `number | bigint | symbol`", () => {
					const resultRead = passThru(objectWithNumberOrBigintOrSymbol, {
						numberOrBigintOrSymbol: 7,
					});
					assertIdenticalTypes(
						resultRead,
						createInstanceOf<{ numberOrBigintOrSymbol?: number }>(),
					);
				});

				it("object with recursion and `symbol` unrolls 4 times and then has generic Json", () => {
					const resultRead = passThru(objectWithSymbolOrRecursion, { recurse: {} });
					assertIdenticalTypes(
						resultRead,
						createInstanceOf<{
							recurse?: {
								recurse?: {
									recurse?: {
										recurse?: {
											recurse?: JsonTypeWith<never>;
										};
									};
								};
							};
						}>(),
					);
				});

				it("object with exactly function with properties", () => {
					const resultRead = passThru(objectWithFunctionWithProperties, {});
					assertIdenticalTypes(
						resultRead,
						createInstanceOf<{
							function?: {
								property: number;
							};
						}>(),
					);
				});
				it("object with exactly object and function", () => {
					const resultRead = passThru(objectWithObjectAndFunction, {
						object: { property: 6 },
					});
					assertIdenticalTypes(
						resultRead,
						createInstanceOf<{
							object?: {
								property: number;
							};
						}>(),
					);
				});
				it("object with function object with recursion", () => {
					const objectWithFunctionObjectAndRecursion = {
						outerFnOjb: selfRecursiveFunctionWithProperties,
					};
					const resultRead = passThru(objectWithFunctionObjectAndRecursion, {});
					assertIdenticalTypes(
						resultRead,
						createInstanceOf<{
							outerFnOjb?: {
								recurse?: {
									recurse?: {
										recurse?: {
											recurse?: {
												recurse?: JsonTypeWith<never>;
											};
										};
									};
								};
							};
						}>(),
					);
				});
				it("object with object and function with recursion", () => {
					const objectWithObjectAndFunctionWithRecursion = {
						outerFnOjb: selfRecursiveObjectAndFunction,
					};
					const resultRead = passThru(objectWithObjectAndFunctionWithRecursion, {
						outerFnOjb: { recurse: {} },
					});
					assertIdenticalTypes(
						resultRead,
						createInstanceOf<{
							outerFnOjb?: {
								recurse?: {
									recurse?: {
										recurse?: {
											recurse?: {
												recurse?: JsonTypeWith<never>;
											};
										};
									};
								};
							};
						}>(),
					);
				});
				it("object with required `unknown` in recursion when `unknown` is allowed unrolls 4 times with optional `unknown`", () => {
					const resultRead = passThruPreservingUnknown(objectWithUnknownInOptionalRecursion);
					assertIdenticalTypes(
						resultRead,
						createInstanceOf<{
							unknown?: unknown;
							recurse?: {
								unknown?: unknown;
								recurse?: {
									unknown?: unknown;
									recurse?: {
										unknown?: unknown;
										recurse?: {
											unknown?: unknown;
											// This is JsonTypeWith<unknown> which is simply `unknown`.
											recurse?: unknown;
										};
									};
								};
							};
						}>(),
					);
				});
			});

			describe("partially supported array properties are modified like top-level arrays", () => {
				it("object with array of partially supported (numbers or undefined) is modified with null", () => {
					const resultRead = passThru(objectWithArrayOfNumbersOrUndefined, {
						arrayOfNumbersOrUndefined: [0, null, 2],
					});
					assertIdenticalTypes(
						resultRead,
						createInstanceOf<{ arrayOfNumbersOrUndefined: (number | null)[] }>(),
					);
				});
				it("object with array of `unknown` becomes array of `JsonTypeWith<never>`", () => {
					const resultRead = passThru(objectWithArrayOfUnknown);
					assertIdenticalTypes(
						resultRead,
						createInstanceOf<{ arrayOfUnknown: JsonTypeWith<never>[] }>(),
					);
				});
				it("object with array of partially supported (bigint or basic object) becomes basic object only", () => {
					const resultRead = passThruThrows(
						objectWithArrayOfBigintOrObjects,
						new TypeError("Do not know how to serialize a BigInt"),
					);
					assertIdenticalTypes(
						resultRead,
						createInstanceOf<{ arrayOfBigintOrObjects: { property: string }[] }>(),
					);
				});
				it("object with array of partially supported (symbols or basic object) is modified with null", () => {
					const resultRead = passThru(objectWithArrayOfSymbolOrObjects, {
						arrayOfSymbolOrObjects: [null],
					});
					assertIdenticalTypes(
						resultRead,
						createInstanceOf<{ arrayOfSymbolOrObjects: ({ property: string } | null)[] }>(),
					);
				});
				it("object with array of unsupported (bigint) becomes never[]", () => {
					const resultRead = passThruThrows(
						objectWithArrayOfBigints,
						new TypeError("Do not know how to serialize a BigInt"),
					);
					assertIdenticalTypes(resultRead, createInstanceOf<{ arrayOfBigints: never[] }>());
				});
				it("object with array of unsupported (symbols) becomes null[]", () => {
					const resultRead = passThru(objectWithArrayOfSymbols, { arrayOfSymbols: [null] });
					assertIdenticalTypes(resultRead, createInstanceOf<{ arrayOfSymbols: null[] }>());
				});
				it("object with array of unsupported (functions) becomes null[]", () => {
					const resultRead = passThru(objectWithArrayOfFunctions, {
						arrayOfFunctions: [null],
					});
					assertIdenticalTypes(resultRead, createInstanceOf<{ arrayOfFunctions: null[] }>());
				});
				it("object with array of functions with properties becomes ({...}|null)[]", () => {
					const resultRead = passThru(objectWithArrayOfFunctionsWithProperties, {
						arrayOfFunctionsWithProperties: [null],
					});
					assertIdenticalTypes(
						resultRead,
						createInstanceOf<{
							arrayOfFunctionsWithProperties: ({ property: number } | null)[];
						}>(),
					);
				});
				it("object with array of objects and functions becomes ({...}|null)[]", () => {
					const resultRead = passThru(objectWithArrayOfObjectAndFunctions, {
						arrayOfObjectAndFunctions: [{ property: 6 }],
					});
					assertIdenticalTypes(
						resultRead,
						createInstanceOf<{ arrayOfObjectAndFunctions: ({ property: number } | null)[] }>(),
					);
				});
				it("object with array of `bigint | symbol` becomes null[]", () => {
					const objectWithArrayOfBigintOrSymbols = { array: [bigintOrSymbol] };
					const resultRead = passThru(objectWithArrayOfBigintOrSymbols, { array: [null] });
					assertIdenticalTypes(resultRead, createInstanceOf<{ array: null[] }>());
				});
				it("object with array of `number | bigint | symbol` becomes (number|null)[]", () => {
					const objectWithArrayOfNumberBigintOrSymbols = { array: [numberOrBigintOrSymbol] };
					const resultRead = passThru(objectWithArrayOfNumberBigintOrSymbols, { array: [7] });
					assertIdenticalTypes(resultRead, createInstanceOf<{ array: (number | null)[] }>());
				});
				it("object with readonly array of supported types (numbers) are preserved", () => {
					const resultRead = passThru(objectWithReadonlyArrayOfNumbers);
					assertIdenticalTypes(resultRead, objectWithReadonlyArrayOfNumbers);
					// @ts-expect-error readonly array does not appear to support `push`, but works at runtime.
					// eslint-disable-next-line @typescript-eslint/no-unsafe-call
					resultRead.readonlyArrayOfNumbers.push(0);
					assert.deepStrictEqual(resultRead.readonlyArrayOfNumbers, [
						...objectWithReadonlyArrayOfNumbers.readonlyArrayOfNumbers,
						0,
					]);
				});
			});

			describe("function & object intersections preserve object portion", () => {
				it("function with properties", () => {
					const resultRead = passThruThrows(
						functionWithProperties,
						new Error("JSON.stringify returned undefined"),
					);
					assertIdenticalTypes(resultRead, createInstanceOf<{ property: number }>());
				});
				it("object and function", () => {
					const resultRead = passThru(objectAndFunction, { property: 6 });
					assertIdenticalTypes(resultRead, createInstanceOf<{ property: number }>());
				});
				it("function with class instance with private data", () => {
					const resultRead = passThruThrows(
						functionObjectWithPrivateData,
						new Error("JSON.stringify returned undefined"),
					);
					assertIdenticalTypes(resultRead, createInstanceOf<{ public: string }>());
				});
				it("function with class instance with public data", () => {
					const resultRead = passThruThrows(
						functionObjectWithPublicData,
						new Error("JSON.stringify returned undefined"),
					);
					assertIdenticalTypes(resultRead, createInstanceOf<{ public: string }>());
				});
				it("class instance with private data and is function", () => {
					const resultRead = passThru(classInstanceWithPrivateDataAndIsFunction, {
						public: "public",
						// secret is also not allowed but is present
						secret: 0,
					});
					assertIdenticalTypes(resultRead, createInstanceOf<{ public: string }>());
					// Keep this assert at end of scope to avoid assertion altering type
					const varTypeof = typeof classInstanceWithPrivateDataAndIsFunction;
					assert(
						varTypeof === "object",
						"class instance that is also a function is an object at runtime",
					);
				});
				it("class instance with public data and is function", () => {
					const resultRead = passThru(classInstanceWithPublicDataAndIsFunction, {
						public: "public",
					});
					assertIdenticalTypes(resultRead, createInstanceOf<{ public: string }>());
				});
				it("function object with recursion", () => {
					const resultRead = passThruThrows(
						selfRecursiveFunctionWithProperties,
						new Error("JSON.stringify returned undefined"),
					);
					assertIdenticalTypes(
						resultRead,
						createInstanceOf<{
							recurse?: {
								recurse?: {
									recurse?: {
										recurse?: {
											recurse?: JsonTypeWith<never>;
										};
									};
								};
							};
						}>(),
					);
				});
				it("object and function with recursion", () => {
					const resultRead = passThru(selfRecursiveObjectAndFunction, { recurse: {} });
					assertIdenticalTypes(
						resultRead,
						createInstanceOf<{
							recurse?: {
								recurse?: {
									recurse?: {
										recurse?: {
											recurse?: JsonTypeWith<never>;
										};
									};
								};
							};
						}>(),
					);
				});
			});

			// Class instances are indistinguishable from general objects by type checking.
			// They are considered supported despite loss of instanceof support after
			// deserialization.
			describe("class instance methods and non-public properties are removed", () => {
				it("with public method (removes method)", () => {
					const instanceRead = passThru(classInstanceWithPublicMethod, {
						public: "public",
					});
					assertIdenticalTypes(
						instanceRead,
						createInstanceOf<{
							public: string;
						}>(),
					);
					// @ts-expect-error getSecret is missing, but required
					instanceRead satisfies typeof classInstanceWithPublicMethod;
					// @ts-expect-error getSecret is missing, but required
					assertIdenticalTypes(instanceRead, classInstanceWithPublicMethod);
					assert.ok(
						classInstanceWithPublicMethod instanceof ClassWithPublicMethod,
						"classInstanceWithPublicMethod is an instance of ClassWithPublicMethod",
					);
					assert.ok(
						!(instanceRead instanceof ClassWithPublicMethod),
						"instanceRead is not an instance of ClassWithPublicMethod",
					);
				});
				it("with private method (removes method)", () => {
					const instanceRead = passThru(classInstanceWithPrivateMethod, {
						public: "public",
					});
					assertIdenticalTypes(
						instanceRead,
						createInstanceOf<{
							public: string;
						}>(),
					);
					// @ts-expect-error getSecret is missing, but required
					instanceRead satisfies typeof classInstanceWithPrivateMethod;
					// @ts-expect-error getSecret is missing, but required
					assertIdenticalTypes(instanceRead, classInstanceWithPrivateMethod);
					assert.ok(
						classInstanceWithPrivateMethod instanceof ClassWithPrivateMethod,
						"classInstanceWithPrivateMethod is an instance of ClassWithPrivateMethod",
					);
					assert.ok(
						!(instanceRead instanceof ClassWithPrivateMethod),
						"instanceRead is not an instance of ClassWithPrivateMethod",
					);
				});
				it("with private getter (removes getter)", () => {
					const instanceRead = passThru(classInstanceWithPrivateGetter, {
						public: "public",
					});
					assertIdenticalTypes(
						instanceRead,
						createInstanceOf<{
							public: string;
						}>(),
					);
					// @ts-expect-error secret is missing, but required
					instanceRead satisfies typeof classInstanceWithPrivateGetter;
					// @ts-expect-error secret is missing, but required
					assertIdenticalTypes(instanceRead, classInstanceWithPrivateGetter);
					assert.ok(
						classInstanceWithPrivateGetter instanceof ClassWithPrivateGetter,
						"classInstanceWithPrivateGetter is an instance of ClassWithPrivateGetter",
					);
					assert.ok(
						!(instanceRead instanceof ClassWithPrivateGetter),
						"instanceRead is not an instance of ClassWithPrivateGetter",
					);
				});
				it("with private setter (removes setter)", () => {
					const instanceRead = passThru(classInstanceWithPrivateSetter, {
						public: "public",
					});
					assertIdenticalTypes(
						instanceRead,
						createInstanceOf<{
							public: string;
						}>(),
					);
					// @ts-expect-error secret is missing, but required
					instanceRead satisfies typeof classInstanceWithPrivateSetter;
					// @ts-expect-error secret is missing, but required
					assertIdenticalTypes(instanceRead, classInstanceWithPrivateSetter);
					assert.ok(
						classInstanceWithPrivateSetter instanceof ClassWithPrivateSetter,
						"classInstanceWithPrivateSetter is an instance of ClassWithPrivateSetter",
					);
					assert.ok(
						!(instanceRead instanceof ClassWithPrivateSetter),
						"instanceRead is not an instance of ClassWithPrivateSetter",
					);
				});
				it("with private data (hides private data that propagates)", () => {
					const instanceRead = passThru(classInstanceWithPrivateData, {
						public: "public",
						secret: 0,
					});
					assertIdenticalTypes(
						instanceRead,
						createInstanceOf<{
							public: string;
						}>(),
					);
					// @ts-expect-error secret is missing, but required
					instanceRead satisfies typeof classInstanceWithPrivateData;
					// @ts-expect-error secret is missing, but required
					assertIdenticalTypes(instanceRead, classInstanceWithPrivateData);
					assert.ok(
						classInstanceWithPrivateData instanceof ClassWithPrivateData,
						"classInstanceWithPrivateData is an instance of ClassWithPrivateData",
					);
					assert.ok(
						!(instanceRead instanceof ClassWithPrivateData),
						"instanceRead is not an instance of ClassWithPrivateData",
					);
				});
				it("object with recursion and handle unrolls 4 times listing public properties and then has generic Json", () => {
					const resultRead = passThru(objectWithFluidHandleOrRecursion, {
						recurseToHandle: { recurseToHandle: "fake-handle" },
					});
					assertIdenticalTypes(
						resultRead,
						createInstanceOf<{
							recurseToHandle:
								| {
										recurseToHandle:
											| {
													recurseToHandle:
														| {
																recurseToHandle:
																	| {
																			recurseToHandle:
																				| JsonTypeWith<never>
																				| {
																						readonly isAttached: boolean;
																				  };
																	  }
																	| {
																			readonly isAttached: boolean;
																	  };
														  }
														| {
																readonly isAttached: boolean;
														  };
											  }
											| {
													readonly isAttached: boolean;
											  };
								  }
								| {
										readonly isAttached: boolean;
								  };
						}>(),
					);
				});

				describe("for common class instance of", () => {
					it("Map", () => {
						const instanceRead = passThru(mapOfStringsToNumbers, {});
						assertIdenticalTypes(instanceRead, {
							size: number,
						} as const);
						// @ts-expect-error methods are missing, but required
						instanceRead satisfies typeof mapOfStringsToNumbers;
						// @ts-expect-error methods are missing, but required
						assertIdenticalTypes(instanceRead, mapOfStringsToNumbers);
						assert.ok(
							mapOfStringsToNumbers instanceof Map,
							"mapOfStringsToNumbers is an instance of Map",
						);
						assert.ok(
							!(instanceRead instanceof Map),
							"instanceRead is not an instance of Map",
						);
					});
					it("ReadonlyMap", () => {
						const instanceRead = passThru(readonlyMapOfStringsToNumbers, {});
						assertIdenticalTypes(instanceRead, {
							size: number,
						} as const);
						// @ts-expect-error methods are missing, but required
						instanceRead satisfies typeof readonlyMapOfStringsToNumbers;
						// @ts-expect-error methods are missing, but required
						assertIdenticalTypes(instanceRead, readonlyMapOfStringsToNumbers);
						assert.ok(
							mapOfStringsToNumbers instanceof Map,
							"mapOfStringsToNumbers is an instance of Map",
						);
						assert.ok(
							!(instanceRead instanceof Map),
							"instanceRead is not an instance of Map",
						);
					});
					it("Set", () => {
						const instanceRead = passThru(setOfNumbers, {});
						assertIdenticalTypes(instanceRead, {
							size: number,
						} as const);
						// @ts-expect-error methods are missing, but required
						instanceRead satisfies typeof setOfNumbers;
						// @ts-expect-error methods are missing, but required
						assertIdenticalTypes(instanceRead, setOfNumbers);
						assert.ok(
							setOfNumbers instanceof Set,
							"mapOfStringsToNumbers is an instance of Set",
						);
						assert.ok(
							!(instanceRead instanceof Set),
							"instanceRead is not an instance of Set",
						);
					});
					it("ReadonlySet", () => {
						const instanceRead = passThru(readonlySetOfNumbers, {});
						assertIdenticalTypes(instanceRead, {
							size: number,
						} as const);
						// @ts-expect-error methods are missing, but required
						instanceRead satisfies typeof readonlySetOfNumbers;
						// @ts-expect-error methods are missing, but required
						assertIdenticalTypes(instanceRead, readonlySetOfNumbers);
						assert.ok(
							setOfNumbers instanceof Set,
							"mapOfStringsToNumbers is an instance of Set",
						);
						assert.ok(
							!(instanceRead instanceof Set),
							"instanceRead is not an instance of Set",
						);
					});
				});
			});

			describe("branded non-primitive types lose branding", () => {
				// Ideally there could be a transformation to JsonTypeWith<never> but
				// `object` intersected with branding (which is an object) is just the branding.
				it("branded `object` becomes just empty", () => {
					const resultRead = passThru(brandedObject);
					assertIdenticalTypes(resultRead, emptyObject);
				});
				it("branded object with `string`", () => {
					const resultRead = passThru(brandedObjectWithString);
					assertIdenticalTypes(resultRead, objectWithString);
				});
			});

			it("`object` (plain object) becomes non-null Json object", () => {
				const resultRead = passThru(
					object,
					// object's value is actually supported; so, no runtime error.
				);
				assertIdenticalTypes(resultRead, createInstanceOf<NonNullJsonObjectWith<never>>());
			});

			describe("OpaqueJsonSerialized becomes OpaqueJsonDeserialized counterpart", () => {
				it("OpaqueJsonSerializable<{number:number}> becomes OpaqueJsonDeserialized<{number:number}>", () => {
					const resultRead = passThru(opaqueSerializableObject);
					assertIdenticalTypes(
						resultRead,
						createInstanceOf<OpaqueJsonDeserialized<{ number: number }>>(),
					);
					const transparentResult = exposeFromOpaqueJson(resultRead);
					assertIdenticalTypes(transparentResult, objectWithNumber);
				});
				it("OpaqueJsonSerializable<{number:number}>&OpaqueJsonDeserialized<{number:number}> becomes OpaqueJsonDeserialized<{number:number}>", () => {
					const resultRead = passThru(opaqueSerializableAndDeserializedObject);

					assertIdenticalTypes(
						resultRead,
						createInstanceOf<OpaqueJsonDeserialized<{ number: number }>>(),
					);
					const transparentResult = exposeFromOpaqueJson(resultRead);
					assertIdenticalTypes(transparentResult, objectWithNumber);
				});
			});

			describe("opaque Json types requiring extra allowed types have extras removed", () => {
				it("opaque serializable object with `bigint`", () => {
					const resultRead = passThruThrows(
						opaqueSerializableObjectRequiringBigintSupport,
						new TypeError("Do not know how to serialize a BigInt"),
					);
					assertIdenticalTypes(
						resultRead,
						createInstanceOf<OpaqueJsonDeserialized<{ bigint: bigint }>>(),
					);
					const transparentResult = exposeFromOpaqueJson(resultRead);
					assertIdenticalTypes(transparentResult, {});
				});
				it("opaque deserialized object with `bigint`", () => {
					const resultRead = passThruThrows(
						opaqueDeserializedObjectRequiringBigintSupport,
						new TypeError("Do not know how to serialize a BigInt"),
					);
					assertIdenticalTypes(
						resultRead,
						createInstanceOf<OpaqueJsonDeserialized<{ bigint: bigint }>>(),
					);
					const transparentResult = exposeFromOpaqueJson(resultRead);
					assertIdenticalTypes(transparentResult, {});
				});
				it("opaque serializable and deserialized object with `bigint`", () => {
					const resultRead = passThruThrows(
						opaqueSerializableAndDeserializedObjectRequiringBigintSupport,
						new TypeError("Do not know how to serialize a BigInt"),
					);
					assertIdenticalTypes(
						resultRead,
						createInstanceOf<OpaqueJsonDeserialized<{ bigint: bigint }>>(),
					);
					const transparentResult = exposeFromOpaqueJson(resultRead);
					assertIdenticalTypes(transparentResult, {});
				});

				it("opaque serializable object with number array expecting `bigint` support", () => {
					const resultRead = passThru(opaqueSerializableObjectExpectingBigintSupport);
					assertIdenticalTypes(
						resultRead,
						createInstanceOf<
							OpaqueJsonDeserialized<{ readonlyArrayOfNumbers: readonly number[] }>
						>(),
					);
					const transparentResult = exposeFromOpaqueJson(resultRead);
					assertIdenticalTypes(transparentResult, objectWithReadonlyArrayOfNumbers);
				});
				it("opaque deserialized object with number array expecting `bigint` support", () => {
					const resultRead = passThru(opaqueDeserializedObjectExpectingBigintSupport);
					assertIdenticalTypes(
						resultRead,
						createInstanceOf<
							OpaqueJsonDeserialized<{ readonlyArrayOfNumbers: readonly number[] }>
						>(),
					);
					const transparentResult = exposeFromOpaqueJson(resultRead);
					assertIdenticalTypes(transparentResult, objectWithReadonlyArrayOfNumbers);
				});
				it("opaque serializable and deserialized object with number array expecting `bigint` support", () => {
					const resultRead = passThru(
						opaqueSerializableAndDeserializedObjectExpectingBigintSupport,
					);
					assertIdenticalTypes(
						resultRead,
						createInstanceOf<
							OpaqueJsonDeserialized<{ readonlyArrayOfNumbers: readonly number[] }>
						>(),
					);
					const transparentResult = exposeFromOpaqueJson(resultRead);
					assertIdenticalTypes(transparentResult, objectWithReadonlyArrayOfNumbers);
				});
			});
		});

		describe("fully supported union types are preserved", () => {
			it("simple json (`JsonTypeWith<never>`)", () => {
				const resultRead = passThru(simpleJson);
				assertIdenticalTypes(resultRead, simpleJson);
			});
			it("simple read-only json (`ReadonlyJsonTypeWith<never>`)", () => {
				const resultRead = passThru(simpleImmutableJson);
				assertIdenticalTypes(resultRead, simpleImmutableJson);
			});
		});

		describe("unsupported object types", () => {
			// These cases are demonstrating defects within the current implementation.
			// They show "allowed" incorrect use and the unexpected results.
			describe("known defect expectations", () => {
				describe("getters and setters preserved but do not propagate", () => {
					it("object with `readonly` implemented via getter", () => {
						const resultRead = passThru(objectWithReadonlyViaGetter, {});
						assertIdenticalTypes(resultRead, objectWithReadonlyViaGetter);
					});

					it("object with getter", () => {
						const resultRead = passThru(objectWithGetter, {});
						assertIdenticalTypes(resultRead, objectWithGetter);

						assert.throws(() => {
							// @ts-expect-error Cannot assign to 'getter' because it is a read-only property.
							objectWithGetter.getter = -1;
						}, new TypeError(
							"Cannot set property getter of #<ClassImplementsObjectWithGetter> which has only a getter",
						));
						// @ts-expect-error Cannot assign to 'getter' because it is a read-only property.
						resultRead.getter = -1;
					});

					it("object with setter", () => {
						const resultRead = passThru(objectWithSetter, {});
						assertIdenticalTypes(resultRead, objectWithSetter);

						// Read from setter only produces `undefined` but is typed as `string`.
						const originalSetterValue = objectWithSetter.setter;
						assert.equal(originalSetterValue, undefined);
						// Read from deserialized is the same, but only per lack of propagation.
						const resultSetterValue = resultRead.setter;
						assert.equal(resultSetterValue, undefined);

						assert.throws(() => {
							// @ts-expect-error 'number' is not assignable to type 'string'
							objectWithSetter.setter = -1;
						}, new Error("ClassImplementsObjectWithSetter writing 'setter' as -1"));
						// @ts-expect-error 'number' is not assignable to type 'string'
						resultRead.setter = -1;
					});

					it("object with matched getter and setter", () => {
						const resultRead = passThru(objectWithMatchedGetterAndSetterProperty, {});
						assertIdenticalTypes(resultRead, objectWithMatchedGetterAndSetterProperty);
					});

					it("object with mismatched getter and setter", () => {
						const resultRead = passThru(objectWithMismatchedGetterAndSetterProperty, {});
						assertIdenticalTypes(resultRead, objectWithMismatchedGetterAndSetterProperty);

						// @ts-expect-error 'number' is not assignable to type 'string'
						resultRead.property = -1;
						assert.throws(() => {
							// @ts-expect-error 'number' is not assignable to type 'string'
							objectWithMismatchedGetterAndSetterProperty.property = -1;
						}, new Error(
							"ClassImplementsObjectWithMismatchedGetterAndSetterProperty writing 'property' as -1",
						));
					});
				});

				it("array of numbers with holes", () => {
					const resultRead = passThru(arrayOfNumbersSparse, [0, null, null, 3]);
					assertIdenticalTypes(resultRead, arrayOfNumbersSparse);
				});
			});
		});
	});

<<<<<<< HEAD
	// These test cases are note really negative compilation test like they are to JsonSerializable.
=======
	// These test cases are not really negative compilation test like they are to JsonSerializable.
>>>>>>> 068e666a
	// These cases are for instances of notable loss of original information.
	describe("negative compilation tests", () => {
		describe("assumptions", () => {
			it("const enums are never readable", () => {
				// ... and thus don't need accounted for by JsonDeserialized.

				const enum LocalConstHeterogenousEnum {
					zero,
					a = "a",
				}

				assert.throws(() => {
					// @ts-expect-error `const enums` are not accessible for reading
					passThru(LocalConstHeterogenousEnum);
				}, new ReferenceError("LocalConstHeterogenousEnum is not defined"));

				/**
				 * In CommonJs, an imported const enum becomes undefined. Only
				 * local const enums are inaccessible. To avoid building special
				 * support for both ESM and CommonJS, this helper allows calling
				 * with undefined (for CommonJS) and simulates the error that
				 * is expected on ESM.
				 * Importantly `undefined` is not expected to be serializable and
				 * thus is always a problem.
				 */
				function doNothingPassThru<T>(v: T): never {
					if (v === undefined) {
						throw new ReferenceError(`ConstHeterogenousEnum is not defined`);
					}
					throw new Error("Internal test error - should not reach here");
				}

				assert.throws(() => {
					// @ts-expect-error `const enums` are not accessible for reading
					doNothingPassThru(ConstHeterogenousEnum);
				}, new ReferenceError("ConstHeterogenousEnum is not defined"));
			});
		});

		describe("unsupported types", () => {
			it("`undefined` becomes `never`", () => {
				passThruThrows(
					undefined,
					new Error("JSON.stringify returned undefined"),
				) satisfies never;
			});
			it("`unknown` becomes `JsonTypeWith<never>`", () => {
				const resultRead = passThru(
					unknownValueOfSimpleRecord,
					// value is actually supported; so, no runtime error.
				);
				assertIdenticalTypes(resultRead, createInstanceOf<JsonTypeWith<never>>());
			});
			it("`string` indexed record of `unknown` replaced with `JsonTypeWith<never>` (and becomes optional per current TS behavior)", () => {
				const resultRead = passThru(stringRecordOfUnknown);
				assertIdenticalTypes(
					resultRead,
					// Note: as of TypeScript 5.8.2, a Partial<> of an indexed type
					// gains `| undefined` even under exactOptionalPropertyTypes=true.
					// Preferred result is that there is no change applying Partial<>.
					// In either case, this test hold since indexed properties are
					// always inherently optional.
					createInstanceOf<Partial<Record<string, JsonTypeWith<never>>>>(),
				);
			});
			it("templated record of `unknown` replaced with `JsonTypeWith<never>` (and becomes optional per current TS behavior)", () => {
				const resultRead = passThru(templatedRecordOfUnknown);
				assertIdenticalTypes(
					resultRead,
					// Note: as of TypeScript 5.8.2, a Partial<> of an indexed type
					// gains `| undefined` even under exactOptionalPropertyTypes=true.
					// Preferred result is that there is no change applying Partial<>.
					// In either case, this test hold since indexed properties are
					// always inherently optional.
					createInstanceOf<Partial<Record<`${string}Key`, JsonTypeWith<never>>>>(),
				);
			});
			it("`string` indexed record of `unknown` and known properties has `unknown` replaced with `JsonTypeWith<never>` (and becomes optional per current TS behavior)", () => {
				const resultRead = passThru(stringRecordOfUnknownWithKnownProperties);
				assertIdenticalTypes(
					resultRead,
					createInstanceOf<
						InternalUtilityTypes.FlattenIntersection<
							// Note: as of TypeScript 5.8.2, a Partial<> of an indexed type
							// gains `| undefined` even under exactOptionalPropertyTypes=true.
							// Preferred result is that there is no change applying Partial<>.
							// In either case, this test hold since indexed properties are
							// always inherently optional.
							Partial<Record<string, JsonTypeWith<never>>> & {
								knownString: string;
								knownNumber: number;
							}
						>
					>(),
				);
			});
			it("`string` indexed record of `unknown` and optional known properties has `unknown` replaced with `JsonTypeWith<never>` (and becomes optional per current TS behavior)", () => {
				const resultRead = passThru(stringRecordOfUnknownWithOptionalKnownProperties, {
					knownString: "string value",
				});
				assertIdenticalTypes(
					resultRead,
					createInstanceOf<
						InternalUtilityTypes.FlattenIntersection<
							// Note: as of TypeScript 5.8.2, a Partial<> of an indexed type
							// gains `| undefined` even under exactOptionalPropertyTypes=true.
							// Preferred result is that there is no change applying Partial<>.
							// In either case, this test hold since indexed properties are
							// always inherently optional.
							Partial<Record<string, JsonTypeWith<never>>> & {
								knownString?: string;
								knownNumber?: number;
							}
						>
					>(),
				);
			});
			it("`string` indexed record of `unknown` and required known `unknown` has all `unknown` replaced with `JsonTypeWith<never>` (and known becomes explicitly optional)", () => {
				const resultRead = passThru(stringRecordOfUnknownWithKnownUnknown);
				assertIdenticalTypes(
					resultRead,
					createInstanceOf<
						InternalUtilityTypes.FlattenIntersection<
							// Note: as of TypeScript 5.8.2, a Partial<> of an indexed type
							// gains `| undefined` even under exactOptionalPropertyTypes=true.
							// Preferred result is that there is no change applying Partial<>.
							// In either case, this test hold since indexed properties are
							// always inherently optional.
							Partial<Record<string, JsonTypeWith<never>>> & {
								knownUnknown?: JsonTypeWith<never>;
							}
						>
					>(),
				);
			});
			it("`string` indexed record of `unknown` and optional known `unknown` has all `unknown` replaced with `JsonTypeWith<never>` (and becomes optional per current TS behavior)", () => {
				const resultRead = passThru(stringRecordOfUnknownWithOptionalKnownUnknown);
				assertIdenticalTypes(
					resultRead,
					createInstanceOf<
						InternalUtilityTypes.FlattenIntersection<
							// Note: as of TypeScript 5.8.2, a Partial<> of an indexed type
							// gains `| undefined` even under exactOptionalPropertyTypes=true.
							// Preferred result is that there is no change applying Partial<>.
							// In either case, this test hold since indexed properties are
							// always inherently optional.
							Partial<Record<string, JsonTypeWith<never>>> & {
								knownUnknown?: JsonTypeWith<never>;
							}
						>
					>(),
				);
			});
			it("`Partial<>` `string` indexed record of `unknown` replaced with `JsonTypeWith<never>`", () => {
				const resultRead = passThru(partialStringRecordOfUnknown);
				assertIdenticalTypes(
					resultRead,
					// Warning: as of TypeScript 5.8.2, a Partial<> of an indexed type
					// gains `| undefined` even under exactOptionalPropertyTypes=true.
					// Preferred result is that there is no change applying Partial<>.
					// In either case, this test can hold since there isn't a downside
					// to allowing `undefined` in the result if that is how type is
					// given since indexed properties are always inherently optional.
					createInstanceOf<Partial<Record<string, JsonTypeWith<never>>>>(),
				);
			});
			it("`Partial<>` `string` indexed record of `unknown` and known properties has `unknown` replaced with `JsonTypeWith<never>`", () => {
				const resultRead = passThru(partialStringRecordOfUnknownWithKnownProperties);
				assertIdenticalTypes(
					resultRead,
					createInstanceOf<
						InternalUtilityTypes.FlattenIntersection<
							// Warning: as of TypeScript 5.8.2, a Partial<> of an indexed type
							// gains `| undefined` even under exactOptionalPropertyTypes=true.
							// Preferred result is that there is no change applying Partial<>.
							// In either case, this test can hold since there isn't a downside
							// to allowing `undefined` in the result if that is how type is
							// given since indexed properties are always inherently optional.
							Partial<Record<string, JsonTypeWith<never>>> & {
								knownString: string;
								knownNumber: number;
							}
						>
					>(),
				);
			});
			it("`symbol` becomes `never`", () => {
				passThruThrows(symbol, new Error("JSON.stringify returned undefined")) satisfies never;
			});
			it("`unique symbol` becomes `never`", () => {
				passThruThrows(
					uniqueSymbol,
					new Error("JSON.stringify returned undefined"),
				) satisfies never;
			});
			it("`bigint` becomes `never`", () => {
				passThruThrows(
					bigint,
					new TypeError("Do not know how to serialize a BigInt"),
				) satisfies never;
			});
			it("function becomes `never`", () => {
				passThruThrows(
					aFunction,
					new Error("JSON.stringify returned undefined"),
				) satisfies never;
			});
			it("`void` becomes `never`", () => {
				passThru(
					voidValue,
					// voidValue is actually `null`; so, no runtime error.
				) satisfies never;
			});
		});
	});

	describe("special cases", () => {
		it("explicit `any` generic limits result type", () => {
			// eslint-disable-next-line @typescript-eslint/no-explicit-any
			const resultRead = passThruThrows<any>(
				undefined,
				new Error("JSON.stringify returned undefined"),
			);
			assertIdenticalTypes(resultRead, createInstanceOf<JsonTypeWith<never>>());
		});

		describe("using alternately allowed types", () => {
			describe("are preserved", () => {
				it("`bigint`", () => {
					const resultRead = passThruHandlingBigint(bigint);
					assertIdenticalTypes(resultRead, createInstanceOf<bigint>());
				});
				it("object with `bigint`", () => {
					const resultRead = passThruHandlingBigint(objectWithBigint);
					assertIdenticalTypes(resultRead, objectWithBigint);
				});
				it("object with optional `bigint`", () => {
					const resultRead = passThruHandlingBigint(objectWithOptionalBigint);
					assertIdenticalTypes(resultRead, objectWithOptionalBigint);
				});
				it("array of `bigint`s", () => {
					const resultRead = passThruHandlingBigint(arrayOfBigints);
					assertIdenticalTypes(resultRead, arrayOfBigints);
				});
				it("array of `bigint` or basic object", () => {
					const resultRead = passThruHandlingBigint(arrayOfBigintOrObjects);
					assertIdenticalTypes(resultRead, arrayOfBigintOrObjects);
				});
				it("opaque serializable object with `bigint`", () => {
					const resultRead = passThruHandlingBigint(
						opaqueSerializableObjectRequiringBigintSupport,
					);
					assertIdenticalTypes(
						resultRead,
						createInstanceOf<OpaqueJsonDeserialized<{ bigint: bigint }, [bigint]>>(),
					);
				});
				it("opaque deserialized object with `bigint`", () => {
					const resultRead = passThruHandlingBigint(
						opaqueDeserializedObjectRequiringBigintSupport,
					);
					assertIdenticalTypes(resultRead, opaqueDeserializedObjectRequiringBigintSupport);
				});
				it("opaque serializable and deserialized object with `bigint`", () => {
					const resultRead = passThruHandlingBigint(
						opaqueSerializableAndDeserializedObjectRequiringBigintSupport,
					);
					assertIdenticalTypes(
						resultRead,
						createInstanceOf<OpaqueJsonDeserialized<{ bigint: bigint }, [bigint]>>(),
					);
				});
				it("object with specific function", () => {
					const objectWithSpecificFunction = {
						genericFn: () => undefined as unknown,
						specificFn: (v: string) => v.length,
						specificFnOrAnother: ((v: string) => v.length) as
							| ((v: string) => number)
							| ((n: number) => string),
						specificFnWithExtraProperties: Object.assign((v: string) => v.length, {
							number: 4,
							otherFn: () => undefined as unknown,
						}),
						lessRequirementsFn: () => 0 as number,
						moreSpecificOutputFn: (_v: string) => 0 as const,
						nestedWithNumberAndGenericFn: { number: 4, otherFn: () => undefined as unknown },
					};
					const resultRead = passThruHandlingSpecificFunction(objectWithSpecificFunction);
					assertIdenticalTypes(
						resultRead,
						createInstanceOf<{
							specificFn: (_: string) => number;
							specificFnOrAnother?: (_: string) => number;
							specificFnWithExtraProperties?: {
								number: number;
							};
							nestedWithNumberAndGenericFn: { number: number };
						}>(),
					);
				});
				it("`IFluidHandle`", () => {
					const resultRead = passThruHandlingFluidHandle(fluidHandleToNumber);
					assertIdenticalTypes(resultRead, createInstanceOf<IFluidHandle<number>>());
				});
				it("object with `IFluidHandle`", () => {
					const resultRead = passThruHandlingFluidHandle(objectWithFluidHandle);
					assertIdenticalTypes(resultRead, objectWithFluidHandle);
				});
				it("object with `IFluidHandle` and recursion", () => {
					const resultRead = passThruHandlingFluidHandle(objectWithFluidHandleOrRecursion);
					assertIdenticalTypes(resultRead, objectWithFluidHandleOrRecursion);
				});
				it("`unknown`", () => {
					const resultRead = passThruPreservingUnknown(
						unknownValueOfSimpleRecord,
						// value is actually supported; so, no runtime error.
					);
					assertIdenticalTypes(resultRead, unknownValueOfSimpleRecord);
				});
				it("object with optional `unknown`", () => {
					const resultRead = passThruPreservingUnknown(objectWithOptionalUnknown);
					assertIdenticalTypes(resultRead, objectWithOptionalUnknown);
				});
				it("object with optional `unknown` and recursion", () => {
					const resultRead = passThruPreservingUnknown(
						objectWithOptionalUnknownInOptionalRecursion,
					);
					assertIdenticalTypes(resultRead, objectWithOptionalUnknownInOptionalRecursion);
				});
				it("`string` indexed record of `unknown`", () => {
					const resultRead = passThruPreservingUnknown(stringRecordOfUnknown);
					assertIdenticalTypes(resultRead, stringRecordOfUnknown);
				});
				it("templated record of `unknown`", () => {
					const resultRead = passThruPreservingUnknown(templatedRecordOfUnknown);
					assertIdenticalTypes(resultRead, templatedRecordOfUnknown);
				});
				it("`string` indexed record of `unknown` and known properties", () => {
					const resultRead = passThruPreservingUnknown(
						stringRecordOfUnknownWithKnownProperties,
					);
					assertIdenticalTypes(resultRead, stringRecordOfUnknownWithKnownProperties);
				});
				it("`string` indexed record of `unknown` and optional known properties", () => {
					const resultRead = passThruPreservingUnknown(
						stringRecordOfUnknownWithOptionalKnownProperties,
					);
					assertIdenticalTypes(resultRead, stringRecordOfUnknownWithOptionalKnownProperties);
				});
				it("`string` indexed record of `unknown` and optional known `unknown`", () => {
					const resultRead = passThruPreservingUnknown(
						stringRecordOfUnknownWithOptionalKnownUnknown,
					);
					assertIdenticalTypes(resultRead, stringRecordOfUnknownWithOptionalKnownUnknown);
				});
				it("`Partial<>` `string` indexed record of `unknown`", () => {
					const resultRead = passThruPreservingUnknown(partialStringRecordOfUnknown);
					assertIdenticalTypes(resultRead, partialStringRecordOfUnknown);
				});
				it("`Partial<>` `string` indexed record of `unknown` and known properties", () => {
					const resultRead = passThruPreservingUnknown(
						partialStringRecordOfUnknownWithKnownProperties,
					);
					assertIdenticalTypes(resultRead, partialStringRecordOfUnknownWithKnownProperties);
				});
				it("array of `unknown`", () => {
					const resultRead = passThruPreservingUnknown(arrayOfUnknown);
					assertIdenticalTypes(resultRead, arrayOfUnknown);
				});
				it("object with array of `unknown`", () => {
					const resultRead = passThruPreservingUnknown(objectWithArrayOfUnknown);
					assertIdenticalTypes(resultRead, objectWithArrayOfUnknown);
				});
			});

			describe("still modifies required `unknown` to become optional", () => {
				it("object with required `unknown`", () => {
					const resultRead = passThruPreservingUnknown(objectWithUnknown);
					assertIdenticalTypes(resultRead, createInstanceOf<{ unknown?: unknown }>());
				});
				it("object with required `unknown` adjacent to recursion", () => {
					const resultRead = passThruPreservingUnknown(
						objectWithUnknownAdjacentToOptionalRecursion,
					);
					assertIdenticalTypes(
						resultRead,
						objectWithOptionalUnknownAdjacentToOptionalRecursion,
					);
				});
				it("mixed record of `unknown`", () => {
					const resultRead = passThruPreservingUnknown(mixedRecordOfUnknown);
					assertIdenticalTypes(
						resultRead,
						createInstanceOf<
							Partial<Record<number | "aKey" | `bKey_${string}` | `bKey_${number}`, unknown>>
						>(),
					);
				});
				it("`string` indexed record of `unknown` and required known `unknown`", () => {
					const resultRead = passThruPreservingUnknown(stringRecordOfUnknownWithKnownUnknown);
					assertIdenticalTypes(resultRead, stringRecordOfUnknownWithOptionalKnownUnknown);
				});
			});

			describe("continues rejecting unsupported that are not alternately allowed", () => {
				it("`unknown` (simple object) becomes `JsonTypeWith<bigint>`", () => {
					const resultRead = passThruHandlingBigint(
						unknownValueOfSimpleRecord,
						// value is actually supported; so, no runtime error.
					);
					assertIdenticalTypes(resultRead, createInstanceOf<JsonTypeWith<bigint>>());
				});
				it("`unknown` (with bigint) becomes `JsonTypeWith<bigint>`", () => {
					const resultRead = passThruHandlingBigint(
						unknownValueWithBigint,
						// value is actually supported; so, no runtime error.
					);
					assertIdenticalTypes(resultRead, createInstanceOf<JsonTypeWith<bigint>>());
				});
				it("`symbol` still becomes `never`", () => {
					passThruHandlingBigintThrows(
						symbol,
						new Error("JSON.stringify returned undefined"),
					) satisfies never;
				});
				it("`object` (plain object) still becomes non-null Json object", () => {
					const resultRead = passThruHandlingBigint(
						object,
						// object's value is actually supported; so, no runtime error.
					);
					assertIdenticalTypes(resultRead, createInstanceOf<NonNullJsonObjectWith<bigint>>());
				});
			});
		});
	});
});

/* eslint-enable unicorn/no-null */<|MERGE_RESOLUTION|>--- conflicted
+++ resolved
@@ -1575,11 +1575,7 @@
 		});
 	});
 
-<<<<<<< HEAD
-	// These test cases are note really negative compilation test like they are to JsonSerializable.
-=======
 	// These test cases are not really negative compilation test like they are to JsonSerializable.
->>>>>>> 068e666a
 	// These cases are for instances of notable loss of original information.
 	describe("negative compilation tests", () => {
 		describe("assumptions", () => {
