--- conflicted
+++ resolved
@@ -64,11 +64,7 @@
  * Helper to return an Opaque Json type version of Json type
  */
 export function castToOpaqueJson<const T>(v: JsonSerializable<T>): JsonTypeToOpaqueJson<T> {
-<<<<<<< HEAD
-	return v as unknown as JsonTypeToOpaqueJson<T>;
-=======
 	return v as JsonTypeToOpaqueJson<T>;
->>>>>>> 068e666a
 }
 
 /**
