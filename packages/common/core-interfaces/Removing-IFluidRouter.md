# Removing IFluidRouter

The interface `IFluidRouter` is being deprecated and removed over the next several internal releases.
It exposes a `request` function and is implemented across Fluid Framework's layers to light up the "request pattern"
for accessing objects out of a Fluid Container.
The request pattern is incompatible with [Garbage Collection](../../runtime/container-runtime/src/gc/garbageCollection.md),
so any code that previously accessed an object via request should migrate to using handles instead.

This document serves as a "how-to" guide for this migration, and will also include the latest status of the work.

## Key Concepts

### `IFluidRouter` and `absolutePath`

Here's what [`IFluidRouter`](src/fluidRouter.ts) looks like:

```ts
export interface IProvideFluidRouter {
	readonly IFluidRouter: IFluidRouter;
}
export interface IFluidRouter extends IProvideFluidRouter {
	request(request: IRequest): Promise<IResponse>;
}
```

It uses the Provider pattern so any Fluid Object may be queried for `IFluidRouter` to call `request` on if present.

Here's the **deprecated** flow for referencing and accessing an object:

1. Store the object's `absolutePath` (a container-relative URL path) in some DDS
2. Later, load the object via `request({ url: absolutePath })`

### `IFluidLoadable` and `IFluidHandle`

The new way to reference an object within a Fluid Container is via its `handle`:

1. Store the object's `handle` in some DDS
2. Later, load the object via `handle.get()`

### Entry Point

`request` has also been used as the way to get at the application-specific Container and DataStore implementations
starting from native Fluid types like `IContainer` and `IDataStore` - both of which have extended `IFluidRouter`.
The new way to do this is via the object's "entry point".

Here it is on `IContainer`, returning an anonymous `FluidObject` - the application-specified root object:

```ts
getEntryPoint(): Promise<FluidObject | undefined>;
```

And here it is on `IDataStore`, returning an `IFluidHandle` to an anonymous `FluidObject` - the DataStore's root object:

```ts
readonly entryPoint: IFluidHandle<FluidObject>;
```

So how does an application specify what the Container or DataStore's entry point is?
Via a parameter `provideEntryPoint` that's found on `ContainerRuntime.loadRuntime` and `FluidDataStoreRuntime`'s constructor.

See [testContainerRuntimeFactoryWithDefaultDataStore.ts](https://github.com/microsoft/FluidFramework/tree/main/packages/test/test-utils/src/testContainerRuntimeFactoryWithDefaultDataStore.ts) for an example implemtation of `provideEntryPoint` for ContainerRuntime.
See [pureDataObjectFactory.ts](https://github.com/microsoft/FluidFramework/tree/main/packages/framework/aqueduct/src/data-object-factories/pureDataObjectFactory.ts#L83) for an example implementation of `provideEntryPoint` for DataStoreRuntime.

### ILoader request pattern

The `request` API (associated with the `IFluidRouter` interface) has been deprecated on `ILoader` and `Loader`.

After calling `ILoader.resolve(...)`, call the `getEntryPoint()` method on the returned `IContainer`.
The following is an example of what this change may look like:

```ts
// OLD
const request: IRequest;
const urlResolver = new YourUrlResolver();
const loader = new Loader({ urlResolver, ... });

await loader.resolve(request);
const response = loader.request(request);
```

```ts
// NEW
const request: IRequest;
const urlResolver = new YourUrlResolver();
const loader = new Loader({ urlResolver, ... });

const container = await loader.resolve(request);
const entryPoint = await container.getEntryPoint();
```

### Aliased DataStores

(Not yet written)

## Status

<!-- prettier-ignore-start -->
<<<<<<< HEAD
| API                                                                                          | Deprecated in        | Removed in           |
| -------------------------------------------------------------------------------------------- | -------------------- | -------------------- |
| `IContainer.request` (except calling with "/")                                               | 2.0.0-internal.6.0.0 |                      |
| `IDataStore.request` (except calling with "/")                                               | 2.0.0-internal.6.0.0 |                      |
| `IContainer.IFluidRouter`                                                                    | 2.0.0-internal.6.0.0 |                      |
| `IDataStore.IFluidRouter`                                                                    | 2.0.0-internal.6.0.0 |                      |
| `request` and `IFluidRouter` on `ILoader` and `Loader`                                       | 2.0.0-internal.6.0.0 |                      |
| `request` and `IFluidRouter` on `IRuntime` and `ContainerRuntime`                            | 2.0.0-internal.6.0.0 |                      |
| `request` and `IFluidRouter` on `IFluidDataStoreRuntime` and `FluidDataStoreRuntime`         | 2.0.0-internal.6.0.0 |                      |
| `request` and `IFluidRouter` on `IFluidDataStoreChannel`                                     | 2.0.0-internal.6.0.0 |                      |
| `getRootDataStore` on `IContainerRuntime` and `ContainerRuntime`                             | 2.0.0-internal.6.0.0 |                      |
| `request` and `IFluidRouter` on `IContainer` and `Container`                                 | 2.0.0-internal.7.0.0 |                      |
| `request` and `IFluidRouter` on `IDataStore`                                                 | 2.0.0-internal.7.0.0 |                      |
| `IFluidRouter` and `IProvideFluidRouter`                                                     | 2.0.0-internal.7.0.0 |                      |
| `requestFluidObject`                                                                         | 2.0.0-internal.7.0.0 |                      |
| `requestResolvedObjectFromContainer`                                                         | 2.0.0-internal.7.0.0 |                      |
| `getDefaultObjectFromContainer`, `getObjectWithIdFromContainer` and `getObjectFromContainer` | 2.0.0-internal.7.0.0 |                      |
=======
| API                                                                                  | Deprecated in        | Removed in           |
| ------------------------------------------------------------------------------------ | -------------------- | -------------------- |
| `IContainer.request` (except calling with "/")                                       | 2.0.0-internal.6.0.0 |                      |
| `IDataStore.request` (except calling with "/")                                       | 2.0.0-internal.6.0.0 |                      |
| `IContainer.IFluidRouter`                                                            | 2.0.0-internal.6.0.0 |                      |
| `IDataStore.IFluidRouter`                                                            | 2.0.0-internal.6.0.0 |                      |
| `request` and `IFluidRouter` on `ILoader` and `Loader`                               | 2.0.0-internal.6.0.0 |                      |
| `request` and `IFluidRouter` on `IRuntime` and `ContainerRuntime`                    | 2.0.0-internal.6.0.0 |                      |
| `request` and `IFluidRouter` on `IFluidDataStoreRuntime` and `FluidDataStoreRuntime` | 2.0.0-internal.6.0.0 |                      |
| `request` and `IFluidRouter` on `IFluidDataStoreChannel`                             | 2.0.0-internal.6.0.0 |                      |
| `getRootDataStore` on `IContainerRuntime` and `ContainerRuntime`                     | 2.0.0-internal.6.0.0 |                      |
| `requestHandler` property in `ContainerRuntime.loadRuntime(...)`                     | 2.0.0-internal.7.0.0 |                      |
| `RuntimeRequestHandler` and `RuntimeRequestHandlerBuilder`                           | 2.0.0-internal.7.0.0 |                      |
>>>>>>> d4e90fff
<!-- prettier-ignore-end --><|MERGE_RESOLUTION|>--- conflicted
+++ resolved
@@ -95,7 +95,6 @@
 ## Status
 
 <!-- prettier-ignore-start -->
-<<<<<<< HEAD
 | API                                                                                          | Deprecated in        | Removed in           |
 | -------------------------------------------------------------------------------------------- | -------------------- | -------------------- |
 | `IContainer.request` (except calling with "/")                                               | 2.0.0-internal.6.0.0 |                      |
@@ -107,25 +106,12 @@
 | `request` and `IFluidRouter` on `IFluidDataStoreRuntime` and `FluidDataStoreRuntime`         | 2.0.0-internal.6.0.0 |                      |
 | `request` and `IFluidRouter` on `IFluidDataStoreChannel`                                     | 2.0.0-internal.6.0.0 |                      |
 | `getRootDataStore` on `IContainerRuntime` and `ContainerRuntime`                             | 2.0.0-internal.6.0.0 |                      |
+| `requestHandler` property in `ContainerRuntime.loadRuntime(...)`                             | 2.0.0-internal.7.0.0 |                      |
+| `RuntimeRequestHandler` and `RuntimeRequestHandlerBuilder`                                   | 2.0.0-internal.7.0.0 |                      |
 | `request` and `IFluidRouter` on `IContainer` and `Container`                                 | 2.0.0-internal.7.0.0 |                      |
 | `request` and `IFluidRouter` on `IDataStore`                                                 | 2.0.0-internal.7.0.0 |                      |
 | `IFluidRouter` and `IProvideFluidRouter`                                                     | 2.0.0-internal.7.0.0 |                      |
 | `requestFluidObject`                                                                         | 2.0.0-internal.7.0.0 |                      |
 | `requestResolvedObjectFromContainer`                                                         | 2.0.0-internal.7.0.0 |                      |
 | `getDefaultObjectFromContainer`, `getObjectWithIdFromContainer` and `getObjectFromContainer` | 2.0.0-internal.7.0.0 |                      |
-=======
-| API                                                                                  | Deprecated in        | Removed in           |
-| ------------------------------------------------------------------------------------ | -------------------- | -------------------- |
-| `IContainer.request` (except calling with "/")                                       | 2.0.0-internal.6.0.0 |                      |
-| `IDataStore.request` (except calling with "/")                                       | 2.0.0-internal.6.0.0 |                      |
-| `IContainer.IFluidRouter`                                                            | 2.0.0-internal.6.0.0 |                      |
-| `IDataStore.IFluidRouter`                                                            | 2.0.0-internal.6.0.0 |                      |
-| `request` and `IFluidRouter` on `ILoader` and `Loader`                               | 2.0.0-internal.6.0.0 |                      |
-| `request` and `IFluidRouter` on `IRuntime` and `ContainerRuntime`                    | 2.0.0-internal.6.0.0 |                      |
-| `request` and `IFluidRouter` on `IFluidDataStoreRuntime` and `FluidDataStoreRuntime` | 2.0.0-internal.6.0.0 |                      |
-| `request` and `IFluidRouter` on `IFluidDataStoreChannel`                             | 2.0.0-internal.6.0.0 |                      |
-| `getRootDataStore` on `IContainerRuntime` and `ContainerRuntime`                     | 2.0.0-internal.6.0.0 |                      |
-| `requestHandler` property in `ContainerRuntime.loadRuntime(...)`                     | 2.0.0-internal.7.0.0 |                      |
-| `RuntimeRequestHandler` and `RuntimeRequestHandlerBuilder`                           | 2.0.0-internal.7.0.0 |                      |
->>>>>>> d4e90fff
 <!-- prettier-ignore-end -->