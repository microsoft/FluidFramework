--- conflicted
+++ resolved
@@ -55,12 +55,7 @@
  * @param encoding - output string's encoding
  * @returns the blob in string format
  *
-<<<<<<< HEAD
- * @legacy
- * @alpha
-=======
- * @internal
->>>>>>> 35942dfa
+ * @internal
  */
 export const bufferToString = (
 	blob: ArrayBufferLike,
