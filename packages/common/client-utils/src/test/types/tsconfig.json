{
<<<<<<< HEAD
	"extends": "@fluidframework/build-common/ts-common-config.json",
	"exclude": ["dist", "node_modules"],
	"compilerOptions": {
		"rootDir": "./",
		"outDir": "../../../dist/test/types",
	},
	"include": ["./**/*"],
=======
	"extends": [
		"../../../../../../common/build/build-common/tsconfig.base.json",
		"../../../../../../common/build/build-common/tsconfig.test.json",
	],
	"include": ["./**/*"],
    "exclude": [
        "dist",
        "node_modules"
    ],
>>>>>>> de14e47a
	"references": [
		{
			"path": "../../..",
		},
	],
<<<<<<< HEAD
=======
	"compilerOptions": {
		"rootDir": "./",
    "outDir": "../../../dist/test/types",
		"types": [],
	},
>>>>>>> de14e47a
}<|MERGE_RESOLUTION|>--- conflicted
+++ resolved
@@ -1,13 +1,4 @@
 {
-<<<<<<< HEAD
-	"extends": "@fluidframework/build-common/ts-common-config.json",
-	"exclude": ["dist", "node_modules"],
-	"compilerOptions": {
-		"rootDir": "./",
-		"outDir": "../../../dist/test/types",
-	},
-	"include": ["./**/*"],
-=======
 	"extends": [
 		"../../../../../../common/build/build-common/tsconfig.base.json",
 		"../../../../../../common/build/build-common/tsconfig.test.json",
@@ -17,18 +8,14 @@
         "dist",
         "node_modules"
     ],
->>>>>>> de14e47a
 	"references": [
 		{
 			"path": "../../..",
 		},
 	],
-<<<<<<< HEAD
-=======
 	"compilerOptions": {
 		"rootDir": "./",
     "outDir": "../../../dist/test/types",
 		"types": [],
 	},
->>>>>>> de14e47a
 }