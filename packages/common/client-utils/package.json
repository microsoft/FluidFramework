--- conflicted
+++ resolved
@@ -1,10 +1,6 @@
 {
 	"name": "@fluid-internal/client-utils",
-<<<<<<< HEAD
 	"version": "2.0.0-internal.8.0.0",
-=======
-	"version": "2.0.0-internal.7.4.0",
->>>>>>> 7d931f1e
 	"description": "Not intended for use outside the Fluid Framework.",
 	"homepage": "https://fluidframework.com",
 	"repository": {
