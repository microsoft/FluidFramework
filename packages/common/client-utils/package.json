--- conflicted
+++ resolved
@@ -33,12 +33,6 @@
 	},
 	"types": "dist/indexNode.d.ts",
 	"scripts": {
-<<<<<<< HEAD
-=======
-		"api": "fluid-build . --task api",
-		"api-extractor:commonjs": "flub generate entrypoints --outFileAlpha legacy --outDir ./dist",
-		"api-extractor:esnext": "flub generate entrypoints --outFileAlpha legacy --outDir ./lib",
->>>>>>> 93e3817d
 		"build": "fluid-build . --task build",
 		"build:commonjs": "fluid-build . --task commonjs",
 		"build:compile": "fluid-build . --task compile",
