--- conflicted
+++ resolved
@@ -58,22 +58,14 @@
 		"check:exports:cjs:indexNode": "api-extractor run --config api-extractor/api-extractor-lint-indexNode.cjs.json",
 		"check:exports:esm:indexBrowser": "api-extractor run --config api-extractor/api-extractor-lint-indexBrowser.esm.json",
 		"check:exports:esm:indexNode": "api-extractor run --config api-extractor/api-extractor-lint-indexNode.esm.json",
-<<<<<<< HEAD
 		"check:format": "npm run check:biome",
-=======
-		"check:format": "npm run check:prettier",
->>>>>>> 6d9b7891
 		"check:prettier": "prettier --check . --cache --ignore-path ../../../.prettierignore",
 		"check:release-tags": "api-extractor run --local --config ./api-extractor-lint.json",
 		"ci:build:docs": "api-extractor run",
 		"clean": "rimraf --glob _api-extractor-temp dist lib \"**/*.tsbuildinfo\" \"**/*.build.log\" nyc",
 		"eslint": "eslint --format stylish src",
 		"eslint:fix": "eslint --format stylish src --fix --fix-type problem,suggestion,layout",
-<<<<<<< HEAD
 		"format": "npm run format:biome",
-=======
-		"format": "npm run format:prettier",
->>>>>>> 6d9b7891
 		"format:biome": "biome check . --formatter-enabled=true --apply",
 		"format:prettier": "prettier --write . --cache --ignore-path ../../../.prettierignore",
 		"lint": "fluid-build . --task lint",
@@ -91,21 +83,11 @@
 	"c8": {
 		"all": true,
 		"cache-dir": "nyc/.cache",
-		"exclude": [
-			"src/test/**/*.*ts",
-			"dist/test/**/*.*js"
-		],
+		"exclude": ["src/test/**/*.*ts", "dist/test/**/*.*js"],
 		"exclude-after-remap": false,
-		"include": [
-			"src/**/*.*ts",
-			"dist/**/*.*js"
-		],
+		"include": ["src/**/*.*ts", "dist/**/*.*js"],
 		"report-dir": "nyc/report",
-		"reporter": [
-			"cobertura",
-			"html",
-			"text"
-		],
+		"reporter": ["cobertura", "html", "text"],
 		"temp-directory": "nyc/.nyc_output"
 	},
 	"dependencies": {
@@ -168,18 +150,10 @@
 				"build:test:jest",
 				"build:test:types"
 			],
-			"build:test:jest": [
-				"tsc"
-			],
-			"build:test:mocha:cjs": [
-				"tsc"
-			],
-			"build:test:mocha:esm": [
-				"build:esnext"
-			],
-			"build:test:types": [
-				"build:esnext"
-			]
+			"build:test:jest": ["tsc"],
+			"build:test:mocha:cjs": ["tsc"],
+			"build:test:mocha:esm": ["build:esnext"],
+			"build:test:types": ["build:esnext"]
 		}
 	},
 	"typeValidation": {
