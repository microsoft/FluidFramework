{
	"name": "@fluid-internal/client-utils",
	"version": "2.0.0-rc.2.0.0",
	"description": "Not intended for use outside the Fluid Framework.",
	"homepage": "https://fluidframework.com",
	"repository": {
		"type": "git",
		"url": "https://github.com/microsoft/FluidFramework.git",
		"directory": "packages/common/client-utils"
	},
	"license": "MIT",
	"author": "Microsoft and contributors",
	"sideEffects": false,
	"exports": {
		".": {
			"import": {
				"types": "./lib/indexNode.d.mts",
				"default": "./lib/indexNode.mjs"
			},
			"require": {
				"types": "./dist/indexNode.d.ts",
				"default": "./dist/indexNode.js"
			}
		}
	},
	"main": "dist/indexNode.js",
	"module": "lib/indexNode.mjs",
	"browser": {
		"./dist/indexNode.js": "./dist/indexBrowser.js",
		"./dist/indexNode.d.ts": "./dist/indexBrowser.d.ts",
		"./lib/indexNode.mjs": "./lib/indexBrowser.mjs",
		"./lib/indexNode.d.mts": "./lib/indexBrowser.d.mts"
	},
	"types": "dist/indexNode.d.ts",
	"scripts": {
		"api": "fluid-build . --task api",
		"api-extractor:commonjs": "api-extractor run --local",
		"api-extractor:esnext": "api-extractor run --config ./api-extractor-esm.json",
		"build": "fluid-build . --task build",
		"build:commonjs": "fluid-build . --task commonjs",
		"build:compile": "fluid-build . --task compile",
		"build:docs": "fluid-build . --task api",
		"build:esnext": "tsc-multi --config ../../../common/build/build-common/tsc-multi.esm.json",
		"build:test": "concurrently npm:build:test:mocha npm:build:test:jest npm:build:test:types",
		"build:test:jest": "tsc --project ./src/test/jest/tsconfig.json",
		"build:test:mocha": "tsc --project ./src/test/mocha/tsconfig.json",
		"build:test:types": "tsc --project ./src/test/types/tsconfig.json",
		"check:are-the-types-wrong": "attw --pack",
		"check:release-tags": "api-extractor run --local --config ./api-extractor-lint.json",
		"ci:build:docs": "api-extractor run",
		"clean": "rimraf --glob _api-extractor-temp dist lib \"**/*.tsbuildinfo\" \"**/*.build.log\" nyc",
		"eslint": "eslint --format stylish src",
		"eslint:fix": "eslint --format stylish src --fix --fix-type problem,suggestion,layout",
		"format": "npm run prettier:fix",
		"lint": "npm run prettier && npm run check:release-tags && npm run eslint",
		"lint:fix": "npm run prettier:fix && npm run eslint:fix",
		"prettier": "prettier --check . --cache --ignore-path ../../../.prettierignore",
		"prettier:fix": "prettier --write . --cache --ignore-path ../../../.prettierignore",
		"test": "npm run test:mocha && npm run test:jest",
		"test:coverage": "c8 npm test",
		"test:jest": "jest",
		"test:mocha": "mocha  --recursive \"dist/test/mocha/**/*.spec.*js\" --exit --project test/tsconfig.json",
		"tsc": "tsc",
		"typetests:gen": "fluid-type-test-generator",
		"typetests:prepare": "flub typetests --dir . --reset --previous --normalize"
	},
	"c8": {
		"all": true,
		"cache-dir": "nyc/.cache",
		"exclude": [
			"src/test/**/*.*ts",
			"dist/test/**/*.*js"
		],
		"exclude-after-remap": false,
		"include": [
			"src/**/*.*ts",
			"dist/**/*.*js"
		],
		"report-dir": "nyc/report",
		"reporter": [
			"cobertura",
			"html",
			"text"
		],
		"temp-directory": "nyc/.nyc_output"
	},
	"dependencies": {
		"@fluidframework/core-interfaces": "workspace:~",
		"@fluidframework/core-utils": "workspace:~",
		"@types/events": "^3.0.0",
		"base64-js": "^1.5.1",
		"buffer": "^6.0.3",
		"events": "^3.1.0",
		"lodash": "^4.17.21",
		"sha.js": "^2.4.11"
	},
	"devDependencies": {
		"@arethetypeswrong/cli": "^0.13.3",
		"@fluid-internal/client-utils-previous": "npm:@fluid-internal/client-utils@2.0.0-internal.8.0.0",
		"@fluid-tools/build-cli": "^0.29.0",
		"@fluidframework/build-common": "^2.0.3",
		"@fluidframework/build-tools": "^0.29.0",
		"@fluidframework/eslint-config-fluid": "^3.3.0",
		"@fluidframework/mocha-test-setup": "workspace:~",
		"@microsoft/api-extractor": "^7.39.1",
		"@types/base64-js": "^1.3.0",
		"@types/jest": "29.5.3",
		"@types/jest-environment-puppeteer": "5.0.6",
		"@types/mocha": "^9.1.1",
		"@types/node": "^18.19.0",
		"@types/rewire": "^2.5.28",
		"@types/sha.js": "^2.4.4",
		"@types/sinon": "^7.0.13",
		"c8": "^8.0.1",
		"concurrently": "^8.2.1",
		"copyfiles": "^2.4.1",
		"cross-env": "^7.0.3",
		"eslint": "~8.50.0",
		"eslint-config-prettier": "~9.0.0",
		"jest": "^29.6.2",
		"jest-environment-puppeteer": "^9.0.2",
		"jest-junit": "^10.0.0",
		"jest-puppeteer": "^9.0.2",
		"mocha": "^10.2.0",
		"mocha-json-output-reporter": "^2.0.1",
		"mocha-multi-reporters": "^1.5.1",
		"moment": "^2.21.0",
		"prettier": "~3.0.3",
<<<<<<< HEAD
		"puppeteer": "^19.11.1",
=======
		"puppeteer": "^22.0.0",
>>>>>>> 567cbf95
		"rewire": "^5.0.0",
		"rimraf": "^4.4.0",
		"sinon": "^7.4.2",
		"ts-jest": "^29.1.1",
		"ts-node": "^10.9.1",
		"tsc-multi": "^1.1.0",
		"typescript": "~5.1.6"
	},
	"fluidBuild": {
		"tasks": {
			"eslint": [
				"tsc",
				"build:test:mocha",
				"build:test:jest",
				"build:test:types"
			],
			"build:docs": {
				"dependsOn": [
					"...",
					"api-extractor:commonjs",
					"api-extractor:esnext"
				],
				"script": false
			},
			"build:test:jest": [
				"tsc"
			],
			"build:test:mocha": [
				"tsc"
			],
			"build:test:types": [
				"tsc"
			]
		}
	},
	"typeValidation": {
		"broken": {
			"RemovedClassDeclaration_EventForwarder": {
				"backCompat": false,
				"forwardCompat": false
			}
		}
	}
}<|MERGE_RESOLUTION|>--- conflicted
+++ resolved
@@ -126,11 +126,7 @@
 		"mocha-multi-reporters": "^1.5.1",
 		"moment": "^2.21.0",
 		"prettier": "~3.0.3",
-<<<<<<< HEAD
-		"puppeteer": "^19.11.1",
-=======
 		"puppeteer": "^22.0.0",
->>>>>>> 567cbf95
 		"rewire": "^5.0.0",
 		"rimraf": "^4.4.0",
 		"sinon": "^7.4.2",
