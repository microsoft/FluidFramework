{
	"name": "@fluid-internal/client-utils",
	"version": "2.0.0-internal.7.1.0",
	"description": "Not intended for use outside the Fluid Framework.",
	"homepage": "https://fluidframework.com",
	"repository": {
		"type": "git",
		"url": "https://github.com/microsoft/FluidFramework.git",
		"directory": "packages/common/client-utils"
	},
	"license": "MIT",
	"author": "Microsoft and contributors",
	"sideEffects": false,
	"main": "dist/index.js",
	"module": "lib/index.js",
	"browser": {
		"./dist/indexNode.js": "./dist/indexBrowser.js",
		"./lib/indexNode.js": "./lib/indexBrowser.js"
	},
	"types": "dist/index.d.ts",
	"scripts": {
		"build": "fluid-build . --task build",
		"build:commonjs": "fluid-build . --task commonjs",
		"build:compile": "fluid-build . --task compile",
		"build:docs": "api-extractor run --local --typescript-compiler-folder ./node_modules/typescript && copyfiles -u 1 ./_api-extractor-temp/doc-models/* ../../../_api-extractor-temp/",
		"build:esnext": "tsc --project ./tsconfig.esnext.json",
		"build:test": "concurrently npm:build:test:mocha npm:build:test:jest npm:build:test:types",
		"build:test:jest": "tsc --project ./src/test/jest/tsconfig.json",
		"build:test:mocha": "tsc --project ./src/test/mocha/tsconfig.json",
		"build:test:types": "tsc --project ./src/test/types/tsconfig.json",
		"ci:build:docs": "api-extractor run --typescript-compiler-folder ./node_modules/typescript && copyfiles -u 1 ./_api-extractor-temp/doc-models/* ../../../_api-extractor-temp/",
		"clean": "rimraf --glob '_api-extractor-temp' 'dist' 'lib' '*.tsbuildinfo' '*.build.log' 'nyc'",
		"eslint": "eslint --format stylish src",
		"eslint:fix": "eslint --format stylish src --fix --fix-type problem,suggestion,layout",
		"format": "npm run prettier:fix",
		"lint": "npm run prettier && npm run eslint",
		"lint:fix": "npm run prettier:fix && npm run eslint:fix",
		"prettier": "prettier --check . --ignore-path ../../../.prettierignore",
		"prettier:fix": "prettier --write . --ignore-path ../../../.prettierignore",
		"test": "npm run test:mocha && npm run test:jest",
		"test:coverage": "c8 npm test",
		"test:jest": "jest",
		"test:mocha": "mocha  --recursive dist/test/mocha/**/*.spec.js --exit --project test/tsconfig.json",
		"tsc": "tsc",
		"typetests:gen": "fluid-type-test-generator",
		"typetests:prepare": "flub typetests --dir . --reset --previous --normalize"
	},
	"c8": {
		"all": true,
		"cache-dir": "nyc/.cache",
		"exclude": [
			"src/test/**/*.ts",
			"dist/test/**/*.js"
		],
		"exclude-after-remap": false,
		"include": [
			"src/**/*.ts",
			"dist/**/*.js"
		],
		"report-dir": "nyc/report",
		"reporter": [
			"cobertura",
			"html",
			"text"
		],
		"temp-directory": "nyc/.nyc_output"
	},
	"dependencies": {
		"@fluidframework/core-interfaces": "workspace:~",
		"@fluidframework/core-utils": "workspace:~",
		"@types/events": "^3.0.0",
		"base64-js": "^1.5.1",
		"buffer": "^6.0.3",
		"events": "^3.1.0",
		"lodash": "^4.17.21",
		"sha.js": "^2.4.11"
	},
	"devDependencies": {
		"@fluid-tools/build-cli": "^0.24.0",
		"@fluidframework/build-common": "^2.0.0",
		"@fluidframework/build-tools": "^0.24.0",
		"@fluidframework/eslint-config-fluid": "^3.0.0",
		"@fluidframework/mocha-test-setup": "workspace:~",
		"@microsoft/api-extractor": "^7.37.0",
		"@rushstack/eslint-config": "^3.4.0",
		"@types/base64-js": "^1.3.0",
		"@types/jest": "29.5.3",
		"@types/jest-environment-puppeteer": "2.2.0",
		"@types/mocha": "^9.1.1",
		"@types/node": "^16.18.38",
		"@types/puppeteer": "1.3.0",
		"@types/rewire": "^2.5.28",
		"@types/sha.js": "^2.4.0",
		"@types/sinon": "^7.0.13",
		"c8": "^7.7.1",
		"concurrently": "^8.2.1",
		"copyfiles": "^2.4.1",
		"cross-env": "^7.0.3",
<<<<<<< HEAD
		"eslint": "~8.50.0",
=======
		"eslint": "~8.6.0",
>>>>>>> 54d3fdc2
		"eslint-config-prettier": "~9.0.0",
		"jest": "^29.6.2",
		"jest-junit": "^10.0.0",
		"jest-puppeteer": "^6.2.0",
		"mocha": "^10.2.0",
		"mocha-json-output-reporter": "^2.0.1",
		"mocha-multi-reporters": "^1.5.1",
		"moment": "^2.21.0",
		"prettier": "~3.0.3",
		"puppeteer": "^17.1.3",
		"rewire": "^5.0.0",
		"rimraf": "^4.4.0",
		"sinon": "^7.4.2",
		"ts-jest": "^29.1.1",
		"ts-node": "^10.9.1",
		"typescript": "~5.1.6"
	},
	"fluidBuild": {
		"tasks": {
			"eslint": [
				"tsc",
				"build:test:mocha",
				"build:test:jest",
				"build:test:types"
			],
			"build:test:jest": [
				"tsc"
			],
			"build:test:mocha": [
				"tsc"
			],
			"build:test:types": [
				"tsc"
			]
		}
	},
	"typeValidation": {
		"disabled": true,
		"broken": {}
	}
}<|MERGE_RESOLUTION|>--- conflicted
+++ resolved
@@ -82,7 +82,7 @@
 		"@fluidframework/eslint-config-fluid": "^3.0.0",
 		"@fluidframework/mocha-test-setup": "workspace:~",
 		"@microsoft/api-extractor": "^7.37.0",
-		"@rushstack/eslint-config": "^3.4.0",
+		"@rushstack/eslint-config": "^3.4.1",
 		"@types/base64-js": "^1.3.0",
 		"@types/jest": "29.5.3",
 		"@types/jest-environment-puppeteer": "2.2.0",
@@ -96,11 +96,7 @@
 		"concurrently": "^8.2.1",
 		"copyfiles": "^2.4.1",
 		"cross-env": "^7.0.3",
-<<<<<<< HEAD
 		"eslint": "~8.50.0",
-=======
-		"eslint": "~8.6.0",
->>>>>>> 54d3fdc2
 		"eslint-config-prettier": "~9.0.0",
 		"jest": "^29.6.2",
 		"jest-junit": "^10.0.0",
