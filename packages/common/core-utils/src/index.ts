/*!
 * Copyright (c) Microsoft Corporation and contributors. All rights reserved.
 * Licensed under the MIT License.
 */

<<<<<<< HEAD
export { assert } from "./assert.js";
export { compareArrays } from "./compare.js";
export { delay } from "./delay.js";
export type { IComparer, IHeapNode } from "./heap.js";
export { Heap, NumberComparer } from "./heap.js";
export { Lazy, LazyPromise } from "./lazy.js";
export type { PromiseCacheExpiry, PromiseCacheOptions } from "./promiseCache.js";
export { PromiseCache } from "./promiseCache.js";
export { Deferred } from "./promises.js";
export type { IPromiseTimer, IPromiseTimerResult, ITimer } from "./timer.js";
export { PromiseTimer, setLongTimeout, Timer } from "./timer.js";
export { unreachableCase } from "./unreachable.js";
=======
export { assert } from "./assert";
export { compareArrays } from "./compare";
export { delay } from "./delay";
export type { IComparer, IHeapNode } from "./heap";
export { Heap, NumberComparer } from "./heap";
export { Lazy, LazyPromise } from "./lazy";
export type { PromiseCacheExpiry, PromiseCacheOptions } from "./promiseCache";
export { PromiseCache } from "./promiseCache";
export { Deferred } from "./promises";
export type { IPromiseTimer, IPromiseTimerResult, ITimer } from "./timer";
export { PromiseTimer, setLongTimeout, Timer } from "./timer";
export { unreachableCase } from "./unreachable";
export { isObject, isPromiseLike } from "./typesGuards";
>>>>>>> 3b860e84
<|MERGE_RESOLUTION|>--- conflicted
+++ resolved
@@ -3,7 +3,6 @@
  * Licensed under the MIT License.
  */
 
-<<<<<<< HEAD
 export { assert } from "./assert.js";
 export { compareArrays } from "./compare.js";
 export { delay } from "./delay.js";
@@ -16,18 +15,4 @@
 export type { IPromiseTimer, IPromiseTimerResult, ITimer } from "./timer.js";
 export { PromiseTimer, setLongTimeout, Timer } from "./timer.js";
 export { unreachableCase } from "./unreachable.js";
-=======
-export { assert } from "./assert";
-export { compareArrays } from "./compare";
-export { delay } from "./delay";
-export type { IComparer, IHeapNode } from "./heap";
-export { Heap, NumberComparer } from "./heap";
-export { Lazy, LazyPromise } from "./lazy";
-export type { PromiseCacheExpiry, PromiseCacheOptions } from "./promiseCache";
-export { PromiseCache } from "./promiseCache";
-export { Deferred } from "./promises";
-export type { IPromiseTimer, IPromiseTimerResult, ITimer } from "./timer";
-export { PromiseTimer, setLongTimeout, Timer } from "./timer";
-export { unreachableCase } from "./unreachable";
-export { isObject, isPromiseLike } from "./typesGuards";
->>>>>>> 3b860e84
+export { isObject, isPromiseLike } from "./typesGuards.js";