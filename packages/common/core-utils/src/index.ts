--- conflicted
+++ resolved
@@ -9,10 +9,8 @@
 	debugAssert,
 	configureDebugAsserts,
 	nonProductionConditionalsIncluded,
-<<<<<<< HEAD
 	emulateProductionBuild,
-=======
->>>>>>> 52fb23e4
+	onAssertionFailure,
 	onAssertionFailure,
 } from "./assert.js";
 export { compareArrays } from "./compare.js";
