## API Report File for "@fluidframework/container-definitions"

> Do not edit this file. It is a report generated by [API Extractor](https://api-extractor.com/).

```ts

import { EventEmitter } from 'events';
import { FluidObject } from '@fluidframework/core-interfaces';
import { IAnyDriverError } from '@fluidframework/driver-definitions';
import { IClient } from '@fluidframework/protocol-definitions';
import { IClientConfiguration } from '@fluidframework/protocol-definitions';
import { IClientDetails } from '@fluidframework/protocol-definitions';
import { IDisposable } from '@fluidframework/core-interfaces';
import { IDocumentMessage } from '@fluidframework/protocol-definitions';
import { IDocumentStorageService } from '@fluidframework/driver-definitions';
import { IErrorBase } from '@fluidframework/core-interfaces';
import { IErrorEvent } from '@fluidframework/core-interfaces';
import { IEvent } from '@fluidframework/core-interfaces';
import { IEventProvider } from '@fluidframework/core-interfaces';
import { IFluidRouter } from '@fluidframework/core-interfaces';
import { IGenericError } from '@fluidframework/core-interfaces';
import { IQuorumClients } from '@fluidframework/protocol-definitions';
import { IRequest } from '@fluidframework/core-interfaces';
import { IResolvedUrl } from '@fluidframework/driver-definitions';
import { IResponse } from '@fluidframework/core-interfaces';
import { ISequencedDocumentMessage } from '@fluidframework/protocol-definitions';
import { ISequencedProposal } from '@fluidframework/protocol-definitions';
import { ISignalMessage } from '@fluidframework/protocol-definitions';
import { ISnapshotTree } from '@fluidframework/protocol-definitions';
import { ISummaryContent } from '@fluidframework/protocol-definitions';
import { ISummaryTree } from '@fluidframework/protocol-definitions';
import { ITelemetryBaseLogger } from '@fluidframework/core-interfaces';
import { IThrottlingWarning } from '@fluidframework/core-interfaces';
import { ITokenClaims } from '@fluidframework/protocol-definitions';
import { IUsageError } from '@fluidframework/core-interfaces';
import { IVersion } from '@fluidframework/protocol-definitions';
import { MessageType } from '@fluidframework/protocol-definitions';

// @public
export enum AttachState {
    Attached = "Attached",
    Attaching = "Attaching",
    Detached = "Detached"
}

// @public
export namespace ConnectionState {
    export type CatchingUp = 1;
    export type Connected = 2;
    export type Disconnected = 0;
    export type EstablishingConnection = 3;
}

// @public
export type ConnectionState = ConnectionState.Disconnected | ConnectionState.EstablishingConnection | ConnectionState.CatchingUp | ConnectionState.Connected;

// @public @deprecated
export enum ContainerErrorType {
    clientSessionExpiredError = "clientSessionExpiredError",
    dataCorruptionError = "dataCorruptionError",
    dataProcessingError = "dataProcessingError",
    genericError = "genericError",
    throttlingError = "throttlingError",
    usageError = "usageError"
}

// @public
export const ContainerErrorTypes: {
    readonly clientSessionExpiredError: "clientSessionExpiredError";
    readonly genericError: "genericError";
    readonly throttlingError: "throttlingError";
    readonly dataCorruptionError: "dataCorruptionError";
    readonly dataProcessingError: "dataProcessingError";
    readonly usageError: "usageError";
};

// @public (undocumented)
export type ContainerErrorTypes = (typeof ContainerErrorTypes)[keyof typeof ContainerErrorTypes];

// @public
export interface ContainerWarning extends IErrorBase {
    logged?: boolean;
}

// @public
export interface IAudience extends EventEmitter {
    getMember(clientId: string): IClient | undefined;
    getMembers(): Map<string, IClient>;
    on(event: "addMember" | "removeMember", listener: (clientId: string, client: IClient) => void): this;
}

// @public
export interface IAudienceOwner extends IAudience {
    addMember(clientId: string, details: IClient): void;
    removeMember(clientId: string): boolean;
}

// @public
export interface IBatchMessage {
    // (undocumented)
    compression?: string;
    // (undocumented)
    contents?: string;
    // (undocumented)
    metadata: Record<string, unknown> | undefined;
    // (undocumented)
    referenceSequenceNumber?: number;
}

// @public
export interface ICodeDetailsLoader extends Partial<IProvideFluidCodeDetailsComparer> {
    load(source: IFluidCodeDetails): Promise<IFluidModuleWithDetails>;
}

// @public
export interface IConnectionDetails {
    checkpointSequenceNumber: number | undefined;
    // (undocumented)
    claims: ITokenClaims;
    // (undocumented)
    clientId: string;
    // (undocumented)
    serviceConfiguration: IClientConfiguration;
}

// @public
export interface IContainer extends IEventProvider<IContainerEvents>, IFluidRouter {
    attach(request: IRequest, attachProps?: {
        deltaConnection?: "none" | "delayed";
    }): Promise<void>;
    readonly attachState: AttachState;
    readonly audience: IAudience;
    readonly clientId?: string | undefined;
    close(error?: ICriticalContainerError): void;
    readonly closed: boolean;
    connect(): void;
    readonly connectionState: ConnectionState;
    deltaManager: IDeltaManager<ISequencedDocumentMessage, IDocumentMessage>;
    disconnect(): void;
    dispose(error?: ICriticalContainerError): void;
    readonly disposed?: boolean;
    // @alpha
    forceReadonly?(readonly: boolean): any;
    getAbsoluteUrl(relativeUrl: string): Promise<string | undefined>;
    getEntryPoint(): Promise<FluidObject | undefined>;
    getLoadedCodeDetails(): IFluidCodeDetails | undefined;
    getQuorum(): IQuorumClients;
    getSpecifiedCodeDetails(): IFluidCodeDetails | undefined;
    // @deprecated (undocumented)
    readonly IFluidRouter: IFluidRouter;
    readonly isDirty: boolean;
    proposeCodeDetails(codeDetails: IFluidCodeDetails): Promise<boolean>;
    readonly readOnlyInfo: ReadOnlyInfo;
    // @deprecated (undocumented)
    request(request: {
        url: "/";
        headers?: undefined;
    }): Promise<IResponse>;
    // @deprecated
    request(request: IRequest): Promise<IResponse>;
    resolvedUrl: IResolvedUrl | undefined;
    serialize(): string;
}

// @public
export interface IContainerContext {
    readonly attachState: AttachState;
    // (undocumented)
    readonly audience: IAudience | undefined;
    // (undocumented)
    readonly baseSnapshot: ISnapshotTree | undefined;
    // (undocumented)
    readonly clientDetails: IClientDetails;
    // (undocumented)
    readonly clientId: string | undefined;
    // (undocumented)
    readonly closeFn: (error?: ICriticalContainerError) => void;
    // (undocumented)
    readonly connected: boolean;
    // (undocumented)
    readonly deltaManager: IDeltaManager<ISequencedDocumentMessage, IDocumentMessage>;
    // (undocumented)
    readonly disposeFn?: (error?: ICriticalContainerError) => void;
    getAbsoluteUrl?(relativeUrl: string): Promise<string | undefined>;
    // (undocumented)
    getLoadedFromVersion(): IVersion | undefined;
    // @deprecated (undocumented)
    getSpecifiedCodeDetails?(): IFluidCodeDetails | undefined;
    // @deprecated
    readonly id: string;
    // (undocumented)
    readonly loader: ILoader;
    // (undocumented)
    readonly options: ILoaderOptions;
    // (undocumented)
    pendingLocalState?: unknown;
    // (undocumented)
    readonly quorum: IQuorumClients;
    readonly scope: FluidObject;
    // (undocumented)
    readonly storage: IDocumentStorageService;
    // (undocumented)
    readonly submitBatchFn: (batch: IBatchMessage[], referenceSequenceNumber?: number) => number;
    // @deprecated (undocumented)
    readonly submitFn: (type: MessageType, contents: any, batch: boolean, appData?: any) => number;
    // (undocumented)
    readonly submitSignalFn: (contents: any) => void;
    // (undocumented)
    readonly submitSummaryFn: (summaryOp: ISummaryContent, referenceSequenceNumber?: number) => number;
    // (undocumented)
    readonly supportedFeatures?: ReadonlyMap<string, unknown>;
    // (undocumented)
    readonly taggedLogger: ITelemetryBaseLogger;
    // (undocumented)
    updateDirtyContainerState(dirty: boolean): void;
}

// @public
export interface IContainerEvents extends IEvent {
    (event: "readonly", listener: (readonly: boolean) => void): void;
    (event: "connected", listener: (clientId: string) => void): any;
    (event: "codeDetailsProposed", listener: (codeDetails: IFluidCodeDetails, proposal: ISequencedProposal) => void): any;
    (event: "disconnected", listener: () => void): any;
    (event: "attaching", listener: () => void): any;
    (event: "attached", listener: () => void): any;
    (event: "closed", listener: (error?: ICriticalContainerError) => void): any;
    (event: "disposed", listener: (error?: ICriticalContainerError) => void): any;
    (event: "warning", listener: (error: ContainerWarning) => void): any;
    (event: "op", listener: (message: ISequencedDocumentMessage) => void): any;
    (event: "dirty", listener: (dirty: boolean) => void): any;
    (event: "saved", listener: (dirty: boolean) => void): any;
}

// @public (undocumented)
export interface IContainerLoadMode {
    // (undocumented)
    deltaConnection?: "none" | "delayed" | undefined;
    // (undocumented)
    opsBeforeReturn?: undefined | "sequenceNumber" | "cached" | "all";
    pauseAfterLoad?: boolean;
}

// @public
export type ICriticalContainerError = IErrorBase;

// @public
export interface IDeltaManager<T, U> extends IEventProvider<IDeltaManagerEvents>, IDeltaSender {
    readonly active: boolean;
    readonly clientDetails: IClientDetails;
    readonly hasCheckpointSequenceNumber: boolean;
    readonly inbound: IDeltaQueue<T>;
    readonly inboundSignal: IDeltaQueue<ISignalMessage>;
    readonly initialSequenceNumber: number;
    readonly lastKnownSeqNumber: number;
    readonly lastMessage: ISequencedDocumentMessage | undefined;
    readonly lastSequenceNumber: number;
    readonly maxMessageSize: number;
    readonly minimumSequenceNumber: number;
    readonly outbound: IDeltaQueue<U[]>;
    // (undocumented)
    readonly readOnlyInfo: ReadOnlyInfo;
    readonly serviceConfiguration: IClientConfiguration | undefined;
    submitSignal(content: any): void;
    readonly version: string;
}

// @public
export interface IDeltaManagerEvents extends IEvent {
    // @deprecated (undocumented)
    (event: "prepareSend", listener: (messageBuffer: any[]) => void): any;
    // @deprecated (undocumented)
    (event: "submitOp", listener: (message: IDocumentMessage) => void): any;
    (event: "op", listener: (message: ISequencedDocumentMessage, processingTime: number) => void): any;
    (event: "pong", listener: (latency: number) => void): any;
    (event: "connect", listener: (details: IConnectionDetails, opsBehind?: number) => void): any;
    (event: "disconnect", listener: (reason: string, error?: IAnyDriverError) => void): any;
    (event: "readonly", listener: (readonly: boolean, readonlyConnectionReason?: {
        reason: string;
        error?: IErrorBase;
    }) => void): any;
}

// @public
export interface IDeltaQueue<T> extends IEventProvider<IDeltaQueueEvents<T>>, IDisposable {
    idle: boolean;
    length: number;
    pause(): Promise<void>;
    paused: boolean;
    peek(): T | undefined;
    resume(): void;
    toArray(): T[];
    waitTillProcessingDone(): Promise<{
        count: number;
        duration: number;
    }>;
}

// @public
export interface IDeltaQueueEvents<T> extends IErrorEvent {
    (event: "push", listener: (task: T) => void): any;
    (event: "op", listener: (task: T) => void): any;
    (event: "idle", listener: (count: number, duration: number) => void): any;
}

// @public
export interface IDeltaSender {
    flush(): void;
}

export { IErrorBase }

// @public
export interface IFluidBrowserPackage extends IFluidPackage {
    // (undocumented)
    fluid: {
        browser: IFluidBrowserPackageEnvironment;
        [environment: string]: IFluidPackageEnvironment;
    };
}

// @public
export interface IFluidBrowserPackageEnvironment extends IFluidPackageEnvironment {
    umd: {
        files: string[];
        library: string;
    };
}

// @public
export interface IFluidCodeDetails {
    readonly config?: IFluidCodeDetailsConfig;
    readonly package: string | Readonly<IFluidPackage>;
}

// @public (undocumented)
export const IFluidCodeDetailsComparer: keyof IProvideFluidCodeDetailsComparer;

// @public
export interface IFluidCodeDetailsComparer extends IProvideFluidCodeDetailsComparer {
    compare(a: IFluidCodeDetails, b: IFluidCodeDetails): Promise<number | undefined>;
    satisfies(candidate: IFluidCodeDetails, constraint: IFluidCodeDetails): Promise<boolean>;
}

// @public
export interface IFluidCodeDetailsConfig {
    // (undocumented)
    readonly [key: string]: string;
}

// @public
export interface IFluidCodeResolver {
    resolveCodeDetails(details: IFluidCodeDetails): Promise<IResolvedFluidCodeDetails>;
}

// @public (undocumented)
export interface IFluidModule {
    // (undocumented)
    fluidExport: FluidObject<IRuntimeFactory & IProvideFluidCodeDetailsComparer>;
}

// @public
export interface IFluidModuleWithDetails {
    details: IFluidCodeDetails;
    module: IFluidModule;
}

// @public
export interface IFluidPackage {
    [key: string]: unknown;
    fluid: {
        [environment: string]: undefined | IFluidPackageEnvironment;
    };
    name: string;
}

// @public
export interface IFluidPackageEnvironment {
    [target: string]: undefined | {
        files: string[];
        [key: string]: unknown;
    };
}

export { IGenericError }

// @alpha
export interface IGetPendingLocalStateProps {
    readonly notifyImminentClosure: boolean;
    readonly stopBlobAttachingSignal?: AbortSignal;
}

// @public
export interface IHostLoader extends ILoader {
    createDetachedContainer(codeDetails: IFluidCodeDetails, createDetachedProps?: {
        canReconnect?: boolean;
        clientDetailsOverride?: IClientDetails;
    }): Promise<IContainer>;
    rehydrateDetachedContainerFromSnapshot(snapshot: string, createDetachedProps?: {
        canReconnect?: boolean;
        clientDetailsOverride?: IClientDetails;
    }): Promise<IContainer>;
}

// @public
export interface ILoader extends Partial<IProvideLoader> {
    // @deprecated (undocumented)
    readonly IFluidRouter: IFluidRouter;
    // @deprecated (undocumented)
    request(request: IRequest): Promise<IResponse>;
    resolve(request: IRequest, pendingLocalState?: string): Promise<IContainer>;
}

// @public
export interface ILoaderHeader {
    // @deprecated (undocumented)
    [LoaderHeader.cache]: boolean;
    // (undocumented)
    [LoaderHeader.clientDetails]: IClientDetails;
    // (undocumented)
    [LoaderHeader.reconnect]: boolean;
    [LoaderHeader.sequenceNumber]: number;
    // (undocumented)
    [LoaderHeader.loadMode]: IContainerLoadMode;
    // (undocumented)
    [LoaderHeader.version]: string | undefined;
}

// @public (undocumented)
export type ILoaderOptions = {
    [key in string | number]: any;
} & {
    cache?: boolean;
    provideScopeLoader?: boolean;
    maxClientLeaveWaitTime?: number;
};

// @public (undocumented)
export interface IProvideFluidCodeDetailsComparer {
    // (undocumented)
    readonly IFluidCodeDetailsComparer: IFluidCodeDetailsComparer;
}

// @public (undocumented)
export interface IProvideLoader {
    // (undocumented)
    readonly ILoader: ILoader;
}

// @public (undocumented)
export interface IProvideRuntimeFactory {
    // (undocumented)
    readonly IRuntimeFactory: IRuntimeFactory;
}

// @public
export interface IResolvedFluidCodeDetails extends IFluidCodeDetails {
    readonly resolvedPackage: Readonly<IFluidPackage>;
    readonly resolvedPackageCacheId: string | undefined;
}

// @public
export interface IRuntime extends IDisposable {
    createSummary(blobRedirectTable?: Map<string, string>): ISummaryTree;
    getEntryPoint(): Promise<FluidObject | undefined>;
    // @alpha
    getPendingLocalState(props?: IGetPendingLocalStateProps): unknown;
<<<<<<< HEAD
=======
    // @deprecated
    notifyAttaching(snapshot: ISnapshotTreeWithBlobContents): void;
>>>>>>> aadf1f2f
    notifyOpReplay?(message: ISequencedDocumentMessage): Promise<void>;
    process(message: ISequencedDocumentMessage, local: boolean): any;
    processSignal(message: any, local: boolean): any;
    // @deprecated
    request(request: IRequest): Promise<IResponse>;
    setAttachState(attachState: AttachState.Attaching | AttachState.Attached): void;
    setConnectionState(connected: boolean, clientId?: string): any;
}

// @public (undocumented)
export const IRuntimeFactory: keyof IProvideRuntimeFactory;

// @public
export interface IRuntimeFactory extends IProvideRuntimeFactory {
    instantiateRuntime(context: IContainerContext, existing: boolean): Promise<IRuntime>;
}

// @public
export const isFluidBrowserPackage: (maybePkg: unknown) => maybePkg is Readonly<IFluidBrowserPackage>;

// @public
export const isFluidCodeDetails: (details: unknown) => details is Readonly<IFluidCodeDetails>;

// @public
export const isFluidPackage: (pkg: unknown) => pkg is Readonly<IFluidPackage>;

// @internal
export interface ISnapshotTreeWithBlobContents extends ISnapshotTree {
    // (undocumented)
    blobsContents?: {
        [path: string]: ArrayBufferLike;
    };
    // (undocumented)
    trees: {
        [path: string]: ISnapshotTreeWithBlobContents;
    };
}

export { IThrottlingWarning }

export { IUsageError }

// @public
export enum LoaderHeader {
    // @deprecated (undocumented)
    cache = "fluid-cache",
    // (undocumented)
    clientDetails = "fluid-client-details",
    loadMode = "loadMode",
    // (undocumented)
    reconnect = "fluid-reconnect",
    sequenceNumber = "fluid-sequence-number",
    version = "version"
}

// @public (undocumented)
export type ReadOnlyInfo = {
    readonly readonly: false | undefined;
} | {
    readonly readonly: true;
    readonly forced: boolean;
    readonly permissions: boolean | undefined;
    readonly storageOnly: boolean;
    readonly storageOnlyReason?: string;
};

```<|MERGE_RESOLUTION|>--- conflicted
+++ resolved
@@ -464,11 +464,8 @@
     getEntryPoint(): Promise<FluidObject | undefined>;
     // @alpha
     getPendingLocalState(props?: IGetPendingLocalStateProps): unknown;
-<<<<<<< HEAD
-=======
     // @deprecated
     notifyAttaching(snapshot: ISnapshotTreeWithBlobContents): void;
->>>>>>> aadf1f2f
     notifyOpReplay?(message: ISequencedDocumentMessage): Promise<void>;
     process(message: ISequencedDocumentMessage, local: boolean): any;
     processSignal(message: any, local: boolean): any;
