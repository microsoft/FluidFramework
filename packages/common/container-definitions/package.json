--- conflicted
+++ resolved
@@ -63,7 +63,6 @@
 	},
 	"typeValidation": {
 		"broken": {
-<<<<<<< HEAD
 			"InterfaceDeclaration_IGenericError": {
 				"backCompat": false
 			},
@@ -72,10 +71,9 @@
 			},
 			"InterfaceDeclaration_IUsageError": {
 				"backCompat": false
-=======
+			},
 			"InterfaceDeclaration_IContainerContext": {
 				"forwardCompat": false
->>>>>>> 5214ebb3
 			}
 		}
 	}
