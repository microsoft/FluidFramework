{
	"name": "@fluidframework/container-definitions",
	"version": "2.0.0-internal.5.0.0",
	"description": "Fluid container definitions",
	"homepage": "https://fluidframework.com",
	"repository": {
		"type": "git",
		"url": "https://github.com/microsoft/FluidFramework.git",
		"directory": "common/lib/container-definitions"
	},
	"license": "MIT",
	"author": "Microsoft and contributors",
	"sideEffects": false,
	"main": "dist/index.js",
	"module": "lib/index.js",
	"types": "dist/index.d.ts",
	"scripts": {
		"build": "concurrently npm:build:compile npm:lint && npm run build:docs",
		"build:commonjs": "npm run tsc && npm run typetests:gen && npm run build:test",
		"build:compile": "concurrently npm:build:commonjs npm:build:esnext",
		"build:docs": "api-extractor run --local --typescript-compiler-folder ../../../node_modules/typescript && copyfiles -u 1 ./_api-extractor-temp/doc-models/* ../../../_api-extractor-temp/",
		"build:esnext": "tsc --project ./tsconfig.esnext.json",
		"build:full": "npm run build",
		"build:full:compile": "npm run build:compile",
		"build:test": "tsc --project ./src/test/types/tsconfig.json",
		"ci:build": "npm run build:compile",
		"ci:build:docs": "api-extractor run --typescript-compiler-folder ../../../node_modules/typescript && copyfiles -u 1 ./_api-extractor-temp/doc-models/* ../../../_api-extractor-temp/",
		"ci:test": "echo No test for this package",
		"ci:test:coverage": "echo No test for this package",
		"clean": "rimraf dist lib *.tsbuildinfo *.build.log",
		"eslint": "eslint --format stylish src",
		"eslint:fix": "eslint --format stylish src --fix --fix-type problem,suggestion,layout",
		"format": "npm run prettier:fix",
		"lint": "npm run prettier && npm run eslint",
		"lint:fix": "npm run prettier:fix && npm run eslint:fix",
		"prettier": "prettier --check . --ignore-path ../../../.prettierignore",
		"prettier:fix": "prettier --write . --ignore-path ../../../.prettierignore",
		"tsc": "tsc",
		"tsc:watch": "tsc --watch",
		"typetests:gen": "fluid-type-test-generator",
		"typetests:prepare": "flub generate typetests --prepare --dir . --pin"
	},
	"dependencies": {
		"@fluidframework/common-definitions": "^0.20.1",
		"@fluidframework/core-interfaces": ">=2.0.0-internal.5.0.0 <2.0.0-internal.6.0.0",
		"@fluidframework/driver-definitions": ">=2.0.0-internal.5.0.0 <2.0.0-internal.6.0.0",
		"@fluidframework/protocol-definitions": "^1.1.0",
		"events": "^3.1.0"
	},
	"devDependencies": {
		"@fluid-tools/build-cli": "^0.13.1",
		"@fluidframework/build-common": "^1.1.0",
		"@fluidframework/build-tools": "^0.13.1",
		"@fluidframework/container-definitions-previous": "npm:@fluidframework/container-definitions@2.0.0-internal.4.0.0",
		"@fluidframework/eslint-config-fluid": "^2.0.0",
		"@microsoft/api-extractor": "^7.34.4",
		"@types/events": "^3.0.0",
		"concurrently": "^7.6.0",
		"copyfiles": "^2.4.1",
		"eslint": "~8.6.0",
		"prettier": "~2.6.2",
		"rimraf": "^4.4.0",
		"typescript": "~4.5.5"
	},
	"typeValidation": {
<<<<<<< HEAD
		"broken": {
			"InterfaceDeclaration_IConnectionDetails": {
				"backCompat": false
			},
			"RemovedVariableDeclaration_IFluidTokenProvider": {
				"backCompat": false,
				"forwardCompat": false
			},
			"RemovedInterfaceDeclaration_IFluidTokenProvider": {
				"backCompat": false,
				"forwardCompat": false
			},
			"RemovedInterfaceDeclaration_IProvideFluidTokenProvider": {
				"backCompat": false,
				"forwardCompat": false
			},
			"InterfaceDeclaration_IContainer": {
				"forwardCompat": false
			}
		}
=======
		"broken": {}
>>>>>>> b836e3c0
	}
}<|MERGE_RESOLUTION|>--- conflicted
+++ resolved
@@ -63,29 +63,10 @@
 		"typescript": "~4.5.5"
 	},
 	"typeValidation": {
-<<<<<<< HEAD
 		"broken": {
-			"InterfaceDeclaration_IConnectionDetails": {
-				"backCompat": false
-			},
-			"RemovedVariableDeclaration_IFluidTokenProvider": {
-				"backCompat": false,
-				"forwardCompat": false
-			},
-			"RemovedInterfaceDeclaration_IFluidTokenProvider": {
-				"backCompat": false,
-				"forwardCompat": false
-			},
-			"RemovedInterfaceDeclaration_IProvideFluidTokenProvider": {
-				"backCompat": false,
-				"forwardCompat": false
-			},
 			"InterfaceDeclaration_IContainer": {
 				"forwardCompat": false
 			}
 		}
-=======
-		"broken": {}
->>>>>>> b836e3c0
 	}
 }