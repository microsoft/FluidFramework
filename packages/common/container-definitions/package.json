{
  "name": "@fluidframework/container-definitions",
  "version": "2.0.0-internal.3.0.0",
  "description": "Fluid container definitions",
  "homepage": "https://fluidframework.com",
  "repository": {
    "type": "git",
    "url": "https://github.com/microsoft/FluidFramework.git",
    "directory": "common/lib/container-definitions"
  },
  "license": "MIT",
  "author": "Microsoft and contributors",
  "sideEffects": false,
  "main": "dist/index.js",
  "module": "lib/index.js",
  "types": "dist/index.d.ts",
  "scripts": {
    "build": "concurrently npm:build:compile npm:lint && npm run build:docs",
    "build:commonjs": "npm run tsc && npm run typetests:gen && npm run build:test",
    "build:compile": "concurrently npm:build:commonjs npm:build:esnext",
    "build:docs": "api-extractor run --local --typescript-compiler-folder ../../../node_modules/typescript && copyfiles -u 1 ./_api-extractor-temp/doc-models/* ../../../_api-extractor-temp/",
    "build:esnext": "tsc --project ./tsconfig.esnext.json",
    "build:full": "npm run build",
    "build:full:compile": "npm run build:compile",
    "build:test": "tsc --project ./src/test/types/tsconfig.json",
    "ci:build": "npm run build:compile",
    "ci:build:docs": "api-extractor run --typescript-compiler-folder ../../../node_modules/typescript && copyfiles -u 1 ./_api-extractor-temp/doc-models/* ../../../_api-extractor-temp/",
    "ci:test": "echo No test for this package",
    "ci:test:coverage": "echo No test for this package",
    "clean": "rimraf dist lib *.tsbuildinfo *.build.log",
    "eslint": "eslint --format stylish src",
    "eslint:fix": "eslint --format stylish src --fix --fix-type problem,suggestion,layout",
    "lint": "npm run eslint",
    "lint:fix": "npm run eslint:fix",
    "prettier": "prettier --check . --ignore-path ../../../.prettierignore",
    "prettier:fix": "prettier --write . --ignore-path ../../../.prettierignore",
    "tsc": "tsc",
    "tsc:watch": "tsc --watch",
    "typetests:gen": "flub generate typetests --generate --dir .",
    "typetests:prepare": "flub generate typetests --prepare --dir . --pin"
  },
  "dependencies": {
    "@fluidframework/common-definitions": "^0.20.1",
    "@fluidframework/core-interfaces": ">=2.0.0-internal.3.0.0 <2.0.0-internal.4.0.0",
    "@fluidframework/driver-definitions": ">=2.0.0-internal.3.0.0 <2.0.0-internal.4.0.0",
    "@fluidframework/protocol-definitions": "^1.1.0"
  },
  "devDependencies": {
    "@fluid-tools/build-cli": "^0.7.0",
    "@fluidframework/build-common": "^1.1.0",
    "@fluidframework/build-tools": "^0.7.0",
    "@fluidframework/container-definitions-previous": "npm:@fluidframework/container-definitions@2.0.0-internal.2.2.0",
    "@fluidframework/eslint-config-fluid": "^2.0.0",
    "@microsoft/api-extractor": "^7.22.2",
    "@rushstack/eslint-config": "^2.5.1",
    "@types/node": "^14.18.0",
    "concurrently": "^6.2.0",
    "copyfiles": "^2.4.1",
    "eslint": "~8.6.0",
    "prettier": "~2.6.2",
    "rimraf": "^2.6.2",
    "typescript": "~4.5.5"
  },
  "typeValidation": {
    "version": "2.0.0-internal.3.0.0",
    "baselineRange": ">=2.0.0-internal.2.0.0 <2.0.0-internal.3.0.0",
<<<<<<< HEAD
    "baselineVersion": "2.0.0-internal.2.1.1",
    "broken": {
      "InterfaceDeclaration_IContainer": {
        "forwardCompat": false
      },
      "InterfaceDeclaration_IBatchMessage": {
        "backCompat": false
      }
    }
=======
    "baselineVersion": "2.0.0-internal.2.2.0",
    "broken": {}
>>>>>>> 137bfcdf
  }
}<|MERGE_RESOLUTION|>--- conflicted
+++ resolved
@@ -64,8 +64,7 @@
   "typeValidation": {
     "version": "2.0.0-internal.3.0.0",
     "baselineRange": ">=2.0.0-internal.2.0.0 <2.0.0-internal.3.0.0",
-<<<<<<< HEAD
-    "baselineVersion": "2.0.0-internal.2.1.1",
+    "baselineVersion": "2.0.0-internal.2.2.0",
     "broken": {
       "InterfaceDeclaration_IContainer": {
         "forwardCompat": false
@@ -74,9 +73,5 @@
         "backCompat": false
       }
     }
-=======
-    "baselineVersion": "2.0.0-internal.2.2.0",
-    "broken": {}
->>>>>>> 137bfcdf
   }
 }