--- conflicted
+++ resolved
@@ -68,9 +68,6 @@
 			"InterfaceDeclaration_IConnectionDetails": {
 				"backCompat": false
 			},
-<<<<<<< HEAD
-			"InterfaceDeclaration_IContainer": {
-=======
 			"RemovedVariableDeclaration_IFluidTokenProvider": {
 				"backCompat": false,
 				"forwardCompat": false
@@ -81,7 +78,9 @@
 			},
 			"RemovedInterfaceDeclaration_IProvideFluidTokenProvider": {
 				"backCompat": false,
->>>>>>> 76c2bc4f
+				"forwardCompat": false
+			},
+			"InterfaceDeclaration_IContainer": {
 				"forwardCompat": false
 			}
 		}
