--- conflicted
+++ resolved
@@ -100,13 +100,11 @@
 				"forwardCompat": false,
 				"backCompat": false
 			},
-<<<<<<< HEAD
 			"InterfaceDeclaration_IContainerContext": {
 				"backCompat": false
-=======
+			},
 			"InterfaceDeclaration_IContainer": {
 				"forwardCompat": false
->>>>>>> ac5daeb4
 			}
 		}
 	}
