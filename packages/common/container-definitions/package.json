{
	"name": "@fluidframework/container-definitions",
	"version": "2.0.0-internal.8.0.0",
	"description": "Fluid container definitions",
	"homepage": "https://fluidframework.com",
	"repository": {
		"type": "git",
		"url": "https://github.com/microsoft/FluidFramework.git",
		"directory": "common/lib/container-definitions"
	},
	"license": "MIT",
	"author": "Microsoft and contributors",
	"sideEffects": false,
	"main": "dist/index.js",
	"module": "lib/index.js",
	"types": "dist/index.d.ts",
	"scripts": {
		"build": "fluid-build . --task build",
		"build:commonjs": "fluid-build . --task commonjs",
		"build:compile": "fluid-build . --task compile",
		"build:docs": "api-extractor run --local",
		"build:esnext": "tsc --project ./tsconfig.esnext.json",
		"build:test": "tsc --project ./src/test/types/tsconfig.json",
		"ci:build": "npm run build:compile",
		"ci:build:docs": "api-extractor run",
		"ci:test": "echo No test for this package",
		"ci:test:coverage": "echo No test for this package",
		"clean": "rimraf --glob 'dist' 'lib' '*.tsbuildinfo' '*.build.log' '_api-extractor-temp'",
		"eslint": "eslint --format stylish src",
		"eslint:fix": "eslint --format stylish src --fix --fix-type problem,suggestion,layout",
		"format": "npm run prettier:fix",
		"lint": "npm run prettier && npm run eslint",
		"lint:fix": "npm run prettier:fix && npm run eslint:fix",
		"prettier": "prettier --check . --ignore-path ../../../.prettierignore",
		"prettier:fix": "prettier --write . --ignore-path ../../../.prettierignore",
		"tsc": "tsc",
		"tsc:watch": "tsc --watch",
		"typetests:gen": "fluid-type-test-generator",
		"typetests:prepare": "flub typetests --dir . --reset --previous --normalize"
	},
	"dependencies": {
		"@fluidframework/core-interfaces": "workspace:~",
		"@fluidframework/driver-definitions": "workspace:~",
		"@fluidframework/protocol-definitions": "^3.0.0",
		"events": "^3.1.0"
	},
	"devDependencies": {
		"@fluid-tools/build-cli": "0.26.0-203096",
		"@fluidframework/build-common": "^2.0.2",
		"@fluidframework/build-tools": "0.26.0-203096",
		"@fluidframework/container-definitions-previous": "npm:@fluidframework/container-definitions@2.0.0-internal.7.1.0",
		"@fluidframework/eslint-config-fluid": "^3.0.0",
		"@microsoft/api-extractor": "^7.37.0",
		"@types/events": "^3.0.0",
		"copyfiles": "^2.4.1",
		"eslint": "~8.50.0",
		"eslint-plugin-deprecation": "~2.0.0",
		"prettier": "~3.0.3",
		"rimraf": "^4.4.0",
		"typescript": "~5.1.6"
	},
	"typeValidation": {
		"broken": {
<<<<<<< HEAD
			"EnumDeclaration_ContainerErrorType": {
				"forwardCompat": false,
				"backCompat": false
			},
			"RemovedEnumDeclaration_ContainerErrorType": {
				"forwardCompat": false,
=======
			"RemovedInterfaceDeclaration_IPendingLocalState": {
				"forwardCompat": false,
				"backCompat": false
			},
			"InterfaceDeclaration_IRuntime": {
				"backCompat": false
			},
			"InterfaceDeclaration_ISnapshotTreeWithBlobContents": {
>>>>>>> 49f40885
				"backCompat": false
			}
		}
	}
}<|MERGE_RESOLUTION|>--- conflicted
+++ resolved
@@ -61,14 +61,12 @@
 	},
 	"typeValidation": {
 		"broken": {
-<<<<<<< HEAD
 			"EnumDeclaration_ContainerErrorType": {
 				"forwardCompat": false,
 				"backCompat": false
 			},
 			"RemovedEnumDeclaration_ContainerErrorType": {
 				"forwardCompat": false,
-=======
 			"RemovedInterfaceDeclaration_IPendingLocalState": {
 				"forwardCompat": false,
 				"backCompat": false
@@ -77,7 +75,6 @@
 				"backCompat": false
 			},
 			"InterfaceDeclaration_ISnapshotTreeWithBlobContents": {
->>>>>>> 49f40885
 				"backCompat": false
 			}
 		}
