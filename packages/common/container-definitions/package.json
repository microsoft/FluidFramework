--- conflicted
+++ resolved
@@ -60,28 +60,8 @@
     "typescript-formatter": "7.1.0"
   },
   "typeValidation": {
-<<<<<<< HEAD
-    "version": "2.0.0",
+    "version": "2.0.0-internal.3.0.0",
     "broken": {
-      "InterfaceDeclaration_IConnectionDetails": {
-        "backCompat": false
-      },
-      "RemovedInterfaceDeclaration_ICodeLoader": {
-        "forwardCompat": false,
-        "backCompat": false
-      },
-      "RemovedTypeAliasDeclaration_ConnectionState.Connecting": {
-        "forwardCompat": false,
-        "backCompat": false
-      },
-      "TypeAliasDeclaration_ConnectionState.Connecting": {
-        "forwardCompat": false,
-        "backCompat": false
-      },
-      "RemovedEnumDeclaration_BindState": {
-        "forwardCompat": false,
-        "backCompat": false
-      },
       "InterfaceDeclaration_IContainerContext": {
         "forwardCompat": false
       },
@@ -92,9 +72,5 @@
         "forwardCompat": false
       }
     }
-=======
-    "version": "2.0.0-internal.3.0.0",
-    "broken": {}
->>>>>>> 1065dbe3
   }
 }