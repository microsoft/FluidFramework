--- conflicted
+++ resolved
@@ -114,16 +114,7 @@
 		"typescript": "~5.4.5"
 	},
 	"typeValidation": {
-<<<<<<< HEAD
-		"broken": {
-			"Interface_IContainerContext": {
-				"backCompat": false
-			}
-		},
+		"broken": {},
 		"entrypoint": "legacy"
-=======
-		"broken": {},
-		"entrypoint": "internal"
->>>>>>> a9a07c66
 	}
 }