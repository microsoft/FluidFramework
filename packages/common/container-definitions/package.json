{
	"name": "@fluidframework/container-definitions",
	"version": "2.74.0",
	"description": "Fluid container definitions",
	"homepage": "https://fluidframework.com",
	"repository": {
		"type": "git",
		"url": "https://github.com/microsoft/FluidFramework.git",
		"directory": "packages/common/container-definitions"
	},
	"license": "MIT",
	"author": "Microsoft and contributors",
	"sideEffects": false,
	"type": "module",
	"exports": {
		".": {
			"import": {
				"types": "./lib/public.d.ts",
				"default": "./lib/index.js"
			},
			"require": {
				"types": "./dist/public.d.ts",
				"default": "./dist/index.js"
			}
		},
		"./legacy": {
			"import": {
				"types": "./lib/legacy.d.ts",
				"default": "./lib/index.js"
			},
			"require": {
				"types": "./dist/legacy.d.ts",
				"default": "./dist/index.js"
			}
		},
		"./internal": {
			"import": {
				"types": "./lib/index.d.ts",
				"default": "./lib/index.js"
			},
			"require": {
				"types": "./dist/index.d.ts",
				"default": "./dist/index.js"
			}
		}
	},
	"main": "lib/index.js",
	"types": "lib/public.d.ts",
	"scripts": {
		"api": "fluid-build . --task api",
		"api-extractor:commonjs": "flub generate entrypoints --outFileLegacyBeta legacy --outDir ./dist",
		"api-extractor:esnext": "flub generate entrypoints --outFileLegacyBeta legacy --outDir ./lib --node10TypeCompat",
		"build": "fluid-build . --task build",
		"build:api-reports": "concurrently \"npm:build:api-reports:*\"",
		"build:api-reports:current": "api-extractor run --local --config api-extractor/api-extractor.current.json",
		"build:api-reports:legacy": "api-extractor run --local --config api-extractor/api-extractor.legacy.json",
		"build:commonjs": "fluid-build . --task commonjs",
		"build:compile": "fluid-build . --task compile",
		"build:docs": "api-extractor run --local",
		"build:esnext": "tsc --project ./tsconfig.json",
		"build:test": "npm run build:test:esm && npm run build:test:cjs",
		"build:test:cjs": "fluid-tsc commonjs --project ./src/test/tsconfig.cjs.json",
		"build:test:esm": "tsc --project ./src/test/tsconfig.json",
		"check:are-the-types-wrong": "attw --pack .",
		"check:biome": "biome check .",
		"check:exports": "concurrently \"npm:check:exports:*\"",
		"check:exports:bundle-release-tags": "api-extractor run --config api-extractor/api-extractor-lint-bundle.json",
		"check:exports:cjs:legacy": "api-extractor run --config api-extractor/api-extractor-lint-legacy.cjs.json",
		"check:exports:cjs:public": "api-extractor run --config api-extractor/api-extractor-lint-public.cjs.json",
		"check:exports:esm:legacy": "api-extractor run --config api-extractor/api-extractor-lint-legacy.esm.json",
		"check:exports:esm:public": "api-extractor run --config api-extractor/api-extractor-lint-public.esm.json",
		"check:format": "npm run check:biome",
		"ci:build": "npm run build:compile",
		"ci:build:api-reports": "concurrently \"npm:ci:build:api-reports:*\"",
		"ci:build:api-reports:current": "api-extractor run --config api-extractor/api-extractor.current.json",
		"ci:build:api-reports:legacy": "api-extractor run --config api-extractor/api-extractor.legacy.json",
		"ci:build:docs": "api-extractor run",
		"ci:test": "echo No test for this package",
		"ci:test:coverage": "echo No test for this package",
		"clean": "rimraf --glob dist lib {alpha,beta,internal,legacy}.d.ts \"**/*.tsbuildinfo\" \"**/*.build.log\" _api-extractor-temp",
		"eslint": "eslint --quiet --format stylish src",
		"eslint:fix": "eslint --quiet --format stylish src --fix --fix-type problem,suggestion,layout",
		"format": "npm run format:biome",
		"format:biome": "biome check . --write",
		"lint": "fluid-build . --task lint",
		"lint:fix": "fluid-build . --task eslint:fix --task format",
		"place:cjs:package-stub": "copyfiles -f ../../../common/build/build-common/src/cjs/package.json ./dist",
		"tsc": "fluid-tsc commonjs --project ./tsconfig.cjs.json && npm run place:cjs:package-stub",
		"tsc:watch": "npm run place:cjs:package-stub && fluid-tsc commonjs --project ./tsconfig.cjs.json --watch",
		"typetests:gen": "flub generate typetests --dir . -v",
		"typetests:prepare": "flub typetests --dir . --reset --previous --normalize"
	},
	"dependencies": {
		"@fluidframework/core-interfaces": "workspace:~",
		"@fluidframework/driver-definitions": "workspace:~"
	},
	"devDependencies": {
		"@arethetypeswrong/cli": "^0.17.1",
		"@biomejs/biome": "~1.9.3",
		"@fluid-tools/build-cli": "^0.61.0",
		"@fluidframework/build-common": "^2.0.3",
		"@fluidframework/build-tools": "^0.61.0",
		"@fluidframework/container-definitions-previous": "npm:@fluidframework/container-definitions@2.73.0",
		"@fluidframework/eslint-config-fluid": "workspace:~",
		"@microsoft/api-extractor": "7.52.11",
		"concurrently": "^8.2.1",
		"copyfiles": "^2.4.1",
<<<<<<< HEAD
		"eslint": "~9.39.1",
=======
		"eslint": "~8.57.1",
>>>>>>> f85c24ed
		"jiti": "^2.6.1",
		"rimraf": "^4.4.0",
		"typescript": "~5.4.5"
	},
	"typeValidation": {
		"broken": {},
		"entrypoint": "legacy"
	}
}<|MERGE_RESOLUTION|>--- conflicted
+++ resolved
@@ -105,11 +105,7 @@
 		"@microsoft/api-extractor": "7.52.11",
 		"concurrently": "^8.2.1",
 		"copyfiles": "^2.4.1",
-<<<<<<< HEAD
-		"eslint": "~9.39.1",
-=======
 		"eslint": "~8.57.1",
->>>>>>> f85c24ed
 		"jiti": "^2.6.1",
 		"rimraf": "^4.4.0",
 		"typescript": "~5.4.5"
