--- conflicted
+++ resolved
@@ -21,19 +21,11 @@
 	IQuorumClients,
 	ISummaryContent,
 } from "@fluidframework/protocol-definitions";
-<<<<<<< HEAD
 import type { IAudience } from "./audience";
 import type { IDeltaManager } from "./deltas";
 import type { ICriticalContainerError } from "./error";
-import type { ILoader, ILoaderOptions } from "./loader";
+import type { ILoader } from "./loader";
 import type { IFluidCodeDetails } from "./fluidPackage";
-=======
-import { IAudience } from "./audience";
-import { IDeltaManager } from "./deltas";
-import { ICriticalContainerError } from "./error";
-import { ILoader } from "./loader";
-import { IFluidCodeDetails } from "./fluidPackage";
->>>>>>> 4aed92d1
 
 /**
  * The attachment state of some Fluid data (e.g. a container or data store), denoting whether it is uploaded to the
