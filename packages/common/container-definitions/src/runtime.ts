/*!
 * Copyright (c) Microsoft Corporation and contributors. All rights reserved.
 * Licensed under the MIT License.
 */

import { ITelemetryBaseLogger, IDisposable } from "@fluidframework/common-definitions";
import { FluidObject, IRequest, IResponse } from "@fluidframework/core-interfaces";
import { IDocumentStorageService } from "@fluidframework/driver-definitions";
import {
	IClientConfiguration,
	IClientDetails,
	ISequencedDocumentMessage,
	ISnapshotTree,
	MessageType,
	ISummaryTree,
	IVersion,
	IDocumentMessage,
	IQuorumClients,
	ISummaryContent,
} from "@fluidframework/protocol-definitions";
import { IAudience } from "./audience";
import { IDeltaManager } from "./deltas";
import { ICriticalContainerError } from "./error";
import { ILoader, ILoaderOptions } from "./loader";
import { IFluidCodeDetails } from "./fluidPackage";

/**
 * The attachment state of some Fluid data (e.g. a container or data store), denoting whether it is uploaded to the
 * service.  The transition from detached to attached state is a one-way transition.
 */
export enum AttachState {
	/**
	 * In detached state, the data is only present on the local client's machine.  It has not yet been uploaded
	 * to the service.
	 */
	Detached = "Detached",

	/**
	 * In attaching state, the data has started the upload to the service, but has not yet completed.
	 */
	Attaching = "Attaching",

	/**
	 * In attached state, the data has completed upload to the service.  It can be accessed by other clients after
	 * reaching attached state.
	 */
	Attached = "Attached",
}

/**
 * The IRuntime represents an instantiation of a code package within a Container.
 * Primarily held by the ContainerContext to be able to interact with the running instance of the Container.
 */
export interface IRuntime extends IDisposable {
<<<<<<< HEAD

    /**
     * Executes a request against the runtime
     */
    request(request: IRequest): Promise<IResponse>;

    /**
     * Notifies the runtime of a change in the connection state
     */
    setConnectionState(connected: boolean, clientId?: string);

    /**
     * Processes the given op (message)
     */
    process(message: ISequencedDocumentMessage, local: boolean);

    /**
     * Processes the given signal
     */
    processSignal(message: any, local: boolean);

    /**
     * Create a summary. Used when attaching or serializing a detached container.
     *
     * @param blobRedirectTable - A table passed during the attach process. While detached, blob upload is supported
     * using IDs generated locally. After attach, these IDs cannot be used, so this table maps the old local IDs to the
     * new storage IDs so requests can be redirected.
     */
    createSummary(blobRedirectTable?: Map<string, string>): ISummaryTree;

    /**
     * Propagate the container state when container is attaching or attached.
     * @param attachState - State of the container.
     */
    setAttachState(attachState: AttachState.Attaching | AttachState.Attached): void;

    /**
     * Get pending local state in a serializable format to be given back to a newly loaded container
     */
    getPendingLocalState(): unknown;

    /**
     * Notify runtime that we have processed a saved message, so that it can do async work (applying
     * stashed ops) after having processed it.
     */
    notifyOpReplay(message: ISequencedDocumentMessage): Promise<void>;
=======
	/**
	 * Executes a request against the runtime
	 */
	request(request: IRequest): Promise<IResponse>;

	/**
	 * Notifies the runtime of a change in the connection state
	 */
	setConnectionState(connected: boolean, clientId?: string);

	/**
	 * Processes the given op (message)
	 */
	process(message: ISequencedDocumentMessage, local: boolean);

	/**
	 * Processes the given signal
	 */
	processSignal(message: any, local: boolean);

	/**
	 * Create a summary. Used when attaching or serializing a detached container.
	 *
	 * @param blobRedirectTable - A table passed during the attach process. While detached, blob upload is supported
	 * using IDs generated locally. After attach, these IDs cannot be used, so this table maps the old local IDs to the
	 * new storage IDs so requests can be redirected.
	 */
	createSummary(blobRedirectTable?: Map<string, string>): ISummaryTree;

	/**
	 * Propagate the container state when container is attaching or attached.
	 * @param attachState - State of the container.
	 */
	setAttachState(attachState: AttachState.Attaching | AttachState.Attached): void;

	/**
	 * Get pending local state in a serializable format to be given back to a newly loaded container
	 */
	getPendingLocalState(): unknown;

	/**
	 * Notify runtime that container is moving to "Attaching" state
	 * @param snapshot - snapshot created at attach time
	 */
	notifyAttaching(snapshot: ISnapshotTreeWithBlobContents): void;
>>>>>>> 446b4ea9
}

/**
 * Payload type for IContainerContext.submitBatchFn()
 */
export interface IBatchMessage {
	contents?: string;
	metadata: Record<string, unknown> | undefined;
	compression?: string;
}

/**
 * The ContainerContext is a proxy standing between the Container and the Container's IRuntime.
 * This allows the Container to terminate the connection to the IRuntime.
 *
 * Specifically, there is an event on Container, onContextChanged, which mean a new code proposal has been loaded,
 * so the old IRuntime is no longer valid, as its ContainerContext has been revoked,
 * and the Container has created a new ContainerContext.
 */
export interface IContainerContext extends IDisposable {
	/** @deprecated Please pass in existing directly in instantiateRuntime */
	readonly existing: boolean | undefined;
	readonly options: ILoaderOptions;
	readonly clientId: string | undefined;
	readonly clientDetails: IClientDetails;
	readonly storage: IDocumentStorageService;
	readonly connected: boolean;
	readonly baseSnapshot: ISnapshotTree | undefined;
	/** @deprecated Please use submitBatchFn & submitSummaryFn */
	readonly submitFn: (type: MessageType, contents: any, batch: boolean, appData?: any) => number;
	/** @returns clientSequenceNumber of last message in a batch */
	readonly submitBatchFn: (batch: IBatchMessage[]) => number;
	readonly submitSummaryFn: (summaryOp: ISummaryContent) => number;
	readonly submitSignalFn: (contents: any) => void;
	readonly disposeFn?: (error?: ICriticalContainerError) => void;
	readonly closeFn: (error?: ICriticalContainerError) => void;
	readonly deltaManager: IDeltaManager<ISequencedDocumentMessage, IDocumentMessage>;
	readonly quorum: IQuorumClients;
	/**
	 * @deprecated This method is provided as a migration tool for customers currently reading the code details
	 * from within the Container by directly accessing the Quorum proposals.  The code details should not be accessed
	 * from within the Container as this requires coupling between the container contents and the code loader.
	 * Direct access to Quorum proposals will be removed in an upcoming release, and in a further future release this
	 * migration tool will be removed.
	 */
	getSpecifiedCodeDetails?(): IFluidCodeDetails | undefined;
	readonly audience: IAudience | undefined;
	readonly loader: ILoader;
	// The logger implementation, which would support tagged events, should be provided by the loader.
	readonly taggedLogger: ITelemetryBaseLogger;
	readonly serviceConfiguration: IClientConfiguration | undefined;
	pendingLocalState?: unknown;

	/**
	 * Ambient services provided with the context
	 */
	readonly scope: FluidObject;

	/**
	 * Get an absolute url for a provided container-relative request.
	 * @param relativeUrl - A relative request within the container
	 *
	 * TODO: Optional for backwards compatibility. Make non-optional in version 0.19
	 */
	getAbsoluteUrl?(relativeUrl: string): Promise<string | undefined>;

	/**
	 * Indicates the attachment state of the container to a host service.
	 */
	readonly attachState: AttachState;

	getLoadedFromVersion(): IVersion | undefined;

	updateDirtyContainerState(dirty: boolean): void;
	/**
	 * WARNING: this id is meant for telemetry usages ONLY, not recommended for other consumption
	 * This id is not supposed to be exposed anywhere else. It is dependant on usage or drivers
	 * and scenarios which can change in the future.
	 */
	readonly id: string;
}

export const IRuntimeFactory: keyof IProvideRuntimeFactory = "IRuntimeFactory";

export interface IProvideRuntimeFactory {
	readonly IRuntimeFactory: IRuntimeFactory;
}

/**
 * Exported module definition
 *
 * Provides the entry point for the ContainerContext to load the proper IRuntime
 * to start up the running instance of the Container.
 */
export interface IRuntimeFactory extends IProvideRuntimeFactory {
	/**
	 * Instantiates a new IRuntime for the given IContainerContext to proxy to
	 * This is the main entry point to the Container's business logic
	 *
	 * @param context - container context to be supplied to the runtime
	 * @param existing - whether to instantiate for the first time or from an existing context
	 */
	instantiateRuntime(context: IContainerContext, existing: boolean): Promise<IRuntime>;
}<|MERGE_RESOLUTION|>--- conflicted
+++ resolved
@@ -52,42 +52,45 @@
  * Primarily held by the ContainerContext to be able to interact with the running instance of the Container.
  */
 export interface IRuntime extends IDisposable {
-<<<<<<< HEAD
-
-    /**
-     * Executes a request against the runtime
-     */
-    request(request: IRequest): Promise<IResponse>;
-
-    /**
-     * Notifies the runtime of a change in the connection state
-     */
-    setConnectionState(connected: boolean, clientId?: string);
-
-    /**
-     * Processes the given op (message)
-     */
-    process(message: ISequencedDocumentMessage, local: boolean);
-
-    /**
-     * Processes the given signal
-     */
-    processSignal(message: any, local: boolean);
-
-    /**
-     * Create a summary. Used when attaching or serializing a detached container.
-     *
-     * @param blobRedirectTable - A table passed during the attach process. While detached, blob upload is supported
-     * using IDs generated locally. After attach, these IDs cannot be used, so this table maps the old local IDs to the
-     * new storage IDs so requests can be redirected.
-     */
-    createSummary(blobRedirectTable?: Map<string, string>): ISummaryTree;
-
-    /**
-     * Propagate the container state when container is attaching or attached.
-     * @param attachState - State of the container.
-     */
-    setAttachState(attachState: AttachState.Attaching | AttachState.Attached): void;
+	/**
+	 * Executes a request against the runtime
+	 */
+	request(request: IRequest): Promise<IResponse>;
+
+	/**
+	 * Notifies the runtime of a change in the connection state
+	 */
+	setConnectionState(connected: boolean, clientId?: string);
+
+	/**
+	 * Processes the given op (message)
+	 */
+	process(message: ISequencedDocumentMessage, local: boolean);
+
+	/**
+	 * Processes the given signal
+	 */
+	processSignal(message: any, local: boolean);
+
+	/**
+	 * Create a summary. Used when attaching or serializing a detached container.
+	 *
+	 * @param blobRedirectTable - A table passed during the attach process. While detached, blob upload is supported
+	 * using IDs generated locally. After attach, these IDs cannot be used, so this table maps the old local IDs to the
+	 * new storage IDs so requests can be redirected.
+	 */
+	createSummary(blobRedirectTable?: Map<string, string>): ISummaryTree;
+
+	/**
+	 * Propagate the container state when container is attaching or attached.
+	 * @param attachState - State of the container.
+	 */
+	setAttachState(attachState: AttachState.Attaching | AttachState.Attached): void;
+
+	/**
+	 * Get pending local state in a serializable format to be given back to a newly loaded container
+	 */
+	getPendingLocalState(): unknown;
 
     /**
      * Get pending local state in a serializable format to be given back to a newly loaded container
@@ -99,53 +102,6 @@
      * stashed ops) after having processed it.
      */
     notifyOpReplay(message: ISequencedDocumentMessage): Promise<void>;
-=======
-	/**
-	 * Executes a request against the runtime
-	 */
-	request(request: IRequest): Promise<IResponse>;
-
-	/**
-	 * Notifies the runtime of a change in the connection state
-	 */
-	setConnectionState(connected: boolean, clientId?: string);
-
-	/**
-	 * Processes the given op (message)
-	 */
-	process(message: ISequencedDocumentMessage, local: boolean);
-
-	/**
-	 * Processes the given signal
-	 */
-	processSignal(message: any, local: boolean);
-
-	/**
-	 * Create a summary. Used when attaching or serializing a detached container.
-	 *
-	 * @param blobRedirectTable - A table passed during the attach process. While detached, blob upload is supported
-	 * using IDs generated locally. After attach, these IDs cannot be used, so this table maps the old local IDs to the
-	 * new storage IDs so requests can be redirected.
-	 */
-	createSummary(blobRedirectTable?: Map<string, string>): ISummaryTree;
-
-	/**
-	 * Propagate the container state when container is attaching or attached.
-	 * @param attachState - State of the container.
-	 */
-	setAttachState(attachState: AttachState.Attaching | AttachState.Attached): void;
-
-	/**
-	 * Get pending local state in a serializable format to be given back to a newly loaded container
-	 */
-	getPendingLocalState(): unknown;
-
-	/**
-	 * Notify runtime that container is moving to "Attaching" state
-	 * @param snapshot - snapshot created at attach time
-	 */
-	notifyAttaching(snapshot: ISnapshotTreeWithBlobContents): void;
->>>>>>> 446b4ea9
 }
 
 /**
