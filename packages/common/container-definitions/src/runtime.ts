/*!
 * Copyright (c) Microsoft Corporation and contributors. All rights reserved.
 * Licensed under the MIT License.
 */

import { ITelemetryBaseLogger, IDisposable } from "@fluidframework/common-definitions";
import {
    FluidObject,
    IRequest,
    IResponse,
} from "@fluidframework/core-interfaces";
import { IDocumentStorageService } from "@fluidframework/driver-definitions";
import {
    IClientConfiguration,
    IClientDetails,
    ISequencedDocumentMessage,
    ISnapshotTree,
    MessageType,
    ISummaryTree,
    IVersion,
    IDocumentMessage,
    IQuorumClients,
    ISummaryContent,
} from "@fluidframework/protocol-definitions";
import { IAudience } from "./audience";
import { IDeltaManager } from "./deltas";
import { ICriticalContainerError } from "./error";
import { ILoader, ILoaderOptions, ISnapshotTreeWithBlobContents } from "./loader";
import { IFluidCodeDetails } from "./fluidPackage";

/**
 * The attachment state of some Fluid data (e.g. a container or data store), denoting whether it is uploaded to the
 * service.  The transition from detached to attached state is a one-way transition.
 */
export enum AttachState {
    /**
     * In detached state, the data is only present on the local client's machine.  It has not yet been uploaded
     * to the service.
     */
    Detached = "Detached",

    /**
     * In attaching state, the data has started the upload to the service, but has not yet completed.
     */
    Attaching = "Attaching",

    /**
     * In attached state, the data has completed upload to the service.  It can be accessed by other clients after
     * reaching attached state.
     */
    Attached = "Attached",
}

/**
 * The IRuntime represents an instantiation of a code package within a Container.
 * Primarily held by the ContainerContext to be able to interact with the running instance of the Container.
 */
export interface IRuntime extends IDisposable {

    /**
     * Executes a request against the runtime
     */
    request(request: IRequest): Promise<IResponse>;

    /**
     * Notifies the runtime of a change in the connection state
     */
    setConnectionState(connected: boolean, clientId?: string);

    /**
     * Processes the given op (message)
     */
    process(message: ISequencedDocumentMessage, local: boolean, context: any);

    /**
     * Processes the given signal
     */
    processSignal(message: any, local: boolean);

    /**
     * Create a summary. Used when attaching or serializing a detached container.
     *
     * @param blobRedirectTable - A table passed during the attach process. While detached, blob upload is supported
     * using IDs generated locally. After attach, these IDs cannot be used, so this table maps the old local IDs to the
     * new storage IDs so requests can be redirected.
     */
    createSummary(blobRedirectTable?: Map<string, string>): ISummaryTree;

    /**
     * Propagate the container state when container is attaching or attached.
     * @param attachState - State of the container.
     */
    setAttachState(attachState: AttachState.Attaching | AttachState.Attached): void;

    /**
     * Get pending local state in a serializable format to be given back to a newly loaded container
     */
    getPendingLocalState(): unknown;

    /**
     * Notify runtime that container is moving to "Attaching" state
     * @param snapshot - snapshot created at attach time
     */
    notifyAttaching(snapshot: ISnapshotTreeWithBlobContents): void;
}

export interface IBatchMessage {
    contents: string;
    metadata: Record<string, unknown> | undefined;
}

/**
 * The ContainerContext is a proxy standing between the Container and the Container's IRuntime.
 * This allows the Container to terminate the connection to the IRuntime.
 *
 * Specifically, there is an event on Container, onContextChanged, which mean a new code proposal has been loaded,
 * so the old IRuntime is no longer valid, as its ContainerContext has been revoked,
 * and the Container has created a new ContainerContext.
 */
export interface IContainerContext extends IDisposable {
    readonly existing: boolean | undefined;
    readonly options: ILoaderOptions;
    readonly clientId: string | undefined;
    readonly clientDetails: IClientDetails;
    readonly storage: IDocumentStorageService;
    readonly connected: boolean;
    readonly baseSnapshot: ISnapshotTree | undefined;
<<<<<<< HEAD
    readonly submitFn: (type: MessageType, contents: unknown, batch: boolean, appData?: any) => number;
    readonly submitSummaryFn: (summaryOp: ISummaryContent) => number;
    readonly submitBatchFn: (batch: IBatchMessage[]) => number;
=======
    readonly submitFn: (type: MessageType, contents: string, batch: boolean, appData?: any) => number;
    readonly submitSummaryFn: (summaryOp: ISummaryContent) => number;
>>>>>>> 2a04b0f7
    readonly submitSignalFn: (contents: any) => void;
    readonly closeFn: (error?: ICriticalContainerError) => void;
    readonly deltaManager: IDeltaManager<ISequencedDocumentMessage, IDocumentMessage>;
    readonly quorum: IQuorumClients;
    /**
     * @deprecated This method is provided as a migration tool for customers currently reading the code details
     * from within the Container by directly accessing the Quorum proposals.  The code details should not be accessed
     * from within the Container as this requires coupling between the container contents and the code loader.
     * Direct access to Quorum proposals will be removed in an upcoming release, and in a further future release this
     * migration tool will be removed.
     */
    getSpecifiedCodeDetails?(): IFluidCodeDetails | undefined;
    readonly audience: IAudience | undefined;
    readonly loader: ILoader;
    // The logger implementation, which would support tagged events, should be provided by the loader.
    readonly taggedLogger: ITelemetryBaseLogger;
    readonly serviceConfiguration: IClientConfiguration | undefined;
    pendingLocalState?: unknown;

    /**
     * Ambient services provided with the context
     */
    readonly scope: FluidObject;

    /**
     * Get an absolute url for a provided container-relative request.
     * @param relativeUrl - A relative request within the container
     *
     * TODO: Optional for backwards compatibility. Make non-optional in version 0.19
     */
    getAbsoluteUrl?(relativeUrl: string): Promise<string | undefined>;

    /**
     * Indicates the attachment state of the container to a host service.
     */
    readonly attachState: AttachState;

    getLoadedFromVersion(): IVersion | undefined;

    updateDirtyContainerState(dirty: boolean): void;
    /**
     * WARNING: this id is meant for telemetry usages ONLY, not recommended for other consumption
     * This id is not supposed to be exposed anywhere else. It is dependant on usage or drivers
     * and scenarios which can change in the future.
     */
    readonly id: string;
}

export const IRuntimeFactory: keyof IProvideRuntimeFactory = "IRuntimeFactory";

export interface IProvideRuntimeFactory {
    readonly IRuntimeFactory: IRuntimeFactory;
}

/**
 * Exported module definition
 *
 * Provides the entry point for the ContainerContext to load the proper IRuntime
 * to start up the running instance of the Container.
 */
export interface IRuntimeFactory extends IProvideRuntimeFactory {
    /**
     * Instantiates a new IRuntime for the given IContainerContext to proxy to
     * This is the main entry point to the Container's business logic
     *
     * @param context - container context to be supplied to the runtime
     * @param existing - whether to instantiate for the first time or from an existing context
     */
    instantiateRuntime(context: IContainerContext, existing?: boolean): Promise<IRuntime>;
}<|MERGE_RESOLUTION|>--- conflicted
+++ resolved
@@ -125,14 +125,9 @@
     readonly storage: IDocumentStorageService;
     readonly connected: boolean;
     readonly baseSnapshot: ISnapshotTree | undefined;
-<<<<<<< HEAD
-    readonly submitFn: (type: MessageType, contents: unknown, batch: boolean, appData?: any) => number;
+    readonly submitFn: (type: MessageType, contents: any, batch: boolean, appData?: any) => number;
+    readonly submitBatchFn: (batch: IBatchMessage[]) => number;
     readonly submitSummaryFn: (summaryOp: ISummaryContent) => number;
-    readonly submitBatchFn: (batch: IBatchMessage[]) => number;
-=======
-    readonly submitFn: (type: MessageType, contents: string, batch: boolean, appData?: any) => number;
-    readonly submitSummaryFn: (summaryOp: ISummaryContent) => number;
->>>>>>> 2a04b0f7
     readonly submitSignalFn: (contents: any) => void;
     readonly closeFn: (error?: ICriticalContainerError) => void;
     readonly deltaManager: IDeltaManager<ISequencedDocumentMessage, IDocumentMessage>;
