--- conflicted
+++ resolved
@@ -88,13 +88,7 @@
  *
  * - {@link @fluidframework/odsp-driver-definitions#OdspErrorTypes}
  *
-<<<<<<< HEAD
- * - {@link @fluidframework/routerlicious-driver#RouterliciousErrorTypes}
- *
- * @public
-=======
  * - {@link @fluidframework/routerlicious-driver#RouterliciousErrorType}
  * @internal
->>>>>>> d54fcb29
  */
 export type ICriticalContainerError = IErrorBase;