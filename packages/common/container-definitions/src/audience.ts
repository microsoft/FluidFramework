/*!
 * Copyright (c) Microsoft Corporation and contributors. All rights reserved.
 * Licensed under the MIT License.
 */

import type { IEvent, IEventProvider } from "@fluidframework/core-interfaces";
import type { IClient } from "@fluidframework/driver-definitions";
/**
 * Manages the state and the members for {@link IAudience}
 * @legacy
 * @alpha
 */
export interface IAudienceOwner extends IAudience {
	/**
	 * Adds a new client to the audience
	 */
	addMember(clientId: string, details: IClient): void;

	/**
	 * Removes a client from the audience. Only emits an event if a client is actually removed
	 * @returns if a client was removed from the audience
	 */
	removeMember(clientId: string): boolean;

	/**
	 * Notifies Audience that current clientId has changed.
	 * See {@link IAudience.getSelf} and {@link IAudienceEvents}'s "selfChanged" event for more details.
	 */
	setCurrentClientId(clientId: string): void;
}

/**
 * Interface describing Audience events
 * @public
 */
export interface IAudienceEvents extends IEvent {
	/**
<<<<<<< HEAD
	 * "addMember" event is raised when a new user joins collaborative session.
	 *
	 * @param clientId - clientId of the new user that joined.
	 * @param client - Information about the new user that joined (including user identity, connection properties).
	 *
	 * @eventProperty
=======
	 * Raised when a new user joins collaborative session.
>>>>>>> d4582ab2
	 */
	(event: "addMember", listener: (clientId: string, client: IClient) => void): void;

	/**
<<<<<<< HEAD
	 * "removeMember" event is raised when a user leaves collaborative session.
	 *
	 * @param clientId - clientId of the user that left.
	 * @param client - Information about the user that left (including user identity, connection properties).
	 *
	 * @eventProperty
=======
	 * Raised when a user leaves collaborative session.
>>>>>>> d4582ab2
	 */
	(event: "removeMember", listener: (clientId: string, client: IClient) => void): void;
	/**
	 * Notifies that client established new connection and caught-up on ops.
	 * @param oldValue - represents old connection. Please note that oldValue.client in almost all cases will be undefined,
	 * due to specifics how Audience refreshes on reconnect. In the future we could improve it and always provide client information.
	 * @param newValue - represents newly established connection. While {@link IAudience.getSelf} is experimental, it's not guaranteed that
	 * newValue.client is present. Same is true if you are consuming audience from container runtime layer and running against old version of loader.
	 */
	(
		event: "selfChanged",
		listener: (oldValue: ISelf | undefined, newValue: ISelf) => void,
	): void;
}

/**
 * Return type of {@link IAudience.getSelf}. Please see remarks for {@link IAudience.getSelf} to learn more details on promises.
 * @public
 */
export interface ISelf {
	/**
	 * clientId of current or previous connection (if client is in disconnected or reconnecting / catching up state)
	 * It changes only when client has reconnected, caught up with latest ops.
	 */
	readonly clientId: string;

	/**
	 * Information about current client (including user identity, connection properties), supplied by ordering service when
	 * client connected to it and received {@link ISelf.clientId}.
	 * If present (not undefined), it's same value as calling IAudience.getMember(clientId).
	 * This property could be undefined even if there is non-undefined clientId.
	 * This could happen in the following cases:
	 * 1) Container was loaded from stash, by providing IPendingContainerState state to Container.load().
	 * 2) Container is in the process of establishing new connection. Information about old connection is already reset
	 * (old clientId is no longer in list of members), but clientId has not yet changed to a new value.
	 */
	readonly client?: IClient;
}

/**
 * Represents all clients connected to the op stream, both read-only and read/write.
 *
 * @remarks Access to the Audience when a container is disconnected is a tricky subject.
 * See the remarks on specific methods for more details.
 *
 * @public
 */
export interface IAudience extends IEventProvider<IAudienceEvents> {
	/**
	 * List all clients connected to the op stream, keyed off their clientId.
	 *
	 * @remarks When the container is disconnected, there are no guarantees about the correctness of what this method returns.
	 * The default implementation in Fluid Framework continues to return the list of members as it last saw it before the
	 * container disconnected, but this could change in the future. Other implementations could decide to return an empty
	 * list, or a list that only includes the local client.
	 *
	 * Note that the clientId that a disconnected container might see for itself is an old one. A disconnected container
	 * does not technically have a clientId tied to an active connection to the service.
	 */
	getMembers(): Map<string, IClient>;

	/**
	 * Get details about the connected client with the specified clientId, or undefined if the specified client isn't connected.
	 *
	 * @remarks When the container is disconnected, there are no guarantees about the correctness of what this method returns.
	 * The default implementation in Fluid Framework continues to return members that were part of the audience when the
	 * container disconnected, but this could change in the future. Other implementations could decide to always return
	 * undefined, or only return an IClient when the local client is requested.
	 *
	 * Note that the clientId that a disconnected container might see for itself is an old one. A disconnected container
	 * does not technically have a clientId tied to an active connection to the service.
	 */
	getMember(clientId: string): IClient | undefined;

	/**
	 * Returns information about client's connection. Please see {@link ISelf} member descriptions for more details.
	 * undefined if this client has never connected to the ordering service.
	 * Please see {@link ISelf.clientId} for more details on when values returned by this function change over time.
	 *
	 * @experimental
	 *
	 * @remarks
	 * This API is experimental.
	 *
	 * Reconnection process will have these phases:
	 * 1. Establishing connection phase:
	 * - new connection clientId is added to member's list. That said, self.clientId still reflects old information.
	 * - The old client's information is removed from members' list. getMember(self.clientId) will return undefined.
	 * 2. Catch-up phase. Client catches up on latest ops and becomes current.
	 * 3. "connect" phase - the following happens synchronously:
	 * - getSelf() information changes to reflect new connection
	 * - "selfChanged" event on this object fires
	 * - Various API surfaces may expose "connected" event. This event fires at the same time as self changes. That said, "connected" event will not fire at IContainerRuntime layer if container is read-only.
	 *
	 * That said, at the moment this is an experimental API. It depends on some experimental settings that might change in the future.
	 * Events described in phase #3 may not happen at the same time if kill-bit feature gates are engaged due to a bug discovered in new logic
	 * that delivers this functionality. Once it's proven (at scale) that everything works well, experimental tag will be removed.
	 * Also application that deploy loader & container runtime bundles independently will see new (synchronized) behavior only when loader changes are deployed.
	 * Newer runtimes will continue to observe old (non-synchronized) behavior when paired with older loader code.
	 *
	 * When promises in phase #3 are broken (due to conditions described above), consumers could experience current clientId being changed
	 * (and "selfChanged" event fired) while
	 * 1. Such clientId is not present in Audience
	 * 2. Client is not fully caught up
	 */
	getSelf(): ISelf | undefined;
}<|MERGE_RESOLUTION|>--- conflicted
+++ resolved
@@ -35,30 +35,22 @@
  */
 export interface IAudienceEvents extends IEvent {
 	/**
-<<<<<<< HEAD
-	 * "addMember" event is raised when a new user joins collaborative session.
+	 * Raised when a new user joins collaborative session.
 	 *
 	 * @param clientId - clientId of the new user that joined.
 	 * @param client - Information about the new user that joined (including user identity, connection properties).
 	 *
 	 * @eventProperty
-=======
-	 * Raised when a new user joins collaborative session.
->>>>>>> d4582ab2
 	 */
 	(event: "addMember", listener: (clientId: string, client: IClient) => void): void;
 
 	/**
-<<<<<<< HEAD
-	 * "removeMember" event is raised when a user leaves collaborative session.
+	 * Raised when a user leaves collaborative session.
 	 *
 	 * @param clientId - clientId of the user that left.
 	 * @param client - Information about the user that left (including user identity, connection properties).
 	 *
 	 * @eventProperty
-=======
-	 * Raised when a user leaves collaborative session.
->>>>>>> d4582ab2
 	 */
 	(event: "removeMember", listener: (clientId: string, client: IClient) => void): void;
 	/**
