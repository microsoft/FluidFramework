--- conflicted
+++ resolved
@@ -24,7 +24,6 @@
  * Contract representing the result of a newly established connection to the server for syncing deltas.
  */
 export interface IConnectionDetails {
-<<<<<<< HEAD
     clientId: string;
     claims: ITokenClaims;
     serviceConfiguration: IClientConfiguration;
@@ -40,43 +39,6 @@
      * that is likely to be more up-to-date.
      */
     checkpointSequenceNumber: number | undefined;
-=======
-	clientId: string;
-	claims: ITokenClaims;
-
-	/**
-	 * @deprecated No replacement API recommended.
-	 */
-	existing: boolean;
-
-	/**
-	 * @deprecated No replacement API recommended.
-	 */
-	mode: ConnectionMode;
-
-	/**
-	 * @deprecated No replacement API recommended.
-	 */
-	version: string;
-
-	/**
-	 * @deprecated No replacement API recommended.
-	 */
-	initialClients: ISignalClient[];
-	serviceConfiguration: IClientConfiguration;
-
-	/**
-	 * Last known sequence number to ordering service at the time of connection.
-	 *
-	 * @remarks
-	 *
-	 * It may lap actual last sequence number (quite a bit, if container is very active).
-	 * But it's the best information for client to figure out how far it is behind, at least
-	 * for "read" connections. "write" connections may use own "join" op to similar information,
-	 * that is likely to be more up-to-date.
-	 */
-	checkpointSequenceNumber: number | undefined;
->>>>>>> a46e7d67
 }
 
 /**
