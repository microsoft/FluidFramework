/*!
 * Copyright (c) Microsoft Corporation and contributors. All rights reserved.
 * Licensed under the MIT License.
 */

import { IEventProvider, IEvent, IErrorEvent } from "@fluidframework/common-definitions";
import { IDisposable } from "@fluidframework/core-interfaces";
import { IAnyDriverError } from "@fluidframework/driver-definitions";
import {
	IClientConfiguration,
	IClientDetails,
	IDocumentMessage,
	ISequencedDocumentMessage,
	ISignalMessage,
	ITokenClaims,
} from "@fluidframework/protocol-definitions";

/**
 * Contract representing the result of a newly established connection to the server for syncing deltas.
 */
export interface IConnectionDetails {
	clientId: string;
	claims: ITokenClaims;
	serviceConfiguration: IClientConfiguration;

	/**
	 * Last known sequence number to ordering service at the time of connection.
	 *
	 * @remarks
	 *
	 * It may lap actual last sequence number (quite a bit, if container is very active).
	 * But it's the best information for client to figure out how far it is behind, at least
	 * for "read" connections. "write" connections may use own "join" op to similar information,
	 * that is likely to be more up-to-date.
	 */
	checkpointSequenceNumber: number | undefined;
}

/**
 * Contract supporting delivery of outbound messages to the server
 */
export interface IDeltaSender {
	/**
	 * Flush all pending messages through the outbound queue
	 */
	flush(): void;
}

/**
 * Events emitted by {@link IDeltaManager}.
 */
export interface IDeltaManagerEvents extends IEvent {
	/**
	 * @deprecated No replacement API recommended.
	 */
	(event: "prepareSend", listener: (messageBuffer: any[]) => void);

	/**
	 * @deprecated No replacement API recommended.
	 */
	(event: "submitOp", listener: (message: IDocumentMessage) => void);

	/**
	 * Emitted immediately after processing an incoming operation (op).
	 *
	 * @remarks
	 *
	 * Note: this event is not intended for general use.
	 * Prefer to listen to events on the appropriate ultimate recipients of the ops, rather than listening to the
	 * ops directly on the {@link IDeltaManager}.
	 *
	 * Listener parameters:
	 *
	 * - `message`: The op that was processed.
	 *
	 * - `processingTime`: The amount of time it took to process the inbound operation (op), expressed in milliseconds.
	 */
	(event: "op", listener: (message: ISequencedDocumentMessage, processingTime: number) => void);

	/**
	 * @deprecated No replacement API recommended.
	 */
<<<<<<< HEAD
	(event: "allSentOpsAckd", listener: () => void);

	/**
	 * Emitted periodically with latest information on network roundtrip latency
	 */
=======
>>>>>>> 5bd37050
	(event: "pong", listener: (latency: number) => void);

	/**
	 * Emitted when the {@link IDeltaManager} completes connecting to the Fluid service.
	 *
	 * @remarks
	 * This occurs once we've received the connect_document_success message from the server,
	 * and happens prior to the client's join message (if there is a join message).
	 *
	 * Listener parameters:
	 *
	 * - `details`: Connection metadata.
	 *
	 * - `opsBehind`: An estimate of far behind the client is relative to the service in terms of ops.
	 * Will not be specified if an estimate cannot be determined.
	 */
	(event: "connect", listener: (details: IConnectionDetails, opsBehind?: number) => void);

	/**
	 * Emitted when the {@link IDeltaManager} becomes disconnected from the Fluid service.
	 *
	 * @remarks Listener parameters:
	 *
	 * - `reason`: Describes the reason for which the delta manager was disconnected.
	 * - `error` : error if any for the disconnect.
	 */
	(event: "disconnect", listener: (reason: string, error?: IAnyDriverError) => void);

	/**
	 * Emitted when read/write permissions change.
	 *
	 * @remarks Listener parameters:
	 *
	 * - `readonly`: Whether or not the delta manager is now read-only.
	 */
	(event: "readonly", listener: (readonly: boolean) => void);
}

/**
 * Manages the transmission of ops between the runtime and storage.
 */
export interface IDeltaManager<T, U> extends IEventProvider<IDeltaManagerEvents>, IDeltaSender {
	/** The queue of inbound delta messages */
	readonly inbound: IDeltaQueue<T>;

	/** The queue of outbound delta messages */
	readonly outbound: IDeltaQueue<U[]>;

	/** The queue of inbound delta signals */
	readonly inboundSignal: IDeltaQueue<ISignalMessage>;

	/** The current minimum sequence number */
	readonly minimumSequenceNumber: number;

	/** The last sequence number processed by the delta manager */
	readonly lastSequenceNumber: number;

	/** The last message processed by the delta manager */
	readonly lastMessage: ISequencedDocumentMessage | undefined;

	/** The latest sequence number the delta manager is aware of */
	readonly lastKnownSeqNumber: number;

	/** The initial sequence number set when attaching the op handler */
	readonly initialSequenceNumber: number;

	/**
	 * Tells if current connection has checkpoint information.
	 * I.e. we know how far behind the client was at the time of establishing connection
	 */
	readonly hasCheckpointSequenceNumber: boolean;

	/** Details of client */
	readonly clientDetails: IClientDetails;

	/** Protocol version being used to communicate with the service */
	readonly version: string;

	/** Max message size allowed to the delta manager */
	readonly maxMessageSize: number;

	/** Service configuration provided by the service. */
	readonly serviceConfiguration: IClientConfiguration | undefined;

	/** Flag to indicate whether the client can write or not. */
	readonly active: boolean;

	readonly readOnlyInfo: ReadOnlyInfo;

	/** Submit a signal to the service to be broadcast to other connected clients, but not persisted */
	submitSignal(content: any): void;
}

/**
 * Events emitted by {@link IDeltaQueue}.
 */
export interface IDeltaQueueEvents<T> extends IErrorEvent {
	/**
	 * Emitted when a task is enqueued.
	 *
	 * @remarks Listener parameters:
	 *
	 * - `task`: The task being enqueued.
	 */
	(event: "push", listener: (task: T) => void);

	/**
	 * Emitted immediately after processing an enqueued task and removing it from the queue.
	 *
	 * @remarks
	 *
	 * Note: this event is not intended for general use.
	 * Prefer to listen to events on the appropriate ultimate recipients of the ops, rather than listening to the
	 * ops directly on the {@link IDeltaQueue}.
	 *
	 * Listener parameters:
	 *
	 * - `task`: The task that was processed.
	 */
	(event: "op", listener: (task: T) => void);

	/**
	 * Emitted when the queue of tasks to process is emptied.
	 *
	 * @remarks Listener parameters:
	 *
	 * - `count`: The number of events (`T`) processed before becoming idle.
	 *
	 * - `duration`: The amount of time it took to process elements (in milliseconds).
	 *
	 * @see {@link IDeltaQueue.idle}
	 */
	(event: "idle", listener: (count: number, duration: number) => void);
}

/**
 * Queue of ops to be sent to or processed from storage
 */
export interface IDeltaQueue<T> extends IEventProvider<IDeltaQueueEvents<T>>, IDisposable {
	/**
	 * Flag indicating whether or not the queue was paused
	 */
	paused: boolean;

	/**
	 * The number of messages remaining in the queue
	 */
	length: number;

	/**
	 * Flag indicating whether or not the queue is idle.
	 * I.e. there are no remaining messages to processes.
	 */
	idle: boolean;

	/**
	 * Pauses processing on the queue.
	 *
	 * @returns A promise which resolves when processing has been paused.
	 */
	pause(): Promise<void>;

	/**
	 * Resumes processing on the queue
	 */
	resume(): void;

	/**
	 * Peeks at the next message in the queue
	 */
	peek(): T | undefined;

	/**
	 * Returns all the items in the queue as an array. Does not remove them from the queue.
	 */
	toArray(): T[];

	/**
	 * returns number of ops processed and time it took to process these ops.
	 * Zeros if queue did not process anything (had no messages, was paused or had hit an error before)
	 */
	waitTillProcessingDone(): Promise<{ count: number; duration: number }>;
}

export type ReadOnlyInfo =
	| {
			readonly readonly: false | undefined;
	  }
	| {
			readonly readonly: true;
			/** read-only because forceReadOnly() was called */
			readonly forced: boolean;
			/** read-only because client does not have write permissions for document */
			readonly permissions: boolean | undefined;
			/** read-only with no delta stream connection */
			readonly storageOnly: boolean;
			/** extra info on why connection to delta stream is not possible. This info might be provided
			 * if storageOnly is set to true */
			readonly storageOnlyReason?: string;
	  };<|MERGE_RESOLUTION|>--- conflicted
+++ resolved
@@ -80,14 +80,11 @@
 	/**
 	 * @deprecated No replacement API recommended.
 	 */
-<<<<<<< HEAD
 	(event: "allSentOpsAckd", listener: () => void);
 
 	/**
 	 * Emitted periodically with latest information on network roundtrip latency
 	 */
-=======
->>>>>>> 5bd37050
 	(event: "pong", listener: (latency: number) => void);
 
 	/**
