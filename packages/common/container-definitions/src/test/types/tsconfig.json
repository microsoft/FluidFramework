{
<<<<<<< HEAD
	"extends": "@fluidframework/build-common/ts-common-config.json",
	"compilerOptions": {
		"rootDir": "./",
		"outDir": "../../../dist/test/types",
		"declaration": false,
		"declarationMap": false,
		"skipLibCheck": true,
		"noEmit": true,
	},
=======
	"extends": [
		"../../../../../../common/build/build-common/tsconfig.base.json",
		"../../../../../../common/build/build-common/tsconfig.test.json",
	],
>>>>>>> de14e47a
	"include": ["./**/*"],
	"references": [
		{
			"path": "../../..",
		},
	],
<<<<<<< HEAD
=======
	"compilerOptions": {
		"rootDir": "./",
		"outDir": "../../../dist/test/types",
		"noEmit": true,
		"types": [],
	},
>>>>>>> de14e47a
}<|MERGE_RESOLUTION|>--- conflicted
+++ resolved
@@ -1,33 +1,18 @@
 {
-<<<<<<< HEAD
-	"extends": "@fluidframework/build-common/ts-common-config.json",
-	"compilerOptions": {
-		"rootDir": "./",
-		"outDir": "../../../dist/test/types",
-		"declaration": false,
-		"declarationMap": false,
-		"skipLibCheck": true,
-		"noEmit": true,
-	},
-=======
 	"extends": [
 		"../../../../../../common/build/build-common/tsconfig.base.json",
 		"../../../../../../common/build/build-common/tsconfig.test.json",
 	],
->>>>>>> de14e47a
 	"include": ["./**/*"],
 	"references": [
 		{
 			"path": "../../..",
 		},
 	],
-<<<<<<< HEAD
-=======
 	"compilerOptions": {
 		"rootDir": "./",
 		"outDir": "../../../dist/test/types",
 		"noEmit": true,
 		"types": [],
 	},
->>>>>>> de14e47a
 }