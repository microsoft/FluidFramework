/*!
 * Copyright (c) Microsoft Corporation and contributors. All rights reserved.
 * Licensed under the MIT License.
 */

import {
	IRequest,
	IResponse,
	// eslint-disable-next-line import/no-deprecated
	IFluidRouter,
	FluidObject,
	IEvent,
	IEventProvider,
} from "@fluidframework/core-interfaces";
import {
	IClientDetails,
	IDocumentMessage,
	IQuorumClients,
	ISequencedDocumentMessage,
	ISequencedProposal,
	ISnapshotTree,
} from "@fluidframework/protocol-definitions";
import { IResolvedUrl } from "@fluidframework/driver-definitions";
import { IAudience } from "./audience";
import { IDeltaManager, ReadOnlyInfo } from "./deltas";
import { ICriticalContainerError, ContainerWarning } from "./error";
import { IFluidModule } from "./fluidModule";
import { AttachState } from "./runtime";
import { IFluidCodeDetails, IFluidPackage, IProvideFluidCodeDetailsComparer } from "./fluidPackage";

/**
 * Encapsulates a module entry point with corresponding code details.
 */
export interface IFluidModuleWithDetails {
	/**
	 * Fluid code module that implements the runtime factory needed to instantiate the container runtime.
	 */
	module: IFluidModule;

	/**
	 * Code details associated with the module. Represents a document schema this module supports.
	 * If the code loader implements the {@link @fluidframework/core-interfaces#(IFluidCodeDetailsComparer:interface)}
	 * interface, it'll be called to determine whether the module code details satisfy the new code proposal in the
	 * quorum.
	 */
	details: IFluidCodeDetails;
}

/**
 * Fluid code loader resolves a code module matching the document schema, i.e. code details, such as
 * a package name and package version range.
 */
export interface ICodeDetailsLoader extends Partial<IProvideFluidCodeDetailsComparer> {
	/**
	 * Load the code module (package) that can interact with the document.
	 *
	 * @param source - Code proposal that articulates the current schema the document is written in.
	 * @returns Code module entry point along with the code details associated with it.
	 */
	load(source: IFluidCodeDetails): Promise<IFluidModuleWithDetails>;
}

/**
 * The interface returned from a IFluidCodeResolver which represents IFluidCodeDetails
 * that have been resolved and are ready to load
 */
export interface IResolvedFluidCodeDetails extends IFluidCodeDetails {
	/**
	 * A resolved version of the Fluid package. All Fluid browser file entries should be absolute urls.
	 */
	readonly resolvedPackage: Readonly<IFluidPackage>;
	/**
	 * If not undefined, this id will be used to cache the entry point for the code package
	 */
	readonly resolvedPackageCacheId: string | undefined;
}

/**
 * Fluid code resolvers take a Fluid code details, and resolve the
 * full Fluid package including absolute urls for the browser file entries.
 * The Fluid code resolver is coupled to a specific cdn and knows how to resolve
 * the code detail for loading from that cdn. This include resolving to the most recent
 * version of package that supports the provided code details.
 */
export interface IFluidCodeResolver {
	/**
	 * Resolves a Fluid code details into a form that can be loaded.
	 * @param details - The Fluid code details to resolve.
	 * @returns A IResolvedFluidCodeDetails where the resolvedPackage's Fluid file entries are absolute urls, and
	 * an optional resolvedPackageCacheId if the loaded package should be cached.
	 */
	resolveCodeDetails(details: IFluidCodeDetails): Promise<IResolvedFluidCodeDetails>;
}

/**
 * Events emitted by the {@link IContainer} "upwards" to the Loader and Host.
 */
export interface IContainerEvents extends IEvent {
	/**
	 * Emitted when the readonly state of the container changes.
	 *
	 * @remarks Listener parameters:
	 *
	 * - `readonly`: Whether or not the container is now in a readonly state.
	 *
	 * @see {@link IContainer.readOnlyInfo}
	 */
	(event: "readonly", listener: (readonly: boolean) => void): void;

	/**
	 * Emitted when the {@link IContainer} completes connecting to the Fluid service.
	 *
	 * @remarks Reflects connection state changes against the (delta) service acknowledging ops/edits.
	 *
	 * @see
	 *
	 * - {@link IContainer.connectionState}
	 *
	 * - {@link IContainer.connect}
	 */
	(event: "connected", listener: (clientId: string) => void);

	/**
	 * Fires when new container code details have been proposed, prior to acceptance.
	 *
	 * @remarks Listener parameters:
	 *
	 * - `codeDetails`: The code details being proposed.
	 *
	 * - `proposal`: NOT RECOMMENDED FOR USE.
	 *
	 * @see {@link IContainer.proposeCodeDetails}
	 */
	(
		event: "codeDetailsProposed",
		listener: (codeDetails: IFluidCodeDetails, proposal: ISequencedProposal) => void,
	);

	/**
<<<<<<< HEAD
	 * Fires when all pending proposals for a proposal key have been processed.
	 *
	 * @remarks Listener parameters:
	 *
	 * - `codeDetails`: The code details being proposed.
	 *
	 * - `sequenceNumber`: Proposal sequence number.
	 *
	 * - `key`: Proposal key.
	 *
	 */
	(
		event: "approveProposalComplete",
		listener: (
			sequenceNumber: number | undefined,
			key: string,
			codeDetails: IFluidCodeDetails,
		) => void,
	);

	/**
	 * @deprecated No replacement API recommended.
	 */
	(event: "contextChanged", listener: (codeDetails: IFluidCodeDetails) => void);

	/**
=======
>>>>>>> 160922f1
	 * Emitted when the {@link IContainer} becomes disconnected from the Fluid service.
	 *
	 * @remarks Reflects connection state changes against the (delta) service acknowledging ops/edits.
	 *
	 * @see
	 *
	 * - {@link IContainer.connectionState}
	 *
	 * - {@link IContainer.disconnect}
	 */
	(event: "disconnected", listener: () => void);

	/**
	 * Emitted when a {@link AttachState.Detached | detached} container begins the process of
	 * {@link AttachState.Attaching | attached} to the Fluid service.
	 *
	 * @see
	 *
	 * - {@link IContainer.attachState}
	 *
	 * - {@link IContainer.attach}
	 */
	(event: "attaching", listener: () => void);

	/**
	 * Emitted when the {@link AttachState.Attaching | attaching} process is complete and the container is
	 * {@link AttachState.Attached | attached} to the Fluid service.
	 *
	 * @see
	 *
	 * - {@link IContainer.attachState}
	 *
	 * - {@link IContainer.attach}
	 */
	(event: "attached", listener: () => void);

	/**
	 * Emitted when the {@link IContainer} is closed, which permanently disables it.
	 *
	 * @remarks Listener parameters:
	 *
	 * - `error`: If the container was closed due to error, this will contain details about the error that caused it.
	 *
	 * @see {@link IContainer.close}
	 */
	(event: "closed", listener: (error?: ICriticalContainerError) => void);

	/**
	 * Emitted when the {@link IContainer} is disposed, which permanently disables it.
	 *
	 * @remarks Listener parameters:
	 *
	 * - `error`: If the container was disposed due to error, this will contain details about the error that caused it.
	 *
	 * @see {@link IContainer.dispose}
	 */
	(event: "disposed", listener: (error?: ICriticalContainerError) => void);

	/**
	 * Emitted when the container encounters a state which may lead to errors, which may be actionable by the consumer.
	 *
	 * @remarks
	 *
	 * Note: this event is not intended for general use.
	 * The longer-term intention is to surface warnings more directly on the APIs that produce them.
	 * For now, use of this should be avoided when possible.
	 *
	 * Listener parameters:
	 *
	 * - `error`: The warning describing the encountered state.
	 */
	(event: "warning", listener: (error: ContainerWarning) => void);

	/**
	 * Emitted immediately after processing an incoming operation (op).
	 *
	 * @remarks
	 *
	 * Note: this event is not intended for general use.
	 * Prefer to listen to events on the appropriate ultimate recipients of the ops, rather than listening to the
	 * ops directly on the {@link IContainer}.
	 *
	 * Listener parameters:
	 *
	 * - `message`: The op that was processed.
	 */
	(event: "op", listener: (message: ISequencedDocumentMessage) => void);

	/**
	 * Emitted upon the first local change while the Container is in the "saved" state.
	 * That is, when {@link IContainer.isDirty} transitions from `true` to `false`.
	 *
	 * @remarks Listener parameters:
	 *
	 * - `dirty`: DEPRECATED. This parameter will be removed in a future release.
	 *
	 * @see {@link IContainer.isDirty}
	 */
	(event: "dirty", listener: (dirty: boolean) => void);

	/**
	 * Emitted when all local changes/edits have been acknowledged by the service.
	 * I.e., when {@link IContainer.isDirty} transitions from `false` to `true`.
	 *
	 * @remarks Listener parameters:
	 *
	 * - `dirty`: DEPRECATED. This parameter will be removed in a future release.
	 *
	 * @see {@link IContainer.isDirty}
	 */
	(event: "saved", listener: (dirty: boolean) => void);
}

/**
 * Namespace for the different connection states a container can be in.
 * PLEASE NOTE: The sequence of the numerical values does no correspond to the typical connection state progression.
 */
// eslint-disable-next-line @typescript-eslint/no-namespace
export namespace ConnectionState {
	/**
	 * The container is not connected to the delta server.
	 * Note - When in this state the container may be about to reconnect,
	 * or may remain disconnected until explicitly told to connect.
	 */
	export type Disconnected = 0;

	/**
	 * The container is disconnected but actively trying to establish a new connection.
	 * PLEASE NOTE that this numerical value falls out of the order you may expect for this state.
	 */
	export type EstablishingConnection = 3;

	/**
	 * The container has an inbound connection only, and is catching up to the latest known state from the service.
	 */
	export type CatchingUp = 1;

	/**
	 * The container is fully connected and syncing.
	 */
	export type Connected = 2;
}

/**
 * Type defining the different states of connectivity a Container can be in.
 */
export type ConnectionState =
	| ConnectionState.Disconnected
	| ConnectionState.EstablishingConnection
	| ConnectionState.CatchingUp
	| ConnectionState.Connected;

/**
 * The Host's view of a Container and its connection to storage
 */
// eslint-disable-next-line import/no-deprecated
export interface IContainer extends IEventProvider<IContainerEvents>, IFluidRouter {
	/**
	 * The Delta Manager supporting the op stream for this Container
	 */
	deltaManager: IDeltaManager<ISequencedDocumentMessage, IDocumentMessage>;

	/**
	 * The collection of write clients which were connected as of the current sequence number.
	 * Also contains a map of key-value pairs that must be agreed upon by all clients before being accepted.
	 */
	getQuorum(): IQuorumClients;

	/**
	 * Represents the resolved url to the Container.
	 * Will be undefined only when the container is in the {@link AttachState.Detached | detatched} state.
	 */
	resolvedUrl: IResolvedUrl | undefined;

	/**
	 * Indicates the attachment state of the container to a host service.
	 */
	readonly attachState: AttachState;

	/**
	 * Get the code details that are currently specified for the container.
	 * @returns The current code details if any are specified, undefined if none are specified.
	 */
	getSpecifiedCodeDetails(): IFluidCodeDetails | undefined;

	/**
	 * Get the code details that were used to load the container.
	 * @returns The code details that were used to load the container if it is loaded, undefined if it is not yet
	 * loaded.
	 */
	getLoadedCodeDetails(): IFluidCodeDetails | undefined;

	/**
	 * Returns true if the container has been closed and/or disposed, otherwise false.
	 */
	readonly closed: boolean;

	/**
	 * Returns true if the container has been disposed, otherwise false.
	 */
	readonly disposed?: boolean;

	/**
	 * Whether or not there are any local changes that have not been saved.
	 */
	readonly isDirty: boolean;

	/**
	 * Disposes the container. If not already closed, this acts as a closure and then disposes runtime resources.
	 * The container is not expected to be used anymore once it is disposed.
	 *
	 * @param error - If the container is being disposed due to error, this provides details about the error that
	 * resulted in disposing it.
	 */
	dispose(error?: ICriticalContainerError): void;

	/**
	 * Closes the container.
	 *
	 * @param error - If the container is being closed due to error, this provides details about the error that
	 * resulted in closing it.
	 */
	close(error?: ICriticalContainerError): void;

	/**
	 * Propose new code details that define the code to be loaded for this container's runtime.
	 *
	 * The returned promise will be true when the proposal is accepted, and false if the proposal is rejected.
	 */
	proposeCodeDetails(codeDetails: IFluidCodeDetails): Promise<boolean>;

	/**
	 * Attaches the Container to the Container specified by the given Request.
	 *
	 * @privateRemarks
	 *
	 * TODO - in the case of failure options should give a retry policy.
	 * Or some continuation function that allows attachment to a secondary document.
	 */
	attach(request: IRequest): Promise<void>;

	/**
	 * Extract a snapshot of the container as long as it is in detached state. Calling this on an attached container
	 * is an error.
	 */
	serialize(): string;

	/**
	 * Get an absolute URL for a provided container-relative request URL.
	 * If the container is not attached, this will return undefined.
	 *
	 * @param relativeUrl - A container-relative request URL.
	 */
	getAbsoluteUrl(relativeUrl: string): Promise<string | undefined>;

	/**
	 * @deprecated Requesting will not be supported in a future major release.
	 * Instead, access the objects in a Fluid Container using entryPoint, and then navigate from there using
	 * app-specific logic (e.g. retrieving handles from the entryPoint's DDSes, or a container's entryPoint object
	 * could implement a request paradigm itself)
	 *
	 * IMPORTANT: This overload is provided for back-compat where IContainer.request(\{ url: "/" \}) is already implemented and used.
	 * The functionality it can provide (if the Container implementation is built for it) is redundant with @see {@link IContainer.getEntryPoint}.
	 *
	 * Refer to Removing-IFluidRouter.md for details on migrating from the request pattern to using entryPoint.
	 *
	 * @param request - Only requesting \{ url: "/" \} is supported, requesting arbitrary URLs is deprecated.
	 */
	request(request: { url: "/"; headers?: undefined }): Promise<IResponse>;

	/**
	 * Issue a request against the container for a resource.
	 * @param request - The request to be issued against the container
	 *
	 * @deprecated - Requesting an arbitrary URL with headers will not be supported in a future major release.
	 * Instead, access the objects in a Fluid Container using entryPoint, and then navigate from there using
	 * app-specific logic (e.g. retrieving handles from the entryPoint's DDSes, or a container's entryPoint object
	 * could implement a request paradigm itself)
	 *
	 * Refer to Removing-IFluidRouter.md for details on migrating from the request pattern to using entryPoint.
	 */
	request(request: IRequest): Promise<IResponse>;

	/**
	 * @deprecated - Will be removed in future major release. Migrate all usage of IFluidRouter to the "entryPoint" pattern. Refer to Removing-IFluidRouter.md
	 */
	// eslint-disable-next-line import/no-deprecated
	readonly IFluidRouter: IFluidRouter;

	/**
	 * Provides the current state of the container's connection to the ordering service.
	 *
	 * @remarks Consumers can listen for state changes via the "connected" and "disconnected" events.
	 */
	readonly connectionState: ConnectionState;

	/**
	 * Attempts to connect the container to the delta stream and process ops.
	 *
	 * @remarks
	 *
	 * {@link IContainer.connectionState} will be set to {@link (ConnectionState:namespace).Connected}, and the
	 * "connected" event will be fired if/when connection succeeds.
	 */
	connect(): void;

	/**
	 * Disconnects the container from the delta stream and stops processing ops.
	 *
	 * @remarks
	 *
	 * {@link IContainer.connectionState} will be set to {@link (ConnectionState:namespace).Disconnected}, and the
	 * "disconnected" event will be fired when disconnection completes.
	 */
	disconnect(): void;

	/**
	 * The audience information for all clients currently associated with the document in the current session.
	 */
	readonly audience: IAudience;

	/**
	 * The server provided ID of the client.
	 *
	 * Set once {@link IContainer.connectionState} is {@link (ConnectionState:namespace).Connected},
	 * otherwise will be `undefined`.
	 */
	readonly clientId?: string | undefined;

	/**
	 * Tells if container is in read-only mode.
	 *
	 * @remarks
	 *
	 * Data stores should listen for "readonly" notifications and disallow user making changes to data stores.
	 * Readonly state can be because of no storage write permission,
	 * or due to host forcing readonly mode for container.
	 *
	 * We do not differentiate here between no write access to storage vs. host disallowing changes to container -
	 * in all cases container runtime and data stores should respect readonly state and not allow local changes.
	 *
	 * It is undefined if we have not yet established websocket connection
	 * and do not know if user has write access to a file.
	 */
	readonly readOnlyInfo: ReadOnlyInfo;

	/**
	 * Allows the host to have the container force to be in read-only mode
	 * @param readonly - Boolean that toggles if read-only policies will be enforced
	 * @alpha
	 */
	forceReadonly?(readonly: boolean);

	/**
	 * Exposes the entryPoint for the container.
	 * Use this as the primary way of getting access to the user-defined logic within the container.
	 */
	getEntryPoint(): Promise<FluidObject | undefined>;
}

/**
 * The Runtime's view of the Loader, used for loading Containers
 */
export interface ILoader extends Partial<IProvideLoader> {
	/**
	 * Resolves the resource specified by the URL + headers contained in the request object
	 * to the underlying container that will resolve the request.
	 *
	 * @remarks
	 *
	 * An analogy for this is resolve is a DNS resolve of a Fluid container. Request then executes
	 * a request against the server found from the resolve step.
	 */
	resolve(request: IRequest, pendingLocalState?: string): Promise<IContainer>;

	/**
	 * @deprecated - Will be removed in future major release. Migrate all usage of IFluidRouter to the Container's IFluidRouter/request.
	 */
	request(request: IRequest): Promise<IResponse>;

	/**
	 * @deprecated - Will be removed in future major release. Migrate all usage of IFluidRouter to the Container's IFluidRouter/request.
	 */
	// eslint-disable-next-line import/no-deprecated
	readonly IFluidRouter: IFluidRouter;
}

/**
 * The Host's view of the Loader, used for loading Containers
 */
export interface IHostLoader extends ILoader {
	/**
	 * Creates a new container using the specified chaincode but in an unattached state. While unattached all
	 * updates will only be local until the user explicitly attaches the container to a service provider.
	 */
	createDetachedContainer(codeDetails: IFluidCodeDetails): Promise<IContainer>;

	/**
	 * Creates a new container using the specified snapshot but in an unattached state. While unattached all
	 * updates will only be local until the user explicitly attaches the container to a service provider.
	 */
	rehydrateDetachedContainerFromSnapshot(snapshot: string): Promise<IContainer>;
}

export type ILoaderOptions = {
	// eslint-disable-next-line @typescript-eslint/no-explicit-any
	[key in string | number]: any;
} & {
	/**
	 * @deprecated This option has been deprecated and will be removed in a future release
	 * Set caching behavior for the loader. If true, we will load a container from cache if one
	 * with the same id/version exists or create a new container and cache it if it does not. If
	 * false, always load a new container and don't cache it. If the container has already been
	 * closed, it will not be cached. A cache option in the LoaderHeader for an individual
	 * request will override the Loader's value.
	 * Defaults to false.
	 */
	cache?: boolean;

	/**
	 * Provide the current Loader through the scope object when creating Containers. It is added
	 * as the `ILoader` property, and will overwrite an existing property of the same name on the
	 * scope. Useful for when the host wants to provide the current Loader's functionality to
	 * individual Data Stores, which is typically expected when creating with a Loader.
	 * Defaults to true.
	 */
	provideScopeLoader?: boolean;

	/**
	 * Max time (in ms) container will wait for a leave message of a disconnected client.
	 */
	maxClientLeaveWaitTime?: number;
};

/**
 * Accepted header keys for requests coming to the Loader
 */
export enum LoaderHeader {
	/**
	 * @deprecated This header has been deprecated and will be removed in a future release
	 * Override the Loader's default caching behavior for this container.
	 */
	cache = "fluid-cache",

	clientDetails = "fluid-client-details",

	/**
	 * Start the container in a paused, unconnected state. Defaults to false
	 */
	loadMode = "loadMode",
	reconnect = "fluid-reconnect",
	/**
	 * Loads the container to at least the specified sequence number.
	 * If not defined, behavior will fall back to `IContainerLoadMode.opsBeforeReturn`.
	 */
	sequenceNumber = "fluid-sequence-number",

	/**
	 * One of the following:
	 * null or "null": use ops, no snapshots
	 * undefined: fetch latest snapshot
	 * otherwise, version sha to load snapshot
	 */
	version = "version",
}

export interface IContainerLoadMode {
	opsBeforeReturn?: /*
	 * No trailing ops are applied before container is returned.
	 * Default value.
	 */
	| undefined
		/*
		 * Only fetch and apply trailing ops up until (and including) the specified sequence number.
		 * Requires `ILoaderHeader["fluid-sequence-number"]` to also be defined.
		 */
		| "sequenceNumber"
		/*
		 * Only cached trailing ops are applied before returning container.
		 * Caching is optional and could be implemented by the driver.
		 * If driver does not implement any kind of local caching strategy, this is same as above.
		 * Driver may cache a lot of ops, so care needs to be exercised (see below).
		 */
		| "cached"
		/*
		 * All trailing ops in storage are fetched and applied before container is returned
		 * This mode might have significant impact on boot speed (depends on storage perf characteristics)
		 * Also there might be a lot of trailing ops and applying them might take time, so hosts are
		 * recommended to have some progress UX / cancellation built into loading flow when using this option.
		 */
		| "all";

	deltaConnection?: /*
	 * Connection to delta stream is made only when Container.connect() call is made. Op processing
	 * is paused (when container is returned from Loader.resolve()) until Container.connect() call is made.
	 */
	| "none"
		/*
		 * Connection to delta stream is made only when Container.connect() call is made.
		 * Op fetching from storage is performed and ops are applied as they come in.
		 * This is useful option if connection to delta stream is expensive and thus it's beneficial to move it
		 * out from critical boot sequence, but it's beneficial to allow catch up to happen as fast as possible.
		 */
		| "delayed"
		/*
		 * Connection to delta stream is made right away.
		 * Ops processing is enabled and ops are flowing through the system.
		 * Default value.
		 */
		| undefined;

	/**
	 * If set to true, will indefinitely pause all incoming and outgoing after the container is loaded.
	 */
	pauseAfterLoad?: boolean;
}

/**
 * Set of Request Headers that the Loader understands and may inspect or modify
 */
export interface ILoaderHeader {
	/**
	 * @deprecated This header has been deprecated and will be removed in a future release
	 */
	[LoaderHeader.cache]: boolean;
	[LoaderHeader.clientDetails]: IClientDetails;
	[LoaderHeader.loadMode]: IContainerLoadMode;
	/**
	 * Loads the container to at least the specified sequence number.
	 * If not defined, behavior will fall back to `IContainerLoadMode.opsBeforeReturn`.
	 */
	[LoaderHeader.sequenceNumber]: number;
	[LoaderHeader.reconnect]: boolean;
	[LoaderHeader.version]: string | undefined;
}

export interface IProvideLoader {
	readonly ILoader: ILoader;
}

/**
 * @deprecated 0.48, This API will be removed in 0.50
 * No replacement since it is not expected anyone will depend on this outside container-loader
 * See {@link https://github.com/microsoft/FluidFramework/issues/9711} for context.
 */
export interface IPendingLocalState {
	url: string;
	pendingRuntimeState: unknown;
}

/**
 * This is used when we rehydrate a container from the snapshot. Here we put the blob contents
 * in separate property: {@link ISnapshotTreeWithBlobContents.blobsContents}.
 *
 * @remarks This is used as the `ContainerContext`'s base snapshot when attaching.
 */
export interface ISnapshotTreeWithBlobContents extends ISnapshotTree {
	blobsContents: { [path: string]: ArrayBufferLike };
	trees: { [path: string]: ISnapshotTreeWithBlobContents };
}<|MERGE_RESOLUTION|>--- conflicted
+++ resolved
@@ -137,7 +137,6 @@
 	);
 
 	/**
-<<<<<<< HEAD
 	 * Fires when all pending proposals for a proposal key have been processed.
 	 *
 	 * @remarks Listener parameters:
@@ -159,13 +158,6 @@
 	);
 
 	/**
-	 * @deprecated No replacement API recommended.
-	 */
-	(event: "contextChanged", listener: (codeDetails: IFluidCodeDetails) => void);
-
-	/**
-=======
->>>>>>> 160922f1
 	 * Emitted when the {@link IContainer} becomes disconnected from the Fluid service.
 	 *
 	 * @remarks Reflects connection state changes against the (delta) service acknowledging ops/edits.
