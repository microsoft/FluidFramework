--- conflicted
+++ resolved
@@ -5,7 +5,6 @@
 
 import { IRequest, IResponse, IFluidRouter } from "@fluidframework/core-interfaces";
 import {
-<<<<<<< HEAD
     IRequest,
     IResponse,
     IFluidRouter,
@@ -18,14 +17,6 @@
     ISequencedDocumentMessage,
     ISequencedProposal,
     ISnapshotTree,
-=======
-	IClientDetails,
-	IDocumentMessage,
-	IQuorumClients,
-	ISequencedDocumentMessage,
-	ISequencedProposal,
-	ISnapshotTree,
->>>>>>> 446b4ea9
 } from "@fluidframework/protocol-definitions";
 import { IResolvedUrl } from "@fluidframework/driver-definitions";
 import { IEvent, IEventProvider } from "@fluidframework/common-definitions";
@@ -301,152 +292,167 @@
  * The Host's view of a Container and its connection to storage
  */
 export interface IContainer extends IEventProvider<IContainerEvents>, IFluidRouter {
-<<<<<<< HEAD
-
-    /**
-     * The Delta Manager supporting the op stream for this Container
-     */
-    deltaManager: IDeltaManager<ISequencedDocumentMessage, IDocumentMessage>;
-
-    /**
-     * The collection of write clients which were connected as of the current sequence number.
-     * Also contains a map of key-value pairs that must be agreed upon by all clients before being accepted.
-     */
-    getQuorum(): IQuorumClients;
-
-    /**
-     * Represents the resolved url to the Container.
-     * Will be undefined only when the container is in the {@link AttachState.Detached | detatched} state.
-     */
-    resolvedUrl: IResolvedUrl | undefined;
-
-    /**
-     * Indicates the attachment state of the container to a host service.
-     */
-    readonly attachState: AttachState;
-
-    /**
-     * Get the code details that are currently specified for the container.
-     * @returns The current code details if any are specified, undefined if none are specified.
-     */
-    getSpecifiedCodeDetails(): IFluidCodeDetails | undefined;
-
-    /**
-     * Get the code details that were used to load the container.
-     * @returns The code details that were used to load the container if it is loaded, undefined if it is not yet
-     * loaded.
-     */
-    getLoadedCodeDetails(): IFluidCodeDetails | undefined;
-
-    /**
-     * Returns true if the container has been closed, otherwise false.
-     */
-    readonly closed: boolean;
-
-    /**
-     * Whether or not there are any local changes that have not been saved.
-     */
-    readonly isDirty: boolean;
-
-    /**
-     * Disposes the container. If not already closed, this acts as a closure and then disposes runtime resources.
-     * The container is not expected to be used anymore once it is disposed.
-     *
-     * @param error - If the container is being disposed due to error, this provides details about the error that
-     * resulted in disposing it.
-     */
-    dispose?(error?: ICriticalContainerError): void;
-
-    /**
-     * Closes the container.
-     *
-     * @param error - If the container is being closed due to error, this provides details about the error that
-     * resulted in closing it.
-     */
-    close(error?: ICriticalContainerError): void;
-
-    /**
-     * Closes the container and returns serialized local state intended to be
-     * given to a newly loaded container.
-     */
-    closeAndGetPendingLocalState(): string;
-
-    /**
-     * Propose new code details that define the code to be loaded for this container's runtime.
-     *
-     * The returned promise will be true when the proposal is accepted, and false if the proposal is rejected.
-     */
-    proposeCodeDetails(codeDetails: IFluidCodeDetails): Promise<boolean>;
-
-    /**
-     * Attaches the Container to the Container specified by the given Request.
-     *
-     * @privateRemarks
-     *
-     * TODO - in the case of failure options should give a retry policy.
-     * Or some continuation function that allows attachment to a secondary document.
-     */
-    attach(request: IRequest): Promise<void>;
-
-    /**
-     * Extract a snapshot of the container as long as it is in detached state. Calling this on an attached container
-     * is an error.
-     */
-    serialize(): string;
-
-    /**
-     * Get an absolute URL for a provided container-relative request URL.
-     * If the container is not attached, this will return undefined.
-     *
-     * @param relativeUrl - A container-relative request URL.
-     */
-    getAbsoluteUrl(relativeUrl: string): Promise<string | undefined>;
-
-    /**
-     * Issue a request against the container for a resource.
-     * @param request - The request to be issued against the container
-     */
-    request(request: IRequest): Promise<IResponse>;
-
-    /**
-     * Provides the current state of the container's connection to the ordering service.
-     *
-     * @remarks Consumers can listen for state changes via the "connected" and "disconnected" events.
-     */
-    readonly connectionState: ConnectionState;
-
-    /**
-     * Attempts to connect the container to the delta stream and process ops.
-     *
-     * @remarks
-     *
-     * {@link IContainer.connectionState} will be set to {@link (ConnectionState:namespace).Connected}, and the
-     * "connected" event will be fired if/when connection succeeds.
-     */
-    connect(): void;
-
-    /**
-     * Disconnects the container from the delta stream and stops processing ops.
-     *
-     * @remarks
-     *
-     * {@link IContainer.connectionState} will be set to {@link (ConnectionState:namespace).Disconnected}, and the
-     * "disconnected" event will be fired when disconnection completes.
-     */
-    disconnect(): void;
-
-    /**
-     * The audience information for all clients currently associated with the document in the current session.
-     */
-    readonly audience: IAudience;
-
-    /**
-     * The server provided ID of the client.
-     *
-     * Set once {@link IContainer.connectionState} is {@link (ConnectionState:namespace).Connected},
-     * otherwise will be `undefined`.
-     */
-    readonly clientId?: string | undefined;
+	/**
+	 * The Delta Manager supporting the op stream for this Container
+	 */
+	deltaManager: IDeltaManager<ISequencedDocumentMessage, IDocumentMessage>;
+
+	/**
+	 * The collection of write clients which were connected as of the current sequence number.
+	 * Also contains a map of key-value pairs that must be agreed upon by all clients before being accepted.
+	 */
+	getQuorum(): IQuorumClients;
+
+	/**
+	 * Represents the resolved url to the Container.
+	 * Will be undefined only when the container is in the {@link AttachState.Detached | detatched} state.
+	 */
+	resolvedUrl: IResolvedUrl | undefined;
+
+	/**
+	 * Indicates the attachment state of the container to a host service.
+	 */
+	readonly attachState: AttachState;
+
+	/**
+	 * Get the code details that are currently specified for the container.
+	 * @returns The current code details if any are specified, undefined if none are specified.
+	 */
+	getSpecifiedCodeDetails(): IFluidCodeDetails | undefined;
+
+	/**
+	 * Get the code details that were used to load the container.
+	 * @returns The code details that were used to load the container if it is loaded, undefined if it is not yet
+	 * loaded.
+	 */
+	getLoadedCodeDetails(): IFluidCodeDetails | undefined;
+
+	/**
+	 * Returns true if the container has been closed, otherwise false.
+	 */
+	readonly closed: boolean;
+
+	/**
+	 * Whether or not there are any local changes that have not been saved.
+	 */
+	readonly isDirty: boolean;
+
+	/**
+	 * Disposes the container. If not already closed, this acts as a closure and then disposes runtime resources.
+	 * The container is not expected to be used anymore once it is disposed.
+	 *
+	 * @param error - If the container is being disposed due to error, this provides details about the error that
+	 * resulted in disposing it.
+	 */
+	dispose?(error?: ICriticalContainerError): void;
+
+	/**
+	 * Closes the container.
+	 *
+	 * @param error - If the container is being closed due to error, this provides details about the error that
+	 * resulted in closing it.
+	 */
+	close(error?: ICriticalContainerError): void;
+
+	/**
+	 * Closes the container and returns serialized local state intended to be
+	 * given to a newly loaded container.
+	 */
+	closeAndGetPendingLocalState(): string;
+
+	/**
+	 * Propose new code details that define the code to be loaded for this container's runtime.
+	 *
+	 * The returned promise will be true when the proposal is accepted, and false if the proposal is rejected.
+	 */
+	proposeCodeDetails(codeDetails: IFluidCodeDetails): Promise<boolean>;
+
+	/**
+	 * Attaches the Container to the Container specified by the given Request.
+	 *
+	 * @privateRemarks
+	 *
+	 * TODO - in the case of failure options should give a retry policy.
+	 * Or some continuation function that allows attachment to a secondary document.
+	 */
+	attach(request: IRequest): Promise<void>;
+
+	/**
+	 * Extract a snapshot of the container as long as it is in detached state. Calling this on an attached container
+	 * is an error.
+	 */
+	serialize(): string;
+
+	/**
+	 * Get an absolute URL for a provided container-relative request URL.
+	 * If the container is not attached, this will return undefined.
+	 *
+	 * @param relativeUrl - A container-relative request URL.
+	 */
+	getAbsoluteUrl(relativeUrl: string): Promise<string | undefined>;
+
+	/**
+	 * Issue a request against the container for a resource.
+	 * @param request - The request to be issued against the container
+	 */
+	request(request: IRequest): Promise<IResponse>;
+
+	/**
+	 * Provides the current state of the container's connection to the ordering service.
+	 *
+	 * @remarks Consumers can listen for state changes via the "connected" and "disconnected" events.
+	 */
+	readonly connectionState: ConnectionState;
+
+	/**
+	 * Attempts to connect the container to the delta stream and process ops.
+	 *
+	 * @remarks
+	 *
+	 * {@link IContainer.connectionState} will be set to {@link (ConnectionState:namespace).Connected}, and the
+	 * "connected" event will be fired if/when connection succeeds.
+	 */
+	connect(): void;
+
+	/**
+	 * Disconnects the container from the delta stream and stops processing ops.
+	 *
+	 * @remarks
+	 *
+	 * {@link IContainer.connectionState} will be set to {@link (ConnectionState:namespace).Disconnected}, and the
+	 * "disconnected" event will be fired when disconnection completes.
+	 */
+	disconnect(): void;
+
+	/**
+	 * The audience information for all clients currently associated with the document in the current session.
+	 */
+	readonly audience: IAudience;
+
+	/**
+	 * The server provided ID of the client.
+	 *
+	 * Set once {@link IContainer.connectionState} is {@link (ConnectionState:namespace).Connected},
+	 * otherwise will be `undefined`.
+	 */
+	readonly clientId?: string | undefined;
+
+	/**
+	 * Tells if container is in read-only mode.
+	 *
+	 * @remarks
+	 *
+	 * Data stores should listen for "readonly" notifications and disallow user making changes to data stores.
+	 * Readonly state can be because of no storage write permission,
+	 * or due to host forcing readonly mode for container.
+	 *
+	 * We do not differentiate here between no write access to storage vs. host disallowing changes to container -
+	 * in all cases container runtime and data stores should respect readonly state and not allow local changes.
+	 *
+	 * It is undefined if we have not yet established websocket connection
+	 * and do not know if user has write access to a file.
+	 */
+	readonly readOnlyInfo: ReadOnlyInfo;
 
     /**
      * Tells if container is in read-only mode.
@@ -484,176 +490,6 @@
      * the entryPoint for the container.
      */
     getEntryPoint?(): Promise<FluidObject | undefined>;
-=======
-	/**
-	 * The Delta Manager supporting the op stream for this Container
-	 */
-	deltaManager: IDeltaManager<ISequencedDocumentMessage, IDocumentMessage>;
-
-	/**
-	 * The collection of write clients which were connected as of the current sequence number.
-	 * Also contains a map of key-value pairs that must be agreed upon by all clients before being accepted.
-	 */
-	getQuorum(): IQuorumClients;
-
-	/**
-	 * Represents the resolved url to the Container.
-	 * Will be undefined only when the container is in the {@link AttachState.Detached | detatched} state.
-	 */
-	resolvedUrl: IResolvedUrl | undefined;
-
-	/**
-	 * Indicates the attachment state of the container to a host service.
-	 */
-	readonly attachState: AttachState;
-
-	/**
-	 * Get the code details that are currently specified for the container.
-	 * @returns The current code details if any are specified, undefined if none are specified.
-	 */
-	getSpecifiedCodeDetails(): IFluidCodeDetails | undefined;
-
-	/**
-	 * Get the code details that were used to load the container.
-	 * @returns The code details that were used to load the container if it is loaded, undefined if it is not yet
-	 * loaded.
-	 */
-	getLoadedCodeDetails(): IFluidCodeDetails | undefined;
-
-	/**
-	 * Returns true if the container has been closed, otherwise false.
-	 */
-	readonly closed: boolean;
-
-	/**
-	 * Whether or not there are any local changes that have not been saved.
-	 */
-	readonly isDirty: boolean;
-
-	/**
-	 * Disposes the container. If not already closed, this acts as a closure and then disposes runtime resources.
-	 * The container is not expected to be used anymore once it is disposed.
-	 *
-	 * @param error - If the container is being disposed due to error, this provides details about the error that
-	 * resulted in disposing it.
-	 */
-	dispose?(error?: ICriticalContainerError): void;
-
-	/**
-	 * Closes the container.
-	 *
-	 * @param error - If the container is being closed due to error, this provides details about the error that
-	 * resulted in closing it.
-	 */
-	close(error?: ICriticalContainerError): void;
-
-	/**
-	 * Closes the container and returns serialized local state intended to be
-	 * given to a newly loaded container.
-	 */
-	closeAndGetPendingLocalState(): string;
-
-	/**
-	 * Propose new code details that define the code to be loaded for this container's runtime.
-	 *
-	 * The returned promise will be true when the proposal is accepted, and false if the proposal is rejected.
-	 */
-	proposeCodeDetails(codeDetails: IFluidCodeDetails): Promise<boolean>;
-
-	/**
-	 * Attaches the Container to the Container specified by the given Request.
-	 *
-	 * @privateRemarks
-	 *
-	 * TODO - in the case of failure options should give a retry policy.
-	 * Or some continuation function that allows attachment to a secondary document.
-	 */
-	attach(request: IRequest): Promise<void>;
-
-	/**
-	 * Extract a snapshot of the container as long as it is in detached state. Calling this on an attached container
-	 * is an error.
-	 */
-	serialize(): string;
-
-	/**
-	 * Get an absolute URL for a provided container-relative request URL.
-	 * If the container is not attached, this will return undefined.
-	 *
-	 * @param relativeUrl - A container-relative request URL.
-	 */
-	getAbsoluteUrl(relativeUrl: string): Promise<string | undefined>;
-
-	/**
-	 * Issue a request against the container for a resource.
-	 * @param request - The request to be issued against the container
-	 */
-	request(request: IRequest): Promise<IResponse>;
-
-	/**
-	 * Provides the current state of the container's connection to the ordering service.
-	 *
-	 * @remarks Consumers can listen for state changes via the "connected" and "disconnected" events.
-	 */
-	readonly connectionState: ConnectionState;
-
-	/**
-	 * Attempts to connect the container to the delta stream and process ops.
-	 *
-	 * @remarks
-	 *
-	 * {@link IContainer.connectionState} will be set to {@link (ConnectionState:namespace).Connected}, and the
-	 * "connected" event will be fired if/when connection succeeds.
-	 */
-	connect(): void;
-
-	/**
-	 * Disconnects the container from the delta stream and stops processing ops.
-	 *
-	 * @remarks
-	 *
-	 * {@link IContainer.connectionState} will be set to {@link (ConnectionState:namespace).Disconnected}, and the
-	 * "disconnected" event will be fired when disconnection completes.
-	 */
-	disconnect(): void;
-
-	/**
-	 * The audience information for all clients currently associated with the document in the current session.
-	 */
-	readonly audience: IAudience;
-
-	/**
-	 * The server provided ID of the client.
-	 *
-	 * Set once {@link IContainer.connectionState} is {@link (ConnectionState:namespace).Connected},
-	 * otherwise will be `undefined`.
-	 */
-	readonly clientId?: string | undefined;
-
-	/**
-	 * Tells if container is in read-only mode.
-	 *
-	 * @remarks
-	 *
-	 * Data stores should listen for "readonly" notifications and disallow user making changes to data stores.
-	 * Readonly state can be because of no storage write permission,
-	 * or due to host forcing readonly mode for container.
-	 *
-	 * We do not differentiate here between no write access to storage vs. host disallowing changes to container -
-	 * in all cases container runtime and data stores should respect readonly state and not allow local changes.
-	 *
-	 * It is undefined if we have not yet established websocket connection
-	 * and do not know if user has write access to a file.
-	 */
-	readonly readOnlyInfo: ReadOnlyInfo;
-
-	/**
-	 * Allows the host to have the container force to be in read-only mode
-	 * @param readonly - Boolean that toggles if read-only policies will be enforced
-	 * @alpha
-	 */
-	forceReadonly?(readonly: boolean);
->>>>>>> 446b4ea9
 }
 
 /**
