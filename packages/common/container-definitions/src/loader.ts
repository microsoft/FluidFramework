/*!
 * Copyright (c) Microsoft Corporation and contributors. All rights reserved.
 * Licensed under the MIT License.
 */

import {
    IRequest,
    IResponse,
    IFluidRouter,
} from "@fluidframework/core-interfaces";
import {
    IClientDetails,
    IDocumentMessage,
    IQuorumClients,
    ISequencedDocumentMessage,
    ISequencedProposal,
    ISnapshotTree,
} from "@fluidframework/protocol-definitions";
import { IResolvedUrl } from "@fluidframework/driver-definitions";
import { IEvent, IEventProvider } from "@fluidframework/common-definitions";
import { IAudience } from "./audience";
import { IDeltaManager, ReadOnlyInfo } from "./deltas";
import { ICriticalContainerError, ContainerWarning } from "./error";
import { IFluidModule } from "./fluidModule";
import { AttachState } from "./runtime";
import {
    IFluidCodeDetails,
    IFluidPackage,
    IProvideFluidCodeDetailsComparer,
} from "./fluidPackage";

/**
 * Encapsulates a module entry point with corresponding code details.
 */
export interface IFluidModuleWithDetails {
    /**
     * Fluid code module that implements the runtime factory needed to instantiate the container runtime.
     */
    module: IFluidModule;

    /**
     * Code details associated with the module. Represents a document schema this module supports.
     * If the code loader implements the {@link @fluidframework/core-interfaces#(IFluidCodeDetailsComparer:interface)}
     * interface, it'll be called to determine whether the module code details satisfy the new code proposal in the
     * quorum.
     */
    details: IFluidCodeDetails;
}

/**
 * Fluid code loader resolves a code module matching the document schema, i.e. code details, such as
 * a package name and package version range.
 */
export interface ICodeDetailsLoader
    extends Partial<IProvideFluidCodeDetailsComparer> {
    /**
     * Load the code module (package) that can interact with the document.
     *
     * @param source - Code proposal that articulates the current schema the document is written in.
     * @returns - Code module entry point along with the code details associated with it.
     */
    load(source: IFluidCodeDetails): Promise<IFluidModuleWithDetails>;
}

/**
 * The interface returned from a IFluidCodeResolver which represents IFluidCodeDetails
 * that have been resolved and are ready to load
 */
export interface IResolvedFluidCodeDetails extends IFluidCodeDetails {
    /**
     * A resolved version of the Fluid package. All Fluid browser file entries should be absolute urls.
     */
    readonly resolvedPackage: Readonly<IFluidPackage>;
    /**
     * If not undefined, this id will be used to cache the entry point for the code package
     */
    readonly resolvedPackageCacheId: string | undefined;
}

/**
 * Fluid code resolvers take a Fluid code details, and resolve the
 * full Fluid package including absolute urls for the browser file entries.
 * The Fluid code resolver is coupled to a specific cdn and knows how to resolve
 * the code detail for loading from that cdn. This include resolving to the most recent
 * version of package that supports the provided code details.
 */
export interface IFluidCodeResolver {
    /**
     * Resolves a Fluid code details into a form that can be loaded.
     * @param details - The Fluid code details to resolve.
     * @returns - A IResolvedFluidCodeDetails where the resolvedPackage's Fluid file entries are absolute urls, and
     * an optional resolvedPackageCacheId if the loaded package should be cached.
     */
    resolveCodeDetails(details: IFluidCodeDetails): Promise<IResolvedFluidCodeDetails>;
}

/**
 * Code AllowListing Interface
 */
export interface ICodeAllowList {
    testSource(source: IResolvedFluidCodeDetails): Promise<boolean>;
}

/**
 * Events emitted by the {@link IContainer} "upwards" to the Loader and Host.
 */
/* eslint-disable @typescript-eslint/unified-signatures */
export interface IContainerEvents extends IEvent {
    /**
     * Emitted when the readonly state of the container changes.
     *
     * @remarks Listener parameters:
     *
     * - `readonly`: Whether or not the container is now in a readonly state.
     *
     * @see {@link IContainer.readOnlyInfo}
     */
    (event: "readonly", listener: (readonly: boolean) => void): void;

    /**
     * Emitted when the {@link IContainer} completes connecting to the Fluid service.
     *
     * @remarks Reflects connection state changes against the (delta) service acknowledging ops/edits.
     *
     * @see
     *
     * - {@link IContainer.connectionState}
     *
     * - {@link IContainer.connect}
     */
    (event: "connected", listener: (clientId: string) => void);

    /**
     * Fires when new container code details have been proposed, prior to acceptance.
     *
     * @remarks Listener parameters:
     *
     * - `codeDetails`: The code details being proposed.
     *
     * - `proposal`: NOT RECOMMENDED FOR USE.
     *
     * @see {@link IContainer.proposeCodeDetails}
     */
    (event: "codeDetailsProposed", listener: (codeDetails: IFluidCodeDetails, proposal: ISequencedProposal) => void);

    /**
     * @deprecated No replacement API recommended.
     */
    (event: "contextChanged", listener: (codeDetails: IFluidCodeDetails) => void);
<<<<<<< HEAD
    (event: "attached", listener: () => void);
    (event: "disconnected", listener: (reason?: string) => void);
=======

    /**
     * Emitted when the {@link IContainer} becomes disconnected from the Fluid service.
     *
     * @remarks Reflects connection state changes against the (delta) service acknowledging ops/edits.
     *
     * @see
     *
     * - {@link IContainer.connectionState}
     *
     * - {@link IContainer.disconnect}
     */
    (event: "disconnected", listener: () => void);

    /**
     * Emitted when a {@link AttachState.Detached | detached} container is
     * {@link AttachState.Attached | attached} to the Fluid service.
     *
     * @see
     *
     * - {@link IContainer.attachState}
     *
     * - {@link IContainer.attach}
     */
    (event: "attached", listener: () => void);

    /**
     * Emitted when the {@link IContainer} is closed, which permanently disables it.
     *
     * @remarks Listener parameters:
     *
     * - `error`: If the container was closed due to error, this will contain details about the error that caused it.
     *
     * @see {@link IContainer.close}
     */
>>>>>>> 8f6e0e5b
    (event: "closed", listener: (error?: ICriticalContainerError) => void);

    /**
     * Emitted when the {@link IContainer} is disposed, which permanently disables it.
     *
     * @remarks Listener parameters:
     *
     * - `error`: If the container was disposed due to error, this will contain details about the error that caused it.
     *
     * @see {@link IContainer.dispose}
     */
    (event: "disposed", listener: (error?: ICriticalContainerError) => void);

    /**
     * Emitted when the container encounters a state which may lead to errors, which may be actionable by the consumer.
     *
     * @remarks
     *
     * Note: this event is not intended for general use.
     * The longer-term intention is to surface warnings more directly on the APIs that produce them.
     * For now, use of this should be avoided when possible.
     *
     * Listener parameters:
     *
     * - `error`: The warning describing the encountered state.
     */
    (event: "warning", listener: (error: ContainerWarning) => void);

    /**
     * Emitted immediately after processing an incoming operation (op).
     *
     * @remarks
     *
     * Note: this event is not intended for general use.
     * Prefer to listen to events on the appropriate ultimate recipients of the ops, rather than listening to the
     * ops directly on the {@link IContainer}.
     *
     * Listener parameters:
     *
     * - `message`: The op that was processed.
     */
    (event: "op", listener: (message: ISequencedDocumentMessage) => void);

    /**
     * Emitted upon the first local change while the Container is in the "saved" state.
     * That is, when {@link IContainer.isDirty} transitions from `true` to `false`.
     *
     * @remarks Listener parameters:
     *
     * - `dirty`: DEPRECATED. This parameter will be removed in a future release.
     *
     * @see {@link IContainer.isDirty}
     */
    (event: "dirty", listener: (dirty: boolean) => void);

    /**
     * Emitted when all local changes/edits have been acknowledged by the service.
     * I.e., when {@link IContainer.isDirty} transitions from `false` to `true`.
     *
     * @remarks Listener parameters:
     *
     * - `dirty`: DEPRECATED. This parameter will be removed in a future release.
     *
     * @see {@link IContainer.isDirty}
     */
    (event: "saved", listener: (dirty: boolean) => void);
}
/* eslint-enable @typescript-eslint/unified-signatures */

/**
 * Namespace for the different connection states a container can be in.
 * PLEASE NOTE: The sequence of the numerical values does no correspond to the typical connection state progression.
 */
// eslint-disable-next-line @typescript-eslint/no-namespace
export namespace ConnectionState {
    /**
     * The container is not connected to the delta server.
     * Note - When in this state the container may be about to reconnect,
     * or may remain disconnected until explicitly told to connect.
     */
    export type Disconnected = 0;

    /**
     * The container is disconnected but actively trying to establish a new connection.
     * PLEASE NOTE that this numerical value falls out of the order you may expect for this state.
     */
    export type EstablishingConnection = 3;

    /**
    * The container has an inbound connection only, and is catching up to the latest known state from the service.
    */
    export type CatchingUp = 1;

    /**
     * The container is fully connected and syncing.
     */
    export type Connected = 2;
}

/**
 * Type defining the different states of connectivity a Container can be in.
 */
export type ConnectionState =
    | ConnectionState.Disconnected
    | ConnectionState.EstablishingConnection
    | ConnectionState.CatchingUp
    | ConnectionState.Connected;

/**
 * The Host's view of a Container and its connection to storage
 */
export interface IContainer extends IEventProvider<IContainerEvents>, IFluidRouter {

    /**
     * The Delta Manager supporting the op stream for this Container
     */
    deltaManager: IDeltaManager<ISequencedDocumentMessage, IDocumentMessage>;

    /**
     * The collection of write clients which were connected as of the current sequence number.
     * Also contains a map of key-value pairs that must be agreed upon by all clients before being accepted.
     */
    getQuorum(): IQuorumClients;

    /**
     * Represents the resolved url to the Container.
     * Will be undefined only when the container is in the {@link AttachState.Detached | detatched} state.
     */
    resolvedUrl: IResolvedUrl | undefined;

    /**
     * Indicates the attachment state of the container to a host service.
     */
    readonly attachState: AttachState;

    /**
     * Get the code details that are currently specified for the container.
     * @returns The current code details if any are specified, undefined if none are specified.
     */
    getSpecifiedCodeDetails(): IFluidCodeDetails | undefined;

    /**
     * Get the code details that were used to load the container.
     * @returns The code details that were used to load the container if it is loaded, undefined if it is not yet
     * loaded.
     */
    getLoadedCodeDetails(): IFluidCodeDetails | undefined;

    /**
     * Returns true if the container has been closed, otherwise false.
     */
    readonly closed: boolean;

    /**
     * Whether or not there are any local changes that have not been saved.
     */
    readonly isDirty: boolean;

    /**
     * Disposes the container. If not already closed, this acts as a closure and then disposes runtime resources.
     * The container is not expected to be used anymore once it is disposed.
     *
     * @param error - If the container is being disposed due to error, this provides details about the error that
     * resulted in disposing it.
     */
    dispose?(error?: ICriticalContainerError): void;

    /**
     * Closes the container.
     *
     * @param error - If the container is being closed due to error, this provides details about the error that
     * resulted in closing it.
     */
    close(error?: ICriticalContainerError): void;

    /**
     * Closes the container and returns serialized local state intended to be
     * given to a newly loaded container.
     */
    closeAndGetPendingLocalState(): string;

    /**
     * Propose new code details that define the code to be loaded for this container's runtime.
     *
     * The returned promise will be true when the proposal is accepted, and false if the proposal is rejected.
     */
    proposeCodeDetails(codeDetails: IFluidCodeDetails): Promise<boolean>;

    /**
     * Attaches the Container to the Container specified by the given Request.
     *
     * @privateRemarks
     *
     * TODO - in the case of failure options should give a retry policy.
     * Or some continuation function that allows attachment to a secondary document.
     */
    attach(request: IRequest): Promise<void>;

    /**
     * Extract a snapshot of the container as long as it is in detached state. Calling this on an attached container
     * is an error.
     */
    serialize(): string;

    /**
     * Get an absolute URL for a provided container-relative request URL.
     * If the container is not attached, this will return undefined.
     *
     * @param relativeUrl - A container-relative request URL.
     */
    getAbsoluteUrl(relativeUrl: string): Promise<string | undefined>;

    /**
     * Issue a request against the container for a resource.
     * @param request - The request to be issued against the container
     */
    request(request: IRequest): Promise<IResponse>;

    /**
     * Provides the current state of the container's connection to the ordering service.
     *
     * @remarks Consumers can listen for state changes via the "connected" and "disconnected" events.
     */
    readonly connectionState: ConnectionState;

    /**
     * Attempts to connect the container to the delta stream and process ops.
     *
     * @remarks
     *
     * {@link IContainer.connectionState} will be set to {@link (ConnectionState:namespace).Connected}, and the
     * "connected" event will be fired if/when connection succeeds.
     */
    connect(): void;

    /**
     * Disconnects the container from the delta stream and stops processing ops.
     *
     * @remarks
     *
     * {@link IContainer.connectionState} will be set to {@link (ConnectionState:namespace).Disconnected}, and the
     * "disconnected" event will be fired when disconnection completes.
     */
    disconnect(): void;

    /**
     * The audience information for all clients currently associated with the document in the current session.
     */
    readonly audience: IAudience;

    /**
     * The server provided ID of the client.
     *
     * Set once {@link IContainer.connectionState} is {@link (ConnectionState:namespace).Connected},
     * otherwise will be `undefined`.
     */
    readonly clientId?: string | undefined;

    /**
     * Tells if container is in read-only mode.
     *
     * @remarks
     *
     * Data stores should listen for "readonly" notifications and disallow user making changes to data stores.
     * Readonly state can be because of no storage write permission,
     * or due to host forcing readonly mode for container.
     *
     * We do not differentiate here between no write access to storage vs. host disallowing changes to container -
     * in all cases container runtime and data stores should respect readonly state and not allow local changes.
     *
     * It is undefined if we have not yet established websocket connection
     * and do not know if user has write access to a file.
     */
    readonly readOnlyInfo: ReadOnlyInfo;

    /**
     * Allows the host to have the container force to be in read-only mode
     * @param readonly - Boolean that toggles if read-only policies will be enforced
     * @alpha
     */
    forceReadonly?(readonly: boolean);
}

/**
 * The Runtime's view of the Loader, used for loading Containers
 */
export interface ILoader extends IFluidRouter, Partial<IProvideLoader> {
    /**
     * Resolves the resource specified by the URL + headers contained in the request object
     * to the underlying container that will resolve the request.
     *
     * @remarks
     *
     * An analogy for this is resolve is a DNS resolve of a Fluid container. Request then executes
     * a request against the server found from the resolve step.
     */
    resolve(request: IRequest, pendingLocalState?: string): Promise<IContainer>;
}

/**
 * The Host's view of the Loader, used for loading Containers
 */
export interface IHostLoader extends ILoader {
    /**
     * Creates a new container using the specified chaincode but in an unattached state. While unattached all
     * updates will only be local until the user explicitly attaches the container to a service provider.
     */
    createDetachedContainer(codeDetails: IFluidCodeDetails): Promise<IContainer>;

    /**
     * Creates a new container using the specified snapshot but in an unattached state. While unattached all
     * updates will only be local until the user explicitly attaches the container to a service provider.
     */
    rehydrateDetachedContainerFromSnapshot(snapshot: string): Promise<IContainer>;
}

export type ILoaderOptions = {
    [key in string | number]: any;
} & {
    /**
     * Set caching behavior for the loader. If true, we will load a container from cache if one
     * with the same id/version exists or create a new container and cache it if it does not. If
     * false, always load a new container and don't cache it. If the container has already been
     * closed, it will not be cached. A cache option in the LoaderHeader for an individual
     * request will override the Loader's value.
     * Defaults to true.
     */
    cache?: boolean;

    /**
     * Provide the current Loader through the scope object when creating Containers. It is added
     * as the `ILoader` property, and will overwrite an existing property of the same name on the
     * scope. Useful for when the host wants to provide the current Loader's functionality to
     * individual Data Stores, which is typically expected when creating with a Loader.
     * Defaults to true.
     */
    provideScopeLoader?: boolean;

    /**
     * Max time (in ms) container will wait for a leave message of a disconnected client.
     */
    maxClientLeaveWaitTime?: number;
};

/**
 * Accepted header keys for requests coming to the Loader
 */
export enum LoaderHeader {
    /**
     * Override the Loader's default caching behavior for this container.
     */
    cache = "fluid-cache",

    clientDetails = "fluid-client-details",

    /**
     * Start the container in a paused, unconnected state. Defaults to false
     */
    loadMode = "loadMode",
    reconnect = "fluid-reconnect",
    sequenceNumber = "fluid-sequence-number",

    /**
     * One of the following:
     * null or "null": use ops, no snapshots
     * undefined: fetch latest snapshot
     * otherwise, version sha to load snapshot
     */
    version = "version",
}

export interface IContainerLoadMode {
    opsBeforeReturn?:
    /*
     * No trailing ops are applied before container is returned.
     * Default value.
     */
    | undefined
    /*
     * Only cached trailing ops are applied before returning container.
     * Caching is optional and could be implemented by the driver.
     * If driver does not implement any kind of local caching strategy, this is same as above.
     * Driver may cache a lot of ops, so care needs to be exercised (see below).
     */
    | "cached"
    /*
     * All trailing ops in storage are fetched and applied before container is returned
     * This mode might have significant impact on boot speed (depends on storage perf characteristics)
     * Also there might be a lot of trailing ops and applying them might take time, so hosts are
     * recommended to have some progress UX / cancellation built into loading flow when using this option.
     */
    | "all";

    deltaConnection?:
    /*
     * Connection to delta stream is made only when Container.connect() call is made. Op processing
     * is paused (when container is returned from Loader.resolve()) until Container.connect() call is made.
     */
    | "none"
    /*
     * Connection to delta stream is made only when Container.connect() call is made.
     * Op fetching from storage is performed and ops are applied as they come in.
     * This is useful option if connection to delta stream is expensive and thus it's beneficial to move it
     * out from critical boot sequence, but it's beneficial to allow catch up to happen as fast as possible.
     */
    | "delayed"
    /*
     * Connection to delta stream is made right away.
     * Ops processing is enabled and ops are flowing through the system.
     * Default value.
     */
    | undefined;
}

/**
 * Set of Request Headers that the Loader understands and may inspect or modify
 */
export interface ILoaderHeader {
    [LoaderHeader.cache]: boolean;
    [LoaderHeader.clientDetails]: IClientDetails;
    [LoaderHeader.loadMode]: IContainerLoadMode;
    [LoaderHeader.sequenceNumber]: number;
    [LoaderHeader.reconnect]: boolean;
    [LoaderHeader.version]: string | undefined;
}

export interface IProvideLoader {
    readonly ILoader: ILoader;
}

/**
 * @deprecated 0.48, This API will be removed in 0.50
 * No replacement since it is not expected anyone will depend on this outside container-loader
 * See {@link https://github.com/microsoft/FluidFramework/issues/9711} for context.
 */
export interface IPendingLocalState {
    url: string;
    pendingRuntimeState: unknown;
}

/**
 * This is used when we rehydrate a container from the snapshot. Here we put the blob contents
 * in separate property: {@link ISnapshotTreeWithBlobContents.blobsContents}.
 *
 * @remarks This is used as the `ContainerContext`'s base snapshot when attaching.
 */
export interface ISnapshotTreeWithBlobContents extends ISnapshotTree {
    blobsContents: { [path: string]: ArrayBufferLike; };
    trees: { [path: string]: ISnapshotTreeWithBlobContents; };
}<|MERGE_RESOLUTION|>--- conflicted
+++ resolved
@@ -147,23 +147,19 @@
      * @deprecated No replacement API recommended.
      */
     (event: "contextChanged", listener: (codeDetails: IFluidCodeDetails) => void);
-<<<<<<< HEAD
-    (event: "attached", listener: () => void);
+
+    /**
+     * Emitted when the {@link IContainer} becomes disconnected from the Fluid service.
+     *
+     * @remarks Reflects connection state changes against the (delta) service acknowledging ops/edits.
+     *
+     * @see
+     *
+     * - {@link IContainer.connectionState}
+     *
+     * - {@link IContainer.disconnect}
+     */
     (event: "disconnected", listener: (reason?: string) => void);
-=======
-
-    /**
-     * Emitted when the {@link IContainer} becomes disconnected from the Fluid service.
-     *
-     * @remarks Reflects connection state changes against the (delta) service acknowledging ops/edits.
-     *
-     * @see
-     *
-     * - {@link IContainer.connectionState}
-     *
-     * - {@link IContainer.disconnect}
-     */
-    (event: "disconnected", listener: () => void);
 
     /**
      * Emitted when a {@link AttachState.Detached | detached} container is
@@ -186,7 +182,6 @@
      *
      * @see {@link IContainer.close}
      */
->>>>>>> 8f6e0e5b
     (event: "closed", listener: (error?: ICriticalContainerError) => void);
 
     /**
