/*!
 * Copyright (c) Microsoft Corporation and contributors. All rights reserved.
 * Licensed under the MIT License.
 */

<<<<<<< HEAD
import type {
	IRequest,
	FluidObject,
	IEvent,
	IEventProvider,
} from "@fluidframework/core-interfaces";
import type {
=======
import { IRequest, FluidObject, IEvent, IEventProvider } from "@fluidframework/core-interfaces";
import {
	IClient,
>>>>>>> 4aed92d1
	IClientDetails,
	IDocumentMessage,
	IQuorumClients,
	ISequencedDocumentMessage,
	ISequencedProposal,
	ISnapshotTree,
} from "@fluidframework/protocol-definitions";
import type { IResolvedUrl } from "@fluidframework/driver-definitions";
import type { IAudience } from "./audience";
import type { IDeltaManager, ReadOnlyInfo } from "./deltas";
import type { ICriticalContainerError, ContainerWarning } from "./error";
import type { IFluidModule } from "./fluidModule";
import type { AttachState } from "./runtime";
import type {
	IFluidCodeDetails,
	IFluidPackage,
	IProvideFluidCodeDetailsComparer,
} from "./fluidPackage";

/**
 * Encapsulates a module entry point with corresponding code details.
 * @alpha
 */
export interface IFluidModuleWithDetails {
	/**
	 * Fluid code module that implements the runtime factory needed to instantiate the container runtime.
	 */
	module: IFluidModule;

	/**
	 * Code details associated with the module. Represents a document schema this module supports.
	 * If the code loader implements the {@link @fluidframework/core-interfaces#(IFluidCodeDetailsComparer:interface)}
	 * interface, it'll be called to determine whether the module code details satisfy the new code proposal in the
	 * quorum.
	 */
	details: IFluidCodeDetails;
}

/**
 * Fluid code loader resolves a code module matching the document schema, i.e. code details, such as
 * a package name and package version range.
 * @alpha
 */
export interface ICodeDetailsLoader extends Partial<IProvideFluidCodeDetailsComparer> {
	/**
	 * Load the code module (package) that can interact with the document.
	 *
	 * @param source - Code proposal that articulates the current schema the document is written in.
	 * @returns Code module entry point along with the code details associated with it.
	 */
	load(source: IFluidCodeDetails): Promise<IFluidModuleWithDetails>;
}

/**
 * The interface returned from a IFluidCodeResolver which represents IFluidCodeDetails
 * that have been resolved and are ready to load
 * @internal
 */
export interface IResolvedFluidCodeDetails extends IFluidCodeDetails {
	/**
	 * A resolved version of the Fluid package. All Fluid browser file entries should be absolute urls.
	 */
	readonly resolvedPackage: Readonly<IFluidPackage>;
	/**
	 * If not undefined, this id will be used to cache the entry point for the code package
	 */
	readonly resolvedPackageCacheId: string | undefined;
}

/**
 * Fluid code resolvers take a Fluid code details, and resolve the
 * full Fluid package including absolute urls for the browser file entries.
 * The Fluid code resolver is coupled to a specific cdn and knows how to resolve
 * the code detail for loading from that cdn. This include resolving to the most recent
 * version of package that supports the provided code details.
 * @internal
 */
export interface IFluidCodeResolver {
	/**
	 * Resolves a Fluid code details into a form that can be loaded.
	 * @param details - The Fluid code details to resolve.
	 * @returns A IResolvedFluidCodeDetails where the resolvedPackage's Fluid file entries are absolute urls, and
	 * an optional resolvedPackageCacheId if the loaded package should be cached.
	 */
	resolveCodeDetails(details: IFluidCodeDetails): Promise<IResolvedFluidCodeDetails>;
}

/**
 * Events emitted by the {@link IContainer} "upwards" to the Loader and Host.
 * @alpha
 */
export interface IContainerEvents extends IEvent {
	/**
	 * Emitted when the readonly state of the container changes.
	 *
	 * @remarks Listener parameters:
	 *
	 * - `readonly`: Whether or not the container is now in a readonly state.
	 *
	 * @see {@link IContainer.readOnlyInfo}
	 */
	(event: "readonly", listener: (readonly: boolean) => void): void;

	/**
	 * Emitted when the {@link IContainer} completes connecting to the Fluid service.
	 *
	 * @remarks Reflects connection state changes against the (delta) service acknowledging ops/edits.
	 *
	 * @see
	 *
	 * - {@link IContainer.connectionState}
	 *
	 * - {@link IContainer.connect}
	 */
	(event: "connected", listener: (clientId: string) => void);

	/**
	 * Fires when new container code details have been proposed, prior to acceptance.
	 *
	 * @remarks Listener parameters:
	 *
	 * - `codeDetails`: The code details being proposed.
	 *
	 * - `proposal`: NOT RECOMMENDED FOR USE.
	 *
	 * @see {@link IContainer.proposeCodeDetails}
	 */
	(
		event: "codeDetailsProposed",
		listener: (codeDetails: IFluidCodeDetails, proposal: ISequencedProposal) => void,
	);

	/**
	 * Emitted when the {@link IContainer} becomes disconnected from the Fluid service.
	 *
	 * @remarks Reflects connection state changes against the (delta) service acknowledging ops/edits.
	 *
	 * @see
	 *
	 * - {@link IContainer.connectionState}
	 *
	 * - {@link IContainer.disconnect}
	 */
	(event: "disconnected", listener: () => void);

	/**
	 * Emitted when a {@link AttachState.Detached | detached} container begins the process of
	 * {@link AttachState.Attaching | attached} to the Fluid service.
	 *
	 * @see
	 *
	 * - {@link IContainer.attachState}
	 *
	 * - {@link IContainer.attach}
	 */
	(event: "attaching", listener: () => void);

	/**
	 * Emitted when the {@link AttachState.Attaching | attaching} process is complete and the container is
	 * {@link AttachState.Attached | attached} to the Fluid service.
	 *
	 * @see
	 *
	 * - {@link IContainer.attachState}
	 *
	 * - {@link IContainer.attach}
	 */
	(event: "attached", listener: () => void);

	/**
	 * Emitted when the {@link IContainer} is closed, which permanently disables it.
	 *
	 * @remarks Listener parameters:
	 *
	 * - `error`: If the container was closed due to error, this will contain details about the error that caused it.
	 *
	 * @see {@link IContainer.close}
	 */
	(event: "closed", listener: (error?: ICriticalContainerError) => void);

	/**
	 * Emitted when the {@link IContainer} is disposed, which permanently disables it.
	 *
	 * @remarks Listener parameters:
	 *
	 * - `error`: If the container was disposed due to error, this will contain details about the error that caused it.
	 *
	 * @see {@link IContainer.dispose}
	 */
	(event: "disposed", listener: (error?: ICriticalContainerError) => void);

	/**
	 * Emitted when the container encounters a state which may lead to errors, which may be actionable by the consumer.
	 *
	 * @remarks
	 *
	 * Note: this event is not intended for general use.
	 * The longer-term intention is to surface warnings more directly on the APIs that produce them.
	 * For now, use of this should be avoided when possible.
	 *
	 * Listener parameters:
	 *
	 * - `error`: The warning describing the encountered state.
	 */
	(event: "warning", listener: (error: ContainerWarning) => void);

	/**
	 * Emitted immediately after processing an incoming operation (op).
	 *
	 * @remarks
	 *
	 * Note: this event is not intended for general use.
	 * Prefer to listen to events on the appropriate ultimate recipients of the ops, rather than listening to the
	 * ops directly on the {@link IContainer}.
	 *
	 * Listener parameters:
	 *
	 * - `message`: The op that was processed.
	 */
	(event: "op", listener: (message: ISequencedDocumentMessage) => void);

	/**
	 * Emitted upon the first local change while the Container is in the "saved" state.
	 * That is, when {@link IContainer.isDirty} transitions from `true` to `false`.
	 *
	 * @remarks Listener parameters:
	 *
	 * - `dirty`: DEPRECATED. This parameter will be removed in a future release.
	 *
	 * @see {@link IContainer.isDirty}
	 */
	(event: "dirty", listener: (dirty: boolean) => void);

	/**
	 * Emitted when all local changes/edits have been acknowledged by the service.
	 * I.e., when {@link IContainer.isDirty} transitions from `false` to `true`.
	 *
	 * @remarks Listener parameters:
	 *
	 * - `dirty`: DEPRECATED. This parameter will be removed in a future release.
	 *
	 * @see {@link IContainer.isDirty}
	 */
	(event: "saved", listener: (dirty: boolean) => void);

	/**
	 * Emitted when the some of the properties related to the container are initialized or updated.
	 * This emitted metadata will the props which are updated. If consumer wants to read full set of
	 * metadata then they can read it off the container from {@link IContainer.containerMetadata} prop.
	 */
	(event: "metadataUpdate", listener: (metadata: Record<string, string>) => void);
}

/**
 * Namespace for the different connection states a container can be in.
 * PLEASE NOTE: The sequence of the numerical values does no correspond to the typical connection state progression.
 * @public
 */
// eslint-disable-next-line @typescript-eslint/no-namespace
export namespace ConnectionState {
	/**
	 * The container is not connected to the delta server.
	 * Note - When in this state the container may be about to reconnect,
	 * or may remain disconnected until explicitly told to connect.
	 * @public
	 */
	export type Disconnected = 0;

	/**
	 * The container is disconnected but actively trying to establish a new connection.
	 * PLEASE NOTE that this numerical value falls out of the order you may expect for this state.
	 * @public
	 */
	export type EstablishingConnection = 3;

	/**
	 * The container has an inbound connection only, and is catching up to the latest known state from the service.
	 * @public
	 */
	export type CatchingUp = 1;

	/**
	 * The container is fully connected and syncing.
	 * @public
	 */
	export type Connected = 2;
}

/**
 * Type defining the different states of connectivity a Container can be in.
 * @public
 */
export type ConnectionState =
	| ConnectionState.Disconnected
	| ConnectionState.EstablishingConnection
	| ConnectionState.CatchingUp
	| ConnectionState.Connected;

/**
 * The Host's view of a Container and its connection to storage
 * @alpha
 */
export interface IContainer extends IEventProvider<IContainerEvents> {
	/**
	 * The Delta Manager supporting the op stream for this Container
	 */
	deltaManager: IDeltaManager<ISequencedDocumentMessage, IDocumentMessage>;

	/**
	 * The collection of write clients which were connected as of the current sequence number.
	 * Also contains a map of key-value pairs that must be agreed upon by all clients before being accepted.
	 */
	getQuorum(): IQuorumClients;

	/**
	 * Represents the resolved url to the Container.
	 * Will be undefined only when the container is in the {@link AttachState.Detached | detatched} state.
	 */
	resolvedUrl: IResolvedUrl | undefined;

	/**
	 * Indicates the attachment state of the container to a host service.
	 */
	readonly attachState: AttachState;

	/**
	 * Get the code details that are currently specified for the container.
	 * @returns The current code details if any are specified, undefined if none are specified.
	 */
	getSpecifiedCodeDetails(): IFluidCodeDetails | undefined;

	/**
	 * Get the code details that were used to load the container.
	 * @returns The code details that were used to load the container if it is loaded, undefined if it is not yet
	 * loaded.
	 */
	getLoadedCodeDetails(): IFluidCodeDetails | undefined;

	/**
	 * Returns true if the container has been closed and/or disposed, otherwise false.
	 */
	readonly closed: boolean;

	/**
	 * Returns true if the container has been disposed, otherwise false.
	 */
	readonly disposed?: boolean;

	/**
	 * Whether or not there are any local changes that have not been saved.
	 */
	readonly isDirty: boolean;

	/**
	 * Disposes the container. If not already closed, this acts as a closure and then disposes runtime resources.
	 * The container is not expected to be used anymore once it is disposed.
	 *
	 * @param error - If the container is being disposed due to error, this provides details about the error that
	 * resulted in disposing it.
	 */
	dispose(error?: ICriticalContainerError): void;

	/**
	 * Closes the container.
	 *
	 * @param error - If the container is being closed due to error, this provides details about the error that
	 * resulted in closing it.
	 */
	close(error?: ICriticalContainerError): void;

	/**
	 * Propose new code details that define the code to be loaded for this container's runtime.
	 *
	 * The returned promise will be true when the proposal is accepted, and false if the proposal is rejected.
	 */
	proposeCodeDetails(codeDetails: IFluidCodeDetails): Promise<boolean>;

	/**
	 * Attaches the Container to the Container specified by the given Request.
	 *
	 * @privateRemarks
	 *
	 * TODO - in the case of failure options should give a retry policy.
	 * Or some continuation function that allows attachment to a secondary document.
	 */
	attach(
		request: IRequest,
		attachProps?: { deltaConnection?: "none" | "delayed" },
	): Promise<void>;

	/**
	 * Extract a snapshot of the container as long as it is in detached state. Calling this on an attached container
	 * is an error.
	 */
	serialize(): string;

	/**
	 * Get an absolute URL for a provided container-relative request URL.
	 * If the container is not attached, this will return undefined.
	 *
	 * @param relativeUrl - A container-relative request URL.
	 */
	getAbsoluteUrl(relativeUrl: string): Promise<string | undefined>;

	/**
	 * Provides the current state of the container's connection to the ordering service.
	 *
	 * @remarks Consumers can listen for state changes via the "connected" and "disconnected" events.
	 */
	readonly connectionState: ConnectionState;

	/**
	 * Attempts to connect the container to the delta stream and process ops.
	 *
	 * @remarks
	 *
	 * {@link IContainer.connectionState} will be set to {@link (ConnectionState:namespace).Connected}, and the
	 * "connected" event will be fired if/when connection succeeds.
	 */
	connect(): void;

	/**
	 * Disconnects the container from the delta stream and stops processing ops.
	 *
	 * @remarks
	 *
	 * {@link IContainer.connectionState} will be set to {@link (ConnectionState:namespace).Disconnected}, and the
	 * "disconnected" event will be fired when disconnection completes.
	 */
	disconnect(): void;

	/**
	 * The audience information for all clients currently associated with the document in the current session.
	 */
	readonly audience: IAudience;

	/**
	 * The server provided ID of the client.
	 *
	 * Set once {@link IContainer.connectionState} is {@link (ConnectionState:namespace).Connected},
	 * otherwise will be `undefined`.
	 */
	readonly clientId?: string | undefined;

	/**
	 * Tells if container is in read-only mode.
	 *
	 * @remarks
	 *
	 * Data stores should listen for "readonly" notifications and disallow user making changes to data stores.
	 * Readonly state can be because of no storage write permission,
	 * or due to host forcing readonly mode for container.
	 *
	 * We do not differentiate here between no write access to storage vs. host disallowing changes to container -
	 * in all cases container runtime and data stores should respect readonly state and not allow local changes.
	 *
	 * It is undefined if we have not yet established websocket connection
	 * and do not know if user has write access to a file.
	 */
	readonly readOnlyInfo: ReadOnlyInfo;

	/**
	 * Allows the host to have the container force to be in read-only mode
	 * @param readonly - Boolean that toggles if read-only policies will be enforced
	 */
	forceReadonly?(readonly: boolean);

	/**
	 * Exposes the entryPoint for the container.
	 * Use this as the primary way of getting access to the user-defined logic within the container.
	 */
	getEntryPoint(): Promise<FluidObject>;

	/**
	 * Exposes any metadata/props related to the container. This is full set of metadata props which the container wants to
	 * expose. Whenever container receives updates from `IContainerEvents.metadataUpdate` event, we overwrite only those
	 * updated props in the update and rest remains the same.
	 */
	containerMetadata: Record<string, string>;
}

/**
 * The Runtime's view of the Loader, used for loading Containers
 * @alpha
 */
export interface ILoader extends Partial<IProvideLoader> {
	/**
	 * Resolves the resource specified by the URL + headers contained in the request object
	 * to the underlying container that will resolve the request.
	 *
	 * @remarks
	 *
	 * An analogy for this is resolve is a DNS resolve of a Fluid container. Request then executes
	 * a request against the server found from the resolve step.
	 */
	resolve(request: IRequest, pendingLocalState?: string): Promise<IContainer>;
}

/**
 * The Host's view of the Loader, used for loading Containers
 * @alpha
 */
export interface IHostLoader extends ILoader {
	/**
	 * Creates a new container using the specified chaincode but in an unattached state. While unattached all
	 * updates will only be local until the user explicitly attaches the container to a service provider.
	 */
	createDetachedContainer(
		codeDetails: IFluidCodeDetails,
		createDetachedProps?: {
			canReconnect?: boolean;
			clientDetailsOverride?: IClientDetails;
		},
	): Promise<IContainer>;

	/**
	 * Creates a new container using the specified snapshot but in an unattached state. While unattached all
	 * updates will only be local until the user explicitly attaches the container to a service provider.
	 */
	rehydrateDetachedContainerFromSnapshot(
		snapshot: string,
		createDetachedProps?: {
			canReconnect?: boolean;
			clientDetailsOverride?: IClientDetails;
		},
	): Promise<IContainer>;
}

/**
 * Options to configure various behaviors of the ILoader.
 * @alpha
 */
// eslint-disable-next-line @typescript-eslint/consistent-type-definitions
export type ILoaderOptions = {
	/**
	 * @deprecated This option has been deprecated and will be removed in a future release
	 * Set caching behavior for the loader. If true, we will load a container from cache if one
	 * with the same id/version exists or create a new container and cache it if it does not. If
	 * false, always load a new container and don't cache it. If the container has already been
	 * closed, it will not be cached. A cache option in the LoaderHeader for an individual
	 * request will override the Loader's value.
	 * Defaults to false.
	 */
	cache?: boolean;

	/**
	 * @deprecated Do not use.
	 */
	client?: IClient;

	/**
	 * @deprecated Do not use.
	 */
	enableOfflineLoad?: boolean;

	/**
	 * Provide the current Loader through the scope object when creating Containers. It is added
	 * as the `ILoader` property, and will overwrite an existing property of the same name on the
	 * scope. Useful for when the host wants to provide the current Loader's functionality to
	 * individual Data Stores, which is typically expected when creating with a Loader.
	 * Defaults to true.
	 */
	provideScopeLoader?: boolean;

	/**
	 * Max time (in ms) container will wait for a leave message of a disconnected client.
	 */
	maxClientLeaveWaitTime?: number;
};

/**
 * Accepted header keys for requests coming to the Loader
 * @alpha
 */
export enum LoaderHeader {
	/**
	 * @deprecated This header has been deprecated and will be removed in a future release
	 * Override the Loader's default caching behavior for this container.
	 */
	cache = "fluid-cache",

	clientDetails = "fluid-client-details",

	/**
	 * Start the container in a paused, unconnected state. Defaults to false
	 */
	loadMode = "loadMode",
	reconnect = "fluid-reconnect",
	/**
	 * Loads the container to at least the specified sequence number.
	 * If not defined, behavior will fall back to `IContainerLoadMode.opsBeforeReturn`.
	 */
	sequenceNumber = "fluid-sequence-number",

	/**
	 * One of the following:
	 * null or "null": use ops, no snapshots
	 * undefined: fetch latest snapshot
	 * otherwise, version sha to load snapshot
	 */
	version = "version",
}

/**
 * @internal
 */
export interface IContainerLoadMode {
	opsBeforeReturn?: /*
	 * No trailing ops are applied before container is returned.
	 * Default value.
	 */
	| undefined
		/*
		 * Only fetch and apply trailing ops up until (and including) the specified sequence number.
		 * Requires `ILoaderHeader["fluid-sequence-number"]` to also be defined.
		 */
		| "sequenceNumber"
		/*
		 * Only cached trailing ops are applied before returning container.
		 * Caching is optional and could be implemented by the driver.
		 * If driver does not implement any kind of local caching strategy, this is same as above.
		 * Driver may cache a lot of ops, so care needs to be exercised (see below).
		 */
		| "cached"
		/*
		 * All trailing ops in storage are fetched and applied before container is returned
		 * This mode might have significant impact on boot speed (depends on storage perf characteristics)
		 * Also there might be a lot of trailing ops and applying them might take time, so hosts are
		 * recommended to have some progress UX / cancellation built into loading flow when using this option.
		 */
		| "all";

	deltaConnection?: /*
	 * Connection to delta stream is made only when Container.connect() call is made. Op processing
	 * is paused (when container is returned from Loader.resolve()) until Container.connect() call is made.
	 */
	| "none"
		/*
		 * Connection to delta stream is made only when Container.connect() call is made.
		 * Op fetching from storage is performed and ops are applied as they come in.
		 * This is useful option if connection to delta stream is expensive and thus it's beneficial to move it
		 * out from critical boot sequence, but it's beneficial to allow catch up to happen as fast as possible.
		 */
		| "delayed"
		/*
		 * Connection to delta stream is made right away.
		 * Ops processing is enabled and ops are flowing through the system.
		 * Default value.
		 */
		| undefined;

	/**
	 * If set to true, will indefinitely pause all incoming and outgoing after the container is loaded.
	 */
	pauseAfterLoad?: boolean;
}

/**
 * Set of Request Headers that the Loader understands and may inspect or modify
 * @internal
 */
export interface ILoaderHeader {
	/**
	 * @deprecated This header has been deprecated and will be removed in a future release
	 */
	[LoaderHeader.cache]: boolean;
	[LoaderHeader.clientDetails]: IClientDetails;
	[LoaderHeader.loadMode]: IContainerLoadMode;
	/**
	 * Loads the container to at least the specified sequence number.
	 * If not defined, behavior will fall back to `IContainerLoadMode.opsBeforeReturn`.
	 */
	[LoaderHeader.sequenceNumber]: number;
	[LoaderHeader.reconnect]: boolean;
	[LoaderHeader.version]: string | undefined;
}

/**
 * @alpha
 */
export interface IProvideLoader {
	readonly ILoader: ILoader;
}

/**
 * This is used when we rehydrate a container from the snapshot. Here we put the blob contents
 * in separate property: {@link ISnapshotTreeWithBlobContents.blobsContents}.
 *
 * @remarks This is used as the `ContainerContext`'s base snapshot when attaching.
 * @alpha
 */
export interface ISnapshotTreeWithBlobContents extends ISnapshotTree {
	blobsContents?: { [path: string]: ArrayBufferLike };
	trees: { [path: string]: ISnapshotTreeWithBlobContents };
}<|MERGE_RESOLUTION|>--- conflicted
+++ resolved
@@ -3,19 +3,9 @@
  * Licensed under the MIT License.
  */
 
-<<<<<<< HEAD
-import type {
-	IRequest,
-	FluidObject,
-	IEvent,
-	IEventProvider,
-} from "@fluidframework/core-interfaces";
-import type {
-=======
 import { IRequest, FluidObject, IEvent, IEventProvider } from "@fluidframework/core-interfaces";
 import {
 	IClient,
->>>>>>> 4aed92d1
 	IClientDetails,
 	IDocumentMessage,
 	IQuorumClients,
