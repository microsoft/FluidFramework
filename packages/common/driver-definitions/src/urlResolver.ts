/*!
 * Copyright (c) Microsoft Corporation and contributors. All rights reserved.
 * Licensed under the MIT License.
 */
import { IRequest } from "@fluidframework/core-interfaces";

/**
 * TODO
 */
export type IResolvedUrl = IWebResolvedUrl | IFluidResolvedUrl;

/**
<<<<<<< HEAD
 * Shared base implementation for {@link IResolvedUrl}s.
=======
 * @deprecated This interface is unused and will be removed in the next major release.
>>>>>>> a122d088
 */
export interface IResolvedUrlBase {
	/**
	 * TODO
	 */
	type: string;
}

/**
 * @deprecated This interface is unused and will be removed in the next major release.
 */
export interface IWebResolvedUrl extends IResolvedUrlBase {
	/**
	 * {@inheritDoc IResolvedUrlBase.type}
	 */
	type: "web";
	
	/**
	 * TODO
	 */
	data: string;
}

export interface IFluidResolvedUrl extends IResolvedUrlBase {
	/**
	 * {@inheritDoc IResolvedUrlBase.type}
	 */
	type: "fluid";
	
	/**
	 * The ID of the Container this resolved URL is associated with.
	 */
	id: string;
	
	/**
	 * TODO
	 */
	url: string;
	
	/**
	 * TODO
	 */
	tokens: { 
		/**
		 * TODO
		 */
		[name: string]: string
	};
	
	/**
	 * TODO
	 */
	endpoints: {
		/**
		 * TODO
		 */
		[name: string]: string
	};
}

/**
 * Container package info handed off to the resolver.
 */
export interface IContainerPackageInfo {
	/**
	 * Container package name.
	 */
	name: string;
}

export interface IUrlResolver {
	/**
	 * TODO
	 * 
	 * @privateRemarks
	 * 
	 * Like DNS should be able to cache resolution requests. Then possibly just have a token provider go and do stuff?
	 * the expiration of it could be relative to the lifetime of the token? Requests after need to refresh?
	 * or do we split the token access from this?
	 */
	resolve(request: IRequest): Promise<IResolvedUrl | undefined>;

	/**
	 * Creates a URL for the created Container with any datastore path given in the relative URL.
	 * 
	 * @param resolvedUrl - Resolved URL for the Container.
	 * @param relativeUrl - Relative URL containing data store path. `/` represents root path.
	 * @param packageInfoSource - (optional) Represents Container package information to be included in URL.
	 * 
	 * @returns An absolute URL combining Container URL with the data store path and optional additional information.
	 */
	getAbsoluteUrl(
		resolvedUrl: IResolvedUrl,
		relativeUrl: string,
		packageInfoSource?: IContainerPackageInfo,
	): Promise<string>;
}

/**
 * Information that can be returned by a lightweight, seperately exported driver function. Used to preanalyze a URL
 * for driver compatibility and preload information.
 */
export interface DriverPreCheckInfo {
	/**
	 * A code details hint that can potentially be used to prefetch Container code prior to having a snapshot.
	 */
	codeDetailsHint?: string;

	/**
	 * Domains that will be connected to on the critical boot path.
	 * 
	 * @remarks Hosts can choose to pre-connect to these for improved performance.
	 */
	criticalBootDomains?: string[];
}

/**
 * Additional key in the loader request header
 */
export enum DriverHeader {
	/**
	 * Key to indicate whether the request for summarizer
	 */
	summarizingClient = "fluid-client-summarizer",
	
	/**
	 * `createNew` information, specific to each driver
	 */
	createNew = "createNew",
}

/**
 * TODO
 */
export interface IDriverHeader {
	/**
	 * TODO
	 */
	[DriverHeader.summarizingClient]: boolean;
	/**
	 * TODO
	 */
	// TODO: Use something other than `any`.
	// eslint-disable-next-line @typescript-eslint/no-explicit-any
	[DriverHeader.createNew]: any;
}

declare module "@fluidframework/core-interfaces" {
	/**
	 * TODO
	 */
	// eslint-disable-next-line @typescript-eslint/no-empty-interface
	export interface IRequestHeader extends Partial<IDriverHeader> {}
}<|MERGE_RESOLUTION|>--- conflicted
+++ resolved
@@ -10,11 +10,9 @@
 export type IResolvedUrl = IWebResolvedUrl | IFluidResolvedUrl;
 
 /**
-<<<<<<< HEAD
  * Shared base implementation for {@link IResolvedUrl}s.
-=======
+ * 
  * @deprecated This interface is unused and will be removed in the next major release.
->>>>>>> a122d088
  */
 export interface IResolvedUrlBase {
 	/**
