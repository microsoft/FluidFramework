/*!
 * Copyright (c) Microsoft Corporation and contributors. All rights reserved.
 * Licensed under the MIT License.
 */

import type {
	IDisposable,
	IErrorEvent,
	IEvent,
	IEventProvider,
	ITelemetryBaseLogger,
} from "@fluidframework/core-interfaces";

import type { IAnyDriverError } from "./driverError.js";
import type {
	ConnectionMode,
	IClient,
	IClientConfiguration,
	ICreateBlobResponse,
	IDocumentMessage,
	INack,
	ISequencedDocumentMessage,
	ISignalClient,
	ISignalMessage,
	ISnapshotTree,
	ISummaryHandle,
	ISummaryTree,
	ITokenClaims,
	IVersion,
} from "./protocol/index.js";
import type { IResolvedUrl } from "./urlResolver.js";

/**
 * @internal
 */
export interface IDeltasFetchResult {
	/**
	 * Sequential set of messages starting from 'from' sequence number.
	 * May be partial result, i.e. not fulfill original request in full.
	 */
	messages: ISequencedDocumentMessage[];

	/**
	 * If true, storage only partially fulfilled request, but has more ops
	 * If false, the request was fulfilled. If less ops were returned then
	 * requested, then storage does not have more ops in this range.
	 */
	partialResult: boolean;
}

/**
 * Interface to provide access to stored deltas for a shared object
 * @internal
 */
export interface IDeltaStorageService {
	/**
	 * Retrieves all the delta operations within the inclusive sequence number range
	 * @param tenantId - Id of the tenant.
	 * @param id - document id.
	 * @param from - first op to retrieve (inclusive)
	 * @param to - first op not to retrieve (exclusive end)
	 * @param fetchReason - Reason for fetching the messages, for logging.
	 * Example, gap between seq number of Op on wire and known seq number.
	 * It can be logged by spo which could help in debugging sessions if any issue occurs.
	 */
	get(
		tenantId: string,
		id: string,
		from: number, // inclusive
		to: number, // exclusive
		fetchReason?: string,
	): Promise<IDeltasFetchResult>;
}

/**
 * @legacy
 * @alpha
 */
export type IStreamResult<T> = { done: true } | { done: false; value: T };

/**
 * Read interface for the Queue
 * @legacy
 * @alpha
 */
export interface IStream<T> {
	read(): Promise<IStreamResult<T>>;
}

/**
 * Interface to provide access to stored deltas for a shared object
 * @legacy
 * @alpha
 */
export interface IDocumentDeltaStorageService {
	/**
	 * Retrieves all the delta operations within the exclusive sequence number range
	 * @param from - first op to retrieve (inclusive)
	 * @param to - first op not to retrieve (exclusive end)
	 * @param abortSignal - signal that aborts operation
	 * @param cachedOnly - return only cached ops, i.e. ops available locally on client.
	 * @param fetchReason - Reason for fetching the messages, for logging.
	 * Example, gap between seq number of Op on wire and known seq number.
	 * It can be logged by spo which could help in debugging sessions if any issue occurs.
	 */
	fetchMessages(
		from: number,
		to: number | undefined,
		abortSignal?: AbortSignal,
		cachedOnly?: boolean,
		fetchReason?: string,
	): IStream<ISequencedDocumentMessage[]>;
}

// DO NOT INCREASE THIS TYPE'S VALUE
// If a driver started using a larger value,
// internal assumptions of the Runtime's GC feature will be violated
// DO NOT INCREASE THIS TYPE'S VALUE
/**
 * @legacy
 * @alpha
 */
export type FiveDaysMs = 432_000_000; /* 5 days in milliseconds */

/**
 * Policies describing attributes or characteristics of the driver's storage service,
 * to direct how other components interact with the driver
 * @legacy
 * @alpha
 */
export interface IDocumentStorageServicePolicies {
	/**
	 * Should the Loader implement any sort of pre-fetching or caching mechanism?
	 */
	readonly caching?: LoaderCachingPolicy;

	/**
	 * IMPORTANT: This policy MUST be set to 5 days and PROPERLY ENFORCED for drivers that are used
	 * in applications where Garbage Collection is enabled. Otherwise data loss may occur.
	 *
	 * This policy pertains to requests for the latest snapshot from the service.
	 * If set, it means that the driver guarantees not to use a cached value that was fetched more than 5 days ago.
	 * If undefined, the driver makes no guarantees about the age of snapshots used for loading.
	 */
	readonly maximumCacheDurationMs?: FiveDaysMs;
}

/**
 * Interface to provide access to snapshots saved for a shared object
 * @legacy
 * @alpha
 */
export interface IDocumentStorageService extends Partial<IDisposable> {
	/**
	 * Policies implemented/instructed by driver.
	 */
	readonly policies?: IDocumentStorageServicePolicies | undefined;

	/**
	 * Returns the snapshot tree.
	 * @param version - Version of the snapshot to be fetched.
	 * @param scenarioName - scenario in which this api is called. This will be recorded by server and would help
	 * in debugging purposes to see why this call was made.
	 */
	// TODO: use `undefined` instead.
	// eslint-disable-next-line @rushstack/no-new-null
	getSnapshotTree(version?: IVersion, scenarioName?: string): Promise<ISnapshotTree | null>;

	/**
	 * Returns the snapshot which can contain other artifacts too like blob contents, ops etc. It is different from
	 * `getSnapshotTree` api in that, that API only returns the snapshot tree from the snapshot.
	 * @param snapshotFetchOptions - Options specified by the caller to specify and want certain behavior from the
	 * driver when fetching the snapshot.
	 */
	getSnapshot?(snapshotFetchOptions?: ISnapshotFetchOptions): Promise<ISnapshot>;

	/**
	 * Retrieves all versions of the document starting at the specified versionId - or null if from the head
	 * @param versionId - Version id of the requested version.
	 * @param count - Number of the versions to be fetched.
	 * @param scenarioName - scenario in which this api is called. This will be recorded by server and would help
	 * in debugging purposes to see why this call was made.
	 * @param fetchSource - Callers can specify the source of the response. For ex. Driver may choose to cache
	 * requests and serve data from cache. That will result in stale info returned. Callers can disable this
	 * functionality by passing fetchSource = noCache and ensuring that driver will return latest information
	 * from storage.
	 */
	getVersions(
		// TODO: use `undefined` instead.
		// eslint-disable-next-line @rushstack/no-new-null
		versionId: string | null,
		count: number,
		scenarioName?: string,
		fetchSource?: FetchSource,
	): Promise<IVersion[]>;

	/**
	 * Creates a blob out of the given buffer
	 */
	createBlob(file: ArrayBufferLike): Promise<ICreateBlobResponse>;

	/**
	 * Reads the object with the given ID, returns content in arrayBufferLike
	 */
	readBlob(id: string): Promise<ArrayBufferLike>;

	/**
	 * Uploads a summary tree to storage using the given context for reference of previous summary handle.
	 * The ISummaryHandles in the uploaded tree should have paths to indicate which summary object they are
	 * referencing from the previously acked summary.
	 * Returns the uploaded summary handle.
	 */
	uploadSummaryWithContext(summary: ISummaryTree, context: ISummaryContext): Promise<string>;

	/**
	 * Retrieves the commit that matches the packfile handle. If the packfile has already been committed and the
	 * server has deleted it this call may result in a broken promise.
	 */
	downloadSummary(handle: ISummaryHandle): Promise<ISummaryTree>;
}

/**
 * Events emitted by {@link IDocumentService}.
 * @legacy
 * @alpha
 */
export interface IDocumentServiceEvents extends IEvent {
	/**
	 * This event is used to communicate any metadata related to the container. We might have received metadata from the service.
	 * Read more info on this event from here `IContainer.containerMetadata`.
	 */
	(event: "metadataUpdate", listener: (metadata: Record<string, string>) => void);
}

/**
 * @legacy
 * @alpha
 */
export interface IDocumentDeltaConnectionEvents extends IErrorEvent {
	(event: "nack", listener: (documentId: string, message: INack[]) => void);
<<<<<<< HEAD
	(event: "disconnect", listener: (reason?: IAnyDriverError) => void);
=======
	/**
	 * @param reason - The reason for the disconnection.
	 * Note: this parameter will become optional in a future release to support clean disconnections.
	 * Signature will change from `(reason: IAnyDriverError) => void` to `(reason?: IAnyDriverError) => void`.
	 * Update your listener implementations to handle cases where `reason` is undefined.
	 */
	(event: "disconnect", listener: (reason: IAnyDriverError) => void);
>>>>>>> 370b82e3
	(event: "op", listener: (documentId: string, messages: ISequencedDocumentMessage[]) => void);
	(event: "signal", listener: (message: ISignalMessage | ISignalMessage[]) => void);
	(event: "pong", listener: (latency: number) => void);
	// TODO: Use something other than `any`.
	// eslint-disable-next-line @typescript-eslint/no-explicit-any
	(event: "error", listener: (error: any) => void);
}

/**
 * @legacy
 * @alpha
 */
export interface IDocumentDeltaConnection
	extends IDisposable,
		IEventProvider<IDocumentDeltaConnectionEvents> {
	/**
	 * ClientID for the connection
	 */
	clientId: string;

	/**
	 * Claims for the client
	 */
	claims: ITokenClaims;

	/**
	 * Mode of the client
	 */
	mode: ConnectionMode;

	/**
	 * Whether the connection was made to a new or existing document
	 */
	existing: boolean;

	/**
	 * Protocol version being used with the service
	 */
	version: string;

	/**
	 * Messages sent during the connection
	 */
	initialMessages: ISequencedDocumentMessage[];

	/**
	 * Signals sent during the connection
	 */
	initialSignals: ISignalMessage[];

	/**
	 * Prior clients already connected.
	 */
	initialClients: ISignalClient[];

	/**
	 * Configuration details provided by the service
	 */
	serviceConfiguration: IClientConfiguration;

	/**
	 * Last known sequence number to ordering service at the time of connection
	 * It may lap actual last sequence number (quite a bit, if container  is very active).
	 * But it's best information for client to figure out how far it is behind, at least
	 * for "read" connections. "write" connections may use own "join" op to similar information,
	 * that is likely to be more up-to-date.
	 */
	checkpointSequenceNumber?: number;

	/**
	 * Properties that server can send to client to tell info about node that client is connected to. For ex, for spo
	 * it could contain info like build version, environment, region etc. These properties can be logged by client
	 * to better understand server environment etc. and use it in case error occurs.
	 * Format: "prop1:val1;prop2:val2;prop3:val3"
	 */
	relayServiceAgent?: string;

	/**
	 * Submit a new message to the server
	 */
	submit(messages: IDocumentMessage[]): void;

	/**
	 * Submits a new signal to the server
	 *
	 * @privateRemarks
	 * UnknownShouldBe<string> can be string if {@link IDocumentServiceFactory} becomes internal.
	 */
	submitSignal: (content: string, targetClientId?: string) => void;
}

/**
 * @legacy
 * @alpha
 */
export enum LoaderCachingPolicy {
	/**
	 * The loader should not implement any prefetching or caching policy.
	 */
	NoCaching,

	/**
	 * The loader should implement prefetching policy, i.e. it should prefetch resources from the latest snapshot.
	 */
	Prefetch,
}

/**
 * @legacy
 * @alpha
 */
export interface IDocumentServicePolicies {
	/**
	 * Do not connect to delta stream
	 */
	readonly storageOnly?: boolean;

	/**
	 * Summarizer uploads the protocol tree too when summarizing.
	 */
	readonly summarizeProtocolTree?: boolean;

	/**
	 * Whether the driver supports the new getSnapshot api which returns snapshot which
	 * contains all contents along with the snapshot tree. Enable this by default when the
	 * driver can fully support the api.
	 */
	readonly supportGetSnapshotApi?: boolean;
}

/**
 * @legacy
 * @alpha
 */
export interface IDocumentService extends IEventProvider<IDocumentServiceEvents> {
	resolvedUrl: IResolvedUrl;

	/**
	 * Policies implemented/instructed by driver.
	 */
	policies?: IDocumentServicePolicies;

	/**
	 * Access to storage associated with the document
	 */
	connectToStorage(): Promise<IDocumentStorageService>;

	/**
	 * Access to delta storage associated with the document
	 */
	connectToDeltaStorage(): Promise<IDocumentDeltaStorageService>;

	/**
	 * Subscribes to the document delta stream
	 */
	connectToDeltaStream(client: IClient): Promise<IDocumentDeltaConnection>;

	/**
	 * Dispose storage. Called by storage consumer (Container) when it's done with storage (Container closed).
	 * Useful for storage to commit any pending state if any (including any local caching).
	 * Please note that it does not remove the need for caller to close all active delta connections,
	 * as storage may not be tracking such objects.
	 * @param error - tells if container (and storage) are closed due to critical error.
	 * Error might be due to disconnect between client & server knowledge about file, like file being overwritten
	 * in storage, but client having stale local cache.
	 * If driver implements any kind of local caching, such caches needs to be cleared on on critical errors.
	 */
	// TODO: Use something other than `any`.
	// eslint-disable-next-line @typescript-eslint/no-explicit-any
	dispose(error?: any): void;
}

/**
 * @legacy
 * @alpha
 */
export interface IDocumentServiceFactory {
	/**
	 * Creates the document service after extracting different endpoints URLs from a resolved URL.
	 *
	 * @param resolvedUrl - Endpoint URL data. See {@link IResolvedUrl}.
	 * @param logger - Optional telemetry logger to which telemetry events will be forwarded.
	 * @param clientIsSummarizer - Whether or not the client is the
	 * {@link https://fluidframework.com/docs/concepts/summarizer/ | summarizer}.
	 * `undefined` =\> false
	 *
	 * @returns An instance of {@link IDocumentService}.
	 */
	createDocumentService(
		resolvedUrl: IResolvedUrl,
		logger?: ITelemetryBaseLogger,
		clientIsSummarizer?: boolean,
	): Promise<IDocumentService>;

	/**
	 * Creates a new document with the provided options. Returns the document service.
	 *
	 * @param createNewSummary - Summary used to create file. If undefined, an empty file will be created and a summary
	 * should be posted later, before connecting to ordering service.
	 * @param createNewResolvedUrl - Endpoint URL data. See {@link IResolvedUrl}.
	 * @param logger - Optional telemetry logger to which telemetry events will be forwarded.
	 * @param clientIsSummarizer - Whether or not the client is the
	 * {@link https://fluidframework.com/docs/concepts/summarizer/ | summarizer}.
	 * `undefined` =\> false
	 */
	createContainer(
		createNewSummary: ISummaryTree | undefined,
		createNewResolvedUrl: IResolvedUrl,
		logger?: ITelemetryBaseLogger,
		clientIsSummarizer?: boolean,
	): Promise<IDocumentService>;
}

/**
 * Context for uploading a summary to storage.
 * Indicates the previously acked summary.
 * @legacy
 * @alpha
 */
export interface ISummaryContext {
	/**
	 * Parent summary proposed handle (from summary op)
	 */
	readonly proposalHandle: string | undefined;

	/**
	 * Parent summary acked handle (from summary ack)
	 */
	readonly ackHandle: string | undefined;

	readonly referenceSequenceNumber: number;
}

/**
 * @legacy
 * @alpha
 */
export enum FetchSource {
	default = "default",
	noCache = "noCache",
}

/**
 * A "Full" container Snapshot, including ISnapshotTree, blobs and outstanding ops (and other metadata)
 *
 * @legacy
 * @alpha
 */
export interface ISnapshot {
	snapshotTree: ISnapshotTree;
	blobContents: Map<string, ArrayBuffer>;
	ops: ISequencedDocumentMessage[];

	/**
	 * Sequence number of the snapshot
	 */
	sequenceNumber: number | undefined;

	/**
	 * Sequence number for the latest op/snapshot for the file in ODSP
	 */
	latestSequenceNumber: number | undefined;

	snapshotFormatV: 1;
}

/**
 * Snapshot fetch options which are used to communicate different things to the driver
 * when fetching the snapshot.
 * @legacy
 * @alpha
 */
export interface ISnapshotFetchOptions {
	/**
	 * Indicates scenario in which the snapshot is fetched. It is a free form string  mostly
	 * used for telemetry purposes.
	 */
	scenarioName?: string;
	/**
	 * Tell driver to cache the fetched snapshot. Driver is supposed to cache the fetched snapshot if this is
	 * set to true. If undefined, then it is upto the driver, to cache it or not.
	 */
	cacheSnapshot?: boolean;

	/**
	 * Version of the snapshot to be fetched. Certain storage services just keep 1 snapshot for the
	 * container, so specifying version is not necessary for storage services.
	 */
	versionId?: string;

	/**
	 * List of loading groupId of datastores for which the snapshot needs to be fetched. If not provided, content with
	 * default/missing groupIDs will be requested from the service. It is upto the service, to include snapshot for
	 * content with groupIds or not. Don't provide anything here for fetching content for initial container boot.
	 */
	loadingGroupIds?: string[];

	/**
	 * Specify if you want default behavior of the driver to fetch the snapshot like lets say simultaneously fetch from
	 * network and cache or specify FetchSource.noCache to just fetch from network.
	 */
	fetchSource?: FetchSource;
}<|MERGE_RESOLUTION|>--- conflicted
+++ resolved
@@ -238,9 +238,6 @@
  */
 export interface IDocumentDeltaConnectionEvents extends IErrorEvent {
 	(event: "nack", listener: (documentId: string, message: INack[]) => void);
-<<<<<<< HEAD
-	(event: "disconnect", listener: (reason?: IAnyDriverError) => void);
-=======
 	/**
 	 * @param reason - The reason for the disconnection.
 	 * Note: this parameter will become optional in a future release to support clean disconnections.
@@ -248,7 +245,6 @@
 	 * Update your listener implementations to handle cases where `reason` is undefined.
 	 */
 	(event: "disconnect", listener: (reason: IAnyDriverError) => void);
->>>>>>> 370b82e3
 	(event: "op", listener: (documentId: string, messages: ISequencedDocumentMessage[]) => void);
 	(event: "signal", listener: (message: ISignalMessage | ISignalMessage[]) => void);
 	(event: "pong", listener: (latency: number) => void);
