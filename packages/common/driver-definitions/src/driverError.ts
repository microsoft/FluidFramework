--- conflicted
+++ resolved
@@ -13,11 +13,7 @@
 
 /**
  * Different error types the Driver may report out to the Host.
-<<<<<<< HEAD
- * @alpha
-=======
- * @public
->>>>>>> b2cb0a4b
+ * @public
  */
 export const DriverErrorTypes = {
 	// Inherit base error types
@@ -110,11 +106,7 @@
 	outOfStorageError: "outOfStorageError",
 } as const;
 /**
-<<<<<<< HEAD
- * @alpha
-=======
- * @public
->>>>>>> b2cb0a4b
+ * @public
  */
 export type DriverErrorTypes = (typeof DriverErrorTypes)[keyof typeof DriverErrorTypes];
 
