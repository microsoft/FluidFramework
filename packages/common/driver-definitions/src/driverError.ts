/*!
 * Copyright (c) Microsoft Corporation and contributors. All rights reserved.
 * Licensed under the MIT License.
 */

import { FluidErrorTypes } from "@fluidframework/core-interfaces";

import { IResolvedUrl } from "./urlResolver";

// Omit `dataCorruptionError` and `dataProcessingError` from the list of values inherited from FluidErrorTypes
const { dataCorruptionError, dataProcessingError, ...FluidErrorTypesExceptDataTypes } =
	FluidErrorTypes;

/**
 * Different error types the Driver may report out to the Host.
 * @internal
 */
export const DriverErrorTypes = {
	// Inherit base error types
	...FluidErrorTypesExceptDataTypes,

	/**
	 * Some non-categorized (below) networking error
	 * Include errors like  fatal server error (usually 500).
	 */
	genericNetworkError: "genericNetworkError",

	/**
	 * Access denied - user does not have enough privileges to open a file, or continue to operate on a file
	 */
	authorizationError: "authorizationError",

	/**
	 * File not found, or file deleted during session
	 */
	fileNotFoundOrAccessDeniedError: "fileNotFoundOrAccessDeniedError",

	/**
	 * We can not reach server due to computer being offline.
	 */
	offlineError: "offlineError",

	/*
	 * Unsupported client protocol
	 */
	unsupportedClientProtocolVersion: "unsupportedClientProtocolVersion",

	/**
	 * User does not have write permissions to a file, but is changing content of a file.
	 * That might be indication of some data store error - data stores should not generate ops in readonly mode.
	 */
	writeError: "writeError",

	/**
	 * A generic fetch failure that indicates we were not able to get a response from the server.
	 * This may be due to the client being offline (though, if we are able to detect offline state it will be
	 * logged as an offlineError instead).  Other possibilities could be DNS errors, malformed fetch request,
	 * CSP violation, etc.
	 */
	fetchFailure: "fetchFailure",

	/**
	 * This error occurs when token provider fails to fetch orderer token
	 */
	fetchTokenError: "fetchTokenError",

	/**
	 * Unexpected response from server. Either JSON is malformed, or some required properties are missing
	 */
	incorrectServerResponse: "incorrectServerResponse",

	/**
	 * This error occurs when the file is modified externally (not through Fluid protocol) in storage.
	 * It will occur in cases where client has some state or cache that is based on old content (identity) of a file,
	 * and storage / driver / loader detects such mismatch.
	 * When it's hit, client needs to forget all the knowledge about this file and start over.
	 */
	fileOverwrittenInStorage: "fileOverwrittenInStorage",

	/**
	 * The document is read-only and delta stream connection is forbidden.
	 */
	deltaStreamConnectionForbidden: "deltaStreamConnectionForbidden",

	/**
	 * The location of file/container can change on server. So if the file location moves and we try to access the old
	 * location, then this error is thrown to let the client know about the new location info.
	 */
	locationRedirection: "locationRedirection",

	/**
	 * When a file is not a Fluid file, but has Fluid extension such as ".note",
	 * server won't be able to open it and will return this error. The innerMostErrorCode will be
	 * "fluidInvalidSchema"
	 */
	fluidInvalidSchema: "fluidInvalidSchema",

	/**
	 * File is locked for read/write by storage, e.g. whole collection is locked and access denied.
	 */
	fileIsLocked: "fileIsLocked",

	/**
	 * Storage is out of space
	 */
	outOfStorageError: "outOfStorageError",
} as const;
/**
 * @internal
 */
export type DriverErrorTypes = (typeof DriverErrorTypes)[keyof typeof DriverErrorTypes];

/**
<<<<<<< HEAD
=======
 * Driver Error types
 * Lists types that are likely to be used by all drivers
 *
 * @deprecated Use {@link (DriverErrorTypes:type)} instead.
 * @alpha
 */
export enum DriverErrorType {
	/**
	 * A fatal error with no specific interpretation covered by other DriverErrorType values
	 */
	genericError = "genericError",

	/**
	 * Some non-categorized (below) networking error
	 * Include errors like  fatal server error (usually 500).
	 */
	genericNetworkError = "genericNetworkError",

	/**
	 * Access denied - user does not have enough privileges to open a file, or continue to operate on a file
	 */
	authorizationError = "authorizationError",

	/**
	 * File not found, or file deleted during session
	 */
	fileNotFoundOrAccessDeniedError = "fileNotFoundOrAccessDeniedError",

	/**
	 * Throttling error from server. Server is busy and is asking not to reconnect for some time
	 */
	throttlingError = "throttlingError",

	/**
	 * We can not reach server due to computer being offline.
	 */
	offlineError = "offlineError",

	/*
	 * Unsupported client protocol
	 */
	unsupportedClientProtocolVersion = "unsupportedClientProtocolVersion",

	/**
	 * User does not have write permissions to a file, but is changing content of a file.
	 * That might be indication of some data store error - data stores should not generate ops in readonly mode.
	 */
	writeError = "writeError",

	/**
	 * A generic fetch failure that indicates we were not able to get a response from the server.
	 * This may be due to the client being offline (though, if we are able to detect offline state it will be
	 * logged as an offlineError instead).  Other possibilities could be DNS errors, malformed fetch request,
	 * CSP violation, etc.
	 */
	fetchFailure = "fetchFailure",

	/**
	 * This error occurs when token provider fails to fetch orderer token
	 */
	fetchTokenError = "fetchTokenError",

	/**
	 * Unexpected response from server. Either JSON is malformed, or some required properties are missing
	 */
	incorrectServerResponse = "incorrectServerResponse",

	/**
	 * This error occurs when the file is modified externally (not through Fluid protocol) in storage.
	 * It will occur in cases where client has some state or cache that is based on old content (identity) of a file,
	 * and storage / driver / loader detects such mismatch.
	 * When it's hit, client needs to forget all the knowledge about this file and start over.
	 */
	fileOverwrittenInStorage = "fileOverwrittenInStorage",

	/**
	 * The document is read-only and delta stream connection is forbidden.
	 */
	deltaStreamConnectionForbidden = "deltaStreamConnectionForbidden",

	/**
	 * The location of file/container can change on server. So if the file location moves and we try to access the old
	 * location, then this error is thrown to let the client know about the new location info.
	 */
	locationRedirection = "locationRedirection",

	/**
	 * When a file is not a Fluid file, but has Fluid extension such as ".note",
	 * server won't be able to open it and will return this error. The innerMostErrorCode will be
	 * "fluidInvalidSchema"
	 */
	fluidInvalidSchema = "fluidInvalidSchema",

	/**
	 * Error indicating an API is being used improperly resulting in an invalid operation.
	 * ! Should match the value of ContainerErrorType.usageError
	 */
	usageError = "usageError",

	/**
	 * File is locked for read/write by storage, e.g. whole collection is locked and access denied.
	 */
	fileIsLocked = "fileIsLocked",

	/**
	 * Storage is out of space
	 */
	outOfStorageError = "outOfStorageError",
}

/**
>>>>>>> 9a451d49
 * Interface describing errors and warnings raised by any driver code.
 *
 * @remarks
 * Not expected to be implemented by a class or an object literal, but rather used in place of
 * any or unknown in various function signatures that pass errors around.
 *
 * "Any" in the interface name is a nod to the fact that errorType has lost its type constraint.
 * It will be either {@link @fluidframework/driver-definitions#(DriverErrorTypes:variable)} or the specific driver's specialized error type enum,
 * but we can't reference a specific driver's error type enum in this code.
 * @alpha
 */
export interface IAnyDriverError extends Omit<IDriverErrorBase, "errorType"> {
	readonly errorType: string;
}

/**
 * Base interface for all errors and warnings
 * @alpha
 */
export interface IDriverErrorBase {
	/**
	 * Classification of what type of error this is, used programmatically by consumers to interpret the error.
	 *
	 * @privateRemarks TODO: use {@link DriverErrorTypes} instead (breaking change).
	 */
	readonly errorType: DriverErrorTypes;

	/**
	 * Free-form error message
	 */
	readonly message: string;

	/**
	 * True indicates the caller may retry the failed action. False indicates it's a fatal error
	 */
	canRetry: boolean;

	/**
	 * Best guess as to network conditions (online/offline) when the error arose.
	 * See OnlineStatus enum in driver-utils package for expected values.
	 */
	online?: string;

	/**
	 * Whether service was reachable and we got some response from service.
	 */
	endpointReached?: boolean;
}

/**
 * @internal
 */
export interface IThrottlingWarning extends IDriverErrorBase {
	readonly errorType: typeof DriverErrorTypes.throttlingError;
	readonly retryAfterSeconds: number;
}

/**
 * @internal
 */
export interface IGenericNetworkError extends IDriverErrorBase {
	readonly errorType: typeof DriverErrorTypes.genericNetworkError;
	readonly statusCode?: number;
}

/**
 * @internal
 */
export interface IAuthorizationError extends IDriverErrorBase {
	readonly errorType: typeof DriverErrorTypes.authorizationError;
	readonly claims?: string;
	readonly tenantId?: string;
}

/**
 * @internal
 */
export interface ILocationRedirectionError extends IDriverErrorBase {
	readonly errorType: typeof DriverErrorTypes.locationRedirection;
	readonly redirectUrl: IResolvedUrl;
}

/**
 * Having this uber interface without types that have their own interfaces
 * allows compiler to differentiate interfaces based on error type
 * @internal
 */
export interface IDriverBasicError extends IDriverErrorBase {
	readonly errorType:
		| typeof DriverErrorTypes.genericError
		| typeof DriverErrorTypes.fileNotFoundOrAccessDeniedError
		| typeof DriverErrorTypes.offlineError
		| typeof DriverErrorTypes.unsupportedClientProtocolVersion
		| typeof DriverErrorTypes.writeError
		| typeof DriverErrorTypes.fetchFailure
		| typeof DriverErrorTypes.fetchTokenError
		| typeof DriverErrorTypes.incorrectServerResponse
		| typeof DriverErrorTypes.fileOverwrittenInStorage
		| typeof DriverErrorTypes.fluidInvalidSchema
		| typeof DriverErrorTypes.usageError
		| typeof DriverErrorTypes.fileIsLocked
		| typeof DriverErrorTypes.outOfStorageError;
	readonly statusCode?: number;
}

/**
 * @internal
 */
export type DriverError =
	| IThrottlingWarning
	| IGenericNetworkError
	| IAuthorizationError
	| ILocationRedirectionError
	| IDriverBasicError;<|MERGE_RESOLUTION|>--- conflicted
+++ resolved
@@ -111,120 +111,6 @@
 export type DriverErrorTypes = (typeof DriverErrorTypes)[keyof typeof DriverErrorTypes];
 
 /**
-<<<<<<< HEAD
-=======
- * Driver Error types
- * Lists types that are likely to be used by all drivers
- *
- * @deprecated Use {@link (DriverErrorTypes:type)} instead.
- * @alpha
- */
-export enum DriverErrorType {
-	/**
-	 * A fatal error with no specific interpretation covered by other DriverErrorType values
-	 */
-	genericError = "genericError",
-
-	/**
-	 * Some non-categorized (below) networking error
-	 * Include errors like  fatal server error (usually 500).
-	 */
-	genericNetworkError = "genericNetworkError",
-
-	/**
-	 * Access denied - user does not have enough privileges to open a file, or continue to operate on a file
-	 */
-	authorizationError = "authorizationError",
-
-	/**
-	 * File not found, or file deleted during session
-	 */
-	fileNotFoundOrAccessDeniedError = "fileNotFoundOrAccessDeniedError",
-
-	/**
-	 * Throttling error from server. Server is busy and is asking not to reconnect for some time
-	 */
-	throttlingError = "throttlingError",
-
-	/**
-	 * We can not reach server due to computer being offline.
-	 */
-	offlineError = "offlineError",
-
-	/*
-	 * Unsupported client protocol
-	 */
-	unsupportedClientProtocolVersion = "unsupportedClientProtocolVersion",
-
-	/**
-	 * User does not have write permissions to a file, but is changing content of a file.
-	 * That might be indication of some data store error - data stores should not generate ops in readonly mode.
-	 */
-	writeError = "writeError",
-
-	/**
-	 * A generic fetch failure that indicates we were not able to get a response from the server.
-	 * This may be due to the client being offline (though, if we are able to detect offline state it will be
-	 * logged as an offlineError instead).  Other possibilities could be DNS errors, malformed fetch request,
-	 * CSP violation, etc.
-	 */
-	fetchFailure = "fetchFailure",
-
-	/**
-	 * This error occurs when token provider fails to fetch orderer token
-	 */
-	fetchTokenError = "fetchTokenError",
-
-	/**
-	 * Unexpected response from server. Either JSON is malformed, or some required properties are missing
-	 */
-	incorrectServerResponse = "incorrectServerResponse",
-
-	/**
-	 * This error occurs when the file is modified externally (not through Fluid protocol) in storage.
-	 * It will occur in cases where client has some state or cache that is based on old content (identity) of a file,
-	 * and storage / driver / loader detects such mismatch.
-	 * When it's hit, client needs to forget all the knowledge about this file and start over.
-	 */
-	fileOverwrittenInStorage = "fileOverwrittenInStorage",
-
-	/**
-	 * The document is read-only and delta stream connection is forbidden.
-	 */
-	deltaStreamConnectionForbidden = "deltaStreamConnectionForbidden",
-
-	/**
-	 * The location of file/container can change on server. So if the file location moves and we try to access the old
-	 * location, then this error is thrown to let the client know about the new location info.
-	 */
-	locationRedirection = "locationRedirection",
-
-	/**
-	 * When a file is not a Fluid file, but has Fluid extension such as ".note",
-	 * server won't be able to open it and will return this error. The innerMostErrorCode will be
-	 * "fluidInvalidSchema"
-	 */
-	fluidInvalidSchema = "fluidInvalidSchema",
-
-	/**
-	 * Error indicating an API is being used improperly resulting in an invalid operation.
-	 * ! Should match the value of ContainerErrorType.usageError
-	 */
-	usageError = "usageError",
-
-	/**
-	 * File is locked for read/write by storage, e.g. whole collection is locked and access denied.
-	 */
-	fileIsLocked = "fileIsLocked",
-
-	/**
-	 * Storage is out of space
-	 */
-	outOfStorageError = "outOfStorageError",
-}
-
-/**
->>>>>>> 9a451d49
  * Interface describing errors and warnings raised by any driver code.
  *
  * @remarks
