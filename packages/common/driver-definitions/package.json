{
  "name": "@fluidframework/driver-definitions",
<<<<<<< HEAD
  "version": "2.0.0-internal.2.4.0",
=======
  "version": "2.0.0-internal.3.0.0",
>>>>>>> f55842de
  "description": "Fluid driver definitions",
  "homepage": "https://fluidframework.com",
  "repository": {
    "type": "git",
    "url": "https://github.com/microsoft/FluidFramework.git",
    "directory": "common/lib/driver-definitions"
  },
  "license": "MIT",
  "author": "Microsoft and contributors",
  "sideEffects": false,
  "main": "dist/index.js",
  "module": "lib/index.js",
  "types": "dist/index.d.ts",
  "scripts": {
    "build": "concurrently npm:build:compile npm:lint && npm run build:docs",
    "build:compile": "concurrently npm:typetests:gen npm:tsc npm:build:esnext",
    "build:docs": "api-extractor run --local --typescript-compiler-folder ../../../node_modules/typescript && copyfiles -u 1 ./_api-extractor-temp/doc-models/* ../../../_api-extractor-temp/",
    "build:esnext": "tsc --project ./tsconfig.esnext.json",
    "build:full": "npm run build",
    "build:full:compile": "npm run build:compile",
    "ci:build": "npm run build:compile",
    "ci:build:docs": "api-extractor run --typescript-compiler-folder ../../../node_modules/typescript && copyfiles -u 1 ./_api-extractor-temp/doc-models/* ../../../_api-extractor-temp/",
    "ci:test": "echo No test for this package",
    "ci:test:coverage": "echo No test for this package",
    "clean": "rimraf dist lib *.tsbuildinfo *.build.log",
    "eslint": "eslint --format stylish src",
    "eslint:fix": "eslint --format stylish src --fix --fix-type problem,suggestion,layout",
    "format": "npm run prettier:fix",
    "lint": "npm run eslint",
    "lint:fix": "npm run eslint:fix",
    "prettier": "prettier --check . --ignore-path ../../../.prettierignore",
    "prettier:fix": "prettier --write . --ignore-path ../../../.prettierignore",
    "tsc": "tsc",
    "tsc:watch": "tsc --watch",
    "typetests:gen": "flub generate typetests --generate --dir .",
    "typetests:prepare": "flub generate typetests --prepare --dir . --pin"
  },
  "dependencies": {
    "@fluidframework/common-definitions": "^0.20.1",
<<<<<<< HEAD
    "@fluidframework/core-interfaces": ">=2.0.0-internal.2.4.0 <2.0.0-internal.3.0.0",
=======
    "@fluidframework/core-interfaces": ">=2.0.0-internal.3.0.0 <2.0.0-internal.4.0.0",
>>>>>>> f55842de
    "@fluidframework/protocol-definitions": "^1.1.0"
  },
  "devDependencies": {
    "@fluid-tools/build-cli": "^0.7.0",
    "@fluidframework/build-common": "^1.1.0",
    "@fluidframework/build-tools": "^0.7.0",
    "@fluidframework/driver-definitions-previous": "npm:@fluidframework/driver-definitions@2.0.0-internal.2.2.0",
    "@fluidframework/eslint-config-fluid": "^2.0.0",
    "@microsoft/api-extractor": "^7.22.2",
    "@rushstack/eslint-config": "^2.5.1",
    "concurrently": "^6.2.0",
    "copyfiles": "^2.4.1",
    "eslint": "~8.6.0",
    "prettier": "~2.6.2",
    "rimraf": "^2.6.2",
    "typescript": "~4.5.5"
  },
  "typeValidation": {
    "version": "2.0.0-internal.3.0.0",
    "baselineRange": ">=2.0.0-internal.2.0.0 <2.0.0-internal.3.0.0",
    "baselineVersion": "2.0.0-internal.2.1.1",
    "broken": {}
  }
}<|MERGE_RESOLUTION|>--- conflicted
+++ resolved
@@ -1,10 +1,6 @@
 {
   "name": "@fluidframework/driver-definitions",
-<<<<<<< HEAD
-  "version": "2.0.0-internal.2.4.0",
-=======
   "version": "2.0.0-internal.3.0.0",
->>>>>>> f55842de
   "description": "Fluid driver definitions",
   "homepage": "https://fluidframework.com",
   "repository": {
@@ -44,11 +40,7 @@
   },
   "dependencies": {
     "@fluidframework/common-definitions": "^0.20.1",
-<<<<<<< HEAD
-    "@fluidframework/core-interfaces": ">=2.0.0-internal.2.4.0 <2.0.0-internal.3.0.0",
-=======
     "@fluidframework/core-interfaces": ">=2.0.0-internal.3.0.0 <2.0.0-internal.4.0.0",
->>>>>>> f55842de
     "@fluidframework/protocol-definitions": "^1.1.0"
   },
   "devDependencies": {
