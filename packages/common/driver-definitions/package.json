{
	"name": "@fluidframework/driver-definitions",
	"version": "2.0.0-internal.4.0.0",
	"description": "Fluid driver definitions",
	"homepage": "https://fluidframework.com",
	"repository": {
		"type": "git",
		"url": "https://github.com/microsoft/FluidFramework.git",
		"directory": "common/lib/driver-definitions"
	},
	"license": "MIT",
	"author": "Microsoft and contributors",
	"sideEffects": false,
	"main": "dist/index.js",
	"module": "lib/index.js",
	"types": "dist/index.d.ts",
	"scripts": {
		"build": "concurrently npm:build:compile npm:lint && npm run build:docs",
		"build:compile": "concurrently npm:typetests:gen npm:tsc npm:build:esnext",
		"build:docs": "api-extractor run --local --typescript-compiler-folder ../../../node_modules/typescript && copyfiles -u 1 ./_api-extractor-temp/doc-models/* ../../../_api-extractor-temp/",
		"build:esnext": "tsc --project ./tsconfig.esnext.json",
		"build:full": "npm run build",
		"build:full:compile": "npm run build:compile",
		"ci:build": "npm run build:compile",
		"ci:build:docs": "api-extractor run --typescript-compiler-folder ../../../node_modules/typescript && copyfiles -u 1 ./_api-extractor-temp/doc-models/* ../../../_api-extractor-temp/",
		"ci:test": "echo No test for this package",
		"ci:test:coverage": "echo No test for this package",
		"clean": "rimraf dist lib *.tsbuildinfo *.build.log",
		"eslint": "eslint --format stylish src",
		"eslint:fix": "eslint --format stylish src --fix --fix-type problem,suggestion,layout",
		"format": "npm run prettier:fix",
		"lint": "npm run prettier && npm run eslint",
		"lint:fix": "npm run prettier:fix && npm run eslint:fix",
		"prettier": "prettier --check . --ignore-path ../../../.prettierignore",
		"prettier:fix": "prettier --write . --ignore-path ../../../.prettierignore",
		"tsc": "tsc",
		"tsc:watch": "tsc --watch",
		"typetests:gen": "fluid-type-test-generator",
		"typetests:prepare": "flub generate typetests --prepare --dir . --pin"
	},
	"dependencies": {
		"@fluidframework/common-definitions": "^0.20.1",
		"@fluidframework/core-interfaces": ">=2.0.0-internal.4.0.0 <2.0.0-internal.5.0.0",
		"@fluidframework/protocol-definitions": "^1.1.0"
	},
	"devDependencies": {
		"@fluid-tools/build-cli": "^0.12.0",
		"@fluidframework/build-common": "^1.1.0",
		"@fluidframework/build-tools": "^0.12.0",
		"@fluidframework/driver-definitions-previous": "npm:@fluidframework/driver-definitions@2.0.0-internal.3.2.0",
		"@fluidframework/eslint-config-fluid": "^2.0.0",
		"@microsoft/api-extractor": "^7.22.2",
		"@rushstack/eslint-config": "^2.5.1",
		"concurrently": "^6.2.0",
		"copyfiles": "^2.4.1",
		"eslint": "~8.6.0",
		"prettier": "~2.6.2",
		"rimraf": "^2.6.2",
		"typescript": "~4.5.5"
	},
	"typeValidation": {
		"broken": {
<<<<<<< HEAD
			"RemovedInterfaceDeclaration_IResolvedUrlBase": {
				"forwardCompat": false,
				"backCompat": false
			},
			"TypeAliasDeclaration_DriverError": {
				"forwardCompat": false
			},
			"InterfaceDeclaration_IDocumentService": {
				"forwardCompat": false
			},
			"InterfaceDeclaration_ILocationRedirectionError": {
				"forwardCompat": false
			},
			"TypeAliasDeclaration_IResolvedUrl": {
				"forwardCompat": false
			},
			"RemovedInterfaceDeclaration_IWebResolvedUrl": {
				"forwardCompat": false,
=======
			"InterfaceDeclaration_IDocumentServiceFactory": {
>>>>>>> 1c00b816
				"backCompat": false
			}
		}
	}
}<|MERGE_RESOLUTION|>--- conflicted
+++ resolved
@@ -60,7 +60,6 @@
 	},
 	"typeValidation": {
 		"broken": {
-<<<<<<< HEAD
 			"RemovedInterfaceDeclaration_IResolvedUrlBase": {
 				"forwardCompat": false,
 				"backCompat": false
@@ -79,9 +78,9 @@
 			},
 			"RemovedInterfaceDeclaration_IWebResolvedUrl": {
 				"forwardCompat": false,
-=======
+				"backCompat": false
+			},
 			"InterfaceDeclaration_IDocumentServiceFactory": {
->>>>>>> 1c00b816
 				"backCompat": false
 			}
 		}
