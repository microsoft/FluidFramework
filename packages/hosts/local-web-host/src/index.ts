/*!
 * Copyright (c) Microsoft Corporation. All rights reserved.
 * Licensed under the MIT License.
 */

import { LocalDocumentServiceFactory, LocalResolver } from "@fluidframework/local-driver";
import { LocalDeltaConnectionServer } from "@fluidframework/server-local-server";
import { v4 as uuid } from "uuid";
import {
    IProxyLoaderFactory,
    ICodeLoader,
    IProvideRuntimeFactory,
    IFluidModule,
    IFluidCodeDetails,
} from "@fluidframework/container-definitions";
import { Loader, Container } from "@fluidframework/container-loader";
import { IProvideFluidDataStoreFactory } from "@fluidframework/runtime-definitions";
import { IFluidObject } from "@fluidframework/core-interfaces";
import { ContainerRuntimeFactoryWithDefaultDataStore } from "@fluidframework/aqueduct";
import { initializeContainerCode } from "@fluidframework/base-host";
import { HTMLViewAdapter } from "@fluidframework/view-adapters";

export async function createLocalContainerFactory(
    entryPoint: Partial<IProvideRuntimeFactory & IProvideFluidDataStoreFactory & IFluidModule>,
): Promise<() => Promise<Container>> {
    const urlResolver = new LocalResolver();

    const deltaConn = LocalDeltaConnectionServer.create();
    const documentServiceFactory = new LocalDocumentServiceFactory(deltaConn);

    const factory: Partial<IProvideRuntimeFactory & IProvideFluidDataStoreFactory> =
        entryPoint.fluidExport ? entryPoint.fluidExport : entryPoint;

    const runtimeFactory: IProvideRuntimeFactory =
        factory.IRuntimeFactory ?
            factory.IRuntimeFactory :
            new ContainerRuntimeFactoryWithDefaultDataStore(
                "default",
                [["default", Promise.resolve(factory.IFluidDataStoreFactory)]],
            );

    const codeLoader: ICodeLoader = {
        load: async <T>() => ({ fluidExport: runtimeFactory } as unknown as T),
    };

    const loader = new Loader(
        urlResolver,
        documentServiceFactory,
        codeLoader,
        {},
        {},
        new Map<string, IProxyLoaderFactory>());

    const documentId = uuid();
    const url = `fluid://localhost/${documentId}`;

    return async () => {
        const container = await loader.resolve({ url });

        await initializeContainerCode(container, {} as any as IFluidCodeDetails);

        // If we're loading from ops, the context might be in the middle of reloading.  Check for that case and wait
        // for the contextChanged event to avoid returning before that reload completes.
        if (container.hasNullRuntime()) {
            await new Promise<void>((resolve) => container.once("contextChanged", () => resolve()));
        }

        return container;
    };
}

export async function renderDefaultFluidObject(container: Container, div: HTMLElement) {
    const response = await container.request({ url: "" });

    if (response.status !== 200 ||
        !(
            response.mimeType === "fluid/component" ||
            response.mimeType === "fluid/object"
        )) {
        div.innerText = "Fluid object not found";
        return;
    }

<<<<<<< HEAD
    // Render the Fluid object with an HTMLViewAdapter to abstract the UI framework used by the component
    const fluidObject = response.value as IFluidObject & IFluidObject;
    const embed = new HTMLViewAdapter(fluidObject);
=======
    // Render the component with an HTMLViewAdapter to abstract the UI framework used by the component
    const component = response.value as IFluidObject;
    const embed = new HTMLViewAdapter(component);
>>>>>>> 8e892e08
    embed.render(div, { display: "block" });
}<|MERGE_RESOLUTION|>--- conflicted
+++ resolved
@@ -81,14 +81,8 @@
         return;
     }
 
-<<<<<<< HEAD
     // Render the Fluid object with an HTMLViewAdapter to abstract the UI framework used by the component
-    const fluidObject = response.value as IFluidObject & IFluidObject;
+    const fluidObject = response.value as IFluidObject;
     const embed = new HTMLViewAdapter(fluidObject);
-=======
-    // Render the component with an HTMLViewAdapter to abstract the UI framework used by the component
-    const component = response.value as IFluidObject;
-    const embed = new HTMLViewAdapter(component);
->>>>>>> 8e892e08
     embed.render(div, { display: "block" });
 }