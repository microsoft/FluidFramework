--- conflicted
+++ resolved
@@ -53,17 +53,10 @@
     "@microsoft/fluid-container-definitions": "^0.16.0",
     "@microsoft/fluid-container-loader": "^0.16.0",
     "@microsoft/fluid-driver-definitions": "^0.16.0",
-<<<<<<< HEAD
-    "@microsoft/fluid-protocol-base": "^0.1004.0-0",
-    "@microsoft/fluid-protocol-definitions": "^0.1004.0-0",
     "@microsoft/fluid-runtime-definitions": "^0.16.0",
-    "@microsoft/fluid-web-code-loader": "^0.16.0",
-    "isomorphic-fetch": "^2.2.1"
-=======
     "@microsoft/fluid-protocol-base": "^0.1004.1-0",
     "@microsoft/fluid-protocol-definitions": "^0.1004.1-0",
     "@microsoft/fluid-web-code-loader": "^0.16.0"
->>>>>>> 41b29d13
   },
   "devDependencies": {
     "@microsoft/api-extractor": "^7.7.2",
