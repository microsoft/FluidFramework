{
  "name": "@fluidframework/base-host",
  "version": "0.27.0",
  "description": "Loader client app",
  "homepage": "https://fluidframework.com",
  "repository": "microsoft/FluidFramework",
  "license": "MIT",
  "author": "Microsoft",
  "sideEffects": "false",
  "main": "dist/index.js",
  "module": "lib/index.js",
  "types": "dist/index.d.ts",
  "scripts": {
    "build": "concurrently npm:build:compile npm:lint",
    "build:compile": "concurrently npm:tsc npm:build:esnext",
    "build:docs": "api-extractor run --local && copyfiles -u 1 ./_api-extractor-temp/doc-models/* ../../../_api-extractor-temp/",
    "build:esnext": "tsc --project ./tsconfig.esnext.json",
    "build:full": "concurrently npm:build npm:webpack",
    "build:full:compile": "concurrently npm:build:compile npm:webpack",
    "clean": "rimraf dist lib *.tsbuildinfo *.build.log",
    "eslint": "eslint --ext=ts,tsx --format stylish src",
    "eslint:fix": "eslint --ext=ts,tsx --format stylish src --fix",
    "lint": "npm run eslint",
    "lint:fix": "npm run eslint:fix",
    "prepack": "npm run webpack",
    "test": "npm run test:mocha",
    "test:coverage": "nyc npm test -- --reporter mocha-junit-reporter --reporter-options mochaFile=nyc/junit-report.xml",
    "test:mocha": "mocha --recursive dist/test -r node_modules/@fluidframework/mocha-test-setup --unhandled-rejections=strict",
    "test:mocha:verbose": "cross-env FLUID_TEST_VERBOSE=1 npm run test:mocha",
    "tsc": "tsc",
    "tsfmt": "tsfmt --verify",
    "tsfmt:fix": "tsfmt --replace",
    "webpack": "webpack --env.production",
    "webpack:profile": "npm run webpack"
  },
  "nyc": {
    "all": true,
    "cache-dir": "nyc/.cache",
    "exclude": [
      "src/test/**/*.ts",
      "dist/test/**/*.js"
    ],
    "exclude-after-remap": false,
    "include": [
      "src/**/*.ts",
      "dist/**/*.js"
    ],
    "report-dir": "nyc/report",
    "reporter": [
      "cobertura",
      "html",
      "text"
    ],
    "temp-directory": "nyc/.nyc_output"
  },
  "dependencies": {
    "@fluidframework/common-definitions": "^0.19.1",
    "@fluidframework/common-utils": "^0.24.0-0",
    "@fluidframework/container-definitions": "^0.27.0",
    "@fluidframework/container-loader": "^0.27.0",
    "@fluidframework/core-interfaces": "^0.27.0",
    "@fluidframework/driver-definitions": "^0.27.0",
<<<<<<< HEAD
    "@fluidframework/protocol-definitions": "^0.1013.0",
=======
    "@fluidframework/protocol-definitions": "^0.1013.0-0",
>>>>>>> 521d802e
    "@fluidframework/telemetry-utils": "^0.27.0",
    "@fluidframework/web-code-loader": "^0.27.0"
  },
  "devDependencies": {
    "@fluidframework/build-common": "^0.19.2",
    "@fluidframework/eslint-config-fluid": "^0.19.1",
    "@fluidframework/mocha-test-setup": "^0.27.0",
    "@fluidframework/test-runtime-utils": "^0.27.0",
    "@microsoft/api-extractor": "^7.7.2",
    "@mixer/webpack-bundle-compare": "^0.1.0",
    "@types/mocha": "^5.2.5",
    "@types/node": "^10.17.24",
    "@typescript-eslint/eslint-plugin": "~2.17.0",
    "@typescript-eslint/parser": "~2.17.0",
    "concurrently": "^5.2.0",
    "copyfiles": "^2.1.0",
    "cross-env": "^7.0.2",
    "duplicate-package-checker-webpack-plugin": "^3.0.0",
    "eslint": "~6.8.0",
    "eslint-plugin-eslint-comments": "~3.1.2",
    "eslint-plugin-import": "2.20.0",
    "eslint-plugin-no-null": "~1.0.2",
    "eslint-plugin-optimize-regex": "~1.1.7",
    "eslint-plugin-prefer-arrow": "~1.1.7",
    "eslint-plugin-react": "~7.18.0",
    "eslint-plugin-unicorn": "~15.0.1",
    "mocha": "^8.1.1",
    "mocha-junit-reporter": "^1.18.0",
    "nyc": "^15.0.0",
    "rimraf": "^2.6.2",
    "source-map-loader": "^0.2.4",
    "ts-loader": "^6.1.2",
    "typescript": "~3.7.4",
    "typescript-formatter": "7.1.0",
    "webpack": "^4.43.0",
    "webpack-bundle-analyzer": "^3.8.0",
    "webpack-cli": "^3.3.11"
  }
}<|MERGE_RESOLUTION|>--- conflicted
+++ resolved
@@ -60,11 +60,7 @@
     "@fluidframework/container-loader": "^0.27.0",
     "@fluidframework/core-interfaces": "^0.27.0",
     "@fluidframework/driver-definitions": "^0.27.0",
-<<<<<<< HEAD
-    "@fluidframework/protocol-definitions": "^0.1013.0",
-=======
     "@fluidframework/protocol-definitions": "^0.1013.0-0",
->>>>>>> 521d802e
     "@fluidframework/telemetry-utils": "^0.27.0",
     "@fluidframework/web-code-loader": "^0.27.0"
   },
