--- conflicted
+++ resolved
@@ -17,34 +17,6 @@
 import { IResolvedPackage, WebCodeLoader, WhiteList } from "@microsoft/fluid-web-code-loader";
 import { IHostConfig } from "./hostConfig";
 
-<<<<<<< HEAD
-/**
- * Interface to provide the info about the session.
- */
-export interface IPrivateSessionInfo {
-    /**
-     * True if the request is made by outer frame.
-     */
-    outerSession?: boolean;
-
-    /**
-     * True if the request is made by inner frame.
-     */
-    innerSession?: boolean;
-
-    /**
-     * IFrame in which the inner session is loaded.
-     */
-    frame?: HTMLIFrameElement;
-
-    /**
-     * Request to be resolved.
-     */
-    request?: IRequest;
-}
-
-=======
->>>>>>> edfcc3d7
 async function attach(loader: Loader, url: string, div: HTMLDivElement) {
     const response = await loader.request({ url });
 
