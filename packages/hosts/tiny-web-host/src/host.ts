/*!
 * Copyright (c) Microsoft Corporation. All rights reserved.
 * Licensed under the MIT License.
 */

import { BaseHost, IBaseHostConfig, SemVerCdnCodeResolver } from "@microsoft/fluid-base-host";
import { IFluidCodeDetails } from "@microsoft/fluid-container-definitions";
import { Container } from "@microsoft/fluid-container-loader";
import { BaseTelemetryNullLogger } from "@microsoft/fluid-common-utils";
import {
    IDocumentServiceFactory,
    IFluidResolvedUrl,
    IResolvedUrl,
} from "@microsoft/fluid-driver-definitions";
import { configurableUrlResolver } from "@microsoft/fluid-driver-utils";
import { FluidAppOdspUrlResolver } from "@microsoft/fluid-fluidapp-odsp-urlresolver";
import { OdspDocumentServiceFactory } from "@microsoft/fluid-odsp-driver";
import { OdspUrlResolver } from "@microsoft/fluid-odsp-urlresolver";
import { DefaultErrorTracking, RouterliciousDocumentServiceFactory } from "@microsoft/fluid-routerlicious-driver";
import { ContainerUrlResolver } from "@microsoft/fluid-routerlicious-host";
import { RouterliciousUrlResolver } from "@microsoft/fluid-routerlicious-urlresolver";
import { HTMLViewAdapter } from "@microsoft/fluid-view-adapters";
import { v4 } from "uuid";
import { IOdspTokenApi, IRouterliciousTokenApi, ITokenApis } from "./utils";

// eslint-disable-next-line @typescript-eslint/no-require-imports, @typescript-eslint/no-var-requires
const packageJson = require("../package.json");

// This is insecure, but is being used for the time being for ease of use during the hackathon.
const appTenants = [
    {
        id: "fluid",
        key: "43cfc3fbf04a97c0921fd23ff10f9e4b",
    },
];

/**
 * A single line, basic function for loading Fluid Components.
 *
 * This function purposefully does not expose all functionality.
 *
 * @param url - Url of the Fluid component to be loaded
 * @param div - The div to load the component into
 * @param pkg - A resolved package with cdn links. Overrides a query paramter.
 * @param getToken - A function that either returns an SPO token, or a Routerlicious tenant token
 * @param clientId - The SPO clientId
 * @param clientSecret - The SPO clientSecret
 * @param scriptIds - the script tags the chaincode are attached to the view with
 */
export async function loadFluidContainer(
    url: string,
    div: HTMLDivElement,
    tokenApiConfig: ITokenApis,
    clientId?: string,
    clientSecret?: string,
    pkg?: IFluidCodeDetails,
): Promise<Container> {

    let resolved: IResolvedUrl;

    const codeDetails = pkg ?? parseUrlToResolvedPackage(url);

    if (isRouterliciousUrl(url)) {
        const routerliciousApiConfig = tokenApiConfig as IRouterliciousTokenApi;
        if (routerliciousApiConfig) {
            const resolver = new RouterliciousUrlResolver(undefined, undefined, appTenants);
            resolved = await resolver.resolve({ url });
        } else {
            throw new Error("No token api supplied!!");
        }
    } else if (isSpoUrl(url)) {
        const odspApiConfig = tokenApiConfig as IOdspTokenApi;
        if (odspApiConfig && odspApiConfig.getStorageToken && odspApiConfig.getWebsocketToken) {
            const resolverList = [
                new OdspUrlResolver(),
                new FluidAppOdspUrlResolver(),
            ];
            resolved = await configurableUrlResolver(resolverList, { url });
        } else {
            throw new Error("No token api supplied!!");
        }
    } else {
        throw new Error("Non-Compatible Url.");
    }
    const containerP = loadContainer(
        url,
        resolved as IFluidResolvedUrl,
        tokenApiConfig,
        div,
        clientId,
        clientSecret,
        codeDetails);
    return containerP;
}

export function parseUrlToResolvedPackage(url: string): IFluidCodeDetails {
    const urlRequest = new URL(url);
    const searchParams = urlRequest.searchParams;
    const chaincode = searchParams.get("chaincode");

    const cdn = searchParams.get("cdn") ?
        searchParams.get("cdn") : "https://pragueauspkn-3873244262.azureedge.net";
    const entryPoint = searchParams.get("entrypoint");
    let codeDetails: IFluidCodeDetails;

    if (chaincode.startsWith("http")) {
        codeDetails = {
            config: {
                [`@gateway:cdn`]: chaincode,
            },
            package: {
                fluid: {
                    browser: {
                        umd: {
                            files: [chaincode],
                            library: entryPoint,
                        },
                    },
                },
                name: `@gateway/${v4()}`,
                version: "0.0.0",
            },
        };
    } else {
        codeDetails = {
            config: {
                cdn,
            },
            package: chaincode,
        };
    }

    return codeDetails;
}

async function loadContainer(
    href: string,
    resolved: IFluidResolvedUrl,
    tokenApiConfig: ITokenApis,
    div: HTMLDivElement,
    clientId: string,
    secret: string,
<<<<<<< HEAD
    pkg: IResolvedPackage,
    scriptIds?: string[],
=======
    pkg?: IFluidCodeDetails,
>>>>>>> 5dad16b9
): Promise<Container> {

    let documentServiceFactory: IDocumentServiceFactory;
    const protocol = new URL(resolved.url).protocol;
    if (protocol === "fluid-odsp:") {
        const config = tokenApiConfig as IOdspTokenApi;
        documentServiceFactory = new OdspDocumentServiceFactory(
            clientId,
            // eslint-disable-next-line @typescript-eslint/unbound-method
            config.getStorageToken,
            // eslint-disable-next-line @typescript-eslint/unbound-method
            config.getWebsocketToken,
            new BaseTelemetryNullLogger());
    } else if (protocol === "fluid:") {
        documentServiceFactory = new RouterliciousDocumentServiceFactory(
            false,
            new DefaultErrorTracking(),
            false,
            true,
            undefined);
    }

    const resolver = new ContainerUrlResolver(
        document.location.origin,
        "",
        new Map<string, IResolvedUrl>([[href, resolved]]));

    const hostConf: IBaseHostConfig = {
        codeResolver: new SemVerCdnCodeResolver(),
        documentServiceFactory,
        urlResolver: resolver,
    };

<<<<<<< HEAD
    const baseHost = new BaseHost(
        hostConf,
        pkg,
        scriptIds,
    );
    const container = await baseHost.initializeContainer(href, pkg.details);
    // Handle the code upgrade scenario (which fires contextChanged)
=======
    const baseHost = new BaseHost(hostConf);
    const container = await baseHost.initializeContainer(
        href,
        pkg,
    );
>>>>>>> 5dad16b9
    container.on("contextChanged", (value) => {
        getComponentAndRender(baseHost, href, div).catch(() => { });
    });
    await getComponentAndRender(baseHost, href, div);

    return container;
}

async function getComponentAndRender(baseHost: BaseHost, url: string, div: HTMLDivElement) {
    const component = await baseHost.getComponent(url);
    if (component === undefined) {
        return;
    }

    // Render the component with an HTMLViewAdapter to abstract the UI framework used by the component
    const view = new HTMLViewAdapter(component);
    view.render(div, { display: "block" });
}

const routerliciousRegex = /^(http(s)?:\/\/)?www\..{3,9}\.prague\.office-int\.com\/loader\/.*/;

export const isRouterliciousUrl = (url: string): boolean => routerliciousRegex.exec(url) ? true : false;

export function isSpoUrl(url: string): boolean {
    const reqUrl = new URL(url);
    for (const server of spoUrls) {
        if (server === reqUrl.hostname) {
            return true;
        }
    }
    return false;
}

const spoUrls = [
    "microsoft-my.sharepoint-df.com",
    "microsoft-my.sharepoint.com",
    "microsoft.sharepoint-df.com",
    "microsoft.sharepoint.com",
    "dev.fluid.office.com",
    "fluidpreview.office.net",
];

/**
 * Create an IFrame for loading Fluid Components.
 *
 * @param url - Url of the Fluid component to be loaded
 * @param div - The div to load the component into
 * @param getToken - A function that either returns an SPO token, or a Routerlicious tenant token
 * @param clientId - The SPO clientId.
 * @param secret - The SPO clientSecret.
 * @param libraryName - if loaded from React, this should be "reactLoader"
 */
export async function loadIFramedFluidContainer(
    url: string,
    div: HTMLDivElement,
    tokenApiConfig: ITokenApis = { getToken: async () => Promise.resolve("") },
    clientId?: string,
    secret?: string,
    libraryName: string = "tinyWebLoader"): Promise<void> {

    let scriptUrl: string;
    // main.bundle.js refers to the output of webpacking this file.
    if (packageJson.version.split(".")[2] === "0") {
        console.log("Ends in 0, so we'll use the local bundle");
        scriptUrl = "dist/main.bundle.js";
    } else {
        // eslint-disable-next-line max-len
        scriptUrl = `https://pragueauspkn-3873244262.azureedge.net/@fluid-example/tiny-web-host@${packageJson.version}/dist/main.bundle.js`;
    }

    // As per IComponentHTMLView, if the div has a size already, the render is expected to fill the space
    // it has been given. If not, the render should grow based on its own content.
    const divRect = div.getBoundingClientRect();
    const expandToGivenSize = divRect.height && divRect.width;

    const iframe = document.createElement("iframe");
    iframe.frameBorder = "0";
    iframe.id = "containerid";

    const componentDivStyle = expandToGivenSize ? `style="position:absolute; top:0; left:0; bottom:0; right:0;"` : "";

    iframe.srcdoc = `
    <!DOCTYPE html>
    <html>

    <head>
    <script type="text/javascript" src=${scriptUrl}></script>
    </head>

    <body>
        <div id="componentDiv" ${componentDivStyle}></div>
        <script>
                console.log("Welcome to the IFrame");
                function start(url, token, appId) {
                    ${libraryName}.loadFluidContainer(
                        url,
                        document.getElementById("componentDiv"),
                        tokenApiConfig,
                        "clientId",
                        "clientSecret");
                }

                document.body.style.margin = '0';
                window.addEventListener("message", (message) => {
                    console.log(message);
                    start(message.data.url, message.data.token, message.data.appId);
                });
            </script>
    </body>
    </html>  `;

    if (expandToGivenSize) {
        iframe.style.height = "100%";
        iframe.style.width = "100%";
    }

    div.appendChild(iframe);
    iframe.onload = async () => {
        iframe.contentWindow.postMessage({
            appId: "app Id",
            token: "dummy token",
            url,
        }, "*");
    };

    return;
}<|MERGE_RESOLUTION|>--- conflicted
+++ resolved
@@ -140,12 +140,7 @@
     div: HTMLDivElement,
     clientId: string,
     secret: string,
-<<<<<<< HEAD
-    pkg: IResolvedPackage,
-    scriptIds?: string[],
-=======
     pkg?: IFluidCodeDetails,
->>>>>>> 5dad16b9
 ): Promise<Container> {
 
     let documentServiceFactory: IDocumentServiceFactory;
@@ -179,21 +174,8 @@
         urlResolver: resolver,
     };
 
-<<<<<<< HEAD
-    const baseHost = new BaseHost(
-        hostConf,
-        pkg,
-        scriptIds,
-    );
-    const container = await baseHost.initializeContainer(href, pkg.details);
-    // Handle the code upgrade scenario (which fires contextChanged)
-=======
     const baseHost = new BaseHost(hostConf);
-    const container = await baseHost.initializeContainer(
-        href,
-        pkg,
-    );
->>>>>>> 5dad16b9
+    const container = await baseHost.initializeContainer(href, pkg);
     container.on("contextChanged", (value) => {
         getComponentAndRender(baseHost, href, div).catch(() => { });
     });
