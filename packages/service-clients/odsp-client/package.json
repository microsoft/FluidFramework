{
<<<<<<< HEAD
	"name": "@fluidframework/odsp-client",
	"version": "2.0.0-rc.4.0.0",
=======
	"name": "@fluid-experimental/odsp-client",
	"version": "2.0.0-rc.5.0.0",
>>>>>>> 202babaf
	"description": "A tool to enable creation and loading of Fluid containers using the ODSP service",
	"homepage": "https://fluidframework.com",
	"repository": {
		"type": "git",
		"url": "https://github.com/microsoft/FluidFramework.git",
		"directory": "packages/service-clients/odsp-client"
	},
	"license": "MIT",
	"author": "Microsoft and contributors",
	"sideEffects": false,
	"type": "module",
	"exports": {
		".": {
			"import": {
				"types": "./lib/index.d.ts",
				"default": "./lib/index.js"
			},
			"require": {
				"types": "./dist/index.d.ts",
				"default": "./dist/index.js"
			}
		},
		"./beta": {
			"import": {
				"types": "./lib/beta.d.ts",
				"default": "./lib/index.js"
			},
			"require": {
				"types": "./dist/beta.d.ts",
				"default": "./dist/index.js"
			}
		},
		"./internal": {
			"import": {
				"types": "./lib/index.d.ts",
				"default": "./lib/index.js"
			},
			"require": {
				"types": "./dist/index.d.ts",
				"default": "./dist/index.js"
			}
		}
	},
	"main": "lib/index.js",
	"types": "lib/index.d.ts",
	"scripts": {
		"api": "fluid-build . --task api",
		"api-extractor:commonjs": "flub generate entrypoints --outFileAlpha legacy --outDir ./dist",
		"api-extractor:esnext": "flub generate entrypoints --outFileAlpha legacy --outDir ./lib --node10TypeCompat",
		"build": "fluid-build . --task build",
		"build:commonjs": "fluid-build . --task commonjs",
		"build:compile": "fluid-build . --task compile",
		"build:docs": "api-extractor run --local",
		"build:esnext": "tsc --project ./tsconfig.json",
		"build:test": "npm run build:test:esm && npm run build:test:cjs",
		"build:test:cjs": "fluid-tsc commonjs --project ./src/test/tsconfig.cjs.json",
		"build:test:esm": "tsc --project ./src/test/tsconfig.json",
		"check:are-the-types-wrong": "attw --pack .",
		"check:prettier": "prettier --check . --cache --ignore-path ../../../.prettierignore",
		"check:release-tags": "api-extractor run --local --config ./api-extractor-lint.json",
		"ci:build:docs": "api-extractor run",
		"clean": "rimraf --glob dist lib \"*.d.ts\" \"**/*.tsbuildinfo\" \"**/*.build.log\" _api-extractor-temp nyc",
		"eslint": "eslint --format stylish src",
		"eslint:fix": "eslint --format stylish src --fix --fix-type problem,suggestion,layout",
		"format": "fluid-build --task format .",
		"format:prettier": "prettier --write . --cache --ignore-path ../../../.prettierignore",
		"lint": "fluid-build . --task lint",
		"lint:fix": "fluid-build . --task eslint:fix --task format",
		"test": "npm run test:mocha",
		"test:mocha": "npm run test:mocha:esm && echo skipping cjs to avoid overhead - npm run test:mocha:cjs",
		"test:mocha:cjs": "mocha --recursive \"dist/test/**/*.spec.*js\" --exit --timeout 10000",
		"test:mocha:esm": "mocha --recursive \"lib/test/**/*.spec.*js\" --exit --timeout 10000",
		"tsc": "fluid-tsc commonjs --project ./tsconfig.cjs.json && copyfiles -f ../../../common/build/build-common/src/cjs/package.json ./dist"
	},
	"c8": {
		"all": true,
		"cache-dir": "nyc/.cache",
		"exclude": [
			"src/test/**/*.*ts",
			"dist/test/**/*.*js"
		],
		"exclude-after-remap": false,
		"include": [
			"src/**/*.*ts",
			"dist/**/*.*js"
		],
		"report-dir": "nyc/report",
		"reporter": [
			"cobertura",
			"html",
			"text"
		],
		"temp-directory": "nyc/.nyc_output"
	},
	"dependencies": {
		"@fluidframework/container-definitions": "workspace:~",
		"@fluidframework/container-loader": "workspace:~",
		"@fluidframework/core-interfaces": "workspace:~",
		"@fluidframework/core-utils": "workspace:~",
		"@fluidframework/driver-definitions": "workspace:~",
		"@fluidframework/fluid-static": "workspace:~",
		"@fluidframework/map": "workspace:~",
		"@fluidframework/odsp-doclib-utils": "workspace:~",
		"@fluidframework/odsp-driver": "workspace:~",
		"@fluidframework/odsp-driver-definitions": "workspace:~",
		"@fluidframework/protocol-definitions": "^3.2.0",
		"@fluidframework/telemetry-utils": "workspace:~",
		"uuid": "^9.0.0"
	},
	"devDependencies": {
		"@arethetypeswrong/cli": "^0.15.2",
		"@biomejs/biome": "^1.6.2",
		"@fluid-internal/mocha-test-setup": "workspace:~",
		"@fluid-tools/build-cli": "^0.38.0",
		"@fluidframework/build-common": "^2.0.3",
		"@fluidframework/build-tools": "^0.38.0",
		"@fluidframework/eslint-config-fluid": "^5.1.0",
		"@fluidframework/test-utils": "workspace:~",
		"@microsoft/api-extractor": "^7.43.1",
		"@types/mocha": "^9.1.1",
		"@types/node": "^18.19.0",
		"@types/uuid": "^9.0.2",
		"c8": "^8.0.1",
		"copyfiles": "^2.4.1",
		"cross-env": "^7.0.3",
		"eslint": "~8.55.0",
		"mocha": "^10.2.0",
		"prettier": "~3.0.3",
		"rimraf": "^4.4.0",
		"typescript": "~5.1.6"
	},
	"typeValidation": {
		"disabled": true,
		"broken": {}
	}
}<|MERGE_RESOLUTION|>--- conflicted
+++ resolved
@@ -1,11 +1,6 @@
 {
-<<<<<<< HEAD
 	"name": "@fluidframework/odsp-client",
-	"version": "2.0.0-rc.4.0.0",
-=======
-	"name": "@fluid-experimental/odsp-client",
 	"version": "2.0.0-rc.5.0.0",
->>>>>>> 202babaf
 	"description": "A tool to enable creation and loading of Fluid containers using the ODSP service",
 	"homepage": "https://fluidframework.com",
 	"repository": {
