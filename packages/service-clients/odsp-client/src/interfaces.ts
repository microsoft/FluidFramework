--- conflicted
+++ resolved
@@ -69,7 +69,7 @@
  * {@link @fluidframework/protocol-definitions#IMember} interface to include this service-specific value.
  * It will be returned for all audience members connected.
  *
- * @internal
+ * @alpha
  */
 export interface OdspMember extends IMember {
 	/**
@@ -87,20 +87,6 @@
 }
 
 /**
-<<<<<<< HEAD
-=======
- * Since ODSP provides user names and email for all of its members, we extend the
- * {@link @fluidframework/protocol-definitions#IMember} interface to include this service-specific value.
- * It will be returned for all audience members connected.
- * @alpha
- */
-export interface OdspMember extends IMember {
-	name: string;
-	email: string;
-}
-
-/**
->>>>>>> 94cc16e2
  * Audience object for ODSP containers
  * @alpha
  */
