/*!
 * Copyright (c) Microsoft Corporation and contributors. All rights reserved.
 * Licensed under the MIT License.
 */

import type {
	IConfigProviderBase,
	IDisposable,
	IEvent,
	IEventProvider,
	ITelemetryBaseLogger,
} from "@fluidframework/core-interfaces";
import type {
	ContainerAttachProps,
	ContainerSchema,
	IFluidContainer,
	IMember,
	IServiceAudience,
} from "@fluidframework/fluid-static";

import type { IOdspTokenProvider } from "./token.js";

/**
 * Defines the necessary properties that will be applied to all containers
 * created by an OdspClient instance. This includes callbacks for the authentication tokens
 * required for ODSP.
 * @beta
 */
export interface OdspConnectionConfig {
	/**
	 * Instance that provides AAD endpoint tokens for Push and SharePoint
	 */
	tokenProvider: IOdspTokenProvider;

	/**
	 * Site url representing ODSP resource location. It points to the specific SharePoint site where you can store and access the containers you create.
	 */
	siteUrl: string;

	/**
	 * SharePoint Embedded Container Id of the tenant where Fluid containers are created
	 */
	driveId: string;

	/**
	 * Specifies the file path where Fluid files are created. If passed an empty string, the Fluid files will be created at the root level.
	 */
	filePath: string;
}
/**
 * @beta
 */
export interface OdspClientProps {
	/**
	 * Configuration for establishing a connection with the ODSP Fluid Service (Push).
	 */
	readonly connection: OdspConnectionConfig;

	/**
	 * Optional. A logger instance to receive diagnostic messages.
	 */
	readonly logger?: ITelemetryBaseLogger;

	/**
	 * Base interface for providing configurations to control experimental features. If unsure, leave this undefined.
	 */
	readonly configProvider?: IConfigProviderBase;
}

/**
 * @beta
 */
export interface OdspContainerAttachProps {
	/**
	 * The file path where Fluid containers are created. If undefined, the file is created at the root.
	 */
	filePath: string | undefined;

	/**
	 * The file name of the Fluid file. If undefined, the file is named with a GUID.
	 */
	fileName: string | undefined;
}

/**
<<<<<<< HEAD
 * Events emitted by the ODSP container service to notify consumers of select
 * container changes.
 * @beta
 */
export interface IOdspContainerServicesEvents extends IEvent {
	/**
	 * Emitted when the read-only state of the container changes.
	 */
	(event: "readOnlyStateChanged", listener: (readonly: boolean) => void): void;
	/**
	 * Emitted when the sensitivity label of the container changes.
	 */
	(event: "sensitivityLabelChanged", listener: (sensitivityLabelsInfo: string) => void): void;
=======
 * ODSP version of the IFluidContainer interface.
 * @beta
 */
export interface IOdspFluidContainer<
	TContainerSchema extends ContainerSchema = ContainerSchema,
> extends IFluidContainer<TContainerSchema> {
	/**
	 * A newly created container starts detached from the collaborative service.
	 * Calling `attach()` uploads the new container to the service and connects to the collaborative service.
	 *
	 * This function is the same as the IFluidContainer.attach function, but has ODSP specific function signatures.
	 *
	 * @param props - Optional properties to pass to the attach function.
	 *
	 * @returns A promise which resolves when the attach is complete, with the string identifier of the container.
	 */
	attach(props?: ContainerAttachProps<OdspContainerAttachProps>): Promise<string>;
>>>>>>> 21c4245a
}

/**
 * OdspContainerServices is returned by the OdspClient alongside a FluidContainer. It holds the
 * functionality specifically tied to the ODSP service, and how the data stored in the
 * FluidContainer is persisted in the backend and consumed by users. Any functionality regarding
 * how the data is handled within the FluidContainer itself, i.e. which data objects or DDSes to
 * use, will not be included here but rather on the FluidContainer class itself.
 * @beta
 */
export interface OdspContainerServices
	extends IEventProvider<IOdspContainerServicesEvents>,
		IDisposable {
	/**
	 * Provides an object that facilitates obtaining information about users present in the Fluid session, as well as listeners for roster changes triggered by users joining or leaving the session.
	 */
	audience: IOdspAudience;

	/**
	 * Gets the read-only state of the container, if available.
	 * @returns The read-only state (true when readonly, false when editable), or undefined if not available.
	 */
	getReadOnlyState(): boolean | undefined;
}

/**
 * Since ODSP provides user names and email for all of its members, we extend the
 * {@link @fluidframework/fluid-static#IMember} interface to include this service-specific value.
 * It will be returned for all audience members connected.
 * @beta
 */
export interface OdspMember extends IMember {
	/**
	 * The object ID (oid) for the user, unique among each individual user connecting to the session.
	 */
	id: string;
	/**
	 * The user's name
	 */
	name: string;
	/**
	 * The user's email
	 */
	email: string;
}

/**
 * Audience object for ODSP containers
 * @beta
 */
export type IOdspAudience = IServiceAudience<OdspMember>;

/**
 * Represents token response
 * @beta
 */
export interface TokenResponse {
	/**
	 * Token value
	 */
	token: string;

	/**
	 * Whether or not the token was obtained from local cache.
	 * @remarks `undefined` indicates that it could not be determined whether or not the token was obtained this way.
	 */
	fromCache?: boolean;
}<|MERGE_RESOLUTION|>--- conflicted
+++ resolved
@@ -83,7 +83,6 @@
 }
 
 /**
-<<<<<<< HEAD
  * Events emitted by the ODSP container service to notify consumers of select
  * container changes.
  * @beta
@@ -97,7 +96,9 @@
 	 * Emitted when the sensitivity label of the container changes.
 	 */
 	(event: "sensitivityLabelChanged", listener: (sensitivityLabelsInfo: string) => void): void;
-=======
+}
+
+/**
  * ODSP version of the IFluidContainer interface.
  * @beta
  */
@@ -115,7 +116,6 @@
 	 * @returns A promise which resolves when the attach is complete, with the string identifier of the container.
 	 */
 	attach(props?: ContainerAttachProps<OdspContainerAttachProps>): Promise<string>;
->>>>>>> 21c4245a
 }
 
 /**
