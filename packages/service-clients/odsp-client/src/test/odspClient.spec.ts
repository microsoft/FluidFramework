/*!
 * Copyright (c) Microsoft Corporation and contributors. All rights reserved.
 * Licensed under the MIT License.
 */

import { strict as assert } from "node:assert";
import { AttachState } from "@fluidframework/container-definitions";
import { type ContainerSchema } from "@fluidframework/fluid-static";
import { SharedMap } from "@fluidframework/map";
<<<<<<< HEAD
=======
import { AttachState } from "@fluidframework/container-definitions";
import { IConfigProviderBase } from "@fluidframework/core-interfaces";
>>>>>>> 2311ce40
// import { ConnectionState } from "@fluidframework/container-loader";
// import { timeoutPromise } from "@fluidframework/test-utils";
import type { MonitoringContext } from "@fluidframework/telemetry-utils";
import { OdspConnectionConfig } from "../interfaces.js";
import { OdspClient } from "../odspClient.js";
import { OdspTestTokenProvider } from "./odspTestTokenProvider.js";

/**
 * Interface representing the credentials required for testing odsp-client.
 */
export interface OdspTestCredentials {
	clientId: string;
	clientSecret: string;
	username: string;
	password: string;
}

/**
 * Default test credentials for odsp-client.
 */
const clientCreds: OdspTestCredentials = {
	clientId: "<client_id>",
	clientSecret: "<client_secret>",
	username: "<email_id>",
	password: "<password>",
};

/**
 * Creates an instance of the odsp-client with the specified test credentials.
 *
 * @returns OdspClient - An instance of the odsp-client.
 */
function createOdspClient(props: { configProvider?: IConfigProviderBase } = {}): OdspClient {
	// Configuration for connecting to the ODSP service.
	const connectionProperties: OdspConnectionConfig = {
		tokenProvider: new OdspTestTokenProvider(clientCreds), // Token provider using the provided test credentials.
		siteUrl: "<site_url>",
		driveId: "<raas_drive_id>",
		filePath: "<file_path>",
	};

	return new OdspClient({
		connection: connectionProperties,
		configProvider: props.configProvider,
	});
}

describe("OdspClient", () => {
	// const connectTimeoutMs = 5000;
	let client: OdspClient;
	let schema: ContainerSchema;

	beforeEach(() => {
		client = createOdspClient();
		schema = {
			initialObjects: {
				map: SharedMap,
			},
		};
	});

	/**
	 * Scenario: test when ODSP Client is instantiated correctly, it can create
	 * a container successfully.
	 *
	 * Expected behavior: an error should not be thrown nor should a rejected promise
	 * be returned.
	 */
	it("can create new ODSP container successfully", async () => {
		const resourcesP = client.createContainer(schema);

		await assert.doesNotReject(resourcesP, () => true, "container cannot be created in ODSP");
	});

	/**
	 * Scenario: test when an ODSP Client container is created,
	 * it is initially detached.
	 *
	 * Expected behavior: an error should not be thrown nor should a rejected promise
	 * be returned.
	 */
	it("created container is detached", async () => {
		const { container } = await client.createContainer(schema);
		assert.strictEqual(
			container.attachState,
			AttachState.Detached,
			"Container should be detached",
		);
	});

	it("GC is disabled by default, but can be enabled", async () => {
		const { container: container_defaultConfig } = await client.createContainer(schema);
		assert.strictEqual(
			(
				container_defaultConfig as unknown as { container: { mc: MonitoringContext } }
			).container.mc.config.getBoolean("Fluid.GarbageCollection.RunSweep"),
			false,
			"Expected GC to be disabled per configs set in constructor",
		);

		const client_gcEnabled = createOdspClient({
			configProvider: {
				getRawConfig: (name: string) =>
					({ "Fluid.GarbageCollection.RunSweep": true })[name],
			},
		});
		const { container: container_gcEnabled } = await client_gcEnabled.createContainer(schema);
		assert.strictEqual(
			(
				container_gcEnabled as unknown as { container: { mc: MonitoringContext } }
			).container.mc.config.getBoolean("Fluid.GarbageCollection.RunSweep"),
			true,
			"Expected GC to be able to enable GC via config provider",
		);
	});
});<|MERGE_RESOLUTION|>--- conflicted
+++ resolved
@@ -5,13 +5,9 @@
 
 import { strict as assert } from "node:assert";
 import { AttachState } from "@fluidframework/container-definitions";
+import { IConfigProviderBase } from "@fluidframework/core-interfaces";
 import { type ContainerSchema } from "@fluidframework/fluid-static";
 import { SharedMap } from "@fluidframework/map";
-<<<<<<< HEAD
-=======
-import { AttachState } from "@fluidframework/container-definitions";
-import { IConfigProviderBase } from "@fluidframework/core-interfaces";
->>>>>>> 2311ce40
 // import { ConnectionState } from "@fluidframework/container-loader";
 // import { timeoutPromise } from "@fluidframework/test-utils";
 import type { MonitoringContext } from "@fluidframework/telemetry-utils";
