--- conflicted
+++ resolved
@@ -3,11 +3,7 @@
  * Licensed under the MIT License.
  */
 
-<<<<<<< HEAD
-import type { TokenResponse } from "@fluidframework/odsp-driver-definitions/internal";
-=======
 import type { TokenResponse } from "./interfaces.js";
->>>>>>> a5979b3e
 
 /**
  * Abstracts the token fetching mechanism for a hosting application.
