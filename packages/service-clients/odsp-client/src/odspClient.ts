--- conflicted
+++ resolved
@@ -39,12 +39,8 @@
 import { wrapConfigProviderWithDefaults } from "@fluidframework/telemetry-utils/internal";
 import { v4 as uuid } from "uuid";
 
-<<<<<<< HEAD
+import type { TokenResponse } from "./interfaces.js";
 import type {
-=======
-import type { TokenResponse } from "./interfaces.js";
-import {
->>>>>>> a5979b3e
 	OdspClientProps,
 	OdspConnectionConfig,
 	OdspContainerAttachProps,
