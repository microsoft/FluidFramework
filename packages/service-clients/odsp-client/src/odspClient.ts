--- conflicted
+++ resolved
@@ -8,16 +8,12 @@
 	IContainer,
 	IFluidModuleWithDetails,
 } from "@fluidframework/container-definitions";
-<<<<<<< HEAD
 import { Loader } from "@fluidframework/container-loader";
-import { FluidObject, IRequest } from "@fluidframework/core-interfaces";
-=======
 import {
 	type FluidObject,
 	type IConfigProviderBase,
 	type IRequest,
 } from "@fluidframework/core-interfaces";
->>>>>>> 2311ce40
 import { assert } from "@fluidframework/core-utils";
 import { IDocumentServiceFactory } from "@fluidframework/driver-definitions";
 import {
@@ -41,11 +37,8 @@
 	TokenResponse,
 } from "@fluidframework/odsp-driver-definitions";
 import { IClient } from "@fluidframework/protocol-definitions";
-<<<<<<< HEAD
+import { wrapConfigProviderWithDefaults } from "@fluidframework/telemetry-utils";
 import { v4 as uuid } from "uuid";
-=======
-import { wrapConfigProviderWithDefaults } from "@fluidframework/telemetry-utils";
->>>>>>> 2311ce40
 import {
 	OdspClientProps,
 	OdspConnectionConfig,
