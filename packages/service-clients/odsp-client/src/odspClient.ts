--- conflicted
+++ resolved
@@ -25,10 +25,6 @@
 	ContainerSchema,
 	IFluidContainer,
 } from "@fluidframework/fluid-static";
-<<<<<<< HEAD
-import type { IStaticEntryPoint } from "@fluidframework/fluid-static/internal";
-=======
->>>>>>> ade2aaa0
 import {
 	createDOProviderContainerRuntimeFactory,
 	createFluidContainer,
@@ -161,10 +157,6 @@
 
 		const fluidContainer = await createFluidContainer({
 			container,
-<<<<<<< HEAD
-			staticEntryPoint: await this.getContainerEntryPoint(container),
-=======
->>>>>>> ade2aaa0
 		});
 		const services = await this.getContainerServices(container);
 		return { container: fluidContainer as IFluidContainer<T>, services };
@@ -207,11 +199,6 @@
 		container: IContainer,
 		connection: OdspConnectionConfig,
 	): Promise<IFluidContainer> {
-<<<<<<< HEAD
-		const staticEntryPoint = await this.getContainerEntryPoint(container);
-
-=======
->>>>>>> ade2aaa0
 		/**
 		 * See {@link FluidContainer.attach}
 		 */
@@ -244,11 +231,7 @@
 			 */
 			return resolvedUrl.itemId;
 		};
-<<<<<<< HEAD
-		const fluidContainer = createFluidContainer({ container, staticEntryPoint });
-=======
 		const fluidContainer = await createFluidContainer({ container });
->>>>>>> ade2aaa0
 		fluidContainer.attach = attach;
 		return fluidContainer;
 	}
@@ -261,16 +244,4 @@
 			}),
 		};
 	}
-<<<<<<< HEAD
-
-	private async getContainerEntryPoint(container: IContainer): Promise<IStaticEntryPoint> {
-		const entryPoint: FluidObject<IStaticEntryPoint> = await container.getEntryPoint();
-		assert(
-			entryPoint.IStaticEntryPoint !== undefined,
-			"entryPoint must be of type IStaticEntryPoint",
-		);
-		return entryPoint.IStaticEntryPoint;
-	}
-=======
->>>>>>> ade2aaa0
 }