/*!
 * Copyright (c) Microsoft Corporation and contributors. All rights reserved.
 * Licensed under the MIT License.
 */
import { v4 as uuid } from "uuid";
import { IDocumentServiceFactory } from "@fluidframework/driver-definitions";
import {
	OdspDocumentServiceFactory,
	OdspDriverUrlResolver,
	createOdspCreateContainerRequest,
	createOdspUrl,
	isOdspResolvedUrl,
} from "@fluidframework/odsp-driver";
import {
	type ContainerSchema,
	createDOProviderContainerRuntimeFactory,
	IFluidContainer,
	createFluidContainer,
	IRootDataObject,
	createServiceAudience,
} from "@fluidframework/fluid-static";
import {
	AttachState,
	IContainer,
	IFluidModuleWithDetails,
} from "@fluidframework/container-definitions";
import { IClient } from "@fluidframework/protocol-definitions";
import { Loader } from "@fluidframework/container-loader";
import { OdspResourceTokenFetchOptions } from "@fluidframework/odsp-driver-definitions";
import type { ITokenResponse } from "@fluidframework/azure-client";
// eslint-disable-next-line import/no-deprecated
import { requestFluidObject } from "@fluidframework/runtime-utils";
import { IRequest } from "@fluidframework/core-interfaces";
<<<<<<< HEAD
import { OdspClientProps, OdspContainerServices, OdspConnectionConfig } from "./interfaces";
import { OdspAudience } from "./odspAudience";
=======
import {
	OdspClientProps,
	OdspConnectionConfig,
	OdspContainerServices,
	OdspContainerAttributes,
} from "./interfaces";
import { createOdspAudienceMember } from "./odspAudience";
>>>>>>> 589ec39d

/**
 * OdspClient provides the ability to have a Fluid object backed by the ODSP service within the context of Microsoft 365 (M365) tenants.
 *
 * @alpha @sealed
 */
export class OdspClient {
	private readonly documentServiceFactory: IDocumentServiceFactory;
	private readonly urlResolver: OdspDriverUrlResolver;

	public constructor(private readonly properties: OdspClientProps) {
		const getSharePointToken = async (options: OdspResourceTokenFetchOptions) => {
			const tokenResponse: ITokenResponse =
				await this.properties.connection.tokenProvider.fetchStorageToken(
					options.siteUrl,
					"",
				);
			return {
				token: tokenResponse.jwt,
			};
		};

		const getPushServiceToken = async (options: OdspResourceTokenFetchOptions) => {
			const tokenResponse: ITokenResponse =
				await this.properties.connection.tokenProvider.fetchOrdererToken(options.siteUrl);
			return {
				token: tokenResponse.jwt,
			};
		};
		this.documentServiceFactory = new OdspDocumentServiceFactory(
			getSharePointToken,
			getPushServiceToken,
		);

		this.urlResolver = new OdspDriverUrlResolver();
	}

	public async createContainer(containerSchema: ContainerSchema): Promise<{
		container: IFluidContainer;
		services: OdspContainerServices;
	}> {
		const loader = this.createLoader(containerSchema);

		const container = await loader.createDetachedContainer({
			package: "no-dynamic-package",
			config: {},
		});

		const fluidContainer = await this.createFluidContainer(
			container,
			this.properties.connection,
		);

		const services = await this.getContainerServices(container);

		return { container: fluidContainer, services };
	}

	public async getContainer(
		id: string,
		containerSchema: ContainerSchema,
	): Promise<{
		container: IFluidContainer;
		services: OdspContainerServices;
	}> {
		const loader = this.createLoader(containerSchema);
		const url = createOdspUrl({
			siteUrl: this.properties.connection.siteUrl,
			driveId: this.properties.connection.driveId,
			itemId: id,
			dataStorePath: "",
		});
		const container = await loader.resolve({ url });

		// eslint-disable-next-line import/no-deprecated
		const rootDataObject = await requestFluidObject<IRootDataObject>(container, "/");
		const fluidContainer = createFluidContainer({ container, rootDataObject });
		const services = await this.getContainerServices(container);
		return { container: fluidContainer, services };
	}

	private createLoader(schema: ContainerSchema): Loader {
		const runtimeFactory = createDOProviderContainerRuntimeFactory({ schema });
		const load = async (): Promise<IFluidModuleWithDetails> => {
			return {
				module: { fluidExport: runtimeFactory },
				details: { package: "no-dynamic-package", config: {} },
			};
		};

		const codeLoader = { load };
		const client: IClient = {
			details: {
				capabilities: { interactive: true },
			},
			permission: [],
			scopes: [],
			user: { id: "" },
			mode: "write",
		};

		return new Loader({
			urlResolver: this.urlResolver,
			documentServiceFactory: this.documentServiceFactory,
			codeLoader,
			logger: this.properties.logger,
			options: { client },
		});
	}

	private async createFluidContainer(
		container: IContainer,
		connection: OdspConnectionConfig,
	): Promise<IFluidContainer> {
		// eslint-disable-next-line import/no-deprecated
		const rootDataObject = await requestFluidObject<IRootDataObject>(container, "/");

		/**
		 * See {@link FluidContainer.attach}
		 */
		const attach = async (): Promise<string> => {
			const createNewRequest: IRequest = createOdspCreateContainerRequest(
				connection.siteUrl,
				connection.driveId,
				"",
				uuid(),
			);
			if (container.attachState !== AttachState.Detached) {
				throw new Error("Cannot attach container. Container is not in detached state");
			}

			const resolvedUrl = container.resolvedUrl;

			if (resolvedUrl === undefined || !isOdspResolvedUrl(resolvedUrl)) {
				throw new Error("Resolved Url not available on attached container");
			}
			await container.attach(createNewRequest);

			/**
			 * A unique identifier for the file within the provided RaaS drive ID. When you attach a container,
			 * a new `itemId` is created in the user's drive, which developers can use for various operations
			 * like updating, renaming, moving the Fluid file, changing permissions, and more. `itemId` is used to load the container.
			 */
			return resolvedUrl.itemId;
		};
		const fluidContainer = createFluidContainer({ container, rootDataObject });
		fluidContainer.attach = attach;
		return fluidContainer;
	}

	private async getContainerServices(container: IContainer): Promise<OdspContainerServices> {
		return {
<<<<<<< HEAD
			audience: new OdspAudience(container),
=======
			tenantAttributes: getAttributes,
			audience: createServiceAudience({
				container,
				createServiceMember: createOdspAudienceMember,
			}),
>>>>>>> 589ec39d
		};
	}
}<|MERGE_RESOLUTION|>--- conflicted
+++ resolved
@@ -31,18 +31,8 @@
 // eslint-disable-next-line import/no-deprecated
 import { requestFluidObject } from "@fluidframework/runtime-utils";
 import { IRequest } from "@fluidframework/core-interfaces";
-<<<<<<< HEAD
 import { OdspClientProps, OdspContainerServices, OdspConnectionConfig } from "./interfaces";
-import { OdspAudience } from "./odspAudience";
-=======
-import {
-	OdspClientProps,
-	OdspConnectionConfig,
-	OdspContainerServices,
-	OdspContainerAttributes,
-} from "./interfaces";
 import { createOdspAudienceMember } from "./odspAudience";
->>>>>>> 589ec39d
 
 /**
  * OdspClient provides the ability to have a Fluid object backed by the ODSP service within the context of Microsoft 365 (M365) tenants.
@@ -195,15 +185,10 @@
 
 	private async getContainerServices(container: IContainer): Promise<OdspContainerServices> {
 		return {
-<<<<<<< HEAD
-			audience: new OdspAudience(container),
-=======
-			tenantAttributes: getAttributes,
 			audience: createServiceAudience({
 				container,
 				createServiceMember: createOdspAudienceMember,
 			}),
->>>>>>> 589ec39d
 		};
 	}
 }