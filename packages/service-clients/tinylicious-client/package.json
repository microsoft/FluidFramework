--- conflicted
+++ resolved
@@ -103,13 +103,8 @@
 		"prettier": "~3.0.3",
 		"rimraf": "^4.4.0",
 		"start-server-and-test": "^2.0.3",
-<<<<<<< HEAD
 		"tinylicious": "^5.0.0-265463",
-		"typescript": "~5.3.3"
-=======
-		"tinylicious": "^4.0.1",
 		"typescript": "~5.4.5"
->>>>>>> e5325413
 	},
 	"typeValidation": {
 		"broken": {}
