--- conflicted
+++ resolved
@@ -113,11 +113,7 @@
 		"prettier": "~3.0.3",
 		"rimraf": "^4.4.0",
 		"start-server-and-test": "^1.11.7",
-<<<<<<< HEAD
-		"tinylicious": "^3.1.0-240326",
-=======
 		"tinylicious": "^4.0.0",
->>>>>>> b2e6ed96
 		"typescript": "~5.1.6"
 	},
 	"fluidBuild": {
