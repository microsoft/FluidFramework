{
	"name": "@fluidframework/tinylicious-client",
	"version": "2.0.0-rc.5.0.0",
	"description": "A tool to enable creation and loading of Fluid containers using the Tinylicious service",
	"homepage": "https://fluidframework.com",
	"repository": {
		"type": "git",
		"url": "https://github.com/microsoft/FluidFramework.git",
		"directory": "packages/service-clients/tinylicious-client"
	},
	"license": "MIT",
	"author": "Microsoft and contributors",
	"sideEffects": false,
	"type": "module",
	"exports": {
		".": {
			"import": {
				"types": "./lib/public.d.ts",
				"default": "./lib/index.js"
			},
			"require": {
				"types": "./dist/public.d.ts",
				"default": "./dist/index.js"
			}
		},
		"./internal": {
			"import": {
				"types": "./lib/index.d.ts",
				"default": "./lib/index.js"
			},
			"require": {
				"types": "./dist/index.d.ts",
				"default": "./dist/index.js"
			}
		}
	},
	"main": "lib/index.js",
	"types": "lib/public.d.ts",
	"scripts": {
		"api": "fluid-build . --task api",
		"api-extractor:commonjs": "flub generate entrypoints --outFileAlpha legacy --outDir ./dist",
		"api-extractor:esnext": "flub generate entrypoints --outFileAlpha legacy --outDir ./lib --node10TypeCompat",
		"build": "fluid-build . --task build",
		"build:commonjs": "fluid-build . --task commonjs",
		"build:compile": "fluid-build . --task compile",
		"build:docs": "api-extractor run --local",
		"build:esnext": "tsc --project ./tsconfig.json",
		"build:test": "npm run build:test:esm && npm run build:test:cjs",
		"build:test:cjs": "fluid-tsc commonjs --project ./src/test/tsconfig.cjs.json",
		"build:test:esm": "tsc --project ./src/test/tsconfig.json",
		"check:are-the-types-wrong": "attw --pack .",
		"check:prettier": "prettier --check . --cache --ignore-path ../../../.prettierignore",
		"check:release-tags": "api-extractor run --local --config ./api-extractor-lint.json",
		"ci:build:docs": "api-extractor run",
		"clean": "rimraf --glob dist lib \"*.d.ts\" \"**/*.tsbuildinfo\" \"**/*.build.log\" _api-extractor-temp nyc",
		"eslint": "eslint --format stylish src",
		"eslint:fix": "eslint --format stylish src --fix --fix-type problem,suggestion,layout",
		"format": "fluid-build --task format .",
		"format:prettier": "prettier --write . --cache --ignore-path ../../../.prettierignore",
		"lint": "fluid-build . --task lint",
		"lint:fix": "fluid-build . --task eslint:fix --task format",
		"start:tinylicious:test": "tinylicious > tinylicious.log 2>&1",
		"test": "npm run test:realsvc",
		"test:realsvc": "npm run test:realsvc:tinylicious",
		"test:realsvc:tinylicious": "start-server-and-test start:tinylicious:test 7070 test:realsvc:tinylicious:run",
		"test:realsvc:tinylicious:run": "mocha --recursive \"lib/test/**/*.spec.*js\" --exit",
		"tsc": "fluid-tsc commonjs --project ./tsconfig.cjs.json && copyfiles -f ../../../common/build/build-common/src/cjs/package.json ./dist",
		"typetests:gen": "flub generate typetests --dir . -v --publicFallback",
		"typetests:prepare": "flub typetests --dir . --reset --previous --normalize"
	},
	"dependencies": {
		"@fluidframework/container-definitions": "workspace:~",
		"@fluidframework/container-loader": "workspace:~",
		"@fluidframework/core-interfaces": "workspace:~",
		"@fluidframework/core-utils": "workspace:~",
		"@fluidframework/driver-definitions": "workspace:~",
		"@fluidframework/driver-utils": "workspace:~",
		"@fluidframework/fluid-static": "workspace:~",
		"@fluidframework/map": "workspace:~",
		"@fluidframework/protocol-definitions": "^3.2.0",
		"@fluidframework/routerlicious-driver": "workspace:~",
		"@fluidframework/runtime-utils": "workspace:~",
		"@fluidframework/telemetry-utils": "workspace:~",
		"@fluidframework/tinylicious-driver": "workspace:~"
	},
	"devDependencies": {
		"@arethetypeswrong/cli": "^0.15.2",
		"@biomejs/biome": "^1.6.2",
		"@fluid-tools/build-cli": "^0.39.0-264124",
		"@fluidframework/aqueduct": "workspace:~",
		"@fluidframework/build-common": "^2.0.3",
		"@fluidframework/build-tools": "^0.39.0-264124",
		"@fluidframework/container-runtime": "workspace:~",
		"@fluidframework/container-runtime-definitions": "workspace:~",
		"@fluidframework/eslint-config-fluid": "^5.1.0",
		"@fluidframework/test-utils": "workspace:~",
		"@fluidframework/tinylicious-client-previous": "npm:@fluidframework/tinylicious-client@2.0.0-rc.4.0.0",
		"@microsoft/api-extractor": "^7.43.1",
		"@types/mocha": "^9.1.1",
		"@types/node": "^18.19.0",
		"copyfiles": "^2.4.1",
		"eslint": "~8.55.0",
		"mocha": "^10.2.0",
		"prettier": "~3.0.3",
		"rimraf": "^4.4.0",
		"start-server-and-test": "^2.0.3",
<<<<<<< HEAD
		"tinylicious": "^4.0.0",
=======
		"tinylicious": "^4.0.1",
>>>>>>> 0ab6c0d8
		"typescript": "~5.3.3"
	},
	"typeValidation": {
		"broken": {}
	}
}<|MERGE_RESOLUTION|>--- conflicted
+++ resolved
@@ -104,11 +104,7 @@
 		"prettier": "~3.0.3",
 		"rimraf": "^4.4.0",
 		"start-server-and-test": "^2.0.3",
-<<<<<<< HEAD
-		"tinylicious": "^4.0.0",
-=======
 		"tinylicious": "^4.0.1",
->>>>>>> 0ab6c0d8
 		"typescript": "~5.3.3"
 	},
 	"typeValidation": {
