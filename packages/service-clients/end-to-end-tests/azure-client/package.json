--- conflicted
+++ resolved
@@ -83,13 +83,8 @@
 		"@fluidframework/test-utils": "workspace:~",
 		"@fluidframework/tree": "workspace:~",
 		"axios": "^1.8.4",
-<<<<<<< HEAD
-		"cross-env": "^7.0.3",
-		"mocha": "^11.7.5",
-=======
 		"cross-env": "^10.1.0",
 		"mocha": "^10.8.2",
->>>>>>> 43b5e633
 		"mocha-multi-reporters": "^1.5.1",
 		"sinon": "^18.0.1",
 		"start-server-and-test": "^2.0.3",
