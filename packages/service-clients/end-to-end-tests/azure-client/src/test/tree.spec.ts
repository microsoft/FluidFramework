--- conflicted
+++ resolved
@@ -7,10 +7,6 @@
 
 import { AzureClient } from "@fluidframework/azure-client";
 import { ConnectionState } from "@fluidframework/container-loader";
-<<<<<<< HEAD
-import { ContainerSchema } from "@fluidframework/fluid-static";
-import { SharedTree, TreeConfiguration, SchemaFactory } from "@fluidframework/tree/internal";
-=======
 import { ContainerSchema, type IFluidContainer } from "@fluidframework/fluid-static";
 import {
 	SharedTree,
@@ -18,8 +14,7 @@
 	SchemaFactory,
 	type TreeView,
 	type ITree,
-} from "@fluidframework/tree";
->>>>>>> 3f33cdb2
+} from "@fluidframework/tree/internal";
 import { timeoutPromise } from "@fluidframework/test-utils/internal";
 
 import type { AxiosResponse } from "axios";
