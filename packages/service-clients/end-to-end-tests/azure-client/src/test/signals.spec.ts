/*!
 * Copyright (c) Microsoft Corporation and contributors. All rights reserved.
 * Licensed under the MIT License.
 */

import { strict as assert } from "node:assert";

import { AzureClient, type AzureContainerServices } from "@fluidframework/azure-client";
import { type AzureUser, ScopeType } from "@fluidframework/azure-client/internal";
import { AttachState } from "@fluidframework/container-definitions";
import { ConnectionState } from "@fluidframework/container-loader";
import { type ContainerSchema, type IFluidContainer } from "@fluidframework/fluid-static";
import { timeoutPromise } from "@fluidframework/test-utils/internal";

import type { AxiosResponse } from "axios";

import {
	createAzureClient,
	createContainerFromPayload,
	getContainerIdFromPayloadResponse,
} from "./AzureClientFactory.js";
import * as ephemeralSummaryTrees from "./ephemeralSummaryTrees.js";
import { SignalerTestDataObject } from "./TestDataObject.js";
import { configProvider, getTestMatrix } from "./utils.js";

async function createSignalListenerPromise<T>(
	signaler: SignalerTestDataObject,
	signalType: string,
	expectedPayload: T,
	name: string = "Signal",
	timeoutMs: number = 10_000,
): Promise<T> {
	return timeoutPromise(
		(resolve, reject) => {
			signaler.onSignal<T>(signalType, (clientId, local, receivedPayload) => {
				try {
					assert.deepStrictEqual(
						receivedPayload,
						expectedPayload,
						"Received payload does not match expected payload",
					);
				} catch (error) {
					return reject(error);
				}
				resolve(receivedPayload);
			});
		},
		{ durationMs: timeoutMs, errorMsg: `${name}: listener timeout` },
	);
}

const testMatrix = getTestMatrix();
for (const testOpts of testMatrix) {
	describe(`Fluid Signals (${testOpts.variant})`, () => {
		const connectedContainers: IFluidContainer[] = [];
		const connectTimeoutMs = 10_000;
		const isEphemeral: boolean = testOpts.options.isEphemeral;
		const user1: AzureUser = {
			id: "test-user-id-1",
			name: "test-user-name-2",
		};
<<<<<<< HEAD
		let container: IFluidContainer;
		let services: AzureContainerServices;
		let containerId: string;
		if (id === undefined) {
			({ container, services } = await client.createContainer(schema, "2"));
			containerId = await container.attach();
		} else {
			containerId = id;
			({ container, services } = await client.getContainer(containerId, schema, "2"));
		}

		if (container.connectionState !== ConnectionState.Connected) {
			await timeoutPromise((resolve) => container.once("connected", () => resolve()), {
				durationMs: connectTimeoutMs,
				errorMsg: "container connect() timeout",
			});
		}
		connectedContainers.push(container);

		assert.strictEqual(typeof containerId, "string", "Attach did not return a string ID");
		assert.strictEqual(
			container.attachState,
			AttachState.Attached,
			"Container is not attached after attach is called",
		);

		const signaler = container.initialObjects.signaler as SignalerTestDataObject;
		return {
			client,
			container,
			signaler,
			services,
			containerId,
=======
		const user2: AzureUser = {
			id: "test-user-id-1",
			name: "test-user-name-2",
		};
		const user3: AzureUser = {
			id: "test-user-id-1",
			name: "test-user-name-2",
>>>>>>> 983e9f09
		};

		afterEach(async () => {
			for (const container of connectedContainers) {
				container.disconnect();
				container.dispose();
			}
			connectedContainers.splice(0, connectedContainers.length);
		});

		const getOrCreateSignalerContainer = async (
			id: string | undefined,
			user: AzureUser,
			config?: ReturnType<typeof configProvider>,
			scopes?: ScopeType[],
		): Promise<{
			container: IFluidContainer;
			signaler: SignalerTestDataObject;
			services: AzureContainerServices;
			client: AzureClient;
			containerId: string;
		}> => {
			const client = createAzureClient(user.id, user.name, undefined, config, scopes);
			const schema: ContainerSchema = {
				initialObjects: {
					signaler: SignalerTestDataObject,
				},
			};
			let container: IFluidContainer;
			let services: AzureContainerServices;
			let containerId: string;
			if (id === undefined) {
				if (isEphemeral) {
					const containerResponse: AxiosResponse | undefined =
						await createContainerFromPayload(
							ephemeralSummaryTrees.sendAndRecieveSignals,
							"test-user-id-1",
							"test-user-name-1",
						);
					containerId = getContainerIdFromPayloadResponse(containerResponse);
					({ container, services } = await client.getContainer(containerId, schema));
				} else {
					({ container, services } = await client.createContainer(schema));
					containerId = await container.attach();
				}
			} else {
				containerId = id;
				({ container, services } = await client.getContainer(containerId, schema));
			}

			if (container.connectionState !== ConnectionState.Connected) {
				await timeoutPromise((resolve) => container.once("connected", () => resolve()), {
					durationMs: connectTimeoutMs,
					errorMsg: "container connect() timeout",
				});
			}
			connectedContainers.push(container);

			assert.strictEqual(typeof containerId, "string", "Attach did not return a string ID");
			assert.strictEqual(
				container.attachState,
				AttachState.Attached,
				"Container is not attached after attach is called",
			);

			const signaler = container.initialObjects.signaler as SignalerTestDataObject;
			return {
				client,
				container,
				signaler,
				services,
				containerId,
			};
		};

		/**
		 * Scenario: Client sends a signal and connected clients receive it.
		 *
		 * Expected behavior: While 2 clients are connected to a container,
		 * a signal sent by 1 client should be recieved by both clients.
		 */
		it("can send and receive signals", async () => {
			const { signaler, containerId } = await getOrCreateSignalerContainer(undefined, user1);
			const { signaler: signaler2 } = await getOrCreateSignalerContainer(
				containerId,
				user2,
				configProvider({
					"Fluid.Container.ForceWriteConnection": true,
				}),
			);

			const signalName = "test-signal";
			const signalPayload = { test: "payload" };

			const listenerPromises = [
				createSignalListenerPromise(
					signaler2,
					signalName,
					signalPayload,
					"Write client listening for write client signal",
				),
				createSignalListenerPromise(
					signaler,
					signalName,
					signalPayload,
					"Write client listening for its own signal",
				),
			];

			signaler.submitSignal(signalName, signalPayload);

			await assert.doesNotReject(
				Promise.all(listenerPromises),
				"Listening clients should receive signals.",
			);
		});

		/**
		 * Scenario: Read and Write clients send signals and connected clients receive them.
		 *
		 * Expected behavior: While 2 clients are connected (1 writer, 2 readers) to a container,
		 * a signal sent by any 1 client should be recieved by all 3 clients, regardless of read/write permissions.
		 */
		it("can send and receive read-only client signals", async function () {
			// TODO: Fix tests when ran against local service - ADO:7876
			const useAzure = process.env.FLUID_CLIENT === "azure";
			if (!useAzure) {
				this.skip();
			}

			const { signaler: writeSignaler, containerId } = await getOrCreateSignalerContainer(
				undefined,
				user1,
			);
			const { signaler: readSignaler } = await getOrCreateSignalerContainer(
				containerId,
				user2,
				undefined,
				[ScopeType.DocRead],
			);
			const { signaler: readSignaler2 } = await getOrCreateSignalerContainer(
				containerId,
				user3,
				undefined,
				[ScopeType.DocRead],
			);

			const signalName = "test-signal";

			const signalPayload1 = { test: "payload" };
			const listenerPromises1 = [
				createSignalListenerPromise(
					writeSignaler,
					signalName,
					signalPayload1,
					"Write client listening for read client signal",
				),
				createSignalListenerPromise(
					readSignaler2,
					signalName,
					signalPayload1,
					"Read client 2 listening for read client signal",
				),
				createSignalListenerPromise(
					readSignaler,
					signalName,
					signalPayload1,
					"Read client listening for its own signal",
				),
			];
			readSignaler.submitSignal(signalName, signalPayload1);
			await assert.doesNotReject(
				Promise.all(listenerPromises1),
				"Listening clients should receive signals from read clients.",
			);

			const signalPayload2 = { test: "payload2" };
			const listenerPromises2 = [
				createSignalListenerPromise(
					readSignaler,
					signalName,
					signalPayload2,
					"Read client listening for write client signal",
				),
				createSignalListenerPromise(
					readSignaler2,
					signalName,
					signalPayload2,
					"Read client 2 listening for write client signal",
				),
				createSignalListenerPromise(
					writeSignaler,
					signalName,
					signalPayload2,
					"Write client listening for its own signal",
				),
			];
			writeSignaler.submitSignal(signalName, signalPayload2);
			await assert.doesNotReject(
				Promise.all(listenerPromises2),
				"Listening clients should receive signals from write clients.",
			);
		});
	});
}<|MERGE_RESOLUTION|>--- conflicted
+++ resolved
@@ -59,41 +59,6 @@
 			id: "test-user-id-1",
 			name: "test-user-name-2",
 		};
-<<<<<<< HEAD
-		let container: IFluidContainer;
-		let services: AzureContainerServices;
-		let containerId: string;
-		if (id === undefined) {
-			({ container, services } = await client.createContainer(schema, "2"));
-			containerId = await container.attach();
-		} else {
-			containerId = id;
-			({ container, services } = await client.getContainer(containerId, schema, "2"));
-		}
-
-		if (container.connectionState !== ConnectionState.Connected) {
-			await timeoutPromise((resolve) => container.once("connected", () => resolve()), {
-				durationMs: connectTimeoutMs,
-				errorMsg: "container connect() timeout",
-			});
-		}
-		connectedContainers.push(container);
-
-		assert.strictEqual(typeof containerId, "string", "Attach did not return a string ID");
-		assert.strictEqual(
-			container.attachState,
-			AttachState.Attached,
-			"Container is not attached after attach is called",
-		);
-
-		const signaler = container.initialObjects.signaler as SignalerTestDataObject;
-		return {
-			client,
-			container,
-			signaler,
-			services,
-			containerId,
-=======
 		const user2: AzureUser = {
 			id: "test-user-id-1",
 			name: "test-user-name-2",
@@ -101,7 +66,6 @@
 		const user3: AzureUser = {
 			id: "test-user-id-1",
 			name: "test-user-name-2",
->>>>>>> 983e9f09
 		};
 
 		afterEach(async () => {
@@ -142,14 +106,14 @@
 							"test-user-name-1",
 						);
 					containerId = getContainerIdFromPayloadResponse(containerResponse);
-					({ container, services } = await client.getContainer(containerId, schema));
+					({ container, services } = await client.getContainer(containerId, schema, "2"));
 				} else {
-					({ container, services } = await client.createContainer(schema));
+					({ container, services } = await client.createContainer(schema, "2"));
 					containerId = await container.attach();
 				}
 			} else {
 				containerId = id;
-				({ container, services } = await client.getContainer(containerId, schema));
+				({ container, services } = await client.getContainer(containerId, schema, "2"));
 			}
 
 			if (container.connectionState !== ConnectionState.Connected) {
