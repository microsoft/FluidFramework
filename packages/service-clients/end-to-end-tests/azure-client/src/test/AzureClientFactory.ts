/*!
 * Copyright (c) Microsoft Corporation and contributors. All rights reserved.
 * Licensed under the MIT License.
 */

import { default as Axios, AxiosResponse, type AxiosRequestConfig } from "axios";
import { v4 as uuid } from "uuid";
import {
	AzureClient,
	AzureLocalConnectionConfig,
	AzureRemoteConnectionConfig,
	ITelemetryBaseLogger,
} from "@fluidframework/azure-client";
import {
	AzureClient as AzureClientLegacy,
	AzureLocalConnectionConfig as AzureLocalConnectionConfigLegacy,
	AzureRemoteConnectionConfig as AzureRemoteConnectionConfigLegacy,
	ITelemetryBaseLogger as ITelemetryBaseLoggerLegacy,
} from "@fluidframework/azure-client-legacy";
import { type ScopeType } from "@fluidframework/azure-client/internal";
import { IConfigProviderBase } from "@fluidframework/core-interfaces";
import { MockLogger, createMultiSinkLogger } from "@fluidframework/telemetry-utils/internal";
import { InsecureTokenProvider } from "@fluidframework/test-runtime-utils/internal";

import { createAzureTokenProvider } from "./AzureTokenFactory.js";

/**
 * This function will determine if local or remote mode is required (based on FLUID_CLIENT), and return a new
 * {@link AzureClient} instance based on the mode by setting the Connection config accordingly.
 */
export function createAzureClient(
	id?: string,
	name?: string,
	logger?: MockLogger,
	configProvider?: IConfigProviderBase,
	scopes?: ScopeType[],
): AzureClient {
	const useAzure = process.env.FLUID_CLIENT === "azure";
	const tenantId = useAzure
		? (process.env.azure__fluid__relay__service__tenantId as string)
		: "frs-client-tenant";
	const user = {
		id: id ?? uuid(),
		name: name ?? uuid(),
	};
	const endPoint = process.env.azure__fluid__relay__service__endpoint as string;
	if (useAzure && endPoint === undefined) {
		throw new Error("Azure FRS endpoint is missing");
	}

	// use AzureClient remote mode will run against live Azure Fluid Relay.
	// Default to running Tinylicious for PR validation
	// and local testing so it's not hindered by service availability
	const connectionProps: AzureRemoteConnectionConfig | AzureLocalConnectionConfig = useAzure
		? {
				tenantId,
				tokenProvider: createAzureTokenProvider(id ?? "foo", name ?? "bar", scopes),
				endpoint: endPoint,
				type: "remote",
		  }
		: {
				tokenProvider: new InsecureTokenProvider("fooBar", user, scopes),
				endpoint: "http://localhost:7071",
				type: "local",
		  };
	const getLogger = (): ITelemetryBaseLogger | undefined => {
		const testLogger = getTestLogger?.();
		if (!logger && !testLogger) {
			return undefined;
		}
		if (logger && testLogger) {
			return createMultiSinkLogger({ loggers: [logger, testLogger] });
		}
		return logger ?? testLogger;
	};
	return new AzureClient({
		connection: connectionProps,
		logger: getLogger(),
		configProvider,
	});
}

/**
<<<<<<< HEAD
 * Copy of {@link createAzureClient} with legacy (LTS) AzureClient APIs.
 */
export function createAzureClientLegacy(
	userID?: string,
	userName?: string,
	logger?: MockLogger,
): AzureClientLegacy {
	const useAzure = process.env.FLUID_CLIENT === "azure";
	const tenantId = useAzure
		? (process.env.azure__fluid__relay__service__tenantId as string)
		: "frs-client-tenant";
=======
 * This function is used to create a container using any summary payload.
 * It is primary intended as a workaround to using the AzureClient, and
 * is only being used at the moment for ephemeral container E2E tests
 * since AzureClient does not currently support ephemeral containers.
 *
 * Usage of this function for anything other than ephemeral E2E tests is
 * not recommended.
 *
 * @param requestPayload - The summary payload used to create the container,
 * currently these are mainly fetched from ephemeralSummaryTrees.ts
 * @param userID - ID for the user creating the container
 * @param userName - Name for the user creating the container
 * @returns - An AxiosResponse containing the container ID(response.data.id)
 */
export async function createContainerFromPayload(
	requestPayload: object,
	userID?: string,
	userName?: string,
): Promise<AxiosResponse> {
	const useAzure = process.env.FLUID_CLIENT === "azure";
	const tenantId = useAzure
		? (process.env.azure__fluid__relay__service__tenantId as string)
		: "local";
>>>>>>> b76f8ea5
	const user = {
		id: userID ?? uuid(),
		name: userName ?? uuid(),
	};
<<<<<<< HEAD
	const endPoint = process.env.azure__fluid__relay__service__endpoint as string;
=======
	const endPoint = useAzure
		? (process.env.azure__fluid__relay__service__endpoint as string)
		: "http://localhost:7071";
>>>>>>> b76f8ea5
	if (useAzure && endPoint === undefined) {
		throw new Error("Azure FRS endpoint is missing");
	}

<<<<<<< HEAD
	// use AzureClient remote mode will run against live Azure Fluid Relay.
	// Default to running Tinylicious for PR validation
	// and local testing so it's not hindered by service availability
	const connectionProps: AzureRemoteConnectionConfigLegacy | AzureLocalConnectionConfigLegacy =
		useAzure
			? {
					tenantId,
					tokenProvider: createAzureTokenProvider(userID ?? "foo", userName ?? "bar"),
					endpoint: endPoint,
					type: "remote",
			  }
			: {
					tokenProvider: new InsecureTokenProvider("fooBar", user),
					endpoint: "http://localhost:7071",
					type: "local",
			  };
	const getLogger = (): ITelemetryBaseLoggerLegacy | undefined => {
		const testLogger = getTestLogger?.();
		if (!logger && !testLogger) {
			return undefined;
		}
		if (logger && testLogger) {
			return createMultiSinkLogger({ loggers: [logger, testLogger] });
		}
		return logger ?? testLogger;
	};
	return new AzureClientLegacy({
		connection: connectionProps,
		logger: getLogger(),
	});
=======
	const tokenProvider = useAzure
		? createAzureTokenProvider(userID ?? "foo", userName ?? "bar")
		: new InsecureTokenProvider("fooBar", user);
	const ordererToken = await tokenProvider.fetchOrdererToken(tenantId, undefined, false);

	const headers = {
		"Authorization": `Basic ${ordererToken.jwt}`,
		"Content-Type": "application/json",
	};

	const url = `/documents/${tenantId}`;

	const options: AxiosRequestConfig = {
		baseURL: endPoint,
		data: requestPayload,
		headers,
		maxBodyLength: 1048576000,
		maxContentLength: 1048576000,
		method: "POST",
		url,
	};

	try {
		const response: AxiosResponse = await Axios(options);

		if (response.status === 201) {
			console.log("Container created successfully");
		} else {
			throw new Error(`Error creating container. Status code: ${response.status}`);
		}

		// eslint-disable-next-line @typescript-eslint/no-unsafe-member-access
		if (response?.data === undefined || (useAzure && response?.data?.id === undefined)) {
			throw new Error(`ID of the created container is undefined`);
		}

		return response;
	} catch (error) {
		throw new Error(`An error occurred: ${error}`);
	}
}

/**
 * This function takes an AxiosResponse returned by the createContainerFromPayload and returns the containerId.
 * A separate function is used for this, since the data path to the containerID is not always the same.
 * (Tinylicious has the ID stored at a different path than other services)
 *
 * @param response - A container creation response returned by createContainerFromPayload
 * @returns - The ID of the container that was created by createContainerFromPayload
 */
export function getContainerIdFromPayloadResponse(response: AxiosResponse): string {
	const useAzure = process.env.FLUID_CLIENT === "azure";
	// eslint-disable-next-line @typescript-eslint/no-unsafe-member-access
	return (useAzure ? response.data.id : response.data) as string;
>>>>>>> b76f8ea5
}<|MERGE_RESOLUTION|>--- conflicted
+++ resolved
@@ -81,7 +81,6 @@
 }
 
 /**
-<<<<<<< HEAD
  * Copy of {@link createAzureClient} with legacy (LTS) AzureClient APIs.
  */
 export function createAzureClientLegacy(
@@ -93,47 +92,15 @@
 	const tenantId = useAzure
 		? (process.env.azure__fluid__relay__service__tenantId as string)
 		: "frs-client-tenant";
-=======
- * This function is used to create a container using any summary payload.
- * It is primary intended as a workaround to using the AzureClient, and
- * is only being used at the moment for ephemeral container E2E tests
- * since AzureClient does not currently support ephemeral containers.
- *
- * Usage of this function for anything other than ephemeral E2E tests is
- * not recommended.
- *
- * @param requestPayload - The summary payload used to create the container,
- * currently these are mainly fetched from ephemeralSummaryTrees.ts
- * @param userID - ID for the user creating the container
- * @param userName - Name for the user creating the container
- * @returns - An AxiosResponse containing the container ID(response.data.id)
- */
-export async function createContainerFromPayload(
-	requestPayload: object,
-	userID?: string,
-	userName?: string,
-): Promise<AxiosResponse> {
-	const useAzure = process.env.FLUID_CLIENT === "azure";
-	const tenantId = useAzure
-		? (process.env.azure__fluid__relay__service__tenantId as string)
-		: "local";
->>>>>>> b76f8ea5
 	const user = {
 		id: userID ?? uuid(),
 		name: userName ?? uuid(),
 	};
-<<<<<<< HEAD
 	const endPoint = process.env.azure__fluid__relay__service__endpoint as string;
-=======
-	const endPoint = useAzure
-		? (process.env.azure__fluid__relay__service__endpoint as string)
-		: "http://localhost:7071";
->>>>>>> b76f8ea5
 	if (useAzure && endPoint === undefined) {
 		throw new Error("Azure FRS endpoint is missing");
 	}
 
-<<<<<<< HEAD
 	// use AzureClient remote mode will run against live Azure Fluid Relay.
 	// Default to running Tinylicious for PR validation
 	// and local testing so it's not hindered by service availability
@@ -164,7 +131,43 @@
 		connection: connectionProps,
 		logger: getLogger(),
 	});
-=======
+}
+
+/**
+ * This function is used to create a container using any summary payload.
+ * It is primary intended as a workaround to using the AzureClient, and
+ * is only being used at the moment for ephemeral container E2E tests
+ * since AzureClient does not currently support ephemeral containers.
+ *
+ * Usage of this function for anything other than ephemeral E2E tests is
+ * not recommended.
+ *
+ * @param requestPayload - The summary payload used to create the container,
+ * currently these are mainly fetched from ephemeralSummaryTrees.ts
+ * @param userID - ID for the user creating the container
+ * @param userName - Name for the user creating the container
+ * @returns - An AxiosResponse containing the container ID(response.data.id)
+ */
+export async function createContainerFromPayload(
+	requestPayload: object,
+	userID?: string,
+	userName?: string,
+): Promise<AxiosResponse> {
+	const useAzure = process.env.FLUID_CLIENT === "azure";
+	const tenantId = useAzure
+		? (process.env.azure__fluid__relay__service__tenantId as string)
+		: "local";
+	const user = {
+		id: userID ?? uuid(),
+		name: userName ?? uuid(),
+	};
+	const endPoint = useAzure
+		? (process.env.azure__fluid__relay__service__endpoint as string)
+		: "http://localhost:7071";
+	if (useAzure && endPoint === undefined) {
+		throw new Error("Azure FRS endpoint is missing");
+	}
+
 	const tokenProvider = useAzure
 		? createAzureTokenProvider(userID ?? "foo", userName ?? "bar")
 		: new InsecureTokenProvider("fooBar", user);
@@ -219,5 +222,4 @@
 	const useAzure = process.env.FLUID_CLIENT === "azure";
 	// eslint-disable-next-line @typescript-eslint/no-unsafe-member-access
 	return (useAzure ? response.data.id : response.data) as string;
->>>>>>> b76f8ea5
 }