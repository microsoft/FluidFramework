--- conflicted
+++ resolved
@@ -12,19 +12,8 @@
 import { SharedMap } from "@fluidframework/map";
 import { timeoutPromise } from "@fluidframework/test-utils";
 
-<<<<<<< HEAD
-import { createAzureClient } from "./AzureClientFactory";
-import { configProvider, waitForMember } from "./utils";
-=======
-import { ConnectionState } from "@fluidframework/container-loader";
-import { ConfigTypes, IConfigProviderBase } from "@fluidframework/core-interfaces";
 import { createAzureClient } from "./AzureClientFactory.js";
-import { waitForMember } from "./utils.js";
-
-const configProvider = (settings: Record<string, ConfigTypes>): IConfigProviderBase => ({
-	getRawConfig: (name: string): ConfigTypes => settings[name],
-});
->>>>>>> 4572010c
+import { configProvider, waitForMember } from "./utils.js";
 
 describe("Fluid audience", () => {
 	const connectTimeoutMs = 10_000;
