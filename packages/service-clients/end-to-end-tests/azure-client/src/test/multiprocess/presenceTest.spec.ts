--- conflicted
+++ resolved
@@ -10,7 +10,6 @@
 import type { AttendeeId } from "@fluidframework/presence/beta";
 import { timeoutAwait, timeoutPromise } from "@fluidframework/test-utils/internal";
 
-<<<<<<< HEAD
 import type {
 	ConnectCommand,
 	MessageFromChild,
@@ -19,9 +18,6 @@
 	LatestValueGetResponseEvent,
 	LatestMapValueGetResponseEvent,
 } from "./messageTypes.js";
-=======
-import type { ConnectCommand, MessageFromChild } from "./messageTypes.js";
->>>>>>> 64a08e69
 
 /**
  * This test suite is a prototype for a multi-process end to end test for Fluid using the new Presence API on AzureClient.
@@ -108,7 +104,6 @@
 		childErrorPromises.push(errorPromise);
 
 		child.send({ command: "ping" });
-<<<<<<< HEAD
 
 		children.push(child);
 	}
@@ -124,23 +119,6 @@
 	};
 }
 
-=======
-
-		children.push(child);
-	}
-	// This race will be used to reject any of the following tests on any child process errors
-	const childErrorPromise = Promise.race(childErrorPromises);
-
-	// All children are always expected to connect successfully and acknowledge the ping.
-	await Promise.race([Promise.all(childReadyPromises), childErrorPromise]);
-
-	return {
-		children,
-		childErrorPromise,
-	};
-}
-
->>>>>>> 64a08e69
 function composeConnectMessage(id: string | number): ConnectCommand {
 	return {
 		command: "connect",
@@ -196,17 +174,10 @@
 			continue;
 		}
 		const message = composeConnectMessage(index);
-<<<<<<< HEAD
 
 		// For subsequent children, send containerId but do not wait for a response.
 		message.containerId = containerId;
 
-=======
-
-		// For subsequent children, send containerId but do not wait for a response.
-		message.containerId = containerId;
-
->>>>>>> 64a08e69
 		attendeeIdPromises.push(
 			new Promise<AttendeeId>((resolve, reject) => {
 				child.once("message", (msg: MessageFromChild) => {
@@ -280,7 +251,6 @@
 }
 
 /**
-<<<<<<< HEAD
  * Additional helpers for Latest/LatestMap tests (added on top of main without modifying existing helpers)
  */
 function isLatestValueGetResponse(msg: MessageFromChild): msg is LatestValueGetResponseEvent {
@@ -440,8 +410,6 @@
 }
 
 /**
-=======
->>>>>>> 64a08e69
  * This particular test suite tests the following E2E functionality for Presence:
  * - Announce 'attendeeConnected' when remote client joins session.
  * - Announce 'attendeeDisconnected' when remote client disconnects.
@@ -460,7 +428,7 @@
 	// Note that on slower systems 50+ clients may take too long to join.
 	const numClientsForAttendeeTests = [5, 20, 50, 100];
 	// TODO: AB#45620: "Presence: perf: update Join pattern for scale" may help, then remove .slice.
-<<<<<<< HEAD
+	// TODO: 20 clients is too many on ADO pipeline agents and times out waiting for attendees.
 	for (const numClients of numClientsForAttendeeTests.slice(0, 1)) {
 		assert(numClients > 1, "Must have at least two clients");
 
@@ -833,77 +801,4 @@
 			});
 		}
 	});
-=======
-	// TODO: 20 clients is too many on ADO pipeline agents and times out waiting for attendees.
-	for (const numClients of numClientsForAttendeeTests.slice(0, 1)) {
-		assert(numClients > 1, "Must have at least two clients");
-
-		// Timeout duration used when waiting for response messages from child processes.
-		const childConnectTimeoutMs = 1000 * numClients;
-		const allConnectedTimeoutMs = 2000;
-
-		it(`announces 'attendeeConnected' when remote client joins session [${numClients} clients]`, async () => {
-			// Setup
-			const { children, childErrorPromise } = await forkChildProcesses(
-				numClients,
-				afterCleanUp,
-			);
-
-			// Further Setup with Act and Verify
-			await connectAndWaitForAttendees(
-				children,
-				numClients - 1,
-				childConnectTimeoutMs,
-				allConnectedTimeoutMs,
-				childErrorPromise,
-			);
-		});
-
-		it(`announces 'attendeeDisconnected' when remote client disconnects [${numClients} clients]`, async () => {
-			// Setup
-			const { children, childErrorPromise } = await forkChildProcesses(
-				numClients,
-				afterCleanUp,
-			);
-
-			const connectResult = await connectAndWaitForAttendees(
-				children,
-				numClients - 1,
-				childConnectTimeoutMs,
-				allConnectedTimeoutMs,
-				childErrorPromise,
-			);
-
-			const childDisconnectTimeoutMs = 10_000;
-
-			const waitForDisconnected = children.map(async (child, index) =>
-				index === 0
-					? Promise.resolve()
-					: timeoutPromise(
-							(resolve) => {
-								child.on("message", (msg: MessageFromChild) => {
-									if (
-										msg.event === "attendeeDisconnected" &&
-										msg.attendeeId === connectResult.containerCreatorAttendeeId
-									) {
-										console.log(`Child[${index}] saw creator disconnect`);
-										resolve();
-									}
-								});
-							},
-							{
-								durationMs: childDisconnectTimeoutMs,
-								errorMsg: `Attendee[${index}] Disconnected Timeout`,
-							},
-						),
-			);
-
-			// Act - disconnect first child process
-			children[0].send({ command: "disconnectSelf" });
-
-			// Verify - wait for all 'attendeeDisconnected' events
-			await Promise.race([Promise.all(waitForDisconnected), childErrorPromise]);
-		});
-	}
->>>>>>> 64a08e69
 });