--- conflicted
+++ resolved
@@ -28,12 +28,7 @@
 		"test": "npm run test:realsvc:odsp:run",
 		"test:coverage": "c8 npm test",
 		"test:realsvc:odsp": "cross-env npm run test:realsvc:odsp:run -- --driver=odsp --odspEndpointName=odsp",
-<<<<<<< HEAD
 		"test:realsvc:odsp:run": "mocha --exit --timeout 20000 --config src/test/.mocharc.cjs",
-		"test:realsvc:run": "mocha",
-=======
-		"test:realsvc:odsp:run": "mocha --recursive \"lib/test/**/*.spec.*js\" --exit --timeout 20000 --config src/test/.mocharc.cjs",
->>>>>>> b6b3fef4
 		"test:realsvc:verbose": "cross-env FLUID_TEST_VERBOSE=1 npm run test:realsvc"
 	},
 	"c8": {
