{
	"name": "@fluid-experimental/odsp-end-to-end-tests",
	"version": "2.70.0",
	"description": "Odsp client end to end tests",
	"homepage": "https://fluidframework.com",
	"repository": {
		"type": "git",
		"url": "https://github.com/microsoft/FluidFramework.git",
		"directory": "packages/service-clients/end-to-end-tests/odsp-client"
	},
	"license": "MIT",
	"author": "Microsoft and contributors",
	"sideEffects": false,
	"type": "module",
	"scripts": {
		"build": "fluid-build . --task build",
		"build:compile": "fluid-build . --task compile",
		"build:test": "tsc --project ./src/test/tsconfig.json",
		"check:biome": "biome check .",
		"check:format": "npm run check:biome",
		"clean": "rimraf --glob dist lib \"**/*.tsbuildinfo\" \"**/*.build.log\" nyc",
		"eslint": "eslint --format stylish src",
		"eslint:fix": "eslint --format stylish src --fix --fix-type problem,suggestion,layout",
		"format": "npm run format:biome",
		"format:biome": "biome check . --write",
		"lint": "fluid-build . --task lint",
		"lint:fix": "fluid-build . --task eslint:fix --task format",
		"test": "npm run test:realsvc:odsp",
		"test:coverage": "c8 npm test",
		"test:realsvc:odsp": "npm run test:realsvc:odsp:run -- --driver=odsp --odspEndpointName=odsp",
		"test:realsvc:odsp:run": "mocha --exit --timeout 20000 --config src/test/.mocharc.cjs",
		"test:realsvc:verbose": "cross-env FLUID_TEST_VERBOSE=1 npm run test:realsvc:odsp"
	},
	"c8": {
		"all": true,
		"cache-dir": "nyc/.cache",
		"exclude": [
			"src/test/**/*.*ts",
			"lib/test/**/*.*js"
		],
		"exclude-after-remap": false,
		"include": [
			"src/**/*.*ts",
			"lib/**/*.*js"
		],
		"report-dir": "nyc/report",
		"reporter": [
			"cobertura",
			"html",
			"text"
		],
		"temp-directory": "nyc/.nyc_output"
	},
	"dependencies": {
		"@fluid-internal/mocha-test-setup": "workspace:~",
		"@fluid-private/test-version-utils": "workspace:~",
		"@fluidframework/aqueduct": "workspace:~",
		"@fluidframework/container-definitions": "workspace:~",
		"@fluidframework/container-loader": "workspace:~",
		"@fluidframework/core-interfaces": "workspace:~",
		"@fluidframework/counter": "workspace:~",
		"@fluidframework/fluid-static": "workspace:~",
		"@fluidframework/map": "workspace:~",
		"@fluidframework/matrix": "workspace:~",
		"@fluidframework/odsp-client": "workspace:~",
		"@fluidframework/odsp-doclib-utils": "workspace:~",
		"@fluidframework/odsp-driver-definitions": "workspace:~",
		"@fluidframework/sequence": "workspace:~",
		"@fluidframework/telemetry-utils": "workspace:~",
		"@fluidframework/test-utils": "workspace:~",
		"@types/sinon": "^17.0.3",
		"mocha": "^10.8.2",
		"mocha-multi-reporters": "^1.5.1",
		"sinon": "^18.0.1",
		"uuid": "^11.1.0"
	},
	"devDependencies": {
		"@biomejs/biome": "~1.9.3",
		"@fluidframework/build-common": "^2.0.3",
		"@fluidframework/build-tools": "^0.58.3",
<<<<<<< HEAD
		"@fluidframework/eslint-config-fluid": "~7.0.0",
=======
		"@fluidframework/eslint-config-fluid": "^6.1.0",
>>>>>>> 05580080
		"@types/mocha": "^10.0.10",
		"@types/nock": "^9.3.0",
		"@types/node": "^18.19.0",
		"c8": "^10.1.3",
		"cross-env": "^7.0.3",
		"eslint": "~8.57.1",
		"nock": "^13.3.3",
		"rimraf": "^4.4.0",
		"typescript": "~5.4.5"
	},
	"fluidBuild": {
		"tasks": {
			"build:test": [
				"^api-extractor:esnext",
				"^build:esnext",
				"^tsc"
			]
		}
	},
	"typeValidation": {
		"disabled": true
	}
}<|MERGE_RESOLUTION|>--- conflicted
+++ resolved
@@ -78,11 +78,7 @@
 		"@biomejs/biome": "~1.9.3",
 		"@fluidframework/build-common": "^2.0.3",
 		"@fluidframework/build-tools": "^0.58.3",
-<<<<<<< HEAD
 		"@fluidframework/eslint-config-fluid": "~7.0.0",
-=======
-		"@fluidframework/eslint-config-fluid": "^6.1.0",
->>>>>>> 05580080
 		"@types/mocha": "^10.0.10",
 		"@types/nock": "^9.3.0",
 		"@types/node": "^18.19.0",
