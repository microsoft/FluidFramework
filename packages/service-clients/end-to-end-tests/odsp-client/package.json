--- conflicted
+++ resolved
@@ -87,15 +87,7 @@
 	},
 	"fluidBuild": {
 		"tasks": {
-<<<<<<< HEAD
-			"build:test": ["^api-extractor:esnext", "^build:esnext"]
-=======
-			"build:test": [
-				"^api-extractor:esnext",
-				"^build:esnext",
-				"^tsc"
-			]
->>>>>>> bbc07630
+			"build:test": ["^api-extractor:esnext", "^build:esnext", "^tsc"]
 		}
 	},
 	"typeValidation": {
