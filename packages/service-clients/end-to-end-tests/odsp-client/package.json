{
	"name": "@fluid-experimental/odsp-end-to-end-tests",
	"version": "2.11.0",
	"description": "Odsp client end to end tests",
	"homepage": "https://fluidframework.com",
	"repository": {
		"type": "git",
		"url": "https://github.com/microsoft/FluidFramework.git",
		"directory": "packages/service-clients/end-to-end-tests/odsp-client"
	},
	"license": "MIT",
	"author": "Microsoft and contributors",
	"sideEffects": false,
	"type": "module",
	"scripts": {
		"build": "fluid-build . --task build",
		"build:compile": "fluid-build . --task compile",
		"build:test": "tsc --project ./src/test/tsconfig.json",
		"check:biome": "biome check .",
		"check:format": "npm run check:biome",
		"check:prettier": "prettier --check . --cache --ignore-path ../../../../.prettierignore",
		"clean": "rimraf --glob dist lib \"**/*.tsbuildinfo\" \"**/*.build.log\" nyc",
		"eslint": "eslint --format stylish src",
		"eslint:fix": "eslint --format stylish src --fix --fix-type problem,suggestion,layout",
		"format": "npm run format:biome",
		"format:biome": "biome check . --write",
		"format:prettier": "prettier --write . --cache --ignore-path ../../../../.prettierignore",
		"lint": "fluid-build . --task lint",
		"lint:fix": "fluid-build . --task eslint:fix --task format",
		"test": "npm run test:realsvc:odsp:run",
		"test:coverage": "c8 npm test",
<<<<<<< HEAD
		"test:realsvc:odsp": "cross-env npm run test:realsvc:odsp:run",
		"test:realsvc:odsp:run": "mocha --recursive \"lib/test/**/*.spec.*js\" --exit --timeout 999998",
=======
		"test:realsvc:odsp": "cross-env npm run test:realsvc:odsp:run -- --driver=odsp --odspEndpointName=odsp",
		"test:realsvc:odsp:run": "mocha --recursive \"lib/test/**/*.spec.*js\" --exit --timeout 20000 --config src/test/.mocharc.cjs",
>>>>>>> e71e434f
		"test:realsvc:run": "mocha --recursive \"lib/test/**/*.spec.*js\"",
		"test:realsvc:verbose": "cross-env FLUID_TEST_VERBOSE=1 npm run test:realsvc"
	},
	"c8": {
		"all": true,
		"cache-dir": "nyc/.cache",
		"exclude": [
			"src/test/**/*.*ts",
			"lib/test/**/*.*js"
		],
		"exclude-after-remap": false,
		"include": [
			"src/**/*.*ts",
			"lib/**/*.*js"
		],
		"report-dir": "nyc/report",
		"reporter": [
			"cobertura",
			"html",
			"text"
		],
		"temp-directory": "nyc/.nyc_output"
	},
	"dependencies": {
		"@fluid-internal/mocha-test-setup": "workspace:~",
		"@fluid-private/test-version-utils": "workspace:~",
		"@fluidframework/aqueduct": "workspace:~",
		"@fluidframework/container-definitions": "workspace:~",
		"@fluidframework/container-loader": "workspace:~",
		"@fluidframework/core-interfaces": "workspace:~",
		"@fluidframework/counter": "workspace:~",
		"@fluidframework/fluid-static": "workspace:~",
		"@fluidframework/map": "workspace:~",
		"@fluidframework/matrix": "workspace:~",
		"@fluidframework/odsp-client": "workspace:~",
		"@fluidframework/odsp-doclib-utils": "workspace:~",
		"@fluidframework/odsp-driver-definitions": "workspace:~",
		"@fluidframework/sequence": "workspace:~",
		"@fluidframework/telemetry-utils": "workspace:~",
		"@fluidframework/test-utils": "workspace:~",
		"@types/sinon": "^17.0.3",
		"mocha": "^10.2.0",
		"mocha-multi-reporters": "^1.5.1",
		"moment": "^2.21.0",
		"sinon": "^18.0.1",
		"uuid": "^9.0.0"
	},
	"devDependencies": {
		"@biomejs/biome": "~1.9.3",
		"@fluidframework/build-common": "^2.0.3",
		"@fluidframework/build-tools": "^0.51.0",
		"@fluidframework/eslint-config-fluid": "^5.4.0",
		"@types/mocha": "^9.1.1",
		"@types/nock": "^9.3.0",
		"@types/node": "^18.19.0",
		"@types/uuid": "^9.0.2",
		"c8": "^8.0.1",
		"cross-env": "^7.0.3",
		"eslint": "~8.55.0",
		"nock": "^13.3.3",
		"prettier": "~3.0.3",
		"rimraf": "^4.4.0",
		"typescript": "~5.4.5"
	},
	"fluidBuild": {
		"tasks": {
			"build:test": [
				"^api-extractor:esnext",
				"^build:esnext",
				"^tsc"
			]
		}
	},
	"typeValidation": {
		"disabled": true,
		"broken": {},
		"entrypoint": "internal"
	}
}<|MERGE_RESOLUTION|>--- conflicted
+++ resolved
@@ -29,13 +29,8 @@
 		"lint:fix": "fluid-build . --task eslint:fix --task format",
 		"test": "npm run test:realsvc:odsp:run",
 		"test:coverage": "c8 npm test",
-<<<<<<< HEAD
-		"test:realsvc:odsp": "cross-env npm run test:realsvc:odsp:run",
-		"test:realsvc:odsp:run": "mocha --recursive \"lib/test/**/*.spec.*js\" --exit --timeout 999998",
-=======
 		"test:realsvc:odsp": "cross-env npm run test:realsvc:odsp:run -- --driver=odsp --odspEndpointName=odsp",
-		"test:realsvc:odsp:run": "mocha --recursive \"lib/test/**/*.spec.*js\" --exit --timeout 20000 --config src/test/.mocharc.cjs",
->>>>>>> e71e434f
+		"test:realsvc:odsp:run": "mocha --recursive \"lib/test/**/*.spec.*js\" --exit --timeout 999998 --config src/test/.mocharc.cjs",
 		"test:realsvc:run": "mocha --recursive \"lib/test/**/*.spec.*js\"",
 		"test:realsvc:verbose": "cross-env FLUID_TEST_VERBOSE=1 npm run test:realsvc"
 	},
