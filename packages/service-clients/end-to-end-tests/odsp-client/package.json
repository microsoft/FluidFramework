{
	"name": "@fluid-experimental/odsp-end-to-end-tests",
	"version": "2.0.0-rc.2.0.0",
	"description": "Odsp client end to end tests",
	"homepage": "https://fluidframework.com",
	"repository": {
		"type": "git",
		"url": "https://github.com/microsoft/FluidFramework.git",
		"directory": "packages/service-clients/end-to-end-tests/odsp-client"
	},
	"license": "MIT",
	"author": "Microsoft and contributors",
	"sideEffects": false,
	"type": "module",
	"scripts": {
		"build": "fluid-build . --task build",
		"build:compile": "fluid-build . --task compile",
		"build:test": "tsc --project ./src/test/tsconfig.json",
		"clean": "rimraf --glob dist lib \"**/*.tsbuildinfo\" \"**/*.build.log\" nyc",
		"eslint": "eslint --format stylish src",
		"eslint:fix": "eslint --format stylish src --fix --fix-type problem,suggestion,layout",
		"format": "npm run prettier:fix",
		"lint": "npm run prettier && npm run eslint",
		"lint:fix": "npm run prettier:fix && npm run eslint:fix",
		"prettier": "prettier --check . --cache --ignore-path ../../../../.prettierignore",
		"prettier:fix": "prettier --write . --cache --ignore-path ../../../../.prettierignore",
		"test": "npm run test:realsvc:odsp:run",
		"test:coverage": "c8 npm test",
		"test:realsvc:odsp": "cross-env npm run test:realsvc:odsp:run",
<<<<<<< HEAD
		"test:realsvc:odsp:run": "mocha --recursive \"dist/test/**/*.spec.*js\" --exit --timeout 20000 --config src/test/.mocharc.cjs",
		"test:realsvc:run": "mocha dist/test --config src/test/.mocharc.cjs",
=======
		"test:realsvc:odsp:run": "mocha --recursive \"lib/test/**/*.spec.*js\" --exit --timeout 20000",
		"test:realsvc:run": "mocha --recursive \"lib/test/**/*.spec.*js\"",
>>>>>>> eeb79b78
		"test:realsvc:verbose": "cross-env FLUID_TEST_VERBOSE=1 npm run test:realsvc"
	},
	"c8": {
		"all": true,
		"cache-dir": "nyc/.cache",
		"exclude": [
			"src/test/**/*.*ts",
			"lib/test/**/*.*js"
		],
		"exclude-after-remap": false,
		"include": [
			"src/**/*.*ts",
			"lib/**/*.*js"
		],
		"report-dir": "nyc/report",
		"reporter": [
			"cobertura",
			"html",
			"text"
		],
		"temp-directory": "nyc/.nyc_output"
	},
	"dependencies": {
		"@fluid-experimental/odsp-client": "workspace:~",
		"@fluid-internal/mocha-test-setup": "workspace:~",
		"@fluidframework/aqueduct": "workspace:~",
		"@fluidframework/container-definitions": "workspace:~",
		"@fluidframework/container-loader": "workspace:~",
		"@fluidframework/core-interfaces": "workspace:~",
		"@fluidframework/counter": "workspace:~",
		"@fluidframework/fluid-static": "workspace:~",
		"@fluidframework/map": "workspace:~",
		"@fluidframework/matrix": "workspace:~",
		"@fluidframework/odsp-doclib-utils": "workspace:~",
		"@fluidframework/odsp-driver-definitions": "workspace:~",
		"@fluidframework/sequence": "workspace:~",
		"@fluidframework/telemetry-utils": "workspace:~",
		"@fluidframework/test-utils": "workspace:~",
		"@types/sinon": "^17.0.3",
		"cross-env": "^7.0.3",
		"mocha": "^10.2.0",
		"mocha-json-output-reporter": "^2.0.1",
		"mocha-multi-reporters": "^1.5.1",
		"moment": "^2.21.0",
		"prettier": "~3.0.3",
		"sinon": "^17.0.1",
		"uuid": "^9.0.0"
	},
	"devDependencies": {
		"@fluidframework/build-common": "^2.0.3",
		"@fluidframework/build-tools": "^0.34.0",
		"@fluidframework/eslint-config-fluid": "^4.0.0",
		"@types/mocha": "^9.1.1",
		"@types/nock": "^9.3.0",
		"@types/node": "^18.19.0",
		"@types/uuid": "^9.0.2",
		"c8": "^8.0.1",
		"eslint": "~8.55.0",
		"nock": "^13.3.3",
		"rimraf": "^4.4.0",
		"typescript": "~5.1.6"
	},
	"typeValidation": {
		"disabled": true,
		"broken": {}
	}
}<|MERGE_RESOLUTION|>--- conflicted
+++ resolved
@@ -27,13 +27,8 @@
 		"test": "npm run test:realsvc:odsp:run",
 		"test:coverage": "c8 npm test",
 		"test:realsvc:odsp": "cross-env npm run test:realsvc:odsp:run",
-<<<<<<< HEAD
-		"test:realsvc:odsp:run": "mocha --recursive \"dist/test/**/*.spec.*js\" --exit --timeout 20000 --config src/test/.mocharc.cjs",
-		"test:realsvc:run": "mocha dist/test --config src/test/.mocharc.cjs",
-=======
 		"test:realsvc:odsp:run": "mocha --recursive \"lib/test/**/*.spec.*js\" --exit --timeout 20000",
 		"test:realsvc:run": "mocha --recursive \"lib/test/**/*.spec.*js\"",
->>>>>>> eeb79b78
 		"test:realsvc:verbose": "cross-env FLUID_TEST_VERBOSE=1 npm run test:realsvc"
 	},
 	"c8": {
