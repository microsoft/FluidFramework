--- conflicted
+++ resolved
@@ -141,12 +141,8 @@
 			const { container } = await client.createContainer(schema, compatibilityMode);
 			const containerId = await container.attach();
 
-<<<<<<< HEAD
-			if ((container.connectionState as ConnectionState) !== ConnectionState.Connected) {
-=======
 			// eslint-disable-next-line @typescript-eslint/no-unsafe-enum-comparison
 			if (container.connectionState !== ConnectionState.Connected) {
->>>>>>> cd731744
 				await timeoutPromise((resolve) => container.once("connected", () => resolve()), {
 					durationMs: connectTimeoutMs,
 					errorMsg: "container connect() timeout",
@@ -171,12 +167,8 @@
 			const { container } = await client.createContainer(schema, compatibilityMode);
 			const containerId = await container.attach();
 
-<<<<<<< HEAD
-			if ((container.connectionState as ConnectionState) !== ConnectionState.Connected) {
-=======
 			// eslint-disable-next-line @typescript-eslint/no-unsafe-enum-comparison
 			if (container.connectionState !== ConnectionState.Connected) {
->>>>>>> cd731744
 				await timeoutPromise((resolve) => container.once("connected", () => resolve()), {
 					durationMs: connectTimeoutMs,
 					errorMsg: "container connect() timeout",
@@ -209,12 +201,8 @@
 			);
 			const containerId = await newContainer.attach();
 
-<<<<<<< HEAD
-			if ((newContainer.connectionState as ConnectionState) !== ConnectionState.Connected) {
-=======
 			// eslint-disable-next-line @typescript-eslint/no-unsafe-enum-comparison
 			if (newContainer.connectionState !== ConnectionState.Connected) {
->>>>>>> cd731744
 				await timeoutPromise((resolve) => newContainer.once("connected", () => resolve()), {
 					durationMs: connectTimeoutMs,
 					errorMsg: "container connect() timeout",
