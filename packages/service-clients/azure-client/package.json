--- conflicted
+++ resolved
@@ -123,12 +123,8 @@
 		"eslint": "~8.55.0",
 		"eslint-config-prettier": "~9.0.0",
 		"fluid-framework": "workspace:~",
-<<<<<<< HEAD
-		"mocha": "^10.2.0",
-=======
 		"mocha": "^10.8.2",
 		"prettier": "~3.0.3",
->>>>>>> 93f5f142
 		"rimraf": "^4.4.0",
 		"start-server-and-test": "^2.0.3",
 		"typescript": "~5.4.5",
