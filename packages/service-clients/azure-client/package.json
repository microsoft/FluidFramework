--- conflicted
+++ resolved
@@ -123,11 +123,7 @@
 		"eslint-config-prettier": "~10.1.8",
 		"fluid-framework": "workspace:~",
 		"jiti": "^2.6.1",
-<<<<<<< HEAD
-		"mocha": "^11.7.5",
-=======
 		"mocha": "^10.8.2",
->>>>>>> d7daa26a
 		"rimraf": "^6.1.2",
 		"start-server-and-test": "^2.0.3",
 		"typescript": "~5.4.5",
