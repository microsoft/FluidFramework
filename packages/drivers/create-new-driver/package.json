{
  "name": "@microsoft/fluid-experimental-creation-driver",
  "version": "0.19.0",
  "description": "A driver that imitates actual driver but stores everthing in memory.",
  "repository": "microsoft/FluidFramework",
  "license": "MIT",
  "author": "Microsoft",
  "sideEffects": "false",
  "main": "dist/index.js",
  "module": "lib/index.js",
  "types": "dist/index.d.ts",
  "scripts": {
    "build": "npm run build:genver && concurrently npm:build:compile npm:lint",
    "build:compile": "concurrently npm:tsc npm:build:esnext",
    "build:docs": "api-extractor run --local && copyfiles -u 1 ./_api-extractor-temp/doc-models/* ../../../_api-extractor-temp/",
    "build:esnext": "tsc --project ./tsconfig.esnext.json",
    "build:full": "npm run build",
    "build:full:compile": "npm run build:compile",
    "build:genver": "gen-version",
    "clean": "rimraf dist lib *.tsbuildinfo *.build.log",
    "eslint": "eslint --ext=ts,tsx --format stylish src",
    "eslint:fix": "eslint --ext=ts,tsx --format stylish src --fix",
    "lint": "npm run eslint",
    "lint:fix": "npm run eslint:fix",
    "test": "npm run test:mocha",
    "test:coverage": "nyc npm test -- --reporter mocha-junit-reporter --reporter-options mochaFile=nyc/junit-report.xml",
    "test:mocha": "mocha --recursive dist/test -r make-promises-safe",
    "tsc": "tsc",
    "tsc:watch": "tsc --watch"
  },
  "nyc": {
    "all": true,
    "cache-dir": "nyc/.cache",
    "exclude": [
      "src/test/**/*.ts",
      "dist/test/**/*.js"
    ],
    "exclude-after-remap": false,
    "include": [
      "src/**/*.ts",
      "dist/**/*.js"
    ],
    "report-dir": "nyc/report",
    "reporter": [
      "cobertura",
      "html",
      "text"
    ],
    "temp-directory": "nyc/.nyc_output"
  },
  "dependencies": {
<<<<<<< HEAD
    "@microsoft/fluid-common-definitions": "^0.17.0-0",
    "@microsoft/fluid-common-utils": "^0.18.0-0",
    "@microsoft/fluid-component-core-interfaces": "^0.18.0",
    "@microsoft/fluid-driver-definitions": "^0.18.0",
    "@microsoft/fluid-driver-utils": "^0.18.0-0",
    "@microsoft/fluid-protocol-definitions": "^0.1005.0-0",
=======
    "@microsoft/fluid-common-definitions": "^0.17.0",
    "@microsoft/fluid-common-utils": "^0.18.2",
    "@microsoft/fluid-component-core-interfaces": "^0.19.0",
    "@microsoft/fluid-driver-definitions": "^0.19.0",
    "@microsoft/fluid-driver-utils": "^0.19.0",
    "@microsoft/fluid-protocol-definitions": "^0.1005.1",
>>>>>>> dfae6b6c
    "uuid": "^3.3.2"
  },
  "devDependencies": {
    "@microsoft/api-extractor": "^7.7.2",
    "@microsoft/eslint-config-fluid": "^0.16.0",
    "@microsoft/fluid-build-common": "^0.14.0",
    "@types/mocha": "^5.2.5",
    "@typescript-eslint/eslint-plugin": "~2.17.0",
    "@typescript-eslint/parser": "~2.17.0",
    "concurrently": "^4.1.0",
    "copyfiles": "^2.1.0",
    "eslint": "~6.8.0",
    "eslint-plugin-eslint-comments": "~3.1.2",
    "eslint-plugin-import": "2.20.0",
    "eslint-plugin-no-null": "~1.0.2",
    "eslint-plugin-optimize-regex": "~1.1.7",
    "eslint-plugin-prefer-arrow": "~1.1.7",
    "eslint-plugin-react": "~7.18.0",
    "eslint-plugin-unicorn": "~15.0.1",
    "make-promises-safe": "^5.1.0",
    "mocha": "^5.2.0",
    "nyc": "^15.0.0",
    "rimraf": "^2.6.2",
    "typescript": "~3.7.4"
  }
}<|MERGE_RESOLUTION|>--- conflicted
+++ resolved
@@ -49,21 +49,12 @@
     "temp-directory": "nyc/.nyc_output"
   },
   "dependencies": {
-<<<<<<< HEAD
-    "@microsoft/fluid-common-definitions": "^0.17.0-0",
-    "@microsoft/fluid-common-utils": "^0.18.0-0",
-    "@microsoft/fluid-component-core-interfaces": "^0.18.0",
-    "@microsoft/fluid-driver-definitions": "^0.18.0",
-    "@microsoft/fluid-driver-utils": "^0.18.0-0",
-    "@microsoft/fluid-protocol-definitions": "^0.1005.0-0",
-=======
     "@microsoft/fluid-common-definitions": "^0.17.0",
     "@microsoft/fluid-common-utils": "^0.18.2",
     "@microsoft/fluid-component-core-interfaces": "^0.19.0",
     "@microsoft/fluid-driver-definitions": "^0.19.0",
     "@microsoft/fluid-driver-utils": "^0.19.0",
     "@microsoft/fluid-protocol-definitions": "^0.1005.1",
->>>>>>> dfae6b6c
     "uuid": "^3.3.2"
   },
   "devDependencies": {
