{
  "name": "@microsoft/fluid-experimental-creation-driver",
  "version": "0.19.0",
  "description": "A driver that imitates actual driver but stores everthing in memory.",
  "repository": "microsoft/FluidFramework",
  "license": "MIT",
  "author": "Microsoft",
  "sideEffects": "false",
  "main": "dist/index.js",
  "module": "lib/index.js",
  "types": "dist/index.d.ts",
  "scripts": {
    "build": "npm run build:genver && concurrently npm:build:compile npm:lint",
    "build:compile": "concurrently npm:tsc npm:build:esnext",
    "build:docs": "api-extractor run --local && copyfiles -u 1 ./_api-extractor-temp/doc-models/* ../../../_api-extractor-temp/",
    "build:esnext": "tsc --project ./tsconfig.esnext.json",
    "build:full": "npm run build",
    "build:full:compile": "npm run build:compile",
    "build:genver": "gen-version",
    "clean": "rimraf dist lib *.tsbuildinfo *.build.log",
    "eslint": "eslint --ext=ts,tsx --format stylish src",
    "eslint:fix": "eslint --ext=ts,tsx --format stylish src --fix",
    "lint": "npm run eslint",
    "lint:fix": "npm run eslint:fix",
    "test": "npm run test:mocha",
    "test:coverage": "nyc npm test -- --reporter mocha-junit-reporter --reporter-options mochaFile=nyc/junit-report.xml",
    "test:mocha": "mocha --recursive dist/test -r make-promises-safe",
    "tsc": "tsc",
    "tsc:watch": "tsc --watch"
  },
  "nyc": {
    "all": true,
    "cache-dir": "nyc/.cache",
    "exclude": [
      "src/test/**/*.ts",
      "dist/test/**/*.js"
    ],
    "exclude-after-remap": false,
    "include": [
      "src/**/*.ts",
      "dist/**/*.js"
    ],
    "report-dir": "nyc/report",
    "reporter": [
      "cobertura",
      "html",
      "text"
    ],
    "temp-directory": "nyc/.nyc_output"
  },
  "dependencies": {
    "@fluidframework/common-definitions": "^0.18.0-0",
    "@fluidframework/common-utils": "^0.19.0-0",
    "@microsoft/fluid-component-core-interfaces": "^0.19.0",
    "@microsoft/fluid-driver-definitions": "^0.19.0",
    "@microsoft/fluid-driver-utils": "^0.19.0",
    "@microsoft/fluid-protocol-definitions": "^0.1005.1",
    "uuid": "^3.3.2"
  },
  "devDependencies": {
    "@fluidframework/eslint-config-fluid": "^0.17.0-0",
    "@microsoft/api-extractor": "^7.7.2",
<<<<<<< HEAD
    "@microsoft/eslint-config-fluid": "^0.16.0",
    "@microsoft/fluid-build-common": "^0.16.0-0",
=======
    "@microsoft/fluid-build-common": "^0.14.0",
>>>>>>> 747db28a
    "@types/mocha": "^5.2.5",
    "@typescript-eslint/eslint-plugin": "~2.17.0",
    "@typescript-eslint/parser": "~2.17.0",
    "concurrently": "^4.1.0",
    "copyfiles": "^2.1.0",
    "eslint": "~6.8.0",
    "eslint-plugin-eslint-comments": "~3.1.2",
    "eslint-plugin-import": "2.20.0",
    "eslint-plugin-no-null": "~1.0.2",
    "eslint-plugin-optimize-regex": "~1.1.7",
    "eslint-plugin-prefer-arrow": "~1.1.7",
    "eslint-plugin-react": "~7.18.0",
    "eslint-plugin-unicorn": "~15.0.1",
    "make-promises-safe": "^5.1.0",
    "mocha": "^5.2.0",
    "nyc": "^15.0.0",
    "rimraf": "^2.6.2",
    "typescript": "~3.7.4"
  }
}<|MERGE_RESOLUTION|>--- conflicted
+++ resolved
@@ -60,12 +60,7 @@
   "devDependencies": {
     "@fluidframework/eslint-config-fluid": "^0.17.0-0",
     "@microsoft/api-extractor": "^7.7.2",
-<<<<<<< HEAD
-    "@microsoft/eslint-config-fluid": "^0.16.0",
     "@microsoft/fluid-build-common": "^0.16.0-0",
-=======
-    "@microsoft/fluid-build-common": "^0.14.0",
->>>>>>> 747db28a
     "@types/mocha": "^5.2.5",
     "@typescript-eslint/eslint-plugin": "~2.17.0",
     "@typescript-eslint/parser": "~2.17.0",
