{
  "name": "@microsoft/fluid-experimental-creation-driver",
<<<<<<< HEAD
  "version": "0.17.2",
=======
  "version": "0.18.0",
>>>>>>> 11e596b6
  "description": "A driver that imitates actual driver but stores everthing in memory.",
  "repository": "microsoft/FluidFramework",
  "license": "MIT",
  "author": "Microsoft",
  "sideEffects": "false",
  "main": "dist/index.js",
  "module": "lib/index.js",
  "types": "dist/index.d.ts",
  "scripts": {
    "build": "npm run build:genver && concurrently npm:build:compile npm:lint",
    "build:compile": "concurrently npm:tsc npm:build:esnext",
    "build:docs": "api-extractor run --local && copyfiles -u 1 ./_api-extractor-temp/doc-models/* ../../../_api-extractor-temp/",
    "build:esnext": "tsc --project ./tsconfig.esnext.json",
    "build:full": "npm run build",
    "build:full:compile": "npm run build:compile",
    "build:genver": "gen-version",
    "clean": "rimraf dist lib *.tsbuildinfo *.build.log",
    "eslint": "eslint --ext=ts,tsx --format stylish src",
    "eslint:fix": "eslint --ext=ts,tsx --format stylish src --fix",
    "lint": "npm run eslint",
    "lint:fix": "npm run eslint:fix",
    "test": "npm run test:mocha",
    "test:coverage": "nyc npm test -- --reporter mocha-junit-reporter --reporter-options mochaFile=nyc/junit-report.xml",
    "test:mocha": "mocha --recursive dist/test -r make-promises-safe",
    "tsc": "tsc",
    "tsc:watch": "tsc --watch"
  },
  "nyc": {
    "all": true,
    "cache-dir": "nyc/.cache",
    "exclude": [
      "src/test/**/*.ts",
      "dist/test/**/*.js"
    ],
    "exclude-after-remap": false,
    "include": [
      "src/**/*.ts",
      "dist/**/*.js"
    ],
    "report-dir": "nyc/report",
    "reporter": [
      "cobertura",
      "html",
      "text"
    ],
    "temp-directory": "nyc/.nyc_output"
  },
  "dependencies": {
<<<<<<< HEAD
    "@microsoft/fluid-common-utils": "^0.16.0",
    "@microsoft/fluid-component-core-interfaces": "^0.17.2",
    "@microsoft/fluid-driver-definitions": "^0.17.2",
    "@microsoft/fluid-driver-utils": "^0.17.2",
=======
    "@microsoft/fluid-common-definitions": "^0.16.0",
    "@microsoft/fluid-common-utils": "^0.17.0",
    "@microsoft/fluid-component-core-interfaces": "^0.18.0",
    "@microsoft/fluid-driver-definitions": "^0.18.0",
    "@microsoft/fluid-driver-utils": "^0.18.0",
>>>>>>> 11e596b6
    "@microsoft/fluid-protocol-definitions": "^0.1004.2",
    "uuid": "^3.3.2"
  },
  "devDependencies": {
    "@microsoft/api-extractor": "^7.7.2",
    "@microsoft/eslint-config-fluid": "^0.16.0",
    "@microsoft/fluid-build-common": "^0.14.0",
    "@types/mocha": "^5.2.5",
    "@typescript-eslint/eslint-plugin": "~2.17.0",
    "@typescript-eslint/parser": "~2.17.0",
    "concurrently": "^4.1.0",
    "copyfiles": "^2.1.0",
    "eslint": "~6.8.0",
    "eslint-plugin-eslint-comments": "~3.1.2",
    "eslint-plugin-import": "2.20.0",
    "eslint-plugin-no-null": "~1.0.2",
    "eslint-plugin-optimize-regex": "~1.1.7",
    "eslint-plugin-prefer-arrow": "~1.1.7",
    "eslint-plugin-react": "~7.18.0",
    "eslint-plugin-unicorn": "~15.0.1",
    "make-promises-safe": "^5.1.0",
    "mocha": "^5.2.0",
    "nyc": "^15.0.0",
    "rimraf": "^2.6.2",
    "typescript": "~3.7.4"
  }
}<|MERGE_RESOLUTION|>--- conflicted
+++ resolved
@@ -1,10 +1,6 @@
 {
   "name": "@microsoft/fluid-experimental-creation-driver",
-<<<<<<< HEAD
-  "version": "0.17.2",
-=======
   "version": "0.18.0",
->>>>>>> 11e596b6
   "description": "A driver that imitates actual driver but stores everthing in memory.",
   "repository": "microsoft/FluidFramework",
   "license": "MIT",
@@ -53,18 +49,11 @@
     "temp-directory": "nyc/.nyc_output"
   },
   "dependencies": {
-<<<<<<< HEAD
-    "@microsoft/fluid-common-utils": "^0.16.0",
-    "@microsoft/fluid-component-core-interfaces": "^0.17.2",
-    "@microsoft/fluid-driver-definitions": "^0.17.2",
-    "@microsoft/fluid-driver-utils": "^0.17.2",
-=======
     "@microsoft/fluid-common-definitions": "^0.16.0",
     "@microsoft/fluid-common-utils": "^0.17.0",
     "@microsoft/fluid-component-core-interfaces": "^0.18.0",
     "@microsoft/fluid-driver-definitions": "^0.18.0",
     "@microsoft/fluid-driver-utils": "^0.18.0",
->>>>>>> 11e596b6
     "@microsoft/fluid-protocol-definitions": "^0.1004.2",
     "uuid": "^3.3.2"
   },
