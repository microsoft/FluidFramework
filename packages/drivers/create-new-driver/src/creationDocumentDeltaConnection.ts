--- conflicted
+++ resolved
@@ -3,12 +3,8 @@
  * Licensed under the MIT License.
  */
 
-<<<<<<< HEAD
-import { IDocumentDeltaConnection, IDocumentDeltaConnectionEvents } from "@microsoft/fluid-driver-definitions";
-=======
 import { EventEmitter } from "events";
 import { IDocumentDeltaConnection } from "@fluidframework/driver-definitions";
->>>>>>> d108463e
 import {
     ConnectionMode,
     IClient,
@@ -21,12 +17,7 @@
     ISignalMessage,
     ITokenClaims,
     IConnect,
-<<<<<<< HEAD
-} from "@microsoft/fluid-protocol-definitions";
-import { TypedEventEmitter } from "@microsoft/fluid-common-utils";
-=======
 } from "@fluidframework/protocol-definitions";
->>>>>>> d108463e
 import { CreationServerMessagesHandler } from "./creationDriverServer";
 
 const protocolVersions = ["^0.4.0", "^0.3.0", "^0.2.0", "^0.1.0"];
