--- conflicted
+++ resolved
@@ -26,14 +26,9 @@
  * Represents a connection to a stream of delta updates. This also provides functionality to stamp
  * ops and then emit them.
  */
-<<<<<<< HEAD
 export class CreationDocumentDeltaConnection
     extends TypedEventEmitter<IDocumentDeltaConnectionEvents>
     implements IDocumentDeltaConnection {
-
-=======
-export class CreationDocumentDeltaConnection extends EventEmitter implements IDocumentDeltaConnection {
->>>>>>> b7c9e65c
     private _details: IConnected | undefined;
 
     private get details(): IConnected {
