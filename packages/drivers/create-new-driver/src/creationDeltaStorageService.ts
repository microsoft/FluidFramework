/*!
 * Copyright (c) Microsoft Corporation. All rights reserved.
 * Licensed under the MIT License.
 */

<<<<<<< HEAD
// import assert from "assert";
import { IDocumentDeltaStorageService } from "@microsoft/fluid-driver-definitions";
import * as api from "@microsoft/fluid-protocol-definitions";
=======
// import * as assert from "assert";
import { IDocumentDeltaStorageService } from "@fluidframework/driver-definitions";
import * as api from "@fluidframework/protocol-definitions";
>>>>>>> 179e6c92
import { CreationServerMessagesHandler } from ".";

/**
 * Provides access to the false delta storage.
 */
export class CreationDeltaStorageService implements IDocumentDeltaStorageService {
    constructor(private readonly serverMessagesHandler: CreationServerMessagesHandler) {
    }

    public async get(
        from?: number,
        to?: number,
    ): Promise<api.ISequencedDocumentMessage[]> {
        return this.serverMessagesHandler.queuedMessages.slice(from, to);
    }
}<|MERGE_RESOLUTION|>--- conflicted
+++ resolved
@@ -3,15 +3,9 @@
  * Licensed under the MIT License.
  */
 
-<<<<<<< HEAD
 // import assert from "assert";
-import { IDocumentDeltaStorageService } from "@microsoft/fluid-driver-definitions";
-import * as api from "@microsoft/fluid-protocol-definitions";
-=======
-// import * as assert from "assert";
 import { IDocumentDeltaStorageService } from "@fluidframework/driver-definitions";
 import * as api from "@fluidframework/protocol-definitions";
->>>>>>> 179e6c92
 import { CreationServerMessagesHandler } from ".";
 
 /**
