/*!
 * Copyright (c) Microsoft Corporation and contributors. All rights reserved.
 * Licensed under the MIT License.
 */

import { IResolvedUrl } from "@fluidframework/driver-definitions/internal";

/**
 * Describes what kind of content is stored in cache entry.
 * @internal
 */
export const snapshotKey = "snapshot";

/**
 * Describes key for partial snapshot with loading GroupId in cache entry.
 * @internal
 */
export const snapshotWithLoadingGroupIdKey = "snapshotWithLoadingGroupId";

/**
 * @legacy @beta
 */
export type CacheContentType = "snapshot" | "ops" | "snapshotWithLoadingGroupId";

/*
 * File / container identifier.
 * There is overlapping information here - host can use all of it or parts
 * to implement storage / identify files.
 */
/**
 * @legacy @beta
 * @deprecated This interface was move to `@fluidframework/driver-definitions`. Please update your references.
 */
export interface IFileEntry {
	/**
	 * Unique and stable ID of the document.
	 * Driver guarantees that docId is stable ID uniquely identifying document.
	 */
	docId: string;
	/**
	 * Resolved URI is provided for additional versatility - host can use it to
	 * identify file in storage, and (as example) delete all cached entries for
	 * a file if user requests so.
	 * This is IOdspResolvedUrl in case of ODSP driver.
	 */
	resolvedUrl: IResolvedUrl;
}

/**
 * Cache entry. Identifies file that this entry belongs to, and type of content stored in it.
 * @legacy @beta
 * @deprecated This interface was move to `@fluidframework/driver-definitions`. Please update your references.
 */
export interface IEntry {
	/**
	 * Identifies type of entry for a given file.
	 * Each file can have multiple types of entries associated with it.
	 * For example, it can be snapshot, blob, ops, etc.
	 */
	type: CacheContentType;

	/**
	 * Identifies individual entry for a given file and type.
	 * Each file can have multiple cache entries associated with it.
	 * This property identifies a particular instance of entry.
	 * For example, for blobs it will be unique ID of the blob in a file.
	 * For batch of ops, it can be starting op sequence number.
	 * For types that have only one entry (like snapshots), it will be empty string.
	 */
	key: string;
}

/**
 * Cache entry. Identifies file that this entry belongs to, and type of content stored in it.
 * @legacy @beta
 * @deprecated This interface was move to `@fluidframework/driver-definitions`. Please update your references.
 */
export interface ICacheEntry extends IEntry {
	/**
	 * Identifies file in storage this cached entry is for
	 */
	file: IFileEntry;
}

/**
 * Persistent cache. This interface can be implemented by the host to provide durable caching
 * across sessions. If not provided at driver factory construction, factory will use in-memory
 * cache implementation that does not survive across sessions. Snapshot entires stored in the
 * IPersistedCache will be considered stale and removed after 2 days. Read the README for more
 * information.
 * @legacy @beta
 * @deprecated This interface was move to `@fluidframework/driver-definitions`. Please update your references.
 */
export interface IPersistedCache {
	/**
	 * Get the cache value of the key
	 * @param entry - cache entry, identifies file and particular key for this file.
	 * @returns Cached value. undefined if nothing is cached.
	 */
	get(entry: ICacheEntry): Promise<any>;

	/**
	 * Put the value into cache.
	 * Important - only serializable content is allowed since this cache may be persisted between sessions
	 * @param entry - cache entry.
	 * @param value - JSON-serializable content.
	 */
	put(entry: ICacheEntry, value: any): Promise<void>;

	/**
	 * Removes the entries from the cache for given parameters.
	 * @param file - file entry to be deleted.
	 */
	removeEntries(file: IFileEntry): Promise<void>;
<<<<<<< HEAD
=======
}

/**
 * Api to generate a cache key from cache entry.
 * @param entry - cache entry from which a cache key is generated
 * @returns The key for cache.
 * @internal
 */
export function getKeyForCacheEntry(entry: ICacheEntry): string {
	const version = entry.file.fileVersion !== undefined ? `_${entry.file.fileVersion}` : "";
	return `${entry.file.docId}${version}_${entry.type}_${entry.key}`;
>>>>>>> 9425f869
}<|MERGE_RESOLUTION|>--- conflicted
+++ resolved
@@ -112,18 +112,4 @@
 	 * @param file - file entry to be deleted.
 	 */
 	removeEntries(file: IFileEntry): Promise<void>;
-<<<<<<< HEAD
-=======
-}
-
-/**
- * Api to generate a cache key from cache entry.
- * @param entry - cache entry from which a cache key is generated
- * @returns The key for cache.
- * @internal
- */
-export function getKeyForCacheEntry(entry: ICacheEntry): string {
-	const version = entry.file.fileVersion !== undefined ? `_${entry.file.fileVersion}` : "";
-	return `${entry.file.docId}${version}_${entry.type}_${entry.key}`;
->>>>>>> 9425f869
 }