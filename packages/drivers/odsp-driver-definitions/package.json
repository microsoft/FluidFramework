--- conflicted
+++ resolved
@@ -39,12 +39,8 @@
   },
   "devDependencies": {
     "@fluidframework/build-common": "^0.23.0",
-<<<<<<< HEAD
     "@fluidframework/eslint-config-fluid": "^0.27.2000-59622",
-=======
-    "@fluidframework/eslint-config-fluid": "^0.27.0",
     "@fluidframework/odsp-driver-definitions-previous": "npm:@fluidframework/odsp-driver-definitions@0.58.2000",
->>>>>>> 85fc9746
     "@fluidframework/protocol-definitions": "^0.1027.1000",
     "@microsoft/api-extractor": "^7.16.1",
     "@rushstack/eslint-config": "^2.5.1",
