{
	"name": "@fluidframework/odsp-driver-definitions",
	"version": "2.4.0",
	"description": "Socket storage implementation for SPO and ODC",
	"homepage": "https://fluidframework.com",
	"repository": {
		"type": "git",
		"url": "https://github.com/microsoft/FluidFramework.git",
		"directory": "packages/drivers/odsp-driver-definitions"
	},
	"license": "MIT",
	"author": "Microsoft and contributors",
	"sideEffects": false,
	"type": "module",
	"exports": {
		".": {
			"import": {
				"types": "./lib/public.d.ts",
				"default": "./lib/index.js"
			},
			"require": {
				"types": "./dist/public.d.ts",
				"default": "./dist/index.js"
			}
		},
		"./legacy": {
			"import": {
				"types": "./lib/legacy.d.ts",
				"default": "./lib/index.js"
			},
			"require": {
				"types": "./dist/legacy.d.ts",
				"default": "./dist/index.js"
			}
		},
		"./internal": {
			"import": {
				"types": "./lib/index.d.ts",
				"default": "./lib/index.js"
			},
			"require": {
				"types": "./dist/index.d.ts",
				"default": "./dist/index.js"
			}
		}
	},
	"main": "lib/index.js",
	"types": "lib/public.d.ts",
	"scripts": {
		"api": "fluid-build . --task api",
		"api-extractor:commonjs": "flub generate entrypoints --outDir ./dist",
		"api-extractor:esnext": "flub generate entrypoints --outDir ./lib --node10TypeCompat",
		"build": "fluid-build . --task build",
		"build:api-reports": "concurrently \"npm:build:api-reports:*\"",
		"build:api-reports:current": "api-extractor run --local --config api-extractor/api-extractor.current.json",
		"build:api-reports:legacy": "api-extractor run --local --config api-extractor/api-extractor.legacy.json",
		"build:commonjs": "fluid-build . --task commonjs",
		"build:compile": "fluid-build . --task compile",
		"build:docs": "api-extractor run --local",
		"build:esnext": "tsc --project ./tsconfig.json",
		"build:test": "npm run build:test:esm && npm run build:test:cjs",
		"build:test:cjs": "fluid-tsc commonjs --project ./src/test/tsconfig.cjs.json",
		"build:test:esm": "tsc --project ./src/test/tsconfig.json",
		"check:are-the-types-wrong": "attw --pack .",
		"check:biome": "biome check .",
		"check:exports": "concurrently \"npm:check:exports:*\"",
		"check:exports:bundle-release-tags": "api-extractor run --config api-extractor/api-extractor-lint-bundle.json",
		"check:exports:cjs:legacy": "api-extractor run --config api-extractor/api-extractor-lint-legacy.cjs.json",
		"check:exports:cjs:public": "api-extractor run --config api-extractor/api-extractor-lint-public.cjs.json",
		"check:exports:esm:legacy": "api-extractor run --config api-extractor/api-extractor-lint-legacy.esm.json",
		"check:exports:esm:public": "api-extractor run --config api-extractor/api-extractor-lint-public.esm.json",
		"check:format": "npm run check:biome",
		"check:prettier": "prettier --check . --cache --ignore-path ../../../.prettierignore",
		"ci:build:api-reports": "concurrently \"npm:ci:build:api-reports:*\"",
		"ci:build:api-reports:current": "api-extractor run --config api-extractor/api-extractor.current.json",
		"ci:build:api-reports:legacy": "api-extractor run --config api-extractor/api-extractor.legacy.json",
		"ci:build:docs": "api-extractor run",
		"clean": "rimraf --glob dist lib \"*.d.ts\" \"**/*.tsbuildinfo\" \"**/*.build.log\" _api-extractor-temp",
		"eslint": "eslint --format stylish src",
		"eslint:fix": "eslint --format stylish src --fix --fix-type problem,suggestion,layout",
		"format": "npm run format:biome",
		"format:biome": "biome check . --write",
		"format:prettier": "prettier --write . --cache --ignore-path ../../../.prettierignore",
		"lint": "fluid-build . --task lint",
		"lint:fix": "fluid-build . --task eslint:fix --task format",
		"tsc": "fluid-tsc commonjs --project ./tsconfig.cjs.json && copyfiles -f ../../../common/build/build-common/src/cjs/package.json ./dist",
		"typetests:gen": "flub generate typetests --dir . -v",
		"typetests:prepare": "flub typetests --dir . --reset --previous --normalize"
	},
	"dependencies": {
		"@fluidframework/driver-definitions": "workspace:~"
	},
	"devDependencies": {
		"@arethetypeswrong/cli": "^0.15.2",
		"@biomejs/biome": "~1.8.3",
		"@fluid-tools/build-cli": "^0.47.0",
		"@fluidframework/build-common": "^2.0.3",
		"@fluidframework/build-tools": "^0.47.0",
		"@fluidframework/eslint-config-fluid": "^5.4.0",
		"@fluidframework/odsp-driver-definitions-previous": "npm:@fluidframework/odsp-driver-definitions@~2.3.0",
		"@microsoft/api-extractor": "7.47.8",
		"concurrently": "^8.2.1",
		"copyfiles": "^2.4.1",
		"cross-env": "^7.0.3",
		"eslint": "~8.55.0",
		"prettier": "~3.0.3",
		"rimraf": "^4.4.0",
		"typescript": "~5.4.5"
	},
	"typeValidation": {
<<<<<<< HEAD
		"broken": {
			"Interface_ISocketStorageDiscovery": {
				"forwardCompat": false
			}
		},
		"entrypoint": "internal"
=======
		"broken": {},
		"entrypoint": "legacy"
>>>>>>> 83eaac54
	}
}<|MERGE_RESOLUTION|>--- conflicted
+++ resolved
@@ -108,16 +108,7 @@
 		"typescript": "~5.4.5"
 	},
 	"typeValidation": {
-<<<<<<< HEAD
-		"broken": {
-			"Interface_ISocketStorageDiscovery": {
-				"forwardCompat": false
-			}
-		},
-		"entrypoint": "internal"
-=======
 		"broken": {},
 		"entrypoint": "legacy"
->>>>>>> 83eaac54
 	}
 }