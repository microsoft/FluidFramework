{
  "name": "@fluidframework/odsp-driver-definitions",
  "version": "2.0.0",
  "description": "Socket storage implementation for SPO and ODC",
  "homepage": "https://fluidframework.com",
  "repository": {
    "type": "git",
    "url": "https://github.com/microsoft/FluidFramework.git",
    "directory": "packages/drivers/odsp-driver-definitions"
  },
  "license": "MIT",
  "author": "Microsoft and contributors",
  "sideEffects": false,
  "main": "dist/index.js",
  "module": "lib/index.js",
  "types": "dist/index.d.ts",
  "scripts": {
    "build": "npm run build:genver && concurrently npm:build:compile npm:lint && npm run build:docs",
    "build:commonjs": "npm run tsc && npm run typetests:gen && npm run build:test",
    "build:compile": "concurrently npm:build:commonjs npm:build:esnext",
    "build:docs": "api-extractor run --local --typescript-compiler-folder ../../../node_modules/typescript && copyfiles -u 1 ./_api-extractor-temp/doc-models/* ../../../_api-extractor-temp/",
    "build:esnext": "tsc --project ./tsconfig.esnext.json",
    "build:full": "npm run build",
    "build:full:compile": "npm run build:compile",
    "build:genver": "gen-version",
    "build:test": "tsc --project ./src/test/tsconfig.json",
    "ci:build:docs": "api-extractor run --typescript-compiler-folder ../../../node_modules/typescript && copyfiles -u 1 ./_api-extractor-temp/* ../../../_api-extractor-temp/",
    "clean": "rimraf dist lib *.tsbuildinfo *.build.log",
    "eslint": "eslint --format stylish src",
    "eslint:fix": "eslint --format stylish src --fix --fix-type problem,suggestion,layout",
    "lint": "npm run eslint",
    "lint:fix": "npm run eslint:fix",
    "tsc": "tsc",
    "tsfmt": "tsfmt --verify",
    "tsfmt:fix": "tsfmt --replace",
    "typetests:gen": "fluid-type-validator -g -d ."
  },
  "dependencies": {
    "@fluidframework/driver-definitions": "^2.0.0"
  },
  "devDependencies": {
    "@fluidframework/build-common": "^0.23.0",
    "@fluidframework/build-tools": "^0.2.71273",
    "@fluidframework/eslint-config-fluid": "^0.28.2000",
    "@fluidframework/odsp-driver-definitions-previous": "npm:@fluidframework/odsp-driver-definitions@^0.59.0",
    "@fluidframework/protocol-definitions": "^0.1028.2000",
    "@microsoft/api-extractor": "^7.22.2",
    "@rushstack/eslint-config": "^2.5.1",
    "concurrently": "^6.2.0",
    "copyfiles": "^2.1.0",
    "cross-env": "^7.0.2",
    "eslint": "~8.6.0",
    "rimraf": "^2.6.2",
    "typescript": "~4.5.5",
    "typescript-formatter": "7.1.0"
  },
  "typeValidation": {
    "version": "1.0.0",
    "broken": {
      "TypeAliasDeclaration_OdspError": {
<<<<<<< HEAD
        "backCompat": false,
        "forwardCompat": false
      },
      "InterfaceDeclaration_IOdspError": {
        "forwardCompat": false
      },
      "EnumDeclaration_OdspErrorType": {
        "forwardCompat": false
=======
        "backCompat": false
>>>>>>> ae0109c1
      }
    }
  }
}<|MERGE_RESOLUTION|>--- conflicted
+++ resolved
@@ -58,7 +58,6 @@
     "version": "1.0.0",
     "broken": {
       "TypeAliasDeclaration_OdspError": {
-<<<<<<< HEAD
         "backCompat": false,
         "forwardCompat": false
       },
@@ -66,10 +65,8 @@
         "forwardCompat": false
       },
       "EnumDeclaration_OdspErrorType": {
-        "forwardCompat": false
-=======
+        "forwardCompat": false,
         "backCompat": false
->>>>>>> ae0109c1
       }
     }
   }
