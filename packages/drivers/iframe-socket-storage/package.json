--- conflicted
+++ resolved
@@ -21,13 +21,8 @@
   "author": "Microsoft",
   "repository": "microsoft/FluidFramework",
   "devDependencies": {
-<<<<<<< HEAD
-    "@microsoft/api-extractor": "^7.3.11",
+    "@microsoft/api-extractor": "^7.4.4",
     "@microsoft/fluid-build-common": "^0.11.0",
-=======
-    "@microsoft/api-extractor": "^7.4.4",
-    "@microsoft/fluid-build-common": "^0.10.0",
->>>>>>> 7339defd
     "@types/debug": "^0.0.31",
     "@types/jwt-decode": "^2.2.1",
     "@types/mocha": "^5.2.5",
