--- conflicted
+++ resolved
@@ -22,13 +22,8 @@
     ISummaryTree,
 } from "@fluidframework/protocol-definitions";
 import { ITelemetryBaseLogger } from "@fluidframework/common-definitions";
-<<<<<<< HEAD
 import Comlink from "comlink";
-import { ensureFluidResolvedUrl } from "@microsoft/fluid-driver-utils";
-=======
-import * as Comlink from "comlink";
 import { ensureFluidResolvedUrl } from "@fluidframework/driver-utils";
->>>>>>> 179e6c92
 import { debug } from "./debug";
 import { IOuterDocumentDeltaConnectionProxy } from "./innerDocumentDeltaConnection";
 
