/*!
 * Copyright (c) Microsoft Corporation. All rights reserved.
 * Licensed under the MIT License.
 */

import { IRequest } from "@microsoft/fluid-component-core-interfaces";
import { Deferred } from "@microsoft/fluid-common-utils";
import {
    IDocumentDeltaConnection,
    IDocumentDeltaStorageService,
    IDocumentService,
    IDocumentServiceFactory,
    IDocumentStorageService,
    IFluidResolvedUrl,
    IUrlResolver,
} from "@microsoft/fluid-driver-definitions";
import {
<<<<<<< HEAD
    ConnectionMode,
=======
    configurableUrlResolver,
    DocumentServiceFactoryProtocolMatcher,
} from "@microsoft/fluid-driver-utils";
import {
>>>>>>> 0953d031
    IClient,
    IDocumentMessage,
    IVersion,
} from "@microsoft/fluid-protocol-definitions";
import * as Comlink from "comlink";
import { debug } from "./debug";
import { IOuterDocumentDeltaConnectionProxy } from "./innerDocumentDeltaConnection";

const socketIOEvents = [
    "op",
    "nack",
    "pong",
    "disconnect",
    "op-content",
    "signal",
    "connect_error",
    "connect_timeout",
    "connect_document_success",
];

export interface IDocumentServiceFactoryProxy {

    clients: {
        [clientId: string]: {
            clientId: string;
            stream: IOuterDocumentDeltaConnectionProxy;
            deltaStorage: IDocumentDeltaStorageService;
            storage: IDocumentStorageService;
        };
    };
    getFluidUrl(): Promise<IFluidResolvedUrl>;
    createDocumentService(): Promise<string>;
    connected(): Promise<void>;
}

/**
 * Proxy of the Document Service Factory that gets sent to the innerFrame
 */
export class DocumentServiceFactoryProxy implements IDocumentServiceFactoryProxy {
    public clients: {
        [clientId: string]: {
            clientId: string;
            stream: IOuterDocumentDeltaConnectionProxy;
            deltaStorage: IDocumentDeltaStorageService;
            storage: IDocumentStorageService;
        },
    };

    constructor(
        private readonly documentServiceFactory: IDocumentServiceFactory,
        private readonly options: any,
        private readonly resolvedUrl: IFluidResolvedUrl,
        frame: HTMLIFrameElement,
    ) {
        this.clients = {};
        this.createProxy(frame);
    }

    public async createDocumentService(): Promise<string> {
        const connectedDocumentService: IDocumentService =
            await this.documentServiceFactory.createDocumentService(this.resolvedUrl);

        const clientDetails: IClient = this.options?.client ?
            (this.options.client as IClient) :
            {
                details: {
                    capabilities: { interactive: true },
                },
                mode: "write", // default reconnection mode on lost connection / connection error
                permission: [],
                scopes: [],
                user: { id: "" },
            };

        const [deltaStream, deltaStorage, storage] = await Promise.all([
            connectedDocumentService.connectToDeltaStream(clientDetails),
            connectedDocumentService.connectToDeltaStorage(),
            connectedDocumentService.connectToStorage(),
        ]);

        const clientId = deltaStream.clientId;
        const combinedDriver = {
            clientId,
            stream: this.getOuterDocumentDeltaConnection(deltaStream),
            deltaStorage: this.getDeltaStorage(deltaStorage),
            storage: this.getStorage(storage),
        };

        this.clients[clientId] = combinedDriver;

        return clientId;
    }

    public async connected(): Promise<void> {
        debug("IFrame Connection Succeeded");
        return;
    }

    public async getFluidUrl(): Promise<IFluidResolvedUrl> {
        return Promise.resolve<IFluidResolvedUrl>({
            endpoints: {},
            tokens: {},
            type: "fluid",
            url: this.resolvedUrl.url,
            openMode: this.resolvedUrl.openMode,
        });
    }


    private createProxy(frame: HTMLIFrameElement) {

        // Host guarantees that frame and contentWindow are both loaded
        // eslint-disable-next-line @typescript-eslint/no-non-null-assertion
        const iframeContentWindow = frame.contentWindow!;

        const proxy: IDocumentServiceFactoryProxy = {
            connected: async () => this.connected(),
            clients: this.clients,
            // Continue investigation of scope after feature check in
            createDocumentService: async () => this.createDocumentService(),
            getFluidUrl: async () => this.getFluidUrl(),
        };

        iframeContentWindow.window.postMessage("EndpointExposed", "*");
        Comlink.expose(proxy, Comlink.windowEndpoint(iframeContentWindow));
    }


    private getStorage(storage: IDocumentStorageService): IDocumentStorageService {
        return {
            repositoryUrl: "Not Implemented",
            getSnapshotTree: async (version?: IVersion) => {
                return storage.getSnapshotTree(version);
            },
            getVersions: async (versionId: string | null, count: number) => {
                return storage.getVersions(versionId, count);
            },
            getContent: async (version, path) => {
                return storage.getContent(version, path);
            },
            read: async (id) => {
                return storage.read(id);
            },
            write: async (root, parents, message, ref) => {
                return storage.write(root, parents, message, ref);
            },
            createBlob: async (file) => {
                return storage.createBlob(file);
            },
            getRawUrl: (blobId) => {
                return storage.getRawUrl(blobId);
            },
            // back-compat: 0.14 uploadSummary
            uploadSummary: async (commit) => {
                return storage.uploadSummary(commit);
            },
            uploadSummaryWithContext: async (summary, context) => {
                return storage.uploadSummaryWithContext(summary, context);
            },
            downloadSummary: async (handle) => {
                return storage.downloadSummary(handle);
            },
        };
    }

    private getDeltaStorage(deltaStorage: IDocumentDeltaStorageService): IDocumentDeltaStorageService {
        const get = async (from?: number, to?: number) => deltaStorage.get(from, to);

        return {
            get,
        };
    }

    private getOuterDocumentDeltaConnection(deltaStream: IDocumentDeltaConnection) {

        const pendingOps: { type: string, args: any[] }[] = [];

        for (const event of socketIOEvents) {
            // eslint-disable-next-line @typescript-eslint/no-misused-promises
            deltaStream.on(event, async (...args: any[]) => pendingOps.push({ type: event, args }));
        }

        const connection = {
            claims: deltaStream.claims,
            clientId: deltaStream.clientId,
            existing: deltaStream.existing,
            get initialClients() { return deltaStream.initialClients; },
            get initialContents() { return deltaStream.initialContents; },
            get initialMessages() { return deltaStream.initialMessages; },
            get initialSignals() { return deltaStream.initialSignals; },
            maxMessageSize: deltaStream.maxMessageSize,
            mode: deltaStream.mode,
            parentBranch: deltaStream.parentBranch,
            serviceConfiguration: deltaStream.serviceConfiguration,
            version: deltaStream.version,
            supportedVersions: ["^0.3.0", "^0.2.0", "^0.1.0"],
        };

        const getDetails = async () => connection;

        const submit = async (messages: IDocumentMessage[]) => {
            deltaStream.submit(messages);
        };

        const submitSignal = async (message: IDocumentMessage) => {
            deltaStream.submitSignal(message);
        };

        const handshake = new Deferred<any>();
        // eslint-disable-next-line @typescript-eslint/no-floating-promises
        handshake.promise
            .then((innerProxy: { forwardEvent(event: string, args: any[]): Promise<void> }) => {
                for (const op of pendingOps) {
                    // eslint-disable-next-line @typescript-eslint/no-floating-promises
                    innerProxy.forwardEvent(op.type, op.args);
                }

                deltaStream.removeAllListeners();

                for (const event of socketIOEvents) {
                    // eslint-disable-next-line @typescript-eslint/no-misused-promises
                    deltaStream.on(event, async (...args: any[]) => { await innerProxy.forwardEvent(event, args); });
                }
            });

        const outerMethodsToProxy: IOuterDocumentDeltaConnectionProxy = {
            getDetails,
            handshake,
            submit,
            submitSignal,
        };

        return outerMethodsToProxy;
    }
}


/**
 * Creates a proxy outerdocumentservice from either a resolvedURL or a request
 * Remotes the real connection to an iframe
 */
export class IFrameDocumentServiceProxyFactory {

    public static async create(
        documentServiceFactory: IDocumentServiceFactory,
        frame: HTMLIFrameElement,
        options: any,
        urlResolver: IUrlResolver,
    ) {
        return new IFrameDocumentServiceProxyFactory(documentServiceFactory, frame, options, urlResolver);
    }

    public readonly protocolName = "fluid-outer:";

    constructor(
        private readonly documentServiceFactory: IDocumentServiceFactory,
        private readonly frame: HTMLIFrameElement,
        private readonly options: any,
        private readonly urlResolver: IUrlResolver,
    ) {

    }

    public async createDocumentService(resolvedUrl: IFluidResolvedUrl): Promise<IDocumentServiceFactoryProxy> {
        return new DocumentServiceFactoryProxy(
            this.documentServiceFactory,
            this.options,
            resolvedUrl,
            this.frame,
        );
    }

    public async createDocumentServiceFromRequest(request: IRequest): Promise<IDocumentServiceFactoryProxy> {

        const resolvedUrl = await this.urlResolver.resolve(request);
        if (!resolvedUrl  || resolvedUrl.type !== "fluid") {
            return Promise.reject("No Resolver for request");
        }

        return this.createDocumentService(resolvedUrl);
    }
}<|MERGE_RESOLUTION|>--- conflicted
+++ resolved
@@ -15,14 +15,6 @@
     IUrlResolver,
 } from "@microsoft/fluid-driver-definitions";
 import {
-<<<<<<< HEAD
-    ConnectionMode,
-=======
-    configurableUrlResolver,
-    DocumentServiceFactoryProtocolMatcher,
-} from "@microsoft/fluid-driver-utils";
-import {
->>>>>>> 0953d031
     IClient,
     IDocumentMessage,
     IVersion,
