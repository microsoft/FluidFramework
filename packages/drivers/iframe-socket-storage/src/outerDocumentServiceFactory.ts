--- conflicted
+++ resolved
@@ -21,13 +21,8 @@
     IVersion,
     ISummaryTree,
 } from "@microsoft/fluid-protocol-definitions";
-<<<<<<< HEAD
-import { ITelemetryBaseLogger } from "@microsoft/fluid-common-definitions";
+import { ITelemetryBaseLogger } from "@fluidframework/common-definitions";
 import Comlink from "comlink";
-=======
-import { ITelemetryBaseLogger } from "@fluidframework/common-definitions";
-import * as Comlink from "comlink";
->>>>>>> 747db28a
 import { ensureFluidResolvedUrl } from "@microsoft/fluid-driver-utils";
 import { debug } from "./debug";
 import { IOuterDocumentDeltaConnectionProxy } from "./innerDocumentDeltaConnection";
