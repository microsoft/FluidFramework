--- conflicted
+++ resolved
@@ -172,25 +172,6 @@
         public outerProxy: Comlink.Remote<IOuterDocumentDeltaConnectionProxy>,
         tempEmitter: EventEmitter) {
         super();
-<<<<<<< HEAD
-=======
-    }
-
-    /**
-     * Subscribe to events emitted by the document
-     *
-     * @param event - event emitted by the document to listen to
-     * @param listener - listener for the event
-     */
-    public on(event: string, listener: (...args: any[]) => void): this {
-        this.tempEmitter.on(
-            event,
-            (...args: any[]) => {
-                this.emit(event, ...args);
-                listener(...args);
-            });
-        super.on(event, listener);
->>>>>>> b7c9e65c
 
         this.on("newListener",(event, listener)=>{
             tempEmitter.on(
