/*!
 * Copyright (c) Microsoft Corporation. All rights reserved.
 * Licensed under the MIT License.
 */

import { EventEmitter } from "events";
<<<<<<< HEAD
import { Deferred, TypedEventEmitter } from "@microsoft/fluid-common-utils";
import { IDocumentDeltaConnection, IDocumentDeltaConnectionEvents } from "@microsoft/fluid-driver-definitions";
=======
import { Deferred } from "@fluidframework/common-utils";
import { IDocumentDeltaConnection } from "@fluidframework/driver-definitions";
>>>>>>> d108463e
import {
    ConnectionMode,
    IConnected,
    IContentMessage,
    IDocumentMessage,
    ISequencedDocumentMessage,
    IServiceConfiguration,
    ISignalClient,
    ISignalMessage,
    ITokenClaims,
} from "@fluidframework/protocol-definitions";
import Comlink from "comlink";

export interface IOuterDocumentDeltaConnectionProxy {
    handshake: Deferred<any>;
    getDetails(): Promise<IConnected>;
    submit(messages: IDocumentMessage[]): Promise<void>;
    submitSignal(message: IDocumentMessage): Promise<void>;
}

/**
 * Represents a connection to a stream of delta updates
 */
export class InnerDocumentDeltaConnection
    extends TypedEventEmitter<IDocumentDeltaConnectionEvents>
    implements IDocumentDeltaConnection  {
    /**
     * Create a DocumentDeltaConnection
     *
     * @param id - document ID
     */
    public static async create(
        connection: IConnected,
        outerProxy: IOuterDocumentDeltaConnectionProxy): Promise<IDocumentDeltaConnection> {
        const tempEmitter = new EventEmitter();

        const forwardEvent = (event: string, args: any[]) =>{
            tempEmitter.emit(event, ... args);
            return;
        };

        const innerProxy = {
            forwardEvent,
        };

        outerProxy.handshake.resolve((Comlink.proxy(innerProxy)));

        const deltaConnection = new InnerDocumentDeltaConnection(connection, outerProxy, tempEmitter);

        return deltaConnection;
    }

    /**
     * Get the ID of the client who is sending the message
     *
     * @returns the client ID
     */
    public get clientId(): string {
        return this.details.clientId;
    }

    /**
     * Get the mode of the client
     *
     * @returns the client mode
     */
    public get mode(): ConnectionMode {
        return this.details.mode;
    }

    /**
     * Get the claims of the client who is sending the message
     *
     * @returns client claims
     */
    public get claims(): ITokenClaims {
        return this.details.claims;
    }

    /**
     * Get whether or not this is an existing document
     *
     * @returns true if the document exists
     */
    public get existing(): boolean {
        return this.details.existing;
    }

    /**
     * Get the parent branch for the document
     *
     * @returns the parent branch
     */
    public get parentBranch(): string | null {
        return this.details.parentBranch;
    }

    /**
     * Get the maximum size of a message before chunking is required
     *
     * @returns the maximum size of a message before chunking is required
     */
    public get maxMessageSize(): number {
        return this.details.maxMessageSize;
    }

    /**
     * Semver of protocol being used with the service
     */
    public get version(): string {
        return this.details.version;
    }

    /**
     * Configuration details provided by the service
     */
    public get serviceConfiguration(): IServiceConfiguration {
        return this.details.serviceConfiguration;
    }

    /**
     * Get messages sent during the connection
     *
     * @returns messages sent during the connection
     */
    public get initialMessages(): ISequencedDocumentMessage[] {
        return this.details.initialMessages;
    }

    /**
     * Get contents sent during the connection
     *
     * @returns contents sent during the connection
     */
    public get initialContents(): IContentMessage[] {
        return this.details.initialContents;
    }

    /**
     * Get signals sent during the connection
     *
     * @returns signals sent during the connection
     */
    public get initialSignals(): ISignalMessage[] {
        return this.details.initialSignals;
    }

    /**
     * Get initial client list
     *
     * @returns initial client list sent during the connection
     */
    public get initialClients(): ISignalClient[] {
        return this.details.initialClients;
    }

    /**
     * @param socket - websocket to be used
     * @param documentId - ID of the document
     * @param details - details of the websocket connection
     */
    private constructor(
        public details: IConnected,
<<<<<<< HEAD
        public outerProxy: Comlink.Remote<IOuterDocumentDeltaConnectionProxy>,
        tempEmitter: EventEmitter) {
=======
        public outerProxy: IOuterDocumentDeltaConnectionProxy,
        private readonly tempEmitter: EventEmitter) {
>>>>>>> d108463e
        super();

        this.on("newListener",(event, listener)=>{
            tempEmitter.on(
                event,
                (...args: any[]) => {
                    this.emit(event, ...args);
                    listener(...args);
                });
        });
    }

    /**
     * Submits a new delta operation to the server
     *
     * @param message - delta operation to submit
     */
    public submit(messages: IDocumentMessage[]): void {
        // eslint-disable-next-line @typescript-eslint/no-floating-promises
        this.outerProxy.submit(messages);
    }

    /**
     * Submits a new message to the server without queueing
     *
     * @param message - message to submit
     */
    public async submitAsync(messages: IDocumentMessage[]): Promise<void> {
        return this.outerProxy.submit(messages);
    }

    /**
     * Submits a new signal to the server
     *
     * @param message - signal to submit
     */
    public submitSignal(message: IDocumentMessage): void {
        // eslint-disable-next-line @typescript-eslint/no-floating-promises
        this.outerProxy.submitSignal(message);
    }

    /**
     * Disconnect from the websocket
     */
    public disconnect() {
        throw new Error("InnerDocumentDeltaConnection: Disconnect not implemented Yet");
    }
}<|MERGE_RESOLUTION|>--- conflicted
+++ resolved
@@ -4,13 +4,8 @@
  */
 
 import { EventEmitter } from "events";
-<<<<<<< HEAD
-import { Deferred, TypedEventEmitter } from "@microsoft/fluid-common-utils";
-import { IDocumentDeltaConnection, IDocumentDeltaConnectionEvents } from "@microsoft/fluid-driver-definitions";
-=======
 import { Deferred } from "@fluidframework/common-utils";
 import { IDocumentDeltaConnection } from "@fluidframework/driver-definitions";
->>>>>>> d108463e
 import {
     ConnectionMode,
     IConnected,
@@ -174,13 +169,8 @@
      */
     private constructor(
         public details: IConnected,
-<<<<<<< HEAD
-        public outerProxy: Comlink.Remote<IOuterDocumentDeltaConnectionProxy>,
-        tempEmitter: EventEmitter) {
-=======
         public outerProxy: IOuterDocumentDeltaConnectionProxy,
         private readonly tempEmitter: EventEmitter) {
->>>>>>> d108463e
         super();
 
         this.on("newListener",(event, listener)=>{
