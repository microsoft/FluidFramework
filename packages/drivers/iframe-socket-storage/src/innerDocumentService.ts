/*!
 * Copyright (c) Microsoft Corporation. All rights reserved.
 * Licensed under the MIT License.
 */

import {
    IDocumentDeltaConnection,
    IDocumentDeltaStorageService,
    IDocumentService,
    IDocumentStorageService,
} from "@microsoft/fluid-driver-definitions";
import { ConnectionMode, IClient } from "@microsoft/fluid-protocol-definitions";
<<<<<<< HEAD
import { Remote } from "comlink";
=======
import { DocumentStorageServiceProxy } from "@microsoft/fluid-driver-utils";
>>>>>>> 2cf28fc7
import { InnerDocumentDeltaConnection, IOuterDocumentDeltaConnectionProxy } from "./innerDocumentDeltaConnection";

/**
 * The shell of the document Service that we'll use on the inside of an IFrame
 */
export class InnerDocumentService implements IDocumentService {
    /**
     * Create a new InnerDocumentService
     */
    public static async create(proxyObject: Remote<{
        clientId: string,
        stream: IOuterDocumentDeltaConnectionProxy,
        deltaStorage: IDocumentDeltaStorageService,
        storage: IDocumentStorageService,
    }>): Promise<InnerDocumentService> {
        return new InnerDocumentService(proxyObject, await proxyObject.clientId);
    }

    private constructor(
        private readonly outerProxy: Remote<{
            clientId: string,
            stream: IOuterDocumentDeltaConnectionProxy,
            deltaStorage: IDocumentDeltaStorageService,
            storage: IDocumentStorageService
        }>,
        public clientId: string) { }

    /**
     * Connects to a storage endpoint for snapshot service.
     *
     * @returns returns the document storage service for routerlicious driver.
     */
    public async connectToStorage(): Promise<IDocumentStorageService> {
        return new DocumentStorageServiceProxy(this.outerProxy.storage);
    }

    /**
     * Connects to a delta storage endpoint for getting ops between a range.
     *
     * @returns returns the document delta storage service for routerlicious driver.
     */
    public async connectToDeltaStorage(): Promise<IDocumentDeltaStorageService> {
        return {
            get: async (from?: number, to?: number) => this.outerProxy.deltaStorage.get(from, to),
        };
    }

    /**
     * Connects to a delta stream endpoint for emitting ops.
     *
     * @returns returns the document delta stream service for routerlicious driver.
     */
    public async connectToDeltaStream(client: IClient, mode: ConnectionMode): Promise<IDocumentDeltaConnection> {
        const connection = await this.outerProxy.stream.getDetails();
        return InnerDocumentDeltaConnection.create(connection, this.outerProxy.stream);
    }

    public async branch(): Promise<string> {
        return Promise.reject(new Error("Inner Document Service: branch not implemented"));
    }

    public getErrorTrackingService() {
        throw new Error("Inner Document Service: getErrorTrackingService not implemented");
        return null;
    }
}<|MERGE_RESOLUTION|>--- conflicted
+++ resolved
@@ -10,11 +10,8 @@
     IDocumentStorageService,
 } from "@microsoft/fluid-driver-definitions";
 import { ConnectionMode, IClient } from "@microsoft/fluid-protocol-definitions";
-<<<<<<< HEAD
 import { Remote } from "comlink";
-=======
 import { DocumentStorageServiceProxy } from "@microsoft/fluid-driver-utils";
->>>>>>> 2cf28fc7
 import { InnerDocumentDeltaConnection, IOuterDocumentDeltaConnectionProxy } from "./innerDocumentDeltaConnection";
 
 /**
@@ -48,7 +45,7 @@
      * @returns returns the document storage service for routerlicious driver.
      */
     public async connectToStorage(): Promise<IDocumentStorageService> {
-        return new DocumentStorageServiceProxy(this.outerProxy.storage);
+        return new DocumentStorageServiceProxy(this.outerProxy.storage as unknown as IDocumentStorageService);
     }
 
     /**
