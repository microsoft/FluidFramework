--- conflicted
+++ resolved
@@ -3,16 +3,10 @@
  * Licensed under the MIT License.
  */
 
-<<<<<<< HEAD
-import * as url from "url";
-import { BatchManager, TypedEventEmitter } from "@microsoft/fluid-common-utils";
-import { IDocumentDeltaConnection, IDocumentDeltaConnectionEvents } from "@microsoft/fluid-driver-definitions";
-=======
 import { EventEmitter } from "events";
 import url from "url";
 import { BatchManager } from "@fluidframework/common-utils";
 import { IDocumentDeltaConnection } from "@fluidframework/driver-definitions";
->>>>>>> d108463e
 import {
     ConnectionMode,
     IClient,
