/*!
 * Copyright (c) Microsoft Corporation. All rights reserved.
 * Licensed under the MIT License.
 */

import * as assert from "assert";
import { parse } from "url";
import {
    IDocumentService,
    IDocumentServiceFactory,
    IResolvedUrl,
    IExperimentalDocumentServiceFactory,
} from "@microsoft/fluid-driver-definitions";
import { ITelemetryLogger } from "@microsoft/fluid-common-definitions";
import { IErrorTrackingService, ISummaryTree } from "@microsoft/fluid-protocol-definitions";
import { ICredentials, IGitCache } from "@microsoft/fluid-server-services-client";
import {
    ensureFluidResolvedUrl,
    getDocAttributesFromProtocolSummary,
    getQuorumValuesFromProtocolSummary,
} from "@microsoft/fluid-driver-utils";
import Axios from "axios";
import { DocumentService } from "./documentService";
import { DocumentService2 } from "./documentService2";
import { DefaultErrorTracking } from "./errorTracking";
import { TokenProvider } from "./tokens";

/**
 * Factory for creating the routerlicious document service. Use this if you want to
 * use the routerlicious implementation.
 */
export class RouterliciousDocumentServiceFactory implements
    IDocumentServiceFactory, IExperimentalDocumentServiceFactory
{
    public readonly isExperimentalDocumentServiceFactory = true;
    public readonly protocolName = "fluid:";
    constructor(
        private readonly useDocumentService2: boolean = false,
        private readonly errorTracking: IErrorTrackingService = new DefaultErrorTracking(),
        private readonly disableCache: boolean = false,
        private readonly historianApi: boolean = true,
        private readonly gitCache: IGitCache | null = null,
        private readonly credentials?: ICredentials,
    ) {
    }

    public async createContainer(
        createNewSummary: ISummaryTree,
        resolvedUrl: IResolvedUrl,
        logger: ITelemetryLogger,
    ): Promise<IDocumentService> {
        ensureFluidResolvedUrl(resolvedUrl);
        assert(resolvedUrl.endpoints.ordererUrl);
        const parsedUrl = parse(resolvedUrl.url);
        if (!parsedUrl.pathname) {
            throw new Error("Parsed url should contain tenant and doc Id!!");
        }
        const [, tenantId, id] = parsedUrl.pathname.split("/");
        const protocolSummary = createNewSummary.tree[".protocol"] as ISummaryTree;
        const appSummary = createNewSummary.tree[".app"] as ISummaryTree;
        if (!(protocolSummary && appSummary)) {
            throw new Error("Protocol and App Summary required in the full summary");
        }
        const documentAttributes = getDocAttributesFromProtocolSummary(protocolSummary);
        const quorumValues = getQuorumValuesFromProtocolSummary(protocolSummary);
        await Axios.post(
            `${resolvedUrl.endpoints.ordererUrl}/documents/${tenantId}`,
            {
                id,
                summary: appSummary,
                sequenceNumber: documentAttributes.sequenceNumber,
                values: quorumValues,
            });
        return this.createDocumentService(resolvedUrl);
    }

    /**
     * Creates the document service after extracting different endpoints URLs from a resolved URL.
     *
     * @param resolvedUrl - URL containing different endpoint URLs.
     * @returns Routerlicious document service.
     */
    // eslint-disable-next-line @typescript-eslint/promise-function-async
    public async createDocumentService(resolvedUrl: IResolvedUrl): Promise<IDocumentService> {
        ensureFluidResolvedUrl(resolvedUrl);

        const fluidResolvedUrl = resolvedUrl;
        const storageUrl = fluidResolvedUrl.endpoints.storageUrl;
        const ordererUrl = fluidResolvedUrl.endpoints.ordererUrl;
        const deltaStorageUrl = fluidResolvedUrl.endpoints.deltaStorageUrl;
        if (!ordererUrl || !deltaStorageUrl) {
            throw new Error(
                `All endpoints urls must be provided. [ordererUrl:${ordererUrl}][deltaStorageUrl:${deltaStorageUrl}]`);
        }

        const parsedUrl = parse(fluidResolvedUrl.url);
        const [, tenantId, documentId] = parsedUrl.pathname!.split("/");
        if (!documentId || !tenantId) {
            throw new Error(
                `Couldn't parse documentId and/or tenantId. [documentId:${documentId}][tenantId:${tenantId}]`);
        }

        const jwtToken = fluidResolvedUrl.tokens.jwt;
        if (!jwtToken) {
            throw new Error(`Token was not provided.`);
        }

        const tokenProvider = new TokenProvider(jwtToken);

        if (this.useDocumentService2) {
<<<<<<< HEAD
            return new DocumentService2(
=======
            return Promise.resolve(new DocumentService2(
                fluidResolvedUrl,
>>>>>>> 4efe6ecd
                ordererUrl,
                deltaStorageUrl,
                storageUrl,
                this.errorTracking,
                this.disableCache,
                this.historianApi,
                this.credentials,
                tokenProvider,
                tenantId,
                documentId);
        } else {
<<<<<<< HEAD
            return new DocumentService(
=======
            return Promise.resolve(new DocumentService(
                fluidResolvedUrl,
>>>>>>> 4efe6ecd
                ordererUrl,
                deltaStorageUrl,
                storageUrl,
                this.errorTracking,
                this.disableCache,
                this.historianApi,
                this.credentials,
                this.gitCache,
                tokenProvider,
                tenantId,
                documentId);
        }
    }
}<|MERGE_RESOLUTION|>--- conflicted
+++ resolved
@@ -108,12 +108,8 @@
         const tokenProvider = new TokenProvider(jwtToken);
 
         if (this.useDocumentService2) {
-<<<<<<< HEAD
             return new DocumentService2(
-=======
-            return Promise.resolve(new DocumentService2(
                 fluidResolvedUrl,
->>>>>>> 4efe6ecd
                 ordererUrl,
                 deltaStorageUrl,
                 storageUrl,
@@ -125,12 +121,8 @@
                 tenantId,
                 documentId);
         } else {
-<<<<<<< HEAD
             return new DocumentService(
-=======
-            return Promise.resolve(new DocumentService(
                 fluidResolvedUrl,
->>>>>>> 4efe6ecd
                 ordererUrl,
                 deltaStorageUrl,
                 storageUrl,
