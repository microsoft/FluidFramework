--- conflicted
+++ resolved
@@ -3,13 +3,8 @@
  * Licensed under the MIT License.
  */
 
-<<<<<<< HEAD
-import { ITokenClaims, ITokenProvider, ITokenService } from "@microsoft/fluid-protocol-definitions";
+import { ITokenClaims, ITokenProvider, ITokenService } from "@fluidframework/protocol-definitions";
 import jwtDecode from "jwt-decode";
-=======
-import { ITokenClaims, ITokenProvider, ITokenService } from "@fluidframework/protocol-definitions";
-import * as jwtDecode from "jwt-decode";
->>>>>>> 179e6c92
 
 /**
  * Extracts the claims contained within a token.
