--- conflicted
+++ resolved
@@ -25,17 +25,6 @@
     "tsc": "tsc"
   },
   "dependencies": {
-<<<<<<< HEAD
-    "@microsoft/fluid-common-definitions": "^0.17.0-0",
-    "@microsoft/fluid-common-utils": "^0.18.0-0",
-    "@microsoft/fluid-driver-base": "^0.18.0",
-    "@microsoft/fluid-driver-definitions": "^0.18.0",
-    "@microsoft/fluid-driver-utils": "^0.18.0-0",
-    "@microsoft/fluid-gitresources": "^0.1005.0-0",
-    "@microsoft/fluid-protocol-base": "^0.1005.0-0",
-    "@microsoft/fluid-protocol-definitions": "^0.1005.0-0",
-    "@microsoft/fluid-server-services-client": "^0.1005.0-0",
-=======
     "@microsoft/fluid-common-definitions": "^0.17.0",
     "@microsoft/fluid-common-utils": "^0.18.2",
     "@microsoft/fluid-driver-base": "^0.19.0",
@@ -45,7 +34,6 @@
     "@microsoft/fluid-protocol-base": "^0.1005.1",
     "@microsoft/fluid-protocol-definitions": "^0.1005.1",
     "@microsoft/fluid-server-services-client": "^0.1005.1",
->>>>>>> dfae6b6c
     "axios": "^0.18.0",
     "debug": "^4.1.1",
     "isomorphic-ws": "^4.0.1",
