{
	"extends": "../../../../../common/build/build-common/tsconfig.test.node16.json",
	"compilerOptions": {
		"rootDir": "./",
		"outDir": "../../lib/test",
		"types": ["jest", "node"],
<<<<<<< HEAD
		"exactOptionalPropertyTypes": false,
=======
		"noUncheckedIndexedAccess": false,
>>>>>>> 51e7d780
	},
	"include": ["./**/*"],
	"references": [
		{
			"path": "../..",
		},
	],
}<|MERGE_RESOLUTION|>--- conflicted
+++ resolved
@@ -4,11 +4,8 @@
 		"rootDir": "./",
 		"outDir": "../../lib/test",
 		"types": ["jest", "node"],
-<<<<<<< HEAD
 		"exactOptionalPropertyTypes": false,
-=======
 		"noUncheckedIndexedAccess": false,
->>>>>>> 51e7d780
 	},
 	"include": ["./**/*"],
 	"references": [
