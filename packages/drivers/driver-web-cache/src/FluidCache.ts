/*!
 * Copyright (c) Microsoft Corporation and contributors. All rights reserved.
 * Licensed under the MIT License.
 */

import { IDBPDatabase } from "idb";
import { assert } from "@fluidframework/common-utils";
import { IPersistedCache, ICacheEntry, IFileEntry } from "@fluidframework/odsp-driver-definitions";
import { ITelemetryBaseLogger, ITelemetryLogger } from "@fluidframework/common-definitions";
import { ChildLogger } from "@fluidframework/telemetry-utils";
import { scheduleIdleTask } from "./scheduleIdleTask";
import {
	getFluidCacheIndexedDbInstance,
	FluidCacheDBSchema,
	FluidDriverObjectStoreName,
	getKeyForCacheEntry,
} from "./FluidCacheIndexedDb";
import {
	FluidCacheErrorEvent,
	FluidCacheEventSubCategories,
	FluidCacheGenericEvent,
} from "./fluidCacheTelemetry";
import { pkgVersion } from "./packageVersion";

// Some browsers have a usageDetails property that will tell you more detailed information
// on how the storage is being used
interface StorageQuotaUsageDetails {
	indexedDB: number | undefined;
}

export interface FluidCacheConfig {
	/**
	 * A string to specify what partition of the cache you wish to use (e.g. a user id).
	 * Null can be used to explicity indicate no partitioning, and has been chosen
	 * vs undefined so that it is clear this is an intentional choice by the caller.
	 * A null value should only be used when the host can ensure that the cache is not able
	 * to be shared with multiple users.
	 */
	// eslint-disable-next-line @rushstack/no-new-null
	partitionKey: string | null;

	/**
	 * A logger that can be used to get insight into cache performance and errors
	 */
	logger?: ITelemetryBaseLogger;

	/**
	 * A value in milliseconds that determines the maximum age of a cache entry to return.
	 * If an entry exists in the cache, but is older than this value, the cached value will not be returned.
	 */
	maxCacheItemAge: number;

	/**
	 * To improve perf, if this property is set, then db will not be closed immediately after usage.
	 */
	noImmediateClose?: boolean;

	/**
	 * Each time db is opened, it will remain open for this much time. If not provided, default value will be 2s.
	 */
	closeDbAfter?: number;
}

/**
 * A cache that can be used by the Fluid ODSP driver to cache data for faster performance
 */
export class FluidCache implements IPersistedCache {
	private readonly logger: ITelemetryLogger;

	private readonly partitionKey: string | null;

	private readonly maxCacheItemAge: number;
	private readonly noImmediateClose: boolean;
	private readonly closeDbAfter: number;
	private db: IDBPDatabase<FluidCacheDBSchema> | undefined;
	private dbCloseTimer: ReturnType<typeof setTimeout> | undefined;

	constructor(config: FluidCacheConfig) {
		this.logger = ChildLogger.create(config.logger);
		this.partitionKey = config.partitionKey;
		this.maxCacheItemAge = config.maxCacheItemAge;
		this.noImmediateClose = config.noImmediateClose ?? false;
		this.closeDbAfter = config.closeDbAfter ?? 2000;

		scheduleIdleTask(async () => {
			// Log how much storage space is currently being used by indexed db.
			// NOTE: This API is not supported in all browsers and it doesn't let you see the size of a specific DB.
			// Exception added when eslint rule was added, this should be revisited when modifying this code
			if (navigator.storage?.estimate) {
				const estimate = await navigator.storage.estimate();

				// Some browsers have a usageDetails property that will tell you
				// more detailed information on how the storage is being used
				let indexedDBSize: number | undefined;
				if ("usageDetails" in estimate) {
					indexedDBSize = ((estimate as any).usageDetails as StorageQuotaUsageDetails)
						.indexedDB;
				}

				this.logger.sendTelemetryEvent({
					eventName: FluidCacheGenericEvent.FluidCacheStorageInfo,
					subCategory: FluidCacheEventSubCategories.FluidCache,
					quota: estimate.quota,
					usage: estimate.usage,
					indexedDBSize,
					pkgVersion,
				});
			}
		});

		scheduleIdleTask(async () => {
			let db: IDBPDatabase<FluidCacheDBSchema> | undefined;

			// Delete entries that have not been accessed recently to clean up space
			try {
				db = await getFluidCacheIndexedDbInstance(this.logger);

				const transaction = db.transaction(FluidDriverObjectStoreName, "readwrite");
				const index = transaction.store.index("createdTimeMs");
				// Get items which were cached before the maxCacheItemAge.
				const keysToDelete = await index.getAllKeys(
					IDBKeyRange.upperBound(new Date().getTime() - this.maxCacheItemAge),
				);

				await Promise.all(keysToDelete.map((key) => transaction.store.delete(key)));
				await transaction.done;
			} catch (error: any) {
				this.logger.sendErrorEvent(
					{
						eventName: FluidCacheErrorEvent.FluidCacheDeleteOldEntriesError,
						pkgVersion,
					},
					error,
				);
			} finally {
				db?.close();
			}
		});
	}

	private async openDb() {
		if (this.noImmediateClose) {
			if (this.db === undefined) {
				const dbInstance = await getFluidCacheIndexedDbInstance(this.logger);
				if (this.db === undefined) {
					this.db = dbInstance;
				} else {
					dbInstance.close();
					return this.db;
				}
				// Need to close the db on version change if opened.
				this.db.onversionchange = (ev) => {
					this.db?.close();
					this.db = undefined;
					clearTimeout(this.dbCloseTimer);
					this.dbCloseTimer = undefined;
				};
				this.db.addEventListener("close", (ev) => {
					clearTimeout(this.dbCloseTimer);
					this.dbCloseTimer = undefined;
					this.db = undefined;
				});
				// Schedule db close after this.closeDbAfter.
				assert(this.dbCloseTimer === undefined, "timer should not be set yet!!");
				this.dbCloseTimer = setTimeout(() => {
					this.db?.close();
					this.db = undefined;
					this.dbCloseTimer = undefined;
				}, this.closeDbAfter);
			}
			assert(this.db !== undefined, "db should be intialized by now");
			return this.db;
		}
		return getFluidCacheIndexedDbInstance(this.logger);
	}

	private closeDb(db?: IDBPDatabase<FluidCacheDBSchema>) {
		if (this.noImmediateClose) {
			return;
		}
		db?.close();
	}

	public async removeEntries(file: IFileEntry): Promise<void> {
		let db: IDBPDatabase<FluidCacheDBSchema> | undefined;
		try {
			db = await this.openDb();

			const transaction = db.transaction(FluidDriverObjectStoreName, "readwrite");
			const index = transaction.store.index("fileId");

			const keysToDelete = await index.getAllKeys(file.docId);

			await Promise.all(keysToDelete.map((key) => transaction.store.delete(key)));
			await transaction.done;
		} catch (error: any) {
			this.logger.sendErrorEvent(
				{
					eventName: FluidCacheErrorEvent.FluidCacheDeleteOldEntriesError,
					pkgVersion,
				},
				error,
			);
		} finally {
			this.closeDb(db);
		}
	}

	public async get(cacheEntry: ICacheEntry): Promise<any> {
		const startTime = performance.now();

		const cachedItem = await this.getItemFromCache(cacheEntry);

		this.logger.sendPerformanceEvent({
			eventName: "FluidCacheAccess",
			cacheHit: cachedItem !== undefined,
			type: cacheEntry.type,
			duration: performance.now() - startTime,
			dbOpenPerf: cachedItem?.dbOpenPerf,
<<<<<<< HEAD
=======
			dbClosePerf: cachedItem?.dbClosePerf,
			pkgVersion,
>>>>>>> b294c000
		});

		// Value will contain metadata like the expiry time, we just want to return the object we were asked to cache
		// eslint-disable-next-line @typescript-eslint/no-unsafe-return
		return cachedItem?.cachedObject;
	}

	private async getItemFromCache(cacheEntry: ICacheEntry) {
		let db: IDBPDatabase<FluidCacheDBSchema> | undefined;
		try {
			const key = getKeyForCacheEntry(cacheEntry);

			const dbOpenStartTime = performance.now();
			db = await this.openDb();
			const dbOpenPerf = performance.now() - dbOpenStartTime;
			const value = await db.get(FluidDriverObjectStoreName, key);

			if (!value) {
				this.closeDb(db);
				return undefined;
			}

			// If the data does not come from the same partition, don't return it
			if (value.partitionKey !== this.partitionKey) {
				this.logger.sendTelemetryEvent({
					eventName: FluidCacheGenericEvent.FluidCachePartitionKeyMismatch,
					subCategory: FluidCacheEventSubCategories.FluidCache,
					pkgVersion,
				});

				this.closeDb(db);
				return undefined;
			}

			const currentTime = new Date().getTime();

			// If too much time has passed since this cache entry was used, we will also return undefined
			if (currentTime - value.createdTimeMs > this.maxCacheItemAge) {
				this.closeDb(db);
				return undefined;
			}

			this.closeDb(db);
			return { ...value, dbOpenPerf };
		} catch (error: any) {
			// We can fail to open the db for a variety of reasons,
			// such as the database version having upgraded underneath us. Return undefined in this case
			this.logger.sendErrorEvent(
				{ eventName: FluidCacheErrorEvent.FluidCacheGetError, pkgVersion },
				error,
			);
			this.closeDb(db);
			return undefined;
		}
	}

	public async put(entry: ICacheEntry, value: any): Promise<void> {
		let db: IDBPDatabase<FluidCacheDBSchema> | undefined;
		try {
			db = await this.openDb();

			const currentTime = new Date().getTime();

			await db.put(
				FluidDriverObjectStoreName,
				{
					cachedObject: value,
					fileId: entry.file.docId,
					type: entry.type,
					cacheItemId: entry.key,
					partitionKey: this.partitionKey,
					createdTimeMs: currentTime,
					lastAccessTimeMs: currentTime,
				},
				getKeyForCacheEntry(entry),
			);
			this.closeDb(db);
		} catch (error: any) {
			// We can fail to open the db for a variety of reasons,
			// such as the database version having upgraded underneath us
			this.logger.sendErrorEvent(
				{ eventName: FluidCacheErrorEvent.FluidCachePutError, pkgVersion },
				error,
			);
		} finally {
			this.closeDb(db);
		}
	}
}<|MERGE_RESOLUTION|>--- conflicted
+++ resolved
@@ -217,11 +217,7 @@
 			type: cacheEntry.type,
 			duration: performance.now() - startTime,
 			dbOpenPerf: cachedItem?.dbOpenPerf,
-<<<<<<< HEAD
-=======
-			dbClosePerf: cachedItem?.dbClosePerf,
 			pkgVersion,
->>>>>>> b294c000
 		});
 
 		// Value will contain metadata like the expiry time, we just want to return the object we were asked to cache
