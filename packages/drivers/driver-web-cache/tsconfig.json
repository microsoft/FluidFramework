--- conflicted
+++ resolved
@@ -6,10 +6,7 @@
 		"rootDir": "./src",
 		"outDir": "./lib",
 		"skipLibCheck": true,
-<<<<<<< HEAD
 		"exactOptionalPropertyTypes": false,
-=======
 		"noUncheckedIndexedAccess": false,
->>>>>>> 51e7d780
 	},
 }