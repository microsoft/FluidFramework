--- conflicted
+++ resolved
@@ -34,13 +34,8 @@
   "devDependencies": {
     "@microsoft/api-extractor": "^7.7.2",
     "@microsoft/eslint-config-fluid": "^0.16.0",
-<<<<<<< HEAD
     "@microsoft/fluid-build-common": "^0.16.0-0",
-    "@types/debug": "^0.0.31",
-=======
-    "@microsoft/fluid-build-common": "^0.14.0",
     "@types/debug": "^4.1.5",
->>>>>>> 8b28e666
     "@types/mocha": "^5.2.5",
     "@types/nock": "^9.3.0",
     "@types/node": "^10.14.6",
