--- conflicted
+++ resolved
@@ -1,10 +1,6 @@
 {
   "name": "@fluidframework/odsp-urlresolver",
-<<<<<<< HEAD
-  "version": "0.46.0",
-=======
   "version": "0.47.0",
->>>>>>> 538c370c
   "description": "Url Resolver for odsp urls.",
   "homepage": "https://fluidframework.com",
   "repository": "https://github.com/microsoft/FluidFramework",
@@ -38,22 +34,13 @@
   "dependencies": {
     "@fluidframework/core-interfaces": "^0.39.7",
     "@fluidframework/driver-definitions": "^0.39.6",
-<<<<<<< HEAD
-    "@fluidframework/odsp-driver": "^0.46.0",
-    "@fluidframework/odsp-driver-definitions": "^0.46.0"
-=======
     "@fluidframework/odsp-driver": "^0.47.0",
     "@fluidframework/odsp-driver-definitions": "^0.47.0"
->>>>>>> 538c370c
   },
   "devDependencies": {
     "@fluidframework/build-common": "^0.22.0",
     "@fluidframework/eslint-config-fluid": "^0.23.0",
-<<<<<<< HEAD
-    "@fluidframework/mocha-test-setup": "^0.46.0",
-=======
     "@fluidframework/mocha-test-setup": "^0.47.0",
->>>>>>> 538c370c
     "@types/mocha": "^8.2.2",
     "@typescript-eslint/eslint-plugin": "~4.14.0",
     "@typescript-eslint/parser": "~4.14.0",
