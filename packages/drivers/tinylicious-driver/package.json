{
  "name": "@fluidframework/tinylicious-driver",
  "version": "2.0.0",
  "description": "Driver for tinylicious",
  "homepage": "https://fluidframework.com",
  "repository": {
    "type": "git",
    "url": "https://github.com/microsoft/FluidFramework.git",
    "directory": "packages/drivers/tinylicious-driver"
  },
  "license": "MIT",
  "author": "Microsoft and contributors",
  "main": "dist/index.js",
  "module": "lib/index.js",
  "types": "dist/index.d.ts",
  "scripts": {
    "build": "concurrently npm:build:compile npm:lint",
    "build:commonjs": "npm run tsc && npm run typetests:gen && npm run build:test",
    "build:compile": "concurrently npm:build:commonjs npm:build:esnext",
    "build:esnext": "tsc --project ./tsconfig.esnext.json",
    "build:full": "npm run build",
    "build:full:compile": "npm run build:compile",
    "build:test": "tsc --project ./src/test/tsconfig.json",
    "clean": "rimraf dist lib *.tsbuildinfo *.build.log",
    "eslint": "eslint --format stylish src",
    "eslint:fix": "eslint --format stylish src --fix --fix-type problem,suggestion,layout",
    "lint": "npm run eslint",
    "lint:fix": "npm run eslint:fix",
    "tsc": "tsc",
    "tsfmt": "tsfmt --verify",
    "tsfmt:fix": "tsfmt --replace",
    "typetests:gen": "fluid-type-validator -g -d ."
  },
  "dependencies": {
    "@fluidframework/core-interfaces": "^2.0.0",
    "@fluidframework/driver-definitions": "^2.0.0",
    "@fluidframework/driver-utils": "^2.0.0",
    "@fluidframework/protocol-definitions": "^0.1029.1000-0",
    "@fluidframework/routerlicious-driver": "^2.0.0",
    "@fluidframework/server-services-client":  "^0.1037.1000-0",
    "jsrsasign": "^10.5.25",
    "uuid": "^8.3.1"
  },
  "devDependencies": {
    "@fluidframework/build-common": "^0.24.0",
    "@fluidframework/build-tools": "^0.2.74327",
    "@fluidframework/eslint-config-fluid": "^0.28.2000",
    "@fluidframework/test-tools": "^0.2.3074",
<<<<<<< HEAD
    "@fluidframework/tinylicious-driver-previous": "npm:@fluidframework/tinylicious-driver@^1.2.0",
=======
    "@fluidframework/tinylicious-driver-previous": "npm:@fluidframework/tinylicious-driver@^1.0.0",
>>>>>>> 1b1b2457
    "@rushstack/eslint-config": "^2.5.1",
    "@types/jsrsasign": "^8.0.8",
    "@types/mocha": "^9.1.1",
    "@types/node": "^14.18.0",
    "concurrently": "^6.2.0",
    "eslint": "~8.6.0",
    "mocha": "^10.0.0",
    "rimraf": "^2.6.2",
    "typescript": "~4.5.5",
    "typescript-formatter": "7.1.0"
  },
  "typeValidation": {
<<<<<<< HEAD
    "version": "1.3.0",
=======
    "version": "2.0.0",
>>>>>>> 1b1b2457
    "broken": {}
  }
}<|MERGE_RESOLUTION|>--- conflicted
+++ resolved
@@ -46,11 +46,7 @@
     "@fluidframework/build-tools": "^0.2.74327",
     "@fluidframework/eslint-config-fluid": "^0.28.2000",
     "@fluidframework/test-tools": "^0.2.3074",
-<<<<<<< HEAD
-    "@fluidframework/tinylicious-driver-previous": "npm:@fluidframework/tinylicious-driver@^1.2.0",
-=======
     "@fluidframework/tinylicious-driver-previous": "npm:@fluidframework/tinylicious-driver@^1.0.0",
->>>>>>> 1b1b2457
     "@rushstack/eslint-config": "^2.5.1",
     "@types/jsrsasign": "^8.0.8",
     "@types/mocha": "^9.1.1",
@@ -63,11 +59,7 @@
     "typescript-formatter": "7.1.0"
   },
   "typeValidation": {
-<<<<<<< HEAD
-    "version": "1.3.0",
-=======
     "version": "2.0.0",
->>>>>>> 1b1b2457
     "broken": {}
   }
 }