--- conflicted
+++ resolved
@@ -109,11 +109,7 @@
 		"cross-env": "^10.1.0",
 		"eslint": "~9.39.1",
 		"jiti": "^2.6.1",
-<<<<<<< HEAD
-		"mocha": "^11.7.5",
-=======
 		"mocha": "^10.8.2",
->>>>>>> d7daa26a
 		"rimraf": "^6.1.2",
 		"typescript": "~5.4.5"
 	},
