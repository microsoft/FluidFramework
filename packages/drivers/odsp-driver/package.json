{
  "name": "@fluidframework/odsp-driver",
  "version": "2.0.0",
  "description": "Socket storage implementation for SPO and ODC",
  "homepage": "https://fluidframework.com",
  "repository": {
    "type": "git",
    "url": "https://github.com/microsoft/FluidFramework.git",
    "directory": "packages/drivers/odsp-driver"
  },
  "license": "MIT",
  "author": "Microsoft and contributors",
  "sideEffects": false,
  "main": "dist/index.js",
  "module": "lib/index.js",
  "types": "dist/index.d.ts",
  "scripts": {
    "build": "npm run build:genver && concurrently npm:build:compile npm:lint && npm run build:docs",
    "build:commonjs": "npm run tsc && npm run typetests:gen && npm run build:test",
    "build:compile": "concurrently npm:build:commonjs npm:build:esnext",
    "build:docs": "api-extractor run --local --typescript-compiler-folder ../../../node_modules/typescript && copyfiles -u 1 ./_api-extractor-temp/doc-models/* ../../../_api-extractor-temp/",
    "build:esnext": "tsc --project ./tsconfig.esnext.json",
    "build:full": "npm run build",
    "build:full:compile": "npm run build:compile",
    "build:genver": "gen-version",
    "build:test": "tsc --project ./src/test/tsconfig.json",
    "ci:build:docs": "api-extractor run --typescript-compiler-folder ../../../node_modules/typescript && copyfiles -u 1 ./_api-extractor-temp/* ../../../_api-extractor-temp/",
    "clean": "rimraf dist lib *.tsbuildinfo *.build.log",
    "eslint": "eslint --format stylish src",
    "eslint:fix": "eslint --format stylish src --fix --fix-type problem,suggestion,layout",
    "lint": "npm run eslint",
    "lint:fix": "npm run eslint:fix",
    "test": "npm run test:mocha",
    "test:coverage": "nyc npm test -- --reporter xunit --reporter-option output=nyc/junit-report.xml",
    "test:mocha": "mocha --ignore 'dist/test/types/*' --recursive dist/test -r node_modules/@fluidframework/mocha-test-setup --unhandled-rejections=strict",
    "test:mocha:verbose": "cross-env FLUID_TEST_VERBOSE=1 npm run test:mocha",
    "tsc": "tsc",
    "tsfmt": "tsfmt --verify",
    "tsfmt:fix": "tsfmt --replace",
    "typetests:gen": "fluid-type-validator -g -d ."
  },
  "nyc": {
    "all": true,
    "cache-dir": "nyc/.cache",
    "exclude": [
      "src/test/**/*.ts",
      "dist/test/**/*.js"
    ],
    "exclude-after-remap": false,
    "include": [
      "src/**/*.ts",
      "dist/**/*.js"
    ],
    "report-dir": "nyc/report",
    "reporter": [
      "cobertura",
      "html",
      "text"
    ],
    "temp-directory": "nyc/.nyc_output"
  },
  "dependencies": {
    "@fluidframework/common-definitions": "^0.20.1",
    "@fluidframework/common-utils": "^0.32.1",
    "@fluidframework/core-interfaces": "^2.0.0",
    "@fluidframework/driver-base": "^2.0.0",
    "@fluidframework/driver-definitions": "^2.0.0",
    "@fluidframework/driver-utils": "^2.0.0",
    "@fluidframework/gitresources": "^0.1037.1000-0",
    "@fluidframework/odsp-doclib-utils": "^2.0.0",
    "@fluidframework/odsp-driver-definitions": "^2.0.0",
    "@fluidframework/protocol-base": "^0.1037.1000-0",
<<<<<<< HEAD
    "@fluidframework/protocol-definitions": "^0.1028.2000",
=======
    "@fluidframework/protocol-definitions": "^0.1029.1000-0",
>>>>>>> 3c43a734
    "@fluidframework/telemetry-utils": "^2.0.0",
    "abort-controller": "^3.0.0",
    "node-fetch": "^2.6.1",
    "socket.io-client": "^4.4.1",
    "uuid": "^8.3.1"
  },
  "devDependencies": {
    "@fluidframework/build-common": "^0.23.0",
    "@fluidframework/build-tools": "^0.2.71273",
    "@fluidframework/eslint-config-fluid": "^0.28.2000",
    "@fluidframework/mocha-test-setup": "^2.0.0",
    "@fluidframework/odsp-driver-previous": "npm:@fluidframework/odsp-driver@^1.0.0",
    "@microsoft/api-extractor": "^7.22.2",
    "@rushstack/eslint-config": "^2.5.1",
    "@types/mocha": "^9.1.1",
    "@types/node-fetch": "^2.5.10",
    "@types/sha.js": "^2.4.0",
    "concurrently": "^6.2.0",
    "copyfiles": "^2.1.0",
    "cross-env": "^7.0.2",
    "eslint": "~8.6.0",
    "mocha": "^10.0.0",
    "nyc": "^15.0.0",
    "rimraf": "^2.6.2",
    "sinon": "^7.4.2",
    "typescript": "~4.5.5",
    "typescript-formatter": "7.1.0"
  },
  "typeValidation": {
    "version": "2.0.0",
    "broken": {}
  }
}<|MERGE_RESOLUTION|>--- conflicted
+++ resolved
@@ -70,11 +70,7 @@
     "@fluidframework/odsp-doclib-utils": "^2.0.0",
     "@fluidframework/odsp-driver-definitions": "^2.0.0",
     "@fluidframework/protocol-base": "^0.1037.1000-0",
-<<<<<<< HEAD
-    "@fluidframework/protocol-definitions": "^0.1028.2000",
-=======
     "@fluidframework/protocol-definitions": "^0.1029.1000-0",
->>>>>>> 3c43a734
     "@fluidframework/telemetry-utils": "^2.0.0",
     "abort-controller": "^3.0.0",
     "node-fetch": "^2.6.1",
