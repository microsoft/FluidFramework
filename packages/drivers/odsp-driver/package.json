--- conflicted
+++ resolved
@@ -137,13 +137,8 @@
 		"@microsoft/api-extractor": "^7.39.1",
 		"@types/mocha": "^9.1.1",
 		"@types/node": "^18.19.0",
-<<<<<<< HEAD
 		"@types/node-fetch": "^2.6.11",
-		"@types/sinon": "^7.0.13",
-=======
-		"@types/node-fetch": "^2.5.10",
 		"@types/sinon": "^17.0.3",
->>>>>>> 1ede71bd
 		"@types/uuid": "^9.0.2",
 		"c8": "^8.0.1",
 		"copyfiles": "^2.4.1",
@@ -155,12 +150,7 @@
 		"moment": "^2.21.0",
 		"prettier": "~3.0.3",
 		"rimraf": "^4.4.0",
-<<<<<<< HEAD
-		"sinon": "^7.4.2",
-=======
 		"sinon": "^17.0.1",
-		"tsc-multi": "^1.1.0",
->>>>>>> 1ede71bd
 		"typescript": "~5.1.6"
 	},
 	"fluidBuild": {
