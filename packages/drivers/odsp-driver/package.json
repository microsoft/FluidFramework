{
  "name": "@fluidframework/odsp-driver",
  "version": "2.0.0",
  "description": "Socket storage implementation for SPO and ODC",
  "homepage": "https://fluidframework.com",
  "repository": {
    "type": "git",
    "url": "https://github.com/microsoft/FluidFramework.git",
    "directory": "packages/drivers/odsp-driver"
  },
  "license": "MIT",
  "author": "Microsoft and contributors",
  "sideEffects": false,
  "main": "dist/index.js",
  "module": "lib/index.js",
  "types": "dist/index.d.ts",
  "scripts": {
    "build": "npm run build:genver && concurrently npm:build:compile npm:lint && npm run build:docs",
    "build:commonjs": "npm run tsc && npm run typetests:gen && npm run build:test",
    "build:compile": "concurrently npm:build:commonjs npm:build:esnext",
    "build:docs": "api-extractor run --local --typescript-compiler-folder ../../../node_modules/typescript && copyfiles -u 1 ./_api-extractor-temp/doc-models/* ../../../_api-extractor-temp/",
    "build:esnext": "tsc --project ./tsconfig.esnext.json",
    "build:full": "npm run build",
    "build:full:compile": "npm run build:compile",
    "build:genver": "gen-version",
    "build:test": "tsc --project ./src/test/tsconfig.json",
    "ci:build:docs": "api-extractor run --typescript-compiler-folder ../../../node_modules/typescript && copyfiles -u 1 ./_api-extractor-temp/* ../../../_api-extractor-temp/",
    "clean": "rimraf dist lib *.tsbuildinfo *.build.log",
    "eslint": "eslint --format stylish src",
    "eslint:fix": "eslint --format stylish src --fix --fix-type problem,suggestion,layout",
    "lint": "npm run eslint",
    "lint:fix": "npm run eslint:fix",
    "test": "npm run test:mocha",
    "test:coverage": "nyc npm test -- --reporter xunit --reporter-option output=nyc/junit-report.xml",
    "test:mocha": "mocha --ignore 'dist/test/types/*' --recursive dist/test -r node_modules/@fluidframework/mocha-test-setup --unhandled-rejections=strict",
    "test:mocha:verbose": "cross-env FLUID_TEST_VERBOSE=1 npm run test:mocha",
    "tsc": "tsc",
    "tsfmt": "tsfmt --verify",
    "tsfmt:fix": "tsfmt --replace",
    "typetests:gen": "fluid-type-validator -g -d ."
  },
  "nyc": {
    "all": true,
    "cache-dir": "nyc/.cache",
    "exclude": [
      "src/test/**/*.ts",
      "dist/test/**/*.js"
    ],
    "exclude-after-remap": false,
    "include": [
      "src/**/*.ts",
      "dist/**/*.js"
    ],
    "report-dir": "nyc/report",
    "reporter": [
      "cobertura",
      "html",
      "text"
    ],
    "temp-directory": "nyc/.nyc_output"
  },
  "dependencies": {
    "@fluidframework/common-definitions": "^0.20.1",
    "@fluidframework/common-utils": "^0.32.1",
    "@fluidframework/core-interfaces": "^2.0.0",
    "@fluidframework/driver-base": "^2.0.0",
    "@fluidframework/driver-definitions": "^2.0.0",
    "@fluidframework/driver-utils": "^2.0.0",
    "@fluidframework/gitresources": "^0.1036.4000",
    "@fluidframework/odsp-doclib-utils": "^2.0.0",
    "@fluidframework/odsp-driver-definitions": "^2.0.0",
    "@fluidframework/protocol-base": "^0.1036.4000",
    "@fluidframework/protocol-definitions": "^0.1028.2000",
    "@fluidframework/telemetry-utils": "^2.0.0",
    "abort-controller": "^3.0.0",
    "node-fetch": "^2.6.1",
    "socket.io-client": "^4.4.1",
    "uuid": "^8.3.1"
  },
  "devDependencies": {
    "@fluidframework/build-common": "^0.23.0",
    "@fluidframework/build-tools": "^0.2.71273",
    "@fluidframework/eslint-config-fluid": "^0.28.2000",
    "@fluidframework/mocha-test-setup": "^2.0.0",
    "@fluidframework/odsp-driver-previous": "npm:@fluidframework/odsp-driver@^1.0.0",
    "@microsoft/api-extractor": "^7.22.2",
    "@rushstack/eslint-config": "^2.5.1",
    "@types/mocha": "^9.1.1",
    "@types/node-fetch": "^2.5.10",
    "@types/sha.js": "^2.4.0",
    "concurrently": "^6.2.0",
    "copyfiles": "^2.1.0",
    "cross-env": "^7.0.2",
    "eslint": "~8.6.0",
    "mocha": "^10.0.0",
    "nyc": "^15.0.0",
    "rimraf": "^2.6.2",
    "sinon": "^7.4.2",
    "typescript": "~4.5.5",
    "typescript-formatter": "7.1.0"
  },
  "typeValidation": {
<<<<<<< HEAD
    "version": "2.0.0",
=======
    "version": "1.1.0",
>>>>>>> 2d4f54e3
    "broken": {}
  }
}<|MERGE_RESOLUTION|>--- conflicted
+++ resolved
@@ -100,11 +100,7 @@
     "typescript-formatter": "7.1.0"
   },
   "typeValidation": {
-<<<<<<< HEAD
     "version": "2.0.0",
-=======
-    "version": "1.1.0",
->>>>>>> 2d4f54e3
     "broken": {}
   }
 }