{
	"name": "@fluidframework/odsp-driver",
	"version": "2.5.0",
	"description": "Socket storage implementation for SPO and ODC",
	"homepage": "https://fluidframework.com",
	"repository": {
		"type": "git",
		"url": "https://github.com/microsoft/FluidFramework.git",
		"directory": "packages/drivers/odsp-driver"
	},
	"license": "MIT",
	"author": "Microsoft and contributors",
	"sideEffects": false,
	"type": "module",
	"exports": {
		".": {
			"import": {
				"types": "./lib/public.d.ts",
				"default": "./lib/index.js"
			},
			"require": {
				"types": "./dist/public.d.ts",
				"default": "./dist/index.js"
			}
		},
		"./legacy": {
			"import": {
				"types": "./lib/legacy.d.ts",
				"default": "./lib/index.js"
			},
			"require": {
				"types": "./dist/legacy.d.ts",
				"default": "./dist/index.js"
			}
		},
		"./internal": {
			"import": {
				"types": "./lib/index.d.ts",
				"default": "./lib/index.js"
			},
			"require": {
				"types": "./dist/index.d.ts",
				"default": "./dist/index.js"
			}
		}
	},
	"main": "lib/index.js",
	"types": "lib/public.d.ts",
	"scripts": {
		"api": "fluid-build . --task api",
		"api-extractor:commonjs": "flub generate entrypoints --outDir ./dist",
		"api-extractor:esnext": "flub generate entrypoints --outDir ./lib --node10TypeCompat",
		"build": "fluid-build . --task build",
		"build:api-reports": "concurrently \"npm:build:api-reports:*\"",
		"build:api-reports:current": "api-extractor run --local --config api-extractor/api-extractor.current.json",
		"build:api-reports:legacy": "api-extractor run --local --config api-extractor/api-extractor.legacy.json",
		"build:commonjs": "fluid-build . --task commonjs",
		"build:compile": "fluid-build . --task compile",
		"build:docs": "api-extractor run --local",
		"build:esnext": "tsc --project ./tsconfig.json",
		"build:genver": "gen-version",
		"build:test": "npm run build:test:esm && npm run build:test:cjs",
		"build:test:cjs": "fluid-tsc commonjs --project ./src/test/tsconfig.cjs.json",
		"build:test:esm": "tsc --project ./src/test/tsconfig.json",
		"check:are-the-types-wrong": "attw --pack .",
		"check:biome": "biome check .",
		"check:exports": "concurrently \"npm:check:exports:*\"",
		"check:exports:bundle-release-tags": "api-extractor run --config api-extractor/api-extractor-lint-bundle.json",
		"check:exports:cjs:legacy": "api-extractor run --config api-extractor/api-extractor-lint-legacy.cjs.json",
		"check:exports:cjs:public": "api-extractor run --config api-extractor/api-extractor-lint-public.cjs.json",
		"check:exports:esm:legacy": "api-extractor run --config api-extractor/api-extractor-lint-legacy.esm.json",
		"check:exports:esm:public": "api-extractor run --config api-extractor/api-extractor-lint-public.esm.json",
		"check:format": "npm run check:biome",
		"check:prettier": "prettier --check . --cache --ignore-path ../../../.prettierignore",
		"ci:build:api-reports": "concurrently \"npm:ci:build:api-reports:*\"",
		"ci:build:api-reports:current": "api-extractor run --config api-extractor/api-extractor.current.json",
		"ci:build:api-reports:legacy": "api-extractor run --config api-extractor/api-extractor.legacy.json",
		"ci:build:docs": "api-extractor run",
		"clean": "rimraf --glob dist lib \"*.d.ts\" \"**/*.tsbuildinfo\" \"**/*.build.log\" _api-extractor-temp nyc",
		"eslint": "eslint --format stylish src",
		"eslint:fix": "eslint --format stylish src --fix --fix-type problem,suggestion,layout",
		"format": "npm run format:biome",
		"format:biome": "biome check . --write",
		"format:prettier": "prettier --write . --cache --ignore-path ../../../.prettierignore",
		"lint": "fluid-build . --task lint",
		"lint:fix": "fluid-build . --task eslint:fix --task format",
		"test": "npm run test:mocha",
		"test:coverage": "c8 npm test",
		"test:mocha": "npm run test:mocha:cjs && echo \"ADO #7404 - ESM modules cannot be stubbed - npm run test:mocha:esm\"",
		"test:mocha:cjs": "mocha --recursive \"dist/test/**/*.spec.*js\" --exit",
		"test:mocha:esm": "mocha --recursive \"lib/test/**/*.spec.*js\" --exit",
		"test:mocha:verbose": "cross-env FLUID_TEST_VERBOSE=1 npm run test:mocha",
		"tsc": "fluid-tsc commonjs --project ./tsconfig.cjs.json && copyfiles -f ../../../common/build/build-common/src/cjs/package.json ./dist",
		"typetests:gen": "flub generate typetests --dir . -v",
		"typetests:prepare": "flub typetests --dir . --reset --previous --normalize"
	},
	"c8": {
		"all": true,
		"cache-dir": "nyc/.cache",
		"exclude": [
			"src/test/**/*.*ts",
			"dist/test/**/*.*js",
			"lib/test/**/*.*js"
		],
		"exclude-after-remap": false,
		"include": [
			"src/**/*.*ts",
			"dist/**/*.*js",
			"lib/**/*.*js"
		],
		"report-dir": "nyc/report",
		"reporter": [
			"cobertura",
			"html",
			"text"
		],
		"temp-directory": "nyc/.nyc_output"
	},
	"dependencies": {
		"@fluid-internal/client-utils": "workspace:~",
		"@fluidframework/core-interfaces": "workspace:~",
		"@fluidframework/core-utils": "workspace:~",
		"@fluidframework/driver-base": "workspace:~",
		"@fluidframework/driver-definitions": "workspace:~",
		"@fluidframework/driver-utils": "workspace:~",
		"@fluidframework/odsp-doclib-utils": "workspace:~",
		"@fluidframework/odsp-driver-definitions": "workspace:~",
		"@fluidframework/telemetry-utils": "workspace:~",
		"node-fetch": "^2.6.9",
		"socket.io-client": "~4.7.5",
		"uuid": "^9.0.0"
	},
	"devDependencies": {
		"@arethetypeswrong/cli": "^0.16.4",
		"@biomejs/biome": "~1.9.3",
		"@fluid-internal/mocha-test-setup": "workspace:~",
		"@fluid-tools/build-cli": "^0.49.0",
		"@fluidframework/build-common": "^2.0.3",
		"@fluidframework/build-tools": "^0.49.0",
		"@fluidframework/eslint-config-fluid": "^5.4.0",
		"@fluidframework/odsp-driver-previous": "npm:@fluidframework/odsp-driver@~2.4.0",
		"@microsoft/api-extractor": "7.47.8",
		"@types/mocha": "^9.1.1",
		"@types/node": "^18.19.0",
		"@types/node-fetch": "^2.6.11",
		"@types/sinon": "^17.0.3",
		"@types/uuid": "^9.0.2",
		"c8": "^8.0.1",
		"concurrently": "^8.2.1",
		"copyfiles": "^2.4.1",
		"cross-env": "^7.0.3",
		"eslint": "~8.55.0",
		"mocha": "^10.2.0",
		"mocha-multi-reporters": "^1.5.1",
		"moment": "^2.21.0",
		"prettier": "~3.0.3",
		"rimraf": "^4.4.0",
		"sinon": "^17.0.1",
		"typescript": "~5.4.5"
	},
	"typeValidation": {
<<<<<<< HEAD
		"broken": {
			"TypeAliasDeclaration_FetchType": {
				"backCompat": false
			},
			"TypeAliasDeclaration_FetchTypeInternal": {
				"backCompat": false
			},
			"TypeAlias_FetchType": {
				"backCompat": false
			},
			"TypeAlias_FetchTypeInternal": {
				"backCompat": false
			}
		}
=======
		"broken": {},
		"entrypoint": "legacy"
>>>>>>> a6e1efe9
	}
}<|MERGE_RESOLUTION|>--- conflicted
+++ resolved
@@ -159,24 +159,7 @@
 		"typescript": "~5.4.5"
 	},
 	"typeValidation": {
-<<<<<<< HEAD
-		"broken": {
-			"TypeAliasDeclaration_FetchType": {
-				"backCompat": false
-			},
-			"TypeAliasDeclaration_FetchTypeInternal": {
-				"backCompat": false
-			},
-			"TypeAlias_FetchType": {
-				"backCompat": false
-			},
-			"TypeAlias_FetchTypeInternal": {
-				"backCompat": false
-			}
-		}
-=======
 		"broken": {},
 		"entrypoint": "legacy"
->>>>>>> a6e1efe9
 	}
 }