--- conflicted
+++ resolved
@@ -30,11 +30,6 @@
 export * from "./fetchWithRetry";
 export * from "./graph";
 export * from "./odspFluidFileLink";
-<<<<<<< HEAD
-export * from "./resolveDataStore";
-export * from "./rateLimiter";
-export * from "./odspSummaryUploadManager";
-=======
 export * from "./checkUrl";
 export * from "./rateLimiter";
->>>>>>> 16faea2d
+export * from "./odspSummaryUploadManager";