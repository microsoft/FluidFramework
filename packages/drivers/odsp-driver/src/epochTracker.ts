--- conflicted
+++ resolved
@@ -3,12 +3,8 @@
  * Licensed under the MIT License.
  */
 
-<<<<<<< HEAD
-import assert from "assert";
 import Bottleneck from "bottleneck";
-=======
 import { assert } from "@fluidframework/common-utils";
->>>>>>> d746f912
 import { ITelemetryLogger } from "@fluidframework/common-definitions";
 import { fluidEpochMismatchError, OdspErrorType, throwOdspNetworkError } from "@fluidframework/odsp-doclib-utils";
 import { fetchAndParseAsJSONHelper, fetchHelper, IOdspResponse } from "./odspUtils";
