/*!
 * Copyright (c) Microsoft Corporation and contributors. All rights reserved.
 * Licensed under the MIT License.
 */

import { v4 as uuid } from "uuid";
import { assert, Deferred } from "@fluidframework/common-utils";
import { ITelemetryLogger } from "@fluidframework/common-definitions";
import { ThrottlingError, RateLimiter, NonRetryableError } from "@fluidframework/driver-utils";
import { IConnected } from "@fluidframework/protocol-definitions";
import {
    snapshotKey,
    ICacheEntry,
    IEntry,
    IFileEntry,
    IPersistedCache,
    IOdspError,
} from "@fluidframework/odsp-driver-definitions";
import { DriverErrorType } from "@fluidframework/driver-definitions";
import { PerformanceEvent, isFluidError, normalizeError } from "@fluidframework/telemetry-utils";
import { fetchAndParseAsJSONHelper, fetchArray, fetchHelper, getOdspResolvedUrl, IOdspResponse } from "./odspUtils";
import {
    IOdspCache,
    INonPersistentCache,
    IPersistedFileCache,
 } from "./odspCache";
import { IVersionedValueWithEpoch, persistedCacheValueVersion } from "./contracts";
import { ClpCompliantAppHeader } from "./contractsPublic";
import { pkgVersion as driverVersion } from "./packageVersion";

export type FetchType = "blob" | "createBlob" | "createFile" | "joinSession" | "ops" | "test" | "snapshotTree" |
    "treesLatest" | "uploadSummary" | "push" | "versions";

export type FetchTypeInternal = FetchType | "cache";

export const Odsp409Error = "Odsp409Error";

// Please update the README file in odsp-driver-definitions if you change the defaultCacheExpiryTimeoutMs.
export const defaultCacheExpiryTimeoutMs: number = 2 * 24 * 60 * 60 * 1000;

/**
 * This class is a wrapper around fetch calls. It adds epoch to the request made so that the
 * server can match it with its epoch value in order to match the version.
 * It also validates the epoch value received in response of fetch calls. If the epoch does not match,
 * then it also clears all the cached entries for the given container.
 */
export class EpochTracker implements IPersistedFileCache {
    private _fluidEpoch: string | undefined;

    public readonly rateLimiter: RateLimiter;
    private readonly driverId = uuid();
    // This tracks the request number made by the driver instance.
    private networkCallNumber = 1;
    constructor(
        protected readonly cache: IPersistedCache,
        protected readonly fileEntry: IFileEntry,
        protected readonly logger: ITelemetryLogger,
    ) {
        // Limits the max number of concurrent requests to 24.
        this.rateLimiter = new RateLimiter(24);
    }

    // public for UT purposes only!
    public setEpoch(epoch: string, fromCache: boolean, fetchType: FetchTypeInternal) {
        assert(this._fluidEpoch === undefined, 0x1db /* "epoch exists" */);
        this._fluidEpoch = epoch;

        this.logger.sendTelemetryEvent(
            {
                eventName: "EpochLearnedFirstTime",
                epoch,
                fetchType,
                fromCache,
            },
        );
    }

    public async get(
        entry: IEntry,
    ): Promise<any> {
        try {
            // Return undefined so that the ops/snapshots are grabbed from the server instead of the cache
            const value: IVersionedValueWithEpoch = await this.cache.get(this.fileEntryFromEntry(entry));
            // Version mismatch between what the runtime expects and what it recieved.
            // The cached value should not be used
            if (value === undefined || value.version !== persistedCacheValueVersion) {
                return undefined;
            }
            assert(value.fluidEpoch !== undefined, 0x1dc /* "all entries have to have epoch" */);
            if (this._fluidEpoch === undefined) {
                this.setEpoch(value.fluidEpoch, true, "cache");
            // Epoch mismatch, the cached value is considerably different from what the current state of
            // the runtime and should not be used
            } else if (this._fluidEpoch !== value.fluidEpoch) {
                return undefined;
            }
            // Expire the cached snapshot if it's older than the defaultCacheExpiryTimeoutMs and immediately
            // expire all old caches that do not have cacheEntryTime
            if (entry.type === snapshotKey) {
                const cacheTime = value.value?.cacheEntryTime;
                const currentTime = Date.now();
                if (cacheTime === undefined || currentTime - cacheTime >= defaultCacheExpiryTimeoutMs) {
                    this.logger.sendTelemetryEvent(
                        {
                            eventName: "odspVersionsCacheExpired",
                            duration: currentTime - cacheTime,
                            maxCacheAgeMs: defaultCacheExpiryTimeoutMs,
                        });
                    await this.removeEntries();
                    return undefined;
                }
            }
            // eslint-disable-next-line @typescript-eslint/no-unsafe-return
            return value.value;
        } catch (error) {
            this.logger.sendErrorEvent({ eventName: "cacheFetchError", type: entry.type }, error);
            return undefined;
        }
    }

    public async put(entry: IEntry, value: any) {
        assert(this._fluidEpoch !== undefined, 0x1dd /* "no epoch" */);
        // For snapshots, the value should have the cacheEntryTime. This will be used to expire snapshots older
        // than the defaultCacheExpiryTimeoutMs.
        if (entry.type === snapshotKey) {
            value.cacheEntryTime = value.cacheEntryTime ?? Date.now();
        }
        const data: IVersionedValueWithEpoch = {
            value,
            version: persistedCacheValueVersion,
            fluidEpoch: this._fluidEpoch,
        };
        return this.cache.put(this.fileEntryFromEntry(entry), data)
            .catch((error) => {
                this.logger.sendErrorEvent({ eventName: "cachePutError", type: entry.type }, error);
                throw error;
            });
    }

    public async removeEntries(): Promise<void> {
        try {
            return await this.cache.removeEntries(this.fileEntry);
        } catch (error) {
            this.logger.sendErrorEvent({ eventName: "removeCacheEntries" }, error);
        }
    }

    public get fluidEpoch() {
        return this._fluidEpoch;
    }

    public async validateEpochFromPush(details: IConnected) {
        const epoch = details.epoch;
        assert(epoch !== undefined, 0x09d /* "Connection details should contain epoch" */);
        try {
            this.validateEpochFromResponse(epoch, "push");
        } catch (error) {
            await this.checkForEpochError(error, epoch, "push");
            throw error;
        }
    }

    /**
     * Api to fetch the response for given request and parse it as json.
     * @param url - url of the request
     * @param fetchOptions - fetch options for request containing body, headers etc.
     * @param fetchType - method for which fetch is called.
     * @param addInBody - Pass True if caller wants to add epoch in post body.
     * @param fetchReason - fetch reason to add to the request.
     */
    public async fetchAndParseAsJSON<T>(
        url: string,
        fetchOptions: RequestInit,
        fetchType: FetchType,
        addInBody: boolean = false,
        fetchReason?: string,
    ): Promise<IOdspResponse<T>> {
        return this.fetchCore<T>(url, fetchOptions, fetchAndParseAsJSONHelper, fetchType, addInBody, fetchReason);
    }

    /**
     * Api to fetch the response for given request and parse it as json.
     * @param url - url of the request
     * @param fetchOptions - fetch options for request containing body, headers etc.
     * @param fetchType - method for which fetch is called.
     * @param addInBody - Pass True if caller wants to add epoch in post body.
     * @param fetchReason - fetch reason to add to the request.
     */
    public async fetch(
        url: string,
        fetchOptions: RequestInit,
        fetchType: FetchType,
        addInBody: boolean = false,
        fetchReason?: string,
    ) {
        return this.fetchCore<Response>(url, fetchOptions, fetchHelper, fetchType, addInBody, fetchReason);
    }

    private async fetchCore<T>(
        url: string,
<<<<<<< HEAD
        fetchOptions: { [index: string]: any },
        fetcher: (url: string, fetchOptions: { [index: string]: any }) => Promise<IOdspResponse<T>>,
=======
        fetchOptions: { [index: string]: any; },
        fetcher: (url: string, fetchOptions: { [index: string]: any; }) => Promise<IOdspResponse<T>>,
>>>>>>> 24231532
        fetchType: FetchType,
        addInBody: boolean = false,
        fetchReason?: string,
    ) {
        const clientCorrelationId = this.formatClientCorrelationId(fetchReason);
        // Add epoch in fetch request.
        this.addEpochInRequest(fetchOptions, addInBody, clientCorrelationId);
        let epochFromResponse: string | undefined;
        return this.rateLimiter.schedule(
            async () => fetcher(url, fetchOptions),
        ).then((response) => {
            epochFromResponse = response.headers.get("x-fluid-epoch");
            this.validateEpochFromResponse(epochFromResponse, fetchType);
            response.propsToLog.XRequestStatsHeader = clientCorrelationId;
            return response;
        }).catch(async (error) => {
            // Get the server epoch from error in case we don't have it as if undefined we won't be able
            // to mark it as epoch error.
            if (epochFromResponse === undefined) {
                epochFromResponse = (error as IOdspError).serverEpoch;
            }
            await this.checkForEpochError(error, epochFromResponse, fetchType);
            throw error;
        }).catch((error) => {
            const fluidError = normalizeError(error, { props: { XRequestStatsHeader: clientCorrelationId } });
            throw fluidError;
        });
    }

    /**
     * Api to fetch the response as it is for given request.
     * @param url - url of the request
     * @param fetchOptions - fetch options for request containing body, headers etc.
     * @param fetchType - method for which fetch is called.
     * @param addInBody - Pass True if caller wants to add epoch in post body.
     * @param fetchReason - fetch reason to add to the request.
     */
    public async fetchArray(
        url: string,
<<<<<<< HEAD
        fetchOptions: { [index: string]: any },
=======
        fetchOptions: { [index: string]: any; },
>>>>>>> 24231532
        fetchType: FetchType,
        addInBody: boolean = false,
        fetchReason?: string,
    ) {
        return this.fetchCore<ArrayBuffer>(url, fetchOptions, fetchArray, fetchType, addInBody, fetchReason);
    }

    private addEpochInRequest(
        fetchOptions: RequestInit,
        addInBody: boolean,
        clientCorrelationId: string,
    ) {
        const isClpCompliantApp = getOdspResolvedUrl(this.fileEntry.resolvedUrl).isClpCompliantApp;
        if (addInBody) {
<<<<<<< HEAD
            const headers: { [key: string]: string } = {};
=======
            const headers: { [key: string]: string; } = {};
>>>>>>> 24231532
            headers["X-RequestStats"] = clientCorrelationId;
            if (this.fluidEpoch !== undefined) {
                headers["x-fluid-epoch"] = this.fluidEpoch;
            }
            if (isClpCompliantApp) {
                headers[ClpCompliantAppHeader.isClpCompliantApp] = isClpCompliantApp.toString();
            }
            this.addParamInBody(fetchOptions, headers);
        } else {
            const addHeader = (key: string, val: string) => {
                fetchOptions.headers = {
                    ...fetchOptions.headers,
                };
                assert(fetchOptions.headers !== undefined, 0x282 /* "Headers should be present now" */);
                fetchOptions.headers[key] = val;
            };
            addHeader("X-RequestStats", clientCorrelationId);
            if (this.fluidEpoch !== undefined) {
                addHeader("x-fluid-epoch", this.fluidEpoch);
            }
            if (isClpCompliantApp) {
                addHeader(ClpCompliantAppHeader.isClpCompliantApp, isClpCompliantApp.toString());
            }
        }
    }

<<<<<<< HEAD
    private addParamInBody(fetchOptions: RequestInit, headers: { [key: string]: string }) {
=======
    private addParamInBody(fetchOptions: RequestInit, headers: { [key: string]: string; }) {
>>>>>>> 24231532
        // We use multi part form request for post body where we want to use this.
        // So extract the form boundary to mark the end of form.
        const body = fetchOptions.body;
        assert(typeof body === "string", 0x21d /* "body is not string" */);
        const splitBody = body.split("\r\n");
        const firstLine = splitBody.shift();
        assert(firstLine !== undefined && firstLine.startsWith("--"), 0x21e /* "improper boundary format" */);
        const formParams = [firstLine];
        Object.entries(headers).forEach(([key, value]) => {
            formParams.push(`${key}: ${value}`);
        });
        splitBody.forEach((value: string) => {
            formParams.push(value);
        });
        fetchOptions.body = formParams.join("\r\n");
    }

    private formatClientCorrelationId(fetchReason?: string) {
        const items: string[] = [`driverId=${this.driverId}`, `RequestNumber=${this.networkCallNumber++}`];
        if (fetchReason !== undefined) {
            items.push(`fetchReason=${fetchReason}`);
        }
        return items.join(", ");
    }

    protected validateEpochFromResponse(
        epochFromResponse: string | undefined,
        fetchType: FetchTypeInternal,
        fromCache: boolean = false,
    ) {
        const error = this.checkForEpochErrorCore(epochFromResponse);
        if (error !== undefined) {
            throw error;
        }
        if (epochFromResponse !== undefined) {
            if (this._fluidEpoch === undefined) {
                this.setEpoch(epochFromResponse, fromCache, fetchType);
            }
        }
    }

    private async checkForEpochError(
        error: unknown,
        epochFromResponse: string | null | undefined,
        fetchType: FetchTypeInternal,
        fromCache: boolean = false,
    ) {
        if (isFluidError(error) && error.errorType === DriverErrorType.fileOverwrittenInStorage) {
            const epochError = this.checkForEpochErrorCore(epochFromResponse);
            if (epochError !== undefined) {
                epochError.addTelemetryProperties({
                    fromCache,
                    clientEpoch: this.fluidEpoch,
                    fetchType,
                });
                this.logger.sendErrorEvent({ eventName: "fileOverwrittenInStorage" }, epochError);
                // If the epoch mismatches, then clear all entries for such file entry from cache.
                await this.removeEntries();
                throw epochError;
            }
            // If it was categorized as epoch error but the epoch returned in response matches with the client epoch
            // then it was coherency 409, so rethrow it as throttling error so that it can retried. Default throttling
            // time is 1s.
            throw new ThrottlingError(
                `Coherency 409: ${error.message}`,
                1 /* retryAfterSeconds */,
                { [Odsp409Error]: true, driverVersion });
        }
    }

    private checkForEpochErrorCore(epochFromResponse: string | null | undefined) {
        // If epoch is undefined, then don't compare it because initially for createNew or TreesLatest
        // initializes this value. Sometimes response does not contain epoch as it is still in
        // implementation phase at server side. In that case also, don't compare it with our epoch value.
        if (this.fluidEpoch && epochFromResponse && (this.fluidEpoch !== epochFromResponse)) {
            // This is similar in nature to how fluidEpochMismatchError (409) is handled.
            // Difference - client detected mismatch, instead of server detecting it.
            return new NonRetryableError(
                "Epoch mismatch", DriverErrorType.fileOverwrittenInStorage, { driverVersion });
        }
    }

    private fileEntryFromEntry(entry: IEntry): ICacheEntry {
        return { ...entry, file: this.fileEntry };
    }
}

export class EpochTrackerWithRedemption extends EpochTracker {
    private readonly treesLatestDeferral = new Deferred<void>();

    protected validateEpochFromResponse(
        epochFromResponse: string | undefined,
        fetchType: FetchType,
        fromCache: boolean = false,
    ) {
        super.validateEpochFromResponse(epochFromResponse, fetchType, fromCache);

        // Any successful call means we have access to a file, i.e. any redemption that was required already happened.
        // That covers cases of "treesLatest" as well as "getVersions" or "createFile" - all the ways we can start
        // exploring a file.
        this.treesLatestDeferral.resolve();
    }

    public async get(
        entry: IEntry,
    ): Promise<any> {
        let result = super.get(entry);

        // equivalence of what happens in fetchAndParseAsJSON()
        if (entry.type === snapshotKey) {
            result = result
                .then((value) => {
                    // If there is nothing in cache, we need to wait for network call to complete (and do redemption)
                    // Otherwise file was redeemed in prior session, so if joinSession failed, we should not retry
                    if (value !== undefined) {
                        this.treesLatestDeferral.resolve();
                    }
                    // eslint-disable-next-line @typescript-eslint/no-unsafe-return
                    return value;
                })
                .catch((error) => {
                    this.treesLatestDeferral.reject(error);
                    throw error;
                });
        }
        return result;
    }

    public async fetchAndParseAsJSON<T>(
        url: string,
<<<<<<< HEAD
        fetchOptions: { [index: string]: any },
=======
        fetchOptions: { [index: string]: any; },
>>>>>>> 24231532
        fetchType: FetchType,
        addInBody: boolean = false,
        fetchReason?: string,
    ): Promise<IOdspResponse<T>> {
        // Optimize the flow if we know that treesLatestDeferral was already completed by the timer we started
        // joinSession call. If we did - there is no reason to repeat the call as it will fail with same error.
        const completed = this.treesLatestDeferral.isCompleted;

        try {
            return await super.fetchAndParseAsJSON<T>(url, fetchOptions, fetchType, addInBody, fetchReason);
        } catch (error: any) {
            // Only handling here treesLatest. If createFile failed, we should never try to do joinSession.
            // Similar, if getVersions failed, we should not do any further storage calls.
            // So treesLatest is the only call that can have parallel joinSession request.
            if (fetchType === "treesLatest") {
                this.treesLatestDeferral.reject(error);
            }
            if (fetchType !== "joinSession" || error.statusCode < 401 || error.statusCode > 404 || completed) {
                throw error;
            }
        }

        // It is joinSession failing with 401..404 error
        // Repeat after waiting for treeLatest succeeding (or fail if it failed).
        // No special handling after first call - if file has been deleted, then it's game over.

        // Ensure we have some safety here - we do not want to deadlock if we got logic somewhere wrong.
        // If we waited too long, we will log error event and proceed with call.
        // It may result in failure for user, but refreshing document would address it.
        // Thus we use rather long timeout (not to get these failures as much as possible), but not large enough
        // to unblock the process.
        await PerformanceEvent.timedExecAsync(
            this.logger,
            { eventName: "JoinSessionSyncWait" },
            async (event) => {
                const timeoutRes = 51; // anything will work here
                let timer: ReturnType<typeof setTimeout>;
                const timeoutP = new Promise<number>((resolve) => {
                    timer = setTimeout(() => { resolve(timeoutRes); }, 15000);
                });
                const res = await Promise.race([
                    timeoutP,
                    // cancel timeout to unblock UTs (otherwise Node process does not exit for 15 sec)
                    this.treesLatestDeferral.promise.finally(() => clearTimeout(timer))]);
                if (res === timeoutRes) {
                    event.cancel();
                }
            },
            { start: true, end: true, cancel: "generic" });
        return super.fetchAndParseAsJSON<T>(url, fetchOptions, fetchType, addInBody);
    }
}

export interface ICacheAndTracker {
    cache: IOdspCache;
    epochTracker: EpochTracker;
}

export function createOdspCacheAndTracker(
    persistedCacheArg: IPersistedCache,
    nonpersistentCache: INonPersistentCache,
    fileEntry: IFileEntry,
    logger: ITelemetryLogger): ICacheAndTracker {
    const epochTracker = new EpochTrackerWithRedemption(persistedCacheArg, fileEntry, logger);
    return {
        cache: {
            ...nonpersistentCache,
            persistedCache: epochTracker,
        },
        epochTracker,
    };
}<|MERGE_RESOLUTION|>--- conflicted
+++ resolved
@@ -198,13 +198,8 @@
 
     private async fetchCore<T>(
         url: string,
-<<<<<<< HEAD
-        fetchOptions: { [index: string]: any },
-        fetcher: (url: string, fetchOptions: { [index: string]: any }) => Promise<IOdspResponse<T>>,
-=======
         fetchOptions: { [index: string]: any; },
         fetcher: (url: string, fetchOptions: { [index: string]: any; }) => Promise<IOdspResponse<T>>,
->>>>>>> 24231532
         fetchType: FetchType,
         addInBody: boolean = false,
         fetchReason?: string,
@@ -244,11 +239,7 @@
      */
     public async fetchArray(
         url: string,
-<<<<<<< HEAD
-        fetchOptions: { [index: string]: any },
-=======
         fetchOptions: { [index: string]: any; },
->>>>>>> 24231532
         fetchType: FetchType,
         addInBody: boolean = false,
         fetchReason?: string,
@@ -263,11 +254,7 @@
     ) {
         const isClpCompliantApp = getOdspResolvedUrl(this.fileEntry.resolvedUrl).isClpCompliantApp;
         if (addInBody) {
-<<<<<<< HEAD
-            const headers: { [key: string]: string } = {};
-=======
             const headers: { [key: string]: string; } = {};
->>>>>>> 24231532
             headers["X-RequestStats"] = clientCorrelationId;
             if (this.fluidEpoch !== undefined) {
                 headers["x-fluid-epoch"] = this.fluidEpoch;
@@ -294,11 +281,7 @@
         }
     }
 
-<<<<<<< HEAD
-    private addParamInBody(fetchOptions: RequestInit, headers: { [key: string]: string }) {
-=======
     private addParamInBody(fetchOptions: RequestInit, headers: { [key: string]: string; }) {
->>>>>>> 24231532
         // We use multi part form request for post body where we want to use this.
         // So extract the form boundary to mark the end of form.
         const body = fetchOptions.body;
@@ -429,11 +412,7 @@
 
     public async fetchAndParseAsJSON<T>(
         url: string,
-<<<<<<< HEAD
-        fetchOptions: { [index: string]: any },
-=======
         fetchOptions: { [index: string]: any; },
->>>>>>> 24231532
         fetchType: FetchType,
         addInBody: boolean = false,
         fetchReason?: string,
