--- conflicted
+++ resolved
@@ -231,11 +231,7 @@
                 fetchOptions.headers = {
                     ...fetchOptions.headers,
                 };
-<<<<<<< HEAD
-                assert(fetchOptions.headers !== undefined, 0x280 /* "Headers should be present now" */);
-=======
                 assert(fetchOptions.headers !== undefined, 0x282 /* "Headers should be present now" */);
->>>>>>> 0d53c358
                 fetchOptions.headers[key] = val;
             };
             addHeader("X-RequestStats", clientCorelationId);
