/*!
 * Copyright (c) Microsoft Corporation. All rights reserved.
 * Licensed under the MIT License.
 */

import { assert, Deferred } from "@fluidframework/common-utils";
import { ITelemetryLogger } from "@fluidframework/common-definitions";
import { fluidEpochMismatchError, OdspErrorType, throwOdspNetworkError } from "@fluidframework/odsp-doclib-utils";
import { ThrottlingError } from "@fluidframework/driver-utils";
import { IConnected } from "@fluidframework/protocol-definitions";
import { PerformanceEvent, LoggingError } from "@fluidframework/telemetry-utils";
import { fetchAndParseAsJSONHelper, fetchArray, IOdspResponse } from "./odspUtils";
import { ICacheEntry, IFileEntry, LocalPersistentCacheAdapter } from "./odspCache";
import { RateLimiter } from "./rateLimiter";

export type FetchType = "blob" | "createBlob" | "createFile" | "joinSession" | "ops" | "other" | "snapshotTree" |
    "treesLatest" | "uploadSummary" | "push" | "versions";

/**
 * This class is a wrapper around fetch calls. It adds epoch to the request made so that the
 * server can match it with its epoch value in order to match the version.
 * It also validates the epoch value received in response of fetch calls. If the epoch does not match,
 * then it also clears all the cached entries for the given container.
 */
export class EpochTracker {
    private _fluidEpoch: string | undefined;
    private _fileEntry: IFileEntry | undefined;
    public readonly rateLimiter: RateLimiter;

    constructor(
        private readonly persistedCache: LocalPersistentCacheAdapter,
        protected readonly logger: ITelemetryLogger,
    ) {
        // Limits the max number of concurrent requests to 24.
        this.rateLimiter = new RateLimiter(24);
    }

    public set fileEntry(fileEntry: IFileEntry | undefined) {
        assert(this._fileEntry === undefined, 0x09b /* "File Entry should be set only once" */);
        assert(fileEntry !== undefined, 0x09c /* "Passed file entry should not be undefined" */);
        this._fileEntry = fileEntry;
    }

    public get fileEntry(): IFileEntry | undefined {
        return this._fileEntry;
    }

    public get fluidEpoch() {
        return this._fluidEpoch;
    }

    public async validateEpochFromPush(details: IConnected) {
        const epoch = details.epoch;
        assert(epoch !== undefined, 0x09d /* "Connection details should contain epoch" */);
        try {
            this.validateEpochFromResponse(epoch, "push");
        } catch (error) {
            await this.checkForEpochError(error, epoch, "push");
            throw error;
        }
    }

    public async fetchFromCache<T>(
        entry: ICacheEntry,
        maxOpCount: number | undefined,
        fetchType: FetchType,
    ): Promise<T | undefined> {
        const value = await this.persistedCache.get(entry, maxOpCount);
        if (value !== undefined) {
            try {
                this.validateEpochFromResponse(value.fluidEpoch, fetchType, true);
            } catch (error) {
                await this.checkForEpochError(error, value.fluidEpoch, fetchType, true);
                throw error;
            }
            return value.value as T;
        }
    }

    /**
     * Api to fetch the response for given request and parse it as json.
     * @param url - url of the request
     * @param fetchOptions - fetch options for request containing body, headers etc.
     * @param fetchType - method for which fetch is called.
     * @param addInBody - Pass True if caller wants to add epoch in post body.
     */
    public async fetchAndParseAsJSON<T>(
        url: string,
        fetchOptions: {[index: string]: any},
        fetchType: FetchType,
        addInBody: boolean = false,
    ): Promise<IOdspResponse<T>> {
        // Add epoch in fetch request.
        const request = this.addEpochInRequest(url, fetchOptions, addInBody);
        let epochFromResponse: string | undefined;
        try {
            const response = await this.rateLimiter.schedule(
                async () => fetchAndParseAsJSONHelper<T>(request.url, request.fetchOptions),
            );
            epochFromResponse = response.headers.get("x-fluid-epoch");
            this.validateEpochFromResponse(epochFromResponse, fetchType);
            return response;
        } catch (error) {
            // Get the server epoch from error in case we don't have it as if undefined we won't be able
            // to mark it as epoch error.
            if (epochFromResponse === undefined) {
                epochFromResponse = error.serverEpoch;
            }
            await this.checkForEpochError(error, epochFromResponse, fetchType);
            throw error;
        }
    }

    /**
     * Api to fetch the response as it is for given request.
     * @param url - url of the request
     * @param fetchOptions - fetch options for request containing body, headers etc.
     * @param fetchType - method for which fetch is called.
     * @param addInBody - Pass True if caller wants to add epoch in post body.
     */
    public async fetchArray(
        url: string,
        fetchOptions: {[index: string]: any},
        fetchType: FetchType,
        addInBody: boolean = false,
    ) {
        // Add epoch in fetch request.
        const request = this.addEpochInRequest(url, fetchOptions, addInBody);
        let epochFromResponse: string | undefined;
        try {
            const response = await this.rateLimiter.schedule(
                async () => fetchArray(request.url, request.fetchOptions, this.rateLimiter),
            );
            epochFromResponse = response.headers.get("x-fluid-epoch");
            this.validateEpochFromResponse(epochFromResponse, fetchType);
            return response;
        } catch (error) {
            // Get the server epoch from error in case we don't have it as if undefined we won't be able
            // to mark it as epoch error.
            if (epochFromResponse === undefined) {
                epochFromResponse = error.serverEpoch;
            }
            await this.checkForEpochError(error, epochFromResponse, fetchType);
            throw error;
        }
    }

    private addEpochInRequest(
        url: string,
        fetchOptions: {[index: string]: any},
        addInBody: boolean): {url: string, fetchOptions: {[index: string]: any}} {
        if (this.fluidEpoch !== undefined) {
            if (addInBody) {
                // We use multi part form request for post body where we want to use this.
                // So extract the form boundary to mark the end of form.
                let body: string = fetchOptions.body;
                const formBoundary = body.split("\r\n")[0].substring(2);
                body += `\r\nepoch=${this.fluidEpoch}\r\n`;
                body += `\r\n--${formBoundary}--`;
                fetchOptions.body = body;
            } else {
                const [mainUrl, queryString] = url.split("?");
                const searchParams = new URLSearchParams(queryString);
                searchParams.append("epoch", this.fluidEpoch);
                const urlWithEpoch = `${mainUrl}?${searchParams.toString()}`;
                if (urlWithEpoch.length > 2048) {
                    // Add in headers if the length becomes greater than 2048
                    // as ODSP has limitation for queries of length more that 2048.
                    fetchOptions.headers = {
                        ...fetchOptions.headers,
                        "x-fluid-epoch": this.fluidEpoch,
                    };
                } else {
                    return {
                        url: urlWithEpoch,
                        fetchOptions,
                    };
                }
            }
        }
        return { url, fetchOptions };
    }

    protected validateEpochFromResponse(
        epochFromResponse: string | undefined,
        fetchType: FetchType,
        fromCache: boolean = false,
    ) {
        this.checkForEpochErrorCore(epochFromResponse);
        if (epochFromResponse !== undefined) {
            if (this._fluidEpoch === undefined) {
                this.logger.sendTelemetryEvent(
                    {
                        eventName: "EpochLearnedFirstTime",
                        epoch: epochFromResponse,
                        fetchType,
                        fromCache,
                    },
                );
            }
            this._fluidEpoch = epochFromResponse;
        }
    }

    private async checkForEpochError(
        error: any,
        epochFromResponse: string | null | undefined,
        fetchType: FetchType,
        fromCache: boolean = false,
    ) {
        if (error.errorType === OdspErrorType.epochVersionMismatch) {
            try {
                // This will only throw if it is an epoch error.
                this.checkForEpochErrorCore(epochFromResponse, error.errorMessage);
            } catch (epochError) {
                assert(epochError instanceof LoggingError, "type guard");
                epochError.addTelemetryProperties({
                    fromCache,
                    clientEpoch: this.fluidEpoch,
                    fetchType,
<<<<<<< HEAD
                };
                this.logger.sendErrorEvent({ eventName: "EpochVersionMismatch" }, err);
                assert(!!this.fileEntry, 0x09e /* "File Entry should be set to clear the cached entries!!" */);
=======
                });
                this.logger.sendErrorEvent({ eventName: "EpochVersionMismatch" }, epochError);
                assert(!!this.fileEntry, "File Entry should be set to clear the cached entries!!");
>>>>>>> 0a57558c
                // If the epoch mismatches, then clear all entries for such file entry from cache.
                await this.persistedCache.removeEntries(this.fileEntry);
                throw epochError;
            }
            // If it was categorized as epoch error but the epoch returned in response matches with the client epoch
            // then it was coherency 409, so rethrow it as throttling error so that it can retried. Default throttling
            // time is 1s.
            this.logger.sendErrorEvent({ eventName: "Coherency409" }, error);
            throw new ThrottlingError(error.errorMessage ?? "Coherency409", 1000, 429);
        }
    }

    private checkForEpochErrorCore(epochFromResponse: string | null | undefined, message?: string) {
        // If epoch is undefined, then don't compare it because initially for createNew or TreesLatest
        // initializes this value. Sometimes response does not contain epoch as it is still in
        // implementation phase at server side. In that case also, don't compare it with our epoch value.
        if (this.fluidEpoch && epochFromResponse && (this.fluidEpoch !== epochFromResponse)) {
            throwOdspNetworkError(message ?? "Epoch Mismatch", fluidEpochMismatchError);
        }
    }
}

export class EpochTrackerWithRedemption extends EpochTracker {
    private readonly treesLatestDeferral = new Deferred<void>();

    protected validateEpochFromResponse(
        epochFromResponse: string | undefined,
        fetchType: FetchType,
        fromCache: boolean = false,
    ) {
        super.validateEpochFromResponse(epochFromResponse, fetchType, fromCache);

        // Any successful call means we have access to a file, i.e. any redemption that was required already happened.
        // That covers cases of "treesLatest" as well as "getVersions" or "createFile" - all the ways we can start
        // exploring a file.
        this.treesLatestDeferral.resolve();
    }

    public async fetchAndParseAsJSON<T>(
        url: string,
        fetchOptions: {[index: string]: any},
        fetchType: FetchType,
        addInBody: boolean = false,
    ): Promise<IOdspResponse<T>> {
        // Optimize the flow if we know that treesLatestDeferral was already completed by the timer we started
        // joinSession call. If we did - there is no reason to repeat the call as it will fail with same error.
        const completed = this.treesLatestDeferral.isCompleted;

        try {
            return await super.fetchAndParseAsJSON<T>(url, fetchOptions, fetchType, addInBody);
        } catch (error) {
            // Only handling here treesLatest. If createFile failed, we should never try to do joinSession.
            // Similar, if getVersions failed, we should not do any further storage calls.
            // So treesLatest is the only call that can have parallel joinSession request.
            if (fetchType === "treesLatest") {
                this.treesLatestDeferral.reject(error);
            }
            if (fetchType !== "joinSession" || error.statusCode < 401 || error.statusCode > 404 || completed) {
                throw error;
            }
        }

        // It is joinSession failing with 401..404 error
        // Repeat after waiting for treeLatest succeeding (or fail if it failed).
        // No special handling after first call - if file has been deleted, then it's game over.

        // Ensure we have some safety here - we do not want to deadlock if we got logic somewhere wrong.
        // If we waited too long, we will log error event and proceed with call.
        // It may result in failure for user, but refreshing document would address it.
        // Thus we use rather long timeout (not to get these failures as much as possible), but not large enough
        // to unblock the process.
        await PerformanceEvent.timedExecAsync(this.logger, { eventName: "JoinSessionSyncWait" }, async (event) => {
            const timeoutRes = 51; // anything will work here
            const timeoutP = new Promise<number>((accept) => setTimeout(() => { accept(timeoutRes); }, 15000));
            const res = await Promise.race([timeoutP, this.treesLatestDeferral.promise]);
            if (res === timeoutRes) {
                event.cancel();
            }
        });
        return super.fetchAndParseAsJSON<T>(url, fetchOptions, fetchType, addInBody);
    }
}<|MERGE_RESOLUTION|>--- conflicted
+++ resolved
@@ -218,15 +218,9 @@
                     fromCache,
                     clientEpoch: this.fluidEpoch,
                     fetchType,
-<<<<<<< HEAD
-                };
-                this.logger.sendErrorEvent({ eventName: "EpochVersionMismatch" }, err);
-                assert(!!this.fileEntry, 0x09e /* "File Entry should be set to clear the cached entries!!" */);
-=======
                 });
                 this.logger.sendErrorEvent({ eventName: "EpochVersionMismatch" }, epochError);
-                assert(!!this.fileEntry, "File Entry should be set to clear the cached entries!!");
->>>>>>> 0a57558c
+                assert(!!this.fileEntry, 0x09e /* "File Entry should be set to clear the cached entries!!" */);
                 // If the epoch mismatches, then clear all entries for such file entry from cache.
                 await this.persistedCache.removeEntries(this.fileEntry);
                 throw epochError;
