/*!
 * Copyright (c) Microsoft Corporation. All rights reserved.
 * Licensed under the MIT License.
 */

import { assert } from "@fluidframework/common-utils";
import { ITelemetryLogger } from "@fluidframework/common-definitions";
import { fluidEpochMismatchError, OdspErrorType, throwOdspNetworkError } from "@fluidframework/odsp-doclib-utils";
import { fetchAndParseAsJSONHelper, fetchHelper, IOdspResponse } from "./odspUtils";
import { ICacheEntry, IFileEntry, LocalPersistentCacheAdapter } from "./odspCache";
import { RateLimiter } from "./rateLimiter";

/**
 * This class is a wrapper around fetch calls. It adds epoch to the request made so that the
 * server can match it with its epoch value in order to match the version.
 * It also validates the epoch value received in response of fetch calls. If the epoch does not match,
 * then it also clears all the cached entries for the given container.
 */
export class EpochTracker {
    private _fluidEpoch: string | undefined;
    private _fileEntry: IFileEntry | undefined;
    public readonly rateLimiter: RateLimiter;
    constructor(
        private readonly persistedCache: LocalPersistentCacheAdapter,
        private readonly logger: ITelemetryLogger,
    ) {
        // Limits the max number of concurrent requests to 24.
        this.rateLimiter = new RateLimiter(24);
    }

    public set fileEntry(fileEntry: IFileEntry | undefined) {
        assert(this._fileEntry === undefined, "File Entry should be set only once");
        assert(fileEntry !== undefined, "Passed file entry should not be undefined");
        this._fileEntry = fileEntry;
    }

    public get fileEntry(): IFileEntry | undefined {
        return this._fileEntry;
    }

    public get fluidEpoch() {
        return this._fluidEpoch;
    }

    public async fetchFromCache<T>(
        entry: ICacheEntry,
        maxOpCount: number | undefined,
        fetchType: FetchType,
    ): Promise<T | undefined> {
        const value = await this.persistedCache.get(entry, maxOpCount);
        if (value !== undefined) {
            try {
                this.validateEpochFromResponse(value.fluidEpoch, fetchType, true);
            } catch (error) {
                await this.checkForEpochError(error, value.fluidEpoch, fetchType, true);
                throw error;
            }
            return value.value as T;
        }
    }

    /**
     * Api to fetch the response for given request and parse it as json.
     * @param url - url of the request
     * @param fetchOptions - fetch options for request containing body, headers etc.
     * @param fetchType - method for which fetch is called.
     * @param addInBody - Pass True if caller wants to add epoch in post body.
     */
    public async fetchAndParseAsJSON<T>(
        url: string,
        fetchOptions: {[index: string]: any},
        fetchType: FetchType,
        addInBody: boolean = false,
    ): Promise<IOdspResponse<T>> {
        // Add epoch in fetch request.
        const request = this.addEpochInRequest(url, fetchOptions, addInBody);
        let epochFromResponse: string | null | undefined;
        try {
            const response = await this.rateLimiter.schedule(
                async () => fetchAndParseAsJSONHelper<T>(request.url, request.fetchOptions),
            );
            epochFromResponse = response.headers.get("x-fluid-epoch");
            this.validateEpochFromResponse(epochFromResponse, fetchType);
            return response;
        } catch (error) {
            await this.checkForEpochError(error, epochFromResponse, fetchType);
            throw error;
        }
    }

    /**
     * Api to fetch the response as it is for given request.
     * @param url - url of the request
     * @param fetchOptions - fetch options for request containing body, headers etc.
     * @param fetchType - method for which fetch is called.
     * @param addInBody - Pass True if caller wants to add epoch in post body.
     */
    public async fetchResponse(
        url: string,
        fetchOptions: {[index: string]: any},
        fetchType: FetchType,
        addInBody: boolean = false,
    ): Promise<Response> {
        // Add epoch in fetch request.
        const request = this.addEpochInRequest(url, fetchOptions, addInBody);
        let epochFromResponse: string | null | undefined;
        try {
            const response = await this.rateLimiter.schedule(
                async () => fetchHelper(request.url, request.fetchOptions),
            );
            epochFromResponse = response.headers.get("x-fluid-epoch");
            this.validateEpochFromResponse(epochFromResponse, fetchType);
            return response;
        } catch (error) {
            await this.checkForEpochError(error, epochFromResponse, fetchType);
            throw error;
        }
    }

    private addEpochInRequest(
        url: string,
        fetchOptions: {[index: string]: any},
        addInBody: boolean): {url: string, fetchOptions: {[index: string]: any}} {
        if (this.fluidEpoch !== undefined) {
            if (addInBody) {
                // We use multi part form request for post body where we want to use this.
                // So extract the form boundary to mark the end of form.
                let body: string = fetchOptions.body;
                const formBoundary = body.split("\r\n")[0].substring(2);
                body += `\r\nepoch=${this.fluidEpoch}\r\n`;
                body += `\r\n--${formBoundary}--`;
                fetchOptions.body = body;
            } else {
                const [mainUrl, queryString] = url.split("?");
                const searchParams = new URLSearchParams(queryString);
                searchParams.append("epoch", this.fluidEpoch);
                const urlWithEpoch = `${mainUrl}?${searchParams.toString()}`;
                if (urlWithEpoch.length > 2048) {
                    // Add in headers if the length becomes greater than 2048
                    // as ODSP has limitation for queries of length more that 2048.
                    fetchOptions.headers = {
                        ...fetchOptions.headers,
                        "x-fluid-epoch": this.fluidEpoch,
                    };
                } else {
                    return {
                        url: urlWithEpoch,
                        fetchOptions,
                    };
                }
            }
        }
        return { url, fetchOptions };
    }

    private validateEpochFromResponse(
        epochFromResponse: string | undefined | null,
        fetchType: FetchType,
        fromCache: boolean = false,
    ) {
        // If epoch is undefined, then don't compare it because initially for createNew or TreesLatest
        // initializes this value. Sometimes response does not contain epoch as it is still in
        // implementation phase at server side. In that case also, don't compare it with our epoch value.
        if (this.fluidEpoch && epochFromResponse && (this.fluidEpoch !== epochFromResponse)) {
            throwOdspNetworkError("Epoch Mismatch", fluidEpochMismatchError);
        }
        if (epochFromResponse) {
            if (this._fluidEpoch === undefined) {
                this.logger.sendTelemetryEvent(
                    {
                        eventName: "EpochLearnedFirstTime",
                        epoch: epochFromResponse,
                        fetchType,
                        fromCache,
                    },
                );
            }
            this._fluidEpoch = epochFromResponse;
        }
    }

    private async checkForEpochError(
        error: any,
        epochFromResponse: string | null | undefined,
        fetchType: FetchType,
        fromCache: boolean = false,
    ) {
        if (error.errorType === OdspErrorType.epochVersionMismatch) {
<<<<<<< HEAD
            this.logger.sendErrorEvent({ eventName: "EpochVersionMismatch" }, error);
            assert(!!this.fileEntry, "File Entry should be set to clear the cached entries!!");
            // If the epoch mismatches, then clear all entries for such file entry from cache.
            await this.persistedCache.removeEntries(this.fileEntry);
=======
            this.logger.sendErrorEvent(
                {
                    eventName: "EpochVersionMismatch",
                    fromCache,
                    clientEpoch: this.fluidEpoch,
                    serverEpoch: epochFromResponse ?? undefined,
                    fetchType,
                },
            error);
            assert(!!this._hashedDocumentId, "DocId should be set to clear the cached entries!!");
            // If the epoch mismatches, then clear all entries for such document from cache.
            await this.persistedCache.removeAllEntriesForDocId(this._hashedDocumentId);
>>>>>>> 88d53749
        }
    }
}

export enum FetchType {
    blob = "blob",
    createBlob = "createBlob",
    createFile = "createFile",
    joinSession = "joinSession",
    ops = "ops",
    other = "other",
    snaphsotTree = "snapshotTree",
    treesLatest = "treesLatest",
    uploadSummary = "uploadSummary",
}<|MERGE_RESOLUTION|>--- conflicted
+++ resolved
@@ -186,12 +186,6 @@
         fromCache: boolean = false,
     ) {
         if (error.errorType === OdspErrorType.epochVersionMismatch) {
-<<<<<<< HEAD
-            this.logger.sendErrorEvent({ eventName: "EpochVersionMismatch" }, error);
-            assert(!!this.fileEntry, "File Entry should be set to clear the cached entries!!");
-            // If the epoch mismatches, then clear all entries for such file entry from cache.
-            await this.persistedCache.removeEntries(this.fileEntry);
-=======
             this.logger.sendErrorEvent(
                 {
                     eventName: "EpochVersionMismatch",
@@ -201,10 +195,9 @@
                     fetchType,
                 },
             error);
-            assert(!!this._hashedDocumentId, "DocId should be set to clear the cached entries!!");
-            // If the epoch mismatches, then clear all entries for such document from cache.
-            await this.persistedCache.removeAllEntriesForDocId(this._hashedDocumentId);
->>>>>>> 88d53749
+            assert(!!this.fileEntry, "File Entry should be set to clear the cached entries!!");
+            // If the epoch mismatches, then clear all entries for such file entry from cache.
+            await this.persistedCache.removeEntries(this.fileEntry);
         }
     }
 }
