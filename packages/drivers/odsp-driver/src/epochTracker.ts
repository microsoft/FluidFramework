--- conflicted
+++ resolved
@@ -102,18 +102,15 @@
 		this.rateLimiter = new RateLimiter(24);
 
 		// Matches the TestOverride logic for the policy defined in odspDocumentStorageServiceBase.ts
-<<<<<<< HEAD
-		this.snapshotCacheExpiryTimeoutMs =
-			loggerToMonitoringContext(logger).config.getNumber(
-				"Fluid.Driver.Odsp.TestOverride.SnapshotCacheExpiryTimeoutMs",
-			) ?? defaultCacheExpiryTimeoutMs;
-=======
-		this.snapshotCacheExpiryTimeoutMs = loggerToMonitoringContext(logger).config.getBoolean(
+		const disableSnapshotCache = loggerToMonitoringContext(logger).config.getNumber(
 			"Fluid.Driver.Odsp.TestOverride.DisableSnapshotCache",
-		)
+		);
+		const cacheExpiryTimeoutOverrideMs = loggerToMonitoringContext(logger).config.getNumber(
+			"Fluid.Driver.Odsp.TestOverride.SnapshotCacheExpiryTimeoutMs",
+		);
+		this.snapshotCacheExpiryTimeoutMs = disableSnapshotCache
 			? 0
-			: maximumCacheDurationMs;
->>>>>>> d6ed4c6a
+			: cacheExpiryTimeoutOverrideMs ?? maximumCacheDurationMs;
 	}
 
 	// public for UT purposes only!
