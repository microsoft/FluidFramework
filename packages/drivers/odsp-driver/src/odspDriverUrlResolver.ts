/*!
 * Copyright (c) Microsoft Corporation. All rights reserved.
 * Licensed under the MIT License.
 */

import { strict as assert } from "assert";
import {
    IRequest,
    DriverHeader,
} from "@fluidframework/core-interfaces";
import {
    IUrlResolver,
    IResolvedUrl,
    CreateNewHeader,
} from "@fluidframework/driver-definitions";
import { IOdspResolvedUrl } from "./contracts";
import { getHashedDocumentId } from "./odspUtils";
import { getApiRoot } from "./odspUrlHelper";
import { createOdspCreateContainerRequest } from "./createOdspCreateContainerRequest";

function getSnapshotUrl(siteUrl: string, driveId: string, itemId: string) {
    const siteOrigin = new URL(siteUrl).origin;
    return `${getApiRoot(siteOrigin)}/drives/${driveId}/items/${itemId}/opStream/snapshots`;
}

function getAttachmentPOSTUrl(siteUrl: string, driveId: string, itemId: string) {
    const siteOrigin = new URL(siteUrl).origin;
    return `${getApiRoot(siteOrigin)}/drives/${driveId}/items/${itemId}/opStream/attachment`;
}

function getAttachmentGETUrl(siteUrl: string, driveId: string, itemId: string) {
    const siteOrigin = new URL(siteUrl).origin;
    return `${getApiRoot(siteOrigin)}/drives/${driveId}/items/${itemId}/opStream/attachments`;
}

/**
 * Utility that enables us to handle paths provided with a beginning slash.
 * For example if a value of '/id1/id2' is provided, id1/id2 is returned.
 */
function removeBeginningSlash(str: string): string {
    if (str.startsWith("/")) {
        return str.substr(1);
    }

    return str;
}

export class OdspDriverUrlResolver implements IUrlResolver {
    constructor() { }

    public async resolve(request: IRequest): Promise<IOdspResolvedUrl> {
<<<<<<< HEAD
        return resolveRequest(request);
=======
        if (request.headers && request.headers[CreateNewHeader.createNew]) {
            const [siteURL, queryString] = request.url.split("?");

            const searchParams = new URLSearchParams(queryString);
            const fileName = request.headers[CreateNewHeader.createNew].fileName;
            const driveID = searchParams.get("driveId");
            const filePath = searchParams.get("path");
            if (!(fileName && siteURL && driveID && filePath !== null && filePath !== undefined)) {
                throw new Error("Proper new file params should be there!!");
            }
            return {
                endpoints: {
                    snapshotStorageUrl: "",
                    attachmentGETStorageUrl: "",
                    attachmentPOSTStorageUrl: "",
                },
                tokens: {},
                type: "fluid",
                url: `fluid-odsp://${siteURL}?${queryString}&version=null`,
                siteUrl: siteURL,
                hashedDocumentId: "",
                driveId: driveID,
                itemId: "",
                fileName,
                summarizer: false,
            };
        }
        const { siteUrl, driveId, itemId, path } = this.decodeOdspUrl(request.url);
        const hashedDocumentId = getHashedDocumentId(driveId, itemId);
        assert.ok(!hashedDocumentId.includes("/"), "Docid should not contain slashes!!");

        let documentUrl = `fluid-odsp://placeholder/placeholder/${hashedDocumentId}/${removeBeginningSlash(path)}`;

        if (request.url.length > 0) {
            // In case of any additional parameters add them back to the url
            const requestURL = new URL(request.url);
            const searchParams = requestURL.search;
            if (searchParams) {
                documentUrl += searchParams;
            }
        }

        const summarizer = request.headers?.[DriverHeader.summarizingClient];

        return {
            type: "fluid",
            endpoints: {
                snapshotStorageUrl: getSnapshotUrl(siteUrl, driveId, itemId),
                attachmentPOSTStorageUrl: getAttachmentPOSTUrl(siteUrl, driveId, itemId),
                attachmentGETStorageUrl: getAttachmentGETUrl(siteUrl, driveId, itemId),
            },
            tokens: {},
            url: documentUrl,
            hashedDocumentId,
            siteUrl,
            driveId,
            itemId,
            fileName: "",
            summarizer,
        };
>>>>>>> 1315798a
    }

    public async getAbsoluteUrl(resolvedUrl: IResolvedUrl, relativeUrl: string): Promise<string> {
        let url = relativeUrl;
        if (url.startsWith("/")) {
            url = url.substr(1);
        }
        const odspResolvedUrl = resolvedUrl as IOdspResolvedUrl;
        return `${odspResolvedUrl.siteUrl}/${url}?driveId=${encodeURIComponent(
            odspResolvedUrl.driveId)}&itemId=${encodeURIComponent(
                odspResolvedUrl.itemId,
            )}&path=${encodeURIComponent("/")}`;
    }

    public createCreateNewRequest(siteUrl: string, driveId: string, filePath: string, fileName: string): IRequest {
        return createOdspCreateContainerRequest(siteUrl, driveId, filePath, fileName);
    }
}

function decodeOdspUrl(url: string): { siteUrl: string; driveId: string; itemId: string; path: string } {
    const [siteUrl, queryString] = url.split("?");

    const searchParams = new URLSearchParams(queryString);

    const driveId = searchParams.get("driveId");
    const itemId = searchParams.get("itemId");
    const path = searchParams.get("path");

    if (driveId === null) {
        throw new Error("ODSP URL did not contain a drive id");
    }

    if (itemId === null) {
        throw new Error("ODSP Url did not contain an item id");
    }

    if (path === null) {
        throw new Error("ODSP Url did not contain a path");
    }

    return {
        siteUrl,
        driveId: decodeURIComponent(driveId),
        itemId: decodeURIComponent(itemId),
        path: decodeURIComponent(path),
    };
}

export async function resolveRequest(request: IRequest): Promise<IOdspResolvedUrl> {
    if (request.headers && request.headers[CreateNewHeader.createNew]) {
        const [siteURL, queryString] = request.url.split("?");

        const searchParams = new URLSearchParams(queryString);
        const fileName = request.headers[CreateNewHeader.createNew].fileName;
        const driveID = searchParams.get("driveId");
        const filePath = searchParams.get("path");
        if (!(fileName && siteURL && driveID && filePath !== null && filePath !== undefined)) {
            throw new Error("Proper new file params should be there!!");
        }
        return {
            endpoints: {
                snapshotStorageUrl: "",
            },
            tokens: {},
            type: "fluid",
            url: `fluid-odsp://${siteURL}?${queryString}&version=null`,
            siteUrl: siteURL,
            hashedDocumentId: "",
            driveId: driveID,
            itemId: "",
            fileName,
            summarizer: false,
        };
    }
    const { siteUrl, driveId, itemId, path } = decodeOdspUrl(request.url);
    const hashedDocumentId = getHashedDocumentId(driveId, itemId);
    assert.ok(!hashedDocumentId.includes("/"), "Docid should not contain slashes!!");

    let documentUrl = `fluid-odsp://placeholder/placeholder/${hashedDocumentId}/${removeBeginningSlash(path)}`;

    if (request.url.length > 0) {
        // In case of any additional parameters add them back to the url
        const requestURL = new URL(request.url);
        const searchParams = requestURL.search;
        if (searchParams) {
            documentUrl += searchParams;
        }
    }

    const summarizer = request.headers?.[DriverHeader.summarizingClient];

    return {
        type: "fluid",
        endpoints: {
            snapshotStorageUrl: getSnapshotUrl(siteUrl, driveId, itemId),
        },
        tokens: {},
        url: documentUrl,
        hashedDocumentId,
        siteUrl,
        driveId,
        itemId,
        fileName: "",
        summarizer,
    };
}<|MERGE_RESOLUTION|>--- conflicted
+++ resolved
@@ -49,70 +49,7 @@
     constructor() { }
 
     public async resolve(request: IRequest): Promise<IOdspResolvedUrl> {
-<<<<<<< HEAD
         return resolveRequest(request);
-=======
-        if (request.headers && request.headers[CreateNewHeader.createNew]) {
-            const [siteURL, queryString] = request.url.split("?");
-
-            const searchParams = new URLSearchParams(queryString);
-            const fileName = request.headers[CreateNewHeader.createNew].fileName;
-            const driveID = searchParams.get("driveId");
-            const filePath = searchParams.get("path");
-            if (!(fileName && siteURL && driveID && filePath !== null && filePath !== undefined)) {
-                throw new Error("Proper new file params should be there!!");
-            }
-            return {
-                endpoints: {
-                    snapshotStorageUrl: "",
-                    attachmentGETStorageUrl: "",
-                    attachmentPOSTStorageUrl: "",
-                },
-                tokens: {},
-                type: "fluid",
-                url: `fluid-odsp://${siteURL}?${queryString}&version=null`,
-                siteUrl: siteURL,
-                hashedDocumentId: "",
-                driveId: driveID,
-                itemId: "",
-                fileName,
-                summarizer: false,
-            };
-        }
-        const { siteUrl, driveId, itemId, path } = this.decodeOdspUrl(request.url);
-        const hashedDocumentId = getHashedDocumentId(driveId, itemId);
-        assert.ok(!hashedDocumentId.includes("/"), "Docid should not contain slashes!!");
-
-        let documentUrl = `fluid-odsp://placeholder/placeholder/${hashedDocumentId}/${removeBeginningSlash(path)}`;
-
-        if (request.url.length > 0) {
-            // In case of any additional parameters add them back to the url
-            const requestURL = new URL(request.url);
-            const searchParams = requestURL.search;
-            if (searchParams) {
-                documentUrl += searchParams;
-            }
-        }
-
-        const summarizer = request.headers?.[DriverHeader.summarizingClient];
-
-        return {
-            type: "fluid",
-            endpoints: {
-                snapshotStorageUrl: getSnapshotUrl(siteUrl, driveId, itemId),
-                attachmentPOSTStorageUrl: getAttachmentPOSTUrl(siteUrl, driveId, itemId),
-                attachmentGETStorageUrl: getAttachmentGETUrl(siteUrl, driveId, itemId),
-            },
-            tokens: {},
-            url: documentUrl,
-            hashedDocumentId,
-            siteUrl,
-            driveId,
-            itemId,
-            fileName: "",
-            summarizer,
-        };
->>>>>>> 1315798a
     }
 
     public async getAbsoluteUrl(resolvedUrl: IResolvedUrl, relativeUrl: string): Promise<string> {
@@ -175,6 +112,8 @@
         return {
             endpoints: {
                 snapshotStorageUrl: "",
+                attachmentGETStorageUrl: "",
+                attachmentPOSTStorageUrl: "",
             },
             tokens: {},
             type: "fluid",
@@ -187,7 +126,7 @@
             summarizer: false,
         };
     }
-    const { siteUrl, driveId, itemId, path } = decodeOdspUrl(request.url);
+    const { siteUrl, driveId, itemId, path } = this.decodeOdspUrl(request.url);
     const hashedDocumentId = getHashedDocumentId(driveId, itemId);
     assert.ok(!hashedDocumentId.includes("/"), "Docid should not contain slashes!!");
 
@@ -208,6 +147,8 @@
         type: "fluid",
         endpoints: {
             snapshotStorageUrl: getSnapshotUrl(siteUrl, driveId, itemId),
+            attachmentPOSTStorageUrl: getAttachmentPOSTUrl(siteUrl, driveId, itemId),
+            attachmentGETStorageUrl: getAttachmentGETUrl(siteUrl, driveId, itemId),
         },
         tokens: {},
         url: documentUrl,
