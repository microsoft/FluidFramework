--- conflicted
+++ resolved
@@ -4,24 +4,14 @@
  */
 
 export function getUrlAndHeadersWithAuth(
-<<<<<<< HEAD
-    url: string,
+	url: string,
     // eslint-disable-next-line @rushstack/no-new-null
-    token: string | null,
-    forceAccessTokenViaAuthorizationHeader: boolean,
-): { url: string; headers: { [index: string]: string; }; } {
-    if (!token || token.length === 0) {
-        return { url, headers: {} };
-    }
-=======
-	url: string,
 	token: string | null,
 	forceAccessTokenViaAuthorizationHeader: boolean,
 ): { url: string; headers: { [index: string]: string } } {
 	if (!token || token.length === 0) {
 		return { url, headers: {} };
 	}
->>>>>>> 1ab47083
 
 	if (!forceAccessTokenViaAuthorizationHeader) {
 		// Pass access token via query string: this will make request be treated as 'simple' request
