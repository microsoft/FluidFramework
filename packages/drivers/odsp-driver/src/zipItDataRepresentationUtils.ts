/*!
 * Copyright (c) Microsoft Corporation and contributors. All rights reserved.
 * Licensed under the MIT License.
 */

/**
 * Data representation which is followed(zipIt Protocol) here is described in this document:
 * https://microsoft.sharepoint-df.com/:w:/t/ODSPFileStore/ER06b64K_XdDjEyAKl-UT60BJiId39SCVkYSyo_2pvH9gQ?e=KYQ0c5
*/

import { assert, Uint8ArrayToArrayBuffer, Uint8ArrayToString } from "@fluidframework/common-utils";
import { ITelemetryLogger } from "@fluidframework/common-definitions";
import { NonRetryableError } from "@fluidframework/driver-utils";
import { DriverErrorType } from "@fluidframework/driver-definitions";
import { ReadBuffer } from "./ReadBufferUtils";
import { pkgVersion as driverVersion } from "./packageVersion";

// eslint-disable-next-line max-len
// https://onedrive.visualstudio.com/SharePoint%20Online/_git/SPO?path=/cobalt/Base/Property/BinaryEncodedPropertyReader.cs&version=GBmaster&_a=contents
/**
 * Control codes used by tree serialization / decentralization code. Same as on server. These can be found on
 * filestore code on server too at above link.
 */
export enum MarkerCodes {
    BoolTrue = 11,  // value = true
    BoolFalse = 12, // value = false

    StringEmpty = 13,       // value = ""
    String8Length = 14,     // unsigned-8-bit little-endian length, follows by UTF-8 bytes of length
    String16Length = 15,    // unsigned-16-bit little-endian length, follows by UTF-8 bytes of length
    String32Length = 16,    // unsigned-32-bit little-endian length, follows by UTF-8 bytes of length

    ConstString8Id = 17,     // unsigned-8-bit little-endian const string id follows
    ConstString16Id = 18,    // unsigned-16-bit little-endian const string id follows
    ConstString32Id = 19,    // unsigned-32-bit little-endian const string id follows
    ConstStringDeclare = 20, // Code for declaring a const string with size <= 1 byte
    ConstStringDeclareBig = 21, // Code for declaring a const string with size > 1 byte. It is represented in 4 bytes.

    Int0 = 1,   // value = 0
    UInt8 = 3,  // unsigned-8-bit little-endian follows
    UInt16 = 5, // unsigned-16-bit little-endian follows
    UInt32 = 7, // unsigned-32-bit little-endian follows
    UInt64 = 9, // unsigned-64-bit little-endian follows
    Int8 = 2,   // signed-8-bit little-endian follows
    Int16 = 4,  // signed-16-bit little-endian follows
    Int32 = 6,  // signed-32-bit little-endian follows
    Int64 = 8,  // signed-64-bit little-endian follows

    BinaryEmpty = 32,        // value = byte[]
    BinarySingle8 = 33,      // unsigned-8-bit little-endian length, follows by bytes of length
    BinarySingle16 = 34,     // unsigned-16-bit little-endian length, follows by bytes of length
    BinarySingle32 = 35,     // unsigned-32-bit little-endian length, follows by bytes of length
    BinarySingle64 = 36,     // unsigned-64-bit little-endian length, follows by bytes of length
}

/**
 * Control codes used by tree serialization / decentralization code. They mark the start of sections.
 */
export enum MarkerCodesStart {
    "list" = 49,
    "set" = 51,
}

/**
 * Control codes used by tree serialization / decentralization code. They mark the end of sections.
 */
export enum MarkerCodesEnd {
    "list" = 50,
    "set" = 52,
}

/**
 * This contains mapping of Marker Codes to number of bytes in which the corresponding data
 * will be stored.
*/
export const codeToBytesMap = {
    // Integer code to bytes
    1: 0,
    2: 1,
    3: 1,
    4: 2,
    5: 2,
    6: 4,
    7: 4,
    8: 8,
    9: 8,

    // String code to Bytes
    13: 0,
    14: 1,
    15: 2,
    16: 4,

    17: 1,
    18: 2,
    19: 4,

    20: 1,
    21: 4,

    // Binary code to bytes
    32: 0,
    33: 1,
    34: 2,
    35: 4,
    36: 8,
};

export function getValueSafely(map: { [index: number]: number; }, key: number) {
    const val = map[key];
    assert(val !== undefined, 0x287 /* key must exist in the map */);
    return val;
}

export function getNodeProps(node: NodeCore) {
    const res: Record<string, NodeTypes> = {};
    for (const [keyNode, valueNode] of node.iteratePairs()) {
        const id = getStringInstance(keyNode, "keynode should be a string");
        res[id] = valueNode;
    }
    return res;
}

export function iteratePairs<T>(it: IterableIterator<T>) {
    const res: IterableIterator<[T, T]> = {
        next: () => {
            const a = it.next();
            if (a.done) {
                return { value: undefined, done: true };
            }
            const b = it.next();
            assert(b.done !== true, 0x22b /* "Should be a pair" */);
            return { value: [a.value, b.value], done: b.done };
        },
        [Symbol.iterator]: () => { return res; },
    };
    return res;
}

/**
 * Helper function that returns iterator from an object
 * @param obj - object that supports iteration
 */
export function iterate<T>(obj: { [Symbol.iterator]: () => IterableIterator<T>; }) {
    return obj[Symbol.iterator]();
}

/**
 * Base class to represent binary blob element.
 * Binary blob is one of three types supported as a leaf node of a tree.
 * Note: concrete implementations (derived classes) are not exposed from this module
 */
export abstract class BlobCore {
    public abstract get buffer(): Uint8Array;
    public abstract get arrayBuffer(): ArrayBufferLike;

    /**
     * Represents a blob.
     */
    constructor() {}
}

/**
 * "deep copy" blob, holds to binary data passed in
 * It is called deep copy as a counter-part to BlobShallowCopy, which
 * is a reference to underlying binary stream (ReadBuffer).
*/
class BlobDeepCopy extends BlobCore {
    /**
     * Represents a deep copy of the blob.
     * @param data - Data array of the blob
     */
    constructor(protected readonly data: Uint8Array) {
        super();
    }

    public get buffer() {
        return this.data;
    }

    public get arrayBuffer(): ArrayBufferLike {
        return Uint8ArrayToArrayBuffer(this.buffer);
    }

    public static read(buffer: ReadBuffer, lengthLen: number): BlobCore {
        const length = buffer.read(lengthLen);
        const data = new Uint8Array(length);
        for (let counter = 0; counter < length; counter++) {
            data[counter] = buffer.read();
        }
        return new BlobDeepCopy(data);
    }
}

/**
 * Shallow copy blob, keeps a reference to portion of ReadBuffer
 * it was constructed from. It takes much less memory compared to BlobDeepCopy
 */
 export class BlobShallowCopy extends BlobCore {
    /**
     * Represents a shallow copy of the blob. It is not a separate blob, just reference to original blobs.
     * @param data - Data array of the blob
     * @param start - Start point of the blob in the buffer.
     * @param end - End point of the blob in the buffer.
     */
    constructor(
        protected data: Uint8Array,
        protected start: number,
        protected end: number,
    ) {
        super();
    }

    public get buffer() {
        return this.data.subarray(this.start, this.end);
    }

    // Equivalent to Uint8ArrayToArrayBuffer(this.buffer)
    public get arrayBuffer(): ArrayBufferLike {
        const offset = this.data.byteOffset;
        return this.data.buffer.slice(this.start + offset, this.end + offset);
    }

    public static read(buffer: ReadBuffer, lengthLen: number): BlobCore {
        const length = buffer.read(lengthLen);
        const pos = buffer.pos;
        buffer.skip(length);
        return new BlobShallowCopy(buffer.buffer, pos, pos + length);
    }
}

export const addStringProperty =
    (node: NodeCore, a: string, b: string) => {
        node.addDictionaryString(a); node.addString(b);
    };
export const addDictionaryStringProperty =
    (node: NodeCore, a: string, b: string) => {
        node.addDictionaryString(a); node.addString(b);
    };
export const addNumberProperty = (node: NodeCore, a: string, b: number) => {
    node.addDictionaryString(a); node.addNumber(b);
};
export const addBoolProperty = (node: NodeCore, a: string, b: boolean) => {
    node.addDictionaryString(a); node.addBool(b);
};

export interface IStringElement {
    content: string;
    dictionary: boolean;
    _stringElement: true;
}

export interface IStringElementInternal extends Omit<IStringElement, "content"> {
    content?: string;
    startPos: number;
    endPos: number;
}

/**
 * Three leaf types supported by tree:
 * 1. Node (sub-tree)
 * 2. binary blob
 * 3. integer
 * 4. boolean
 */
export type NodeTypes = NodeCore | BlobCore | number | boolean | IStringElement;

export type NodeCoreTypes = "list" | "set";

/**
 * Node - node in the tree (non-leaf element of the tree)
 */
export class NodeCore {
    // It is an array of nodes.
    private readonly children: NodeTypes[] = [];
    public get nodes() {
        return this.children;
    }

    constructor(public type: NodeCoreTypes = "set") {}

    public [Symbol.iterator]() {
        return this.children[Symbol.iterator]();
    }

    public iteratePairs() {
        assert((this.length % 2) === 0, 0x22c /* "reading pairs" */);
        return iteratePairs(iterate(this));
    }

    public get length() { return this.children.length; }

    public get(index: number) { return this.children[index]; }

    public getString(index: number): string {
        const node = this.children[index];
        return getStringInstance(node, "getString should return string");
    }

    public getMaybeString(index: number) {
        const node = this.children[index];
        return getMaybeStringInstance(node);
    }

    public getBlob(index: number): BlobCore {
        const node = this.children[index];
        assertBlobCoreInstance(node, "getBlob should return a blob");
        return node;
    }

    public getNode(index: number): NodeCore {
        const node = this.children[index];
        assertNodeCoreInstance(node, "getNode should return a node");
        return node;
    }

    public getNumber(index: number): number {
        const node = this.children[index];
        assertNumberInstance(node, "getNumber should return a number");
        return node;
    }

    public getBool(index: number): boolean {
        const node = this.children[index];
        assertBoolInstance(node, "getBool should return a boolean");
        return node;
    }

    public addNode(type?: NodeCoreTypes): NodeCore {
        const node = new NodeCore(type);
        this.children.push(node);
        return node;
    }

    public addBlob(blob: Uint8Array) {
        this.children.push(new BlobDeepCopy(blob));
    }

    public addDictionaryString(payload: string) {
        this.children.push({
            content: payload,
            dictionary: true,
            _stringElement: true,
        });
    }

    public addString(payload: string) {
        this.children.push({
            content: payload,
            dictionary: false,
            _stringElement: true,
        });
    }

    public addNumber(payload: number | undefined) {
        assert(Number.isInteger(payload), 0x231 /* "Number should be an integer" */);
        assert(payload !== undefined && payload >= 0, 0x232 /* "Payload should not be negative" */);
        this.children.push(payload);
    }

    public addBool(payload: boolean) {
        this.children.push(payload);
    }

    // Can we do more efficiently here, without extra objects somehow??
    private static readString(buffer: ReadBuffer, code: number, dictionary: boolean) {
        const lengthLen = getValueSafely(codeToBytesMap, code);
        const length = buffer.read(lengthLen);
        const startPos = buffer.pos;
        buffer.skip(length);
        const result: IStringElementInternal = {
            // Note: Setting here property 'content: undefined' makes code substantially slower!
            dictionary,
            _stringElement: true,
            startPos,
            endPos: buffer.pos,
        };

        // We are lying here in terms of presence of `content` property.
        // This will be addressed at the bottom of NodeCore.load() by resolving all strings at once!
        // It's equivalent (but much slower!) to do it here via
        // result.content = Uint8ArrayToString(buffer.buffer.subarray(startPos, buffer.pos), "utf-8");
        return result as IStringElementInternal & IStringElement;
    }

    /**
     * Load and parse the buffer into a tree.
     * @param buffer - buffer to read from.
     */
    protected load(buffer: ReadBuffer, logger: ITelemetryLogger) {
        const stack: NodeTypes[][] = [];
        const stringsToResolve: IStringElementInternal[] = [];
        const dictionary: IStringElement[] = [];

        let children = this.children;
        for (;!buffer.eof;) {
            const code = buffer.read();
            switch (code) {
                case MarkerCodesStart.list:
                case MarkerCodesStart.set: {
                    const childValue = new NodeCore(code === MarkerCodesStart.set ? "set" : "list");
                    children.push(childValue);
                    stack.push(children);
                    children = childValue.children;
                    continue;
                }
                case MarkerCodes.ConstStringDeclare:
                case MarkerCodes.ConstStringDeclareBig:
                {
                    const stringId = buffer.read(getValueSafely(codeToBytesMap, code));
                    const constString = NodeCore.readString(buffer, code, true /* dictionary */);
                    stringsToResolve.push(constString);
                    dictionary[stringId] = constString;
                    continue;
                }
                case MarkerCodes.ConstString8Id:
                case MarkerCodes.ConstString16Id:
                case MarkerCodes.ConstString32Id:
                {
                    const stringId = buffer.read(getValueSafely(codeToBytesMap, code));
                    const content = dictionary[stringId];
<<<<<<< HEAD
                    assert(content !== undefined, "const string not found");
                    children.push(content);
=======
                    assert(content !== undefined, 0x3de /* const string not found */);
                    this.addDictionaryString(content);
>>>>>>> dc536059
                    continue;
                }
                case MarkerCodes.StringEmpty:
                case MarkerCodes.String8Length:
                case MarkerCodes.String16Length:
                case MarkerCodes.String32Length:
                {
                    const str = NodeCore.readString(buffer, code, false /* dictionary */);
                    stringsToResolve.push(str);
                    children.push(str);
                    continue;
                }
                case MarkerCodes.BinaryEmpty:
                case MarkerCodes.BinarySingle8:
                case MarkerCodes.BinarySingle16:
                case MarkerCodes.BinarySingle32:
                case MarkerCodes.BinarySingle64:
                {
                    children.push(BlobShallowCopy.read(buffer, getValueSafely(codeToBytesMap, code)));
                    continue;
                }
                // If integer is 0.
                case MarkerCodes.Int0:
                {
                    children.push(0);
                    continue;
                }
                case MarkerCodes.UInt8:
                case MarkerCodes.UInt16:
                case MarkerCodes.UInt32:
                case MarkerCodes.UInt64:
                case MarkerCodes.Int8:
                case MarkerCodes.Int16:
                case MarkerCodes.Int32:
                case MarkerCodes.Int64:
                {
                    children.push(buffer.read(getValueSafely(codeToBytesMap, code)));
                    continue;
                }
                case MarkerCodes.BoolTrue:
                    children.push(true);
                    continue;
                case MarkerCodes.BoolFalse:
                    children.push(false);
                    continue;
                case MarkerCodesEnd.list:
<<<<<<< HEAD
                case MarkerCodesEnd.set:
                    // Note: We are not checking that end marker matches start marker.
                    // I.e. that we do not have a case where we start a 'list' but end with a 'set'
                    // Checking it would require more state tracking that seems not very useful, given
                    // our code does not care.
                    children = stack.pop()!;

                    // To my surprise, checking children !== undefined adds measurable cost!
                    // We will rely on children.push() crashing in case of mismatch, and check below
                    // (outside of the loop)
                    continue;
=======
                    assert(this.type === "list", 0x3df /* Mismatch in end of list */);
                    return;
                case MarkerCodesEnd.set:
                    assert(this.type === "set", 0x3e0 /* Mismatch in end of set */);
                    return;
>>>>>>> dc536059
                default:
                    throw new Error(`Invalid code: ${code}`);
            }
        }

        // This also ensures that stack.length === 0.
        assert(children === this.children, "Unpaired start/end list/set markers!");

        /**
         * Process all the strings at once!
         */
        let length = 0;
        for (const el of stringsToResolve) {
            length += el.endPos - el.startPos + 1;
        }
        const stringBuffer = new Uint8Array(length);

        length = 0;
        const input = buffer.buffer;
        assert(input.byteOffset === 0, "code below assumes no offset");

        for (const el of stringsToResolve) {
            for (let it = el.startPos; it < el.endPos; it++) {
                stringBuffer[length] = input[it];
                length++;
            }
            stringBuffer[length] = 0;
            length++;
        }

        if (length === stringBuffer.length) {
            // All is good, we expect all the cases to get here
            const result = Uint8ArrayToString(stringBuffer, "utf-8").split(String.fromCharCode(0));
            assert(result.length === stringsToResolve.length + 1, "String content has \\0 chars!");
            for (let i = 0; i < stringsToResolve.length; i++) {
                stringsToResolve[i].content = result[i];
            }
        } else {
            // Recovery code
            logger.sendErrorEvent({ eventName: "StringParsingError" });
            for (const el of stringsToResolve) {
                assert(el.content === Uint8ArrayToString(input.subarray(el.startPos, el.endPos), "utf-8"), "test");
            }
        }
    }
}

 /**
  * TreeBuilder - Root of the tree.
  * Provides loading and serialization capabilities.
  */
export class TreeBuilder extends NodeCore {
    static load(buffer: ReadBuffer, logger: ITelemetryLogger): TreeBuilder {
        const builder = new TreeBuilder();
        builder.load(buffer, logger);
        assert(buffer.eof, 0x233 /* "Unexpected data at the end of buffer" */);
        return builder;
    }
}

export function getMaybeStringInstance(node: NodeTypes): string | undefined {
    const maybeString = node as IStringElement;
    if (maybeString._stringElement) {
        return maybeString.content;
    }
}

export function getStringInstance(
    node: NodeTypes,
    message: string,
): string {
    const maybeString = node as IStringElement;
    if (maybeString._stringElement) {
        return maybeString.content;
    }
    throwBufferParseException(node, "BlobCore", message);
}

export function assertBlobCoreInstance(
    node: NodeTypes,
    message: string,
): asserts node is BlobCore {
    if (node instanceof BlobCore) {
        return;
    }
    throwBufferParseException(node, "BlobCore", message);
}

export function assertNodeCoreInstance(
    node: NodeTypes,
    message: string,
): asserts node is NodeCore {
    if (node instanceof NodeCore) {
        return;
    }
    throwBufferParseException(node, "NodeCore", message);
}

export function assertNumberInstance(
    node: NodeTypes,
    message: string,
): asserts node is number {
    if (typeof node === "number") {
        return;
    }
    throwBufferParseException(node, "Number", message);
}

export function assertBoolInstance(
    node: NodeTypes,
    message: string,
): asserts node is boolean {
    if (typeof node === "boolean") {
        return;
    }
    throwBufferParseException(node, "Boolean", message);
}

function throwBufferParseException(
    node: NodeTypes,
    expectedNodeType: NodeType,
    message: string,
): never {
    throw new NonRetryableError(
        `Buffer parsing exception: ${message}`,
        DriverErrorType.incorrectServerResponse,
        {
            nodeType: getNodeType(node),
            expectedNodeType,
            driverVersion,
        });
}

function getNodeType(value: NodeTypes): NodeType {
    if (typeof value === "number") {
        return "Number";
    } else if (value instanceof BlobCore) {
        return "BlobCore";
    } else if (value instanceof NodeCore) {
        return "NodeCore";
    } else if (typeof value === "boolean") {
        return "Boolean";
    } else if (value._stringElement) {
        return "String";
    }
    return "UnknownType";
}

type NodeType = "Number" | "BlobCore" | "NodeCore" | "Boolean" | "UnknownType" | "String";<|MERGE_RESOLUTION|>--- conflicted
+++ resolved
@@ -419,13 +419,8 @@
                 {
                     const stringId = buffer.read(getValueSafely(codeToBytesMap, code));
                     const content = dictionary[stringId];
-<<<<<<< HEAD
-                    assert(content !== undefined, "const string not found");
+                    assert(content !== undefined, 0x3de /* const string not found */);
                     children.push(content);
-=======
-                    assert(content !== undefined, 0x3de /* const string not found */);
-                    this.addDictionaryString(content);
->>>>>>> dc536059
                     continue;
                 }
                 case MarkerCodes.StringEmpty:
@@ -472,7 +467,6 @@
                     children.push(false);
                     continue;
                 case MarkerCodesEnd.list:
-<<<<<<< HEAD
                 case MarkerCodesEnd.set:
                     // Note: We are not checking that end marker matches start marker.
                     // I.e. that we do not have a case where we start a 'list' but end with a 'set'
@@ -484,13 +478,6 @@
                     // We will rely on children.push() crashing in case of mismatch, and check below
                     // (outside of the loop)
                     continue;
-=======
-                    assert(this.type === "list", 0x3df /* Mismatch in end of list */);
-                    return;
-                case MarkerCodesEnd.set:
-                    assert(this.type === "set", 0x3e0 /* Mismatch in end of set */);
-                    return;
->>>>>>> dc536059
                 default:
                     throw new Error(`Invalid code: ${code}`);
             }
