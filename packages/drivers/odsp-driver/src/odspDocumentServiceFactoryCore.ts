/*!
 * Copyright (c) Microsoft Corporation and contributors. All rights reserved.
 * Licensed under the MIT License.
 */

import { ITelemetryBaseLogger, ITelemetryLogger } from "@fluidframework/common-definitions";
import {
    IDocumentService,
    IDocumentServiceFactory,
    IResolvedUrl,
} from "@fluidframework/driver-definitions";
import { ISummaryTree } from "@fluidframework/protocol-definitions";
import {
    TelemetryLogger,
    PerformanceEvent,
} from "@fluidframework/telemetry-utils";
import { ensureFluidResolvedUrl } from "@fluidframework/driver-utils";
import { fetchTokenErrorCode, throwOdspNetworkError } from "@fluidframework/odsp-doclib-utils";
import {
    IOdspResolvedUrl,
    TokenFetchOptions,
    OdspResourceTokenFetchOptions,
    isTokenFromCache,
    tokenFromResponse,
    TokenFetcher,
    IPersistedCache,
    HostStoragePolicy,
} from "@fluidframework/odsp-driver-definitions";
import {
    LocalPersistentCache,
    NonPersistentCache,
} from "./odspCache";
import {
    createOdspCacheAndTracker,
    ICacheAndTracker,
} from "./epochTracker";
import { OdspDocumentService } from "./odspDocumentService";
import { INewFileInfo, getOdspResolvedUrl, createOdspLogger } from "./odspUtils";
import { createNewFluidFile } from "./createFile";

/**
 * Factory for creating the sharepoint document service. Use this if you want to
 * use the sharepoint implementation.
 *
 * This constructor should be used by environments that support dynamic imports and that wish
 * to leverage code splitting as a means to keep bundles as small as possible.
 */
export class OdspDocumentServiceFactoryCore implements IDocumentServiceFactory {
    public readonly protocolName = "fluid-odsp:";

    private readonly nonPersistentCache = new NonPersistentCache();

    public async createContainer(
        createNewSummary: ISummaryTree,
        createNewResolvedUrl: IResolvedUrl,
        logger?: ITelemetryBaseLogger,
    ): Promise<IDocumentService> {
        ensureFluidResolvedUrl(createNewResolvedUrl);

        let odspResolvedUrl = getOdspResolvedUrl(createNewResolvedUrl);
        const [, queryString] = odspResolvedUrl.url.split("?");

        const searchParams = new URLSearchParams(queryString);
        const filePath = searchParams.get("path");
        if (filePath === undefined || filePath === null) {
            throw new Error("File path should be provided!!");
        }
        const newFileParams: INewFileInfo = {
            driveId: odspResolvedUrl.driveId,
            siteUrl: odspResolvedUrl.siteUrl,
            filePath,
            filename: odspResolvedUrl.fileName,
        };

        const odspLogger = createOdspLogger(logger);

        const cacheAndTracker = createOdspCacheAndTracker(
            this.persistedCache,
            this.nonPersistentCache,
            { resolvedUrl: odspResolvedUrl, docId: odspResolvedUrl.hashedDocumentId },
            odspLogger);

        return PerformanceEvent.timedExecAsync(
            odspLogger,
            {
                eventName: "CreateNew",
                isWithSummaryUpload: true,
            },
            async (event) => {
                odspResolvedUrl = await createNewFluidFile(
                    toInstrumentedOdspTokenFetcher(
                        odspLogger,
                        odspResolvedUrl,
                        this.getStorageToken,
                        true /* throwOnNullToken */,
                    ),
                    newFileParams,
                    odspLogger,
                    createNewSummary,
                    cacheAndTracker.epochTracker,
                );
                const docService = this.createDocumentServiceCore(odspResolvedUrl, odspLogger, cacheAndTracker);
                event.end({
                    docId: odspResolvedUrl.hashedDocumentId,
                });
                return docService;
            });
    }

    /**
     * @param getStorageToken - function that can provide the storage token for a given site. This is
     * is also referred to as the "Vroom" token in SPO.
     * @param getWebsocketToken - function that can provide a token for accessing the web socket. This is also
     * to as the "Push" token in SPO. If undefined then websocket token is expected to be returned with joinSession
     * response payload.
     * @param storageFetchWrapper - if not provided FetchWrapper will be used
     * @param deltasFetchWrapper - if not provided FetchWrapper will be used
     * @param persistedCache - PersistedCache provided by host for use in this session.
     */
    constructor(
        private readonly getStorageToken: TokenFetcher<OdspResourceTokenFetchOptions>,
        private readonly getWebsocketToken: TokenFetcher<OdspResourceTokenFetchOptions> | undefined,
        private readonly getSocketIOClient: () => Promise<SocketIOClientStatic>,
        protected persistedCache: IPersistedCache = new LocalPersistentCache(),
        private readonly hostPolicy: HostStoragePolicy = {},
    ) {
    }

    public async createDocumentService(
        resolvedUrl: IResolvedUrl,
        logger?: ITelemetryBaseLogger,
    ): Promise<IDocumentService> {
        return this.createDocumentServiceCore(resolvedUrl, createOdspLogger(logger));
    }

    private async createDocumentServiceCore(
        resolvedUrl: IResolvedUrl,
        odspLogger: TelemetryLogger,
        cacheAndTrackerArg?: ICacheAndTracker,
    ): Promise<IDocumentService> {
        const odspResolvedUrl = getOdspResolvedUrl(resolvedUrl);
        const cacheAndTracker = cacheAndTrackerArg ?? createOdspCacheAndTracker(
            this.persistedCache,
            this.nonPersistentCache,
            { resolvedUrl: odspResolvedUrl, docId: odspResolvedUrl.hashedDocumentId },
            odspLogger);

        const storageTokenFetcher = toInstrumentedOdspTokenFetcher(
            odspLogger,
            odspResolvedUrl,
            this.getStorageToken,
            true /* throwOnNullToken */,
        );

<<<<<<< HEAD
        const webSocketTokenFetcher = toInstrumentedOdspTokenFetcher(
            odspLogger,
            odspResolvedUrl,
            this.getWebsocketToken,
            false /* throwOnNullToken */,
        );
=======
        const webSocketTokenFetcher = this.getWebsocketToken === undefined
            ? undefined
            : async (options: TokenFetchOptions) => this.toInstrumentedOdspTokenFetcher(
                odspLogger,
                odspResolvedUrl,
                this.getWebsocketToken!,
                false /* throwOnNullToken */,
            )(options, "GetWebsocketToken");
>>>>>>> 21b07108

        return OdspDocumentService.create(
            resolvedUrl,
            storageTokenFetcher,
            webSocketTokenFetcher,
            odspLogger,
            this.getSocketIOClient,
            cacheAndTracker.cache,
            this.hostPolicy,
            cacheAndTracker.epochTracker,
        );
    }
}

export function toInstrumentedOdspTokenFetcher(
    logger: ITelemetryLogger,
    resolvedUrl: IOdspResolvedUrl,
    tokenFetcher: TokenFetcher<OdspResourceTokenFetchOptions>,
    throwOnNullToken: boolean,
): (options: TokenFetchOptions, name: string) => Promise<string | null> {
    return async (options: TokenFetchOptions, name: string) => {
        // Telemetry note: if options.refresh is true, there is a potential perf issue:
        // Host should optimize and provide non-expired tokens on all critical paths.
        // Exceptions: race conditions around expiration, revoked tokens, host that does not care
        // (fluid-fetcher)
        return PerformanceEvent.timedExecAsync(
            logger,
            {
                eventName: `${name}_GetToken`,
                attempts: options.refresh ? 2 : 1,
                hasClaims: !!options.claims,
                hasTenantId: !!options.tenantId,
            },
            async (event) => tokenFetcher({
                ...options,
                siteUrl: resolvedUrl.siteUrl,
                driveId: resolvedUrl.driveId,
                itemId: resolvedUrl.itemId,
            }).then((tokenResponse) => {
                const token = tokenFromResponse(tokenResponse);
                // This event alone generates so many events that is materially impacts cost of telemetry
                // Thus do not report end event when it comes back quickly.
                // Note that most of the hosts do not report if result is comming from cache or not,
                // so we can't rely on that here
                if (event.duration >= 32) {
                    event.end({ fromCache: isTokenFromCache(tokenResponse), isNull: token === null });
                }
                if (token === null && throwOnNullToken) {
                    throwOdspNetworkError(`${name} Token is null`, fetchTokenErrorCode);
                }
                return token;
            }),
            { cancel: "generic" });
    };
}<|MERGE_RESOLUTION|>--- conflicted
+++ resolved
@@ -152,23 +152,14 @@
             true /* throwOnNullToken */,
         );
 
-<<<<<<< HEAD
-        const webSocketTokenFetcher = toInstrumentedOdspTokenFetcher(
-            odspLogger,
-            odspResolvedUrl,
-            this.getWebsocketToken,
-            false /* throwOnNullToken */,
-        );
-=======
         const webSocketTokenFetcher = this.getWebsocketToken === undefined
             ? undefined
-            : async (options: TokenFetchOptions) => this.toInstrumentedOdspTokenFetcher(
+            : async (options: TokenFetchOptions) => toInstrumentedOdspTokenFetcher(
                 odspLogger,
                 odspResolvedUrl,
                 this.getWebsocketToken!,
                 false /* throwOnNullToken */,
             )(options, "GetWebsocketToken");
->>>>>>> 21b07108
 
         return OdspDocumentService.create(
             resolvedUrl,
