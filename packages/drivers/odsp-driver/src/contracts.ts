/*!
 * Copyright (c) Microsoft Corporation. All rights reserved.
 * Licensed under the MIT License.
 */

import { IFluidResolvedUrl } from "@fluidframework/driver-definitions";
import * as api from "@fluidframework/protocol-definitions";

export interface IOdspResolvedUrl extends IFluidResolvedUrl {
    type: "fluid";

    // URL to send to fluid, contains the documentId and the path
    url: string;

    // A hashed identifier that is unique to this document
    hashedDocumentId: string;

    siteUrl: string;

    driveId: string;

    itemId: string;

    endpoints: {
        snapshotStorageUrl: string;
        attachmentPOSTStorageUrl: string;
        attachmentGETStorageUrl: string;
    };

    // Tokens are not obtained by the ODSP driver using the resolve flow, the app must provide them.
    // eslint-disable-next-line @typescript-eslint/ban-types
    tokens: {};

    fileName: string;

    summarizer: boolean;

<<<<<<< HEAD
    sharingLink?: string;

    codeHint?: {
        // containerPackageName is used for adding the package name to the request headers.
        // This may be used for preloading the container package when loading Fluid content.
        containerPackageName?: string
    }
=======
    sharingLinkP?: Promise<string>;
>>>>>>> ef06f2f7
}

/**
 * Socket storage discovery api response
 */
export interface ISocketStorageDiscovery {
    // The id of the web socket
    id: string;

    // SPO gives us runtimeTenantId, we remap it to tenantId
    // See getSocketStorageDiscovery
    runtimeTenantId?: string;
    tenantId: string;

    snapshotStorageUrl: string;
    deltaStorageUrl: string;

    /**
     * The non-AFD URL
     */
    deltaStreamSocketUrl: string;

    /**
     * The AFD URL for PushChannel
     */
    deltaStreamSocketUrl2?: string;
}

/**
 * Interface for error responses for the WebSocket connection
 */
export interface IOdspSocketError {
    /**
     * An error code number for the error that occurred
     * It will be a valid HTTP status code
     */
    code: number;

    /**
     * A message about the error that occurred for debugging / logging purposes
     * This should not be displayed to the user directly
     */
    message: string;

    /**
     * Optional Retry-After time in seconds
     * The client should wait this many seconds before retrying its request
     */
    retryAfter?: number;
}

/**
 * Interface for delta storage response.
 * Contains either SequencedDocumentMessages or SequencedDeltaOpMessage.
 */
export interface IDeltaStorageGetResponse {
    value: api.ISequencedDocumentMessage[] | ISequencedDeltaOpMessage[];
}

export interface ISequencedDeltaOpMessage {
    op: api.ISequencedDocumentMessage;
    sequenceNumber: number;
}

export interface IDocumentStorageGetVersionsResponse {
    value: IDocumentStorageVersion[];
}

export interface IDocumentStorageVersion {
    message: string;
    id: string;
}

export enum SnapshotType {
    Container = "container",
    Channel = "channel",
}

export interface ISnapshotRequest {
    type: SnapshotType;
    message: string;
    sequenceNumber: number;
    entries: SnapshotTreeEntry[];
}

export interface ISnapshotResponse {
    id: string;
}

export type SnapshotTreeEntry = ISnapshotTreeValueEntry | ISnapshotTreeHandleEntry;

export interface ISnapshotTreeBaseEntry {
    path: string;
    type: string;
}

export interface ISnapshotTreeValueEntry extends ISnapshotTreeBaseEntry {
    id?: string;
    value: SnapshotTreeValue;
}

export interface ISnapshotTreeHandleEntry extends ISnapshotTreeBaseEntry {
    id: string;
}

export type SnapshotTreeValue = ISnapshotTree | ISnapshotBlob | ISnapshotCommit;

export interface ISnapshotTree {
    entries?: SnapshotTreeEntry[];
}

export interface ISnapshotBlob {
    contents?: string;
    content?: string;
    encoding: string;
}

export interface ISnapshotCommit {
    content: string;
}

export interface ITreeEntry {
    id: string;
    path: string;
    type: "commit" | "tree" | "blob";
}

export interface ITree {
    entries: ITreeEntry[];
    id: string;
    sequenceNumber: number;
}

/**
 * Blob content
 */
export interface IBlob {
    content: string;
    encoding: string;
    id: string;
    size: number;
}

export interface IOdspSnapshot {
    id: string;
    trees: ITree[];
    blobs?: IBlob[];
    ops?: ISequencedDeltaOpMessage[];
}

export interface IOdspUrlParts {
    site: string;
    drive: string;
    item: string;
}

export interface ISnapshotOptions {
    blobs?: number;
    deltas?: number;
    channels?: number;
    /*
     * Maximum Data size (in bytes)
     * If specified, SPO will fail snapshot request with 413 error (see OdspErrorType.snapshotTooBig)
     * if snapshot is bigger in size than specified limit.
     */
    mds?: number;
}

export interface HostStoragePolicy {
    snapshotOptions?: ISnapshotOptions;

    /**
     * If set to true, tells driver to concurrently fetch snapshot from storage (SPO) and cache
     * Container loads from whatever comes first in such case.
     * Snapshot fetched from storage is pushed to cache in either case.
     * If set to false, driver will first consult with cache. Only on cache miss (cache does not
     * return snapshot), driver will fetch snapshot from storage (and push it to cache), otherwise
     * it will load from cache and not reach out to storage.
     * Passing true results in faster loads and keeping cache more current, but it increases bandwidth consumption.
     */
    concurrentSnapshotFetch?: boolean;

    /**
     * Use post call to fetch the latest snapshot
     */
    usePostForTreesLatest?: boolean;
}

/**
 * Same as HostStoragePolicy, but adds options that are internal to runtime.
 * All fields should be optional.
 */
export interface HostStoragePolicyInternal extends HostStoragePolicy {
    summarizerClient?: boolean;
}

export interface ICreateFileResponse {
    "@odata.context": string;
    driveId: string;
    id: string;
    itemId: string;
    itemUrl: string;
    sequenceNumber: number;
}

export interface OdspDocumentInfo {
    siteUrl: string;
    driveId: string;
    fileId: string;
    dataStorePath: string;
}

export interface OdspFluidDataStoreLocator {
    siteUrl: string;
    driveId: string;
    fileId: string;
    dataStorePath: string;
    appName?: string;
    containerPackageName?: string;
}

export enum SharingLinkHeader {
    isSharingLink = "isSharingLink",
}

export interface ISharingLinkHeader {
    [SharingLinkHeader.isSharingLink]: boolean;
}

declare module "@fluidframework/core-interfaces" {
    // eslint-disable-next-line @typescript-eslint/no-empty-interface
    export interface IRequestHeader extends Partial<ISharingLinkHeader> { }
}<|MERGE_RESOLUTION|>--- conflicted
+++ resolved
@@ -35,17 +35,13 @@
 
     summarizer: boolean;
 
-<<<<<<< HEAD
-    sharingLink?: string;
+    sharingLinkP?: Promise<string>;
 
     codeHint?: {
         // containerPackageName is used for adding the package name to the request headers.
         // This may be used for preloading the container package when loading Fluid content.
         containerPackageName?: string
     }
-=======
-    sharingLinkP?: Promise<string>;
->>>>>>> ef06f2f7
 }
 
 /**
