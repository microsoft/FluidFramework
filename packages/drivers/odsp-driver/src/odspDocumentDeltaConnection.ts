/*!
 * Copyright (c) Microsoft Corporation and contributors. All rights reserved.
 * Licensed under the MIT License.
 */

import { ITelemetryLogger, IEvent } from "@fluidframework/common-definitions";
import { assert, performance, Deferred, TypedEventEmitter } from "@fluidframework/common-utils";
import { DocumentDeltaConnection } from "@fluidframework/driver-base";
import { OdspError } from "@fluidframework/odsp-driver-definitions";
import { IAnyDriverError } from "@fluidframework/driver-utils";
import { IFluidErrorBase, loggerToMonitoringContext } from "@fluidframework/telemetry-utils";
import {
    IClient,
    IConnect,
    INack,
    ISequencedDocumentMessage,
    ISignalMessage,
} from "@fluidframework/protocol-definitions";
import type { Socket, io as SocketIOClientStatic } from "socket.io-client";
import { v4 as uuid } from "uuid";
import { IOdspSocketError, IGetOpsResponse, IFlushOpsResponse } from "./contracts";
import { EpochTracker } from "./epochTracker";
import { errorObjectFromSocketError } from "./odspError";
import { pkgVersion } from "./packageVersion";

const protocolVersions = ["^0.4.0", "^0.3.0", "^0.2.0", "^0.1.0"];
const feature_get_ops = "api_get_ops";
const feature_flush_ops = "api_flush_ops";

export interface FlushResult {
    lastPersistedSequenceNumber?: number;
    retryAfter?: number;
}

// How long to wait before disconnecting the socket after the last reference is removed
// This allows reconnection after receiving a nack to be smooth
const socketReferenceBufferTime = 2000;

export interface ISocketEvents extends IEvent {
    (event: "server_disconnect", listener: (error: IFluidErrorBase & OdspError) => void);
    (event: "disconnect_document", listener: (error: IFluidErrorBase & OdspError, clientId: string) => void);
}

class SocketReference extends TypedEventEmitter<ISocketEvents> {
    private references: number = 1;
    private delayDeleteTimeout: ReturnType<typeof setTimeout> | undefined;
    private _socket: Socket | undefined;

    // When making decisions about socket reuse, we do not reuse disconnected socket.
    // But we want to differentiate the following case from disconnected case:
    // Socket that never connected and never failed, it's in "attempting to connect" mode
    // such sockets should be reused, despite socket.disconnected === true
    private isPendingInitialConnection = true;

    // Map of all existing socket io sockets. [url, tenantId, documentId] -> socket
    private static readonly socketIoSockets: Map<string, SocketReference> = new Map();

    public static find(key: string, logger: ITelemetryLogger) {
        const socketReference = SocketReference.socketIoSockets.get(key);

        // Verify the socket is healthy before reusing it
        if (socketReference?.disconnected) {
            // The socket is in a bad state. fully remove the reference
            socketReference.closeSocket();
            return undefined;
        }

        if (socketReference) {
            // Clear the pending deletion if there is one
            socketReference.clearTimer();
            socketReference.references++;
        }

        return socketReference;
    }

    /**
     * Removes a reference for the given key
     * Once the ref count hits 0, the socket is disconnected and removed
     */
    public removeSocketIoReference() {
        assert(this.references > 0, 0x09f /* "No more socketIO refs to remove!" */);
        this.references--;

        // see comment in disconnected() getter
        this.isPendingInitialConnection = false;

        if (this.disconnected) {
            this.closeSocket();
            return;
        }

        if (this.references === 0 && this.delayDeleteTimeout === undefined) {
            this.delayDeleteTimeout = setTimeout(() => {
                // We should not get here with active users.
                assert(this.references === 0, 0x0a0 /* "Unexpected socketIO references on timeout" */);
                this.closeSocket();
            }, socketReferenceBufferTime);
        }
    }

    public get socket() {
        if (!this._socket) {
            throw new Error(`Invalid socket for key "${this.key}`);
        }
        return this._socket;
    }

    public constructor(public readonly key: string, socket: Socket) {
        super();

        this._socket = socket;
        assert(!SocketReference.socketIoSockets.has(key), 0x220 /* "socket key collision" */);
        SocketReference.socketIoSockets.set(key, this);

        const disconnectHandler = (socketError: IOdspSocketError, clientId?: string) => {
            // Treat all errors as recoverable, and rely on joinSession / reconnection flow to
            // filter out retryable vs. non-retryable cases.
            const error = errorObjectFromSocketError(socketError, clientId
                ? "disconnect_document" : "server_disconnect");
            error.canRetry = true;

            // see comment in disconnected() getter
            // Setting it here to ensure socket reuse does not happen if new request to connect
            // comes in from "disconnect" listener below, before we close socket.
            this.isPendingInitialConnection = false;

            if (clientId !== undefined) {
                // We don't need to close the socket in case of this event.
                this.emit("disconnect_document", error, clientId);
                return;
            }
            this.emit("server_disconnect", error);
            this.closeSocket();
        };

        // The server always closes the socket after sending this message
        // fully remove the socket reference now
        socket.on("server_disconnect", (socketError: IOdspSocketError) => {
            disconnectHandler(socketError);
        });

        // Server sends this event when it wants to disconnected a particular client.
        socket.on("disconnect_document", (clientId: string, socketError: IOdspSocketError) => {
            disconnectHandler(socketError, clientId);
        });
    }

    private clearTimer() {
        if (this.delayDeleteTimeout !== undefined) {
            clearTimeout(this.delayDeleteTimeout);
            this.delayDeleteTimeout = undefined;
        }
    }

    public closeSocket() {
        if (!this._socket) { return; }

        this.clearTimer();

        assert(SocketReference.socketIoSockets.get(this.key) === this,
            0x0a1 /* "Socket reference set unexpectedly does not point to this socket!" */);
        SocketReference.socketIoSockets.delete(this.key);

        const socket = this._socket;
        this._socket = undefined;

        // Delay closing socket, to make sure all users of socket observe the same event that causes
        // this instance to close, and thus properly record reason for closure.
        // All event raising is synchronous, so clients will have a chance to react before socket is
        // closed without any extra data on why it was closed.
        // eslint-disable-next-line @typescript-eslint/no-floating-promises
        Promise.resolve().then(() => {
            assert(this.references === 0, "Nobody should be connected to this socket at this point!");
            socket.disconnect();
        });
    }

    private get disconnected() {
        if (this._socket === undefined) { return true; }
        if (this.socket.connected) { return false; }

        // We have a socket that is not connected. Possible cases:
        // 1) It was connected some time ago and lost connection. We do not want to reuse it.
        // 2) It failed to connect (was never connected).
        // 3) It was just created and never had a chance to connect - connection is in process.
        // We have to differentiate 1 from 2-3 (specifically 1 & 3) in order to be able to reuse socket in #3.
        // We will use the fact that socket had some activity. I.e. if socket disconnected, or client stopped using
        // socket, then removeSocketIoReference() will be called for it, and it will be the indiction that it's not #3.
        return !this.isPendingInitialConnection;
    }
}

/**
 * Represents a connection to a stream of delta updates
 */
export class OdspDocumentDeltaConnection extends DocumentDeltaConnection {
    /**
     * Create a OdspDocumentDeltaConnection
     * If url #1 fails to connect, will try url #2 if applicable.
     *
     * @param tenantId - the ID of the tenant
     * @param documentId - document ID
     * @param token - authorization token for storage service
     * @param io - websocket library
     * @param client - information about the client
     * @param mode - mode of the client
     * @param url - websocket URL
     * @param telemetryLogger - optional telemetry logger
     * @param timeoutMs - time limit on making the connection
     * @param epochTracker - track epoch changes
     * @param socketReferenceKeyPrefix - (optional) prefix to isolate socket reuse cache
     */
    public static async create(
        tenantId: string,
        documentId: string,
        token: string | null,
        io: typeof SocketIOClientStatic,
        client: IClient,
        url: string,
        telemetryLogger: ITelemetryLogger,
        timeoutMs: number,
        epochTracker: EpochTracker,
        socketReferenceKeyPrefix: string | undefined): Promise<OdspDocumentDeltaConnection> {
        const mc = loggerToMonitoringContext(telemetryLogger);

        // enable multiplexing when the websocket url does not include the tenant/document id
        const parsedUrl = new URL(url);
        const enableMultiplexing = !parsedUrl.searchParams.has("documentId") && !parsedUrl.searchParams.has("tenantId");

        // do not include the specific tenant/doc id in the ref key when multiplexing
        // this will allow multiple documents to share the same websocket connection
        const key = socketReferenceKeyPrefix ? `${socketReferenceKeyPrefix},${url}` : url;
        const socketReferenceKey = enableMultiplexing ? key : `${key},${tenantId},${documentId}`;

        const socketReference = OdspDocumentDeltaConnection.getOrCreateSocketIoReference(
            io, timeoutMs, socketReferenceKey, url, enableMultiplexing, tenantId, documentId, telemetryLogger);

        const socket = socketReference.socket;

        const connectMessage: IConnect = {
            client,
            id: documentId,
            mode: client.mode,
            tenantId,
            token,  // Token is going to indicate tenant level information, etc...
            versions: protocolVersions,
            nonce: uuid(),
            epoch: epochTracker.fluidEpoch,
            relayUserAgent: [client.details.environment, ` driverVersion:${pkgVersion}`].join(";"),
        };

        // Reference to this client supporting individual client disconnect from server.
        connectMessage.supportedFeatures = { server_disconnect_document: true };
        // Reference to this client supporting get_ops flow.
        if (mc.config.getBoolean("Fluid.Driver.Odsp.GetOpsEnabled") !== false) {
            connectMessage.supportedFeatures[feature_get_ops] = true;
        }

        const deltaConnection = new OdspDocumentDeltaConnection(
            socket,
            documentId,
            socketReference,
            telemetryLogger,
            enableMultiplexing);

        try {
            await deltaConnection.initialize(connectMessage, timeoutMs);
            await epochTracker.validateEpochFromPush(deltaConnection.details);
        } catch (errorObject: any) {
            if (errorObject !== null && typeof errorObject === "object") {
                // We have to special-case error types here in terms of what is re-triable.
                // These errors have to re-retried, we just need new joinSession result to connect to right server:
                //    400: Invalid tenant or document id. The WebSocket is connected to a different document
                //         Document is full (with retryAfter)
                //    404: Invalid document. The document \"local/w1-...\" does not exist
                // But this has to stay not-retriable:
                //    406: Unsupported client protocol. This path is the only gatekeeper, have to fail!
                //    409: Epoch Version Mismatch. Client epoch and server epoch does not match, so app needs
                //         to be refreshed.
                // This one is fine either way
                //    401/403: Code will retry once with new token either way, then it becomes fatal - on this path
                //         and on join Session path.
                //    501: (Fluid not enabled): this is fine either way, as joinSession is gatekeeper
                if (errorObject.statusCode === 400 || errorObject.statusCode === 404) {
                    errorObject.canRetry = true;
                }
            }
            throw errorObject;
        }

        return deltaConnection;
    }

    private socketReference: SocketReference | undefined;

    private readonly requestOpsNoncePrefix: string;
    private pushCallCounter = 0;
    private readonly getOpsMap: Map<string, { start: number; from: number; to: number; }> = new Map();
    private flushOpNonce: string | undefined;
    private flushDeferred: Deferred<FlushResult> | undefined;

    /**
     * Error raising for socket.io issues
     */
    protected createErrorObject(handler: string, error?: any, canRetry = true): IAnyDriverError {
        // Note: we suspect the incoming error object is either:
        // - a socketError: add it to the OdspError object for driver to be able to parse it and reason over it.
        // - anything else: let base class handle it
        return canRetry && Number.isInteger(error?.code) && typeof error?.message === "string"
            ? errorObjectFromSocketError(error as IOdspSocketError, handler)
            : super.createErrorObject(handler, error, canRetry);
    }

    /**
     * Gets or create a socket io connection for the given key
     */
    private static getOrCreateSocketIoReference(
        io: typeof SocketIOClientStatic,
        timeoutMs: number,
        key: string,
        url: string,
        enableMultiplexing: boolean,
        tenantId: string,
        documentId: string,
        logger: ITelemetryLogger,
    ): SocketReference {
        const existingSocketReference = SocketReference.find(key, logger);
        if (existingSocketReference) {
            return existingSocketReference;
        }

        const query = enableMultiplexing ? undefined : { documentId, tenantId };

        const socket = io(
            url,
            {
                multiplex: false, // Don't rely on socket.io built-in multiplexing
                query,
                reconnection: false,
                transports: ["websocket"],
                timeout: timeoutMs,
            });

        return new SocketReference(key, socket);
    }

    /**
     * @param socket - websocket to be used
     * @param documentId - ID of the document
     * @param details - details of the websocket connection
     * @param socketReferenceKey - socket reference key
     * @param enableMultiplexing - If the websocket is multiplexing multiple documents
     */
    private constructor(
        socket: Socket,
        documentId: string,
        socketReference: SocketReference,
        logger: ITelemetryLogger,
        private readonly enableMultiplexing?: boolean,
    ) {
        super(socket, documentId, logger);
        this.socketReference = socketReference;
        this.requestOpsNoncePrefix = `${uuid()}-`;
    }

    /**
     * Retrieves ops from PUSH
     * @param from - inclusive
     * @param to - exclusive
     * @returns ops retrieved
     */
     public requestOps(from: number, to: number) {
        // Given that to is exclusive, we should be asking for at least something!
        assert(to > from, 0x272 /* "empty request" */);

        // PUSH may disable this functionality
        // back-compat: remove cast to any once latest version of IConnected is consumed
        if ((this.details as any).supportedFeatures?.[feature_get_ops] !== true) {
            return;
        }

        this.pushCallCounter++;
        const nonce = `${this.requestOpsNoncePrefix}${this.pushCallCounter}`;
        const start = performance.now();

        // We may keep keep accumulating memory for nothing, if we are not getting responses.
        // Note that we should not have overlapping requests, as DeltaManager allows only one
        // outstanding request to storage, and that's the only way to get here.
        // But requests could be cancelled, and thus overlapping requests might be in the picture
        // If it happens, we do not care about stale requests.
        // So track some number of requests, but log if we get too many in flight - that likely
        // indicates an error somewhere.
        if (this.getOpsMap.size >= 5) {
            let time = start;
            let key: string | undefined;
            for (const [keyCandidate, value] of this.getOpsMap.entries()) {
                if (value.start <= time || key === undefined) {
                    time = value.start;
                    key = keyCandidate;
                }
            }
            const payloadToDelete = this.getOpsMap.get(key!)!;
            this.logger.sendErrorEvent({
                eventName: "GetOpsTooMany",
                nonce,
                from: payloadToDelete.from,
                to: payloadToDelete.to,
                length: payloadToDelete.to - payloadToDelete.from,
                duration: performance.now() - payloadToDelete.start,
            });
            this.getOpsMap.delete(key!);
        }
        this.getOpsMap.set(
            nonce,
            {
                start,
                from,
                to,
            },
        );
        this.socket.emit("get_ops", this.clientId, {
            nonce,
            from,
            to: to - 1,
        });
    }

    public async flush(): Promise<FlushResult> {
        // back-compat: remove cast to any once latest version of IConnected is consumed
        if ((this.details as any).supportedFeatures?.[feature_flush_ops] !== true) {
            // Once single-commit summary is enabled end-to-end, flush support is a must!
            // The only alternative is change in design where SPO fetches ops from PUSH OR
            // summary includes required ops and SPO has some validation mechanism to ensure
            // they are not forged by client.
            // If design changes, we can reconsider it, but right now it's non-recoverable failure.
            this.logger.sendErrorEvent({ eventName: "FlushOpsNotSupported" });
            throw new Error("flush() API is not supported by PUSH, required for single-commit summaries");
        }

        this.pushCallCounter++;
        const nonce = `${this.requestOpsNoncePrefix}${this.pushCallCounter}`;
        // There should be only one flush ops in flight, kicked out by upload summary workflow
        // That said, it could timeout and request could be repeated, so theoretically we can
        // get overlapping requests, but it should be very rare
        if (this.flushDeferred !== undefined) {
            this.logger.sendErrorEvent({ eventName: "FlushOpsTooMany" });
            this.flushDeferred.reject("process involving flush() was cancelled OR unsupported concurrency");
        }
        this.socket.emit("flush_ops", this.clientId, { nonce });

        this.flushOpNonce = nonce;
        this.flushDeferred = new Deferred<FlushResult>();
        return this.flushDeferred.promise;
    }

    protected serverDisconnectHandler = (error: IFluidErrorBase & OdspError) => {
        this.logger.sendTelemetryEvent({ eventName: "ServerDisconnect", clientId: this.clientId }, error);
<<<<<<< HEAD
        this.disposeCore(true, // socketProtocolError
            error, // error
        );
    };

    protected documentDisconnectHandler = (error: IFluidErrorBase & OdspError, clientId: string) => {
        if (clientId === this.clientId) {
            this.logger.sendTelemetryEvent({
                eventName: "DocumentDisconnect",
                clientId: this.clientId,
                receivedClientId: clientId },
            error);
            this.disposeCore(false, // socketProtocolError. Server just wants to disconnect this particular client.
                error, // error
            );
        }
=======
        this.disposeSocket(error);
>>>>>>> 44bb24d6
    };

    protected async initialize(connectMessage: IConnect, timeout: number) {
        if (this.enableMultiplexing) {
            // multiplex compatible early handlers
            this.earlyOpHandler = (messageDocumentId: string, msgs: ISequencedDocumentMessage[]) => {
                if (this.documentId === messageDocumentId) {
                    this.queuedMessages.push(...msgs);
                }
            };

            this.earlySignalHandler = (msg: ISignalMessage, messageDocumentId?: string) => {
                if (messageDocumentId === undefined || messageDocumentId === this.documentId) {
                    this.queuedSignals.push(msg);
                }
            };
        }

        this.socketReference!.on("server_disconnect", this.serverDisconnectHandler);
        this.socketReference!.on("disconnect_document", this.documentDisconnectHandler);

        this.socket.on("get_ops_response", (result: IGetOpsResponse) => {
            const messages = result.messages;
            const data = this.getOpsMap.get(result.nonce);
            // Due to socket multiplexing, this client may not have asked for any data
            // If so, there it most likely does not need these ops (otherwise it already asked for them)
            // Also we may have deleted entry in this.getOpsMap due to too many requests and too slow response.
            // But not processing such result may push us into infinite loop of fast requests and dropping all responses
            if (data !== undefined || result.nonce.indexOf(this.requestOpsNoncePrefix) === 0) {
                this.getOpsMap.delete(result.nonce);
                const common = {
                    eventName: "GetOps",
                    // We need nonce only to pair with GetOpsTooMany events, i.e. when record was deleted
                    nonce: data === undefined ? result.nonce : undefined,
                    code: result.code,
                    from: data?.from,
                    to: data?.to,
                    duration: data === undefined ? undefined : performance.now() - data.start,
                };
                if (messages !== undefined && messages.length > 0) {
                    this.logger.sendPerformanceEvent({
                        ...common,
                        first: messages[0].sequenceNumber,
                        last: messages[messages.length - 1].sequenceNumber,
                        length: messages.length,
                    });
                    this.emit("op", this.documentId, messages);
                } else {
                    this.logger.sendPerformanceEvent({
                        ...common,
                        length: 0,
                    });
                }
            }
        });

        this.socket.on("flush_ops_response", (result: IFlushOpsResponse) => {
            if (this.flushOpNonce === result.nonce) {
                const seq = result.lastPersistedSequenceNumber;
                let category: "generic" | "error" = "generic";
                if (result.lastPersistedSequenceNumber === undefined || result.code !== 200) {
                    switch (result.code) {
                        case 409:
                        case 429:
                            category = "error";
                            break;
                        case 204:
                            break;
                        default:
                            category = "error";
                            break;
                    }
                }
                this.logger.sendTelemetryEvent({
                    eventName: "FlushResult",
                    code: result.code,
                    sequenceNumber: seq,
                    category,
                });
                this.flushDeferred!.resolve(result);
                this.flushDeferred = undefined;
                this.flushOpNonce = undefined;
            }
        });

        await super.initialize(connectMessage, timeout);
    }

    protected addTrackedListener(event: string, listener: (...args: any[]) => void) {
        // override some event listeners in order to support multiple documents/clients over the same websocket
        switch (event) {
            case "op":
                // per document op handling
                super.addTrackedListener(event, (documentId: string, msgs: ISequencedDocumentMessage[]) => {
                    if (!this.enableMultiplexing || this.documentId === documentId) {
                        listener(documentId, msgs);
                    }
                });
                break;

            case "signal":
                // per document signal handling
                super.addTrackedListener(event, (msg: ISignalMessage, documentId?: string) => {
                    if (!this.enableMultiplexing || !documentId || documentId === this.documentId) {
                        listener(msg, documentId);
                    }
                });
                break;

            case "nack":
                // per client / document nack handling
                super.addTrackedListener(event, (clientIdOrDocumentId: string, nacks: INack[]) => {
                    const handle = clientIdOrDocumentId.length === 0 ||
                        clientIdOrDocumentId === this.documentId ||
                        (clientIdOrDocumentId === this.clientId);
                    const { code, type, message, retryAfter } = nacks[0]?.content ?? {};
                    this.logger.sendTelemetryEvent({
                        eventName: "ServerNack",
                        code,
                        type,
                        message,
                        retryAfterSeconds: retryAfter,
                        clientId: this.clientId,
                        handle,
                    });
                    if (handle) {
                        this.emit("nack", clientIdOrDocumentId, nacks);
                    }
                });
                break;

            default:
                super.addTrackedListener(event, listener);
                break;
        }
    }

    /**
     * Critical path where we need to also close the socket for an error.
     * @param error - Error causing the socket to close.
     */
    protected disposeSocket(error: IAnyDriverError) {
        const socket = this.socketReference;
        assert(socket !== undefined, "reentrancy not supported in close socket");
        this.disposeCore(error);
        socket.closeSocket();
    }

    /**
     * Disconnect from the websocket
     */
    protected disconnect(reason: IAnyDriverError) {
        const socket = this.socketReference;
        assert(socket !== undefined, 0x0a2 /* "reentrancy not supported!" */);

<<<<<<< HEAD
        this.socketReference?.off("server_disconnect", this.serverDisconnectHandler);
        this.socketReference?.off("disconnect_document", this.documentDisconnectHandler);
=======
        socket.off("server_disconnect", this.serverDisconnectHandler);
>>>>>>> 44bb24d6
        this.socketReference = undefined;
        if (this.hasDetails) {
            // tell the server we are disconnecting this client from the document
            this.socket.emit("disconnect_document", this.clientId, this.documentId);
        }

        socket.removeSocketIoReference();
        this.emit("disconnect", reason);
    }
}<|MERGE_RESOLUTION|>--- conflicted
+++ resolved
@@ -454,28 +454,18 @@
         return this.flushDeferred.promise;
     }
 
-    protected serverDisconnectHandler = (error: IFluidErrorBase & OdspError) => {
-        this.logger.sendTelemetryEvent({ eventName: "ServerDisconnect", clientId: this.clientId }, error);
-<<<<<<< HEAD
-        this.disposeCore(true, // socketProtocolError
-            error, // error
-        );
-    };
-
-    protected documentDisconnectHandler = (error: IFluidErrorBase & OdspError, clientId: string) => {
-        if (clientId === this.clientId) {
-            this.logger.sendTelemetryEvent({
-                eventName: "DocumentDisconnect",
-                clientId: this.clientId,
-                receivedClientId: clientId },
-            error);
-            this.disposeCore(false, // socketProtocolError. Server just wants to disconnect this particular client.
-                error, // error
-            );
-        }
-=======
-        this.disposeSocket(error);
->>>>>>> 44bb24d6
+    protected serverDisconnectHandler = (error: IFluidErrorBase & OdspError, clientId?: string) => {
+        this.logger.sendTelemetryEvent({
+            eventName: "ServerDisconnect",
+            clientId: this.clientId,
+            receivedClientId: clientId,
+        }, error);
+        // Don't dispose the socket in case a single client needs to be disconnected.
+        if (clientId !== undefined) {
+            this.disposeCore(error);
+        } else {
+            this.disposeSocket(error);
+        }
     };
 
     protected async initialize(connectMessage: IConnect, timeout: number) {
@@ -631,12 +621,7 @@
         const socket = this.socketReference;
         assert(socket !== undefined, 0x0a2 /* "reentrancy not supported!" */);
 
-<<<<<<< HEAD
-        this.socketReference?.off("server_disconnect", this.serverDisconnectHandler);
-        this.socketReference?.off("disconnect_document", this.documentDisconnectHandler);
-=======
         socket.off("server_disconnect", this.serverDisconnectHandler);
->>>>>>> 44bb24d6
         this.socketReference = undefined;
         if (this.hasDetails) {
             // tell the server we are disconnecting this client from the document
