/*!
 * Copyright (c) Microsoft Corporation and contributors. All rights reserved.
 * Licensed under the MIT License.
 */

import { ITelemetryLogger, IEvent } from "@fluidframework/common-definitions";
import { assert, performance, Deferred, TypedEventEmitter } from "@fluidframework/common-utils";
import { DocumentDeltaConnection } from "@fluidframework/driver-base";
import { IAnyDriverError } from "@fluidframework/driver-definitions";
import { OdspError } from "@fluidframework/odsp-driver-definitions";
import { IFluidErrorBase, loggerToMonitoringContext } from "@fluidframework/telemetry-utils";
import {
	IClient,
	IConnect,
	INack,
	ISequencedDocumentMessage,
	ISignalMessage,
} from "@fluidframework/protocol-definitions";
import { Socket, io as SocketIOClientStatic } from "socket.io-client";
import { v4 as uuid } from "uuid";
import { createGenericNetworkError } from "@fluidframework/driver-utils";
import { IOdspSocketError, IGetOpsResponse, IFlushOpsResponse } from "./contracts";
import { EpochTracker } from "./epochTracker";
import { errorObjectFromSocketError } from "./odspError";
import { pkgVersion } from "./packageVersion";

const protocolVersions = ["^0.4.0", "^0.3.0", "^0.2.0", "^0.1.0"];
const feature_get_ops = "api_get_ops";
const feature_flush_ops = "api_flush_ops";

export interface FlushResult {
	lastPersistedSequenceNumber?: number;
	retryAfter?: number;
}

// How long to wait before disconnecting the socket after the last reference is removed
// This allows reconnection after receiving a nack to be smooth
const socketReferenceBufferTime = 2000;

interface ISocketEvents extends IEvent {
	(
		event: "disconnect",
		listener: (error: IFluidErrorBase & OdspError, clientId?: string) => void,
	);
}

class SocketReference extends TypedEventEmitter<ISocketEvents> {
	private references: number = 1;
	private delayDeleteTimeout: ReturnType<typeof setTimeout> | undefined;
	private _socket: Socket | undefined;

	// When making decisions about socket reuse, we do not reuse disconnected socket.
	// But we want to differentiate the following case from disconnected case:
	// Socket that never connected and never failed, it's in "attempting to connect" mode
	// such sockets should be reused, despite socket.disconnected === true
	private isPendingInitialConnection = true;

	// Map of all existing socket io sockets. [url, tenantId, documentId] -> socket
	private static readonly socketIoSockets: Map<string, SocketReference> = new Map();

	public static find(key: string, logger: ITelemetryLogger) {
		const socketReference = SocketReference.socketIoSockets.get(key);

		// Verify the socket is healthy before reusing it
		if (socketReference?.disconnected) {
			// The socket is in a bad state. fully remove the reference
			socketReference.closeSocket();
			return undefined;
		}

		if (socketReference) {
			// Clear the pending deletion if there is one
			socketReference.clearTimer();
			socketReference.references++;
		}

		return socketReference;
	}

	/**
	 * Removes a reference for the given key
	 * Once the ref count hits 0, the socket is disconnected and removed
	 */
	public removeSocketIoReference() {
		assert(this.references > 0, 0x09f /* "No more socketIO refs to remove!" */);
		this.references--;

		// see comment in disconnected() getter
		this.isPendingInitialConnection = false;

		if (this.disconnected) {
			this.closeSocket();
			return;
		}

		if (this.references === 0 && this.delayDeleteTimeout === undefined) {
			this.delayDeleteTimeout = setTimeout(() => {
				// We should not get here with active users.
				assert(
					this.references === 0,
					0x0a0 /* "Unexpected socketIO references on timeout" */,
				);
				this.closeSocket();
			}, socketReferenceBufferTime);
		}
	}

	public get socket() {
		if (!this._socket) {
			throw new Error(`Invalid socket for key "${this.key}`);
		}
		return this._socket;
	}

	public constructor(public readonly key: string, socket: Socket) {
		super();

		this._socket = socket;
		assert(!SocketReference.socketIoSockets.has(key), 0x220 /* "socket key collision" */);
		SocketReference.socketIoSockets.set(key, this);

		// Server sends this event when it wants to disconnect a particular client in which case the client id would
		// be present or if it wants to disconnect all the clients. The server always closes the socket in case all
		// clients needs to be disconnected. So fully remove the socket reference in this case.
		socket.on("server_disconnect", (socketError: IOdspSocketError, clientId?: string) => {
			// Treat all errors as recoverable, and rely on joinSession / reconnection flow to
			// filter out retryable vs. non-retryable cases.
			const error = errorObjectFromSocketError(socketError, "server_disconnect");
			error.addTelemetryProperties({ disconnectClientId: clientId });
			error.canRetry = true;

			// see comment in disconnected() getter
			// Setting it here to ensure socket reuse does not happen if new request to connect
			// comes in from "disconnect" listener below, before we close socket.
			this.isPendingInitialConnection = false;

			if (clientId === undefined) {
				// We could first raise "disconnect" event, but that may result in socket reuse due to
				// new connection comming in. So, it's better to have more explicit flow to make it impossible.
				this.closeSocket(error);
			} else {
				this.emit("disconnect", error, clientId);
			}
		});
	}

	private clearTimer() {
		if (this.delayDeleteTimeout !== undefined) {
			clearTimeout(this.delayDeleteTimeout);
			this.delayDeleteTimeout = undefined;
		}
	}

	public closeSocket(error?: IAnyDriverError) {
		if (!this._socket) {
			return;
		}

		this.clearTimer();

		assert(
			SocketReference.socketIoSockets.get(this.key) === this,
			0x0a1 /* "Socket reference set unexpectedly does not point to this socket!" */,
		);

		// First, remove socket to ensure no socket reuse is possible.
		SocketReference.socketIoSockets.delete(this.key);

		// Block access to socket. From now on, calls like flush() or requestOps()
		// Disconnect flow should be synchronous and result in system fully forgetting about this connection / socket.
		const socket = this._socket;
		this._socket = undefined;

		// Let all connections know they need to go through disconnect flow.
		this.emit(
			"disconnect",
			error ??
				createGenericNetworkError(
					"Socket closed without error",
					{ canRetry: true },
					{ driverVersion: pkgVersion },
				),
			undefined /* clientId */,
		);

		// We should not have any users now, assuming synchronous disconnect flow in response to
		// "disconnect" event
		assert(
			this.references === 0,
			0x412 /* Nobody should be connected to this socket at this point! */,
		);

		socket.disconnect();
	}

	public get disconnected() {
		if (this._socket === undefined) {
			return true;
		}
		if (this.socket.connected) {
			return false;
		}

		// We have a socket that is not connected. Possible cases:
		// 1) It was connected some time ago and lost connection. We do not want to reuse it.
		// 2) It failed to connect (was never connected).
		// 3) It was just created and never had a chance to connect - connection is in process.
		// We have to differentiate 1 from 2-3 (specifically 1 & 3) in order to be able to reuse socket in #3.
		// We will use the fact that socket had some activity. I.e. if socket disconnected, or client stopped using
		// socket, then removeSocketIoReference() will be called for it, and it will be the indiction that it's not #3.
		return !this.isPendingInitialConnection;
	}
}

/**
 * Represents a connection to a stream of delta updates
 */
export class OdspDocumentDeltaConnection extends DocumentDeltaConnection {
	/**
	 * Create a OdspDocumentDeltaConnection
	 * If url #1 fails to connect, will try url #2 if applicable.
	 *
	 * @param tenantId - the ID of the tenant
	 * @param documentId - document ID
	 * @param token - authorization token for storage service
	 * @param client - information about the client
	 * @param mode - mode of the client
	 * @param url - websocket URL
	 * @param telemetryLogger - optional telemetry logger
	 * @param timeoutMs - time limit on making the connection
	 * @param epochTracker - track epoch changes
	 * @param socketReferenceKeyPrefix - (optional) prefix to isolate socket reuse cache
	 */
	public static async create(
		tenantId: string,
		documentId: string,
		// eslint-disable-next-line @rushstack/no-new-null
		token: string | null,
		client: IClient,
		url: string,
		telemetryLogger: ITelemetryLogger,
		timeoutMs: number,
		epochTracker: EpochTracker,
		socketReferenceKeyPrefix: string | undefined,
	): Promise<OdspDocumentDeltaConnection> {
		const mc = loggerToMonitoringContext(telemetryLogger);

		// enable multiplexing when the websocket url does not include the tenant/document id
		const parsedUrl = new URL(url);
		const enableMultiplexing =
			!parsedUrl.searchParams.has("documentId") && !parsedUrl.searchParams.has("tenantId");

		// do not include the specific tenant/doc id in the ref key when multiplexing
		// this will allow multiple documents to share the same websocket connection
		const key = socketReferenceKeyPrefix ? `${socketReferenceKeyPrefix},${url}` : url;
		const socketReferenceKey = enableMultiplexing ? key : `${key},${tenantId},${documentId}`;

		const socketReference = OdspDocumentDeltaConnection.getOrCreateSocketIoReference(
			timeoutMs,
			socketReferenceKey,
			url,
			enableMultiplexing,
			tenantId,
			documentId,
			telemetryLogger,
		);

		const socket = socketReference.socket;

		const connectMessage: IConnect = {
			client,
			id: documentId,
			mode: client.mode,
			tenantId,
			token, // Token is going to indicate tenant level information, etc...
			versions: protocolVersions,
			driverVersion: pkgVersion,
			nonce: uuid(),
			epoch: epochTracker.fluidEpoch,
			relayUserAgent: [client.details.environment, ` driverVersion:${pkgVersion}`].join(";"),
		};

		// Reference to this client supporting get_ops flow.
		connectMessage.supportedFeatures = {};
		if (mc.config.getBoolean("Fluid.Driver.Odsp.GetOpsEnabled") !== false) {
			connectMessage.supportedFeatures[feature_get_ops] = true;
		}

		const deltaConnection = new OdspDocumentDeltaConnection(
			socket,
			documentId,
			socketReference,
			telemetryLogger,
			enableMultiplexing,
		);

		try {
			await deltaConnection.initialize(connectMessage, timeoutMs);
			await epochTracker.validateEpochFromPush(deltaConnection.details);
		} catch (errorObject: any) {
			if (errorObject !== null && typeof errorObject === "object") {
				// We have to special-case error types here in terms of what is re-triable.
				// These errors have to re-retried, we just need new joinSession result to connect to right server:
				//    400: Invalid tenant or document id. The WebSocket is connected to a different document
				//         Document is full (with retryAfter)
				//    404: Invalid document. The document \"local/w1-...\" does not exist
				// But this has to stay not-retriable:
				//    406: Unsupported client protocol. This path is the only gatekeeper, have to fail!
				//    409: Epoch Version Mismatch. Client epoch and server epoch does not match, so app needs
				//         to be refreshed.
				// This one is fine either way
				//    401/403: Code will retry once with new token either way, then it becomes fatal - on this path
				//         and on join Session path.
				//    501: (Fluid not enabled): this is fine either way, as joinSession is gatekeeper
				if (errorObject.statusCode === 400 || errorObject.statusCode === 404) {
					errorObject.canRetry = true;
				}
			}
			throw errorObject;
		}

		return deltaConnection;
	}

	private socketReference: SocketReference | undefined;

	private readonly requestOpsNoncePrefix: string;
	private pushCallCounter = 0;
	private readonly getOpsMap: Map<string, { start: number; from: number; to: number }> =
		new Map();
	private flushOpNonce: string | undefined;
	private flushDeferred: Deferred<FlushResult> | undefined;

	/**
	 * Error raising for socket.io issues
	 */
	protected createErrorObject(handler: string, error?: any, canRetry = true): IAnyDriverError {
		// Note: we suspect the incoming error object is either:
		// - a socketError: add it to the OdspError object for driver to be able to parse it and reason over it.
		// - anything else: let base class handle it
		return canRetry && Number.isInteger(error?.code) && typeof error?.message === "string"
			? errorObjectFromSocketError(error as IOdspSocketError, handler)
			: super.createErrorObject(handler, error, canRetry);
	}

	/**
	 * Gets or create a socket io connection for the given key
	 */
	private static getOrCreateSocketIoReference(
		timeoutMs: number,
		key: string,
		url: string,
		enableMultiplexing: boolean,
		tenantId: string,
		documentId: string,
		logger: ITelemetryLogger,
	): SocketReference {
		const existingSocketReference = SocketReference.find(key, logger);
		if (existingSocketReference) {
			return existingSocketReference;
		}

		const query = enableMultiplexing ? undefined : { documentId, tenantId };

		const socket = SocketIOClientStatic(url, {
			multiplex: false, // Don't rely on socket.io built-in multiplexing
			query,
			reconnection: false,
			transports: ["websocket"],
			timeout: timeoutMs,
		});

		return new SocketReference(key, socket);
	}

	/**
	 * @param socket - websocket to be used
	 * @param documentId - ID of the document
	 * @param details - details of the websocket connection
	 * @param socketReferenceKey - socket reference key
	 * @param enableMultiplexing - If the websocket is multiplexing multiple documents
	 */
	private constructor(
		socket: Socket,
		documentId: string,
		socketReference: SocketReference,
		logger: ITelemetryLogger,
		private readonly enableMultiplexing?: boolean,
	) {
		super(socket, documentId, logger);
		this.socketReference = socketReference;
		this.requestOpsNoncePrefix = `${uuid()}-`;
	}

	/**
	 * Retrieves ops from PUSH
	 * @param from - inclusive
	 * @param to - exclusive
	 * @returns ops retrieved
	 */
	public requestOps(from: number, to: number) {
		assert(!this.socketReference?.disconnected, 0x413 /* non-active socket */);

		// Given that to is exclusive, we should be asking for at least something!
		assert(to > from, 0x272 /* "empty request" */);

		// PUSH may disable this functionality
		// back-compat: remove cast to any once latest version of IConnected is consumed
		if ((this.details as any).supportedFeatures?.[feature_get_ops] !== true) {
			return;
		}

		this.pushCallCounter++;
		const nonce = `${this.requestOpsNoncePrefix}${this.pushCallCounter}`;
		const start = performance.now();

		// We may keep keep accumulating memory for nothing, if we are not getting responses.
		// Note that we should not have overlapping requests, as DeltaManager allows only one
		// outstanding request to storage, and that's the only way to get here.
		// But requests could be cancelled, and thus overlapping requests might be in the picture
		// If it happens, we do not care about stale requests.
		// So track some number of requests, but log if we get too many in flight - that likely
		// indicates an error somewhere.
		if (this.getOpsMap.size >= 5) {
			let time = start;
			let key: string | undefined;
			for (const [keyCandidate, value] of this.getOpsMap.entries()) {
				if (value.start <= time || key === undefined) {
					time = value.start;
					key = keyCandidate;
				}
			}
			const payloadToDelete = this.getOpsMap.get(key!)!;
			this.logger.sendErrorEvent({
				eventName: "GetOpsTooMany",
				nonce,
				from: payloadToDelete.from,
				to: payloadToDelete.to,
				length: payloadToDelete.to - payloadToDelete.from,
				duration: performance.now() - payloadToDelete.start,
			});
			this.getOpsMap.delete(key!);
		}
		this.getOpsMap.set(nonce, {
			start,
			from,
			to,
		});
		this.socket.emit("get_ops", this.clientId, {
			nonce,
			from,
			to: to - 1,
		});
	}

	public async flush(): Promise<FlushResult> {
		assert(!this.socketReference?.disconnected, 0x414 /* non-active socket */);

		// back-compat: remove cast to any once latest version of IConnected is consumed
		if ((this.details as any).supportedFeatures?.[feature_flush_ops] !== true) {
			// Once single-commit summary is enabled end-to-end, flush support is a must!
			// The only alternative is change in design where SPO fetches ops from PUSH OR
			// summary includes required ops and SPO has some validation mechanism to ensure
			// they are not forged by client.
			// If design changes, we can reconsider it, but right now it's non-recoverable failure.
			this.logger.sendErrorEvent({ eventName: "FlushOpsNotSupported" });
			throw new Error(
				"flush() API is not supported by PUSH, required for single-commit summaries",
			);
		}

		this.pushCallCounter++;
		const nonce = `${this.requestOpsNoncePrefix}${this.pushCallCounter}`;
		// There should be only one flush ops in flight, kicked out by upload summary workflow
		// That said, it could timeout and request could be repeated, so theoretically we can
		// get overlapping requests, but it should be very rare
		if (this.flushDeferred !== undefined) {
			this.logger.sendErrorEvent({ eventName: "FlushOpsTooMany" });
			this.flushDeferred.reject(
				"process involving flush() was cancelled OR unsupported concurrency",
			);
		}
		this.socket.emit("flush_ops", this.clientId, { nonce });

		this.flushOpNonce = nonce;
		this.flushDeferred = new Deferred<FlushResult>();
		return this.flushDeferred.promise;
	}

	protected disconnectHandler = (error: IFluidErrorBase & OdspError, clientId?: string) => {
		if (clientId === undefined || clientId === this.clientId) {
			this.logger.sendTelemetryEvent(
				{
					eventName: "ServerDisconnect",
					clientId: this.hasDetails ? this.clientId : undefined,
				},
				error,
			);
			this.disconnect(error);
		}
	};

	protected async initialize(connectMessage: IConnect, timeout: number) {
		assert(!this.socketReference?.disconnected, 0x415 /* non-active socket */);

		if (this.enableMultiplexing) {
			// multiplex compatible early handlers
			this.earlyOpHandler = (
				messageDocumentId: string,
				msgs: ISequencedDocumentMessage[],
			) => {
				if (this.documentId === messageDocumentId) {
					this.queuedMessages.push(...msgs);
				}
			};

			this.earlySignalHandler = (msg: ISignalMessage, messageDocumentId?: string) => {
				if (messageDocumentId === undefined || messageDocumentId === this.documentId) {
					this.queuedSignals.push(msg);
				}
			};
		}

		this.socketReference!.on("disconnect", this.disconnectHandler);

		this.socket.on("get_ops_response", (result: IGetOpsResponse) => {
			const messages = result.messages;
			const data = this.getOpsMap.get(result.nonce);
			// Due to socket multiplexing, this client may not have asked for any data
			// If so, there it most likely does not need these ops (otherwise it already asked for them)
			// Also we may have deleted entry in this.getOpsMap due to too many requests and too slow response.
			// But not processing such result may push us into infinite loop of fast requests and dropping all responses
			if (data !== undefined || result.nonce.indexOf(this.requestOpsNoncePrefix) === 0) {
				this.getOpsMap.delete(result.nonce);
				const common = {
					eventName: "GetOps",
					// We need nonce only to pair with GetOpsTooMany events, i.e. when record was deleted
					nonce: data === undefined ? result.nonce : undefined,
					code: result.code,
					from: data?.from,
					to: data?.to,
					duration: data === undefined ? undefined : performance.now() - data.start,
				};
				if (messages !== undefined && messages.length > 0) {
					this.logger.sendPerformanceEvent({
						...common,
						first: messages[0].sequenceNumber,
						last: messages[messages.length - 1].sequenceNumber,
						length: messages.length,
					});
					this.emit("op", this.documentId, messages);
				} else {
					this.logger.sendPerformanceEvent({
						...common,
						length: 0,
					});
				}
			}
		});

		this.socket.on("flush_ops_response", (result: IFlushOpsResponse) => {
			if (this.flushOpNonce === result.nonce) {
				const seq = result.lastPersistedSequenceNumber;
				let category: "generic" | "error" = "generic";
				if (result.lastPersistedSequenceNumber === undefined || result.code !== 200) {
					switch (result.code) {
						case 409:
						case 429:
							category = "error";
							break;
						case 204:
							break;
						default:
							category = "error";
							break;
					}
				}
				this.logger.sendTelemetryEvent({
					eventName: "FlushResult",
					code: result.code,
					sequenceNumber: seq,
					category,
				});
				this.flushDeferred!.resolve(result);
				this.flushDeferred = undefined;
				this.flushOpNonce = undefined;
			}
		});

		await super.initialize(connectMessage, timeout);
	}

	protected addTrackedListener(event: string, listener: (...args: any[]) => void) {
		// override some event listeners in order to support multiple documents/clients over the same websocket
		switch (event) {
			case "op":
				// per document op handling
				super.addTrackedListener(
					event,
					(documentId: string, msgs: ISequencedDocumentMessage[]) => {
						if (!this.enableMultiplexing || this.documentId === documentId) {
							listener(documentId, msgs);
						}
					},
				);
				break;

			case "signal":
				// per document signal handling
				super.addTrackedListener(event, (msg: ISignalMessage, documentId?: string) => {
					if (!this.enableMultiplexing || !documentId || documentId === this.documentId) {
						listener(msg, documentId);
					}
				});
				break;

			case "nack":
				// per client / document nack handling
				super.addTrackedListener(event, (clientIdOrDocumentId: string, nacks: INack[]) => {
					const handle =
						clientIdOrDocumentId.length === 0 ||
						clientIdOrDocumentId === this.documentId ||
						clientIdOrDocumentId === this.clientId;
					const { code, type, message, retryAfter } = nacks[0]?.content ?? {};
					const { clientSequenceNumber, referenceSequenceNumber } =
						nacks[0]?.operation ?? {};
					this.logger.sendTelemetryEvent({
						eventName: "ServerNack",
						code,
						type,
						message,
						retryAfterSeconds: retryAfter,
						clientId: this.clientId,
						handle,
						clientSequenceNumber,
						referenceSequenceNumber,
						opType: nacks[0]?.operation?.type,
					});
					if (handle) {
						this.emit("nack", clientIdOrDocumentId, nacks);
					}
				});
				break;

			default:
				super.addTrackedListener(event, listener);
				break;
		}
	}

	/**
	 * Critical path where we need to also close the socket for an error.
	 * @param error - Error causing the socket to close.
	 */
<<<<<<< HEAD
	protected closeSocket(error: IAnyDriverError) {
=======
	protected closeSocketCore(error: IAnyDriverError) {
>>>>>>> 17480554
		const socket = this.socketReference;
		assert(socket !== undefined, 0x416 /* reentrancy not supported in close socket */);
		socket.closeSocket(error);
		assert(
			this.socketReference === undefined,
			0x417 /* disconnect flow did not work correctly */,
		);
	}

	/**
	 * Disconnect from the websocket
	 */
	protected disconnectCore() {
		const socket = this.socketReference;
		assert(socket !== undefined, 0x0a2 /* "reentrancy not supported!" */);
		this.socketReference = undefined;

		socket.off("disconnect", this.disconnectHandler);
		if (this.hasDetails) {
			// tell the server we are disconnecting this client from the document
			this.socket.emit("disconnect_document", this.clientId, this.documentId);
		}

		socket.removeSocketIoReference();
	}
}<|MERGE_RESOLUTION|>--- conflicted
+++ resolved
@@ -652,11 +652,7 @@
 	 * Critical path where we need to also close the socket for an error.
 	 * @param error - Error causing the socket to close.
 	 */
-<<<<<<< HEAD
-	protected closeSocket(error: IAnyDriverError) {
-=======
 	protected closeSocketCore(error: IAnyDriverError) {
->>>>>>> 17480554
 		const socket = this.socketReference;
 		assert(socket !== undefined, 0x416 /* reentrancy not supported in close socket */);
 		socket.closeSocket(error);
