/*!
 * Copyright (c) Microsoft Corporation and contributors. All rights reserved.
 * Licensed under the MIT License.
 */

import { ITelemetryProperties, ITelemetryBaseLogger, ITelemetryLogger } from "@fluidframework/common-definitions";
import { IResolvedUrl, DriverErrorType } from "@fluidframework/driver-definitions";
import {
    isOnline,
    OnlineStatus,
    RetryableError,
    NonRetryableError,
    NetworkErrorBasic,
} from "@fluidframework/driver-utils";
import { assert, performance } from "@fluidframework/common-utils";
import { ChildLogger, PerformanceEvent, TelemetryDataTag, wrapError } from "@fluidframework/telemetry-utils";
import {
    fetchIncorrectResponse,
    throwOdspNetworkError,
    getSPOAndGraphRequestIdsFromResponse,
} from "@fluidframework/odsp-doclib-utils";
import {
    IOdspResolvedUrl,
    TokenFetchOptions,
    OdspErrorType,
    tokenFromResponse,
    isTokenFromCache,
    OdspResourceTokenFetchOptions,
    ShareLinkTypes,
    TokenFetcher,
    ICacheEntry,
    snapshotKey,
    InstrumentedStorageTokenFetcher,
    IOdspUrlParts,
} from "@fluidframework/odsp-driver-definitions";
import { fetch } from "./fetch";
import { pkgVersion as driverVersion } from "./packageVersion";
import { IOdspSnapshot } from "./contracts";

export const getWithRetryForTokenRefreshRepeat = "getWithRetryForTokenRefreshRepeat";

/** Parse the given url and return the origin (host name) */
export const getOrigin = (url: string) => new URL(url).origin;

export interface IOdspResponse<T> {
    content: T;
    headers: Map<string, string>;
    propsToLog: ITelemetryProperties;
    duration: number;
}

export interface TokenFetchOptionsEx extends TokenFetchOptions {
    /** previous error we hit in getWithRetryForTokenRefresh */
    previousError?: any;
}

function headersToMap(headers: Headers) {
    const newHeaders = new Map<string, string>();
    for (const [key, value] of headers.entries()) {
        newHeaders.set(key, value);
    }
    return newHeaders;
}

/**
 * This API should be used with pretty much all network calls (fetch, webSocket connection) in order
 * to correctly handle expired tokens. It relies on callback fetching token, and be able to refetch
 * token on failure. Only specific cases get retry call with refresh = true, all other / unknown errors
 * simply propagate to caller
 */
export async function getWithRetryForTokenRefresh<T>(get: (options: TokenFetchOptionsEx) => Promise<T>) {
    return get({ refresh: false }).catch(async (e) => {
        const options: TokenFetchOptionsEx = { refresh: true, previousError: e };
        switch (e.errorType) {
            // If the error is 401 or 403 refresh the token and try once more.
            case DriverErrorType.authorizationError:
                return get({ ...options, claims: e.claims, tenantId: e.tenantId });

            case DriverErrorType.incorrectServerResponse: // some error on the wire, retry once
            case OdspErrorType.fetchTokenError: // If the token was null, then retry once.
                return get(options);

            default:
                // Caller may determine that it wants one retry
                if (e[getWithRetryForTokenRefreshRepeat] === true) {
                    return get(options);
                }
                throw e;
        }
    });
}

export async function fetchHelper(
    requestInfo: RequestInfo,
    requestInit: RequestInit | undefined,
): Promise<IOdspResponse<Response>> {
    const start = performance.now();

    // Node-fetch and dom have conflicting typing, force them to work by casting for now
    return fetch(requestInfo, requestInit).then(async (fetchResponse) => {
        const response = fetchResponse as any as Response;
        // Let's assume we can retry.
        if (!response) {
            throw new NonRetryableError(
                // pre-0.58 error message: No response from fetch call
                "No response from ODSP fetch call",
                DriverErrorType.incorrectServerResponse,
                { driverVersion });
        }
        if (!response.ok || response.status < 200 || response.status >= 300) {
            throwOdspNetworkError(
                // pre-0.58 error message prefix: odspFetchError
                `ODSP fetch error [${response.status}]`, response.status, response, await response.text());
        }

        const headers = headersToMap(response.headers);
        return {
            content: response,
            headers,
            propsToLog: getSPOAndGraphRequestIdsFromResponse(headers),
            duration: performance.now() - start,
        };
    }, (error) => {
        const online = isOnline();
        const errorText = `${error}`;
<<<<<<< HEAD
        const spoRegex = /((http|https):\/\/.*\.com)/i;
        const redactedErrorText = errorText.replace(spoRegex, "REDACTED_URL");
=======
        const urlRegex = /((http|https):\/\/.*\.com)/i;
        const redactedErrorText = errorText.replace(spoRegex, "REDACTED (url)");
>>>>>>> 8fea45d8
        // This error is thrown by fetch() when AbortSignal is provided and it gets cancelled
        if (error.name === "AbortError") {
            throw new RetryableError(
                "Fetch Timeout (AbortError)", OdspErrorType.fetchTimeout, { driverVersion });
        }
        // TCP/IP timeout
        if (errorText.includes("ETIMEDOUT")) {
            throw new RetryableError(
                "Fetch Timeout (ETIMEDOUT)", OdspErrorType.fetchTimeout, { driverVersion });
        }

        //
        // WARNING: Do not log error object itself or any of its properties!
        // It could contain PII, like URI in message itself, or token in properties.
        // It is also non-serializable object due to circular references.
        //
        if (online === OnlineStatus.Offline) {
            throw new RetryableError(
                // pre-0.58 error message prefix: Offline
                `ODSP fetch failure (Offline): ${redactedErrorText}`,
                DriverErrorType.offlineError,
                {
                    driverVersion,
                    rawErrorMessage: { value: errorText, tag: TelemetryDataTag.UserData },
                });
        } else {
            // It is perhaps still possible that this is due to being offline, the error does not reveal enough
            // information to conclude.  Could also be DNS errors, malformed fetch request, CSP violation, etc.
            throw new RetryableError(
                // pre-0.58 error message prefix: Fetch error
                `ODSP fetch failure: ${redactedErrorText}`,
                DriverErrorType.fetchFailure,
                {
                    driverVersion,
                    rawErrorMessage: { value: errorText, tag: TelemetryDataTag.UserData },
                });
        }
    });
}

/**
 * A utility function to fetch and parse as JSON with support for retries
 * @param requestInfo - fetch requestInfo, can be a string
 * @param requestInit - fetch requestInit
 */
export async function fetchArray(
    requestInfo: RequestInfo,
    requestInit: RequestInit | undefined,
): Promise<IOdspResponse<ArrayBuffer>> {
    const { content, headers, propsToLog, duration } = await fetchHelper(requestInfo, requestInit);

    const arrayBuffer = await content.arrayBuffer();
    propsToLog.bodySize = arrayBuffer.byteLength;
    return {
        headers,
        content: arrayBuffer,
        propsToLog,
        duration,
    };
}

/**
 * A utility function to fetch and parse as JSON with support for retries
 * @param requestInfo - fetch requestInfo, can be a string
 * @param requestInit - fetch requestInit
 */
export async function fetchAndParseAsJSONHelper<T>(
    requestInfo: RequestInfo,
    requestInit: RequestInit | undefined,
): Promise<IOdspResponse<T>> {
    const { content, headers, propsToLog, duration } = await fetchHelper(requestInfo, requestInit);
    let text: string | undefined;
    try {
        text = await content.text();
    } catch (e) {
        // JSON.parse() can fail and message would container full request URI, including
        // tokens... It fails for me with "Unexpected end of JSON input" quite often - an attempt to download big file
        // (many ops) almost always ends up with this error - I'd guess 1% of op request end up here... It always
        // succeeds on retry.
        // So do not log error object itself.
        throwOdspNetworkError(
            // pre-0.58 error message: errorWhileParsingFetchResponse
            "Error while parsing fetch response",
            fetchIncorrectResponse,
            content, // response
            text,
        );
    }

    propsToLog.bodySize = text.length;
    const res = {
        headers,
        content: JSON.parse(text),
        propsToLog,
        duration,
    };
    return res;
}

export interface INewFileInfo {
    siteUrl: string;
    driveId: string;
    filename: string;
    filePath: string;
    /**
     * application can request creation of a share link along with the creation of a new file
     * by passing in an optional param to specify the kind of sharing link
     * (at the time of adding this comment Sept/2021), odsp only supports csl
     */
    createLinkType?: ShareLinkTypes;
}

export function getOdspResolvedUrl(resolvedUrl: IResolvedUrl): IOdspResolvedUrl {
    assert((resolvedUrl as IOdspResolvedUrl).odspResolvedUrl === true, 0x1de /* "Not an ODSP resolved url" */);
    return resolvedUrl as IOdspResolvedUrl;
}

export const createOdspLogger = (logger?: ITelemetryBaseLogger) =>
    ChildLogger.create(
        logger,
        "OdspDriver",
        {
            all:
            {
                driverVersion,
            },
        });

export function evalBlobsAndTrees(snapshot: IOdspSnapshot) {
    let numTrees = 0;
    let numBlobs = 0;
    let encodedBlobsSize = 0;
    let decodedBlobsSize = 0;
    for (const tree of snapshot.trees) {
        for (const treeEntry of tree.entries) {
            if (treeEntry.type === "blob") {
                numBlobs++;
            } else if (treeEntry.type === "tree") {
                numTrees++;
            }
        }
    }
    if (snapshot.blobs !== undefined) {
        for (const blob of snapshot.blobs) {
            decodedBlobsSize += blob.size;
            encodedBlobsSize += blob.content.length;
        }
    }
    return { numTrees, numBlobs, encodedBlobsSize, decodedBlobsSize };
}

export function toInstrumentedOdspTokenFetcher(
    logger: ITelemetryLogger,
    resolvedUrlParts: IOdspUrlParts,
    tokenFetcher: TokenFetcher<OdspResourceTokenFetchOptions>,
    throwOnNullToken: boolean,
): InstrumentedStorageTokenFetcher {
    return async (options: TokenFetchOptions, name: string, alwaysRecordTokenFetchTelemetry: boolean = false) => {
        // Telemetry note: if options.refresh is true, there is a potential perf issue:
        // Host should optimize and provide non-expired tokens on all critical paths.
        // Exceptions: race conditions around expiration, revoked tokens, host that does not care
        // (fluid-fetcher)
        return PerformanceEvent.timedExecAsync(
            logger,
            {
                eventName: `${name}_GetToken`,
                attempts: options.refresh ? 2 : 1,
                hasClaims: !!options.claims,
                hasTenantId: !!options.tenantId,
            },
            async (event) => tokenFetcher({
                ...options,
                ...resolvedUrlParts,
            }).then((tokenResponse) => {
                const token = tokenFromResponse(tokenResponse);
                // This event alone generates so many events that is materially impacts cost of telemetry
                // Thus do not report end event when it comes back quickly.
                // Note that most of the hosts do not report if result is comming from cache or not,
                // so we can't rely on that here. But always record if specified explicitly for cases such as
                // calling trees/latest during load.
                if (alwaysRecordTokenFetchTelemetry || event.duration >= 32) {
                    event.end({ fromCache: isTokenFromCache(tokenResponse), isNull: token === null });
                }
                if (token === null && throwOnNullToken) {
                    throw new NonRetryableError(
                        // pre-0.58 error message: Token is null for ${name} call
                        `The Host-provided token fetcher returned null`,
                        OdspErrorType.fetchTokenError,
                        { method: name, driverVersion });
                }
                return token;
            }, (error) => {
                // There is an important but unofficial contract here where token providers can set canRetry: true
                // to hook into the driver's retry logic (e.g. the retry loop when initiating a connection)
                const rawCanRetry = error?.canRetry;
                const tokenError = wrapError(
                    error,
                    (errorMessage) => new NetworkErrorBasic(
                        `The Host-provided token fetcher threw an error: ${errorMessage}`,
                        OdspErrorType.fetchTokenError,
                        typeof rawCanRetry === "boolean" ? rawCanRetry : false /* canRetry */,
                        { method: name, driverVersion }));
                throw tokenError;
            }),
            { cancel: "generic" });
    };
}

export function createCacheSnapshotKey(odspResolvedUrl: IOdspResolvedUrl): ICacheEntry {
    const cacheEntry: ICacheEntry = {
        type: snapshotKey,
        key: "",
        file: {
            resolvedUrl: odspResolvedUrl,
            docId: odspResolvedUrl.hashedDocumentId,
        },
    };
    return cacheEntry;
}

// 80KB is the max body size that we can put in ump post body for server to be able to accept it.
// Keeping it 78KB to be a little cautious. As per the telemetry 99p is less than 78KB.
export const maxUmpPostBodySize = 79872;<|MERGE_RESOLUTION|>--- conflicted
+++ resolved
@@ -123,13 +123,8 @@
     }, (error) => {
         const online = isOnline();
         const errorText = `${error}`;
-<<<<<<< HEAD
-        const spoRegex = /((http|https):\/\/.*\.com)/i;
-        const redactedErrorText = errorText.replace(spoRegex, "REDACTED_URL");
-=======
         const urlRegex = /((http|https):\/\/.*\.com)/i;
-        const redactedErrorText = errorText.replace(spoRegex, "REDACTED (url)");
->>>>>>> 8fea45d8
+        const redactedErrorText = errorText.replace(urlRegex, "REDACTED_URL");
         // This error is thrown by fetch() when AbortSignal is provided and it gets cancelled
         if (error.name === "AbortError") {
             throw new RetryableError(
