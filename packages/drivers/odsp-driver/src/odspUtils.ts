/*!
 * Copyright (c) Microsoft Corporation. All rights reserved.
 * Licensed under the MIT License.
 */

<<<<<<< HEAD
import { OnlineStatus, isOnline } from "@fluidframework/driver-utils";
import { DriverErrorType } from "@fluidframework/driver-definitions";
import { IsoBuffer } from "@fluidframework/common-utils";
=======
>>>>>>> f6e8078a
import {
    fetchIncorrectResponse,
    offlineFetchFailureStatusCode,
    fetchFailureStatusCode,
} from "@fluidframework/odsp-doclib-utils";
import {
    default as fetch,
    RequestInfo as FetchRequestInfo,
    RequestInit as FetchRequestInit,
    Headers as FetchHeaders,
} from "node-fetch";
import sha from "sha.js";
import { debug } from "./debug";
import { throwOdspNetworkError } from "./odspError";
import { TokenFetchOptions } from "./tokenFetch";

/** Parse the given url and return the origin (host name) */
export const getOrigin = (url: string) => new URL(url).origin;

export interface IOdspResponse<T> {
    content: T;
    headers: Map<string, string>;
}

export function getHashedDocumentId(driveId: string, itemId: string): string {
    return encodeURIComponent(new sha.sha256().update(`${driveId}_${itemId}`).digest("base64"));
}

/**
 * This API should be used with pretty much all network calls (fetch, webSocket connection) in order
 * to correctly handle expired tokens. It relies on callback fetching token, and be able to refetch
 * token on failure. Only specific cases get retry call with refresh = true, all other / unknown errors
 * simply propagate to caller
 */
export async function getWithRetryForTokenRefresh<T>(get: (options: TokenFetchOptions) => Promise<T>) {
    return get({ refresh: false }).catch(async (e) => {
        switch (e.errorType) {
            // If the error is 401 or 403 refresh the token and try once more.
            case DriverErrorType.authorizationError:
                return get({ refresh: true, claims: e.claims });
            // fetchIncorrectResponse indicates some error on the wire, retry once.
            case DriverErrorType.incorrectServerResponse:
                return get({ refresh: true });
            default:
                // All code paths (deltas, blobs, trees) already throw exceptions.
                // Throwing is better than returning null as most code paths do not return nullable-objects,
                // and error reporting is better (for example, getDeltas() will log error to telemetry)
                // getTree() path is the only potential exception where returning null might result in
                // document being opened, though there maybe really bad user experience (consuming thousands of ops)
                throw e;
        }
    });
}

export async function fetchHelper(
    requestInfo: RequestInfo,
    requestInit: RequestInit | undefined,
): Promise<Response> {
    // Node-fetch and dom have conflicting typing, force them to work by casting for now
    // eslint-disable-next-line @typescript-eslint/no-unsafe-return
    return fetch(requestInfo as FetchRequestInfo, requestInit as FetchRequestInit).then(async (fetchResponse) => {
        // eslint-disable-next-line @typescript-eslint/no-unnecessary-type-assertion
        const response = fetchResponse as any as Response;
        // Let's assume we can retry.
        if (!response) {
            throwOdspNetworkError(`No response from the server`, fetchIncorrectResponse, response);
        }
        if (!response.ok || response.status < 200 || response.status >= 300) {
            throwOdspNetworkError(
                `Error ${response.status} from the server`, response.status, response);
        }
        return response;
    }, (error) => {
        // While we do not know for sure whether computer is offline, this error is not actionable and
        // is pretty good indicator we are offline. Treating it as offline scenario will make it
        // easier to see other errors in telemetry.
        let online = isOnline();
        if (`${error}` === "TypeError: Failed to fetch") {
            online = OnlineStatus.Offline;
        }
        throwOdspNetworkError(
            `Fetch error: ${error}`,
            online === OnlineStatus.Offline ? offlineFetchFailureStatusCode : fetchFailureStatusCode,
            undefined, // response
        );
    });
}

/**
 * A utility function to fetch and parse as JSON with support for retries
 * @param requestInfo - fetch requestInfo, can be a string
 * @param requestInit - fetch requestInit
 */
export async function fetchAndParseHelper<T>(
    requestInfo: RequestInfo,
    requestInit: RequestInit | undefined,
): Promise<IOdspResponse<T>> {
    const response = await fetchHelper(requestInfo, requestInit);
    // JSON.parse() can fail and message (that goes into telemetry) would container full request URI, including
    // tokens... It fails for me with "Unexpected end of JSON input" quite often - an attempt to download big file
    // (many ops) almost always ends up with this error - I'd guess 1% of op request end up here... It always
    // succeeds on retry.
    try {
        const text = await response.text();

        const newHeaders = new FetchHeaders({ "body-size": text.length.toString() });
        for (const [key, value] of response.headers.entries()) {
            newHeaders.set(key, value);
        }
        const res = {
            headers: newHeaders,
            content: JSON.parse(text),
        };
        return res;
    } catch (e) {
        throwOdspNetworkError(`Error while parsing fetch response: ${e}`, fetchIncorrectResponse, response);
    }
}

/**
 * Tests if localStorage is usable.
 * Should we move this outside to a library?
 */
export function isLocalStorageAvailable(): boolean {
    const localStorageTestKey = "LocalStorageTestKey";
    try {
        localStorage.setItem(localStorageTestKey, "v");
        localStorage.removeItem(localStorageTestKey);
        return true;
    } catch (e) {
        debug(`LocalStorage not available due to ${e}`);
        return false;
    }
}

export interface INewFileInfo {
    siteUrl: string;
    driveId: string;
    filename: string;
    filePath: string;
}<|MERGE_RESOLUTION|>--- conflicted
+++ resolved
@@ -3,12 +3,8 @@
  * Licensed under the MIT License.
  */
 
-<<<<<<< HEAD
-import { OnlineStatus, isOnline } from "@fluidframework/driver-utils";
 import { DriverErrorType } from "@fluidframework/driver-definitions";
-import { IsoBuffer } from "@fluidframework/common-utils";
-=======
->>>>>>> f6e8078a
+import { isOnline, OnlineStatus } from "@fluidframework/driver-utils";
 import {
     fetchIncorrectResponse,
     offlineFetchFailureStatusCode,
