--- conflicted
+++ resolved
@@ -3,12 +3,9 @@
  * Licensed under the MIT License.
  */
 
-<<<<<<< HEAD
 import { OnlineStatus, isOnline } from "@fluidframework/driver-utils";
 import { DriverErrorType } from "@fluidframework/driver-definitions";
-=======
 import { IsoBuffer } from "@fluidframework/common-utils";
->>>>>>> 4c5738cd
 import {
     fetchIncorrectResponse,
     offlineFetchFailureStatusCode,
