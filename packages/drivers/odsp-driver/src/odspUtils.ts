--- conflicted
+++ resolved
@@ -42,18 +42,10 @@
 	InstrumentedStorageTokenFetcher,
 	IOdspUrlParts,
 } from "@fluidframework/odsp-driver-definitions";
-<<<<<<< HEAD
 import { fetch } from "./fetch.js";
 import { pkgVersion as driverVersion } from "./packageVersion.js";
 import { IOdspSnapshot } from "./contracts.js";
 import { ISnapshotContents } from "./odspPublicUtils.js";
-=======
-import { fetch } from "./fetch";
-import { pkgVersion as driverVersion } from "./packageVersion";
-import { IOdspSnapshot } from "./contracts";
-// eslint-disable-next-line import/no-deprecated
-import { ISnapshotContents } from "./odspPublicUtils";
->>>>>>> 7674f085
 
 export const getWithRetryForTokenRefreshRepeat = "getWithRetryForTokenRefreshRepeat";
 
