/*!
 * Copyright (c) Microsoft Corporation. All rights reserved.
 * Licensed under the MIT License.
 */

import { ITelemetryProperties } from "@fluidframework/common-definitions";
import { IResolvedUrl, DriverErrorType } from "@fluidframework/driver-definitions";
import { isOnline, OnlineStatus } from "@fluidframework/driver-utils";
import { assert, performance } from "@fluidframework/common-utils";
import {
    fetchIncorrectResponse,
    offlineFetchFailureStatusCode,
    fetchFailureStatusCode,
    fetchTimeoutStatusCode,
    OdspErrorType,
    throwOdspNetworkError,
    getSPOAndGraphRequestIdsFromResponse,
} from "@fluidframework/odsp-doclib-utils";
<<<<<<< HEAD
import {
    default as fetch,
    RequestInfo as FetchRequestInfo,
    RequestInit as FetchRequestInit,
    Headers,
} from "node-fetch";
=======
import sha from "sha.js";
>>>>>>> d8637e65
import { debug } from "./debug";
import { fetch } from "./fetch";
import { TokenFetchOptions } from "./tokenFetch";
import { RateLimiter } from "./rateLimiter";
import { IOdspResolvedUrl } from "./contracts";

/** Parse the given url and return the origin (host name) */
export const getOrigin = (url: string) => new URL(url).origin;

export interface IOdspResponse<T> {
    content: T;
    headers: Map<string, string>;
    commonSpoHeaders: ITelemetryProperties;
    duration: number,
}

function headersToMap(headers: Headers) {
    const newHeaders = new Map<string, string>();
    for (const [key, value] of headers.entries()) {
        newHeaders.set(key, value);
    }
    return newHeaders;
}

/**
 * This API should be used with pretty much all network calls (fetch, webSocket connection) in order
 * to correctly handle expired tokens. It relies on callback fetching token, and be able to refetch
 * token on failure. Only specific cases get retry call with refresh = true, all other / unknown errors
 * simply propagate to caller
 */
export async function getWithRetryForTokenRefresh<T>(get: (options: TokenFetchOptions) => Promise<T>) {
    return get({ refresh: false }).catch(async (e) => {
        switch (e.errorType) {
            // If the error is 401 or 403 refresh the token and try once more.
            case DriverErrorType.authorizationError:
                return get({ refresh: true, claims: e.claims, tenantId: e.tenantId });
            // fetchIncorrectResponse indicates some error on the wire, retry once.
            case DriverErrorType.incorrectServerResponse:
            // If the token was null, then retry once.
            case OdspErrorType.fetchTokenError:
                return get({ refresh: true });
            default:
                // All code paths (deltas, blobs, trees) already throw exceptions.
                // Throwing is better than returning null as most code paths do not return nullable-objects,
                // and error reporting is better (for example, getDeltas() will log error to telemetry)
                // getTree() path is the only potential exception where returning null might result in
                // document being opened, though there maybe really bad user experience (consuming thousands of ops)
                throw e;
        }
    });
}

export async function fetchHelper(
    requestInfo: RequestInfo,
    requestInit: RequestInit | undefined,
): Promise<IOdspResponse<Response>> {
    const start = performance.now();

    // Node-fetch and dom have conflicting typing, force them to work by casting for now
    return fetch(requestInfo, requestInit).then(async (fetchResponse) => {
        const response = fetchResponse as any as Response;
        // Let's assume we can retry.
        if (!response) {
            throwOdspNetworkError(`No response from the server`, fetchIncorrectResponse);
        }
        if (!response.ok || response.status < 200 || response.status >= 300) {
            throwOdspNetworkError(
                `Error ${response.status}`, response.status, response, await response.text());
        }

        const headers = headersToMap(response.headers);
        return {
            content: response,
            headers,
            commonSpoHeaders: getSPOAndGraphRequestIdsFromResponse(headers),
            duration: performance.now() - start,
        };
    }, (error) => {
        // While we do not know for sure whether computer is offline, this error is not actionable and
        // is pretty good indicator we are offline. Treating it as offline scenario will make it
        // easier to see other errors in telemetry.
        let online = isOnline();
        const errorText = `${error}`;
        if (errorText === "TypeError: Failed to fetch") {
            online = OnlineStatus.Offline;
        }
        if (error.name === "AbortError") {
            throwOdspNetworkError("Timeout during fetch", fetchTimeoutStatusCode);
        }
        if (errorText.indexOf("ETIMEDOUT") !== -1) {
            throwOdspNetworkError("Timeout during fetch (ETIMEDOUT)", fetchTimeoutStatusCode);
        }

        //
        // WARNING: Do not log error object itself or any of its properties!
        // It could container PII, like URI in message itself, or token in properties.
        // It is also non-serializable object due to circular references.
        //
        throwOdspNetworkError(
            `Fetch error`,
            online === OnlineStatus.Offline ? offlineFetchFailureStatusCode : fetchFailureStatusCode,
            undefined, // response
        );
    });
}

/**
 * A utility function to fetch and parse as JSON with support for retries
 * @param requestInfo - fetch requestInfo, can be a string
 * @param requestInit - fetch requestInit
 */
export async function fetchArray(
    requestInfo: RequestInfo,
    requestInit: RequestInit | undefined,
    rateLimiter: RateLimiter,
): Promise<IOdspResponse<ArrayBuffer>> {
    const { content, headers, commonSpoHeaders, duration } = await rateLimiter.schedule(
        async () => fetchHelper(requestInfo, requestInit),
    );

    const arrayBuffer = await content.arrayBuffer();
    commonSpoHeaders.bodySize = arrayBuffer.byteLength;
    return {
        headers,
        content: arrayBuffer,
        commonSpoHeaders,
        duration,
    };
}

/**
 * A utility function to fetch and parse as JSON with support for retries
 * @param requestInfo - fetch requestInfo, can be a string
 * @param requestInit - fetch requestInit
 */
export async function fetchAndParseAsJSONHelper<T>(
    requestInfo: RequestInfo,
    requestInit: RequestInit | undefined,
): Promise<IOdspResponse<T>> {
    const { content, headers, commonSpoHeaders, duration } = await fetchHelper(requestInfo, requestInit);
    // JSON.parse() can fail and message (that goes into telemetry) would container full request URI, including
    // tokens... It fails for me with "Unexpected end of JSON input" quite often - an attempt to download big file
    // (many ops) almost always ends up with this error - I'd guess 1% of op request end up here... It always
    // succeeds on retry.
    try {
        const text = await content.text();

        commonSpoHeaders.bodySize = text.length;
        const res = {
            headers,
            content: JSON.parse(text),
            commonSpoHeaders,
            duration,
        };
        return res;
    } catch (e) {
        throwOdspNetworkError(`Error while parsing fetch response: ${e}`, fetchIncorrectResponse, content);
    }
}

/**
 * Tests if localStorage is usable.
 * Should we move this outside to a library?
 */
export function isLocalStorageAvailable(): boolean {
    const localStorageTestKey = "LocalStorageTestKey";
    try {
        localStorage.setItem(localStorageTestKey, "v");
        localStorage.removeItem(localStorageTestKey);
        return true;
    } catch (e) {
        debug(`LocalStorage not available due to ${e}`);
        return false;
    }
}

export interface INewFileInfo {
    siteUrl: string;
    driveId: string;
    filename: string;
    filePath: string;
}

export function getOdspResolvedUrl(resolvedUrl: IResolvedUrl): IOdspResolvedUrl {
    assert((resolvedUrl as IOdspResolvedUrl).odspResolvedUrl === true, "Not an ODSP resolved url");
    return resolvedUrl as IOdspResolvedUrl;
}<|MERGE_RESOLUTION|>--- conflicted
+++ resolved
@@ -16,16 +16,12 @@
     throwOdspNetworkError,
     getSPOAndGraphRequestIdsFromResponse,
 } from "@fluidframework/odsp-doclib-utils";
-<<<<<<< HEAD
 import {
     default as fetch,
     RequestInfo as FetchRequestInfo,
     RequestInit as FetchRequestInit,
     Headers,
 } from "node-fetch";
-=======
-import sha from "sha.js";
->>>>>>> d8637e65
 import { debug } from "./debug";
 import { fetch } from "./fetch";
 import { TokenFetchOptions } from "./tokenFetch";
