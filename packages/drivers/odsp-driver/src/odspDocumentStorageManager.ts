/*!
 * Copyright (c) Microsoft Corporation and contributors. All rights reserved.
 * Licensed under the MIT License.
 */

import { default as AbortController } from "abort-controller";
import { ITelemetryLogger } from "@fluidframework/common-definitions";
import {
    assert,
    delay,
} from "@fluidframework/common-utils";
import {
    PerformanceEvent,
} from "@fluidframework/telemetry-utils";
import * as api from "@fluidframework/protocol-definitions";
import {
    ISummaryContext,
    IDocumentStorageService,
    LoaderCachingPolicy,
    DriverErrorType,
} from "@fluidframework/driver-definitions";
import { RateLimiter, NonRetryableError } from "@fluidframework/driver-utils";
import {
    IOdspResolvedUrl,
    ISnapshotOptions,
    OdspErrorType,
    InstrumentedStorageTokenFetcher,
} from "@fluidframework/odsp-driver-definitions";
import {
    IDocumentStorageGetVersionsResponse,
    HostStoragePolicyInternal,
    IVersionedValueWithEpoch,
    ISnapshotCachedEntry,
} from "./contracts";
import { downloadSnapshot, fetchSnapshot, fetchSnapshotWithRedeem, SnapshotFormatSupportType } from "./fetchSnapshot";
import { getUrlAndHeadersWithAuth } from "./getUrlAndHeadersWithAuth";
import { IOdspCache } from "./odspCache";
import {
    createCacheSnapshotKey,
    getWithRetryForTokenRefresh,
} from "./odspUtils";
import { ISnapshotContents } from "./odspPublicUtils";
import { defaultCacheExpiryTimeoutMs, EpochTracker } from "./epochTracker";
import { OdspSummaryUploadManager } from "./odspSummaryUploadManager";
import { FlushResult } from "./odspDocumentDeltaConnection";
import { pkgVersion as driverVersion } from "./packageVersion";

export const defaultSummarizerCacheExpiryTimeout: number = 60 * 1000; // 60 seconds.

/* eslint-disable max-len */

// An implementation of Promise.race that gives you the winner of the promise race
async function promiseRaceWithWinner<T>(promises: Promise<T>[]): Promise<{ index: number; value: T; }> {
    return new Promise((resolve, reject) => {
        promises.forEach((p, index) => {
            p.then((v) => resolve({ index, value: v })).catch(reject);
        });
    });
}

class BlobCache {
    // Save the timeout so we can cancel and reschedule it as needed
    private blobCacheTimeout: ReturnType<typeof setTimeout> | undefined;
    // If the defer flag is set when the timeout fires, we'll reschedule rather than clear immediately
    // This deferral approach is used (rather than clearing/resetting the timer) as current calling patterns trigger
    // too many calls to setTimeout/clearTimeout.
    private deferBlobCacheClear: boolean = false;

    private readonly _blobCache: Map<string, ArrayBuffer> = new Map();

    // Tracks all blob IDs evicted from cache
    private readonly blobsEvicted: Set<string> = new Set();

    // Initial time-out to purge data from cache
    // If this time out is very small, then we purge blobs from cache too soon and that results in a lot of
    // requests to storage, which brings down perf and may trip protection limits causing 429s
    private blobCacheTimeoutDuration = 2 * 60 * 1000;

    // SPO does not keep old snapshots around for long, so we are running chances of not
    // being able to rehydrate data store / DDS in the future if we purge anything (and with blob de-duping,
    // even if blob read by runtime, it could be read again in the future)
    // So for now, purging is disabled.
    private readonly purgeEnabled = false;

    public get value() {
        return this._blobCache;
    }

    public addBlobs(blobs: Map<string, ArrayBuffer>) {
        blobs.forEach((value, blobId) => {
            this._blobCache.set(blobId, value);
        });
        // Reset the timer on cache set
        this.scheduleClearBlobsCache();
    }

    /**
     * Schedule a timer for clearing the blob cache or defer the current one.
     */
    private scheduleClearBlobsCache() {
        if (this.blobCacheTimeout !== undefined) {
            // If we already have an outstanding timer, just signal that we should defer the clear
            this.deferBlobCacheClear = true;
        } else if (this.purgeEnabled) {
            // If we don't have an outstanding timer, set a timer
            // When the timer runs out, we'll decide whether to proceed with the cache clear or reset the timer
            const clearCacheOrDefer = () => {
                this.blobCacheTimeout = undefined;
                if (this.deferBlobCacheClear) {
                    this.deferBlobCacheClear = false;
                    this.scheduleClearBlobsCache();
                } else {
                    // NOTE: Slightly better algorithm here would be to purge either only big blobs,
                    // or sort them by size and purge enough big blobs to leave only 256Kb of small blobs in cache
                    // Purging is optimizing memory footprint. But count controls potential number of storage requests
                    // We want to optimize both - memory footprint and number of future requests to storage.
                    // Note that Container can realize data store or DDS on-demand at any point in time, so we do not
                    // control when blobs will be used.
                    this._blobCache.forEach((_, blobId) => this.blobsEvicted.add(blobId));
                    this._blobCache.clear();
                }
            };
            this.blobCacheTimeout = setTimeout(clearCacheOrDefer, this.blobCacheTimeoutDuration);
            // any future storage reads that get into the cache should be cleared from cache rather quickly -
            // there is not much value in keeping them longer
            this.blobCacheTimeoutDuration = 10 * 1000;
        }
    }

    public getBlob(blobId: string) {
        // Reset the timer on attempted cache read
        this.scheduleClearBlobsCache();
        const blobContent = this._blobCache.get(blobId);
        const evicted = this.blobsEvicted.has(blobId);
        return { blobContent, evicted };
    }

    public setBlob(blobId: string, blob: ArrayBuffer) {
        // This API is called as result of cache miss and reading blob from storage.
        // Runtime never reads same blob twice.
        // The only reason we may get read request for same blob is blob de-duping in summaries.
        // Note that the bigger the size, the less likely blobs are the same, so there is very little benefit of caching big blobs.
        // Images are the only exception - user may insert same image twice. But we currently do not de-dup them - only snapshot
        // blobs are de-duped.
        const size = blob.byteLength;
        if (size < 256 * 1024) {
            // Reset the timer on cache set
            this.scheduleClearBlobsCache();
            return this._blobCache.set(blobId, blob);
        } else {
            // we evicted it here by not caching.
            this.blobsEvicted.add(blobId);
        }
    }
}

interface GetVersionsTelemetryProps {
    cacheEntryAge?: number;
    cacheSummarizerExpired?: boolean;
}

export abstract class OdspDocumentStorageServiceBase implements IDocumentStorageService {
    readonly policies = {
        // By default, ODSP tells the container not to prefetch/cache.
        caching: LoaderCachingPolicy.NoCaching,

        // ODSP storage works better if it has less number of blobs / edges
        // Runtime creating many small blobs results in sub-optimal perf.
        // 2K seems like the sweat spot:
        // The smaller the number, less blobs we aggregate. Most storages are very likely to have notion
        // of minimal "cluster" size, so having small blobs is wasteful
        // At the same time increasing the limit ensure that more blobs with user content are aggregated,
        // reducing possibility for de-duping of same blobs (i.e. .attributes rolled into aggregate blob
        // are not reused across data stores, or even within data store, resulting in duplication of content)
        // Note that duplication of content should not have significant impact for bytes over wire as
        // compression of http payload mostly takes care of it, but it does impact storage size and in-memory sizes.
        minBlobSize: 2048,
        maximumCacheDurationMs: defaultCacheExpiryTimeoutMs,
    };

    protected readonly commitCache: Map<string, api.ISnapshotTree> = new Map();

    private readonly attributesBlobHandles: Set<string> = new Set();

    private _ops: api.ISequencedDocumentMessage[] | undefined;

    private _snapshotSequenceNumber: number | undefined;

    protected readonly blobCache = new BlobCache();

    public set ops(ops: api.ISequencedDocumentMessage[] | undefined) {
        assert(this._ops === undefined, 0x0a5 /* "Trying to set ops when they are already set!" */);
        this._ops = ops;
    }

    public get ops(): api.ISequencedDocumentMessage[] | undefined {
        return this._ops;
    }

    public get snapshotSequenceNumber() {
        return this._snapshotSequenceNumber;
    }

    public get repositoryUrl(): string {
        return "";
    }

    public abstract createBlob(file: ArrayBufferLike): Promise<api.ICreateBlobResponse>;

    private async readBlobCore(blobId: string): Promise<ArrayBuffer> {
        const { blobContent, evicted } = this.blobCache.getBlob(blobId);
        return blobContent ?? this.fetchBlobFromStorage(blobId, evicted);
    }

    protected abstract fetchBlobFromStorage(blobId: string, evicted: boolean): Promise<ArrayBuffer>;

    public async readBlob(blobId: string): Promise<ArrayBufferLike> {
        return this.readBlobCore(blobId);
    }

    public async getSnapshotTree(version?: api.IVersion): Promise<api.ISnapshotTree | null> {
        let id: string;
        if (!version || !version.id) {
            const versions = await this.getVersions(null, 1);
            if (!versions || versions.length === 0) {
                return null;
            }
            id = versions[0].id;
        } else {
            id = version.id;
        }

        const snapshotTree = await this.readTree(id);
        if (!snapshotTree) {
            return null;
        }

        if (snapshotTree.blobs) {
            const attributesBlob = snapshotTree.blobs.attributes;
            if (attributesBlob) {
                this.attributesBlobHandles.add(attributesBlob);
            }
        }

        // When we upload the container snapshot, we upload appTree in ".app" and protocol tree in ".protocol"
        // So when we request the snapshot we get ".app" as tree and not as commit node as in the case just above.
        const appTree = snapshotTree.trees[".app"];
        const protocolTree = snapshotTree.trees[".protocol"];

        return this.combineProtocolAndAppSnapshotTree(appTree, protocolTree);
    }

    public abstract getVersions(blobid: string | null, count: number): Promise<api.IVersion[]>;

    public abstract uploadSummaryWithContext(summary: api.ISummaryTree, context: ISummaryContext): Promise<string>;

    public async downloadSummary(commit: api.ISummaryHandle): Promise<api.ISummaryTree> {
        throw new Error("Not implemented yet");
    }

    protected setRootTree(id: string, tree: api.ISnapshotTree) {
        this.commitCache.set(id, tree);
    }

    protected initBlobsCache(blobs: Map<string, ArrayBuffer>) {
        this.blobCache.addBlobs(blobs);
    }

    private async readTree(id: string): Promise<api.ISnapshotTree | null> {
        let tree = this.commitCache.get(id);
        if (!tree) {
            tree = await this.fetchTreeFromSnapshot(id);
        }

        return tree ?? null;
    }

    protected abstract fetchTreeFromSnapshot(id: string): Promise<api.ISnapshotTree | undefined>;

    private combineProtocolAndAppSnapshotTree(
        hierarchicalAppTree: api.ISnapshotTree,
        hierarchicalProtocolTree: api.ISnapshotTree,
    ) {
        const summarySnapshotTree: api.ISnapshotTree = {
            blobs: {
                ...hierarchicalAppTree.blobs,
            },
            trees: {
                ...hierarchicalAppTree.trees,
                // the app tree could have a .protocol
                // in that case we want to server protocol to override it
                ".protocol": hierarchicalProtocolTree,
            },
        };

        return summarySnapshotTree;
    }

    protected initializeFromSnapshot(odspSnapshotCacheValue: ISnapshotContents): string | undefined {
        this._snapshotSequenceNumber = odspSnapshotCacheValue.sequenceNumber;
        const { snapshotTree, blobs, ops } = odspSnapshotCacheValue;

        // id should be undefined in case of just ops in snapshot.
        let id: string | undefined;
        if (snapshotTree) {
            id = snapshotTree.id;
            assert(id !== undefined, 0x221 /* "Root tree should contain the id" */);
            this.setRootTree(id, snapshotTree);
        }

        if (blobs) {
            this.initBlobsCache(blobs);
        }

        this.ops = ops;
        return id;
    }
}

export class OdspDocumentStorageService extends OdspDocumentStorageServiceBase {
    private readonly odspSummaryUploadManager: OdspSummaryUploadManager;

    private firstVersionCall = true;

    private readonly documentId: string;
    private readonly snapshotUrl: string | undefined;
    private readonly attachmentPOSTUrl: string | undefined;
    private readonly attachmentGETUrl: string | undefined;
    // Driver specified limits for snapshot size and time.
    /**
     * NOTE: While commit cfff6e3 added restrictions to prevent large payloads, snapshot failures will continue to
     * happen until blob request throttling is implemented. Until then, as a temporary fix we set arbitrarily large
     * snapshot size and timeout limits so that such failures are unlikely to occur.
     */
    private readonly maxSnapshotSizeLimit = 500000000; // 500 MB
    private readonly maxSnapshotFetchTimeout = 120000; // 2 min

    // limits the amount of parallel "attachment" blob uploads
    private readonly createBlobRateLimiter = new RateLimiter(1);

    constructor(
        private readonly odspResolvedUrl: IOdspResolvedUrl,
        private readonly getStorageToken: InstrumentedStorageTokenFetcher,
        private readonly logger: ITelemetryLogger,
        private readonly fetchFullSnapshot: boolean,
        private readonly cache: IOdspCache,
        private readonly hostPolicy: HostStoragePolicyInternal,
        private readonly epochTracker: EpochTracker,
        private readonly flushCallback: () => Promise<FlushResult>,
        private readonly snapshotFormatFetchType?: SnapshotFormatSupportType,
    ) {
        super();

        this.documentId = this.odspResolvedUrl.hashedDocumentId;
        this.snapshotUrl = this.odspResolvedUrl.endpoints.snapshotStorageUrl;
        this.attachmentPOSTUrl = this.odspResolvedUrl.endpoints.attachmentPOSTStorageUrl;
        this.attachmentGETUrl = this.odspResolvedUrl.endpoints.attachmentGETStorageUrl;

        this.odspSummaryUploadManager = new OdspSummaryUploadManager(
            this.snapshotUrl,
            getStorageToken,
            logger,
            epochTracker,
            !!this.hostPolicy.sessionOptions?.forceAccessTokenViaAuthorizationHeader,
        );
    }

    public async createBlob(file: ArrayBufferLike): Promise<api.ICreateBlobResponse> {
        this.checkAttachmentPOSTUrl();

        const response = await getWithRetryForTokenRefresh(async (options) => {
            const storageToken = await this.getStorageToken(options, "CreateBlob");
            const { url, headers } = getUrlAndHeadersWithAuth(
                `${this.attachmentPOSTUrl}/content`,
                storageToken,
                !!this.hostPolicy.sessionOptions?.forceAccessTokenViaAuthorizationHeader,
            );
            headers["Content-Type"] = "application/octet-stream";

            return PerformanceEvent.timedExecAsync(
                this.logger,
                {
                    eventName: "createBlob",
                    size: file.byteLength,
                    waitQueueLength: this.createBlobRateLimiter.waitQueueLength,
                },
                async (event) => {
                    const res = await this.createBlobRateLimiter.schedule(async () =>
                        this.epochTracker.fetchAndParseAsJSON<api.ICreateBlobResponse>(
                            url,
                            {
                                body: file,
                                headers,
                                method: "POST",
                            },
                            "createBlob",
                        ));
                    event.end({
                        blobId: res.content.id,
                        ...res.propsToLog,
                    });
                    return res;
                },
            );
        });

        return response.content;
    }

    protected async fetchBlobFromStorage(blobId: string, evicted: boolean): Promise<ArrayBuffer> {
        this.checkAttachmentGETUrl();

        const blob = await getWithRetryForTokenRefresh(async (options) => {
            const storageToken = await this.getStorageToken(options, "GetBlob");
            const unAuthedUrl = `${this.attachmentGETUrl}/${encodeURIComponent(blobId)}/content`;
            const { url, headers } = getUrlAndHeadersWithAuth(
                unAuthedUrl,
                storageToken,
                !!this.hostPolicy.sessionOptions?.forceAccessTokenViaAuthorizationHeader,
            );

            return PerformanceEvent.timedExecAsync(
                this.logger,
                {
                    eventName: "readDataBlob",
                    blobId,
                    evicted,
                    headers: Object.keys(headers).length !== 0 ? true : undefined,
                    waitQueueLength: this.epochTracker.rateLimiter.waitQueueLength,
                },
                async (event) => {
                    const res = await this.epochTracker.fetchArray(url, { headers }, "blob");
                    event.end({
                        waitQueueLength: this.epochTracker.rateLimiter.waitQueueLength,
                        ...res.propsToLog,
                        attempts: options.refresh ? 2 : 1,
                    });
                    const cacheControl = res.headers.get("cache-control");
                    if (cacheControl === undefined || !(cacheControl.includes("private") || cacheControl.includes("public"))) {
                        this.logger.sendErrorEvent({
                            eventName: "NonCacheableBlob",
                            cacheControl,
                            blobId,
                            ...res.propsToLog,
                        });
                    }
                    return res.content;
                },
            );
        });
        this.blobCache.setBlob(blobId, blob);
        return blob;
    }

<<<<<<< HEAD
    public async getSnapshotTree(version?: api.IVersion): Promise<api.ISnapshotTree | null> {
        if (!this.snapshotUrl) {
            return null;
        }
        return super.getSnapshotTree(version);
=======
    public async readBlob(blobId: string): Promise<ArrayBufferLike> {
        return this.readBlobCore(blobId);
    }

    public async getSnapshotTree(version?: api.IVersion, scenarioName?: string): Promise<api.ISnapshotTree | null> {
        if (!this.snapshotUrl) {
            return null;
        }

        let id: string;
        if (!version || !version.id) {
            const versions = await this.getVersions(null, 1, scenarioName);
            if (!versions || versions.length === 0) {
                return null;
            }
            id = versions[0].id;
        } else {
            id = version.id;
        }

        const snapshotTree = await this.readTree(id, scenarioName);
        if (!snapshotTree) {
            return null;
        }

        if (snapshotTree.blobs) {
            const attributesBlob = snapshotTree.blobs.attributes;
            if (attributesBlob) {
                this.attributesBlobHandles.add(attributesBlob);
            }
        }

        // When we upload the container snapshot, we upload appTree in ".app" and protocol tree in ".protocol"
        // So when we request the snapshot we get ".app" as tree and not as commit node as in the case just above.
        const appTree = snapshotTree.trees[".app"];
        const protocolTree = snapshotTree.trees[".protocol"];

        return this.combineProtocolAndAppSnapshotTree(appTree, protocolTree);
>>>>>>> adbc462b
    }

    public async getVersions(blobid: string | null, count: number, scenarioName?: string): Promise<api.IVersion[]> {
        // Regular load workflow uses blobId === documentID to indicate "latest".
        if (blobid !== this.documentId && blobid) {
            // FluidFetch & FluidDebugger tools use empty sting to query for versions
            // In such case we need to make a call against SPO to give full picture to the tool.
            // Otherwise, each commit calls getVersions but odsp doesn't have a history for each commit
            // return the blobid as is
            return [
                {
                    id: blobid,
                    treeId: undefined!,
                },
            ];
        }

        // Can't really make a call if we do not have URL
        if (!this.snapshotUrl) {
            return [];
        }

        // If count is one, we can use the trees/latest API, which returns the latest version and trees in a single request for better performance
        // Do it only once - we might get more here due to summarizer - it needs only container tree, not full snapshot.
        if (this.firstVersionCall && count === 1 && (blobid === null || blobid === this.documentId)) {
            const hostSnapshotOptions = this.hostPolicy.snapshotOptions;
            const odspSnapshotCacheValue: ISnapshotContents = await PerformanceEvent.timedExecAsync(
                this.logger,
                { eventName: "ObtainSnapshot" },
                async (event: PerformanceEvent) => {
                    const props: GetVersionsTelemetryProps = {};
                    let retrievedSnapshot: ISnapshotContents | undefined;
                    // Here's the logic to grab the persistent cache snapshot implemented by the host
                    // Epoch tracker is responsible for communicating with the persistent cache, handling epochs and cache versions
                    const cachedSnapshotP: Promise<ISnapshotContents | undefined> =
                        this.epochTracker.get(createCacheSnapshotKey(this.odspResolvedUrl))
                            .then(async (snapshotCachedEntry: ISnapshotCachedEntry) => {
                                if (snapshotCachedEntry !== undefined) {
                                    // If the cached entry does not contain the entry time, then assign it a default of 30 days old.
                                    const age = Date.now() - (snapshotCachedEntry.cacheEntryTime ??
                                        (Date.now() - 30 * 24 * 60 * 60 * 1000));

                                    // In order to decrease the number of times we have to execute a snapshot refresh,
                                    // if this is the summarizer and we have a cache entry but it is past the defaultSummarizerCacheExpiryTimeout,
                                    // force the network retrieval instead as there might be a more recent snapshot available.
                                    // See: https://github.com/microsoft/FluidFramework/issues/8995 for additional information.
                                    if (this.hostPolicy.summarizerClient) {
                                        if (age > defaultSummarizerCacheExpiryTimeout) {
                                            props.cacheSummarizerExpired = true;
                                            return undefined;
                                        } else {
                                            props.cacheSummarizerExpired = false;
                                        }
                                    }

                                    // Record the cache age
                                    props.cacheEntryAge = age;
                                }

                                return snapshotCachedEntry;
                            });

                    // Based on the concurrentSnapshotFetch policy:
                    // Either retrieve both the network and cache snapshots concurrently and pick the first to return,
                    // or grab the cache value and then the network value if the cache value returns undefined.
                    let method: string;
                    if (this.hostPolicy.concurrentSnapshotFetch && !this.hostPolicy.summarizerClient) {
                        const networkSnapshotP = this.fetchSnapshot(hostSnapshotOptions, scenarioName);

                        // Ensure that failures on both paths are ignored initially.
                        // I.e. if cache fails for some reason, we will proceed with network result.
                        // And vice versa - if (for example) client is offline and network request fails first, we
                        // do want to attempt to succeed with cached data!
                        const promiseRaceWinner = await promiseRaceWithWinner([
                            cachedSnapshotP.catch(() => undefined),
                            networkSnapshotP.catch(() => undefined),
                        ]);
                        retrievedSnapshot = promiseRaceWinner.value;
                        method = promiseRaceWinner.index === 0 ? "cache" : "network";

                        if (retrievedSnapshot === undefined) {
                            // if network failed -> wait for cache ( then return network failure)
                            // If cache returned empty or failed -> wait for network (success of failure)
                            if (promiseRaceWinner.index === 1) {
                                retrievedSnapshot = await cachedSnapshotP;
                                method = "cache";
                            }
                            if (retrievedSnapshot === undefined) {
                                retrievedSnapshot = await networkSnapshotP;
                                method = "network";
                            }
                        }
                    } else {
                        // Note: There's a race condition here - another caller may come past the undefined check
                        // while the first caller is awaiting later async code in this block.

                        retrievedSnapshot = await cachedSnapshotP;

                        method = retrievedSnapshot !== undefined ? "cache" : "network";

                        if (retrievedSnapshot === undefined) {
                            retrievedSnapshot = await this.fetchSnapshot(hostSnapshotOptions, scenarioName);
                        }
                    }
                    if (method === "network") {
                        props.cacheEntryAge = undefined;
                    }
                    event.end({ ...props, method });
                    return retrievedSnapshot;
                },
            );

            // Successful call, make network calls only
            this.firstVersionCall = false;
            const id = this.initializeFromSnapshot(odspSnapshotCacheValue);

            return id ? [{ id, treeId: undefined! }] : [];
        }

        return getWithRetryForTokenRefresh(async (options) => {
            const storageToken = await this.getStorageToken(options, "GetVersions");
            const { url, headers } = getUrlAndHeadersWithAuth(
                `${this.snapshotUrl}/versions?top=${count}`,
                storageToken,
                !!this.hostPolicy.sessionOptions?.forceAccessTokenViaAuthorizationHeader,
            );

            // Fetch the latest snapshot versions for the document
            const response = await PerformanceEvent.timedExecAsync(
                this.logger,
                {
                    eventName: "getVersions",
                    headers: Object.keys(headers).length !== 0 ? true : undefined,
                },
                async () => this.epochTracker.fetchAndParseAsJSON<IDocumentStorageGetVersionsResponse>(url, { headers }, "versions", undefined, scenarioName),
            );
            const versionsResponse = response.content;
            if (!versionsResponse) {
                throw new NonRetryableError(
                    "No response from /versions endpoint",
                    DriverErrorType.genericNetworkError,
                    { driverVersion });
            }
            if (!Array.isArray(versionsResponse.value)) {
                throw new NonRetryableError(
                    "Incorrect response from /versions endpoint, expected an array",
                    DriverErrorType.genericNetworkError,
                    { driverVersion });
            }
            return versionsResponse.value.map((version) => {
                return {
                    id: version.id,
                    treeId: undefined!,
                };
            });
        });
    }

    private async fetchSnapshot(hostSnapshotOptions: ISnapshotOptions | undefined, scenarioName?: string) {
        return this.fetchSnapshotCore(hostSnapshotOptions, scenarioName).catch((error) => {
            // Issue #5895:
            // If we are offline, this error is retryable. But that means that RetriableDocumentStorageService
            // will run in circles calling getSnapshotTree, which would result in OdspDocumentStorageService class
            // going getVersions / individual blob download path. This path is very slow, and will not work with
            // delay-loaded data stores and ODSP storage deleting old snapshots and blobs.
            if (typeof error === "object" && error !== null) {
                error.canRetry = false;
            }
            throw error;
        });
    }

    private async fetchSnapshotCore(hostSnapshotOptions: ISnapshotOptions | undefined, scenarioName?: string) {
        const snapshotOptions: ISnapshotOptions = {
            mds: this.maxSnapshotSizeLimit,
            ...hostSnapshotOptions,
            timeout: hostSnapshotOptions?.timeout ? Math.min(hostSnapshotOptions.timeout, this.maxSnapshotFetchTimeout) : this.maxSnapshotFetchTimeout,
        };

        // No limit on size of snapshot or time to fetch, as otherwise we fail all clients to summarize
        if (this.hostPolicy.summarizerClient) {
            snapshotOptions.mds = undefined;
            snapshotOptions.timeout = undefined;
        }

        const snapshotDownloader = async (
            finalOdspResolvedUrl: IOdspResolvedUrl,
            storageToken: string,
            options: ISnapshotOptions | undefined,
            controller?: AbortController,
        ) => {
            return downloadSnapshot(
                finalOdspResolvedUrl,
                storageToken,
                this.logger,
                options,
                this.snapshotFormatFetchType,
                controller,
                this.epochTracker,
                scenarioName,
            );
        };
        const putInCache = async (valueWithEpoch: IVersionedValueWithEpoch) => {
            return this.cache.persistedCache.put(
                createCacheSnapshotKey(this.odspResolvedUrl),
                // Epoch tracker will add the epoch and version to the value here. So just send value to cache.
                valueWithEpoch.value,
            );
        };
        const removeEntries = async () => this.cache.persistedCache.removeEntries();
        try {
            const odspSnapshot = await fetchSnapshotWithRedeem(
                this.odspResolvedUrl,
                this.getStorageToken,
                snapshotOptions,
                !!this.hostPolicy.sessionOptions?.forceAccessTokenViaAuthorizationHeader,
                this.logger,
                snapshotDownloader,
                putInCache,
                removeEntries,
                this.hostPolicy.enableRedeemFallback,
            );
            return odspSnapshot;
        } catch (error: any) {
            const errorType = error.errorType;
            // If the snapshot size is too big and the host specified the size limitation(specified in hostSnapshotOptions), then don't try to fetch the snapshot again.
            if ((errorType === OdspErrorType.snapshotTooBig && hostSnapshotOptions?.mds !== undefined) && (this.hostPolicy.summarizerClient !== true)) {
                throw error;
            }
            // If the first snapshot request was with blobs and we either timed out or the size was too big, then try to fetch without blobs.
            if ((errorType === OdspErrorType.snapshotTooBig || errorType === OdspErrorType.fetchTimeout) && snapshotOptions.blobs) {
                this.logger.sendErrorEvent({
                    eventName: "TreeLatest_SecondCall",
                    errorType,
                });
                const snapshotOptionsWithoutBlobs: ISnapshotOptions = { ...snapshotOptions, blobs: 0, mds: undefined, timeout: undefined };
                const odspSnapshot = await fetchSnapshotWithRedeem(
                    this.odspResolvedUrl,
                    this.getStorageToken,
                    snapshotOptionsWithoutBlobs,
                    !!this.hostPolicy.sessionOptions?.forceAccessTokenViaAuthorizationHeader,
                    this.logger,
                    snapshotDownloader,
                    putInCache,
                    removeEntries,
                    this.hostPolicy.enableRedeemFallback,
                );
                return odspSnapshot;
            }
            throw error;
        }
    }

    public async uploadSummaryWithContext(summary: api.ISummaryTree, context: ISummaryContext): Promise<string> {
        this.checkSnapshotUrl();

        // Enable flushing only if we have single commit summary and this is not the initial summary for an empty file
        if (".protocol" in summary.tree && context.ackHandle !== undefined) {
<<<<<<< HEAD
            let retry = 1;
            for (;;) {
=======
            let retry = 0;
            for (; ;) {
>>>>>>> adbc462b
                const result = await this.flushCallback();
                const seq = result.lastPersistedSequenceNumber;
                if (seq !== undefined && seq >= context.referenceSequenceNumber) {
                    break;
                }

                if (retry > 3) {
                    this.logger.sendErrorEvent({
                        eventName: "FlushFailure",
                        ...result,
                        retry,
                        referenceSequenceNumber: context.referenceSequenceNumber,
                    });
                    break;
                }

                this.logger.sendPerformanceEvent({
                    eventName: "FlushExtraCall",
                    ...result,
                    retry,
                    referenceSequenceNumber: context.referenceSequenceNumber,
                });

                retry++;
                await delay(1000 * (result.retryAfter ?? 1));
            }
        }

        const id = await this.odspSummaryUploadManager.writeSummaryTree(summary, context);
        return id;
    }

    private checkSnapshotUrl() {
        if (!this.snapshotUrl) {
            throw new NonRetryableError(
                "Method failed because no snapshot url was available",
                DriverErrorType.genericError,
                { driverVersion });
        }
    }

    private checkAttachmentPOSTUrl() {
        if (!this.attachmentPOSTUrl) {
            throw new NonRetryableError(
                "Method failed because no attachment POST url was available",
                DriverErrorType.genericError,
                { driverVersion });
        }
    }

    private checkAttachmentGETUrl() {
        if (!this.attachmentGETUrl) {
            throw new NonRetryableError(
                "Method failed because no attachment GET url was available",
                DriverErrorType.genericError,
                { driverVersion });
        }
    }

<<<<<<< HEAD
    protected async fetchTreeFromSnapshot(id: string): Promise<api.ISnapshotTree | undefined> {
        return getWithRetryForTokenRefresh(async (options) => {
            const storageToken = await this.getStorageToken(options, "ReadCommit");
            const snapshotDownloader = async (url: string, fetchOptions: { [index: string]: any; }) => {
                return this.epochTracker.fetchAndParseAsJSON(
                    url,
                    fetchOptions,
                    "snapshotTree",
=======
    private async readTree(id: string, scenarioName?: string): Promise<api.ISnapshotTree | null> {
        if (!this.snapshotUrl) {
            return null;
        }
        let tree = this.commitCache.get(id);
        if (!tree) {
            tree = await getWithRetryForTokenRefresh(async (options) => {
                const storageToken = await this.getStorageToken(options, "ReadCommit");
                const snapshotDownloader = async (url: string, fetchOptions: { [index: string]: any; }) => {
                    return this.epochTracker.fetchAndParseAsJSON(
                        url,
                        fetchOptions,
                        "snapshotTree",
                        undefined,
                        scenarioName,
                    );
                };
                const snapshot = await fetchSnapshot(
                    this.snapshotUrl!,
                    storageToken,
                    id,
                    this.fetchFullSnapshot,
                    !!this.hostPolicy.sessionOptions?.forceAccessTokenViaAuthorizationHeader,
                    this.logger,
                    snapshotDownloader,
>>>>>>> adbc462b
                );
            };
            const snapshot = await fetchSnapshot(
                this.snapshotUrl!,
                storageToken,
                id,
                this.fetchFullSnapshot,
                !!this.hostPolicy.sessionOptions?.forceAccessTokenViaAuthorizationHeader,
                this.logger,
                snapshotDownloader,
            );
            let treeId = "";
            if (snapshot.snapshotTree) {
                assert(snapshot.snapshotTree.id !== undefined, 0x222 /* "Root tree should contain the id!!" */);
                treeId = snapshot.snapshotTree.id;
                this.setRootTree(treeId, snapshot.snapshotTree);
            }
            if (snapshot.blobs) {
                this.initBlobsCache(snapshot.blobs);
            }
            // If the version id doesn't match with the id of the tree, then use the id of first tree which in that case
            // will be the actual id of tree to be fetched.
            return this.commitCache.get(id) ?? this.commitCache.get(treeId);
        });
    }
}

/* eslint-enable max-len */<|MERGE_RESOLUTION|>--- conflicted
+++ resolved
@@ -218,10 +218,10 @@
         return this.readBlobCore(blobId);
     }
 
-    public async getSnapshotTree(version?: api.IVersion): Promise<api.ISnapshotTree | null> {
+    public async getSnapshotTree(version?: api.IVersion, scenarioName?: string): Promise<api.ISnapshotTree | null> {
         let id: string;
         if (!version || !version.id) {
-            const versions = await this.getVersions(null, 1);
+            const versions = await this.getVersions(null, 1, scenarioName);
             if (!versions || versions.length === 0) {
                 return null;
             }
@@ -230,7 +230,7 @@
             id = version.id;
         }
 
-        const snapshotTree = await this.readTree(id);
+        const snapshotTree = await this.readTree(id, scenarioName);
         if (!snapshotTree) {
             return null;
         }
@@ -250,7 +250,7 @@
         return this.combineProtocolAndAppSnapshotTree(appTree, protocolTree);
     }
 
-    public abstract getVersions(blobid: string | null, count: number): Promise<api.IVersion[]>;
+    public abstract getVersions(blobid: string | null, count: number, scenarioName?: string): Promise<api.IVersion[]>;
 
     public abstract uploadSummaryWithContext(summary: api.ISummaryTree, context: ISummaryContext): Promise<string>;
 
@@ -266,16 +266,16 @@
         this.blobCache.addBlobs(blobs);
     }
 
-    private async readTree(id: string): Promise<api.ISnapshotTree | null> {
+    private async readTree(id: string, scenarioName?: string): Promise<api.ISnapshotTree | null> {
         let tree = this.commitCache.get(id);
         if (!tree) {
-            tree = await this.fetchTreeFromSnapshot(id);
+            tree = await this.fetchTreeFromSnapshot(id, scenarioName);
         }
 
         return tree ?? null;
     }
 
-    protected abstract fetchTreeFromSnapshot(id: string): Promise<api.ISnapshotTree | undefined>;
+    protected abstract fetchTreeFromSnapshot(id: string, scenarioName?: string): Promise<api.ISnapshotTree | undefined>;
 
     private combineProtocolAndAppSnapshotTree(
         hierarchicalAppTree: api.ISnapshotTree,
@@ -452,52 +452,11 @@
         return blob;
     }
 
-<<<<<<< HEAD
-    public async getSnapshotTree(version?: api.IVersion): Promise<api.ISnapshotTree | null> {
-        if (!this.snapshotUrl) {
-            return null;
-        }
-        return super.getSnapshotTree(version);
-=======
-    public async readBlob(blobId: string): Promise<ArrayBufferLike> {
-        return this.readBlobCore(blobId);
-    }
-
     public async getSnapshotTree(version?: api.IVersion, scenarioName?: string): Promise<api.ISnapshotTree | null> {
         if (!this.snapshotUrl) {
             return null;
         }
-
-        let id: string;
-        if (!version || !version.id) {
-            const versions = await this.getVersions(null, 1, scenarioName);
-            if (!versions || versions.length === 0) {
-                return null;
-            }
-            id = versions[0].id;
-        } else {
-            id = version.id;
-        }
-
-        const snapshotTree = await this.readTree(id, scenarioName);
-        if (!snapshotTree) {
-            return null;
-        }
-
-        if (snapshotTree.blobs) {
-            const attributesBlob = snapshotTree.blobs.attributes;
-            if (attributesBlob) {
-                this.attributesBlobHandles.add(attributesBlob);
-            }
-        }
-
-        // When we upload the container snapshot, we upload appTree in ".app" and protocol tree in ".protocol"
-        // So when we request the snapshot we get ".app" as tree and not as commit node as in the case just above.
-        const appTree = snapshotTree.trees[".app"];
-        const protocolTree = snapshotTree.trees[".protocol"];
-
-        return this.combineProtocolAndAppSnapshotTree(appTree, protocolTree);
->>>>>>> adbc462b
+        return super.getSnapshotTree(version, scenarioName);
     }
 
     public async getVersions(blobid: string | null, count: number, scenarioName?: string): Promise<api.IVersion[]> {
@@ -756,13 +715,8 @@
 
         // Enable flushing only if we have single commit summary and this is not the initial summary for an empty file
         if (".protocol" in summary.tree && context.ackHandle !== undefined) {
-<<<<<<< HEAD
             let retry = 1;
             for (;;) {
-=======
-            let retry = 0;
-            for (; ;) {
->>>>>>> adbc462b
                 const result = await this.flushCallback();
                 const seq = result.lastPersistedSequenceNumber;
                 if (seq !== undefined && seq >= context.referenceSequenceNumber) {
@@ -822,8 +776,7 @@
         }
     }
 
-<<<<<<< HEAD
-    protected async fetchTreeFromSnapshot(id: string): Promise<api.ISnapshotTree | undefined> {
+    protected async fetchTreeFromSnapshot(id: string, scenarioName?: string): Promise<api.ISnapshotTree | undefined> {
         return getWithRetryForTokenRefresh(async (options) => {
             const storageToken = await this.getStorageToken(options, "ReadCommit");
             const snapshotDownloader = async (url: string, fetchOptions: { [index: string]: any; }) => {
@@ -831,33 +784,8 @@
                     url,
                     fetchOptions,
                     "snapshotTree",
-=======
-    private async readTree(id: string, scenarioName?: string): Promise<api.ISnapshotTree | null> {
-        if (!this.snapshotUrl) {
-            return null;
-        }
-        let tree = this.commitCache.get(id);
-        if (!tree) {
-            tree = await getWithRetryForTokenRefresh(async (options) => {
-                const storageToken = await this.getStorageToken(options, "ReadCommit");
-                const snapshotDownloader = async (url: string, fetchOptions: { [index: string]: any; }) => {
-                    return this.epochTracker.fetchAndParseAsJSON(
-                        url,
-                        fetchOptions,
-                        "snapshotTree",
-                        undefined,
-                        scenarioName,
-                    );
-                };
-                const snapshot = await fetchSnapshot(
-                    this.snapshotUrl!,
-                    storageToken,
-                    id,
-                    this.fetchFullSnapshot,
-                    !!this.hostPolicy.sessionOptions?.forceAccessTokenViaAuthorizationHeader,
-                    this.logger,
-                    snapshotDownloader,
->>>>>>> adbc462b
+                    undefined,
+                    scenarioName,
                 );
             };
             const snapshot = await fetchSnapshot(
