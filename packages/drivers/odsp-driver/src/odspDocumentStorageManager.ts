/*!
 * Copyright (c) Microsoft Corporation. All rights reserved.
 * Licensed under the MIT License.
 */

import { default as AbortController } from "abort-controller";
import { ITelemetryLogger } from "@fluidframework/common-definitions";
import { v4 as uuid } from "uuid";
import {
    assert,
    fromBase64ToUtf8,
<<<<<<< HEAD
    fromUtf8ToBase64,
=======
    IsoBuffer,
>>>>>>> 4f9f63ab
    performance,
    stringToBuffer,
    bufferToString,
} from "@fluidframework/common-utils";
import {
    PerformanceEvent,
} from "@fluidframework/telemetry-utils";
import * as api from "@fluidframework/protocol-definitions";
import {
    ISummaryContext,
    IDocumentStorageService,
    DriverErrorType,
    LoaderCachingPolicy,
} from "@fluidframework/driver-definitions";
import { OdspErrorType, throwOdspNetworkError } from "@fluidframework/odsp-doclib-utils";
import {
    IDocumentStorageGetVersionsResponse,
    IOdspResolvedUrl,
    IOdspSnapshot,
    ISequencedDeltaOpMessage,
    HostStoragePolicyInternal,
    ISnapshotOptions,
    ITree,
    IBlob,
} from "./contracts";
import { fetchSnapshot } from "./fetchSnapshot";
import { getUrlAndHeadersWithAuth } from "./getUrlAndHeadersWithAuth";
import {
    IOdspCache,
    ICacheEntry,
    IFileEntry,
    snapshotExpirySummarizerOps,
    IPersistedCacheValueWithEpoch,
    persistedCacheValueVersion,
} from "./odspCache";
import { getWithRetryForTokenRefresh, IOdspResponse } from "./odspUtils";
import { TokenFetchOptions } from "./tokenFetch";
import { EpochTracker } from "./epochTracker";
import { OdspSummaryUploadManager } from "./odspSummaryUploadManager";

/* eslint-disable max-len */

/**
 * Build a tree hierarchy base on a flat tree
 *
 * @param flatTree - a flat tree
 * @param blobsShaToPathCache - Map with blobs sha as keys and values as path of the blob.
 * @returns the hierarchical tree
 */
function buildHierarchy(
    flatTree: ITree,
    blobsShaToPathCache: Map<string, string> = new Map<string, string>()): api.ISnapshotTree {
    const lookup: { [path: string]: api.ISnapshotTree } = {};
    const root: api.ISnapshotTree = { blobs: {}, commits: {}, trees: {} };
    lookup[""] = root;

    for (const entry of flatTree.entries) {
        const lastIndex = entry.path.lastIndexOf("/");
        const entryPathDir = entry.path.slice(0, Math.max(0, lastIndex));
        const entryPathBase = entry.path.slice(lastIndex + 1);

        // ODSP snapshots are created breadth-first so we can assume we see tree nodes prior to their contents
        const node = lookup[entryPathDir];

        // Add in either the blob or tree
        if (entry.type === "tree") {
            const newTree = { id: entry.id, blobs: {}, commits: {}, trees: {} };
            node.trees[decodeURIComponent(entryPathBase)] = newTree;
            lookup[entry.path] = newTree;
        } else if (entry.type === "blob") {
            node.blobs[decodeURIComponent(entryPathBase)] = entry.id;
            blobsShaToPathCache.set(entry.id, `/${entry.path}`);
        } else if (entry.type === "commit") {
            node.commits[decodeURIComponent(entryPathBase)] = entry.id;
        }
    }

    return root;
}

// An implementation of Promise.race that gives you the winner of the promise race
async function promiseRaceWithWinner<T>(promises: Promise<T>[]): Promise<{ index: number, value: T }> {
    return new Promise((resolve, reject) => {
        promises.forEach((p, index) => {
            p.then((v) => resolve({ index, value: v })).catch(reject);
        });
    });
}

class BlobCache {
    // Save the timeout so we can cancel and reschedule it as needed
    private blobCacheTimeout: ReturnType<typeof setTimeout> | undefined;
    // If the defer flag is set when the timeout fires, we'll reschedule rather than clear immediately
    // This deferral approach is used (rather than clearing/resetting the timer) as current calling patterns trigger
    // too many calls to setTimeout/clearTimeout.
    private deferBlobCacheClear: boolean = false;

    private readonly _blobCache: Map<string, IBlob | ArrayBuffer> = new Map();

    // Tracks all blob IDs evicted from cache
    private readonly blobsEvicted: Set<string> = new Set();

    // Initial time-out to purge data from cache
    // If this time out is very small, then we purge blobs from cache too soon and that results in a lot of
    // requests to storage, which brings down perf and may trip protection limits causing 429s
    // Also we need to ensure that buildCachesForDedup() is called with full cache for summarizer client to build
    // its SHA cache for blobs (currently that happens as result of requesting snapshot tree)
    private blobCacheTimeoutDuration = 2 * 60 * 1000;

    // SPO does not keep old snapshots around for long, so we are running chances of not
    // being able to rehydrate data store / DDS in the future if we purge anything (and with blob de-duping,
    // even if blob read by runtime, it could be read again in the future)
    // So for now, purging is disabled.
    private readonly purgeEnabled = false;

    public get value() {
        return this._blobCache;
    }

    public addBlobs(blobs: IBlob[]) {
        blobs.forEach((blob) => {
            assert(blob.encoding === "base64" || blob.encoding === undefined,
                `Unexpected blob encoding type: '${blob.encoding}'`);
            this._blobCache.set(blob.id, blob);
        });
        // Reset the timer on cache set
        this.scheduleClearBlobsCache();
    }

    /**
     * Schedule a timer for clearing the blob cache or defer the current one.
     */
    private scheduleClearBlobsCache() {
        if (this.blobCacheTimeout !== undefined) {
            // If we already have an outstanding timer, just signal that we should defer the clear
            this.deferBlobCacheClear = true;
        } else {
            // If we don't have an outstanding timer, set a timer
            // When the timer runs out, we'll decide whether to proceed with the cache clear or reset the timer
            const clearCacheOrDefer = () => {
                this.blobCacheTimeout = undefined;
                if (this.deferBlobCacheClear) {
                    this.deferBlobCacheClear = false;
                    this.scheduleClearBlobsCache();
                } else {
                    // NOTE: Slightly better algorithm here would be to purge either only big blobs,
                    // or sort them by size and purge enough big blobs to leave only 256Kb of small blobs in cache
                    // Purging is optimizing memory footprint. But count controls potential number of storage requests
                    // We want to optimize both - memory footprint and number of future requests to storage.
                    // Note that Container can realize data store or DDS on-demand at any point in time, so we do not
                    // control when blobs will be used.
                    if (this.purgeEnabled) {
                        this._blobCache.forEach((_, blobId) => this.blobsEvicted.add(blobId));
                        this._blobCache.clear();
                    }
                }
            };
            this.blobCacheTimeout = setTimeout(clearCacheOrDefer, this.blobCacheTimeoutDuration);
            // any future storage reads that get into the cache should be cleared from cache rather quickly -
            // there is not much value in keeping them longer
            this.blobCacheTimeoutDuration = 10 * 1000;
        }
    }

    public getBlob(blobId: string) {
        // Reset the timer on attempted cache read
        this.scheduleClearBlobsCache();
        const blobContent = this._blobCache.get(blobId);
        const evicted = this.blobsEvicted.has(blobId);
        return { blobContent, evicted };
    }

    public setBlob(blobId: string, blob: IBlob | ArrayBuffer) {
        // This API is called as result of cache miss and reading blob from storage.
        // Runtime never reads same blob twice.
        // The only reason we may get read request for same blob is blob de-duping in summaries.
        // Note that the bigger the size, the less likely blobs are the same, so there is very little benefit of caching big blobs.
        // Images are the only exception - user may insert same image twice. But we currently do not de-dup them - only snapshot
        // blobs are de-duped.
        const size = blob instanceof ArrayBuffer ? blob.byteLength : blob.size;
        if (size < 256 * 1024) {
            // Reset the timer on cache set
            this.scheduleClearBlobsCache();
            return this._blobCache.set(blobId, blob);
        } else {
            // we evicted it here by not caching.
            this.blobsEvicted.add(blobId);
        }
    }
}

export class OdspDocumentStorageService implements IDocumentStorageService {
    readonly policies = {
        // By default, ODSP tells the container not to prefetch/cache.
        caching: LoaderCachingPolicy.NoCaching,

        // ODSP storage works better if it has less number of blobs / edges
        // Runtime creating many small blobs results in sub-optimal perf.
        // 2K seems like the sweat spot:
        // The smaller the number, less blobs we aggregate. Most storages are very likely to have notion
        // of minimal "cluster" size, so having small blobs is wasteful
        // At the same time increasing the limit ensure that more blobs with user content are aggregated,
        // reducing possibility for de-duping of same blobs (i.e. .attributes rolled into aggregate blob
        // are not reused across data stores, or even within data store, resulting in duplication of content)
        // Note that duplication of content should not have significant impact for bytes over wire as
        // compression of http payload mostly takes care of it, but it does impact storage size and in-memory sizes.
        minBlobSize: 2048,
    };

    private readonly treesCache: Map<string, ITree> = new Map();

    private readonly attributesBlobHandles: Set<string> = new Set();

    private readonly odspSummaryUploadManager: OdspSummaryUploadManager;
    private _ops: ISequencedDeltaOpMessage[] | undefined;

    private firstVersionCall = true;
    private _snapshotCacheEntry: ICacheEntry | undefined;

    private readonly fileEntry: IFileEntry;

    private readonly documentId: string;
    private readonly snapshotUrl: string | undefined;
    private readonly redeemSharingLink: string | undefined;
    private readonly attachmentPOSTUrl: string | undefined;
    private readonly attachmentGETUrl: string | undefined;
    // Driver specified limits for snapshot size and time.
    /**
     * NOTE: While commit cfff6e3 added restrictions to prevent large payloads, snapshot failures will continue to
     * happen until blob request throttling is implemented. Until then, as a temporary fix we set arbitrarily large
     * snapshot size and timeout limits so that such failures are unlikely to occur.
     */
    private readonly maxSnapshotSizeLimit = 500000000; // 500 MB
    private readonly maxSnapshotFetchTimeout = 120000; // 2 min

    private readonly blobCache = new BlobCache();

    public set ops(ops: ISequencedDeltaOpMessage[] | undefined) {
        assert(this._ops === undefined, "Trying to set ops when they are already set!");
        assert(ops !== undefined, "Input ops are undefined!");
        this._ops = ops;
    }

    public get ops(): ISequencedDeltaOpMessage[] | undefined {
        return this._ops;
    }

    public get snapshotCacheEntry() {
        return this._snapshotCacheEntry;
    }

    constructor(
        odspResolvedUrl: IOdspResolvedUrl,
        private readonly getStorageToken: (options: TokenFetchOptions, name?: string) => Promise<string | null>,
        private readonly logger: ITelemetryLogger,
        private readonly fetchFullSnapshot: boolean,
        private readonly cache: IOdspCache,
        private readonly hostPolicy: HostStoragePolicyInternal,
        private readonly epochTracker: EpochTracker,
    ) {
        this.documentId = odspResolvedUrl.hashedDocumentId;
        this.snapshotUrl = odspResolvedUrl.endpoints.snapshotStorageUrl;
        this.redeemSharingLink = odspResolvedUrl.sharingLinkToRedeem;
        this.attachmentPOSTUrl = odspResolvedUrl.endpoints.attachmentPOSTStorageUrl;
        this.attachmentGETUrl = odspResolvedUrl.endpoints.attachmentGETStorageUrl;

        this.fileEntry = {
            resolvedUrl: odspResolvedUrl,
            docId: this.documentId,
        };

        this.odspSummaryUploadManager = new OdspSummaryUploadManager(this.snapshotUrl, getStorageToken, logger, epochTracker, this.hostPolicy);
    }

    public get repositoryUrl(): string {
        return "";
    }

    public async createBlob(file: ArrayBufferLike): Promise<api.ICreateBlobResponse> {
        this.checkAttachmentPOSTUrl();

        const response = await getWithRetryForTokenRefresh(async (options) => {
            const storageToken = await this.getStorageToken(options, "CreateBlob");
            const { url, headers } = getUrlAndHeadersWithAuth(`${this.attachmentPOSTUrl}/content`, storageToken);
            headers["Content-Type"] = "application/octet-stream";

            return PerformanceEvent.timedExecAsync(
                this.logger,
                {
                    eventName: "createBlob",
                    size: file.byteLength,
                },
                async (event) => {
                    const res = await this.epochTracker.fetchAndParseAsJSON<api.ICreateBlobResponse>(
                        url,
                        {
                            body: file,
                            headers,
                            method: "POST",
                        },
                        "createBlob",
                    );
                    event.end({
                        blobId: res.content.id,
                        ...res.commonSpoHeaders,
                    });
                    return res;
                },
            );
        });

        return response.content;
    }

    private async readBlobCore(blobId: string): Promise<IBlob | ArrayBuffer> {
        const { blobContent, evicted } = this.blobCache.getBlob(blobId);
        let blob = blobContent;

        if (blob === undefined) {
            this.checkAttachmentGETUrl();

            blob = await getWithRetryForTokenRefresh(async (options) => {
                const storageToken = await this.getStorageToken(options, "GetBlob");
                const unAuthedUrl = `${this.attachmentGETUrl}/${encodeURIComponent(blobId)}/content`;
                const { url, headers } = getUrlAndHeadersWithAuth(unAuthedUrl, storageToken);

                return PerformanceEvent.timedExecAsync(
                    this.logger,
                    {
                        eventName: "readDataBlob",
                        blobId,
                        evicted,
                        headers: Object.keys(headers).length !== 0 ? true : undefined,
                        waitQueueLength: this.epochTracker.rateLimiter.waitQueueLength,
                    },
                    async (event) => {
                        const res = await this.epochTracker.fetchArray(url, { headers }, "blob");
                        event.end({
                            waitQueueLength: this.epochTracker.rateLimiter.waitQueueLength,
                            ...res.commonSpoHeaders,
                            attempts: options.refresh ? 2 : 1,
                        });
                        const cacheControl = res.headers.get("cache-control");
                        if (cacheControl === undefined || !(cacheControl.includes("private") || cacheControl.includes("public"))) {
                            this.logger.sendErrorEvent({
                                eventName: "NonCacheableBlob",
                                cacheControl,
                                blobId,
                                ...res.commonSpoHeaders,
                            });
                        }
                        return res.content;
                    },
                );
            });
            this.blobCache.setBlob(blobId, blob);
        }

        if (!this.attributesBlobHandles.has(blobId)) {
            return blob;
        }
        // ODSP document ids are random guids (different per session)
        // fix the branch name in attributes
        // this prevents issues when generating summaries
        let documentAttributes: api.IDocumentAttributes;
        if (blob instanceof ArrayBuffer) {
            documentAttributes = JSON.parse(bufferToString(blob, "utf8"));
        } else {
            documentAttributes = JSON.parse(blob.encoding === "base64" ? fromBase64ToUtf8(blob.content) : blob.content);
        }

        documentAttributes.branch = this.documentId;
        const content = JSON.stringify(documentAttributes);

        const blobPatched: IBlob = {
            id: blobId,
            content,
            size: content.length,
            encoding: undefined, // string
        };

        return blobPatched;
    }

    public async readBlob(blobId: string): Promise<ArrayBufferLike> {
        const blob = await this.readBlobCore(blobId);
        if (blob instanceof ArrayBuffer) {
            return blob;
        }
        return stringToBuffer(blob.content, blob.encoding ?? "utf8");
    }

<<<<<<< HEAD
    public async read(blobId: string): Promise<string> {
        return this.readWithEncodingOutput(blobId, "base64");
    }

    private async readWithEncodingOutput(blobId: string, outputFormat: "base64" | "string"): Promise<string> {
        const blob = await this.readBlobCore(blobId);

        if (blob instanceof ArrayBuffer) {
            return bufferToString(blob, outputFormat === "base64" ? "base64" : "utf8");
        }
        if (outputFormat === blob.encoding || (outputFormat === "string" && blob.encoding === undefined))  {
            return blob.content;
        } else if (outputFormat === "base64") {
            return fromUtf8ToBase64(blob.content);
        } else {
            return fromBase64ToUtf8(blob.content);
        }
    }

=======
>>>>>>> 4f9f63ab
    public async getSnapshotTree(version?: api.IVersion): Promise<api.ISnapshotTree | null> {
        if (!this.snapshotUrl) {
            return null;
        }

        let id: string;
        if (!version || !version.id) {
            const versions = await this.getVersions(null, 1);
            if (!versions || versions.length === 0) {
                return null;
            }
            id = versions[0].id;
        } else {
            id = version.id;
        }

        const tree = await this.readTree(id);
        if (!tree) {
            return null;
        }

        const hierarchicalTree = buildHierarchy(tree);

        // Decode commit paths
        const commits = {};

        const keys = Object.keys(hierarchicalTree.commits);
        for (const key of keys) {
            commits[decodeURIComponent(key)] = hierarchicalTree.commits[key];
        }

        let finalTree: api.ISnapshotTree | undefined;
        // For container loaded from detach new summary, we will not have a commit for ".app" in downloaded summary as the client uploaded both
        // ".app" and ".protocol" trees by itself. For other summaries, we will have ".app" as commit because client previously only uploaded the
        // app summary.
        if (commits && commits[".app"]) {
            // The latest snapshot is a summary
            // attempt to read .protocol from commits for backwards compat
            finalTree = await this.readSummaryTree(tree.id, commits[".protocol"] || hierarchicalTree.trees[".protocol"], commits[".app"] as string);
        } else {
            if (hierarchicalTree.blobs) {
                const attributesBlob = hierarchicalTree.blobs.attributes;
                if (attributesBlob) {
                    this.attributesBlobHandles.add(attributesBlob);
                }
            }

            hierarchicalTree.commits = commits;

            // When we upload the container snapshot, we upload appTree in ".app" and protocol tree in ".protocol"
            // So when we request the snapshot we get ".app" as tree and not as commit node as in the case just above.
            const appTree = hierarchicalTree.trees[".app"];
            const protocolTree = hierarchicalTree.trees[".protocol"];
            finalTree = this.combineProtocolAndAppSnapshotTree(appTree, protocolTree);
        }

        if (this.hostPolicy.summarizerClient && this.hostPolicy.blobDeduping) {
            await this.odspSummaryUploadManager.buildCachesForDedup(finalTree, this.blobCache.value);
        }
        return finalTree;
    }

    public async getVersions(blobid: string | null, count: number): Promise<api.IVersion[]> {
        // Regular load workflow uses blobId === documentID to indicate "latest".
        if (blobid !== this.documentId && blobid) {
            // FluidFetch & FluidDebugger tools use empty sting to query for versions
            // In such case we need to make a call against SPO to give full picture to the tool.
            // Otherwise, each commit calls getVersions but odsp doesn't have a history for each commit
            // return the blobid as is
            return [
                {
                    id: blobid,
                    treeId: undefined!,
                },
            ];
        }

        // Can't really make a call if we do not have URL
        if (!this.snapshotUrl) {
            return [];
        }

        // If count is one, we can use the trees/latest API, which returns the latest version and trees in a single request for better performance
        // Do it only once - we might get more here due to summarizer - it needs only container tree, not full snapshot.
        if (this.firstVersionCall && count === 1 && (blobid === null || blobid === this.documentId)) {
            this.firstVersionCall = false;

            return getWithRetryForTokenRefresh(async (tokenFetchOptions) => {
                if (tokenFetchOptions.refresh) {
                    // This is the most critical code path for boot.
                    // If we get incorrect / expired token first time, that adds up to latency of boot
                    this.logger.sendErrorEvent({
                        eventName: "TreeLatest_SecondCall",
                        hasClaims: !!tokenFetchOptions.claims,
                        hasTenantId: !!tokenFetchOptions.tenantId,
                    });
                }

                const hostSnapshotOptions = this.hostPolicy.snapshotOptions;
                let cachedSnapshot: IOdspSnapshot | undefined;
                // No need to ask cache twice - if first request was unsuccessful, cache unlikely to have data on second turn.
                if (tokenFetchOptions.refresh) {
                    cachedSnapshot = await this.fetchSnapshot(hostSnapshotOptions, undefined, tokenFetchOptions);
                } else {
                    cachedSnapshot = await PerformanceEvent.timedExecAsync(
                        this.logger,
                        { eventName: "ObtainSnapshot" },
                        async (event: PerformanceEvent) => {
                            const cachedSnapshotP = this.epochTracker.fetchFromCache<IOdspSnapshot>(
                                {
                                    file: this.fileEntry,
                                    type: "snapshot",
                                    key: "",
                                },
                                this.hostPolicy.summarizerClient ? snapshotExpirySummarizerOps : undefined,
                                "treesLatest",
                            );

                            let method: string;
                            if (this.hostPolicy.concurrentSnapshotFetch && !this.hostPolicy.summarizerClient) {
                                const snapshotP = this.fetchSnapshot(hostSnapshotOptions, undefined, tokenFetchOptions);

                                const promiseRaceWinner = await promiseRaceWithWinner([cachedSnapshotP, snapshotP]);
                                cachedSnapshot = promiseRaceWinner.value;

                                if (cachedSnapshot === undefined) {
                                    cachedSnapshot = await snapshotP;
                                }

                                method = promiseRaceWinner.index === 0 && promiseRaceWinner.value !== undefined ? "cache" : "network";
                            } else {
                                // Note: There's a race condition here - another caller may come past the undefined check
                                // while the first caller is awaiting later async code in this block.

                                cachedSnapshot = await cachedSnapshotP;

                                method = cachedSnapshot !== undefined ? "cache" : "network";

                                if (cachedSnapshot === undefined) {
                                    cachedSnapshot = await this.fetchSnapshot(hostSnapshotOptions, undefined, tokenFetchOptions);
                                }
                            }
                            event.end({ method });
                            return cachedSnapshot;
                        });
                }

                const odspSnapshot: IOdspSnapshot = cachedSnapshot;

                const { trees, blobs, ops } = odspSnapshot;
                // id should be undefined in case of just ops in snapshot.
                let id: string | undefined;
                if (trees) {
                    this.initTreesCache(trees);
                    // versionId is the id of the first tree
                    if (trees.length > 0) {
                        id = trees[0].id;
                    }
                }
                if (blobs) {
                    this.initBlobsCache(blobs);
                }

                this.ops = ops;
                return id ? [{ id, treeId: undefined! }] : [];
            }).catch(async (error) => {
                const errorType = error.errorType;
                // Clear the cache on 401/403/404 on snapshot fetch from network because this means either the user doesn't have permissions
                // permissions for the file or it was deleted. So the user will again try to fetch from cache on any failure in future.
                if (errorType === DriverErrorType.authorizationError || errorType === DriverErrorType.fileNotFoundOrAccessDeniedError) {
                    await this.cache.persistedCache.removeEntries(this.fileEntry);
                }
                throw error;
            });
        }

        return getWithRetryForTokenRefresh(async (options) => {
            const storageToken = await this.getStorageToken(options, "GetVersions");
            const { url, headers } = getUrlAndHeadersWithAuth(`${this.snapshotUrl}/versions?count=${count}`, storageToken);

            // Fetch the latest snapshot versions for the document
            const response = await PerformanceEvent.timedExecAsync(
                this.logger,
                {
                    eventName: "getVersions",
                    headers: Object.keys(headers).length !== 0 ? true : undefined,
                },
                async () => this.epochTracker.fetchAndParseAsJSON<IDocumentStorageGetVersionsResponse>(url, { headers }, "versions"),
            );
            const versionsResponse = response.content;
            if (!versionsResponse) {
                throwOdspNetworkError("getVersions returned no response", 400);
            }
            if (!Array.isArray(versionsResponse.value)) {
                throwOdspNetworkError("getVersions returned non-array response", 400);
            }
            return versionsResponse.value.map((version) => {
                // Parse the date from the message
                let date: string | undefined;
                for (const rec of version.message.split("\n")) {
                    const index = rec.indexOf(":");
                    if (index !== -1 && rec.substr(0, index) === "Date") {
                        date = rec.substr(index + 1).trim();
                        break;
                    }
                }
                return {
                    date,
                    id: version.id,
                    treeId: undefined!,
                };
            });
        });
    }

    private async fetchSnapshot(
        hostSnapshotOptions: ISnapshotOptions | undefined,
        driverSnapshotOptions: ISnapshotOptions | undefined,
        tokenFetchOptions: TokenFetchOptions,
    ): Promise<IOdspSnapshot> {
        const snapshotOptions: ISnapshotOptions = driverSnapshotOptions ?? {
            deltas: 1,
            channels: 1,
            blobs: 2,
            mds: this.maxSnapshotSizeLimit,
            ...hostSnapshotOptions,
            timeout: hostSnapshotOptions?.timeout ? Math.min(hostSnapshotOptions.timeout, this.maxSnapshotFetchTimeout) : this.maxSnapshotFetchTimeout,
        };

        // No limit on size of snapshot, as otherwise we fail all clients to summarize
        if (this.hostPolicy.summarizerClient) {
            snapshotOptions.mds = undefined;
        }

        try {
            const odspSnapshot = await this.fetchSnapshotCore(snapshotOptions, tokenFetchOptions);
            return odspSnapshot;
        } catch (error) {
            const errorType = error.errorType;
            // If the snapshot size is too big and the host specified the size limitation(specified in hostSnapshotOptions), then don't try to fetch the snapshot again.
            if ((errorType === OdspErrorType.snapshotTooBig && hostSnapshotOptions?.mds !== undefined) && (this.hostPolicy.summarizerClient !== true)) {
                throw error;
            }
            // If the first snapshot request was with blobs and we either timed out or the size was too big, then try to fetch without blobs.
            if ((errorType === OdspErrorType.snapshotTooBig || errorType === OdspErrorType.fetchTimeout) && snapshotOptions.blobs) {
                this.logger.sendErrorEvent({
                    eventName: "TreeLatest_SecondCall",
                    errorType,
                });
                const snapshotOptionsWithoutBlobs: ISnapshotOptions = { ...snapshotOptions, blobs: 0, mds: undefined, timeout: undefined };
                return this.fetchSnapshotCore(snapshotOptionsWithoutBlobs, tokenFetchOptions);
            }
            throw error;
        }
    }

    private async fetchSnapshotCore(
        snapshotOptions: ISnapshotOptions,
        tokenFetchOptions: TokenFetchOptions,
    ): Promise<IOdspSnapshot> {
        const storageToken = await this.getStorageToken(tokenFetchOptions, "TreesLatest");
        const url = `${this.snapshotUrl}/trees/latest?ump=1`;
        const formBoundary = uuid();
        let postBody = `--${formBoundary}\r\n`;
        postBody += `Authorization: Bearer ${storageToken}\r\n`;
        postBody += `X-HTTP-Method-Override: GET\r\n`;
        const logOptions = {};
        Object.entries(snapshotOptions).forEach(([key, value]) => {
            if (value !== undefined) {
                postBody += `${key}: ${value}\r\n`;
                logOptions[`snapshotOption_${key}`] = value;
            }
        });
        if (this.redeemSharingLink) {
            postBody += `sl: ${this.redeemSharingLink}\r\n`;
        }
        postBody += `_post: 1\r\n`;
        postBody += `\r\n--${formBoundary}--`;
        const headers: {[index: string]: any} = {
            "Content-Type": `multipart/form-data;boundary=${formBoundary}`,
        };

        let controller: AbortController | undefined;
        if (this.hostPolicy.summarizerClient !== true) {
            controller = new AbortController();
            setTimeout(
                () => controller!.abort(),
                snapshotOptions.timeout,
            );
        }

        // This event measures only successful cases of getLatest call (no tokens, no retries).
        return PerformanceEvent.timedExecAsync(
            this.logger,
            {
                eventName: "TreesLatest",
                ...logOptions,
            },
            async (event) =>
        {
            const startTime = performance.now();
            const response: IOdspResponse<IOdspSnapshot> = await this.epochTracker.fetchAndParseAsJSON<IOdspSnapshot>(
                url,
                {
                    body: postBody,
                    headers,
                    signal: controller?.signal,
                    method: "POST",
                },
                "treesLatest",
                true,
            );
            const endTime = performance.now();
            const overallTime = endTime - startTime;
            const snapshot: IOdspSnapshot = response.content;
            let dnstime: number | undefined; // domainLookupEnd - domainLookupStart
            let redirectTime: number | undefined; // redirectEnd -redirectStart
            let tcpHandshakeTime: number | undefined; // connectEnd  - connectStart
            let secureConntime: number | undefined; // connectEnd  - secureConnectionStart
            let responseTime: number | undefined; // responsEnd - responseStart
            let fetchStToRespEndTime: number | undefined; // responseEnd  - fetchStart
            let reqStToRespEndTime: number | undefined; // responseEnd - requestStart
            let networkTime: number | undefined; // responseEnd - startTime
            const spReqDuration = response.headers.get("sprequestduration");

            // getEntriesByType is only available in browser performance object
            const resources1 = performance.getEntriesByType?.("resource") ?? [];
            // Usually the latest fetch call is to the end of resources, so we start from the end.
            for (let i = resources1.length - 1; i > 0; i--) {
                const indResTime = resources1[i] as PerformanceResourceTiming;
                const resource_name = indResTime.name;
                const resource_initiatortype = indResTime.initiatorType;
                if ((resource_initiatortype.localeCompare("fetch") === 0) && (resource_name.localeCompare(url) === 0)) {
                    redirectTime = indResTime.redirectEnd - indResTime.redirectStart;
                    dnstime = indResTime.domainLookupEnd - indResTime.domainLookupStart;
                    tcpHandshakeTime = indResTime.connectEnd - indResTime.connectStart;
                    secureConntime = (indResTime.secureConnectionStart > 0) ? (indResTime.connectEnd - indResTime.secureConnectionStart) : 0;
                    responseTime = indResTime.responseEnd - indResTime.responseStart;
                    fetchStToRespEndTime = (indResTime.fetchStart > 0) ? (indResTime.responseEnd - indResTime.fetchStart) : 0;
                    reqStToRespEndTime = (indResTime.requestStart > 0) ? (indResTime.responseEnd - indResTime.requestStart) : 0;
                    networkTime = (indResTime.startTime > 0) ? (indResTime.responseEnd - indResTime.startTime) : 0;
                    if (spReqDuration) {
                        networkTime = networkTime - parseInt(spReqDuration, 10);
                    }
                    break;
                }
            }

            const { numTrees, numBlobs, encodedBlobsSize, decodedBlobsSize } = this.evalBlobsAndTrees(snapshot);
            const clientTime = networkTime ? overallTime - networkTime : undefined;

            assert(this._snapshotCacheEntry === undefined, "snapshotCacheEntry already defined!");
            this._snapshotCacheEntry = {
                file: this.fileEntry,
                type: "snapshot",
                key: "",
            };

            // There are some scenarios in ODSP where we cannot cache, trees/latest will explicitly tell us when we cannot cache using an HTTP response header.
            const canCache = response.headers.get("disablebrowsercachingofusercontent") !== "true";
            // There maybe no snapshot - TreesLatest would return just ops.
            const seqNumber: number = (snapshot.trees && (snapshot.trees[0] as any).sequenceNumber) ?? 0;
            const seqNumberFromOps = snapshot.ops && snapshot.ops.length > 0 ?
                snapshot.ops[0].sequenceNumber - 1 :
                undefined;

            if (!Number.isInteger(seqNumber) || seqNumberFromOps !== undefined && seqNumberFromOps !== seqNumber) {
                this.logger.sendErrorEvent({ eventName: "fetchSnapshotError", seqNumber, seqNumberFromOps });
            } else if (canCache) {
                const cacheValue: IPersistedCacheValueWithEpoch = {
                    value: snapshot,
                    fluidEpoch: this.epochTracker.fluidEpoch,
                    version: persistedCacheValueVersion,
                };
                this.cache.persistedCache.put(
                    this._snapshotCacheEntry,
                    cacheValue,
                    seqNumber,
                );
            }

            event.end({
                trees: numTrees,
                blobs: snapshot.blobs?.length ?? 0,
                leafNodes: numBlobs,
                encodedBlobsSize,
                decodedBlobsSize,
                seqNumber,
                ops: snapshot.ops?.length ?? 0,
                headers: Object.keys(headers).length !== 0 ? true : undefined,
                redirecttime: redirectTime,
                dnsLookuptime: dnstime,
                responsenetworkTime: responseTime,
                tcphandshakeTime: tcpHandshakeTime,
                secureconnectiontime: secureConntime,
                fetchstarttorespendtime: fetchStToRespEndTime,
                reqstarttorespendtime: reqStToRespEndTime,
                overalltime: overallTime,
                networktime: networkTime,
                clienttime: clientTime,
                ...response.commonSpoHeaders,
            });
            return snapshot;
        });
    }

    private evalBlobsAndTrees(snapshot: IOdspSnapshot) {
        let numTrees = 0;
        let numBlobs = 0;
        let encodedBlobsSize = 0;
        let decodedBlobsSize = 0;
        for (const tree of snapshot.trees) {
            for(const treeEntry of tree.entries) {
                if (treeEntry.type === "blob") {
                    numBlobs++;
                } else if (treeEntry.type === "tree") {
                    numTrees++;
                }
            }
        }
        if (snapshot.blobs !== undefined) {
            for (const blob of snapshot.blobs) {
                decodedBlobsSize += blob.size;
                encodedBlobsSize += blob.content.length;
            }
        }
        return { numTrees, numBlobs, encodedBlobsSize, decodedBlobsSize };
    }

    public async write(tree: api.ITree, parents: string[], message: string): Promise<api.IVersion> {
        this.checkSnapshotUrl();

        throw new Error("Not supported");
    }

    public async uploadSummaryWithContext(summary: api.ISummaryTree, context: ISummaryContext): Promise<string> {
        this.checkSnapshotUrl();

        const id = await PerformanceEvent.timedExecAsync(this.logger,
            { eventName: "uploadSummaryWithContext" },
            async () => this.odspSummaryUploadManager.writeSummaryTree(summary, context));
        return id;
    }

    public async downloadSummary(commit: api.ISummaryHandle): Promise<api.ISummaryTree> {
        throw new Error("Not implemented yet");
    }

    private initTreesCache(trees: ITree[]) {
        trees.forEach((tree) => {
            this.treesCache.set(tree.id, tree);
        });
    }

    private initBlobsCache(blobs: IBlob[]) {
        this.blobCache.addBlobs(blobs);
    }

    private checkSnapshotUrl() {
        if (!this.snapshotUrl) {
            throwOdspNetworkError("Method not supported because no snapshotUrl was provided", 400);
        }
    }

    private checkAttachmentPOSTUrl() {
        if (!this.attachmentPOSTUrl) {
            throwOdspNetworkError("Method not supported because no attachmentPOSTUrl was provided", 400);
        }
    }

    private checkAttachmentGETUrl() {
        if (!this.attachmentGETUrl) {
            throwOdspNetworkError("Method not supported because no attachmentGETUrl was provided", 400);
        }
    }

    private async readTree(id: string): Promise<ITree | null> {
        if (!this.snapshotUrl) {
            return null;
        }
        let tree = this.treesCache.get(id);
        if (!tree) {
            tree = await getWithRetryForTokenRefresh(async (options) => {
                const storageToken = await this.getStorageToken(options, "ReadTree");

                const response = await fetchSnapshot(this.snapshotUrl!, storageToken, id, this.fetchFullSnapshot, this.logger, this.epochTracker);
                const odspSnapshot: IOdspSnapshot = response.content;
                let treeId = "";
                if (odspSnapshot) {
                    if (odspSnapshot.trees) {
                        this.initTreesCache(odspSnapshot.trees);
                        if (odspSnapshot.trees.length > 0) {
                            treeId = odspSnapshot.trees[0].id;
                        }
                    }
                    if (odspSnapshot.blobs) {
                        this.initBlobsCache(odspSnapshot.blobs);
                    }
                }
                // If the version id doesn't match with the id of the tree, then use the id of first tree which in that case
                // will be the actual id of tree to be fetched.
                return this.treesCache.get(id) ?? this.treesCache.get(treeId);
            });
        }

        if (!tree) {
            return null;
        }

        return tree;
    }

    /**
     * Reads a summary tree
     * @param snapshotTreeId - Id of the snapshot
     * @param protocolTreeOrId - Protocol snapshot tree or id of the protocol tree
     * @param appTreeId - Id of the app tree
     */
    private async readSummaryTree(snapshotTreeId: string, protocolTreeOrId: api.ISnapshotTree | string, appTreeId: string): Promise<api.ISnapshotTree> {
        // Load the app and protocol trees and return them
        let hierarchicalProtocolTree: api.ISnapshotTree;
        let appTree: ITree | null;

        if (typeof (protocolTreeOrId) === "string") {
            // Backwards compat for older summaries
            const trees = await Promise.all([
                this.readTree(protocolTreeOrId),
                this.readTree(appTreeId),
            ]);

            const protocolTree = trees[0];
            if (!protocolTree) {
                throw new Error("Invalid protocol tree");
            }

            appTree = trees[1];

            hierarchicalProtocolTree = buildHierarchy(protocolTree);
        } else {
            appTree = await this.readTree(appTreeId);

            hierarchicalProtocolTree = protocolTreeOrId;
        }

        if (!appTree) {
            throw new Error("Invalid app tree");
        }

        const hierarchicalAppTree = buildHierarchy(appTree);

        if (hierarchicalProtocolTree.blobs) {
            const attributesBlob = hierarchicalProtocolTree.blobs.attributes;
            if (attributesBlob) {
                this.attributesBlobHandles.add(attributesBlob);
            }
        }
        return this.combineProtocolAndAppSnapshotTree(hierarchicalAppTree, hierarchicalProtocolTree);
    }

    private combineProtocolAndAppSnapshotTree(
        hierarchicalAppTree: api.ISnapshotTree,
        hierarchicalProtocolTree: api.ISnapshotTree,
    ) {
        const summarySnapshotTree: api.ISnapshotTree = {
            blobs: {
                ...hierarchicalAppTree.blobs,
            },
            commits: {
                ...hierarchicalAppTree.commits,
            },
            trees: {
                ".protocol": hierarchicalProtocolTree,
                ...hierarchicalAppTree.trees,
            },
        };

        return summarySnapshotTree;
    }
}

/* eslint-enable max-len */<|MERGE_RESOLUTION|>--- conflicted
+++ resolved
@@ -9,11 +9,6 @@
 import {
     assert,
     fromBase64ToUtf8,
-<<<<<<< HEAD
-    fromUtf8ToBase64,
-=======
-    IsoBuffer,
->>>>>>> 4f9f63ab
     performance,
     stringToBuffer,
     bufferToString,
@@ -406,28 +401,6 @@
         return stringToBuffer(blob.content, blob.encoding ?? "utf8");
     }
 
-<<<<<<< HEAD
-    public async read(blobId: string): Promise<string> {
-        return this.readWithEncodingOutput(blobId, "base64");
-    }
-
-    private async readWithEncodingOutput(blobId: string, outputFormat: "base64" | "string"): Promise<string> {
-        const blob = await this.readBlobCore(blobId);
-
-        if (blob instanceof ArrayBuffer) {
-            return bufferToString(blob, outputFormat === "base64" ? "base64" : "utf8");
-        }
-        if (outputFormat === blob.encoding || (outputFormat === "string" && blob.encoding === undefined))  {
-            return blob.content;
-        } else if (outputFormat === "base64") {
-            return fromUtf8ToBase64(blob.content);
-        } else {
-            return fromBase64ToUtf8(blob.content);
-        }
-    }
-
-=======
->>>>>>> 4f9f63ab
     public async getSnapshotTree(version?: api.IVersion): Promise<api.ISnapshotTree | null> {
         if (!this.snapshotUrl) {
             return null;
