/*!
 * Copyright (c) Microsoft Corporation. All rights reserved.
 * Licensed under the MIT License.
 */

import { default as AbortController } from "abort-controller";
import { ITelemetryLogger } from "@fluidframework/common-definitions";
import { v4 as uuid } from "uuid";
import {
    assert,
    hashFile,
    IsoBuffer,
    Uint8ArrayToString,
    performance,
} from "@fluidframework/common-utils";
import {
    PerformanceEvent,
    TelemetryLogger,
} from "@fluidframework/telemetry-utils";
import * as resources from "@fluidframework/gitresources";
import { buildHierarchy, getGitType } from "@fluidframework/protocol-base";
import * as api from "@fluidframework/protocol-definitions";
import {
    ISummaryContext,
    IDocumentStorageService,
    DriverErrorType,
} from "@fluidframework/driver-definitions";
import { OdspErrorType } from "@fluidframework/odsp-doclib-utils";
import {
    IDocumentStorageGetVersionsResponse,
    IOdspResolvedUrl,
    IOdspSnapshot,
    ISequencedDeltaOpMessage,
    HostStoragePolicyInternal,
    ISnapshotRequest,
    ISnapshotResponse,
    ISnapshotTree,
    ISnapshotTreeBaseEntry,
    SnapshotTreeEntry,
    SnapshotTreeValue,
    SnapshotType,
    ISnapshotOptions,
    ITree,
    IBlob,
} from "./contracts";
import { fetchSnapshot } from "./fetchSnapshot";
import { getUrlAndHeadersWithAuth } from "./getUrlAndHeadersWithAuth";
import {
    IOdspCache,
    ICacheEntry,
    IFileEntry,
    snapshotExpirySummarizerOps,
    IPersistedCacheValueWithEpoch,
    persistedCacheValueVersion,
} from "./odspCache";
import { getWithRetryForTokenRefresh, IOdspResponse } from "./odspUtils";
import { throwOdspNetworkError } from "./odspError";
import { TokenFetchOptions } from "./tokenFetch";
import { getQueryString } from "./getQueryString";
import { EpochTracker, FetchType } from "./epochTracker";

/* eslint-disable max-len */

function convertOdspTree(tree: ITree) {
    const gitTree: resources.ITree = {
        sha: tree.id,
        url: "",
        tree: [],
    };
    for (const entry of tree.entries) {
        gitTree.tree.push({
            path: entry.path,
            mode: "",
            type: entry.type,
            size: 0,
            sha: entry.id,
            url: "",
        });
    }
    return gitTree;
}

// An implementation of Promise.race that gives you the winner of the promise race
async function promiseRaceWithWinner<T>(promises: Promise<T>[]): Promise<{ index: number, value: T }> {
    return new Promise((resolve, reject) => {
        promises.forEach((p, index) => {
            p.then((v) => resolve({ index, value: v })).catch(reject);
        });
    });
}

export class OdspDocumentStorageService implements IDocumentStorageService {
    // This cache is associated with mapping sha to path for previous summary which belongs to last summary handle.
    private blobsShaToPathCache: Map<string, string> = new Map();
    // A set of pending blob hashes that will be inserted into blobsShaToPathCache
    private readonly blobsCachePendingHashes: Set<Promise<void>> = new Set();
    private readonly blobCache: Map<string, IBlob | ArrayBuffer> = new Map();
    private readonly treesCache: Map<string, ITree> = new Map();

    // Save the timeout so we can cancel and reschedule it as needed
    private blobCacheTimeout: ReturnType<typeof setTimeout> | undefined;
    // If the defer flag is set when the timeout fires, we'll reschedule rather than clear immediately
    // This deferral approach is used (rather than clearing/resetting the timer) as current calling patterns trigger
    // too many calls to setTimeout/clearTimeout.
    private deferBlobCacheClear: boolean = false;

    private readonly attributesBlobHandles: Set<string> = new Set();

    private lastSummaryHandle: string | undefined;
    // Last proposed handle of the uploaded app summary.
    private blobsShaProposalHandle: string | undefined;

    private _ops: ISequencedDeltaOpMessage[] | undefined;

    private firstVersionCall = true;
    private _snapshotCacheEntry: ICacheEntry | undefined;

    private readonly fileEntry: IFileEntry;

    private readonly documentId: string;
    private readonly snapshotUrl: string | undefined;
    private readonly redeemSharingLink: string | undefined;
    private readonly attachmentPOSTUrl: string | undefined;
    private readonly attachmentGETUrl: string | undefined;
    // Driver specified limits for snapshot size and time.
    /**
     * NOTE: While commit cfff6e3 added restrictions to prevent large payloads, snapshot failures will continue to
     * happen until blob request throttling is implemented. Until then, as a temporary fix we set arbitrarily large
     * snapshot size and timeout limits so that such failures are unlikely to occur.
     */
    private readonly maxSnapshotSizeLimit = 500000000; // 500 MB
    private readonly maxSnapshotFetchTimeout = 120000; // 2 min

    public set ops(ops: ISequencedDeltaOpMessage[] | undefined) {
        assert(this._ops === undefined);
        assert(ops !== undefined);
        this._ops = ops;
    }

    public get ops(): ISequencedDeltaOpMessage[] | undefined {
        return this._ops;
    }

    public get snapshotCacheEntry() {
        return this._snapshotCacheEntry;
    }

    constructor(
        odspResolvedUrl: IOdspResolvedUrl,
        private readonly getStorageToken: (options: TokenFetchOptions, name?: string) => Promise<string | null>,
        private readonly logger: ITelemetryLogger,
        private readonly fetchFullSnapshot: boolean,
        private readonly cache: IOdspCache,
        private readonly hostPolicy: HostStoragePolicyInternal,
        private readonly epochTracker: EpochTracker,
    ) {
        this.documentId = odspResolvedUrl.hashedDocumentId;
        this.snapshotUrl = odspResolvedUrl.endpoints.snapshotStorageUrl;
        this.redeemSharingLink = odspResolvedUrl.sharingLinkToRedeem;
        this.attachmentPOSTUrl = odspResolvedUrl.endpoints.attachmentPOSTStorageUrl;
        this.attachmentGETUrl = odspResolvedUrl.endpoints.attachmentGETStorageUrl;

        this.fileEntry = {
            resolvedUrl: odspResolvedUrl,
            docId: this.documentId,
        };
    }

    public get repositoryUrl(): string {
        return "";
    }

    public async createBlob(file: Uint8Array): Promise<api.ICreateBlobResponse> {
        this.checkAttachmentPOSTUrl();

        const response = await getWithRetryForTokenRefresh(async (options) => {
            const storageToken = await this.getStorageToken(options, "CreateBlob");
            const { url, headers } = getUrlAndHeadersWithAuth(`${this.attachmentPOSTUrl}/content`, storageToken);
            headers["Content-Type"] = "application/octet-stream";

            return PerformanceEvent.timedExecAsync(
                this.logger,
                {
                    eventName: "createBlob",
                    size: file.length,
                },
                async () => this.epochTracker.fetchAndParseAsJSON<api.ICreateBlobResponse>(
                    url,
                    {
                        body: file,
                        headers,
                        method: "POST",
                    },
                    FetchType.createBlob,
                ),
            );
        });

        return response.content;
    }

<<<<<<< HEAD
    public async readBlob(blobId: string): Promise<ArrayBufferLike> {
        this.checkAttachmentGETUrl();

        return getWithRetryForTokenRefresh(async (options) => {
            const storageToken = await this.getStorageToken(options, "ReadDataBlob");
            const unAuthedUrl = `${this.attachmentGETUrl}/${encodeURIComponent(blobId)}/content`;
            const { url, headers } = getUrlAndHeadersWithAuth(unAuthedUrl, storageToken);

            return PerformanceEvent.timedExecAsync(
                this.logger,
                {
                    eventName: "readDataBlob",
                    headers: Object.keys(headers).length !== 0 ? true : undefined,
                },
                async (event) => {
                    const res = await this.epochTracker.fetchResponse(url, { headers }, FetchType.blob);
                    const content = await res.arrayBuffer();
                    event.end({ size: content.byteLength });
                    return content;
                },
            );
        });
=======
    public async readBlobCore(blobId: string): Promise<IBlob | ArrayBuffer> {
        let blob = this.blobCache.get(blobId);
        // Reset the timer on attempted cache read
        this.scheduleClearBlobsCache();

        if (blob === undefined) {
            this.checkAttachmentGETUrl();

            blob = await getWithRetryForTokenRefresh(async (options) => {
                const storageToken = await this.getStorageToken(options, "GetBlob");
                const unAuthedUrl = `${this.attachmentGETUrl}/${encodeURIComponent(blobId)}/content`;
                const { url, headers } = getUrlAndHeadersWithAuth(unAuthedUrl, storageToken);

                return PerformanceEvent.timedExecAsync(
                    this.logger,
                    {
                        eventName: "readDataBlob",
                        headers: Object.keys(headers).length !== 0 ? true : undefined,
                        waitQueueLength: this.epochTracker.rateLimiter.waitQueueLength,
                    },
                    async (event) => {
                        const res = await this.epochTracker.fetchResponse(url, { headers }, FetchType.blob);
                        const blobContent = await res.arrayBuffer();
                        event.end({ size: blobContent.byteLength });
                        return blobContent;
                    },
                );
            });
            this.blobCache.set(blobId, blob);
        }

        if (!this.attributesBlobHandles.has(blobId)) {
            return blob;
        }
        // ODSP document ids are random guids (different per session)
        // fix the branch name in attributes
        // this prevents issues when generating summaries
        let documentAttributes: api.IDocumentAttributes;
        if (blob instanceof ArrayBuffer) {
            documentAttributes = JSON.parse(IsoBuffer.from(blob).toString("utf8"));
        } else {
            documentAttributes = JSON.parse(blob.encoding === "base64" ? fromBase64ToUtf8(blob.content) : blob.content);
        }

        documentAttributes.branch = this.documentId;
        const content = JSON.stringify(documentAttributes);

        const blobPatched: IBlob = {
            id: blobId,
            content,
            size: content.length,
            encoding: undefined, // string
        };
        this.blobCache.set(blobId, blobPatched);

        // No need to patch it again
        this.attributesBlobHandles.delete(blobId);

        return blobPatched;
    }

    public async readBlob(blobId: string): Promise<ArrayBufferLike> {
        const blob = await this.readBlobCore(blobId);
        if (blob instanceof ArrayBuffer) {
            return blob;
        }
        return IsoBuffer.from(blob.content, blob.encoding ?? "utf-8");
    }

    public async read(blobId: string): Promise<string> {
        return this.readWithEncodingOutput(blobId, "base64");
    }

    /**
     * {@inheritDoc @fluidframework/driver-definitions#IDocumentStorageService.readString}
     */
    public async readString(blobId: string): Promise<string> {
        return this.readWithEncodingOutput(blobId, "string");
    }

    private async readWithEncodingOutput(blobId: string, outputFormat: "base64" | "string"): Promise<string> {
        const blob = await this.readBlobCore(blobId);

        if (blob instanceof ArrayBuffer) {
            return IsoBuffer.from(blob).toString(outputFormat === "base64" ? "base64" : "utf8");
        }
        if (outputFormat === blob.encoding || (outputFormat === "string" && blob.encoding === undefined))  {
            return blob.content;
        } else if (outputFormat === "base64") {
            return fromUtf8ToBase64(blob.content);
        } else {
            return fromBase64ToUtf8(blob.content);
        }
>>>>>>> bae978fb
    }

    public async getSnapshotTree(version?: api.IVersion): Promise<api.ISnapshotTree | null> {
        if (!this.snapshotUrl) {
            return null;
        }

        let id: string;
        if (!version || !version.id) {
            const versions = await this.getVersions(null, 1);
            if (!versions || versions.length === 0) {
                return null;
            }
            id = versions[0].id;
        } else {
            id = version.id;
        }

        const tree = await this.readTree(id);
        if (!tree) {
            return null;
        }

        const hierarchicalTree = buildHierarchy(convertOdspTree(tree));

        // Decode commit paths
        const commits = {};

        const keys = Object.keys(hierarchicalTree.commits);
        for (const key of keys) {
            commits[decodeURIComponent(key)] = hierarchicalTree.commits[key];
        }

        if (commits && commits[".app"]) {
            // The latest snapshot is a summary
            // attempt to read .protocol from commits for backwards compat
            return this.readSummaryTree(tree.id, commits[".protocol"] || hierarchicalTree.trees[".protocol"], commits[".app"] as string);
        }

        if (hierarchicalTree.blobs) {
            const attributesBlob = hierarchicalTree.blobs.attributes;
            if (attributesBlob) {
                this.attributesBlobHandles.add(attributesBlob);
            }
        }

        hierarchicalTree.commits = commits;

        // When we upload the container snapshot, we upload appTree in ".app" and protocol tree in ".protocol"
        // So when we request the snapshot we get ".app" as tree and not as commit node as in the case just above.
        const appTree = hierarchicalTree.trees[".app"];
        const protocolTree = hierarchicalTree.trees[".protocol"];
        if (appTree && protocolTree) {
            return this.combineProtocolAndAppSnapshotTree(tree.id, appTree, protocolTree);
        }

        return hierarchicalTree;
    }

    public async getVersions(blobid: string | null, count: number): Promise<api.IVersion[]> {
        // Regular load workflow uses blobId === documentID to indicate "latest".
        if (blobid !== this.documentId && blobid) {
            // FluidFetch & FluidDebugger tools use empty sting to query for versions
            // In such case we need to make a call against SPO to give full picture to the tool.
            // Otherwise, each commit calls getVersions but odsp doesn't have a history for each commit
            // return the blobid as is
            return [
                {
                    id: blobid,
                    treeId: undefined!,
                },
            ];
        }

        // Can't really make a call if we do not have URL
        if (!this.snapshotUrl) {
            return [];
        }

        // If count is one, we can use the trees/latest API, which returns the latest version and trees in a single request for better performance
        // Do it only once - we might get more here due to summarizer - it needs only container tree, not full snapshot.
        if (this.firstVersionCall && count === 1 && (blobid === null || blobid === this.documentId)) {
            this.firstVersionCall = false;

            return getWithRetryForTokenRefresh(async (tokenFetchOptions) => {
                if (tokenFetchOptions.refresh) {
                    // This is the most critical code path for boot.
                    // If we get incorrect / expired token first time, that adds up to latency of boot
                    this.logger.sendErrorEvent({ eventName: "TreeLatest_SecondCall", hasClaims: !!tokenFetchOptions.claims });
                }

                const hostSnapshotOptions = this.hostPolicy.snapshotOptions;
                let cachedSnapshot: IOdspSnapshot | undefined;
                const usePost = !!this.hostPolicy.usePostForTreesLatest;
                // No need to ask cache twice - if first request was unsuccessful, cache unlikely to have data on second turn.
                if (tokenFetchOptions.refresh) {
                    cachedSnapshot = await this.fetchSnapshot(hostSnapshotOptions, undefined, tokenFetchOptions, usePost);
                } else {
                    cachedSnapshot = await PerformanceEvent.timedExecAsync(
                        this.logger,
                        { eventName: "ObtainSnapshot" },
                        async (event: PerformanceEvent) => {
                            const cachedSnapshotP = this.epochTracker.fetchFromCache<IOdspSnapshot>(
                                {
                                    file: this.fileEntry,
                                    type: "snapshot",
                                    key: "",
                                },
                                this.hostPolicy.summarizerClient ? snapshotExpirySummarizerOps : undefined,
                                FetchType.treesLatest,
                            );

                            let method: string;
                            if (this.hostPolicy.concurrentSnapshotFetch && !this.hostPolicy.summarizerClient) {
                                const snapshotP = this.fetchSnapshot(hostSnapshotOptions, undefined, tokenFetchOptions, usePost);

                                const promiseRaceWinner = await promiseRaceWithWinner([cachedSnapshotP, snapshotP]);
                                cachedSnapshot = promiseRaceWinner.value;

                                if (cachedSnapshot === undefined) {
                                    cachedSnapshot = await snapshotP;
                                }

                                method = promiseRaceWinner.index === 0 && promiseRaceWinner.value !== undefined ? "cache" : "network";
                            } else {
                                // Note: There's a race condition here - another caller may come past the undefined check
                                // while the first caller is awaiting later async code in this block.

                                cachedSnapshot = await cachedSnapshotP;

                                method = cachedSnapshot !== undefined ? "cache" : "network";

                                if (cachedSnapshot === undefined) {
                                    cachedSnapshot = await this.fetchSnapshot(hostSnapshotOptions, undefined, tokenFetchOptions, usePost);
                                }
                            }
                            event.end({ method });
                            return cachedSnapshot;
                        });
                }

                const odspSnapshot: IOdspSnapshot = cachedSnapshot;

                const { trees, blobs, ops } = odspSnapshot;
                // id should be undefined in case of just ops in snapshot.
                let id: string | undefined;
                if (trees) {
                    this.initTreesCache(trees);
                    // versionId is the id of the first tree
                    if (trees.length > 0) {
                        id = trees[0].id;
                    }
                }
                if (blobs) {
                    this.initBlobsCache(blobs);
                }

                if (this.hostPolicy.summarizerClient && trees && blobs) {
                    const blobsIdToPathMap: Map<string, string> = new Map();
                    let appCommit: string | undefined;
                    let appTree: string | undefined;

                    for (const [key, treeVal] of this.treesCache.entries()) {
                        if (!appCommit && !appTree) {
                            for (const entry of treeVal.entries) {
                                if (entry.path === ".app") {
                                    if (entry.type === "commit") {
                                        // This is the unacked handle of the latest summary generated.
                                        appCommit = entry.id;
                                    }
                                    if (entry.type === "tree") {
                                        appTree = entry.id;
                                    }
                                    break;
                                }
                            }
                            assert(!!appCommit || !!appTree); // .app commit or tree should be first entry in first entry.
                        }
                        for (const entry of treeVal.entries) {
                            if (entry.type === "blob") {
                                blobsIdToPathMap.set(entry.id, key === appCommit ? `/.app/${entry.path}` : `/${entry.path}`);
                            }
                        }
                    }

                    // Populate the cache with paths from id-to-path mapping.
                    for (const [blobId, blob] of this.blobCache.entries()) {
                        const path = blobsIdToPathMap.get(blobId);
                        // If this is the first container that was created for the service, it cannot be
                        // the summarizing container (because the summarizing container is always created
                        // after the main container). In this case, we do not need to do any hashing
                        if (path) {
                            // Schedule the hashes for later, but keep track of the tasks
                            // to ensure they finish before they might be used
                            const hashP = hashFile(
                                blob instanceof ArrayBuffer ?
                                IsoBuffer.from(blob) :
                                IsoBuffer.from(blob.content, blob.encoding ?? "utf-8"))
                            .then((hash: string) => {
                                this.blobsShaToPathCache.set(hash, path);
                            }).finally(() => {
                                this.blobsCachePendingHashes.delete(hashP);
                            });
                            this.blobsCachePendingHashes.add(hashP);
                        }
                    }
                }

                this.ops = ops;
                return id ? [{ id, treeId: undefined! }] : [];
            }).catch(async (error) => {
                const errorType = error.errorType;
                // Clear the cache on 401/403/404 on snapshot fetch from network because this means either the user doesn't have permissions
                // permissions for the file or it was deleted. So the user will again try to fetch from cache on any failure in future.
                if (errorType === DriverErrorType.authorizationError || errorType === DriverErrorType.fileNotFoundOrAccessDeniedError) {
                    await this.cache.persistedCache.removeEntries(this.fileEntry);
                }
                throw error;
            });
        }

        return getWithRetryForTokenRefresh(async (options) => {
            const storageToken = await this.getStorageToken(options, "GetVersions");
            const { url, headers } = getUrlAndHeadersWithAuth(`${this.snapshotUrl}/versions?count=${count}`, storageToken);

            // Fetch the latest snapshot versions for the document
            const response = await PerformanceEvent.timedExecAsync(
                this.logger,
                {
                    eventName: "getVersions",
                    headers: Object.keys(headers).length !== 0 ? true : undefined,
                },
                async () => this.epochTracker.fetchAndParseAsJSON<IDocumentStorageGetVersionsResponse>(url, { headers }, FetchType.treesLatest),
            );
            const versionsResponse = response.content;
            if (!versionsResponse) {
                throwOdspNetworkError("getVersions returned no response", 400);
            }
            if (!Array.isArray(versionsResponse.value)) {
                throwOdspNetworkError("getVersions returned non-array response", 400);
            }
            return versionsResponse.value.map((version) => {
                // Parse the date from the message
                let date: string | undefined;
                for (const rec of version.message.split("\n")) {
                    const index = rec.indexOf(":");
                    if (index !== -1 && rec.substr(0, index) === "Date") {
                        date = rec.substr(index + 1).trim();
                        break;
                    }
                }
                return {
                    date,
                    id: version.id,
                    treeId: undefined!,
                };
            });
        });
    }

    private async fetchSnapshot(
        hostSnapshotOptions: ISnapshotOptions | undefined,
        driverSnapshotOptions: ISnapshotOptions | undefined,
        tokenFetchOptions: TokenFetchOptions,
        usePost: boolean,
    ): Promise<IOdspSnapshot> {
        const snapshotOptions: ISnapshotOptions = driverSnapshotOptions ?? {
            deltas: 1,
            channels: 1,
            blobs: 2,
            mds: this.maxSnapshotSizeLimit,
            ...hostSnapshotOptions,
            timeout: hostSnapshotOptions?.timeout ? Math.min(hostSnapshotOptions.timeout, this.maxSnapshotFetchTimeout) : this.maxSnapshotFetchTimeout,
        };

        // No limit on size of snapshot, as otherwise we fail all clients to summarize
        if (this.hostPolicy.summarizerClient) {
            snapshotOptions.mds = undefined;
        }
        let abortController: AbortController | undefined;
        if (this.hostPolicy.summarizerClient !== true) {
            abortController = new AbortController();
            const timeout = setTimeout(
                () => {
                    clearTimeout(timeout);
                    abortController?.abort();
                },
                snapshotOptions.timeout,
            );
        }

        // If usePost is false, then make get call for TreesLatest.
        // If usePost is true, make a post call. In case of failure other than the reason for which getWithRetryForTokenRefresh
        // will retry, fallback to get call. In case of error for which getWithRetryForTokenRefresh will retry, let it retry
        // only if it is first failure, otherwise fallback to get call.
        try {
            const odspSnapshot = await this.fetchSnapshotCore(snapshotOptions, tokenFetchOptions, usePost, abortController);
            return odspSnapshot;
        } catch (error) {
            const errorType = error.errorType;
            // If the snapshot size is too big and the host specified the size limitation(specified in hostSnapshotOptions), then don't try to fetch the snapshot again.
            if ((errorType === OdspErrorType.snapshotTooBig && hostSnapshotOptions?.mds !== undefined) && (this.hostPolicy.summarizerClient !== true)) {
                throw error;
            }
            // If the first snapshot request was with blobs and we either timed out or the size was too big, then try to fetch without blobs.
            if ((errorType === OdspErrorType.snapshotTooBig || errorType === OdspErrorType.fetchTimeout) && snapshotOptions.blobs) {
                const snapshotOptionsWithoutBlobs: ISnapshotOptions = { ...snapshotOptions, blobs: 0, mds: undefined };
                return this.fetchSnapshotCore(snapshotOptionsWithoutBlobs, tokenFetchOptions, usePost);
            }
            // If we used the post request first time and got a 400 error from server, then try with a GET request.
            if (usePost && error.statusCode === 400) {
                this.logger.sendErrorEvent({ eventName: "TreeLatest_FallBackToGetRequest" }, error);
                return this.fetchSnapshot(hostSnapshotOptions, snapshotOptions, tokenFetchOptions, false);
            }
            throw error;
        }
    }

    private async fetchSnapshotCore(
        snapshotOptions: ISnapshotOptions,
        tokenFetchOptions: TokenFetchOptions,
        usePost: boolean,
        controller?: AbortController,
    ): Promise<IOdspSnapshot> {
        const storageToken = await this.getStorageToken(tokenFetchOptions, "TreesLatest");
        let url: string;
        let headers: {[index: string]: any};
        let postBody: string;
        if (usePost) {
            url = `${this.snapshotUrl}/trees/latest?ump=1`;
            const formBoundary = uuid();
            postBody = `--${formBoundary}\r\n`;
            postBody += `Authorization: Bearer ${storageToken}\r\n`;
            postBody += `X-HTTP-Method-Override: GET\r\n`;
            Object.entries(snapshotOptions).forEach(([key, value]) => {
                if (value !== undefined) {
                    postBody += `${key}: ${value}\r\n`;
                }
            });
            if (this.redeemSharingLink) {
                postBody += `sl: ${this.redeemSharingLink}\r\n`;
            }
            postBody += `_post: 1\r\n`;
            postBody += `\r\n--${formBoundary}--`;
            headers = {
                "Content-Type": `multipart/form-data;boundary=${formBoundary}`,
            };
        } else {
            const queryString = getQueryString(snapshotOptions);
            const result = getUrlAndHeadersWithAuth(`${this.snapshotUrl}/trees/latest${queryString}`, storageToken);
            url = result.url;
            headers = result.headers;
        }

        let isOptionsCall = false;

        if (Object.keys(headers).length && !usePost) {
            isOptionsCall = true;
        }

        // This event measures only successful cases of getLatest call (no tokens, no retries).
        const { snapshot, canCache } = await PerformanceEvent.timedExecAsync(this.logger, { eventName: "TreesLatest", fetchTimeout: snapshotOptions.timeout, maxSnapshotSize: snapshotOptions.mds }, async (event) => {
            const startTime = performance.now();
            let response: IOdspResponse<IOdspSnapshot>;
            if (usePost) {
                response = await this.epochTracker.fetchAndParseAsJSON<IOdspSnapshot>(
                    url,
                    {
                        body: postBody,
                        headers,
                        signal: controller?.signal,
                        method: "POST",
                    },
                    FetchType.treesLatest,
                    true);
            } else {
                response = await this.epochTracker.fetchAndParseAsJSON<IOdspSnapshot>(url, { headers, signal: controller?.signal }, FetchType.treesLatest);
            }
            const endTime = performance.now();
            const overallTime = endTime - startTime;
            const content = response.content;
            let dnstime: number | undefined; // domainLookupEnd - domainLookupStart
            let redirectTime: number | undefined; // redirectEnd -redirectStart
            let tcpHandshakeTime: number | undefined; // connectEnd  - connectStart
            let secureConntime: number | undefined; // connectEnd  - secureConnectionStart
            let responseTime: number | undefined; // responsEnd - responseStart
            let fetchStToRespEndTime: number | undefined; // responseEnd  - fetchStart
            let reqStToRespEndTime: number | undefined; // responseEnd - requestStart
            let networkTime: number | undefined; // responseEnd - startTime
            const spReqDuration = response.headers.get("sprequestduration");
            const msEdge = response.headers.get("x-msedge-ref"); // To track Azure Front Door information of which the request came in at

            // getEntriesByType is only available in browser performance object
            const resources1 = performance.getEntriesByType?.("resource") ?? [];
            // Usually the latest fetch call is to the end of resources, so we start from the end.
            for (let i = resources1.length - 1; i > 0; i--) {
                const indResTime = resources1[i] as PerformanceResourceTiming;
                const resource_name = indResTime.name;
                const resource_initiatortype = indResTime.initiatorType;
                if ((resource_initiatortype.localeCompare("fetch") === 0) && (resource_name.localeCompare(url) === 0)) {
                    redirectTime = indResTime.redirectEnd - indResTime.redirectStart;
                    dnstime = indResTime.domainLookupEnd - indResTime.domainLookupStart;
                    tcpHandshakeTime = indResTime.connectEnd - indResTime.connectStart;
                    secureConntime = (indResTime.secureConnectionStart > 0) ? (indResTime.connectEnd - indResTime.secureConnectionStart) : 0;
                    responseTime = indResTime.responseEnd - indResTime.responseStart;
                    fetchStToRespEndTime = (indResTime.fetchStart > 0) ? (indResTime.responseEnd - indResTime.fetchStart) : 0;
                    reqStToRespEndTime = (indResTime.requestStart > 0) ? (indResTime.responseEnd - indResTime.requestStart) : 0;
                    networkTime = (indResTime.startTime > 0) ? (indResTime.responseEnd - indResTime.startTime) : 0;
                    if (spReqDuration) {
                        networkTime = networkTime - parseInt(spReqDuration, 10);
                    }
                    break;
                }
            }

            const clientTime = networkTime ? overallTime - networkTime : undefined;
            const isAfd = msEdge !== undefined;

            event.end({
                trees: content.trees?.length ?? 0,
                blobs: content.blobs?.length ?? 0,
                ops: content.ops?.length ?? 0,
                headers: Object.keys(headers).length !== 0 ? true : undefined,
                sprequestguid: response.headers.get("sprequestguid"),
                sprequestduration: TelemetryLogger.numberFromString(response.headers.get("sprequestduration")),
                isoptionscall: isOptionsCall,
                redirecttime: redirectTime,
                dnsLookuptime: dnstime,
                responsenetworkTime: responseTime,
                tcphandshakeTime: tcpHandshakeTime,
                secureconnectiontime: secureConntime,
                fetchstarttorespendtime: fetchStToRespEndTime,
                reqstarttorespendtime: reqStToRespEndTime,
                overalltime: overallTime,
                networktime: networkTime,
                clienttime: clientTime,
                msedge: msEdge,
                isafd: isAfd,
                contentsize: TelemetryLogger.numberFromString(response.headers.get("content-length")),
                bodysize: TelemetryLogger.numberFromString(response.headers.get("body-size")),
            });
            return {
                snapshot: content,
                // There are some scenarios in ODSP where we cannot cache, trees/latest will explicitly tell us when we cannot cache using an HTTP response header.
                canCache: response.headers.get("disablebrowsercachingofusercontent") !== "true",
            };
        });

        assert(this._snapshotCacheEntry === undefined);
        this._snapshotCacheEntry = {
            file: this.fileEntry,
            type: "snapshot",
            key: "",
        };

        // There maybe no snapshot - TreesLatest would return just ops.
        const seqNumber: number = (snapshot.trees && (snapshot.trees[0] as any).sequenceNumber) ?? 0;
        const seqNumberFromOps = snapshot.ops && snapshot.ops.length > 0 ?
            snapshot.ops[0].sequenceNumber - 1 :
            undefined;

        if (!Number.isInteger(seqNumber) || seqNumberFromOps !== undefined && seqNumberFromOps !== seqNumber) {
            this.logger.sendErrorEvent({ eventName: "fetchSnapshotError", seqNumber, seqNumberFromOps });
        } else if (canCache) {
            const cacheValue: IPersistedCacheValueWithEpoch = {
                value: snapshot,
                fluidEpoch: this.epochTracker.fluidEpoch,
                version: persistedCacheValueVersion,
            };
            this.cache.persistedCache.put(
                this._snapshotCacheEntry,
                cacheValue,
                seqNumber,
            );
        }

        return snapshot;
    }

    public async write(tree: api.ITree, parents: string[], message: string): Promise<api.IVersion> {
        this.checkSnapshotUrl();

        throw new Error("Not supported");
    }

    public async uploadSummaryWithContext(summary: api.ISummaryTree, context: ISummaryContext): Promise<string> {
        this.checkSnapshotUrl();

        // If the last proposed handle is not the proposed handle of the acked summary, clear the cache as the last summary
        // could have got nacked.
        if (context.proposalHandle !== this.blobsShaProposalHandle) {
            this.blobsShaToPathCache.clear();
        }
        this.lastSummaryHandle = context.ackHandle;

        const { result, blobsShaToPathCacheLatest } = await PerformanceEvent.timedExecAsync(this.logger,
            { eventName: "uploadSummaryWithContext" },
            async () => this.writeSummaryTree(this.lastSummaryHandle, summary));
        const id = result ? result.id : undefined;
        if (!result || !id) {
            throw new Error(`Failed to write summary tree`);
        }
        if (blobsShaToPathCacheLatest) {
            this.blobsShaToPathCache = blobsShaToPathCacheLatest;
            this.blobsShaProposalHandle = id;
        }

        return id;
    }

    public async downloadSummary(commit: api.ISummaryHandle): Promise<api.ISummaryTree> {
        throw new Error("Not implemented yet");
    }

    private initTreesCache(trees: ITree[]) {
        trees.forEach((tree) => {
            this.treesCache.set(tree.id, tree);
        });
    }

    private initBlobsCache(blobs: IBlob[]) {
        blobs.forEach((blob) => {
            assert(blob.encoding === "base64" || blob.encoding === undefined);
            this.blobCache.set(blob.id, blob);
        });
        this.scheduleClearBlobsCache();
    }

    /**
     * Schedule a timer for clearing the blob cache or defer the current one.
     */
    private scheduleClearBlobsCache() {
        if (this.blobCacheTimeout !== undefined) {
            // If we already have an outstanding timer, just signal that we should defer the clear
            this.deferBlobCacheClear = true;
        } else {
            // If we don't have an outstanding timer, set a timer
            // When the timer runs out, we'll decide whether to proceed with the cache clear or reset the timer
            const clearCacheOrDefer = () => {
                this.blobCacheTimeout = undefined;
                if (this.deferBlobCacheClear) {
                    this.deferBlobCacheClear = false;
                    this.scheduleClearBlobsCache();
                } else {
                    this.blobCache.clear();
                }
            };
            const blobCacheTimeoutDuration = 10000;
            this.blobCacheTimeout = setTimeout(clearCacheOrDefer, blobCacheTimeoutDuration);
        }
    }

    private checkSnapshotUrl() {
        if (!this.snapshotUrl) {
            throwOdspNetworkError("Method not supported because no snapshotUrl was provided", 400);
        }
    }

    private checkAttachmentPOSTUrl() {
        if (!this.attachmentPOSTUrl) {
            throwOdspNetworkError("Method not supported because no attachmentPOSTUrl was provided", 400);
        }
    }

    private checkAttachmentGETUrl() {
        if (!this.attachmentGETUrl) {
            throwOdspNetworkError("Method not supported because no attachmentGETUrl was provided", 400);
        }
    }

    private async readTree(id: string): Promise<ITree | null> {
        if (!this.snapshotUrl) {
            return null;
        }
        let tree = this.treesCache.get(id);
        if (!tree) {
            tree = await getWithRetryForTokenRefresh(async (options) => {
                const storageToken = await this.getStorageToken(options, "ReadTree");

                const response = await fetchSnapshot(this.snapshotUrl!, storageToken, id, this.fetchFullSnapshot, this.logger, this.epochTracker);
                const odspSnapshot: IOdspSnapshot = response.content;
                let treeId = "";
                if (odspSnapshot) {
                    if (odspSnapshot.trees) {
                        this.initTreesCache(odspSnapshot.trees);
                        if (odspSnapshot.trees.length > 0) {
                            treeId = odspSnapshot.trees[0].id;
                        }
                    }
                    if (odspSnapshot.blobs) {
                        this.initBlobsCache(odspSnapshot.blobs);
                    }
                }
                // If the version id doesn't match with the id of the tree, then use the id of first tree which in that case
                // will be the actual id of tree to be fetched.
                return this.treesCache.get(id) ?? this.treesCache.get(treeId);
            });
        }

        if (!tree) {
            return null;
        }

        return tree;
    }

    /**
     * Reads a summary tree
     * @param snapshotTreeId - Id of the snapshot
     * @param protocolTreeOrId - Protocol snapshot tree or id of the protocol tree
     * @param appTreeId - Id of the app tree
     */
    private async readSummaryTree(snapshotTreeId: string, protocolTreeOrId: api.ISnapshotTree | string, appTreeId: string): Promise<api.ISnapshotTree> {
        // Load the app and protocol trees and return them
        let hierarchicalProtocolTree: api.ISnapshotTree;
        let appTree: ITree | null;

        if (typeof (protocolTreeOrId) === "string") {
            // Backwards compat for older summaries
            const trees = await Promise.all([
                this.readTree(protocolTreeOrId),
                this.readTree(appTreeId),
            ]);

            const protocolTree = trees[0];
            if (!protocolTree) {
                throw new Error("Invalid protocol tree");
            }

            appTree = trees[1];

            hierarchicalProtocolTree = buildHierarchy(convertOdspTree(protocolTree));
        } else {
            appTree = await this.readTree(appTreeId);

            hierarchicalProtocolTree = protocolTreeOrId;
        }

        if (!appTree) {
            throw new Error("Invalid app tree");
        }

        const hierarchicalAppTree = buildHierarchy(convertOdspTree(appTree));

        if (hierarchicalProtocolTree.blobs) {
            const attributesBlob = hierarchicalProtocolTree.blobs.attributes;
            if (attributesBlob) {
                this.attributesBlobHandles.add(attributesBlob);
            }
        }

        return this.combineProtocolAndAppSnapshotTree(snapshotTreeId, hierarchicalAppTree, hierarchicalProtocolTree);
    }

    private combineProtocolAndAppSnapshotTree(
        snapshotTreeId: string,
        hierarchicalAppTree: api.ISnapshotTree,
        hierarchicalProtocolTree: api.ISnapshotTree,
    ) {
        const summarySnapshotTree: api.ISnapshotTree = {
            blobs: {
                ...hierarchicalAppTree.blobs,
            },
            commits: {
                ...hierarchicalAppTree.commits,
            },
            id: snapshotTreeId,
            trees: {
                ".protocol": hierarchicalProtocolTree,
                ...hierarchicalAppTree.trees,
            },
        };

        return summarySnapshotTree;
    }

    private async writeSummaryTree(
        parentHandle: string | undefined,
        tree: api.ISummaryTree,
        depth: number = 0): Promise<{ result: ISnapshotResponse, blobsShaToPathCacheLatest?: Map<string, string> }> {
        // Wait for all pending hashes to complete before using them in convertSummaryToSnapshotTree
        await Promise.all(this.blobsCachePendingHashes.values());
        // This cache is associated with mapping sha to path for currently generated summary.
        const blobsShaToPathCacheLatest: Map<string, string> = new Map();
        const { snapshotTree, reusedBlobs, blobs } = await this.convertSummaryToSnapshotTree(parentHandle, tree, blobsShaToPathCacheLatest);

        const snapshot: ISnapshotRequest = {
            entries: snapshotTree.entries!,
            message: "app",
            sequenceNumber: depth === 0 ? 1 : 2,
            type: SnapshotType.Channel,
        };

        return getWithRetryForTokenRefresh(async (options) => {
            const storageToken = await this.getStorageToken(options, "WriteSummaryTree");

            const { url, headers } = getUrlAndHeadersWithAuth(`${this.snapshotUrl}/snapshot`, storageToken);
            headers["Content-Type"] = "application/json";

            const postBody = JSON.stringify(snapshot);

            return PerformanceEvent.timedExecAsync(this.logger,
                {
                    eventName: "uploadSummary",
                    attempt: options.refresh ? 2 : 1,
                    hasClaims: !!options.claims,
                    headers: Object.keys(headers).length !== 0 ? true : undefined,
                    blobs,
                    reusedBlobs,
                    size: postBody.length,
                },
                async () => {
                    const response = await this.epochTracker.fetchAndParseAsJSON<ISnapshotResponse>(
                        url,
                        {
                            body: postBody,
                            headers,
                            method: "POST",
                        },
                        FetchType.uploadSummary);
                    return { result: response.content, blobsShaToPathCacheLatest };
                });
        });
    }

    /**
     * Converts a summary tree to ODSP tree
     */
    private async convertSummaryToSnapshotTree(
        parentHandle: string | undefined,
        tree: api.ISummaryTree,
        blobsShaToPathCacheLatest: Map<string, string>,
        depth: number = 0,
        path: string = "",
    ) {
        const snapshotTree: ISnapshotTree = {
            entries: [],
        }!;

        let reusedBlobs = 0;
        let blobs = 0;

        const keys = Object.keys(tree.tree);
        for (const key of keys) {
            const summaryObject = tree.tree[key];

            let id: string | undefined;
            let value: SnapshotTreeValue | undefined;

            switch (summaryObject.type) {
                case api.SummaryType.Tree: {
                    const result = await this.convertSummaryToSnapshotTree(
                        parentHandle,
                        summaryObject,
                        blobsShaToPathCacheLatest,
                        depth + 1,
                        `${path}/${key}`);
                    value = result.snapshotTree;
                    reusedBlobs += result.reusedBlobs;
                    blobs += result.blobs;
                    break;
                }
                case api.SummaryType.Blob: {
                    value = typeof summaryObject.content === "string"
                        ? { content: summaryObject.content, encoding: "utf-8" }
                        : { content: Uint8ArrayToString(summaryObject.content, "base64"), encoding: "base64" };

                    // Promises for pending hashes in blobsCachePendingHashes should all have resolved and removed themselves
                    assert(this.blobsCachePendingHashes.size === 0);
                    const hash = await hashFile(IsoBuffer.from(value.content, value.encoding));
                    let completePath = this.blobsShaToPathCache.get(hash);
                    // If the cache has the hash of the blob and handle of last summary is also present, then use that
                    // to generate complete path for the given blob.
                    if (!completePath || !this.lastSummaryHandle) {
                        blobs++;
                        completePath = `/.app${path}/${key}`;
                        blobsShaToPathCacheLatest.set(hash, completePath);
                    } else {
                        reusedBlobs++;
                        id = `${this.lastSummaryHandle}${completePath}`;
                        value = undefined;
                    }
                    break;
                }
                case api.SummaryType.Handle: {
                    if (!parentHandle) {
                        throw Error("Parent summary does not exist to reference by handle.");
                    }
                    let handlePath = summaryObject.handle;
                    if (handlePath.length > 0 && !handlePath.startsWith("/")) {
                        handlePath = `/${handlePath}`;
                    }
                    id = `${parentHandle}/.app${handlePath}`;

                    // TODO: SPO will deprecate this soon
                    if (summaryObject.handleType === api.SummaryType.Commit) {
                        value = {
                            content: id,
                        };
                    }

                    break;
                }
                case api.SummaryType.Attachment: {
                    id = summaryObject.id;
                    break;
                }
                default: {
                    throw new Error(`Unknown tree type ${summaryObject.type}`);
                }
            }

            const baseEntry: ISnapshotTreeBaseEntry = {
                path: encodeURIComponent(key),
                type: getGitType(summaryObject) === "attachment" ? "blob" : getGitType(summaryObject),
            };

            let entry: SnapshotTreeEntry;

            if (value) {
                entry = {
                    ...baseEntry,
                    id,
                    value,
                };
            } else if (id) {
                entry = {
                    ...baseEntry,
                    id,
                };
            } else {
                throw new Error(`Invalid tree entry for ${summaryObject.type}`);
            }

            snapshotTree.entries!.push(entry);
        }

        return { snapshotTree, blobs, reusedBlobs };
    }
}

/* eslint-enable max-len */<|MERGE_RESOLUTION|>--- conflicted
+++ resolved
@@ -8,6 +8,8 @@
 import { v4 as uuid } from "uuid";
 import {
     assert,
+    fromBase64ToUtf8,
+    fromUtf8ToBase64,
     hashFile,
     IsoBuffer,
     Uint8ArrayToString,
@@ -199,30 +201,6 @@
         return response.content;
     }
 
-<<<<<<< HEAD
-    public async readBlob(blobId: string): Promise<ArrayBufferLike> {
-        this.checkAttachmentGETUrl();
-
-        return getWithRetryForTokenRefresh(async (options) => {
-            const storageToken = await this.getStorageToken(options, "ReadDataBlob");
-            const unAuthedUrl = `${this.attachmentGETUrl}/${encodeURIComponent(blobId)}/content`;
-            const { url, headers } = getUrlAndHeadersWithAuth(unAuthedUrl, storageToken);
-
-            return PerformanceEvent.timedExecAsync(
-                this.logger,
-                {
-                    eventName: "readDataBlob",
-                    headers: Object.keys(headers).length !== 0 ? true : undefined,
-                },
-                async (event) => {
-                    const res = await this.epochTracker.fetchResponse(url, { headers }, FetchType.blob);
-                    const content = await res.arrayBuffer();
-                    event.end({ size: content.byteLength });
-                    return content;
-                },
-            );
-        });
-=======
     public async readBlobCore(blobId: string): Promise<IBlob | ArrayBuffer> {
         let blob = this.blobCache.get(blobId);
         // Reset the timer on attempted cache read
@@ -316,7 +294,6 @@
         } else {
             return fromBase64ToUtf8(blob.content);
         }
->>>>>>> bae978fb
     }
 
     public async getSnapshotTree(version?: api.IVersion): Promise<api.ISnapshotTree | null> {
