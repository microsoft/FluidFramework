/*!
 * Copyright (c) Microsoft Corporation. All rights reserved.
 * Licensed under the MIT License.
 */

import { default as AbortController } from "abort-controller";
import { ITelemetryLogger } from "@fluidframework/common-definitions";
import { v4 as uuid } from "uuid";
import {
    assert,
    fromBase64ToUtf8,
    performance,
    stringToBuffer,
    bufferToString,
} from "@fluidframework/common-utils";
import {
    PerformanceEvent,
} from "@fluidframework/telemetry-utils";
import * as api from "@fluidframework/protocol-definitions";
import {
    ISummaryContext,
    IDocumentStorageService,
    DriverErrorType,
    LoaderCachingPolicy,
} from "@fluidframework/driver-definitions";
import { OdspErrorType, throwOdspNetworkError } from "@fluidframework/odsp-doclib-utils";
import {
    IDocumentStorageGetVersionsResponse,
    IOdspResolvedUrl,
    IOdspSnapshot,
    ISequencedDeltaOpMessage,
    HostStoragePolicyInternal,
    ISnapshotOptions,
    ITree,
    IBlob,
} from "./contracts";
import { fetchSnapshot } from "./fetchSnapshot";
import { getUrlAndHeadersWithAuth } from "./getUrlAndHeadersWithAuth";
import {
    IOdspCache,
    IEntry,
    snapshotKey,
} from "./odspCache";
import { getWithRetryForTokenRefresh, IOdspResponse } from "./odspUtils";
import { TokenFetchOptions } from "./tokenFetch";
import { EpochTracker } from "./epochTracker";
import { OdspSummaryUploadManager } from "./odspSummaryUploadManager";

/* eslint-disable max-len */

interface ISnapshotCacheValue {
    snapshot: IOdspSnapshot;
    sequenceNumber: number | undefined;
}

/**
 * Build a tree hierarchy base on a flat tree
 *
 * @param flatTree - a flat tree
 * @param blobsShaToPathCache - Map with blobs sha as keys and values as path of the blob.
 * @returns the hierarchical tree
 */
function buildHierarchy(
    flatTree: ITree,
    blobsShaToPathCache: Map<string, string> = new Map<string, string>()): api.ISnapshotTree {
    const lookup: { [path: string]: api.ISnapshotTree } = {};
    const root: api.ISnapshotTree = { blobs: {}, commits: {}, trees: {} };
    lookup[""] = root;

    for (const entry of flatTree.entries) {
        const lastIndex = entry.path.lastIndexOf("/");
        const entryPathDir = entry.path.slice(0, Math.max(0, lastIndex));
        const entryPathBase = entry.path.slice(lastIndex + 1);

        // ODSP snapshots are created breadth-first so we can assume we see tree nodes prior to their contents
        const node = lookup[entryPathDir];

        // Add in either the blob or tree
        if (entry.type === "tree") {
            const newTree = { id: entry.id, blobs: {}, commits: {}, trees: {} };
            node.trees[decodeURIComponent(entryPathBase)] = newTree;
            lookup[entry.path] = newTree;
        } else if (entry.type === "blob") {
            node.blobs[decodeURIComponent(entryPathBase)] = entry.id;
            blobsShaToPathCache.set(entry.id, `/${entry.path}`);
        } else if (entry.type === "commit") {
            node.commits[decodeURIComponent(entryPathBase)] = entry.id;
        }
    }

    return root;
}

// An implementation of Promise.race that gives you the winner of the promise race
async function promiseRaceWithWinner<T>(promises: Promise<T>[]): Promise<{ index: number, value: T }> {
    return new Promise((resolve, reject) => {
        promises.forEach((p, index) => {
            p.then((v) => resolve({ index, value: v })).catch(reject);
        });
    });
}

class BlobCache {
    // Save the timeout so we can cancel and reschedule it as needed
    private blobCacheTimeout: ReturnType<typeof setTimeout> | undefined;
    // If the defer flag is set when the timeout fires, we'll reschedule rather than clear immediately
    // This deferral approach is used (rather than clearing/resetting the timer) as current calling patterns trigger
    // too many calls to setTimeout/clearTimeout.
    private deferBlobCacheClear: boolean = false;

    private readonly _blobCache: Map<string, IBlob | ArrayBuffer> = new Map();

    // Tracks all blob IDs evicted from cache
    private readonly blobsEvicted: Set<string> = new Set();

    // Initial time-out to purge data from cache
    // If this time out is very small, then we purge blobs from cache too soon and that results in a lot of
    // requests to storage, which brings down perf and may trip protection limits causing 429s
    // Also we need to ensure that buildCachesForDedup() is called with full cache for summarizer client to build
    // its SHA cache for blobs (currently that happens as result of requesting snapshot tree)
    private blobCacheTimeoutDuration = 2 * 60 * 1000;

    // SPO does not keep old snapshots around for long, so we are running chances of not
    // being able to rehydrate data store / DDS in the future if we purge anything (and with blob de-duping,
    // even if blob read by runtime, it could be read again in the future)
    // So for now, purging is disabled.
    private readonly purgeEnabled = false;

    public get value() {
        return this._blobCache;
    }

    public addBlobs(blobs: IBlob[]) {
        blobs.forEach((blob) => {
            assert(blob.encoding === "base64" || blob.encoding === undefined,
                0x0a4 /* `Unexpected blob encoding type: '${blob.encoding}'` */);
            this._blobCache.set(blob.id, blob);
        });
        // Reset the timer on cache set
        this.scheduleClearBlobsCache();
    }

    /**
     * Schedule a timer for clearing the blob cache or defer the current one.
     */
    private scheduleClearBlobsCache() {
        if (this.blobCacheTimeout !== undefined) {
            // If we already have an outstanding timer, just signal that we should defer the clear
            this.deferBlobCacheClear = true;
        } else {
            // If we don't have an outstanding timer, set a timer
            // When the timer runs out, we'll decide whether to proceed with the cache clear or reset the timer
            const clearCacheOrDefer = () => {
                this.blobCacheTimeout = undefined;
                if (this.deferBlobCacheClear) {
                    this.deferBlobCacheClear = false;
                    this.scheduleClearBlobsCache();
                } else {
                    // NOTE: Slightly better algorithm here would be to purge either only big blobs,
                    // or sort them by size and purge enough big blobs to leave only 256Kb of small blobs in cache
                    // Purging is optimizing memory footprint. But count controls potential number of storage requests
                    // We want to optimize both - memory footprint and number of future requests to storage.
                    // Note that Container can realize data store or DDS on-demand at any point in time, so we do not
                    // control when blobs will be used.
                    if (this.purgeEnabled) {
                        this._blobCache.forEach((_, blobId) => this.blobsEvicted.add(blobId));
                        this._blobCache.clear();
                    }
                }
            };
            this.blobCacheTimeout = setTimeout(clearCacheOrDefer, this.blobCacheTimeoutDuration);
            // any future storage reads that get into the cache should be cleared from cache rather quickly -
            // there is not much value in keeping them longer
            this.blobCacheTimeoutDuration = 10 * 1000;
        }
    }

    public getBlob(blobId: string) {
        // Reset the timer on attempted cache read
        this.scheduleClearBlobsCache();
        const blobContent = this._blobCache.get(blobId);
        const evicted = this.blobsEvicted.has(blobId);
        return { blobContent, evicted };
    }

    public setBlob(blobId: string, blob: IBlob | ArrayBuffer) {
        // This API is called as result of cache miss and reading blob from storage.
        // Runtime never reads same blob twice.
        // The only reason we may get read request for same blob is blob de-duping in summaries.
        // Note that the bigger the size, the less likely blobs are the same, so there is very little benefit of caching big blobs.
        // Images are the only exception - user may insert same image twice. But we currently do not de-dup them - only snapshot
        // blobs are de-duped.
        const size = blob instanceof ArrayBuffer ? blob.byteLength : blob.size;
        if (size < 256 * 1024) {
            // Reset the timer on cache set
            this.scheduleClearBlobsCache();
            return this._blobCache.set(blobId, blob);
        } else {
            // we evicted it here by not caching.
            this.blobsEvicted.add(blobId);
        }
    }
}

export class OdspDocumentStorageService implements IDocumentStorageService {
    readonly policies = {
        // By default, ODSP tells the container not to prefetch/cache.
        caching: LoaderCachingPolicy.NoCaching,

        // ODSP storage works better if it has less number of blobs / edges
        // Runtime creating many small blobs results in sub-optimal perf.
        // 2K seems like the sweat spot:
        // The smaller the number, less blobs we aggregate. Most storages are very likely to have notion
        // of minimal "cluster" size, so having small blobs is wasteful
        // At the same time increasing the limit ensure that more blobs with user content are aggregated,
        // reducing possibility for de-duping of same blobs (i.e. .attributes rolled into aggregate blob
        // are not reused across data stores, or even within data store, resulting in duplication of content)
        // Note that duplication of content should not have significant impact for bytes over wire as
        // compression of http payload mostly takes care of it, but it does impact storage size and in-memory sizes.
        minBlobSize: 2048,
    };

    private readonly treesCache: Map<string, ITree> = new Map();

    private readonly attributesBlobHandles: Set<string> = new Set();

    private readonly odspSummaryUploadManager: OdspSummaryUploadManager;
    private _ops: ISequencedDeltaOpMessage[] | undefined;

    private firstVersionCall = true;
    private readonly _snapshotCacheEntry: IEntry;
    private _snapshotSequenceNumber: number | undefined;

    private readonly documentId: string;
    private readonly snapshotUrl: string | undefined;
    private readonly redeemSharingLink: string | undefined;
    private readonly attachmentPOSTUrl: string | undefined;
    private readonly attachmentGETUrl: string | undefined;
    // Driver specified limits for snapshot size and time.
    /**
     * NOTE: While commit cfff6e3 added restrictions to prevent large payloads, snapshot failures will continue to
     * happen until blob request throttling is implemented. Until then, as a temporary fix we set arbitrarily large
     * snapshot size and timeout limits so that such failures are unlikely to occur.
     */
    private readonly maxSnapshotSizeLimit = 500000000; // 500 MB
    private readonly maxSnapshotFetchTimeout = 120000; // 2 min

    private readonly blobCache = new BlobCache();

    public set ops(ops: ISequencedDeltaOpMessage[] | undefined) {
        assert(this._ops === undefined, 0x0a5 /* "Trying to set ops when they are already set!" */);
        assert(ops !== undefined, 0x0a6 /* "Input ops are undefined!" */);
        this._ops = ops;
    }

    public get ops(): ISequencedDeltaOpMessage[] | undefined {
        return this._ops;
    }

    public get snapshotSequenceNumber() {
        return this._snapshotSequenceNumber;
    }

    constructor(
        odspResolvedUrl: IOdspResolvedUrl,
        private readonly getStorageToken: (options: TokenFetchOptions, name?: string) => Promise<string | null>,
        private readonly logger: ITelemetryLogger,
        private readonly fetchFullSnapshot: boolean,
        private readonly cache: IOdspCache,
        private readonly hostPolicy: HostStoragePolicyInternal,
        private readonly epochTracker: EpochTracker,
    ) {
        this.documentId = odspResolvedUrl.hashedDocumentId;
        this.snapshotUrl = odspResolvedUrl.endpoints.snapshotStorageUrl;
        this.redeemSharingLink = odspResolvedUrl.sharingLinkToRedeem;
        this.attachmentPOSTUrl = odspResolvedUrl.endpoints.attachmentPOSTStorageUrl;
        this.attachmentGETUrl = odspResolvedUrl.endpoints.attachmentGETStorageUrl;

        this._snapshotCacheEntry = {
            type: snapshotKey,
            key: "",
        };

        this.odspSummaryUploadManager = new OdspSummaryUploadManager(this.snapshotUrl, getStorageToken, logger, epochTracker, this.hostPolicy);
    }

    public get repositoryUrl(): string {
        return "";
    }

    public async createBlob(file: ArrayBufferLike): Promise<api.ICreateBlobResponse> {
        this.checkAttachmentPOSTUrl();

        const response = await getWithRetryForTokenRefresh(async (options) => {
            const storageToken = await this.getStorageToken(options, "CreateBlob");
            const { url, headers } = getUrlAndHeadersWithAuth(`${this.attachmentPOSTUrl}/content`, storageToken);
            headers["Content-Type"] = "application/octet-stream";

            return PerformanceEvent.timedExecAsync(
                this.logger,
                {
                    eventName: "createBlob",
                    size: file.byteLength,
                },
                async (event) => {
                    const res = await this.epochTracker.fetchAndParseAsJSON<api.ICreateBlobResponse>(
                        url,
                        {
                            body: file,
                            headers,
                            method: "POST",
                        },
                        "createBlob",
                    );
                    event.end({
                        blobId: res.content.id,
                        ...res.commonSpoHeaders,
                    });
                    return res;
                },
            );
        });

        return response.content;
    }

    private async readBlobCore(blobId: string): Promise<IBlob | ArrayBuffer> {
        const { blobContent, evicted } = this.blobCache.getBlob(blobId);
        let blob = blobContent;

        if (blob === undefined) {
            this.checkAttachmentGETUrl();

            blob = await getWithRetryForTokenRefresh(async (options) => {
                const storageToken = await this.getStorageToken(options, "GetBlob");
                const unAuthedUrl = `${this.attachmentGETUrl}/${encodeURIComponent(blobId)}/content`;
                const { url, headers } = getUrlAndHeadersWithAuth(unAuthedUrl, storageToken);

                return PerformanceEvent.timedExecAsync(
                    this.logger,
                    {
                        eventName: "readDataBlob",
                        blobId,
                        evicted,
                        headers: Object.keys(headers).length !== 0 ? true : undefined,
                        waitQueueLength: this.epochTracker.rateLimiter.waitQueueLength,
                    },
                    async (event) => {
                        const res = await this.epochTracker.fetchArray(url, { headers }, "blob");
                        event.end({
                            waitQueueLength: this.epochTracker.rateLimiter.waitQueueLength,
                            ...res.commonSpoHeaders,
                            attempts: options.refresh ? 2 : 1,
                        });
                        const cacheControl = res.headers.get("cache-control");
                        if (cacheControl === undefined || !(cacheControl.includes("private") || cacheControl.includes("public"))) {
                            this.logger.sendErrorEvent({
                                eventName: "NonCacheableBlob",
                                cacheControl,
                                blobId,
                                ...res.commonSpoHeaders,
                            });
                        }
                        return res.content;
                    },
                );
            });
            this.blobCache.setBlob(blobId, blob);
        }

        if (!this.attributesBlobHandles.has(blobId)) {
            return blob;
        }
        // ODSP document ids are random guids (different per session)
        // fix the branch name in attributes
        // this prevents issues when generating summaries
        let documentAttributes: api.IDocumentAttributes;
        if (blob instanceof ArrayBuffer) {
            documentAttributes = JSON.parse(bufferToString(blob, "utf8"));
        } else {
            documentAttributes = JSON.parse(blob.encoding === "base64" ? fromBase64ToUtf8(blob.content) : blob.content);
        }

        documentAttributes.branch = this.documentId;
        const content = JSON.stringify(documentAttributes);

        const blobPatched: IBlob = {
            id: blobId,
            content,
            size: content.length,
            encoding: undefined, // string
        };

        return blobPatched;
    }

    public async readBlob(blobId: string): Promise<ArrayBufferLike> {
        const blob = await this.readBlobCore(blobId);
        if (blob instanceof ArrayBuffer) {
            return blob;
        }
        return stringToBuffer(blob.content, blob.encoding ?? "utf8");
    }

    public async getSnapshotTree(version?: api.IVersion): Promise<api.ISnapshotTree | null> {
        if (!this.snapshotUrl) {
            return null;
        }

        let id: string;
        if (!version || !version.id) {
            const versions = await this.getVersions(null, 1);
            if (!versions || versions.length === 0) {
                return null;
            }
            id = versions[0].id;
        } else {
            id = version.id;
        }

        const tree = await this.readTree(id);
        if (!tree) {
            return null;
        }

        const hierarchicalTree = buildHierarchy(tree);

        // Decode commit paths
        const commits = {};

        const keys = Object.keys(hierarchicalTree.commits);
        for (const key of keys) {
            commits[decodeURIComponent(key)] = hierarchicalTree.commits[key];
        }

        let finalTree: api.ISnapshotTree | undefined;
        // For container loaded from detach new summary, we will not have a commit for ".app" in downloaded summary as the client uploaded both
        // ".app" and ".protocol" trees by itself. For other summaries, we will have ".app" as commit because client previously only uploaded the
        // app summary.
        if (commits && commits[".app"]) {
            // The latest snapshot is a summary
            // attempt to read .protocol from commits for backwards compat
            finalTree = await this.readSummaryTree(tree.id, commits[".protocol"] || hierarchicalTree.trees[".protocol"], commits[".app"] as string);
        } else {
            if (hierarchicalTree.blobs) {
                const attributesBlob = hierarchicalTree.blobs.attributes;
                if (attributesBlob) {
                    this.attributesBlobHandles.add(attributesBlob);
                }
            }

            hierarchicalTree.commits = commits;

            // When we upload the container snapshot, we upload appTree in ".app" and protocol tree in ".protocol"
            // So when we request the snapshot we get ".app" as tree and not as commit node as in the case just above.
            const appTree = hierarchicalTree.trees[".app"];
            const protocolTree = hierarchicalTree.trees[".protocol"];
            finalTree = this.combineProtocolAndAppSnapshotTree(appTree, protocolTree);
        }

        if (this.hostPolicy.summarizerClient && this.hostPolicy.blobDeduping) {
            await this.odspSummaryUploadManager.buildCachesForDedup(finalTree, this.blobCache.value);
        }
        return finalTree;
    }

    public async getVersions(blobid: string | null, count: number): Promise<api.IVersion[]> {
        // Regular load workflow uses blobId === documentID to indicate "latest".
        if (blobid !== this.documentId && blobid) {
            // FluidFetch & FluidDebugger tools use empty sting to query for versions
            // In such case we need to make a call against SPO to give full picture to the tool.
            // Otherwise, each commit calls getVersions but odsp doesn't have a history for each commit
            // return the blobid as is
            return [
                {
                    id: blobid,
                    treeId: undefined!,
                },
            ];
        }

        // Can't really make a call if we do not have URL
        if (!this.snapshotUrl) {
            return [];
        }

        // If count is one, we can use the trees/latest API, which returns the latest version and trees in a single request for better performance
        // Do it only once - we might get more here due to summarizer - it needs only container tree, not full snapshot.
        if (this.firstVersionCall && count === 1 && (blobid === null || blobid === this.documentId)) {
            this.firstVersionCall = false;

            return getWithRetryForTokenRefresh(async (tokenFetchOptions) => {
                if (tokenFetchOptions.refresh) {
                    // This is the most critical code path for boot.
                    // If we get incorrect / expired token first time, that adds up to latency of boot
                    this.logger.sendErrorEvent({
                        eventName: "TreeLatest_SecondCall",
                        hasClaims: !!tokenFetchOptions.claims,
                        hasTenantId: !!tokenFetchOptions.tenantId,
                    });
                }

                const hostSnapshotOptions = this.hostPolicy.snapshotOptions;
                let cachedSnapshot: ISnapshotCacheValue | undefined;
                // No need to ask cache twice - if first request was unsuccessful, cache unlikely to have data on second turn.
                if (tokenFetchOptions.refresh) {
                    cachedSnapshot = await this.fetchSnapshot(hostSnapshotOptions, undefined, tokenFetchOptions);
                } else {
                    cachedSnapshot = await PerformanceEvent.timedExecAsync(
                        this.logger,
                        { eventName: "ObtainSnapshot" },
                        async (event: PerformanceEvent) => {
                            const cachedSnapshotP: Promise<ISnapshotCacheValue | undefined> = this.epochTracker.get(this._snapshotCacheEntry);

                            let method: string;
                            if (this.hostPolicy.concurrentSnapshotFetch && !this.hostPolicy.summarizerClient) {
                                const snapshotP = this.fetchSnapshot(hostSnapshotOptions, undefined, tokenFetchOptions);

                                const promiseRaceWinner = await promiseRaceWithWinner([cachedSnapshotP, snapshotP]);
                                cachedSnapshot = promiseRaceWinner.value;

                                if (cachedSnapshot === undefined) {
                                    cachedSnapshot = await snapshotP;
                                }

                                method = promiseRaceWinner.index === 0 && promiseRaceWinner.value !== undefined ? "cache" : "network";
                            } else {
                                // Note: There's a race condition here - another caller may come past the undefined check
                                // while the first caller is awaiting later async code in this block.

                                cachedSnapshot = await cachedSnapshotP;

                                method = cachedSnapshot !== undefined ? "cache" : "network";

                                if (cachedSnapshot === undefined) {
                                    cachedSnapshot = await this.fetchSnapshot(hostSnapshotOptions, undefined, tokenFetchOptions);
                                }
                            }
                            event.end({ method });
                            return cachedSnapshot;
                        });
                }

                const odspSnapshot: IOdspSnapshot = cachedSnapshot.snapshot;
                this._snapshotSequenceNumber = cachedSnapshot.sequenceNumber;

                const { trees, blobs, ops } = odspSnapshot;
                // id should be undefined in case of just ops in snapshot.
                let id: string | undefined;
                if (trees) {
                    this.initTreesCache(trees);
                    // versionId is the id of the first tree
                    if (trees.length > 0) {
                        id = trees[0].id;
                    }
                }
                if (blobs) {
                    this.initBlobsCache(blobs);
                }

                this.ops = ops;
                return id ? [{ id, treeId: undefined! }] : [];
            }).catch(async (error) => {
                const errorType = error.errorType;
                // Clear the cache on 401/403/404 on snapshot fetch from network because this means either the user doesn't have permissions
                // permissions for the file or it was deleted. So the user will again try to fetch from cache on any failure in future.
                if (errorType === DriverErrorType.authorizationError || errorType === DriverErrorType.fileNotFoundOrAccessDeniedError) {
                    await this.cache.persistedCache.removeEntries();
                }
                throw error;
            });
        }

        return getWithRetryForTokenRefresh(async (options) => {
            const storageToken = await this.getStorageToken(options, "GetVersions");
            const { url, headers } = getUrlAndHeadersWithAuth(`${this.snapshotUrl}/versions?count=${count}`, storageToken);

            // Fetch the latest snapshot versions for the document
            const response = await PerformanceEvent.timedExecAsync(
                this.logger,
                {
                    eventName: "getVersions",
                    headers: Object.keys(headers).length !== 0 ? true : undefined,
                },
                async () => this.epochTracker.fetchAndParseAsJSON<IDocumentStorageGetVersionsResponse>(url, { headers }, "versions"),
            );
            const versionsResponse = response.content;
            if (!versionsResponse) {
                throwOdspNetworkError("getVersions returned no response", 400);
            }
            if (!Array.isArray(versionsResponse.value)) {
                throwOdspNetworkError("getVersions returned non-array response", 400);
            }
            return versionsResponse.value.map((version) => {
                // Parse the date from the message
                let date: string | undefined;
                for (const rec of version.message.split("\n")) {
                    const index = rec.indexOf(":");
                    if (index !== -1 && rec.substr(0, index) === "Date") {
                        date = rec.substr(index + 1).trim();
                        break;
                    }
                }
                return {
                    date,
                    id: version.id,
                    treeId: undefined!,
                };
            });
        });
    }

    private async fetchSnapshot(
        hostSnapshotOptions: ISnapshotOptions | undefined,
        driverSnapshotOptions: ISnapshotOptions | undefined,
        tokenFetchOptions: TokenFetchOptions,
    ) {
        const snapshotOptions: ISnapshotOptions = driverSnapshotOptions ?? {
            deltas: 1,
            channels: 1,
            blobs: 2,
            mds: this.maxSnapshotSizeLimit,
            ...hostSnapshotOptions,
            timeout: hostSnapshotOptions?.timeout ? Math.min(hostSnapshotOptions.timeout, this.maxSnapshotFetchTimeout) : this.maxSnapshotFetchTimeout,
        };

        // No limit on size of snapshot, as otherwise we fail all clients to summarize
        if (this.hostPolicy.summarizerClient) {
            snapshotOptions.mds = undefined;
        }

        try {
            const odspSnapshot = await this.fetchSnapshotCore(snapshotOptions, tokenFetchOptions);
            return odspSnapshot;
        } catch (error) {
            const errorType = error.errorType;
            // If the snapshot size is too big and the host specified the size limitation(specified in hostSnapshotOptions), then don't try to fetch the snapshot again.
            if ((errorType === OdspErrorType.snapshotTooBig && hostSnapshotOptions?.mds !== undefined) && (this.hostPolicy.summarizerClient !== true)) {
                throw error;
            }
            // If the first snapshot request was with blobs and we either timed out or the size was too big, then try to fetch without blobs.
            if ((errorType === OdspErrorType.snapshotTooBig || errorType === OdspErrorType.fetchTimeout) && snapshotOptions.blobs) {
                this.logger.sendErrorEvent({
                    eventName: "TreeLatest_SecondCall",
                    errorType,
                });
                const snapshotOptionsWithoutBlobs: ISnapshotOptions = { ...snapshotOptions, blobs: 0, mds: undefined, timeout: undefined };
                return this.fetchSnapshotCore(snapshotOptionsWithoutBlobs, tokenFetchOptions);
            }
            throw error;
        }
    }

    private async fetchSnapshotCore(
        snapshotOptions: ISnapshotOptions,
        tokenFetchOptions: TokenFetchOptions,
    ) {
        const storageToken = await this.getStorageToken(tokenFetchOptions, "TreesLatest");
        const url = `${this.snapshotUrl}/trees/latest?ump=1`;
        const formBoundary = uuid();
        let postBody = `--${formBoundary}\r\n`;
        postBody += `Authorization: Bearer ${storageToken}\r\n`;
        postBody += `X-HTTP-Method-Override: GET\r\n`;
        const logOptions = {};
        Object.entries(snapshotOptions).forEach(([key, value]) => {
            if (value !== undefined) {
                postBody += `${key}: ${value}\r\n`;
                logOptions[`snapshotOption_${key}`] = value;
            }
        });
        if (this.redeemSharingLink) {
            postBody += `sl: ${this.redeemSharingLink}\r\n`;
        }
        postBody += `_post: 1\r\n`;
        postBody += `\r\n--${formBoundary}--`;
        const headers: {[index: string]: any} = {
            "Content-Type": `multipart/form-data;boundary=${formBoundary}`,
        };

        let controller: AbortController | undefined;
        if (this.hostPolicy.summarizerClient !== true) {
            controller = new AbortController();
            setTimeout(
                () => controller!.abort(),
                snapshotOptions.timeout,
            );
        }

        // This event measures only successful cases of getLatest call (no tokens, no retries).
        return PerformanceEvent.timedExecAsync(
            this.logger,
            {
                eventName: "TreesLatest",
                ...logOptions,
            },
            async (event) =>
        {
            const startTime = performance.now();
            const response: IOdspResponse<IOdspSnapshot> = await this.epochTracker.fetchAndParseAsJSON<IOdspSnapshot>(
                url,
                {
                    body: postBody,
                    headers,
                    signal: controller?.signal,
                    method: "POST",
                },
                "treesLatest",
                true,
            );
            const endTime = performance.now();
            const overallTime = endTime - startTime;
            const snapshot: IOdspSnapshot = response.content;
            let dnstime: number | undefined; // domainLookupEnd - domainLookupStart
            let redirectTime: number | undefined; // redirectEnd -redirectStart
            let tcpHandshakeTime: number | undefined; // connectEnd  - connectStart
            let secureConntime: number | undefined; // connectEnd  - secureConnectionStart
            let responseTime: number | undefined; // responsEnd - responseStart
            let fetchStToRespEndTime: number | undefined; // responseEnd  - fetchStart
            let reqStToRespEndTime: number | undefined; // responseEnd - requestStart
            let networkTime: number | undefined; // responseEnd - startTime
            const spReqDuration = response.headers.get("sprequestduration");

            // getEntriesByType is only available in browser performance object
            const resources1 = performance.getEntriesByType?.("resource") ?? [];
            // Usually the latest fetch call is to the end of resources, so we start from the end.
            for (let i = resources1.length - 1; i > 0; i--) {
                const indResTime = resources1[i] as PerformanceResourceTiming;
                const resource_name = indResTime.name;
                const resource_initiatortype = indResTime.initiatorType;
                if ((resource_initiatortype.localeCompare("fetch") === 0) && (resource_name.localeCompare(url) === 0)) {
                    redirectTime = indResTime.redirectEnd - indResTime.redirectStart;
                    dnstime = indResTime.domainLookupEnd - indResTime.domainLookupStart;
                    tcpHandshakeTime = indResTime.connectEnd - indResTime.connectStart;
                    secureConntime = (indResTime.secureConnectionStart > 0) ? (indResTime.connectEnd - indResTime.secureConnectionStart) : 0;
                    responseTime = indResTime.responseEnd - indResTime.responseStart;
                    fetchStToRespEndTime = (indResTime.fetchStart > 0) ? (indResTime.responseEnd - indResTime.fetchStart) : 0;
                    reqStToRespEndTime = (indResTime.requestStart > 0) ? (indResTime.responseEnd - indResTime.requestStart) : 0;
                    networkTime = (indResTime.startTime > 0) ? (indResTime.responseEnd - indResTime.startTime) : 0;
                    if (spReqDuration) {
                        networkTime = networkTime - parseInt(spReqDuration, 10);
                    }
                    break;
                }
            }

            const { numTrees, numBlobs, encodedBlobsSize, decodedBlobsSize } = this.evalBlobsAndTrees(snapshot);
            const clientTime = networkTime ? overallTime - networkTime : undefined;

            // There are some scenarios in ODSP where we cannot cache, trees/latest will explicitly tell us when we cannot cache using an HTTP response header.
            const canCache = response.headers.get("disablebrowsercachingofusercontent") !== "true";
            // There maybe no snapshot - TreesLatest would return just ops.
            const sequenceNumber: number = (snapshot.trees && (snapshot.trees[0] as any).sequenceNumber) ?? 0;
            const seqNumberFromOps = snapshot.ops && snapshot.ops.length > 0 ?
                snapshot.ops[0].sequenceNumber - 1 :
                undefined;

            const value: ISnapshotCacheValue = { snapshot, sequenceNumber };

            if (!Number.isInteger(sequenceNumber) || seqNumberFromOps !== undefined && seqNumberFromOps !== sequenceNumber) {
                this.logger.sendErrorEvent({ eventName: "fetchSnapshotError", sequenceNumber, seqNumberFromOps });
                value.sequenceNumber = undefined;
            } else if (canCache) {
<<<<<<< HEAD
                // Errors are automatically logged by EpochTracker
                // eslint-disable-next-line @typescript-eslint/no-floating-promises
                this.cache.persistedCache.put(
                    this._snapshotCacheEntry,
                    value,
                );
=======
                this.cache.persistedCache.put(
                    this._snapshotCacheEntry,
                    value,
                ).catch(() => {});
>>>>>>> 1d84404f
            }

            event.end({
                trees: numTrees,
                blobs: snapshot.blobs?.length ?? 0,
                leafNodes: numBlobs,
                encodedBlobsSize,
                decodedBlobsSize,
                sequenceNumber,
                ops: snapshot.ops?.length ?? 0,
                headers: Object.keys(headers).length !== 0 ? true : undefined,
                redirecttime: redirectTime,
                dnsLookuptime: dnstime,
                responsenetworkTime: responseTime,
                tcphandshakeTime: tcpHandshakeTime,
                secureconnectiontime: secureConntime,
                fetchstarttorespendtime: fetchStToRespEndTime,
                reqstarttorespendtime: reqStToRespEndTime,
                overalltime: overallTime,
                networktime: networkTime,
                clienttime: clientTime,
                ...response.commonSpoHeaders,
            });
            return value;
        });
    }

    private evalBlobsAndTrees(snapshot: IOdspSnapshot) {
        let numTrees = 0;
        let numBlobs = 0;
        let encodedBlobsSize = 0;
        let decodedBlobsSize = 0;
        for (const tree of snapshot.trees) {
            for(const treeEntry of tree.entries) {
                if (treeEntry.type === "blob") {
                    numBlobs++;
                } else if (treeEntry.type === "tree") {
                    numTrees++;
                }
            }
        }
        if (snapshot.blobs !== undefined) {
            for (const blob of snapshot.blobs) {
                decodedBlobsSize += blob.size;
                encodedBlobsSize += blob.content.length;
            }
        }
        return { numTrees, numBlobs, encodedBlobsSize, decodedBlobsSize };
    }

    public async write(tree: api.ITree, parents: string[], message: string): Promise<api.IVersion> {
        this.checkSnapshotUrl();

        throw new Error("Not supported");
    }

    public async uploadSummaryWithContext(summary: api.ISummaryTree, context: ISummaryContext): Promise<string> {
        this.checkSnapshotUrl();

        const id = await PerformanceEvent.timedExecAsync(this.logger,
            { eventName: "uploadSummaryWithContext" },
            async () => this.odspSummaryUploadManager.writeSummaryTree(summary, context));
        return id;
    }

    public async downloadSummary(commit: api.ISummaryHandle): Promise<api.ISummaryTree> {
        throw new Error("Not implemented yet");
    }

    private initTreesCache(trees: ITree[]) {
        trees.forEach((tree) => {
            this.treesCache.set(tree.id, tree);
        });
    }

    private initBlobsCache(blobs: IBlob[]) {
        this.blobCache.addBlobs(blobs);
    }

    private checkSnapshotUrl() {
        if (!this.snapshotUrl) {
            throwOdspNetworkError("Method not supported because no snapshotUrl was provided", 400);
        }
    }

    private checkAttachmentPOSTUrl() {
        if (!this.attachmentPOSTUrl) {
            throwOdspNetworkError("Method not supported because no attachmentPOSTUrl was provided", 400);
        }
    }

    private checkAttachmentGETUrl() {
        if (!this.attachmentGETUrl) {
            throwOdspNetworkError("Method not supported because no attachmentGETUrl was provided", 400);
        }
    }

    private async readTree(id: string): Promise<ITree | null> {
        if (!this.snapshotUrl) {
            return null;
        }
        let tree = this.treesCache.get(id);
        if (!tree) {
            tree = await getWithRetryForTokenRefresh(async (options) => {
                const storageToken = await this.getStorageToken(options, "ReadTree");

                const response = await fetchSnapshot(this.snapshotUrl!, storageToken, id, this.fetchFullSnapshot, this.logger, this.epochTracker);
                const odspSnapshot: IOdspSnapshot = response.content;
                let treeId = "";
                if (odspSnapshot) {
                    if (odspSnapshot.trees) {
                        this.initTreesCache(odspSnapshot.trees);
                        if (odspSnapshot.trees.length > 0) {
                            treeId = odspSnapshot.trees[0].id;
                        }
                    }
                    if (odspSnapshot.blobs) {
                        this.initBlobsCache(odspSnapshot.blobs);
                    }
                }
                // If the version id doesn't match with the id of the tree, then use the id of first tree which in that case
                // will be the actual id of tree to be fetched.
                return this.treesCache.get(id) ?? this.treesCache.get(treeId);
            });
        }

        if (!tree) {
            return null;
        }

        return tree;
    }

    /**
     * Reads a summary tree
     * @param snapshotTreeId - Id of the snapshot
     * @param protocolTreeOrId - Protocol snapshot tree or id of the protocol tree
     * @param appTreeId - Id of the app tree
     */
    private async readSummaryTree(snapshotTreeId: string, protocolTreeOrId: api.ISnapshotTree | string, appTreeId: string): Promise<api.ISnapshotTree> {
        // Load the app and protocol trees and return them
        let hierarchicalProtocolTree: api.ISnapshotTree;
        let appTree: ITree | null;

        if (typeof (protocolTreeOrId) === "string") {
            // Backwards compat for older summaries
            const trees = await Promise.all([
                this.readTree(protocolTreeOrId),
                this.readTree(appTreeId),
            ]);

            const protocolTree = trees[0];
            if (!protocolTree) {
                throw new Error("Invalid protocol tree");
            }

            appTree = trees[1];

            hierarchicalProtocolTree = buildHierarchy(protocolTree);
        } else {
            appTree = await this.readTree(appTreeId);

            hierarchicalProtocolTree = protocolTreeOrId;
        }

        if (!appTree) {
            throw new Error("Invalid app tree");
        }

        const hierarchicalAppTree = buildHierarchy(appTree);

        if (hierarchicalProtocolTree.blobs) {
            const attributesBlob = hierarchicalProtocolTree.blobs.attributes;
            if (attributesBlob) {
                this.attributesBlobHandles.add(attributesBlob);
            }
        }
        return this.combineProtocolAndAppSnapshotTree(hierarchicalAppTree, hierarchicalProtocolTree);
    }

    private combineProtocolAndAppSnapshotTree(
        hierarchicalAppTree: api.ISnapshotTree,
        hierarchicalProtocolTree: api.ISnapshotTree,
    ) {
        const summarySnapshotTree: api.ISnapshotTree = {
            blobs: {
                ...hierarchicalAppTree.blobs,
            },
            commits: {
                ...hierarchicalAppTree.commits,
            },
            trees: {
                ".protocol": hierarchicalProtocolTree,
                ...hierarchicalAppTree.trees,
            },
        };

        return summarySnapshotTree;
    }
}

/* eslint-enable max-len */<|MERGE_RESOLUTION|>--- conflicted
+++ resolved
@@ -760,19 +760,10 @@
                 this.logger.sendErrorEvent({ eventName: "fetchSnapshotError", sequenceNumber, seqNumberFromOps });
                 value.sequenceNumber = undefined;
             } else if (canCache) {
-<<<<<<< HEAD
-                // Errors are automatically logged by EpochTracker
-                // eslint-disable-next-line @typescript-eslint/no-floating-promises
-                this.cache.persistedCache.put(
-                    this._snapshotCacheEntry,
-                    value,
-                );
-=======
                 this.cache.persistedCache.put(
                     this._snapshotCacheEntry,
                     value,
                 ).catch(() => {});
->>>>>>> 1d84404f
             }
 
             event.end({
