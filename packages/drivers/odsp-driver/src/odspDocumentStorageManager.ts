--- conflicted
+++ resolved
@@ -18,12 +18,7 @@
     PerformanceEvent,
     TelemetryLogger,
 } from "@fluidframework/telemetry-utils";
-<<<<<<< HEAD
-import * as resources from "@fluidframework/gitresources";
-import { buildHierarchy } from "@fluidframework/protocol-base";
-=======
 import { getGitType } from "@fluidframework/protocol-base";
->>>>>>> 16faea2d
 import * as api from "@fluidframework/protocol-definitions";
 import {
     ISummaryContext,
@@ -357,7 +352,7 @@
             // So when we request the snapshot we get ".app" as tree and not as commit node as in the case just above.
             const appTree = hierarchicalTree.trees[".app"];
             const protocolTree = hierarchicalTree.trees[".protocol"];
-            finalTree = this.combineProtocolAndAppSnapshotTree(tree.id, appTree, protocolTree);
+            finalTree = this.combineProtocolAndAppSnapshotTree(appTree, protocolTree);
         }
 
         if (this.hostPolicy.summarizerClient) {
@@ -857,11 +852,10 @@
                 this.attributesBlobHandles.add(attributesBlob);
             }
         }
-        return this.combineProtocolAndAppSnapshotTree(snapshotTreeId, hierarchicalAppTree, hierarchicalProtocolTree);
+        return this.combineProtocolAndAppSnapshotTree(hierarchicalAppTree, hierarchicalProtocolTree);
     }
 
     private combineProtocolAndAppSnapshotTree(
-        snapshotTreeId: string,
         hierarchicalAppTree: api.ISnapshotTree,
         hierarchicalProtocolTree: api.ISnapshotTree,
     ) {
@@ -880,185 +874,6 @@
 
         return summarySnapshotTree;
     }
-<<<<<<< HEAD
-=======
-
-    private async writeSummaryTree(
-        parentHandle: string | undefined,
-        tree: api.ISummaryTree,
-        depth: number = 0): Promise<{ result: ISnapshotResponse, blobsShaToPathCacheLatest?: Map<string, string> }> {
-        // Wait for all pending hashes to complete before using them in convertSummaryToSnapshotTree
-        await Promise.all(this.blobsCachePendingHashes.values());
-        // This cache is associated with mapping sha to path for currently generated summary.
-        const blobsShaToPathCacheLatest: Map<string, string> = new Map();
-        const { snapshotTree, reusedBlobs, blobs } = await this.convertSummaryToSnapshotTree(parentHandle, tree, blobsShaToPathCacheLatest);
-
-        const snapshot: ISnapshotRequest = {
-            entries: snapshotTree.entries!,
-            message: "app",
-            sequenceNumber: depth === 0 ? 1 : 2,
-            type: SnapshotType.Channel,
-        };
-
-        return getWithRetryForTokenRefresh(async (options) => {
-            const storageToken = await this.getStorageToken(options, "WriteSummaryTree");
-
-            const { url, headers } = getUrlAndHeadersWithAuth(`${this.snapshotUrl}/snapshot`, storageToken);
-            headers["Content-Type"] = "application/json";
-
-            const postBody = JSON.stringify(snapshot);
-
-            return PerformanceEvent.timedExecAsync(this.logger,
-                {
-                    eventName: "uploadSummary",
-                    attempt: options.refresh ? 2 : 1,
-                    hasClaims: !!options.claims,
-                    headers: Object.keys(headers).length !== 0 ? true : undefined,
-                    blobs,
-                    reusedBlobs,
-                    size: postBody.length,
-                },
-                async () => {
-                    const response = await this.epochTracker.fetchAndParseAsJSON<ISnapshotResponse>(
-                        url,
-                        {
-                            body: postBody,
-                            headers,
-                            method: "POST",
-                        },
-                        FetchType.uploadSummary);
-                    return { result: response.content, blobsShaToPathCacheLatest };
-                });
-        });
-    }
-
-    /**
-     * Converts a summary tree to ODSP tree
-     */
-    private async convertSummaryToSnapshotTree(
-        parentHandle: string | undefined,
-        tree: api.ISummaryTree,
-        blobsShaToPathCacheLatest: Map<string, string>,
-        depth: number = 0,
-        path: string = "",
-    ): Promise<{ snapshotTree: ISnapshotTree, blobs: number, reusedBlobs: number }> {
-        const snapshotTree: ISnapshotTree = {
-            type: "tree",
-            entries: [] as SnapshotTreeEntry[],
-        };
-
-        let reusedBlobs = 0;
-        let blobs = 0;
-
-        const keys = Object.keys(tree.tree);
-        for (const key of keys) {
-            const summaryObject = tree.tree[key];
-
-            let id: string | undefined;
-            let value: SnapshotTreeValue | undefined;
-
-            // Tracks if an entry is unreferenced. Currently, only tree entries can be marked as unreferenced. If the
-            // property is not present, the tree entry is considered referenced. If the property is present and is
-            // true (which is the only value it can have), the tree entry is considered unreferenced.
-            let unreferenced: true | undefined;
-
-            switch (summaryObject.type) {
-                case api.SummaryType.Tree: {
-                    const result = await this.convertSummaryToSnapshotTree(
-                        parentHandle,
-                        summaryObject,
-                        blobsShaToPathCacheLatest,
-                        depth + 1,
-                        `${path}/${key}`);
-                    value = result.snapshotTree;
-                    unreferenced = summaryObject.unreferenced;
-                    reusedBlobs += result.reusedBlobs;
-                    blobs += result.blobs;
-                    break;
-                }
-                case api.SummaryType.Blob: {
-                    if (typeof summaryObject.content === "string") {
-                        value = {
-                            type: "blob",
-                            content: summaryObject.content,
-                            encoding: "utf-8",
-                        };
-                    } else {
-                        value = {
-                            type: "blob",
-                            content: Uint8ArrayToString(summaryObject.content, "base64"),
-                            encoding: "base64",
-                        };
-                    }
-
-                    // Promises for pending hashes in blobsCachePendingHashes should all have resolved and removed themselves
-                    assert(this.blobsCachePendingHashes.size === 0);
-                    const hash = await hashFile(IsoBuffer.from(value.content, value.encoding));
-                    let completePath = this.blobsShaToPathCache.get(hash);
-                    // If the cache has the hash of the blob and handle of last summary is also present, then use that
-                    // to generate complete path for the given blob.
-                    if (!completePath || !this.lastSummaryHandle) {
-                        blobs++;
-                        completePath = `/.app${path}/${key}`;
-                        blobsShaToPathCacheLatest.set(hash, completePath);
-                    } else {
-                        reusedBlobs++;
-                        id = `${this.lastSummaryHandle}${completePath}`;
-                        value = undefined;
-                    }
-                    break;
-                }
-                case api.SummaryType.Handle: {
-                    if (!parentHandle) {
-                        throw Error("Parent summary does not exist to reference by handle.");
-                    }
-                    let handlePath = summaryObject.handle;
-                    if (handlePath.length > 0 && !handlePath.startsWith("/")) {
-                        handlePath = `/${handlePath}`;
-                    }
-                    id = `${parentHandle}/.app${handlePath}`;
-
-                    break;
-                }
-                case api.SummaryType.Attachment: {
-                    id = summaryObject.id;
-                    break;
-                }
-
-                default: {
-                    unreachableCase(summaryObject, `Unknown type: ${(summaryObject as any).type}`);
-                }
-            }
-
-            const baseEntry: ISnapshotTreeBaseEntry = {
-                path: encodeURIComponent(key),
-                type: getGitType(summaryObject),
-            };
-
-            let entry: SnapshotTreeEntry;
-
-            if (value) {
-                assert(id === undefined);
-                entry = {
-                    value,
-                    ...baseEntry,
-                    unreferenced,
-                };
-            } else if (id) {
-                entry = {
-                    ...baseEntry,
-                    id,
-                };
-            } else {
-                throw new Error(`Invalid tree entry for ${summaryObject.type}`);
-            }
-
-            snapshotTree.entries!.push(entry);
-        }
-
-        return { snapshotTree, blobs, reusedBlobs };
-    }
->>>>>>> 16faea2d
 }
 
 /* eslint-enable max-len */