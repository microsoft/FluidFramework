--- conflicted
+++ resolved
@@ -26,19 +26,12 @@
 import {
 	downloadSnapshot,
 	fetchSnapshotWithRedeem,
+	ISnapshotRequestAndResponseOptions,
 	SnapshotFormatSupportType,
-<<<<<<< HEAD
 } from "./fetchSnapshot.js";
 import { IVersionedValueWithEpoch } from "./contracts.js";
 import { IPrefetchSnapshotContents } from "./odspCache.js";
 import { OdspDocumentServiceFactory } from "./odspDocumentServiceFactory.js";
-=======
-	type ISnapshotRequestAndResponseOptions,
-} from "./fetchSnapshot";
-import { IVersionedValueWithEpoch } from "./contracts";
-import { IPrefetchSnapshotContents } from "./odspCache";
-import { OdspDocumentServiceFactory } from "./odspDocumentServiceFactory";
->>>>>>> 7674f085
 
 /**
  * Function to prefetch the snapshot and cached it in the persistant cache, so that when the container is loaded
