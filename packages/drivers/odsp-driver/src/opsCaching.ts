--- conflicted
+++ resolved
@@ -54,10 +54,7 @@
     }
 
     public dispose() {
-<<<<<<< HEAD
-=======
         this.batches.clear();
->>>>>>> 0b2d7555
         if (this.timer !== undefined) {
             clearTimeout(this.timer);
             this.timer = undefined;
