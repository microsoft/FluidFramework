/*!
 * Copyright (c) Microsoft Corporation. All rights reserved.
 * Licensed under the MIT License.
 */

import { ITelemetryLogger } from "@fluidframework/common-definitions";
import { PerformanceEvent } from "@fluidframework/telemetry-utils";
import { fetchIncorrectResponse } from "@fluidframework/odsp-doclib-utils";
import { ISocketStorageDiscovery } from "./contracts";
import {
    fetchAndParseHelper,
    getWithRetryForTokenRefresh,
    getOrigin,
} from "./odspUtils";
import { getApiRoot } from "./odspUrlHelper";
<<<<<<< HEAD
import { throwOdspNetworkError } from "./odspError";
=======
>>>>>>> 54ba7f7d
import { TokenFetchOptions } from "./tokenFetch";

/**
 * Makes join session call on SPO to get information about the web socket for a document
 * @param driveId - The SPO drive id that this request should be made against
 * @param itemId -The SPO item id that this request should be made against
 * @param siteUrl - The SPO site that this request should be made against
 * @param path - The API path that is relevant to this request
 * @param method - The type of request, such as GET or POST
 * @param logger - A logger to use for this request
 * @param getVroomToken - A function that is able to provide the vroom token for this request
 */
export async function fetchJoinSession(
    driveId: string,
    itemId: string,
    siteUrl: string,
    path: string,
    method: string,
    logger: ITelemetryLogger,
    getStorageToken: (options: TokenFetchOptions, name?: string) => Promise<string | null>,
): Promise<ISocketStorageDiscovery> {
    return getWithRetryForTokenRefresh(async (options) => {
        const token = await getStorageToken(options, "JoinSession");

        const extraProps = options.refresh ? { secondAttempt: 1, hasClaims: !!options.claims } : {};
        return PerformanceEvent.timedExecAsync(logger, { eventName: "JoinSession", ...extraProps }, async (event) => {
            // TODO Extract the auth header-vs-query logic out
            const siteOrigin = getOrigin(siteUrl);
            let queryParams = `access_token=${token}`;
            let headers = {};
            if (queryParams.length > 2048) {
                queryParams = "";
                headers = { Authorization: `Bearer ${token}` };
            }

            const response = await fetchAndParseHelper<ISocketStorageDiscovery>(
                `${getApiRoot(siteOrigin)}/drives/${driveId}/items/${itemId}/${path}?${queryParams}`,
                { method, headers },
            );

            // TODO SPO-specific telemetry
            event.end({
                sprequestguid: response.headers.get("sprequestguid"),
                sprequestduration: response.headers.get("sprequestduration"),
            });

            if (response.content.runtimeTenantId && !response.content.tenantId) {
                response.content.tenantId = response.content.runtimeTenantId;
            }

            return response.content;
        });
    });
}<|MERGE_RESOLUTION|>--- conflicted
+++ resolved
@@ -5,7 +5,6 @@
 
 import { ITelemetryLogger } from "@fluidframework/common-definitions";
 import { PerformanceEvent } from "@fluidframework/telemetry-utils";
-import { fetchIncorrectResponse } from "@fluidframework/odsp-doclib-utils";
 import { ISocketStorageDiscovery } from "./contracts";
 import {
     fetchAndParseHelper,
@@ -13,10 +12,6 @@
     getOrigin,
 } from "./odspUtils";
 import { getApiRoot } from "./odspUrlHelper";
-<<<<<<< HEAD
-import { throwOdspNetworkError } from "./odspError";
-=======
->>>>>>> 54ba7f7d
 import { TokenFetchOptions } from "./tokenFetch";
 
 /**
