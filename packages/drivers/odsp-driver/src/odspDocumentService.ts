--- conflicted
+++ resolved
@@ -37,10 +37,7 @@
 import { isOdcOrigin } from "./odspUrlHelper";
 import { EpochTracker } from "./epochTracker";
 import { OpsCache } from "./opsCaching";
-<<<<<<< HEAD
-=======
 import { RetryCoherencyErrorsStorageAdapter } from "./retryCoherencyErrorsStorageAdapter";
->>>>>>> 538c370c
 
 // Gate that when set to "1", instructs to fetch the binary format snapshot from the spo.
 function gatesBinaryFormatSnapshot() {
