/*!
 * Copyright (c) Microsoft Corporation and contributors. All rights reserved.
 * Licensed under the MIT License.
 */

import { ITelemetryLogger } from "@fluidframework/common-definitions";
import { performance } from "@fluidframework/common-utils";
import {
    ChildLogger,
    IFluidErrorBase,
    loggerToMonitoringContext,
    MonitoringContext,
    normalizeError,
} from "@fluidframework/telemetry-utils";
import {
    IDocumentDeltaConnection,
    IDocumentDeltaStorageService,
    IDocumentService,
    IResolvedUrl,
    IDocumentStorageService,
    IDocumentServicePolicies,
    DriverErrorType,
} from "@fluidframework/driver-definitions";
<<<<<<< HEAD
import { DeltaStreamConnectionForbiddenError, NonRetryableError } from "@fluidframework/driver-utils";
=======
import { canRetryOnError, DeltaStreamConnectionForbiddenError, NonRetryableError } from "@fluidframework/driver-utils";
import { IFacetCodes } from "@fluidframework/odsp-doclib-utils";
>>>>>>> 6b362836
import {
    IClient,
    ISequencedDocumentMessage,
} from "@fluidframework/protocol-definitions";
import {
    IOdspResolvedUrl,
    TokenFetchOptions,
    IEntry,
    HostStoragePolicy,
    InstrumentedStorageTokenFetcher,
    OdspErrorType,
} from "@fluidframework/odsp-driver-definitions";
import { hasFacetCodes } from "@fluidframework/odsp-doclib-utils";
import type { io as SocketIOClientStatic } from "socket.io-client";
import { HostStoragePolicyInternal, ISocketStorageDiscovery } from "./contracts";
import { IOdspCache } from "./odspCache";
import { OdspDeltaStorageService, OdspDeltaStorageWithCache } from "./odspDeltaStorageService";
import { OdspDocumentDeltaConnection } from "./odspDocumentDeltaConnection";
import { OdspDocumentStorageService } from "./odspDocumentStorageManager";
import { getWithRetryForTokenRefresh, getOdspResolvedUrl, TokenFetchOptionsEx } from "./odspUtils";
import { fetchJoinSession } from "./vroom";
import { isOdcOrigin } from "./odspUrlHelper";
import { EpochTracker } from "./epochTracker";
import { OpsCache } from "./opsCaching";
import { RetryErrorsStorageAdapter } from "./retryErrorsStorageAdapter";
import { pkgVersion as driverVersion } from "./packageVersion";

/**
 * The DocumentService manages the Socket.IO connection and manages routing requests to connected
 * clients
 */
export class OdspDocumentService implements IDocumentService {
    private _policies: IDocumentServicePolicies;
    // Timer which runs and executes the join session call after intervals.
    private joinSessionRefreshTimer: ReturnType<typeof setTimeout> | undefined;
    /**
     * @param resolvedUrl - resolved url identifying document that will be managed by returned service instance.
     * @param getStorageToken - function that can provide the storage token. This is is also referred to as
     * the "Vroom" token in SPO.
     * @param getWebsocketToken - function that can provide a token for accessing the web socket. This is also referred
     * to as the "Push" token in SPO. If undefined then websocket token is expected to be returned with joinSession
     * response payload.
     * @param logger - a logger that can capture performance and diagnostic information
     * @param socketIoClientFactory - A factory that returns a promise to the socket io library required by the driver
     * @param cache - This caches response for joinSession.
     * @param hostPolicy - This host constructed policy which customizes service behavior.
     * @param epochTracker - This helper class which adds epoch to backend calls made by returned service instance.
     * @param socketReferenceKeyPrefix - (optional) prefix to isolate socket reuse cache
     */
    public static async create(
        resolvedUrl: IResolvedUrl,
        getStorageToken: InstrumentedStorageTokenFetcher,
        getWebsocketToken: ((options: TokenFetchOptions) => Promise<string | null>) | undefined,
        logger: ITelemetryLogger,
        socketIoClientFactory: () => Promise<typeof SocketIOClientStatic>,
        cache: IOdspCache,
        hostPolicy: HostStoragePolicy,
        epochTracker: EpochTracker,
        socketReferenceKeyPrefix?: string,
        clientIsSummarizer?: boolean,
    ): Promise<IDocumentService> {
        return new OdspDocumentService(
            getOdspResolvedUrl(resolvedUrl),
            getStorageToken,
            getWebsocketToken,
            logger,
            socketIoClientFactory,
            cache,
            hostPolicy,
            epochTracker,
            socketReferenceKeyPrefix,
            clientIsSummarizer,
        );
    }

    private storageManager?: OdspDocumentStorageService;

    private readonly mc: MonitoringContext;

    private readonly joinSessionKey: string;

    private readonly hostPolicy: HostStoragePolicyInternal;

    private _opsCache?: OpsCache;

    private currentConnection?: OdspDocumentDeltaConnection;

    /**
     * @param odspResolvedUrl - resolved url identifying document that will be managed by this service instance.
     * @param getStorageToken - function that can provide the storage token. This is is also referred to as
     * the "Vroom" token in SPO.
     * @param getWebsocketToken - function that can provide a token for accessing the web socket. This is also referred
     * to as the "Push" token in SPO. If undefined then websocket token is expected to be returned with joinSession
     * response payload.
     * @param logger - a logger that can capture performance and diagnostic information
     * @param socketIoClientFactory - A factory that returns a promise to the socket io library required by the driver
     * @param cache - This caches response for joinSession.
     * @param hostPolicy - host constructed policy which customizes service behavior.
     * @param epochTracker - This helper class which adds epoch to backend calls made by this service instance.
     * @param socketReferenceKeyPrefix - (optional) prefix to isolate socket reuse cache
     */
    private constructor(
        public readonly odspResolvedUrl: IOdspResolvedUrl,
        private readonly getStorageToken: InstrumentedStorageTokenFetcher,
        private readonly getWebsocketToken: ((options: TokenFetchOptions) => Promise<string | null>) | undefined,
        logger: ITelemetryLogger,
        private readonly socketIoClientFactory: () => Promise<typeof SocketIOClientStatic>,
        private readonly cache: IOdspCache,
        hostPolicy: HostStoragePolicy,
        private readonly epochTracker: EpochTracker,
        private readonly socketReferenceKeyPrefix?: string,
        private readonly clientIsSummarizer?: boolean,
    ) {
        this._policies = {
            // load in storage-only mode if a file version is specified
            storageOnly: odspResolvedUrl.fileVersion !== undefined,
        };

        this.joinSessionKey = `${this.odspResolvedUrl.hashedDocumentId}/joinsession`;
        this.mc = loggerToMonitoringContext(
            ChildLogger.create(logger,
            undefined,
            {
                all: {
                    odc: isOdcOrigin(new URL(this.odspResolvedUrl.endpoints.snapshotStorageUrl).origin),
                },
            }));

        this.hostPolicy = hostPolicy;
        if (this.clientIsSummarizer) {
            this.hostPolicy = { ...this.hostPolicy, summarizerClient: true };
        }
    }

    public get resolvedUrl(): IResolvedUrl {
        return this.odspResolvedUrl;
    }
    public get policies() {
        return this._policies;
    }

    /**
     * Connects to a storage endpoint for snapshot service.
     *
     * @returns returns the document storage service for sharepoint driver.
     */
    public async connectToStorage(): Promise<IDocumentStorageService> {
        if (!this.storageManager) {
            this.storageManager = new OdspDocumentStorageService(
                this.odspResolvedUrl,
                this.getStorageToken,
                this.mc.logger,
                true,
                this.cache,
                this.hostPolicy,
                this.epochTracker,
                // flushCallback
                async () => {
                    if (this.currentConnection !== undefined && !this.currentConnection.disposed) {
                        return this.currentConnection.flush();
                    }
                    throw new Error("Disconnected while uploading summary (attempt to perform flush())");
                },
                this.mc.config.getNumber("Fluid.Driver.Odsp.snapshotFormatFetchType"),
            );
        }

        return new RetryErrorsStorageAdapter(this.storageManager, this.mc.logger);
    }

    /**
     * Connects to a delta storage endpoint for getting ops between a range.
     *
     * @returns returns the document delta storage service for sharepoint driver.
     */
    public async connectToDeltaStorage(): Promise<IDocumentDeltaStorageService> {
        const snapshotOps = this.storageManager?.ops ?? [];
        const service = new OdspDeltaStorageService(
            this.odspResolvedUrl.endpoints.deltaStorageUrl,
            this.getStorageToken,
            this.epochTracker,
            this.mc.logger,
        );

        // batch size, please see issue #5211 for data around batch sizing
        const batchSize = this.hostPolicy.opsBatchSize ?? 5000;
        const concurrency = this.hostPolicy.concurrentOpsBatches ?? 1;
        return new OdspDeltaStorageWithCache(
            snapshotOps,
            this.mc.logger,
            batchSize,
            concurrency,
            async (from, to, telemetryProps, fetchReason) => service.get(from, to, telemetryProps, fetchReason),
            async (from, to) => {
                const res = await this.opsCache?.get(from, to);
                return res as ISequencedDocumentMessage[] ?? [];
            },
            (from, to) => {
                if (this.currentConnection !== undefined && !this.currentConnection.disposed) {
                    this.currentConnection.requestOps(from, to);
                }
            },
            (ops: ISequencedDocumentMessage[]) => this.opsReceived(ops),
        );
    }

    /** Annotate the given error indicating which connection step failed */
    private annotateConnectionError(
        error: any,
        failedConnectionStep: string,
        separateTokenRequest: boolean,
    ): IFluidErrorBase {
        return normalizeError(error, { props: {
            failedConnectionStep,
            separateTokenRequest,
        } });
    }

    /**
     * Connects to a delta stream endpoint for emitting ops.
     *
     * @returns returns the document delta stream service for onedrive/sharepoint driver.
     */
    public async connectToDeltaStream(client: IClient): Promise<IDocumentDeltaConnection> {
        // Attempt to connect twice, in case we used expired token.
        return getWithRetryForTokenRefresh<IDocumentDeltaConnection>(async (options) => {
            // Presence of getWebsocketToken callback dictates whether callback is used for fetching
            // websocket token or whether it is returned with joinSession response payload
            const requestWebsocketTokenFromJoinSession = this.getWebsocketToken === undefined;
            const websocketTokenPromise = requestWebsocketTokenFromJoinSession
                ? Promise.resolve(null)
                : this.getWebsocketToken!(options);

            const annotateAndRethrowConnectionError = (step: string) => (error: any) => {
                throw this.annotateConnectionError(error, step, !requestWebsocketTokenFromJoinSession);
            };

            const joinSessionPromise = this.joinSession(requestWebsocketTokenFromJoinSession, options);
            const [websocketEndpoint, websocketToken, io] =
                await Promise.all([
                    joinSessionPromise.catch(annotateAndRethrowConnectionError("joinSession")),
                    websocketTokenPromise.catch(annotateAndRethrowConnectionError("getWebsocketToken")),
                    this.socketIoClientFactory().catch(annotateAndRethrowConnectionError("socketIoClientFactory")),
                ]);

            const finalWebsocketToken = websocketToken ?? (websocketEndpoint.socketToken || null);
            if (finalWebsocketToken === null) {
                throw this.annotateConnectionError(
                    new NonRetryableError(
                        "Websocket token is null",
                        OdspErrorType.fetchTokenError,
                        { driverVersion },
                    ),
                    "getWebsocketToken",
                    !requestWebsocketTokenFromJoinSession);
            }
            try {
                const connection = await this.createDeltaConnection(
                    websocketEndpoint.tenantId,
                    websocketEndpoint.id,
                    finalWebsocketToken,
                    io,
                    client,
                    websocketEndpoint.deltaStreamSocketUrl);
                connection.on("op", (documentId, ops: ISequencedDocumentMessage[]) => {
                    this.opsReceived(ops);
                });
                // On disconnect with 401/403 error code, we can just clear the joinSession cache as we will again
                // get the auth error on reconnecting and face latency.
                connection.on("disconnect", (error: any) => {
                    // Clear the join session refresh timer so that it can be restarted on reconnection.
                    this.clearJoinSessionTimer();
                    if (typeof error === "object" && error !== null
                        && error.errorType === DriverErrorType.authorizationError) {
                        this.cache.sessionJoinCache.remove(this.joinSessionKey);
                    }
                });
                this.currentConnection = connection;
                return connection;
            } catch (error) {
                this.cache.sessionJoinCache.remove(this.joinSessionKey);

                const normalizedError = this.annotateConnectionError(
                    error,
                    "createDeltaConnection",
                    !requestWebsocketTokenFromJoinSession);
                if (typeof error === "object" && error !== null) {
                    normalizedError.addTelemetryProperties({ socketDocumentId: websocketEndpoint.id });
                }
                throw normalizedError;
            }
        });
    }

    private clearJoinSessionTimer() {
        if (this.joinSessionRefreshTimer !== undefined) {
            clearTimeout(this.joinSessionRefreshTimer);
            this.joinSessionRefreshTimer = undefined;
        }
    }

    private async scheduleJoinSessionRefresh(delta: number) {
        await new Promise<void>((resolve, reject) => {
            this.joinSessionRefreshTimer = setTimeout(() => {
                getWithRetryForTokenRefresh(async (options) => {
                    await this.joinSession(false, options);
                    resolve();
                }).catch((error) => {
                    reject(error);
                });
            }, delta);
        });
    }

    private async joinSession(
        requestSocketToken: boolean,
        options: TokenFetchOptionsEx,
    ) {
        return this.joinSessionCore(requestSocketToken, options).catch((e) => {
            if (hasFacetCodes(e) && e.facetCodes !== undefined) {
                for (const code of e.facetCodes) {
                    switch (code) {
                        case "sessionForbiddenOnPreservedFiles":
                        case "sessionForbiddenOnModerationEnabledLibrary":
                        case "sessionForbiddenOnRequireCheckout":
                            // This document can only be opened in storage-only mode.
                            // DeltaManager will recognize this error
                            // and load without a delta stream connection.
                            this._policies = { ...this._policies, storageOnly: true };
                            throw new DeltaStreamConnectionForbiddenError(code, { driverVersion });
                        default:
                            continue;
                    }
                }
            }
            throw e;
        });
    }

    private async joinSessionCore(
        requestSocketToken: boolean,
        options: TokenFetchOptionsEx,
    ): Promise<ISocketStorageDiscovery> {
        const disableJoinSessionRefresh = this.mc.config.getBoolean("Fluid.Driver.Odsp.disableJoinSessionRefresh");
        const executeFetch = async () => {
            const joinSessionResponse = await fetchJoinSession(
                this.odspResolvedUrl,
                "opStream/joinSession",
                "POST",
                this.mc.logger,
                this.getStorageToken,
                this.epochTracker,
                requestSocketToken,
                options,
                disableJoinSessionRefresh,
                this.hostPolicy.sessionOptions?.unauthenticatedUserDisplayName,
            );
            return {
                entryTime: Date.now(),
                joinSessionResponse,
            };
        };

        const getResponseAndRefreshAfterDeltaMs = async () => {
            const _response = await this.cache.sessionJoinCache.addOrGet(this.joinSessionKey, executeFetch);
            // If the response does not contain refreshSessionDurationSeconds, then treat it as old flow and let the
            // cache entry to be treated as expired after 1 hour.
            _response.joinSessionResponse.refreshSessionDurationSeconds =
                _response.joinSessionResponse.refreshSessionDurationSeconds ?? 3600;
            return {
                ..._response,
                refreshAfterDeltaMs: this.calculateJoinSessionRefreshDelta(
                    _response.entryTime, _response.joinSessionResponse.refreshSessionDurationSeconds),
            };
        };
        let response = await getResponseAndRefreshAfterDeltaMs();
        // This means that the cached entry has expired(This should not be possible if the response is fetched
        // from the network call). In this case we remove the cached entry and fetch the new response.
        if (response.refreshAfterDeltaMs <= 0) {
            this.cache.sessionJoinCache.remove(this.joinSessionKey);
            response = await getResponseAndRefreshAfterDeltaMs();
        }
        if (!disableJoinSessionRefresh) {
            const props = {
                entryTime: response.entryTime,
                refreshSessionDurationSeconds:
                    response.joinSessionResponse.refreshSessionDurationSeconds,
                refreshAfterDeltaMs: response.refreshAfterDeltaMs,
            };
            if (response.refreshAfterDeltaMs > 0) {
                this.scheduleJoinSessionRefresh(response.refreshAfterDeltaMs)
                    .catch((error) => {
                        const canRetry = canRetryOnError(error);
                        // Only record error event in case it is non retriable.
                        if (!canRetry) {
                            this.mc.logger.sendErrorEvent({
                                eventName: "JoinSessionRefreshError",
                                details: JSON.stringify(props),
                            },
                            error,
                            );
                        }
                    });
            } else {
                // Logging just for informational purposes to help with debugging as this is a new feature.
                this.mc.logger.sendTelemetryEvent({
                    eventName: "JoinSessionRefreshNotScheduled",
                    details: JSON.stringify(props),
                });
            }
        }
        return response.joinSessionResponse;
    }

    private calculateJoinSessionRefreshDelta(responseFetchTime: number, refreshSessionDurationSeconds: number) {
        // 30 seconds is buffer time to refresh the session.
        return responseFetchTime + ((refreshSessionDurationSeconds * 1000) - 30000) - Date.now();
    }

    /**
     * Creats a connection to the given delta stream endpoint
     *
     * @param tenantId - the ID of the tenant
     * @param documentId - document ID
     * @param token - authorization token for delta service
     * @param io - websocket library
     * @param client - information about the client
     * @param webSocketUrl - websocket URL
     */
    private async createDeltaConnection(
        tenantId: string,
        documentId: string,
        token: string | null,
        io: typeof SocketIOClientStatic,
        client: IClient,
        webSocketUrl: string,
    ): Promise<OdspDocumentDeltaConnection> {
        const startTime = performance.now();
        const connection = await OdspDocumentDeltaConnection.create(
            tenantId,
            documentId,
            token,
            io,
            client,
            webSocketUrl,
            this.mc.logger,
            60000,
            this.epochTracker,
            this.socketReferenceKeyPrefix,
        );
        const duration = performance.now() - startTime;
        // This event happens rather often, so it adds up to cost of telemetry.
        // Given that most reconnects result in reusing socket and happen very quickly,
        // report event only if it took longer than threshold.
        if (duration >= 2000) {
            this.mc.logger.sendPerformanceEvent({
                eventName: "ConnectionSuccess",
                duration,
            });
        }
        return connection;
    }

    public dispose(error?: any) {
        // Error might indicate mismatch between client & server knowlege about file
        // (DriverErrorType.fileOverwrittenInStorage).
        // For example, file might have been overwritten in storage without generating new epoch
        // In such case client cached info is stale and has to be removed.
        if (error !== undefined) {
            this.epochTracker.removeEntries().catch(() => {});
        } else {
            this._opsCache?.flushOps();
        }
        this._opsCache?.dispose();
    }

    protected get opsCache() {
        if (this._opsCache) {
            return this._opsCache;
        }

        const seqNumber = this.storageManager?.snapshotSequenceNumber;
        const batchSize = this.hostPolicy.opsCaching?.batchSize ?? 100;
        if (seqNumber === undefined || batchSize < 1) {
            return;
        }

        const opsKey: Omit<IEntry, "key"> = {
            type: "ops",
        };
        this._opsCache = new OpsCache(
            seqNumber,
            this.mc.logger,
            // ICache
            {
                write: async (key: string, opsData: string) => {
                    return this.cache.persistedCache.put({ ...opsKey, key }, opsData);
                },
                read: async (key: string) => this.cache.persistedCache.get({ ...opsKey, key }),
                remove: () => { this.cache.persistedCache.removeEntries().catch(() => {}); },
            },
            batchSize,
            this.hostPolicy.opsCaching?.timerGranularity ?? 5000,
            this.hostPolicy.opsCaching?.totalOpsToCache ?? 5000,
        );
        return this._opsCache;
    }

    // Called whenever re receive ops through any channel for this document (snapshot, delta connection, delta storage)
    // We use it to notify caching layer of how stale is snapshot stored in cache.
    protected opsReceived(ops: ISequencedDocumentMessage[]) {
        // No need for two clients to save same ops
        if (ops.length === 0 || this.odspResolvedUrl.summarizer) {
            return;
        }

        this.opsCache?.addOps(ops);
    }
}<|MERGE_RESOLUTION|>--- conflicted
+++ resolved
@@ -21,12 +21,7 @@
     IDocumentServicePolicies,
     DriverErrorType,
 } from "@fluidframework/driver-definitions";
-<<<<<<< HEAD
 import { DeltaStreamConnectionForbiddenError, NonRetryableError } from "@fluidframework/driver-utils";
-=======
-import { canRetryOnError, DeltaStreamConnectionForbiddenError, NonRetryableError } from "@fluidframework/driver-utils";
-import { IFacetCodes } from "@fluidframework/odsp-doclib-utils";
->>>>>>> 6b362836
 import {
     IClient,
     ISequencedDocumentMessage,
