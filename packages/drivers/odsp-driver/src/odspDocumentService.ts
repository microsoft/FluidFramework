--- conflicted
+++ resolved
@@ -51,45 +51,6 @@
 
 	private odspSocketModuleLoaded: boolean = false;
 
-<<<<<<< HEAD
-    /**
-     * @param resolvedUrl - resolved url identifying document that will be managed by returned service instance.
-     * @param getStorageToken - function that can provide the storage token. This is is also referred to as
-     * the "Vroom" token in SPO.
-     * @param getWebsocketToken - function that can provide a token for accessing the web socket. This is also referred
-     * to as the "Push" token in SPO. If undefined then websocket token is expected to be returned with joinSession
-     * response payload.
-     * @param logger - a logger that can capture performance and diagnostic information
-     * @param cache - This caches response for joinSession.
-     * @param hostPolicy - This host constructed policy which customizes service behavior.
-     * @param epochTracker - This helper class which adds epoch to backend calls made by returned service instance.
-     * @param socketReferenceKeyPrefix - (optional) prefix to isolate socket reuse cache
-     */
-    public static async create(
-        resolvedUrl: IResolvedUrl,
-        getStorageToken: InstrumentedStorageTokenFetcher,
-        // eslint-disable-next-line @rushstack/no-new-null
-        getWebsocketToken: ((options: TokenFetchOptions) => Promise<string | null>) | undefined,
-        logger: ITelemetryLogger,
-        cache: IOdspCache,
-        hostPolicy: HostStoragePolicy,
-        epochTracker: EpochTracker,
-        socketReferenceKeyPrefix?: string,
-        clientIsSummarizer?: boolean,
-    ): Promise<IDocumentService> {
-        return new OdspDocumentService(
-            getOdspResolvedUrl(resolvedUrl),
-            getStorageToken,
-            getWebsocketToken,
-            logger,
-            cache,
-            hostPolicy,
-            epochTracker,
-            socketReferenceKeyPrefix,
-            clientIsSummarizer,
-        );
-    }
-=======
 	/**
 	 * @param resolvedUrl - resolved url identifying document that will be managed by returned service instance.
 	 * @param getStorageToken - function that can provide the storage token. This is is also referred to as
@@ -106,6 +67,7 @@
 	public static async create(
 		resolvedUrl: IResolvedUrl,
 		getStorageToken: InstrumentedStorageTokenFetcher,
+        // eslint-disable-next-line @rushstack/no-new-null
 		getWebsocketToken: ((options: TokenFetchOptions) => Promise<string | null>) | undefined,
 		logger: ITelemetryLogger,
 		cache: IOdspCache,
@@ -126,7 +88,6 @@
 			clientIsSummarizer,
 		);
 	}
->>>>>>> 1ab47083
 
 	private storageManager?: OdspDocumentStorageService;
 
