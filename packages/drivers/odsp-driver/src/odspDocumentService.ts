/*!
 * Copyright (c) Microsoft Corporation. All rights reserved.
 * Licensed under the MIT License.
 */

// eslint-disable-next-line import/no-internal-modules
import cloneDeep from "lodash/cloneDeep";

import { ITelemetryLogger } from "@fluidframework/common-definitions";
import { assert, performance } from "@fluidframework/common-utils";
import { ChildLogger, TelemetryLogger } from "@fluidframework/telemetry-utils";
import {
    IDocumentDeltaConnection,
    IDocumentDeltaStorageService,
    IDocumentService,
    IResolvedUrl,
    IDocumentStorageService,
    IDocumentServicePolicies,
} from "@fluidframework/driver-definitions";
import { canRetryOnError, requestOps, emptyMessageStream } from "@fluidframework/driver-utils";
import { fetchTokenErrorCode, throwOdspNetworkError } from "@fluidframework/odsp-doclib-utils";
import {
    IClient,
    IErrorTrackingService,
    ISequencedDocumentMessage,
} from "@fluidframework/protocol-definitions";
import {
    IOdspResolvedUrl,
    HostStoragePolicy,
    HostStoragePolicyInternal,
    ISocketStorageDiscovery,
} from "./contracts";
import { IEntry, IOdspCache } from "./odspCache";
import { OdspDeltaStorageService } from "./odspDeltaStorageService";
import { OdspDocumentDeltaConnection } from "./odspDocumentDeltaConnection";
import { OdspDocumentStorageService } from "./odspDocumentStorageManager";
import { getWithRetryForTokenRefresh, isLocalStorageAvailable, getOdspResolvedUrl } from "./odspUtils";
import { fetchJoinSession } from "./vroom";
import { isOdcOrigin } from "./odspUrlHelper";
import { TokenFetchOptions } from "./tokenFetch";
import { EpochTracker } from "./epochTracker";
import { OpsCache } from "./opsCaching";

const afdUrlConnectExpirationMs = 6 * 60 * 60 * 1000; // 6 hours
const lastAfdConnectionTimeMsKey = "LastAfdConnectionTimeMs";

const localStorageAvailable = isLocalStorageAvailable();

/**
 * Helper to check the timestamp in localStorage (if available) indicating whether the cache is still valid.
 */
function isAfdCacheValid(): boolean {
    if (localStorageAvailable) {
        const lastAfdConnection = localStorage.getItem(lastAfdConnectionTimeMsKey);
        if (lastAfdConnection !== null) {
            const lastAfdTimeMs = Number(lastAfdConnection);
            // If we have used the AFD URL within a certain amount of time in the past,
            // then we should use it again.
            if (!isNaN(lastAfdTimeMs) && lastAfdTimeMs > 0
                && Date.now() - lastAfdTimeMs <= afdUrlConnectExpirationMs) {
                return true;
            } else {
                localStorage.removeItem(lastAfdConnectionTimeMsKey);
            }
        }
    }

    return false;
}

/**
 * Clear the AfdCache
 */
function clearAfdCache() {
    if (localStorageAvailable) {
        localStorage.removeItem(lastAfdConnectionTimeMsKey);
    }
}

/**
 * Safely tries to write to local storage
 * Returns false if writing to localStorage fails. True otherwise
 *
 * @param key - localStorage key
 * @returns whether or not the write succeeded
 */
function writeLocalStorage(key: string, value: string) {
    try {
        localStorage.setItem(key, value);
        return true;
    } catch (e) {
        return false;
    }
}

/**
 * The DocumentService manages the Socket.IO connection and manages routing requests to connected
 * clients
 */
export class OdspDocumentService implements IDocumentService {
    readonly policies: IDocumentServicePolicies;

    /**
     * @param getStorageToken - function that can provide the storage token. This is is also referred to as
     * the "VROOM" token in SPO.
     * @param getWebsocketToken - function that can provide a token for accessing the web socket. This is also
     * referred to as the "Push" token in SPO.
     * @param logger - a logger that can capture performance and diagnostic information
     * @param socketIoClientFactory - A factory that returns a promise to the socket io library required by the driver
     * @param cache - This caches response for joinSession.
     */
    public static async create(
        resolvedUrl: IResolvedUrl,
        getStorageToken: (options: TokenFetchOptions, name?: string) => Promise<string | null>,
        getWebsocketToken: (options: TokenFetchOptions) => Promise<string | null>,
        logger: ITelemetryLogger,
        socketIoClientFactory: () => Promise<SocketIOClientStatic>,
        cache: IOdspCache,
        hostPolicy: HostStoragePolicy,
        epochTracker: EpochTracker,
    ): Promise<IDocumentService> {
        return new OdspDocumentService(
            getOdspResolvedUrl(resolvedUrl),
            getStorageToken,
            getWebsocketToken,
            logger,
            socketIoClientFactory,
            cache,
            hostPolicy,
            epochTracker,
        );
    }

    private storageManager?: OdspDocumentStorageService;

    private readonly logger: TelemetryLogger;

    private readonly joinSessionKey: string;

    private readonly isOdc: boolean;

    private readonly hostPolicy: HostStoragePolicyInternal;

    private _opsCache?: OpsCache;

    /**
     * @param getStorageToken - function that can provide the storage token. This is is also referred to as
     * the "VROOM" token in SPO.
     * @param getWebsocketToken - function that can provide a token for accessing the web socket. This is also referred
     * to as the "Push" token in SPO.
     * @param logger - a logger that can capture performance and diagnostic information
     * @param socketIoClientFactory - A factory that returns a promise to the socket io library required by the driver
     * @param cache - This caches response for joinSession.
     */
    constructor(
        public readonly odspResolvedUrl: IOdspResolvedUrl,
        private readonly getStorageToken: (options: TokenFetchOptions, name?: string) => Promise<string | null>,
        private readonly getWebsocketToken: (options: TokenFetchOptions) => Promise<string | null>,
        logger: ITelemetryLogger,
        private readonly socketIoClientFactory: () => Promise<SocketIOClientStatic>,
        private readonly cache: IOdspCache,
        hostPolicy: HostStoragePolicy,
        private readonly epochTracker: EpochTracker,
    ) {
        this.policies = {
            // load in storage-only mode if a file version is specified
            storageOnly: odspResolvedUrl.fileVersion !== undefined,
        };

        this.joinSessionKey = `${this.odspResolvedUrl.hashedDocumentId}/joinsession`;
        this.isOdc = isOdcOrigin(new URL(this.odspResolvedUrl.endpoints.snapshotStorageUrl).origin);
        this.logger = ChildLogger.create(logger,
            undefined,
            {
                all: {
                    odc: this.isOdc,
                },
            });

        this.hostPolicy = hostPolicy;
        if (this.odspResolvedUrl.summarizer) {
            this.hostPolicy = cloneDeep(this.hostPolicy);
            this.hostPolicy.summarizerClient = true;
        }
    }

    public get resolvedUrl(): IResolvedUrl {
        return this.odspResolvedUrl;
    }

    /**
     * Connects to a storage endpoint for snapshot service.
     *
     * @returns returns the document storage service for sharepoint driver.
     */
    public async connectToStorage(): Promise<IDocumentStorageService> {
        if (!this.storageManager) {
            this.storageManager = new OdspDocumentStorageService(
                this.odspResolvedUrl,
                this.getStorageToken,
                this.logger,
                true,
                this.cache,
                this.hostPolicy,
                this.epochTracker,
            );
        }

        return this.storageManager;
    }

    /**
     * Connects to a delta storage endpoint for getting ops between a range.
     *
     * @returns returns the document delta storage service for sharepoint driver.
     */
    public async connectToDeltaStorage(): Promise<IDocumentDeltaStorageService> {
        const urlProvider = async () => {
            const websocketEndpoint = await this.joinSession();
            return websocketEndpoint.deltaStorageUrl;
        };

        let snapshotOps = this.storageManager?.ops;
        const service = new OdspDeltaStorageService(
            urlProvider,
            this.getStorageToken,
            this.epochTracker,
            this.logger,
        );

<<<<<<< HEAD
        // batch size, please see issue #5211 for data around batch sizing
        const batchSize = this.hostPolicy.opsBatchSize ?? 5000;
        const concurrency = this.hostPolicy.concurrentOpsBatches ?? 1;

        return {
            fetchMessages: (
                from: number,
                to: number | undefined,
                abortSignal?: AbortSignal,
                cachedOnly?: boolean) => {
                    // Proper implementaiton Coming in future
                    if (cachedOnly) {
                        return emptyMessageStream;
                    }
                    return requestOps(
                        service.get.bind(service),
                        // Staging: starting with no concurrency, listening for feedback first.
                        // In future releases we will switch to actual concurrency
                        concurrency,
                        from, // inclusive
                        to, // exclusive
                        batchSize,
                        this.logger,
                        abortSignal,
                    );
                },
=======
        let missed = false;
        return {
            get: async (from: number, to: number) => {
                if (snapshotOps !== undefined && snapshotOps.length !== 0) {
                    const messages = snapshotOps.filter((op) => op.sequenceNumber > from).map((op) => op.op);
                    snapshotOps = undefined;
                    if (messages.length > 0 && messages[0].sequenceNumber === from + 1) {
                        // Consider not caching these ops as they will be cached as part of snapshot cache entry
                        this.opsReceived(messages);
                        return { messages, partialResult: true };
                    } else {
                        this.logger.sendErrorEvent({
                            eventName: "SnapshotOpsNotUsed",
                            length: messages.length,
                            first: messages[0].sequenceNumber,
                            from,
                            to,
                        });
                    }
                }

                // We always write ops sequentially. Once there is a miss, stop consulting cache.
                // This saves a bit of processing time
                if (!missed) {
                    const messagesFromCache = await this.opsCache?.get(from, to);
                    if (messagesFromCache !== undefined && messagesFromCache.length !== 0) {
                        return { messages: messagesFromCache as ISequencedDocumentMessage[], partialResult: true };
                    }
                    missed = true;
                }

                const result = await service.get(from, to);
                this.opsReceived(result.messages);
                return result;
            },
>>>>>>> 49ba84ab
        };
    }

    /**
     * Connects to a delta stream endpoint for emitting ops.
     *
     * @returns returns the document delta stream service for onedrive/sharepoint driver.
     */
    public async connectToDeltaStream(client: IClient): Promise<IDocumentDeltaConnection> {
        // Attempt to connect twice, in case we used expired token.
        return getWithRetryForTokenRefresh<IDocumentDeltaConnection>(async (options) => {
            // For ODC, we do not rely on getWebsocketToken callback and just use the token from joinsession
            const socketTokenPromise = this.isOdc ? Promise.resolve(null) : this.getWebsocketToken(options);
            const [websocketEndpoint, webSocketToken, io] =
                await Promise.all([this.joinSession(), socketTokenPromise, this.socketIoClientFactory()]);

            // This check exists because of a typescript bug.
            // Issue: https://github.com/microsoft/TypeScript/issues/33752
            // The TS team has plans to fix this in the 3.8 release
            if (!websocketEndpoint) {
                throw new Error("websocket endpoint should be defined");
            }

            // This check exists because of a typescript bug.
            // Issue: https://github.com/microsoft/TypeScript/issues/33752
            // The TS team has plans to fix this in the 3.8 release
            if (!io) {
                throw new Error("websocket endpoint should be defined");
            }

            const finalSocketToken = webSocketToken ?? (websocketEndpoint.socketToken || null);
            if (finalSocketToken === null) {
                throwOdspNetworkError("Push Token is null", fetchTokenErrorCode);
            }
            try {
                const connection = await this.connectToDeltaStreamWithRetry(
                    websocketEndpoint.tenantId,
                    websocketEndpoint.id,
                    // Accounts for ODC where websocket token is returned as part of joinsession response payload
                    finalSocketToken,
                    io,
                    client,
                    websocketEndpoint.deltaStreamSocketUrl,
                    websocketEndpoint.deltaStreamSocketUrl2);
                connection.on("op", (documentId, ops: ISequencedDocumentMessage[]) => {
                    this.opsReceived(ops);
                });
                return connection;
            } catch (error) {
                this.cache.sessionJoinCache.remove(this.joinSessionKey);
                if (typeof error === "object" && error !== null) {
                    error.socketDocumentId = websocketEndpoint.id;
                }
                throw error;
            }
        });
    }

    public getErrorTrackingService(): IErrorTrackingService {
        return { track: () => null };
    }

    private async joinSession(): Promise<ISocketStorageDiscovery> {
        const executeFetch = async () =>
            fetchJoinSession(
                this.odspResolvedUrl,
                "opStream/joinSession",
                "POST",
                this.logger,
                this.getStorageToken,
                this.epochTracker,
            );

        // Note: The sessionCache is configured with a sliding expiry of 1 hour,
        // so if we've fetched the join session within the last hour we won't run executeFetch again now.
        return this.cache.sessionJoinCache.addOrGet(this.joinSessionKey, executeFetch);
    }

    /**
     * Connects to a delta stream endpoint
     * If url #1 fails to connect, tries url #2 if applicable
     *
     * @param tenantId - the ID of the tenant
     * @param documentId - document ID
     * @param token - authorization token for storage service
     * @param io - websocket library
     * @param client - information about the client
     * @param nonAfdUrl - websocket URL
     * @param afdUrl - alternate websocket URL
     */
    private async connectToDeltaStreamWithRetry(
        tenantId: string,
        documentId: string,
        token: string | null,
        io: SocketIOClientStatic,
        client: IClient,
        nonAfdUrl: string,
        afdUrl?: string,
    ): Promise<IDocumentDeltaConnection> {
        const connectWithNonAfd = async () => {
            const startTime = performance.now();
            // pushV2 websocket urls will contain pushf
            const pushV2 = nonAfdUrl.includes("pushf");
            try {
                const connection = await OdspDocumentDeltaConnection.create(
                    tenantId,
                    documentId,
                    token,
                    io,
                    client,
                    nonAfdUrl,
                    this.logger,
                    60000,
                    this.epochTracker,
                );
                const endTime = performance.now();
                this.logger.sendPerformanceEvent({
                    eventName: "NonAfdConnectionSuccess",
                    duration: endTime - startTime,
                    pushV2,
                });
                return connection;
            } catch (connectionError) {
                const endTime = performance.now();
                // Log before throwing
                const canRetry = canRetryOnError(connectionError);
                this.logger.sendPerformanceEvent(
                    {
                        eventName: "NonAfdConnectionFail",
                        canRetry,
                        duration: endTime - startTime,
                        pushV2,
                    },
                    connectionError,
                );
                throw connectionError;
            }
        };

        const connectWithAfd = async () => {
            assert(afdUrl !== undefined, 0x0a3 /* "Tried to connect with AFD but no AFD url provided" */);

            const startTime = performance.now();
            try {
                const connection = await OdspDocumentDeltaConnection.create(
                    tenantId,
                    documentId,
                    token,
                    io,
                    client,
                    afdUrl,
                    this.logger,
                    60000,
                    this.epochTracker,
                );
                const endTime = performance.now();
                // Set the successful connection attempt in the cache so we can skip the non-AFD failure the next time
                // we try to connect and immediately try AFD instead.
                writeLocalStorage(lastAfdConnectionTimeMsKey, Date.now().toString());
                this.logger.sendPerformanceEvent({
                    eventName: "AfdConnectionSuccess",
                    duration: endTime - startTime,
                });
                return connection;
            } catch (connectionError) {
                const endTime = performance.now();
                // Clear cache since it failed
                clearAfdCache();
                // Log before throwing
                const canRetry = canRetryOnError(connectionError);
                this.logger.sendPerformanceEvent(
                    {
                        eventName: "AfdConnectionFail",
                        canRetry,
                        duration: endTime - startTime,
                    },
                    connectionError,
                );
                throw connectionError;
            }
        };

        const afdCacheValid = isAfdCacheValid();

        // First use the AFD URL if we've logged a successful AFD connection in the cache - its presence in the cache
        // means the non-AFD url has failed in the past, in which case we would prefer to skip doing another
        // attempt->fail on the non-AFD.
        if (afdCacheValid && afdUrl !== undefined) {
            try {
                const connection = await connectWithAfd();
                return connection;
            } catch (connectionError) {
                // Fall back to non-AFD if possible
                if (canRetryOnError(connectionError)) {
                    return connectWithNonAfd();
                }
                throw connectionError;
            }
        }

        // If we don't have a successful AFD connection in the cache, prefer connecting with non-AFD.
        try {
            const connection = await connectWithNonAfd();
            return connection;
        } catch (connectionError) {
            // Fall back to AFD if possible
            if (canRetryOnError(connectionError) && afdUrl !== undefined) {
                return connectWithAfd();
            }
            throw connectionError;
        }
    }

    public dispose() {
        this._opsCache?.flushOps();
    }

    protected get opsCache() {
        if (this._opsCache) {
            return this._opsCache;
        }

        const seqNumber = this.storageManager?.snapshotSequenceNumber;
        const batchSize = this.hostPolicy.opsCaching?.batchSize ?? 100;
        if (seqNumber === undefined || batchSize < 1) {
            return;
        }

        const opsKey: Omit<IEntry, "key"> = {
            type: "ops",
        };
        this._opsCache = new OpsCache(
            seqNumber,
            this.logger,
            {
                write: async (key: string, opsData: string) => {
                    return this.cache.persistedCache.put({...opsKey, key}, opsData);
                },
                read: async (batch: string) => undefined,
            },
            this.hostPolicy.opsCaching?.batchSize ?? 100,
            this.hostPolicy.opsCaching?.timerGranularity ?? 5000,
            this.hostPolicy.opsCaching?.totalOpsToCache ?? 5000,
        );
        return this._opsCache;
    }

    // Called whenever re receive ops through any channel for this document (snapshot, delta connection, delta storage)
    // We use it to notify caching layer of how stale is snapshot stored in cache.
    protected opsReceived(ops: ISequencedDocumentMessage[]) {
        // No need for two clients to save same ops
        if (ops.length === 0 || this.odspResolvedUrl.summarizer) {
            return;
        }

        this.opsCache?.addOps(ops);
    }
}<|MERGE_RESOLUTION|>--- conflicted
+++ resolved
@@ -17,7 +17,11 @@
     IDocumentStorageService,
     IDocumentServicePolicies,
 } from "@fluidframework/driver-definitions";
-import { canRetryOnError, requestOps, emptyMessageStream } from "@fluidframework/driver-utils";
+import {
+    canRetryOnError,
+    requestOps,
+    streamObserver,
+} from "@fluidframework/driver-utils";
 import { fetchTokenErrorCode, throwOdspNetworkError } from "@fluidframework/odsp-doclib-utils";
 import {
     IClient,
@@ -228,7 +232,6 @@
             this.logger,
         );
 
-<<<<<<< HEAD
         // batch size, please see issue #5211 for data around batch sizing
         const batchSize = this.hostPolicy.opsBatchSize ?? 5000;
         const concurrency = this.hostPolicy.concurrentOpsBatches ?? 1;
@@ -239,12 +242,48 @@
                 to: number | undefined,
                 abortSignal?: AbortSignal,
                 cachedOnly?: boolean) => {
-                    // Proper implementaiton Coming in future
-                    if (cachedOnly) {
-                        return emptyMessageStream;
-                    }
-                    return requestOps(
-                        service.get.bind(service),
+                    let missed = false;
+                    const stream = requestOps(
+                        async (f: number, t: number) => {
+                            if (snapshotOps !== undefined && snapshotOps.length !== 0) {
+                                const messages = snapshotOps.filter((op) =>
+                                    op.sequenceNumber > from).map((op) => op.op);
+                                snapshotOps = undefined;
+                                if (messages.length > 0 && messages[0].sequenceNumber === from + 1) {
+                                    // Consider not caching these ops as they will be cached as part of
+                                    // snapshot cache entry
+                                    this.opsReceived(messages);
+                                    return { messages, partialResult: true };
+                                } else {
+                                    this.logger.sendErrorEvent({
+                                        eventName: "SnapshotOpsNotUsed",
+                                        length: messages.length,
+                                        first: messages[0].sequenceNumber,
+                                        from,
+                                        to,
+                                    });
+                                }
+                            }
+                                    // We always write ops sequentially. Once there is a miss, stop consulting cache.
+                            // This saves a bit of processing time
+                            if (!missed) {
+                                const messagesFromCache = await this.opsCache?.get(from, to);
+                                if (messagesFromCache !== undefined && messagesFromCache.length !== 0) {
+                                    return {
+                                        messages: messagesFromCache as ISequencedDocumentMessage[],
+                                        partialResult: true,
+                                    };
+                                }
+                                missed = true;
+                            }
+
+                            // Proper implementaiton Coming in future
+                            if (cachedOnly) {
+                                return { messages: [], partialResult: false };
+                            }
+
+                            return service.get(f, t);
+                        },
                         // Staging: starting with no concurrency, listening for feedback first.
                         // In future releases we will switch to actual concurrency
                         concurrency,
@@ -254,44 +293,9 @@
                         this.logger,
                         abortSignal,
                     );
+
+                    return streamObserver(stream, (ops) => this.opsReceived(ops));
                 },
-=======
-        let missed = false;
-        return {
-            get: async (from: number, to: number) => {
-                if (snapshotOps !== undefined && snapshotOps.length !== 0) {
-                    const messages = snapshotOps.filter((op) => op.sequenceNumber > from).map((op) => op.op);
-                    snapshotOps = undefined;
-                    if (messages.length > 0 && messages[0].sequenceNumber === from + 1) {
-                        // Consider not caching these ops as they will be cached as part of snapshot cache entry
-                        this.opsReceived(messages);
-                        return { messages, partialResult: true };
-                    } else {
-                        this.logger.sendErrorEvent({
-                            eventName: "SnapshotOpsNotUsed",
-                            length: messages.length,
-                            first: messages[0].sequenceNumber,
-                            from,
-                            to,
-                        });
-                    }
-                }
-
-                // We always write ops sequentially. Once there is a miss, stop consulting cache.
-                // This saves a bit of processing time
-                if (!missed) {
-                    const messagesFromCache = await this.opsCache?.get(from, to);
-                    if (messagesFromCache !== undefined && messagesFromCache.length !== 0) {
-                        return { messages: messagesFromCache as ISequencedDocumentMessage[], partialResult: true };
-                    }
-                    missed = true;
-                }
-
-                const result = await service.get(from, to);
-                this.opsReceived(result.messages);
-                return result;
-            },
->>>>>>> 49ba84ab
         };
     }
 
