/*!
 * Copyright (c) Microsoft Corporation and contributors. All rights reserved.
 * Licensed under the MIT License.
 */

import { ITelemetryLogger } from "@fluidframework/common-definitions";
<<<<<<< HEAD
=======
import { assert } from "@fluidframework/common-utils";
>>>>>>> 61ce9ed4
import {
    ChildLogger,
    loggerToMonitoringContext,
    MonitoringContext,
} from "@fluidframework/telemetry-utils";
import {
    IDocumentDeltaConnection,
    IDocumentDeltaStorageService,
    IDocumentService,
    IResolvedUrl,
    IDocumentStorageService,
    IDocumentServicePolicies,
} from "@fluidframework/driver-definitions";
<<<<<<< HEAD
import { IClient } from "@fluidframework/protocol-definitions";
=======
import {
    IClient,
    ISequencedDocumentMessage,
} from "@fluidframework/protocol-definitions";
>>>>>>> 61ce9ed4
import {
    IOdspResolvedUrl,
    TokenFetchOptions,
    HostStoragePolicy,
    InstrumentedStorageTokenFetcher,
} from "@fluidframework/odsp-driver-definitions";
<<<<<<< HEAD
import type { io as SocketIOClientStatic } from "socket.io-client";
import { HostStoragePolicyInternal } from "./contracts";
import { IOdspCache } from "./odspCache";
=======
import { HostStoragePolicyInternal } from "./contracts";
import { IOdspCache } from "./odspCache";
import { OdspDeltaStorageService, OdspDeltaStorageWithCache } from "./odspDeltaStorageService";
>>>>>>> 61ce9ed4
import { OdspDocumentStorageService } from "./odspDocumentStorageManager";
import { getOdspResolvedUrl } from "./odspUtils";
import { isOdcOrigin } from "./odspUrlHelper";
import { EpochTracker } from "./epochTracker";
import { RetryErrorsStorageAdapter } from "./retryErrorsStorageAdapter";
<<<<<<< HEAD
import type { OdspDocumentServiceDelayLoaded } from "./odspDocumentServiceDelayLoaded";
=======
import type { OdspDelayLoadedDeltaStream } from "./odspDelayLoadedDeltaStream";
>>>>>>> 61ce9ed4

/**
 * The DocumentService manages the Socket.IO connection and manages routing requests to connected
 * clients
 */
export class OdspDocumentService implements IDocumentService {
    private readonly _policies: IDocumentServicePolicies;

<<<<<<< HEAD
=======
    // Promise to load socket module only once.
    private socketModuleP: Promise<OdspDelayLoadedDeltaStream> | undefined;

    private odspDelayLoadedDeltaStream: OdspDelayLoadedDeltaStream | undefined;

    private odspSocketModuleLoaded: boolean = false;

>>>>>>> 61ce9ed4
    /**
     * @param resolvedUrl - resolved url identifying document that will be managed by returned service instance.
     * @param getStorageToken - function that can provide the storage token. This is is also referred to as
     * the "Vroom" token in SPO.
     * @param getWebsocketToken - function that can provide a token for accessing the web socket. This is also referred
     * to as the "Push" token in SPO. If undefined then websocket token is expected to be returned with joinSession
     * response payload.
     * @param logger - a logger that can capture performance and diagnostic information
     * @param cache - This caches response for joinSession.
     * @param hostPolicy - This host constructed policy which customizes service behavior.
     * @param epochTracker - This helper class which adds epoch to backend calls made by returned service instance.
     * @param socketReferenceKeyPrefix - (optional) prefix to isolate socket reuse cache
     */
    public static async create(
        resolvedUrl: IResolvedUrl,
        getStorageToken: InstrumentedStorageTokenFetcher,
        getWebsocketToken: ((options: TokenFetchOptions) => Promise<string | null>) | undefined,
        logger: ITelemetryLogger,
        cache: IOdspCache,
        hostPolicy: HostStoragePolicy,
        epochTracker: EpochTracker,
        socketReferenceKeyPrefix?: string,
        clientIsSummarizer?: boolean,
    ): Promise<IDocumentService> {
        return new OdspDocumentService(
            getOdspResolvedUrl(resolvedUrl),
            getStorageToken,
            getWebsocketToken,
            logger,
            cache,
            hostPolicy,
            epochTracker,
            socketReferenceKeyPrefix,
            clientIsSummarizer,
        );
    }

    private storageManager?: OdspDocumentStorageService;

    private readonly mc: MonitoringContext;

    private readonly hostPolicy: HostStoragePolicyInternal;

<<<<<<< HEAD
    private odspDocumentServiceDelayLoaded: OdspDocumentServiceDelayLoaded | undefined;
=======
    private _opsCache?: OpsCache;
>>>>>>> 61ce9ed4

    /**
     * @param odspResolvedUrl - resolved url identifying document that will be managed by this service instance.
     * @param getStorageToken - function that can provide the storage token. This is is also referred to as
     * the "Vroom" token in SPO.
     * @param getWebsocketToken - function that can provide a token for accessing the web socket. This is also referred
     * to as the "Push" token in SPO. If undefined then websocket token is expected to be returned with joinSession
     * response payload.
     * @param logger - a logger that can capture performance and diagnostic information
     * @param socketIoClientFactory - A factory that returns a promise to the socket io library required by the driver
     * @param cache - This caches response for joinSession.
     * @param hostPolicy - host constructed policy which customizes service behavior.
     * @param epochTracker - This helper class which adds epoch to backend calls made by this service instance.
     * @param socketReferenceKeyPrefix - (optional) prefix to isolate socket reuse cache
     */
    private constructor(
        public readonly odspResolvedUrl: IOdspResolvedUrl,
        private readonly getStorageToken: InstrumentedStorageTokenFetcher,
        private readonly getWebsocketToken: ((options: TokenFetchOptions) => Promise<string | null>) | undefined,
        logger: ITelemetryLogger,
        private readonly cache: IOdspCache,
        hostPolicy: HostStoragePolicy,
        private readonly epochTracker: EpochTracker,
        private readonly socketReferenceKeyPrefix?: string,
        private readonly clientIsSummarizer?: boolean,
    ) {
        this._policies = {
            // load in storage-only mode if a file version is specified
            storageOnly: odspResolvedUrl.fileVersion !== undefined,
        };

        this.mc = loggerToMonitoringContext(
            ChildLogger.create(logger,
            undefined,
            {
                all: {
                    odc: isOdcOrigin(new URL(this.odspResolvedUrl.endpoints.snapshotStorageUrl).origin),
                },
            }));

        this.hostPolicy = hostPolicy;
        if (this.clientIsSummarizer) {
            this.hostPolicy = { ...this.hostPolicy, summarizerClient: true };
        }
    }

    public get resolvedUrl(): IResolvedUrl {
        return this.odspResolvedUrl;
    }
    public get policies() {
        return this._policies;
    }

    /**
     * Connects to a storage endpoint for snapshot service.
     *
     * @returns returns the document storage service for sharepoint driver.
     */
    public async connectToStorage(): Promise<IDocumentStorageService> {
        if (!this.storageManager) {
            this.storageManager = new OdspDocumentStorageService(
                this.odspResolvedUrl,
                this.getStorageToken,
                this.mc.logger,
                true,
                this.cache,
                this.hostPolicy,
                this.epochTracker,
                // flushCallback
                async () => {
<<<<<<< HEAD
                    const currentConnection = this.odspDocumentServiceDelayLoaded?.currentDeltaConnection;
=======
                    const currentConnection = this.odspDelayLoadedDeltaStream?.currentDeltaConnection;
>>>>>>> 61ce9ed4
                    if (currentConnection !== undefined && !currentConnection.disposed) {
                        return currentConnection.flush();
                    }
                    throw new Error("Disconnected while uploading summary (attempt to perform flush())");
                },
                () => {
<<<<<<< HEAD
                    return this.odspDocumentServiceDelayLoaded?.relayServiceTenantAndSessionId;
=======
                    return this.odspDelayLoadedDeltaStream?.relayServiceTenantAndSessionId;
>>>>>>> 61ce9ed4
                },
                this.mc.config.getNumber("Fluid.Driver.Odsp.snapshotFormatFetchType"),
            );
        }

        return new RetryErrorsStorageAdapter(this.storageManager, this.mc.logger);
    }

    /**
     * Connects to a delta storage endpoint for getting ops between a range.
     *
     * @returns returns the document delta storage service for sharepoint driver.
     */
    public async connectToDeltaStorage(): Promise<IDocumentDeltaStorageService> {
<<<<<<< HEAD
        const service = await this.getDelayLoadedDocumentService();
        return service.connectToDeltaStorage();
=======
        const snapshotOps = this.storageManager?.ops ?? [];
        const service = new OdspDeltaStorageService(
            this.odspResolvedUrl.endpoints.deltaStorageUrl,
            this.getStorageToken,
            this.epochTracker,
            this.mc.logger,
        );

        // batch size, please see issue #5211 for data around batch sizing
        const batchSize = this.hostPolicy.opsBatchSize ?? 5000;
        const concurrency = this.hostPolicy.concurrentOpsBatches ?? 1;
        return new OdspDeltaStorageWithCache(
            snapshotOps,
            this.mc.logger,
            batchSize,
            concurrency,
            // Get Ops from storage callback.
            async (from, to, telemetryProps, fetchReason) => service.get(from, to, telemetryProps, fetchReason),
            // Get cachedOps Callback.
            async (from, to) => {
                const res = await this.opsCache?.get(from, to);
                return res as ISequencedDocumentMessage[] ?? [];
            },
            // Ops requestFromSocket Callback.
            (from, to) => {
                const currentConnection = this.odspDelayLoadedDeltaStream?.currentDeltaConnection;
                if (currentConnection !== undefined && !currentConnection.disposed) {
                    currentConnection.requestOps(from, to);
                }
            },
            (ops: ISequencedDocumentMessage[]) => this.opsReceived(ops),
        );
>>>>>>> 61ce9ed4
    }

    /**
     * Connects to a delta stream endpoint for emitting ops.
     *
     * @returns returns the document delta stream service for onedrive/sharepoint driver.
     */
    public async connectToDeltaStream(client: IClient): Promise<IDocumentDeltaConnection> {
<<<<<<< HEAD
<<<<<<< HEAD
        const service = await this.getDelayLoadedDocumentService();
        return service.connectToDeltaStream(client);
=======
        assert(this.currentConnection === undefined, 0x4ad /* Should not be called when connection is already present! */);
        // Attempt to connect twice, in case we used expired token.
        return getWithRetryForTokenRefresh<IDocumentDeltaConnection>(async (options) => {
            // Presence of getWebsocketToken callback dictates whether callback is used for fetching
            // websocket token or whether it is returned with joinSession response payload
            const requestWebsocketTokenFromJoinSession = this.getWebsocketToken === undefined;
            const websocketTokenPromise = requestWebsocketTokenFromJoinSession
                ? Promise.resolve(null)
                : this.getWebsocketToken!(options);

            const annotateAndRethrowConnectionError = (step: string) => (error: any) => {
                throw this.annotateConnectionError(error, step, !requestWebsocketTokenFromJoinSession);
            };

            const joinSessionPromise = this.joinSession(requestWebsocketTokenFromJoinSession, options);
            const [websocketEndpoint, websocketToken, io] =
                await Promise.all([
                    joinSessionPromise.catch(annotateAndRethrowConnectionError("joinSession")),
                    websocketTokenPromise.catch(annotateAndRethrowConnectionError("getWebsocketToken")),
                    this.socketIoClientFactory().catch(annotateAndRethrowConnectionError("socketIoClientFactory")),
                ]);

            const finalWebsocketToken = websocketToken ?? (websocketEndpoint.socketToken ?? null);
            if (finalWebsocketToken === null) {
                throw this.annotateConnectionError(
                    new NonRetryableError(
                        "Websocket token is null",
                        OdspErrorType.fetchTokenError,
                        { driverVersion },
                    ),
                    "getWebsocketToken",
                    !requestWebsocketTokenFromJoinSession);
            }
            try {
                const connection = await this.createDeltaConnection(
                    websocketEndpoint.tenantId,
                    websocketEndpoint.id,
                    finalWebsocketToken,
                    io,
                    client,
                    websocketEndpoint.deltaStreamSocketUrl);
                connection.on("op", (documentId, ops: ISequencedDocumentMessage[]) => {
                    this.opsReceived(ops);
                });
                // On disconnect with 401/403 error code, we can just clear the joinSession cache as we will again
                // get the auth error on reconnecting and face latency.
                connection.once("disconnect", (error: any) => {
                    // Clear the join session refresh timer so that it can be restarted on reconnection.
                    this.clearJoinSessionTimer();
                    if (typeof error === "object" && error !== null
                        && error.errorType === DriverErrorType.authorizationError) {
                        this.cache.sessionJoinCache.remove(this.joinSessionKey);
                    }
                    // If we hit this assert, it means that "disconnect" event is emitted before the connection went through
                    // dispose flow which is not correct and could lead to a bunch of erros.
                    assert(connection.disposed, 0x4ae /* Connection should be disposed by now */);
                    this.currentConnection = undefined;
                });
                this.currentConnection = connection;
                return connection;
            } catch (error) {
                this.cache.sessionJoinCache.remove(this.joinSessionKey);

                const normalizedError = this.annotateConnectionError(
                    error,
                    "createDeltaConnection",
                    !requestWebsocketTokenFromJoinSession);
                if (typeof error === "object" && error !== null) {
                    normalizedError.addTelemetryProperties({ socketDocumentId: websocketEndpoint.id });
                }
                throw normalizedError;
            }
        });
    }

    private clearJoinSessionTimer() {
        if (this.joinSessionRefreshTimer !== undefined) {
            clearTimeout(this.joinSessionRefreshTimer);
            this.joinSessionRefreshTimer = undefined;
        }
    }

    private async scheduleJoinSessionRefresh(delta: number) {
        await new Promise<void>((resolve, reject) => {
            this.joinSessionRefreshTimer = setTimeout(() => {
                getWithRetryForTokenRefresh(async (options) => {
                    await this.joinSession(false, options);
                    resolve();
                }).catch((error) => {
                    reject(error);
                });
            }, delta);
        });
>>>>>>> c2b8d3c31f51764834bfa2655c92b2abf67083fe
    }

    private async getDelayLoadedDocumentService() {
        if (this.odspDocumentServiceDelayLoaded) {
            return this.odspDocumentServiceDelayLoaded;
        }
        const module = await import(/* webpackChunkName: "internalModule" */"./internalModule");
        this.odspDocumentServiceDelayLoaded = new module.OdspDocumentServiceDelayLoaded(
=======
        if (this.socketModuleP === undefined) {
            this.socketModuleP = this.getDelayLoadedDeltaStream();
        }
        return this.socketModuleP
            .then(async (m) => {
                this.odspSocketModuleLoaded = true;
                return m.connectToDeltaStream(client);
            })
            .catch((error) => {
                // Setting undefined in case someone tries to recover from module failure by calling again.
                this.socketModuleP = undefined;
                this.odspSocketModuleLoaded = false;
                throw error;
            });
    }

    /**
     * This dynamically imports the module for loading the delta connection. In many cases the delta stream, is not
     * required during the critical load flow. So this way we don't have to bundle this in the initial bundle and can
     * import this later on when required.
     * @returns - delta stream object.
     */
    private async getDelayLoadedDeltaStream() {
        assert(this.odspSocketModuleLoaded === false, "Should be loaded only once");
        const module = await import(/* webpackChunkName: "socketModule" */ "./odspDelayLoadedDeltaStream")
            .then((m) => {
                this.mc.logger.sendTelemetryEvent({ eventName: "SocketModuleLoaded" });
                return m;
            })
            .catch((error) => {
                this.mc.logger.sendErrorEvent( { eventName: "SocketModuleLoadFailed" }, error);
                throw error;
            });
        this.odspDelayLoadedDeltaStream = new module.OdspDelayLoadedDeltaStream(
>>>>>>> 61ce9ed4
            this.odspResolvedUrl,
            this._policies,
            this.getStorageToken,
            this.getWebsocketToken,
            this.mc,
<<<<<<< HEAD
            this.socketIoClientFactory,
            this.cache,
            this.hostPolicy,
            this.epochTracker,
            () => this.storageManager,
            this.socketReferenceKeyPrefix,
        );
        return this.odspDocumentServiceDelayLoaded;
=======
            this.cache,
            this.hostPolicy,
            this.epochTracker,
            (ops: ISequencedDocumentMessage[]) => this.opsReceived(ops),
            this.socketReferenceKeyPrefix,
        );
        return this.odspDelayLoadedDeltaStream;
>>>>>>> 61ce9ed4
    }

    public dispose(error?: any) {
        // Error might indicate mismatch between client & server knowlege about file
        // (DriverErrorType.fileOverwrittenInStorage).
        // For example, file might have been overwritten in storage without generating new epoch
        // In such case client cached info is stale and has to be removed.
        if (error !== undefined) {
            this.epochTracker.removeEntries().catch(() => {});
        }
<<<<<<< HEAD
        this.odspDocumentServiceDelayLoaded?.dispose(error);
=======
        this._opsCache?.dispose();
        // Only need to dipose this, if it is already loaded.
        this.odspDelayLoadedDeltaStream?.dispose();
    }

    protected get opsCache() {
        if (this._opsCache) {
            return this._opsCache;
        }

        const seqNumber = this.storageManager?.snapshotSequenceNumber;
        const batchSize = this.hostPolicy.opsCaching?.batchSize ?? 100;
        if (seqNumber === undefined || batchSize < 1) {
            return;
        }

        const opsKey: Omit<IEntry, "key"> = {
            type: "ops",
        };
        this._opsCache = new OpsCache(
            seqNumber,
            this.mc.logger,
            // ICache
            {
                write: async (key: string, opsData: string) => {
                    return this.cache.persistedCache.put({ ...opsKey, key }, opsData);
                },
                read: async (key: string) => this.cache.persistedCache.get({ ...opsKey, key }),
                remove: () => { this.cache.persistedCache.removeEntries().catch(() => {}); },
            },
            batchSize,
            this.hostPolicy.opsCaching?.timerGranularity ?? 5000,
            this.hostPolicy.opsCaching?.totalOpsToCache ?? 5000,
        );
        return this._opsCache;
    }

    // Called whenever re receive ops through any channel for this document (snapshot, delta connection, delta storage)
    // We use it to notify caching layer of how stale is snapshot stored in cache.
    protected opsReceived(ops: ISequencedDocumentMessage[]) {
        // No need for two clients to save same ops
        if (ops.length === 0 || this.odspResolvedUrl.summarizer) {
            return;
        }

        this.opsCache?.addOps(ops);
>>>>>>> 61ce9ed4
    }
}<|MERGE_RESOLUTION|>--- conflicted
+++ resolved
@@ -4,10 +4,7 @@
  */
 
 import { ITelemetryLogger } from "@fluidframework/common-definitions";
-<<<<<<< HEAD
-=======
 import { assert } from "@fluidframework/common-utils";
->>>>>>> 61ce9ed4
 import {
     ChildLogger,
     loggerToMonitoringContext,
@@ -21,39 +18,27 @@
     IDocumentStorageService,
     IDocumentServicePolicies,
 } from "@fluidframework/driver-definitions";
-<<<<<<< HEAD
-import { IClient } from "@fluidframework/protocol-definitions";
-=======
 import {
     IClient,
     ISequencedDocumentMessage,
 } from "@fluidframework/protocol-definitions";
->>>>>>> 61ce9ed4
 import {
     IOdspResolvedUrl,
     TokenFetchOptions,
+    IEntry,
     HostStoragePolicy,
     InstrumentedStorageTokenFetcher,
 } from "@fluidframework/odsp-driver-definitions";
-<<<<<<< HEAD
-import type { io as SocketIOClientStatic } from "socket.io-client";
-import { HostStoragePolicyInternal } from "./contracts";
-import { IOdspCache } from "./odspCache";
-=======
 import { HostStoragePolicyInternal } from "./contracts";
 import { IOdspCache } from "./odspCache";
 import { OdspDeltaStorageService, OdspDeltaStorageWithCache } from "./odspDeltaStorageService";
->>>>>>> 61ce9ed4
 import { OdspDocumentStorageService } from "./odspDocumentStorageManager";
 import { getOdspResolvedUrl } from "./odspUtils";
 import { isOdcOrigin } from "./odspUrlHelper";
 import { EpochTracker } from "./epochTracker";
+import { OpsCache } from "./opsCaching";
 import { RetryErrorsStorageAdapter } from "./retryErrorsStorageAdapter";
-<<<<<<< HEAD
-import type { OdspDocumentServiceDelayLoaded } from "./odspDocumentServiceDelayLoaded";
-=======
 import type { OdspDelayLoadedDeltaStream } from "./odspDelayLoadedDeltaStream";
->>>>>>> 61ce9ed4
 
 /**
  * The DocumentService manages the Socket.IO connection and manages routing requests to connected
@@ -62,8 +47,6 @@
 export class OdspDocumentService implements IDocumentService {
     private readonly _policies: IDocumentServicePolicies;
 
-<<<<<<< HEAD
-=======
     // Promise to load socket module only once.
     private socketModuleP: Promise<OdspDelayLoadedDeltaStream> | undefined;
 
@@ -71,7 +54,6 @@
 
     private odspSocketModuleLoaded: boolean = false;
 
->>>>>>> 61ce9ed4
     /**
      * @param resolvedUrl - resolved url identifying document that will be managed by returned service instance.
      * @param getStorageToken - function that can provide the storage token. This is is also referred to as
@@ -115,11 +97,7 @@
 
     private readonly hostPolicy: HostStoragePolicyInternal;
 
-<<<<<<< HEAD
-    private odspDocumentServiceDelayLoaded: OdspDocumentServiceDelayLoaded | undefined;
-=======
     private _opsCache?: OpsCache;
->>>>>>> 61ce9ed4
 
     /**
      * @param odspResolvedUrl - resolved url identifying document that will be managed by this service instance.
@@ -190,22 +168,14 @@
                 this.epochTracker,
                 // flushCallback
                 async () => {
-<<<<<<< HEAD
-                    const currentConnection = this.odspDocumentServiceDelayLoaded?.currentDeltaConnection;
-=======
                     const currentConnection = this.odspDelayLoadedDeltaStream?.currentDeltaConnection;
->>>>>>> 61ce9ed4
                     if (currentConnection !== undefined && !currentConnection.disposed) {
                         return currentConnection.flush();
                     }
                     throw new Error("Disconnected while uploading summary (attempt to perform flush())");
                 },
                 () => {
-<<<<<<< HEAD
-                    return this.odspDocumentServiceDelayLoaded?.relayServiceTenantAndSessionId;
-=======
                     return this.odspDelayLoadedDeltaStream?.relayServiceTenantAndSessionId;
->>>>>>> 61ce9ed4
                 },
                 this.mc.config.getNumber("Fluid.Driver.Odsp.snapshotFormatFetchType"),
             );
@@ -220,10 +190,6 @@
      * @returns returns the document delta storage service for sharepoint driver.
      */
     public async connectToDeltaStorage(): Promise<IDocumentDeltaStorageService> {
-<<<<<<< HEAD
-        const service = await this.getDelayLoadedDocumentService();
-        return service.connectToDeltaStorage();
-=======
         const snapshotOps = this.storageManager?.ops ?? [];
         const service = new OdspDeltaStorageService(
             this.odspResolvedUrl.endpoints.deltaStorageUrl,
@@ -256,7 +222,6 @@
             },
             (ops: ISequencedDocumentMessage[]) => this.opsReceived(ops),
         );
->>>>>>> 61ce9ed4
     }
 
     /**
@@ -265,114 +230,6 @@
      * @returns returns the document delta stream service for onedrive/sharepoint driver.
      */
     public async connectToDeltaStream(client: IClient): Promise<IDocumentDeltaConnection> {
-<<<<<<< HEAD
-<<<<<<< HEAD
-        const service = await this.getDelayLoadedDocumentService();
-        return service.connectToDeltaStream(client);
-=======
-        assert(this.currentConnection === undefined, 0x4ad /* Should not be called when connection is already present! */);
-        // Attempt to connect twice, in case we used expired token.
-        return getWithRetryForTokenRefresh<IDocumentDeltaConnection>(async (options) => {
-            // Presence of getWebsocketToken callback dictates whether callback is used for fetching
-            // websocket token or whether it is returned with joinSession response payload
-            const requestWebsocketTokenFromJoinSession = this.getWebsocketToken === undefined;
-            const websocketTokenPromise = requestWebsocketTokenFromJoinSession
-                ? Promise.resolve(null)
-                : this.getWebsocketToken!(options);
-
-            const annotateAndRethrowConnectionError = (step: string) => (error: any) => {
-                throw this.annotateConnectionError(error, step, !requestWebsocketTokenFromJoinSession);
-            };
-
-            const joinSessionPromise = this.joinSession(requestWebsocketTokenFromJoinSession, options);
-            const [websocketEndpoint, websocketToken, io] =
-                await Promise.all([
-                    joinSessionPromise.catch(annotateAndRethrowConnectionError("joinSession")),
-                    websocketTokenPromise.catch(annotateAndRethrowConnectionError("getWebsocketToken")),
-                    this.socketIoClientFactory().catch(annotateAndRethrowConnectionError("socketIoClientFactory")),
-                ]);
-
-            const finalWebsocketToken = websocketToken ?? (websocketEndpoint.socketToken ?? null);
-            if (finalWebsocketToken === null) {
-                throw this.annotateConnectionError(
-                    new NonRetryableError(
-                        "Websocket token is null",
-                        OdspErrorType.fetchTokenError,
-                        { driverVersion },
-                    ),
-                    "getWebsocketToken",
-                    !requestWebsocketTokenFromJoinSession);
-            }
-            try {
-                const connection = await this.createDeltaConnection(
-                    websocketEndpoint.tenantId,
-                    websocketEndpoint.id,
-                    finalWebsocketToken,
-                    io,
-                    client,
-                    websocketEndpoint.deltaStreamSocketUrl);
-                connection.on("op", (documentId, ops: ISequencedDocumentMessage[]) => {
-                    this.opsReceived(ops);
-                });
-                // On disconnect with 401/403 error code, we can just clear the joinSession cache as we will again
-                // get the auth error on reconnecting and face latency.
-                connection.once("disconnect", (error: any) => {
-                    // Clear the join session refresh timer so that it can be restarted on reconnection.
-                    this.clearJoinSessionTimer();
-                    if (typeof error === "object" && error !== null
-                        && error.errorType === DriverErrorType.authorizationError) {
-                        this.cache.sessionJoinCache.remove(this.joinSessionKey);
-                    }
-                    // If we hit this assert, it means that "disconnect" event is emitted before the connection went through
-                    // dispose flow which is not correct and could lead to a bunch of erros.
-                    assert(connection.disposed, 0x4ae /* Connection should be disposed by now */);
-                    this.currentConnection = undefined;
-                });
-                this.currentConnection = connection;
-                return connection;
-            } catch (error) {
-                this.cache.sessionJoinCache.remove(this.joinSessionKey);
-
-                const normalizedError = this.annotateConnectionError(
-                    error,
-                    "createDeltaConnection",
-                    !requestWebsocketTokenFromJoinSession);
-                if (typeof error === "object" && error !== null) {
-                    normalizedError.addTelemetryProperties({ socketDocumentId: websocketEndpoint.id });
-                }
-                throw normalizedError;
-            }
-        });
-    }
-
-    private clearJoinSessionTimer() {
-        if (this.joinSessionRefreshTimer !== undefined) {
-            clearTimeout(this.joinSessionRefreshTimer);
-            this.joinSessionRefreshTimer = undefined;
-        }
-    }
-
-    private async scheduleJoinSessionRefresh(delta: number) {
-        await new Promise<void>((resolve, reject) => {
-            this.joinSessionRefreshTimer = setTimeout(() => {
-                getWithRetryForTokenRefresh(async (options) => {
-                    await this.joinSession(false, options);
-                    resolve();
-                }).catch((error) => {
-                    reject(error);
-                });
-            }, delta);
-        });
->>>>>>> c2b8d3c31f51764834bfa2655c92b2abf67083fe
-    }
-
-    private async getDelayLoadedDocumentService() {
-        if (this.odspDocumentServiceDelayLoaded) {
-            return this.odspDocumentServiceDelayLoaded;
-        }
-        const module = await import(/* webpackChunkName: "internalModule" */"./internalModule");
-        this.odspDocumentServiceDelayLoaded = new module.OdspDocumentServiceDelayLoaded(
-=======
         if (this.socketModuleP === undefined) {
             this.socketModuleP = this.getDelayLoadedDeltaStream();
         }
@@ -407,22 +264,11 @@
                 throw error;
             });
         this.odspDelayLoadedDeltaStream = new module.OdspDelayLoadedDeltaStream(
->>>>>>> 61ce9ed4
             this.odspResolvedUrl,
             this._policies,
             this.getStorageToken,
             this.getWebsocketToken,
             this.mc,
-<<<<<<< HEAD
-            this.socketIoClientFactory,
-            this.cache,
-            this.hostPolicy,
-            this.epochTracker,
-            () => this.storageManager,
-            this.socketReferenceKeyPrefix,
-        );
-        return this.odspDocumentServiceDelayLoaded;
-=======
             this.cache,
             this.hostPolicy,
             this.epochTracker,
@@ -430,7 +276,6 @@
             this.socketReferenceKeyPrefix,
         );
         return this.odspDelayLoadedDeltaStream;
->>>>>>> 61ce9ed4
     }
 
     public dispose(error?: any) {
@@ -440,10 +285,9 @@
         // In such case client cached info is stale and has to be removed.
         if (error !== undefined) {
             this.epochTracker.removeEntries().catch(() => {});
-        }
-<<<<<<< HEAD
-        this.odspDocumentServiceDelayLoaded?.dispose(error);
-=======
+        } else {
+            this._opsCache?.flushOps();
+        }
         this._opsCache?.dispose();
         // Only need to dipose this, if it is already loaded.
         this.odspDelayLoadedDeltaStream?.dispose();
@@ -490,6 +334,5 @@
         }
 
         this.opsCache?.addOps(ops);
->>>>>>> 61ce9ed4
     }
 }