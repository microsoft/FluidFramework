--- conflicted
+++ resolved
@@ -21,17 +21,12 @@
     IDocumentServicePolicies,
     DriverErrorType,
 } from "@fluidframework/driver-definitions";
-<<<<<<< HEAD
 import {
     DeltaStreamConnectionForbiddenError,
     NonRetryableError,
     UsageError,
     NoOpDocumentDeltaStorageService,
 } from "@fluidframework/driver-utils";
-import { IFacetCodes } from "@fluidframework/odsp-doclib-utils";
-=======
-import { DeltaStreamConnectionForbiddenError, NonRetryableError } from "@fluidframework/driver-utils";
->>>>>>> ae0109c1
 import {
     IClient,
     ISequencedDocumentMessage,
