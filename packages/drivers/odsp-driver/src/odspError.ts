/*!
 * Copyright (c) Microsoft Corporation. All rights reserved.
 * Licensed under the MIT License.
 */

import { createOdspNetworkError } from "@fluidframework/odsp-doclib-utils";
import { IOdspSocketError } from "./contracts";
import { parseAuthErrorClaims } from "./parseAuthErrorClaims";

<<<<<<< HEAD
export const offlineFetchFailureStatusCode: number = 709;
export const fetchFailureStatusCode: number = 710;
// Status code for invalid file name error in odsp driver.
export const invalidFileNameStatusCode: number = 711;
// no response, or can't parse response
export const fetchIncorrectResponse = 712;
// Client and server epoch mismatch.
export const fluidEpochMismatchError = 409;

export enum OdspErrorType {
    /**
     * Storage is out of space
     */
    outOfStorageError = "outOfStorageError",

    /**
     * Invalid file name (at creation of the file)
     */
    invalidFileNameError = "invalidFileNameError",

    /**
     * Snapshot is too big. Host application specified limit for snapshot size, and snapshot was bigger
     * that that limit, thus request failed. Hosting application is expected to have fall-back behavior for
     * such case.
     */
    snapshotTooBig = "snapshotTooBig",

    /*
        * SPO admin toggle: fluid service is not enabled.
        */
    fluidNotEnabled = "fluidNotEnabled",

    /**
     * Epoch version mismatch failures.
     * This occurs when the file is modified externally. So the version at the client receiving this error
     * does not match the one at the server.
     */
    epochVersionMismatch = "epochVersionMismatch",
}

/**
 * Base interface for all errors and warnings
 */
export interface IOdspError {
    readonly errorType: OdspErrorType;
    readonly message: string;
    canRetry: boolean;
    online?: string;
}

export type OdspError =
    | DriverError
    | IOdspError;

export function createOdspNetworkError(
    errorMessage: string,
    statusCode?: number,
    retryAfterSeconds?: number,
    claims?: string,
): OdspError {
    let error: OdspError;

    switch (statusCode) {
        case 400:
            error = new GenericNetworkError(errorMessage, false, statusCode);
            break;
        case 401:
        case 403:
            error = new AuthorizationError(errorMessage, claims);
            break;
        case 404:
            error = new NetworkErrorBasic(errorMessage, DriverErrorType.fileNotFoundOrAccessDeniedError, false);
            break;
        case 406:
            error = new NetworkErrorBasic(errorMessage, DriverErrorType.unsupportedClientProtocolVersion, false);
            break;
        case fluidEpochMismatchError:
            error = new NonRetryableError(errorMessage, OdspErrorType.epochVersionMismatch);
            break;
        case 413:
            error = new NonRetryableError(errorMessage, OdspErrorType.snapshotTooBig);
            break;
        case 414:
        case invalidFileNameStatusCode:
            error = new NonRetryableError(errorMessage, OdspErrorType.invalidFileNameError);
            break;
        case 500:
            error = new GenericNetworkError(errorMessage, true);
            break;
        case 501:
            error = new NonRetryableError(errorMessage, OdspErrorType.fluidNotEnabled);
            break;
        case 507:
            error = new NonRetryableError(errorMessage, OdspErrorType.outOfStorageError);
            break;
        case offlineFetchFailureStatusCode:
            error = new NetworkErrorBasic(errorMessage, DriverErrorType.offlineError, true);
            break;
        case fetchFailureStatusCode:
            error = new NetworkErrorBasic(errorMessage, DriverErrorType.fetchFailure, true);
            break;
        case fetchIncorrectResponse:
            error = new NetworkErrorBasic(errorMessage, DriverErrorType.incorrectServerResponse, false);
            break;
        default:
            error = createGenericNetworkError(errorMessage, true, retryAfterSeconds, statusCode);
    }

    error.online = OnlineStatus[isOnline()];

    return error;
}

=======
>>>>>>> 9c03f4bc
/**
 * Throws network error - an object with a bunch of network related properties
 */
export function throwOdspNetworkError(
    errorMessage: string,
    statusCode: number,
    response?: Response,
): never {
    const claims = statusCode === 401 && response?.headers ? parseAuthErrorClaims(response.headers) : undefined;

    const networkError = createOdspNetworkError(
        response ? `${errorMessage}, msg = ${response.statusText}, type = ${response.type}` : errorMessage,
        statusCode,
        undefined /* retryAfterSeconds */,
        claims);

    (networkError as any).sprequestguid = response?.headers ? `${response.headers.get("sprequestguid")}` : undefined;

    throw networkError;
}

/**
 * Returns network error based on error object from ODSP socket (IOdspSocketError)
 */
export function errorObjectFromSocketError(socketError: IOdspSocketError) {
    return createOdspNetworkError(
        socketError.message,
        socketError.code,
        socketError.retryAfter,
        // TODO: When long lived token is supported for websocket then IOdspSocketError need to support
        // passing "claims" value that is used to fetch new token
        undefined /* claims */);
}<|MERGE_RESOLUTION|>--- conflicted
+++ resolved
@@ -7,122 +7,6 @@
 import { IOdspSocketError } from "./contracts";
 import { parseAuthErrorClaims } from "./parseAuthErrorClaims";
 
-<<<<<<< HEAD
-export const offlineFetchFailureStatusCode: number = 709;
-export const fetchFailureStatusCode: number = 710;
-// Status code for invalid file name error in odsp driver.
-export const invalidFileNameStatusCode: number = 711;
-// no response, or can't parse response
-export const fetchIncorrectResponse = 712;
-// Client and server epoch mismatch.
-export const fluidEpochMismatchError = 409;
-
-export enum OdspErrorType {
-    /**
-     * Storage is out of space
-     */
-    outOfStorageError = "outOfStorageError",
-
-    /**
-     * Invalid file name (at creation of the file)
-     */
-    invalidFileNameError = "invalidFileNameError",
-
-    /**
-     * Snapshot is too big. Host application specified limit for snapshot size, and snapshot was bigger
-     * that that limit, thus request failed. Hosting application is expected to have fall-back behavior for
-     * such case.
-     */
-    snapshotTooBig = "snapshotTooBig",
-
-    /*
-        * SPO admin toggle: fluid service is not enabled.
-        */
-    fluidNotEnabled = "fluidNotEnabled",
-
-    /**
-     * Epoch version mismatch failures.
-     * This occurs when the file is modified externally. So the version at the client receiving this error
-     * does not match the one at the server.
-     */
-    epochVersionMismatch = "epochVersionMismatch",
-}
-
-/**
- * Base interface for all errors and warnings
- */
-export interface IOdspError {
-    readonly errorType: OdspErrorType;
-    readonly message: string;
-    canRetry: boolean;
-    online?: string;
-}
-
-export type OdspError =
-    | DriverError
-    | IOdspError;
-
-export function createOdspNetworkError(
-    errorMessage: string,
-    statusCode?: number,
-    retryAfterSeconds?: number,
-    claims?: string,
-): OdspError {
-    let error: OdspError;
-
-    switch (statusCode) {
-        case 400:
-            error = new GenericNetworkError(errorMessage, false, statusCode);
-            break;
-        case 401:
-        case 403:
-            error = new AuthorizationError(errorMessage, claims);
-            break;
-        case 404:
-            error = new NetworkErrorBasic(errorMessage, DriverErrorType.fileNotFoundOrAccessDeniedError, false);
-            break;
-        case 406:
-            error = new NetworkErrorBasic(errorMessage, DriverErrorType.unsupportedClientProtocolVersion, false);
-            break;
-        case fluidEpochMismatchError:
-            error = new NonRetryableError(errorMessage, OdspErrorType.epochVersionMismatch);
-            break;
-        case 413:
-            error = new NonRetryableError(errorMessage, OdspErrorType.snapshotTooBig);
-            break;
-        case 414:
-        case invalidFileNameStatusCode:
-            error = new NonRetryableError(errorMessage, OdspErrorType.invalidFileNameError);
-            break;
-        case 500:
-            error = new GenericNetworkError(errorMessage, true);
-            break;
-        case 501:
-            error = new NonRetryableError(errorMessage, OdspErrorType.fluidNotEnabled);
-            break;
-        case 507:
-            error = new NonRetryableError(errorMessage, OdspErrorType.outOfStorageError);
-            break;
-        case offlineFetchFailureStatusCode:
-            error = new NetworkErrorBasic(errorMessage, DriverErrorType.offlineError, true);
-            break;
-        case fetchFailureStatusCode:
-            error = new NetworkErrorBasic(errorMessage, DriverErrorType.fetchFailure, true);
-            break;
-        case fetchIncorrectResponse:
-            error = new NetworkErrorBasic(errorMessage, DriverErrorType.incorrectServerResponse, false);
-            break;
-        default:
-            error = createGenericNetworkError(errorMessage, true, retryAfterSeconds, statusCode);
-    }
-
-    error.online = OnlineStatus[isOnline()];
-
-    return error;
-}
-
-=======
->>>>>>> 9c03f4bc
 /**
  * Throws network error - an object with a bunch of network related properties
  */
