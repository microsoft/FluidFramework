--- conflicted
+++ resolved
@@ -4,21 +4,13 @@
  */
 
 import { createOdspNetworkError } from "@fluidframework/odsp-doclib-utils";
-<<<<<<< HEAD
-import { OdspError } from "@fluidframework/odsp-driver-definitions";
 import { EventHandlerNameForErrorLogging as HandlerName } from "@fluidframework/driver-base";
-=======
->>>>>>> 2c2628d5
 import { IOdspSocketError } from "./contracts";
 
 /**
  * Returns network error based on error object from ODSP socket (IOdspSocketError)
  */
-<<<<<<< HEAD
-export function errorObjectFromSocketError(socketError: IOdspSocketError, handler: HandlerName): OdspError {
-=======
-export function errorObjectFromSocketError(socketError: IOdspSocketError, handler: string) {
->>>>>>> 2c2628d5
+export function errorObjectFromSocketError(socketError: IOdspSocketError, handler: HandlerName) {
     const message = `OdspSocketError (${handler}): ${socketError.message}`;
     return createOdspNetworkError(
         `odspSocketError [${handler}]`,
