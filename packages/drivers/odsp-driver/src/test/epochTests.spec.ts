--- conflicted
+++ resolved
@@ -12,10 +12,6 @@
     EpochTracker,
     IVersionedValueWithEpoch,
     persistedCacheValueVersion,
-<<<<<<< HEAD
-    createUtLocalCache,
-=======
->>>>>>> 1d84404f
 } from "../epochTracker";
 import {
     ICacheEntry,
@@ -24,11 +20,8 @@
  } from "../odspCache";
 import { getHashedDocumentId } from "../odspUtils";
 import { mockFetchOk, mockFetchSingle, createResponse } from "./mockFetch";
-<<<<<<< HEAD
-=======
 
 const createUtLocalCache = () => new LocalPersistentCache(2000);
->>>>>>> 1d84404f
 
 describe("Tests for Epoch Tracker", () => {
     const siteUrl = "https://microsoft.sharepoint-df.com/siteUrl";
