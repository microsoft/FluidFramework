/*!
 * Copyright (c) Microsoft Corporation. All rights reserved.
 * Licensed under the MIT License.
 */

import { strict as assert } from "assert";
import { TelemetryUTLogger } from "@fluidframework/telemetry-utils";
import { IOdspResolvedUrl } from "../contracts";
<<<<<<< HEAD
import { createUtEpochTracker } from "../epochTracker";
import { OdspDeltaStorageService } from "../odspDeltaStorageService";
import { mockFetchOk } from "./mockFetch";
=======
import { OdspDeltaStorageService } from "../odspDeltaStorageService";
import { LocalPersistentCache } from "../odspCache";
import { EpochTracker } from "../epochTracker";
import { mockFetchOk } from "./mockFetch";

const createUtLocalCache = () => new LocalPersistentCache(2000);
const createUtEpochTracker = (fileEntry, logger) => new EpochTracker(createUtLocalCache(), fileEntry, logger);
>>>>>>> 1d84404f

describe("DeltaStorageService", () => {
    /*
     * Use fake urls so we don't accidental make real calls that make our tests flakey.
     * Using microsoft.com as the domain so we don't send traffic somewhere hostile on accident.
     */
    const deltaStorageBasePath = "https://fake.microsoft.com";
    const deltaStorageRelativePath = "/drives/testdrive/items/testitem/opStream";
    const testDeltaStorageUrl = `${deltaStorageBasePath}${deltaStorageRelativePath}`;
    let resolvedUrl: IOdspResolvedUrl | undefined;
    const fileEntry = { docId: "docId", resolvedUrl: resolvedUrl! };

    it("Should build the correct sharepoint delta url with auth", async () => {
        const logger = new TelemetryUTLogger();
        const deltaStorageService = new OdspDeltaStorageService(
            async () => testDeltaStorageUrl,
            async (_refresh) => "?access_token=123",
            createUtEpochTracker(fileEntry, logger),
            logger);
        const actualDeltaUrl = await deltaStorageService.buildUrl(2, 8);
        // eslint-disable-next-line max-len
        const expectedDeltaUrl = `${deltaStorageBasePath}/drives/testdrive/items/testitem/opStream?filter=sequenceNumber%20ge%203%20and%20sequenceNumber%20le%207`;
        assert.equal(actualDeltaUrl, expectedDeltaUrl, "The constructed delta url is invalid");
    });

    describe("Get Returns Response With Op Envelope", () => {
        const expectedDeltaFeedResponse: any = {
            value: [
                {
                    op: {
                        clientId: "present-place",
                        clientSequenceNumber: 71,
                        contents: null,
                        minimumSequenceNumber: 1,
                        referenceSequenceNumber: 1,
                        sequenceNumber: 1,
                        text: "",
                        user: {
                            id: "Unruffled Bose",
                        },
                    },
                    sequenceNumber: 1,
                },
                {
                    op: {
                        clientId: "present-place",
                        clientSequenceNumber: 71,
                        contents: null,
                        minimumSequenceNumber: 1,
                        referenceSequenceNumber: 1,
                        sequenceNumber: 2,
                        type: "noop",
                        user: {
                            id: "Unruffled Bose",
                        },
                    },
                    sequenceNumber: 2,
                },
            ],
        };

        let deltaStorageService: OdspDeltaStorageService;
        before(() => {
            const logger = new TelemetryUTLogger();
            deltaStorageService = new OdspDeltaStorageService(
                async () => testDeltaStorageUrl,
                async (_refresh) => "",
                createUtEpochTracker(fileEntry, logger),
                logger);
        });

        it("Should deserialize the delta feed response correctly", async () => {
            const { messages, partialResult } = await mockFetchOk(
                async () => deltaStorageService.get(2, 8),
                expectedDeltaFeedResponse,
            );
            assert(!partialResult, "partialResult === false");
            assert.equal(messages.length, 2, "Deserialized feed response is not of expected length");
            assert.equal(messages[0].sequenceNumber, 1,
                "First element of feed response has invalid sequence number");
            assert.equal(messages[1].sequenceNumber, 2,
                "Second element of feed response has invalid sequence number");
            assert.equal(messages[1].type, "noop",
                "Second element of feed response has invalid op type");
        });
    });

    describe("Get Returns Response With Op Envelope", () => {
        const expectedDeltaFeedResponse: any = {
            value: [
                {
                    clientId: "present-place",
                    clientSequenceNumber: 71,
                    contents: null,
                    minimumSequenceNumber: 1,
                    referenceSequenceNumber: 1,
                    sequenceNumber: 1,
                    text: "",
                    user: {
                        id: "Unruffled Bose",
                    },
                },
                {
                    clientId: "present-place",
                    clientSequenceNumber: 71,
                    contents: null,
                    minimumSequenceNumber: 1,
                    referenceSequenceNumber: 1,
                    sequenceNumber: 2,
                    type: "noop",
                    user: {
                        id: "Unruffled Bose",
                    },
                },
            ],
        };

        let deltaStorageService: OdspDeltaStorageService;
        before(() => {
            const logger = new TelemetryUTLogger();
            deltaStorageService = new OdspDeltaStorageService(
                async () => testDeltaStorageUrl,
<<<<<<< HEAD
=======
                undefined,
>>>>>>> 1d84404f
                async (_refresh) => "",
                createUtEpochTracker(fileEntry, logger),
                logger);
        });

        it("Should deserialize the delta feed response correctly", async () => {
            const { messages, partialResult } = await mockFetchOk(
                async () => deltaStorageService.get(2, 8),
                expectedDeltaFeedResponse,
            );
            assert(!partialResult, "partialResult === false");
            assert.equal(messages.length, 2, "Deserialized feed response is not of expected length");
            assert.equal(messages[0].sequenceNumber, 1,
                "First element of feed response has invalid sequence number");
            assert.equal(messages[1].sequenceNumber, 2,
                "Second element of feed response has invalid sequence number");
            assert.equal(messages[1].type, "noop",
                "Second element of feed response has invalid op type");
        });
    });
});<|MERGE_RESOLUTION|>--- conflicted
+++ resolved
@@ -6,11 +6,6 @@
 import { strict as assert } from "assert";
 import { TelemetryUTLogger } from "@fluidframework/telemetry-utils";
 import { IOdspResolvedUrl } from "../contracts";
-<<<<<<< HEAD
-import { createUtEpochTracker } from "../epochTracker";
-import { OdspDeltaStorageService } from "../odspDeltaStorageService";
-import { mockFetchOk } from "./mockFetch";
-=======
 import { OdspDeltaStorageService } from "../odspDeltaStorageService";
 import { LocalPersistentCache } from "../odspCache";
 import { EpochTracker } from "../epochTracker";
@@ -18,7 +13,6 @@
 
 const createUtLocalCache = () => new LocalPersistentCache(2000);
 const createUtEpochTracker = (fileEntry, logger) => new EpochTracker(createUtLocalCache(), fileEntry, logger);
->>>>>>> 1d84404f
 
 describe("DeltaStorageService", () => {
     /*
@@ -141,10 +135,6 @@
             const logger = new TelemetryUTLogger();
             deltaStorageService = new OdspDeltaStorageService(
                 async () => testDeltaStorageUrl,
-<<<<<<< HEAD
-=======
-                undefined,
->>>>>>> 1d84404f
                 async (_refresh) => "",
                 createUtEpochTracker(fileEntry, logger),
                 logger);
