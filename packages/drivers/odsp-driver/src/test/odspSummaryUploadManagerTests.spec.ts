/*!
 * Copyright (c) Microsoft Corporation. All rights reserved.
 * Licensed under the MIT License.
 */

/* eslint-disable @typescript-eslint/dot-notation */

import { strict as assert } from "assert";
// eslint-disable-next-line import/no-internal-modules
import cloneDeep from "lodash/cloneDeep";
import * as api from "@fluidframework/protocol-definitions";
import { hashFile, IsoBuffer } from "@fluidframework/common-utils";
import { TelemetryUTLogger } from "@fluidframework/telemetry-utils";
import { ISummaryContext } from "@fluidframework/driver-definitions";
<<<<<<< HEAD
import { EpochTracker, createUtEpochTracker } from "../epochTracker";
import { IDedupCaches, OdspSummaryUploadManager } from "../odspSummaryUploadManager";
import { IBlob, IOdspResolvedUrl } from "../contracts";
import { TokenFetchOptions } from "../tokenFetch";
import { mockFetchOk } from "./mockFetch";
=======
import { EpochTracker } from "../epochTracker";
import { IDedupCaches, OdspSummaryUploadManager } from "../odspSummaryUploadManager";
import { IBlob, IOdspResolvedUrl } from "../contracts";
import { LocalPersistentCache } from "../odspCache";
import { TokenFetchOptions } from "../tokenFetch";
import { mockFetchOk } from "./mockFetch";

const createUtLocalCache = () => new LocalPersistentCache(2000);
>>>>>>> 1d84404f

describe("Odsp Summary Upload Manager Tests", () => {
    let epochTracker: EpochTracker;
    let odspSummaryUploadManager: OdspSummaryUploadManager;
    beforeEach(() => {
        const logger = new TelemetryUTLogger();
        let resolvedUrl: IOdspResolvedUrl | undefined;
<<<<<<< HEAD
        epochTracker = createUtEpochTracker({ docId: "docId", resolvedUrl: resolvedUrl! }, logger);
=======
        epochTracker = new EpochTracker(createUtLocalCache(), { docId: "docId", resolvedUrl: resolvedUrl! }, logger);
>>>>>>> 1d84404f
        odspSummaryUploadManager = new OdspSummaryUploadManager(
            "snapshotStorageUrl",
            async (options: TokenFetchOptions, name?: string) => "token",
            logger,
            epochTracker,
            { blobDeduping: true },
        );
    });

    it("Should populate caches properly", async () => {
        const blobCache = new Map<string, IBlob>();

        blobCache.set("blob1", { content: "blob1", id: "blob1", size: 5, encoding: undefined });
        blobCache.set("blob2", { content: "blob2", id: "blob2", size: 5, encoding: undefined });
        blobCache.set("blob3", { content: "blob2", id: "blob2", size: 5, encoding: undefined });
        blobCache.set("blob4", { content: "blob4", id: "blob4", size: 5, encoding: undefined });
        blobCache.set("blob5", { content: "blob5", id: "blob5", size: 5, encoding: undefined });
        const protocolTree: api.ISnapshotTree = {
            blobs: {
                blob1: "blob1",
            },
            commits: {},
            trees: {},
        };

        const defaultTree: api.ISnapshotTree = {
            blobs: {
                blob2: "blob2",
            },
            commits: {},
            trees: {
                tree1: {
                    blobs: { blob3: "blob2" },
                    commits: {},
                    trees: {},
                },
            },
        };
        const snapshotTree: api.ISnapshotTree = {
            blobs: {
                blob4: "blob4",
                blob5: "blob5",
            },
            commits: {},
            trees: {
                ".protocol": protocolTree,
                "default": defaultTree,
            },
        };

        await odspSummaryUploadManager.buildCachesForDedup(snapshotTree, blobCache);

        assert.strictEqual(odspSummaryUploadManager["blobTreeDedupCaches"].blobShaToPath.size, 4,
            "4 blobs should be in cache as 4 blobs with different content");
        assert.strictEqual(odspSummaryUploadManager["blobTreeDedupCaches"].pathToBlobSha.size,
            5, "Cache should 5 entries, one for each blob");
        assert.strictEqual(odspSummaryUploadManager["blobTreeDedupCaches"].treesPathToTree.size,
            3, "Cache should 3 entries, one for each tree");

        // Check some of the entries
        assert(odspSummaryUploadManager["blobTreeDedupCaches"].treesPathToTree.has(".app/default/tree1"),
            "Tree1 should be present");
        assert(odspSummaryUploadManager["blobTreeDedupCaches"].pathToBlobSha.has(".app/default/tree1/blob3"),
            "blob3 should be present");
        assert(odspSummaryUploadManager["blobTreeDedupCaches"].pathToBlobSha.has(".protocol/blob1"),
            "blob1 should be present");
    });

    it("Should cache right blobs using the cache built from previous summary", async () => {
        const summaryContext: ISummaryContext = {
            proposalHandle: "proposedHandle",
            ackHandle: "ackHandle",
            referenceSequenceNumber: 5,
        };
        odspSummaryUploadManager["lastSummaryProposalHandle"] = summaryContext.proposalHandle;
        const rootBlob: api.ISummaryBlob = {
            type: api.SummaryType.Blob,
            content: JSON.stringify("root"),
        };
        const componentBlob: api.ISummaryBlob = {
            type: api.SummaryType.Blob,
            content: JSON.stringify("component"),
        };
        const rootBlobHash = await hashFile(IsoBuffer.from(rootBlob.content, "utf-8"));
        const componentBlobHash = await hashFile(IsoBuffer.from(componentBlob.content, "utf-8"));
        const rootBlobPath = ".app/default/root";
        const componentBlobPath = ".app/default/component";

        const appSummary: api.ISummaryTree = {
            type: api.SummaryType.Tree,
            tree: {
                default: {
                    type: api.SummaryType.Tree,
                    tree: {
                        component: componentBlob,
                        root: rootBlob,
                    },
                },
            },
        };

        await mockFetchOk(
            async () => odspSummaryUploadManager.writeSummaryTree(appSummary, summaryContext),
            { id: summaryContext.proposalHandle },
        );

        assert.strictEqual(odspSummaryUploadManager["blobTreeDedupCaches"].blobShaToPath.size, 2,
            "2 blobs should be in cache");
        assert.strictEqual(odspSummaryUploadManager["blobTreeDedupCaches"].blobShaToPath.get(componentBlobHash),
            componentBlobPath, "Cache should contain hash of component blob");
        assert.strictEqual(odspSummaryUploadManager["blobTreeDedupCaches"].blobShaToPath.get(rootBlobHash),
            rootBlobPath, "Cache should contain hash of root blob");

        // Now delete both blobs and insert a new blob with content same as component blob
        delete (appSummary.tree.default as api.ISummaryTree).tree.root;
        delete (appSummary.tree.default as api.ISummaryTree).tree.component;
        appSummary.tree.default2 = {
            type: api.SummaryType.Tree,
            tree: {
                component2: componentBlob,
            },
        };
        const componentBlobNewPath = ".app/default2/component2";
        await mockFetchOk(
            async () => odspSummaryUploadManager.writeSummaryTree(appSummary, summaryContext),
            { id: summaryContext.proposalHandle },
        );

        assert.strictEqual(odspSummaryUploadManager["blobTreeDedupCaches"].blobShaToPath.size, 1,
            "1 blobs should be in cache");
        assert.strictEqual(odspSummaryUploadManager["blobTreeDedupCaches"].blobShaToPath.get(componentBlobHash),
            componentBlobNewPath, "Cache should contain hash of component blob 2");
    });

    it("Should dedup correct blobs(no handle expansion)", async () => {
        const rootBlob: api.ISummaryBlob = {
            type: api.SummaryType.Blob,
            content: JSON.stringify("root"),
        };
        const componentBlob: api.ISummaryBlob = {
            type: api.SummaryType.Blob,
            content: JSON.stringify("component"),
        };

        const appSummary: api.ISummaryTree = {
            type: api.SummaryType.Tree,
            tree: {
                default: {
                    type: api.SummaryType.Tree,
                    tree: {
                        component: componentBlob,
                        root: rootBlob,
                    },
                },
            },
        };

        const blobTreeDedupCaches: IDedupCaches = {
            blobShaToPath: new Map(),
            pathToBlobSha: new Map(),
            treesPathToTree: new Map(),
        };
        await odspSummaryUploadManager["convertSummaryToSnapshotTree"](
            undefined,
            cloneDeep(appSummary),
            blobTreeDedupCaches,
            ".app",
            true,
        );

        delete (appSummary.tree.default as api.ISummaryTree).tree.component;
        // Now insert another blob with same content as component blob
        appSummary.tree.default2 = {
            type: api.SummaryType.Tree,
            tree: {
                component2: componentBlob,
                header: {
                    type: api.SummaryType.Blob,
                    content: JSON.stringify("headerBlob"),
                },
            },
        };
        odspSummaryUploadManager["blobTreeDedupCaches"] = blobTreeDedupCaches;
        const { snapshotTree, blobs, reusedBlobs } = await odspSummaryUploadManager["convertSummaryToSnapshotTree"](
            "ackHandle",
            appSummary,
            blobTreeDedupCaches,
            ".app",
            true,
        );
        const serializedTree = JSON.stringify(snapshotTree);
        assert.strictEqual(reusedBlobs, 2, "2 reused blobs should be there");
        assert.strictEqual(blobs, 1, "1 blob(default2/header) is not deduped as content does not match");
        assert(serializedTree.includes("\"id\":\"ackHandle/.app/default/root\""), "Root blob should be deduped");
        assert(serializedTree.includes("\"id\":\"ackHandle/.app/default/component\""),
            "Component blob should be deduped");
    });

    it("Should dedup correct blobs(with handle expansion)(1 time)", async () => {
        const rootBlob: api.ISummaryBlob = {
            type: api.SummaryType.Blob,
            content: JSON.stringify("root"),
        };
        const componentBlob: api.ISummaryBlob = {
            type: api.SummaryType.Blob,
            content: JSON.stringify("component"),
        };

        const appSummary: api.ISummaryTree = {
            type: api.SummaryType.Tree,
            tree: {
                default: {
                    type: api.SummaryType.Tree,
                    tree: {
                        header: {
                            type: api.SummaryType.Tree,
                            tree: {
                                component: componentBlob,
                                root: rootBlob,
                            },
                        },
                    },
                },
            },
        };

        const blobTreeDedupCaches: IDedupCaches = {
            blobShaToPath: new Map(),
            pathToBlobSha: new Map(),
            treesPathToTree: new Map(),
        };
        await odspSummaryUploadManager["convertSummaryToSnapshotTree"](
            undefined,
            cloneDeep(appSummary),
            blobTreeDedupCaches,
            ".app",
            true,
        );

        // Now insert another blob with same content as component blob
        appSummary.tree.default2 = {
            type: api.SummaryType.Tree,
            tree: {
                component2: componentBlob,
                header: {
                    type: api.SummaryType.Blob,
                    content: JSON.stringify("headerBlob"),
                },
            },
        };
        appSummary.tree.default = {
            type: api.SummaryType.Handle,
            handle: "default",
            handleType: api.SummaryType.Tree,
        };
        odspSummaryUploadManager["blobTreeDedupCaches"] = blobTreeDedupCaches;
        const { snapshotTree, blobs, reusedBlobs } = await odspSummaryUploadManager["convertSummaryToSnapshotTree"](
            "ackHandle",
            appSummary,
            blobTreeDedupCaches,
            ".app",
            true,
        );
        const serializedTree = JSON.stringify(snapshotTree);
        assert.strictEqual(reusedBlobs, 3, "3 reused blobs should be there");
        assert.strictEqual(blobs, 1, "1 blob(.app/default2/header) is not deduped as content does not match");
        assert(serializedTree.includes("\"id\":\"ackHandle/.app/default/header/root\""),
            "Root blob should be deduped");
        assert(serializedTree.includes("\"id\":\"ackHandle/.app/default/header/component\""),
            "Component blob should be deduped");
    });

    it("Should dedup correct blobs(with handle expansion)(Multiple times)", async () => {
        const rootBlob: api.ISummaryBlob = {
            type: api.SummaryType.Blob,
            content: JSON.stringify("root"),
        };
        const componentBlob: api.ISummaryBlob = {
            type: api.SummaryType.Blob,
            content: JSON.stringify("component"),
        };

        const appSummary: api.ISummaryTree = {
            type: api.SummaryType.Tree,
            tree: {
                default: {
                    type: api.SummaryType.Tree,
                    tree: {
                        header: {
                            type: api.SummaryType.Tree,
                            tree: {
                                component: componentBlob,
                                root: rootBlob,
                            },
                        },
                    },
                },
            },
        };

        const blobTreeDedupCaches: IDedupCaches = {
            blobShaToPath: new Map(),
            pathToBlobSha: new Map(),
            treesPathToTree: new Map(),
        };
        await odspSummaryUploadManager["convertSummaryToSnapshotTree"](
            undefined,
            cloneDeep(appSummary),
            blobTreeDedupCaches,
            ".app",
            true,
        );

        appSummary.tree.default = {
            type: api.SummaryType.Handle,
            handle: "default",
            handleType: api.SummaryType.Tree,
        };

        odspSummaryUploadManager["blobTreeDedupCaches"] = blobTreeDedupCaches;
        const result1 = await odspSummaryUploadManager["convertSummaryToSnapshotTree"](
            "ackHandle",
            appSummary,
            blobTreeDedupCaches,
            ".app",
            true,
        );

        const result2 = await odspSummaryUploadManager["convertSummaryToSnapshotTree"](
            "ackHandle2",
            appSummary,
            blobTreeDedupCaches,
            ".app",
            true,
        );

        const serializedTree = JSON.stringify(result2.snapshotTree);
        assert.strictEqual(result1.reusedBlobs, result2.reusedBlobs,
            "Reused blobs should be same as same tree was expanded!!");
        assert.strictEqual(result2.reusedBlobs, 2, "2 reused blobs should be there");
        assert.strictEqual(result1.blobs, result2.blobs, "Blobs should be same as same tree was expanded!!");
        assert.strictEqual(result1.blobs, 0, "No new blobs should be there");

        assert(serializedTree.includes("\"id\":\"ackHandle2/.app/default/header/root\""),
            "Root blob should be deduped");
        assert(serializedTree.includes("\"id\":\"ackHandle2/.app/default/header/component\""),
            "Component blob should be deduped");
    });

    it("Should dedup blobs(with handle expansion)(Missing blob contents)", async () => {
        const rootBlob: api.ISummaryBlob = {
            type: api.SummaryType.Blob,
            content: JSON.stringify("root"),
        };
        const componentBlob: api.ISummaryBlob = {
            type: api.SummaryType.Blob,
            content: JSON.stringify("component"),
        };
        const rootBlobHash = await hashFile(IsoBuffer.from(rootBlob.content, "utf-8"));
        const rootBlobPath = ".app/default/header/root";
        const appSummary: api.ISummaryTree = {
            type: api.SummaryType.Tree,
            tree: {
                default: {
                    type: api.SummaryType.Tree,
                    tree: {
                        header: {
                            type: api.SummaryType.Tree,
                            tree: {
                                component: componentBlob,
                                root: rootBlob,
                            },
                        },
                    },
                },
            },
        };

        const blobTreeDedupCaches: IDedupCaches = {
            blobShaToPath: new Map(),
            pathToBlobSha: new Map(),
            treesPathToTree: new Map(),
        };
        await odspSummaryUploadManager["convertSummaryToSnapshotTree"](
            undefined,
            cloneDeep(appSummary),
            blobTreeDedupCaches,
            ".app",
            true,
        );

        // Now insert another blob with same content as component blob
        appSummary.tree.default2 = {
            type: api.SummaryType.Tree,
            tree: {
                component2: componentBlob,
                header: {
                    type: api.SummaryType.Blob,
                    content: JSON.stringify("headerBlob"),
                },
            },
        };
        appSummary.tree.default = {
            type: api.SummaryType.Handle,
            handle: "default",
            handleType: api.SummaryType.Tree,
        };

        // Simulate the condition as if the root blob contents were not returned during snapshot fetch.
        blobTreeDedupCaches.blobShaToPath.delete(rootBlobHash);
        blobTreeDedupCaches.pathToBlobSha.set(rootBlobPath, undefined);

        odspSummaryUploadManager["blobTreeDedupCaches"] = blobTreeDedupCaches;
        const { snapshotTree, blobs, reusedBlobs } = await odspSummaryUploadManager["convertSummaryToSnapshotTree"](
            "ackHandle",
            appSummary,
            blobTreeDedupCaches,
            ".app",
            true,
        );
        const serializedTree = JSON.stringify(snapshotTree);
        assert.strictEqual(reusedBlobs, 3, "3 reused blobs should be there");
        assert.strictEqual(blobs, 1, "1 blob(.app/default2/header) is not deduped as content does not match");
        assert(serializedTree.includes("\"id\":\"ackHandle/.app/default/header/root\""),
            "Root blob should be deduped");
        assert(serializedTree.includes("\"id\":\"ackHandle/.app/default/header/component\""),
            "Component blob should be deduped");
    });

    it("Should not dedup any blob with deduping disabled", async () => {
        // Disable blob deduping
        odspSummaryUploadManager["hostPolicy"]["blobDeduping"] = false;
        const rootBlob: api.ISummaryBlob = {
            type: api.SummaryType.Blob,
            content: JSON.stringify("root"),
        };
        const componentBlob: api.ISummaryBlob = {
            type: api.SummaryType.Blob,
            content: JSON.stringify("component"),
        };

        const appSummary: api.ISummaryTree = {
            type: api.SummaryType.Tree,
            tree: {
                default: {
                    type: api.SummaryType.Tree,
                    tree: {
                        header: {
                            type: api.SummaryType.Tree,
                            tree: {
                                component: componentBlob,
                                root: rootBlob,
                            },
                        },
                    },
                },
            },
        };

        const blobTreeDedupCaches: IDedupCaches = {
            blobShaToPath: new Map(),
            pathToBlobSha: new Map(),
            treesPathToTree: new Map(),
        };
        await odspSummaryUploadManager["convertSummaryToSnapshotTree"](
            undefined,
            cloneDeep(appSummary),
            blobTreeDedupCaches,
            ".app",
            true,
        );

        // Now insert another blob with same content as component blob
        appSummary.tree.default2 = {
            type: api.SummaryType.Tree,
            tree: {
                component2: componentBlob,
                header: {
                    type: api.SummaryType.Blob,
                    content: JSON.stringify("headerBlob"),
                },
            },
        };
        appSummary.tree.default = {
            type: api.SummaryType.Handle,
            handle: "default",
            handleType: api.SummaryType.Tree,
        };
        odspSummaryUploadManager["blobTreeDedupCaches"] = blobTreeDedupCaches;
        const { snapshotTree, blobs, reusedBlobs } = await odspSummaryUploadManager["convertSummaryToSnapshotTree"](
            "ackHandle",
            appSummary,
            blobTreeDedupCaches,
            ".app",
            true,
        );
        const serializedTree = JSON.stringify(snapshotTree);
        assert.strictEqual(reusedBlobs, 0, "0 reused blobs should be there");
        assert.strictEqual(blobs, 2, "All blobs should be present as is");
        assert(serializedTree.includes("\"id\":\"ackHandle/.app/default\""),
            "Handle should be present for default datastore");
    });
});<|MERGE_RESOLUTION|>--- conflicted
+++ resolved
@@ -12,13 +12,6 @@
 import { hashFile, IsoBuffer } from "@fluidframework/common-utils";
 import { TelemetryUTLogger } from "@fluidframework/telemetry-utils";
 import { ISummaryContext } from "@fluidframework/driver-definitions";
-<<<<<<< HEAD
-import { EpochTracker, createUtEpochTracker } from "../epochTracker";
-import { IDedupCaches, OdspSummaryUploadManager } from "../odspSummaryUploadManager";
-import { IBlob, IOdspResolvedUrl } from "../contracts";
-import { TokenFetchOptions } from "../tokenFetch";
-import { mockFetchOk } from "./mockFetch";
-=======
 import { EpochTracker } from "../epochTracker";
 import { IDedupCaches, OdspSummaryUploadManager } from "../odspSummaryUploadManager";
 import { IBlob, IOdspResolvedUrl } from "../contracts";
@@ -27,7 +20,6 @@
 import { mockFetchOk } from "./mockFetch";
 
 const createUtLocalCache = () => new LocalPersistentCache(2000);
->>>>>>> 1d84404f
 
 describe("Odsp Summary Upload Manager Tests", () => {
     let epochTracker: EpochTracker;
@@ -35,11 +27,7 @@
     beforeEach(() => {
         const logger = new TelemetryUTLogger();
         let resolvedUrl: IOdspResolvedUrl | undefined;
-<<<<<<< HEAD
-        epochTracker = createUtEpochTracker({ docId: "docId", resolvedUrl: resolvedUrl! }, logger);
-=======
         epochTracker = new EpochTracker(createUtLocalCache(), { docId: "docId", resolvedUrl: resolvedUrl! }, logger);
->>>>>>> 1d84404f
         odspSummaryUploadManager = new OdspSummaryUploadManager(
             "snapshotStorageUrl",
             async (options: TokenFetchOptions, name?: string) => "token",
