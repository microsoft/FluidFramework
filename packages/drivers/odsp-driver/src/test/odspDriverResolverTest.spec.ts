/*!
 * Copyright (c) Microsoft Corporation. All rights reserved.
 * Licensed under the MIT License.
 */

import { strict as assert } from "assert";
<<<<<<< HEAD
import { CreateNewHeader } from "@fluidframework/driver-definitions";
import { ensureFluidResolvedUrl } from "@fluidframework/driver-utils";
=======
import { DriverHeader } from "@fluidframework/driver-definitions";
>>>>>>> 6f9ada6d
import { IRequest } from "@fluidframework/core-interfaces";
import { OdspDriverUrlResolver } from "../odspDriverUrlResolver";
import { getHashedDocumentId } from "../odspUtils";

describe("Odsp Driver Resolver", () => {
    const siteUrl = "https://localhost";
    const driveId = "driveId";
    let filePath = "path";
    const fileName = "fileName";
    let resolver: OdspDriverUrlResolver;
    let request: IRequest;

    beforeEach(() => {
        resolver = new OdspDriverUrlResolver();
        request = resolver.createCreateNewRequest(siteUrl, driveId, filePath, fileName);
    });

    it("Create New Request", async () => {
<<<<<<< HEAD
        assert.strictEqual(request.headers?.[CreateNewHeader.createNew].fileName, fileName,
=======
        assert.equal(request.headers?.[DriverHeader.createNew].fileName, fileName,
>>>>>>> 6f9ada6d
            "Request should contain fileName");
        const url = `${siteUrl}?driveId=${encodeURIComponent(driveId)}&path=${encodeURIComponent(filePath)}`;
        assert.strictEqual(request.url, url, "Request url should match");
    });

    it("Resolved CreateNew Request", async () => {
        const resolvedUrl = await resolver.resolve(request);
        assert.strictEqual(resolvedUrl.fileName, fileName, "FileName should be equal");
        assert.strictEqual(resolvedUrl.driveId, driveId, "Drive id should be equal");
        assert.strictEqual(resolvedUrl.siteUrl, siteUrl, "SiteUrl should be equal");
        assert.strictEqual(resolvedUrl.itemId, "", "Item id should be absent");
        assert.strictEqual(resolvedUrl.hashedDocumentId, "", "No doc id should be present");
        assert.strictEqual(resolvedUrl.endpoints.snapshotStorageUrl, "", "Snapshot url should be empty");

        const [, queryString] = request.url.split("?");
        const searchParams = new URLSearchParams(queryString);
        assert.strictEqual(searchParams.get("path"), filePath, "filePath should match");
        assert.strictEqual(searchParams.get("driveId"), driveId, "Drive id should match");
    });

    it("Test RequestUrl for a data store", async () => {
        const resolvedUrl = await resolver.resolve(request);
        const response = await resolver.getAbsoluteUrl(resolvedUrl, "/datastore");

        const [url, queryString] = response?.split("?") ?? [];
        const searchParams = new URLSearchParams(queryString);
        assert.strictEqual(searchParams.get("itemId"), resolvedUrl.itemId, "Item id should match");
        assert.strictEqual(searchParams.get("driveId"), driveId, "Drive Id should match");
        assert.strictEqual(searchParams.get("path"), "/", "Path should match");
        assert.strictEqual(url, `${siteUrl}/datastore`, "Url should match");
    });

    it("Empty string filePath is resolvable", async () => {
        // Arrange
        filePath = "";
        request = resolver.createCreateNewRequest(siteUrl, driveId, filePath, fileName);

        // Act
        const resolvedUrl = await resolver.resolve(request);

        // Assert
        assert.strictEqual(resolvedUrl.fileName, fileName, "FileName should be equal");
        assert.strictEqual(resolvedUrl.driveId, driveId, "Drive id should be equal");
        assert.strictEqual(resolvedUrl.siteUrl, siteUrl, "SiteUrl should be equal");
        assert.strictEqual(resolvedUrl.itemId, "", "Item id should be absent");
        assert.strictEqual(resolvedUrl.hashedDocumentId, "", "No doc id should be present");
        assert.strictEqual(resolvedUrl.endpoints.snapshotStorageUrl, "", "Snapshot url should be empty");

        const [, queryString] = request.url.split("?");
        const searchParams = new URLSearchParams(queryString);
        assert.strictEqual(searchParams.get("path"), filePath, "filePath should match");
        assert.strictEqual(searchParams.get("driveId"), driveId, "Drive id should match");
    });

    it("Non-Empty string filePath is resolvable", async () => {
        // Arrange
        filePath = "data1";
        const itemId = "item1";
        const testRequest: IRequest = {
            url: `${siteUrl}?driveId=${driveId}&path=${filePath}&itemId=${itemId}`,
            headers: { createNew:{ fileName:`${fileName}` } },
        };

        // Act
        const resolvedUrl = await resolver.resolve(testRequest);
        ensureFluidResolvedUrl(resolvedUrl);

        // Assert
        assert.strictEqual(resolvedUrl.fileName, fileName, "FileName should be equal");
        assert.strictEqual(resolvedUrl.driveId, driveId, "Drive id should be equal");
        assert.strictEqual(resolvedUrl.siteUrl, siteUrl, "SiteUrl should be equal");
        assert.strictEqual(resolvedUrl.itemId, "", "Item id should be absent");
        assert.strictEqual(resolvedUrl.hashedDocumentId, "", "No doc id should be present");
        assert.strictEqual(resolvedUrl.endpoints.snapshotStorageUrl, "", "Snapshot url should be empty");

        const expectedResolvedUrl = `fluid-odsp://${siteUrl}?driveId=${driveId}&path=${filePath}&itemId=${itemId}`
        + `&version=null`;
        assert.strictEqual(resolvedUrl.url, expectedResolvedUrl, "resolved url is wrong");
    });

    it("FilePath with 3 data object ids is resolvable", async () => {
        // Arrange
        filePath = "data1/data2/data3";
        const itemId = "item1";
        const testRequest: IRequest = {
            url: `${siteUrl}?driveId=${driveId}&path=${filePath}&itemId=${itemId}`,
        };

        // Act
        const resolvedUrl = await resolver.resolve(testRequest);
        ensureFluidResolvedUrl(resolvedUrl);

        // Assert
        assert.strictEqual(resolvedUrl.fileName, "", "FileName should be absent");
        assert.strictEqual(resolvedUrl.driveId, driveId, "Drive id should be equal");
        assert.strictEqual(resolvedUrl.siteUrl, siteUrl, "SiteUrl should be equal");
        assert.strictEqual(resolvedUrl.itemId, itemId, "Item id should be equal");
        assert.strictEqual(resolvedUrl.hashedDocumentId, getHashedDocumentId(driveId, itemId),
            "Doc id should be present");
        assert.notStrictEqual(resolvedUrl.endpoints.snapshotStorageUrl, "", "Snapshot url should be present");

        const expectedResolvedUrl = `fluid-odsp://placeholder/placeholder/${resolvedUrl.hashedDocumentId}/${filePath}`
            + `?driveId=${driveId}&path=${filePath}&itemId=${itemId}`;
        assert.strictEqual(resolvedUrl.url, expectedResolvedUrl, "resolved url is wrong");
    });

    it("FilePath with 2 ending slashes is resolvable", async () => {
        // Arrange
        filePath = "data1/data2//";
        const itemId = "item1";
        const testRequest: IRequest = {
            url: `${siteUrl}?driveId=${driveId}&path=${filePath}&itemId=${itemId}`,
        };

        // Act
        const resolvedUrl = await resolver.resolve(testRequest);
        ensureFluidResolvedUrl(resolvedUrl);

        // Assert
        assert.strictEqual(resolvedUrl.fileName, "", "FileName should be absent");
        assert.strictEqual(resolvedUrl.driveId, driveId, "Drive id should be equal");
        assert.strictEqual(resolvedUrl.siteUrl, siteUrl, "SiteUrl should be equal");
        assert.strictEqual(resolvedUrl.itemId, itemId, "Item id should be equal");
        assert.strictEqual(resolvedUrl.hashedDocumentId, getHashedDocumentId(driveId, itemId),
            "Doc id should be present");
        assert.notStrictEqual(resolvedUrl.endpoints.snapshotStorageUrl, "", "Snapshot url should be present");

        const expectedResolvedUrl = `fluid-odsp://placeholder/placeholder/${resolvedUrl.hashedDocumentId}/${filePath}`
            + `?driveId=${driveId}&path=${filePath}&itemId=${itemId}`;
        assert.strictEqual(resolvedUrl.url, expectedResolvedUrl, "resolved url is wrong");
    });

    it("FilePath with special characters is resolvable", async () => {
        // Arrange
        filePath = "data1/data2/!@$";
        const itemId = "item!@$";
        const testRequest: IRequest = {
            url: `${siteUrl}?driveId=${driveId}&path=${filePath}&itemId=${itemId}`,
        };

        // Act
        const resolvedUrl = await resolver.resolve(testRequest);
        ensureFluidResolvedUrl(resolvedUrl);

        // Assert
        assert.strictEqual(resolvedUrl.fileName, "", "FileName should be absent");
        assert.strictEqual(resolvedUrl.driveId, driveId, "Drive id should be equal");
        assert.strictEqual(resolvedUrl.siteUrl, siteUrl, "SiteUrl should be equal");
        assert.strictEqual(resolvedUrl.itemId, itemId, "Item id should be equal");
        assert.strictEqual(resolvedUrl.hashedDocumentId, getHashedDocumentId(driveId, itemId),
            "Doc id should be present");
        assert.notStrictEqual(resolvedUrl.endpoints.snapshotStorageUrl, "", "Snapshot url should be present");

        const expectedResolvedUrl = `fluid-odsp://placeholder/placeholder/${resolvedUrl.hashedDocumentId}/${filePath}`
            + `?driveId=${driveId}&path=${filePath}&itemId=${itemId}`;
        assert.strictEqual(resolvedUrl.url, expectedResolvedUrl, "resolved url is wrong");
    });
});<|MERGE_RESOLUTION|>--- conflicted
+++ resolved
@@ -4,12 +4,8 @@
  */
 
 import { strict as assert } from "assert";
-<<<<<<< HEAD
-import { CreateNewHeader } from "@fluidframework/driver-definitions";
+import { DriverHeader } from "@fluidframework/driver-definitions";
 import { ensureFluidResolvedUrl } from "@fluidframework/driver-utils";
-=======
-import { DriverHeader } from "@fluidframework/driver-definitions";
->>>>>>> 6f9ada6d
 import { IRequest } from "@fluidframework/core-interfaces";
 import { OdspDriverUrlResolver } from "../odspDriverUrlResolver";
 import { getHashedDocumentId } from "../odspUtils";
@@ -28,11 +24,7 @@
     });
 
     it("Create New Request", async () => {
-<<<<<<< HEAD
-        assert.strictEqual(request.headers?.[CreateNewHeader.createNew].fileName, fileName,
-=======
-        assert.equal(request.headers?.[DriverHeader.createNew].fileName, fileName,
->>>>>>> 6f9ada6d
+        assert.stricEqual(request.headers?.[DriverHeader.createNew].fileName, fileName,
             "Request should contain fileName");
         const url = `${siteUrl}?driveId=${encodeURIComponent(driveId)}&path=${encodeURIComponent(filePath)}`;
         assert.strictEqual(request.url, url, "Request url should match");
