--- conflicted
+++ resolved
@@ -33,23 +33,14 @@
 
     it("Should resolve createNew request", async () => {
         const resolvedUrl = await resolver.resolve(request);
-<<<<<<< HEAD
-        assert.equal(resolvedUrl.fileName, fileName, "FileName should be equal");
-        assert.equal(resolvedUrl.driveId, driveId, "Drive id should be equal");
-        assert.equal(resolvedUrl.siteUrl, siteUrl, "SiteUrl should be equal");
-        assert.equal(resolvedUrl.itemId, "", "Item id should be absent");
-        assert.equal(resolvedUrl.hashedDocumentId, "", "No doc id should be present");
-        assert.equal(resolvedUrl.endpoints.snapshotStorageUrl, "", "Snapshot url should be empty");
-        assert.equal(
+        assert.strictEqual(resolvedUrl.fileName, fileName, "FileName should be equal");
+        assert.strictEqual(resolvedUrl.driveId, driveId, "Drive id should be equal");
+        assert.strictEqual(resolvedUrl.siteUrl, siteUrl, "SiteUrl should be equal");
+        assert.strictEqual(resolvedUrl.itemId, "", "Item id should be absent");
+        assert.strictEqual(resolvedUrl.hashedDocumentId, "", "No doc id should be present");
+        assert.strictEqual(resolvedUrl.endpoints.snapshotStorageUrl, "", "Snapshot url should be empty");
+        assert.strictEqual(
             resolvedUrl.codeHint?.containerPackageName, undefined, "Container Package Name should be undefined");
-=======
-        assert.strictEqual(resolvedUrl.fileName, fileName, "FileName should be equal");
-        assert.strictEqual(resolvedUrl.driveId, driveId, "Drive id should be equal");
-        assert.strictEqual(resolvedUrl.siteUrl, siteUrl, "SiteUrl should be equal");
-        assert.strictEqual(resolvedUrl.itemId, "", "Item id should be absent");
-        assert.strictEqual(resolvedUrl.hashedDocumentId, "", "No doc id should be present");
-        assert.strictEqual(resolvedUrl.endpoints.snapshotStorageUrl, "", "Snapshot url should be empty");
->>>>>>> ef06f2f7
 
         const [, queryString] = request.url.split("?");
         const searchParams = new URLSearchParams(queryString);
@@ -78,20 +69,19 @@
         const resolvedUrl = await resolver.resolve(request);
 
         // Assert
-<<<<<<< HEAD
-        assert.equal(resolvedUrl.fileName, fileName, "FileName should be equal");
-        assert.equal(resolvedUrl.driveId, driveId, "Drive id should be equal");
-        assert.equal(resolvedUrl.siteUrl, siteUrl, "SiteUrl should be equal");
-        assert.equal(resolvedUrl.itemId, "", "Item id should be absent");
-        assert.equal(resolvedUrl.hashedDocumentId, "", "No doc id should be present");
-        assert.equal(resolvedUrl.endpoints.snapshotStorageUrl, "", "Snapshot url should be empty");
-        assert.equal(
+        assert.strictEqual(resolvedUrl.fileName, fileName, "FileName should be equal");
+        assert.strictEqual(resolvedUrl.driveId, driveId, "Drive id should be equal");
+        assert.strictEqual(resolvedUrl.siteUrl, siteUrl, "SiteUrl should be equal");
+        assert.strictEqual(resolvedUrl.itemId, "", "Item id should be absent");
+        assert.strictEqual(resolvedUrl.hashedDocumentId, "", "No doc id should be present");
+        assert.strictEqual(resolvedUrl.endpoints.snapshotStorageUrl, "", "Snapshot url should be empty");
+        assert.strictEqual(
             resolvedUrl.codeHint?.containerPackageName, undefined, "Container Package Name should be undefined");
 
         const [, queryString] = request.url.split("?");
         const searchParams = new URLSearchParams(queryString);
-        assert.equal(searchParams.get("path"), filePath, "filePath should match");
-        assert.equal(searchParams.get("driveId"), driveId, "Drive id should match");
+        assert.strictEqual(searchParams.get("path"), testFilePath, "filePath should match");
+        assert.strictEqual(searchParams.get("driveId"), driveId, "Drive id should match");
     });
 
     it("Request containing packageName", async () => {
@@ -101,7 +91,7 @@
         // Assert
         const url = `${siteUrl}?driveId=${encodeURIComponent(driveId)}&path=${encodeURIComponent(filePath,
             )}&containerPackageName=${encodeURIComponent(packageName)}`;
-        assert.equal(request.url, url, "Request url should include packageName");
+        assert.strictEqual(request.url, url, "Request url should include packageName");
     });
 
     it("Resolved Request with package name", async () => {
@@ -112,25 +102,18 @@
         const resolvedUrl = await resolver.resolve(request);
 
         // Assert
-        assert.equal(resolvedUrl.fileName, fileName, "FileName should be equal");
-        assert.equal(resolvedUrl.driveId, driveId, "Drive id should be equal");
-        assert.equal(resolvedUrl.siteUrl, siteUrl, "SiteUrl should be equal");
-        assert.equal(resolvedUrl.itemId, "", "Item id should be absent");
-        assert.equal(resolvedUrl.hashedDocumentId, "", "No doc id should be present");
-        assert.equal(resolvedUrl.endpoints.snapshotStorageUrl, "", "Snapshot url should be empty");
-        assert.equal(resolvedUrl.codeHint?.containerPackageName, packageName, "Container Package Name should be equal");
-=======
-        assert.strictEqual(resolvedUrl.fileName, fileName, "FileName should be equal");
-        assert.strictEqual(resolvedUrl.driveId, driveId, "Drive id should be equal");
-        assert.strictEqual(resolvedUrl.siteUrl, siteUrl, "SiteUrl should be equal");
-        assert.strictEqual(resolvedUrl.itemId, "", "Item id should be absent");
-        assert.strictEqual(resolvedUrl.hashedDocumentId, "", "No doc id should be present");
-        assert.strictEqual(resolvedUrl.endpoints.snapshotStorageUrl, "", "Snapshot url should be empty");
->>>>>>> ef06f2f7
+        assert.strictEqual(resolvedUrl.fileName, fileName, "FileName should be equal");
+        assert.strictEqual(resolvedUrl.driveId, driveId, "Drive id should be equal");
+        assert.strictEqual(resolvedUrl.siteUrl, siteUrl, "SiteUrl should be equal");
+        assert.strictEqual(resolvedUrl.itemId, "", "Item id should be absent");
+        assert.strictEqual(resolvedUrl.hashedDocumentId, "", "No doc id should be present");
+        assert.strictEqual(resolvedUrl.endpoints.snapshotStorageUrl, "", "Snapshot url should be empty");
+        assert.strictEqual(
+            resolvedUrl.codeHint?.containerPackageName, packageName, "Container Package Name should be equal");
 
         const [, queryString] = request.url.split("?");
         const searchParams = new URLSearchParams(queryString);
-        assert.strictEqual(searchParams.get("path"), testFilePath, "filePath should match");
+        assert.strictEqual(searchParams.get("path"), filePath, "filePath should match");
         assert.strictEqual(searchParams.get("driveId"), driveId, "Drive id should match");
     });
 
