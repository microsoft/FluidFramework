/*!
 * Copyright (c) Microsoft Corporation and contributors. All rights reserved.
 * Licensed under the MIT License.
 */

import { strict as assert } from "node:assert";
import { Deferred } from "@fluidframework/core-utils";
import { MockLogger, type IFluidErrorBase } from "@fluidframework/telemetry-utils";
import {
	OdspErrorTypes,
	IOdspResolvedUrl,
	IEntry,
	snapshotKey,
} from "@fluidframework/odsp-driver-definitions";
<<<<<<< HEAD
import { EpochTrackerWithRedemption } from "../epochTracker.js";
import { LocalPersistentCache } from "../odspCache.js";
import { getHashedDocumentId } from "../odspPublicUtils.js";
import { mockFetchSingle, mockFetchMultiple, okResponse, notFound } from "./mockFetch.js";
=======
import { EpochTrackerWithRedemption } from "../epochTracker";
import { LocalPersistentCache } from "../odspCache";
import { getHashedDocumentId } from "../odspPublicUtils";
import {
	mockFetchSingle,
	mockFetchMultiple,
	okResponse,
	notFound,
	type MockResponse,
} from "./mockFetch";
>>>>>>> 7674f085

class DeferralWithCallback extends Deferred<void> {
	private epochCallback: () => Promise<unknown> = async () => {};

	constructor() {
		super();
	}

	public setCallback(epochCallback: () => Promise<unknown>): void {
		this.epochCallback = epochCallback;
	}

	public get promise(): Promise<void> {
		// eslint-disable-next-line @typescript-eslint/promise-function-async
		return this.epochCallback().then(() => super.promise);
	}
}

describe("Tests for Epoch Tracker With Redemption", () => {
	const siteUrl = "https://microsoft.sharepoint-df.com/siteUrl";
	const driveId = "driveId";
	const itemId = "itemId";
	const logger = new MockLogger();
	let epochTracker: EpochTrackerWithRedemption;
	let hashedDocumentId: string;
	let epochCallback: DeferralWithCallback;

	before(async () => {
		hashedDocumentId = await getHashedDocumentId(driveId, itemId);
	});

	beforeEach(() => {
		const resolvedUrl = {
			siteUrl,
			driveId,
			itemId,
			odspResolvedUrl: true,
		} as unknown as IOdspResolvedUrl;
		epochTracker = new EpochTrackerWithRedemption(
			new LocalPersistentCache(),
			{
				docId: hashedDocumentId,
				resolvedUrl,
			},
			logger.toTelemetryLogger(),
		);
	});

	afterEach(async () => {
		await epochTracker.removeEntries().catch(() => {});
		logger.assertMatchNone([{ category: "error" }]);
	});

	describe("Test Suite 1", () => {
		beforeEach(() => {
			epochCallback = new DeferralWithCallback();
			// eslint-disable-next-line @typescript-eslint/no-unsafe-member-access, @typescript-eslint/no-explicit-any
			(epochTracker as any).treesLatestDeferral = epochCallback;
		});
		it("joinSession call should succeed on retrying after snapshot cached read succeeds", async () => {
			epochTracker.setEpoch("epoch1", true, "test");
			const cacheEntry1: IEntry = {
				type: snapshotKey,
				key: "key1",
			};
			await epochTracker.put(cacheEntry1, { val: "val1" });

			// We will trigger a successful call to return the value set in the cache after the failed joinSession call
			epochCallback.setCallback(async () => epochTracker.get(cacheEntry1));

			// Initial joinSession call will return 404 but after the timeout, the call will be retried and succeed
			await mockFetchMultiple(
				async () => epochTracker.fetchAndParseAsJSON("fetchUrl", {}, "joinSession"),
				[
					notFound,
					async (): Promise<MockResponse> =>
						okResponse({ "x-fluid-epoch": "epoch1" }, {}),
				],
			);
		});

		it("joinSession call should succeed on retrying after any network call to the file succeeds", async () => {
			epochTracker.setEpoch("epoch1", true, "test");
			const cacheEntry1: IEntry = {
				type: snapshotKey,
				key: "key1",
			};
			await epochTracker.put(cacheEntry1, { val: "val1" });

			// We will trigger a successful call to return the value set in the cache after the failed joinSession call
			epochCallback.setCallback(async () => {
				return epochTracker.fetchAndParseAsJSON("fetchUrl", {}, "treesLatest");
			});

			// Initial joinSession call will return 404 but after the timeout, the call will be retried and succeed
			await mockFetchMultiple(
				async () => epochTracker.fetchAndParseAsJSON("fetchUrl", {}, "joinSession"),
				[
					notFound, // joinSession
					async (): Promise<MockResponse> =>
						okResponse({ "x-fluid-epoch": "epoch1" }, {}), // "treesLatest"
					async (): Promise<MockResponse> =>
						okResponse({ "x-fluid-epoch": "epoch1" }, {}), // "joinSession"
				],
			);
		});

		it("Requests should fail if joinSession call fails and the getLatest call also fails", async () => {
			let success: boolean = true;

			try {
				epochCallback.setCallback(async () => {
					try {
						await mockFetchSingle(
							async () =>
								epochTracker.fetchAndParseAsJSON("fetchUrl", {}, "treesLatest"),
							notFound,
							"internal",
						);
					} catch (error: unknown) {
						assert.strictEqual(
							(error as Partial<IFluidErrorBase>).errorType,
							OdspErrorTypes.fileNotFoundOrAccessDeniedError,
							"Error should be file not found or access denied error",
						);
					}
				});
				await mockFetchSingle(
					async () => epochTracker.fetchAndParseAsJSON("fetchUrl", {}, "joinSession"),
					async () => notFound({ "x-fluid-epoch": "epoch1" }),
					"external",
				);
			} catch (error: unknown) {
				success = false;
				assert.strictEqual(
					(error as Partial<IFluidErrorBase>).errorType,
					OdspErrorTypes.fileNotFoundOrAccessDeniedError,
					"Error should be file not found or access denied error",
				);
			}
			assert.strictEqual(
				success,
				false,
				"Join session should fail if treesLatest call has failed",
			);
		});
	});

	describe("Tests Suite 2", () => {
		it("Failed treesLatest call should not trigger unhandled rejection event", async () => {
			const treesLatestP = mockFetchSingle(
				async () => epochTracker.fetchAndParseAsJSON("fetchUrl", {}, "treesLatest"),
				notFound,
			);
			await assert.rejects(
				treesLatestP,
				"should fail without causing an unhandledRejection event.",
			);
		});
	});
});<|MERGE_RESOLUTION|>--- conflicted
+++ resolved
@@ -12,23 +12,10 @@
 	IEntry,
 	snapshotKey,
 } from "@fluidframework/odsp-driver-definitions";
-<<<<<<< HEAD
 import { EpochTrackerWithRedemption } from "../epochTracker.js";
 import { LocalPersistentCache } from "../odspCache.js";
 import { getHashedDocumentId } from "../odspPublicUtils.js";
 import { mockFetchSingle, mockFetchMultiple, okResponse, notFound } from "./mockFetch.js";
-=======
-import { EpochTrackerWithRedemption } from "../epochTracker";
-import { LocalPersistentCache } from "../odspCache";
-import { getHashedDocumentId } from "../odspPublicUtils";
-import {
-	mockFetchSingle,
-	mockFetchMultiple,
-	okResponse,
-	notFound,
-	type MockResponse,
-} from "./mockFetch";
->>>>>>> 7674f085
 
 class DeferralWithCallback extends Deferred<void> {
 	private epochCallback: () => Promise<unknown> = async () => {};
