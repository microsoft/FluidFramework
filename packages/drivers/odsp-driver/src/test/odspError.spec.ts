/*!
 * Copyright (c) Microsoft Corporation and contributors. All rights reserved.
 * Licensed under the MIT License.
 */

/* eslint-disable max-len */

import { strict as assert } from "assert";
import { DriverErrorType } from "@fluidframework/driver-definitions";
import {
    createOdspNetworkError,
    fetchIncorrectResponse,
    invalidFileNameStatusCode,
    throwOdspNetworkError,
} from "@fluidframework/odsp-doclib-utils";
import { OdspError } from "@fluidframework/odsp-driver-definitions";
<<<<<<< HEAD
import { ILoggingError } from "@fluidframework/common-definitions";
=======
>>>>>>> a315282b
import { IOdspSocketError } from "../contracts";
import { getWithRetryForTokenRefresh } from "../odspUtils";
import { errorObjectFromSocketError } from "../odspError";

describe("Odsp Error", () => {
    // eslint-disable-next-line @typescript-eslint/consistent-type-assertions
    const testResponse = { // Implements only part of Response.headers
        statusText: "testStatusText",
        type: "default",
        headers: { get(name: string): string | null {
            if (name === "sprequestguid") {
                return "xxx-xxx";
            }
            return null;
        } },
    } as Response;

    function createOdspNetworkErrorWithResponse(
        errorMessage: string,
        statusCode: number,
    ) {
        try {
            throwOdspNetworkError(
                errorMessage,
                statusCode,
                testResponse,
            );
            assert.fail("Not reached - throwOdspNetworkError should have thrown");
        } catch (error) {
            return error as OdspError;
        }
    }

    it("throwOdspNetworkError first-class properties", async () => {
        const networkError = createOdspNetworkErrorWithResponse(
            "TestMessage",
            400,
        );
        if (networkError.errorType !== DriverErrorType.genericNetworkError) {
            assert.fail("networkError should be a genericNetworkError");
        } else {
            assert.notEqual(-1, networkError.message.indexOf("TestMessage"),
                "message should contain original message");
            assert.notEqual(-1, networkError.message.indexOf("testStatusText"),
                "message should contain Response.statusText");
            assert((networkError as any).responseType === "default", "message should contain Response.type");
            assert.equal(false, networkError.canRetry, "canRetry should be false");
        }
    });

    it("throwOdspNetworkError sprequestguid exists", async () => {
        const error1: any = createOdspNetworkErrorWithResponse("Error", 400);
        const errorBag = { ...error1.getTelemetryProperties() };
        assert.equal("xxx-xxx", errorBag.sprequestguid, "sprequestguid should be 'xxx-xxx'");
    });

    it("throwOdspNetworkError sprequestguid undefined", async () => {
        const error1: any = createOdspNetworkError("Error", 400);
        const errorBag = { ...error1.getTelemetryProperties() };
        assert.equal(undefined, errorBag.sprequestguid, "sprequestguid should not be defined");
    });

    it("errorObjectFromSocketError no retryAfter", async () => {
        const socketError: IOdspSocketError = {
            message: "testMessage",
            code: 400,
        };
        const networkError = errorObjectFromSocketError(socketError, "disconnect");
        if (networkError.errorType !== DriverErrorType.genericNetworkError) {
            assert.fail("networkError should be a genericNetworkError");
        } else {
<<<<<<< HEAD
            assert.equal(networkError.message, "socket.io:disconnect");
            assert.equal((networkError as unknown as ILoggingError).getTelemetryProperties().socketError, "testMessage");
=======
            assert.equal(networkError.message, "socket.io: disconnect: testMessage");
>>>>>>> a315282b
            assert.equal(networkError.canRetry, false);
            assert.equal(networkError.statusCode, 400);
        }
    });

    it("errorObjectFromSocketError with retryFilter", async () => {
        const socketError: IOdspSocketError = {
            message: "testMessage",
            code: 400,
        };
        const networkError = errorObjectFromSocketError(socketError, "error");
        if (networkError.errorType !== DriverErrorType.genericNetworkError) {
            assert.fail("networkError should be a genericNetworkError");
        } else {
<<<<<<< HEAD
            assert.equal(networkError.message, "socket.io:error");
            assert.equal((networkError as unknown as ILoggingError).getTelemetryProperties().socketError, "testMessage");
=======
            assert.equal(networkError.message, "socket.io: error: testMessage");
>>>>>>> a315282b
            assert.equal(networkError.canRetry, false);
            assert.equal(networkError.statusCode, 400);
        }
    });

    it("errorObjectFromSocketError with retryAfter", async () => {
        const socketError: IOdspSocketError = {
            message: "testMessage",
            code: 429,
            retryAfter: 10,
        };
        const networkError = errorObjectFromSocketError(socketError, "429");
        if (networkError.errorType !== DriverErrorType.throttlingError) {
            assert.fail("networkError should be a throttlingError");
        } else {
<<<<<<< HEAD
            assert.equal(networkError.message, "socket.io:429");
            assert.equal((networkError as unknown as ILoggingError).getTelemetryProperties().socketError, "testMessage");
=======
            assert.equal(networkError.message, "socket.io: 429: testMessage");
>>>>>>> a315282b
            assert.equal(networkError.retryAfterSeconds, 10);
        }
    });

    it("Access Denied retries", async () => {
        const res = await getWithRetryForTokenRefresh(async (options) => {
            if (options.refresh) {
                return 1;
            } else {
                throwOdspNetworkError("some error", 401);
            }
        });
        assert.equal(res, 1, "did not successfully retried with new token");
    });

    it("invalid file name - no retry", async () => {
        const res = getWithRetryForTokenRefresh(async (options) => {
            if (options.refresh) {
                return 1;
            } else {
                throwOdspNetworkError("some error", invalidFileNameStatusCode);
            }
        });
        await assert.rejects(res, "Invalid file name should not result in retry!");
    });

    it("fetch incorrect response retries", async () => {
        const res = await getWithRetryForTokenRefresh(async (options) => {
            if (options.refresh) {
                return 1;
            } else {
                throwOdspNetworkError("some error", fetchIncorrectResponse);
            }
        });
        assert.equal(res, 1, "did not successfully retried with new token");
    });

    it("Other errors - no retries", async () => {
        const res = getWithRetryForTokenRefresh(async (options) => {
            if (options.refresh) {
                return 1;
            } else {
                throwOdspNetworkError("some error", invalidFileNameStatusCode);
            }
        });
        await assert.rejects(res, "Other errors should not result in retries!");
    });

    // eslint-disable-next-line @typescript-eslint/consistent-type-assertions
    const testResponseWithInsufficientClaims = {
        statusText: "testStatusText",
        type: "default",
        headers: { get(name: string): string | null {
            if (name === "sprequestguid") {
                return "xxx-xxx";
            }
            if (name === "www-authenticate") {
                return "Bearer realm=\"6c482541-f706-4168-9e58-8e35a9992f58\",client_id=\"00000003-0000-0ff1-ce00-000000000000\",trusted_issuers=\"00000001-0000-0000-c000-000000000000@*,D3776938-3DBA-481F-A652-4BEDFCAB7CD8@*,https://sts.windows.net/*/,00000003-0000-0ff1-ce00-000000000000@90140122-8516-11e1-8eff-49304924019b\",authorization_uri=\"https://login.windows.net/common/oauth2/authorize\",error=\"insufficient_claims\",claims=\"eyJhY2Nlc3NfdG9rZW4iOnsibmJmIjp7ImVzc2VudGlhbCI6dHJ1ZSwgInZhbHVlIjoiMTU5Nzk1OTA5MCJ9fX0=\"";
            }
            return null;
        } },
    } as Response;

    function throwAuthorizationErrorWithInsufficientClaims(errorMessage: string) {
        throwOdspNetworkError(
            errorMessage,
            401,
            testResponseWithInsufficientClaims,
        );
    }

    it("Authorization error with insufficient claims first-class properties", async () => {
        try {
            throwAuthorizationErrorWithInsufficientClaims("TestMessage");
        } catch (error) {
            assert.equal(error.errorType, DriverErrorType.authorizationError, "errorType should be authorizationError");
            assert.notEqual(error.message.indexOf("TestMessage"), -1,
                "message should contain original message");
            assert.equal(error.canRetry, false, "canRetry should be false");
            assert.equal(
                error.claims,
                "{\"access_token\":{\"nbf\":{\"essential\":true, \"value\":\"1597959090\"}}}",
                "claims should be extracted from response",
            );
        }
    });

    it("Authorization error with insufficient claims results in retry with claims passed in options", async () => {
        const res = await getWithRetryForTokenRefresh(async (options) => {
            if (
                options.refresh &&
                options.claims === "{\"access_token\":{\"nbf\":{\"essential\":true, \"value\":\"1597959090\"}}}"
            ) {
                return 1;
            } else {
                throwAuthorizationErrorWithInsufficientClaims("some error");
            }
        });
        assert.equal(res, 1, "did not successfully retried with claims");
    });

    // eslint-disable-next-line @typescript-eslint/consistent-type-assertions
    const testResponseWithRealm = {
        statusText: "testStatusText",
        type: "default",
        headers: { get(name: string): string | null {
            if (name === "sprequestguid") {
                return "xxx-xxx";
            }
            if (name === "www-authenticate") {
                return "Bearer realm=\"6c482541-f706-4168-9e58-8e35a9992f58\",client_id=\"00000003-0000-0ff1-ce00-000000000000\",trusted_issuers=\"00000001-0000-0000-c000-000000000000@*,D3776938-3DBA-481F-A652-4BEDFCAB7CD8@*,https://sts.windows.net/*/,00000003-0000-0ff1-ce00-000000000000@90140122-8516-11e1-8eff-49304924019b\",authorization_uri=\"https://login.windows.net/common/oauth2/authorize\"";
            }
            return null;
        } },
    } as Response;

    function throwAuthorizationErrorWithRealm(errorMessage: string) {
        throwOdspNetworkError(
            errorMessage,
            401,
            testResponseWithRealm,
        );
    }

    it("Authorization error with realm first-class properties", async () => {
        try {
            throwAuthorizationErrorWithRealm("TestMessage");
        } catch (error) {
            assert.strictEqual(error.errorType, DriverErrorType.authorizationError, "errorType should be authorizationError");
            assert.notStrictEqual(error.message.indexOf("TestMessage"), -1, "message should contain original message");
            assert.strictEqual(error.canRetry, false, "canRetry should be false");
            assert.strictEqual(error.tenantId, "6c482541-f706-4168-9e58-8e35a9992f58", "realm should be extracted from response");
        }
    });

    it("Authorization error with realm results in retry and realm passed as tenant id", async () => {
        const res = await getWithRetryForTokenRefresh(async (options) => {
            if (
                options.refresh &&
                options.tenantId === "6c482541-f706-4168-9e58-8e35a9992f58"
            ) {
                return 1;
            } else {
                throwAuthorizationErrorWithRealm("some error");
            }
        });
        assert.strictEqual(res, 1, "did not successfully retried with realm passed as tenantId");
    });

    it("Check Epoch Mismatch error props", async () => {
        const error: any = createOdspNetworkErrorWithResponse("Epoch Mismatch", 409);
        assert.strictEqual(error.errorType, DriverErrorType.fileOverwrittenInStorage, "Error type should be epoch mismatch");
        const errorBag = { ...error.getTelemetryProperties() };
        assert.strictEqual(errorBag.errorType, DriverErrorType.fileOverwrittenInStorage, "Error type should exist in prop bag");
    });
});<|MERGE_RESOLUTION|>--- conflicted
+++ resolved
@@ -14,10 +14,6 @@
     throwOdspNetworkError,
 } from "@fluidframework/odsp-doclib-utils";
 import { OdspError } from "@fluidframework/odsp-driver-definitions";
-<<<<<<< HEAD
-import { ILoggingError } from "@fluidframework/common-definitions";
-=======
->>>>>>> a315282b
 import { IOdspSocketError } from "../contracts";
 import { getWithRetryForTokenRefresh } from "../odspUtils";
 import { errorObjectFromSocketError } from "../odspError";
@@ -89,12 +85,7 @@
         if (networkError.errorType !== DriverErrorType.genericNetworkError) {
             assert.fail("networkError should be a genericNetworkError");
         } else {
-<<<<<<< HEAD
-            assert.equal(networkError.message, "socket.io:disconnect");
-            assert.equal((networkError as unknown as ILoggingError).getTelemetryProperties().socketError, "testMessage");
-=======
             assert.equal(networkError.message, "socket.io: disconnect: testMessage");
->>>>>>> a315282b
             assert.equal(networkError.canRetry, false);
             assert.equal(networkError.statusCode, 400);
         }
@@ -109,12 +100,7 @@
         if (networkError.errorType !== DriverErrorType.genericNetworkError) {
             assert.fail("networkError should be a genericNetworkError");
         } else {
-<<<<<<< HEAD
-            assert.equal(networkError.message, "socket.io:error");
-            assert.equal((networkError as unknown as ILoggingError).getTelemetryProperties().socketError, "testMessage");
-=======
             assert.equal(networkError.message, "socket.io: error: testMessage");
->>>>>>> a315282b
             assert.equal(networkError.canRetry, false);
             assert.equal(networkError.statusCode, 400);
         }
@@ -130,12 +116,7 @@
         if (networkError.errorType !== DriverErrorType.throttlingError) {
             assert.fail("networkError should be a throttlingError");
         } else {
-<<<<<<< HEAD
-            assert.equal(networkError.message, "socket.io:429");
-            assert.equal((networkError as unknown as ILoggingError).getTelemetryProperties().socketError, "testMessage");
-=======
             assert.equal(networkError.message, "socket.io: 429: testMessage");
->>>>>>> a315282b
             assert.equal(networkError.retryAfterSeconds, 10);
         }
     });
