--- conflicted
+++ resolved
@@ -103,25 +103,15 @@
                 },
             },
             serviceConfiguration: {
-<<<<<<< HEAD
-                blockSize:100, maxMessageSize:16000, summary:{
+                blockSize: 100,
+                maxMessageSize: 16000,
+                summary: {
                     minIdleTime:0,
                     maxIdleTime:0,
                     maxAckWaitTime:0,
                     maxOps:100,
                     maxTime:10,
                 }},
-=======
-                blockSize: 100,
-                maxMessageSize: 16000,
-                summary: {
-                    idleTime: 0,
-                    maxAckWaitTime: 0,
-                    maxOps: 100,
-                    maxTime: 10,
-                },
-            },
->>>>>>> 1d343ea5
             dispose: (error) => {},
             disposed: false,
             submit: (message) => {},
