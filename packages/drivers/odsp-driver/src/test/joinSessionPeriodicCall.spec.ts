/*!
 * Copyright (c) Microsoft Corporation and contributors. All rights reserved.
 * Licensed under the MIT License.
 */

import { strict as assert } from "assert";
import { IClient } from "@fluidframework/protocol-definitions";
import { stub, useFakeTimers, SinonFakeTimers } from "sinon";
import * as odspDocumentDeltaConnection from "../odspDocumentDeltaConnection";
import * as joinSession from "../vroom";
import { OdspDocumentServiceFactory } from "../odspDocumentServiceFactory";
import { LocalPersistentCache } from "../odspCache";
import { OdspFluidDataStoreLocator } from "../contractsPublic";
import { createOdspUrl } from "../createOdspUrl";
import { OdspDriverUrlResolver } from "../odspDriverUrlResolver";
import { OdspDocumentService } from "../odspDocumentService";
import { ISocketStorageDiscovery } from "../contracts";
import { OdspDocumentDeltaConnection } from "../odspDocumentDeltaConnection";

describe("joinSessions Tests", () => {
    let clock: SinonFakeTimers;
    const siteUrl = "https://www.localhost.xxx";
    const driveId = "driveId";
    const resolver = new OdspDriverUrlResolver();
    const itemId = "itemId";
    let service: OdspDocumentService;
    const client: IClient = {
        mode: "read",
        details: { capabilities: { interactive: true } },
        permission: [],
        user: { id: "id" },
        scopes: [],
    };
    const joinSessionResponse: ISocketStorageDiscovery = {
        deltaStorageUrl: "https://fake/deltaStorageUrl",
        deltaStreamSocketUrl: "https://localhost:3001",
        id: "id",
        tenantId: "tenantId",
        snapshotStorageUrl: "https://fake/snapshotStorageUrl",
        refreshSessionDurationSeconds: 100,
    };
    const odspDocumentServiceFactory = new OdspDocumentServiceFactory(
        async (_options) => "token",
        async (_options) => "token",
        new LocalPersistentCache(2000),
<<<<<<< HEAD
        { snapshotOptions : { timeout : 2000 } },
=======
        { snapshotOptions: { timeout: 2000 } },
>>>>>>> 24231532
    );

    // Stash the real setTimeout because sinon fake timers will hijack it.
    const realSetTimeout = setTimeout;

    // function to yield control in the Javascript event loop.
    async function yieldEventLoop(): Promise<void> {
        await new Promise<void>((resolve) => {
            realSetTimeout(resolve, 0);
        });
    }

    async function tickClock(tickValue: number) {
        clock.tick(tickValue);

        // Yield the event loop because the outbound op will be processed asynchronously.
        await yieldEventLoop();
    }

    function addJoinSessionStub(time: number) {
        joinSessionResponse.refreshSessionDurationSeconds = time;
        const joinSessionStub = stub(
            joinSession, "fetchJoinSession").callsFake(
                async () => joinSessionResponse);
        return joinSessionStub;
    }

    before(async () => {
        clock = useFakeTimers();
    });

    beforeEach(async () => {
        const locator: OdspFluidDataStoreLocator = { driveId, itemId, siteUrl, dataStorePath: "/" };
        const request = createOdspUrl(locator);
        const resolvedUrl = await resolver.resolve({ url: request });
        service = (await odspDocumentServiceFactory.createDocumentService(resolvedUrl) as OdspDocumentService);
    });

    it("Check periodic join session call", async () => {
        const deltaConnection = {
            clientId: "clientId",
            existing: true,
            initialClients: [],
            initialMessages: [],
            initialSignals: [],
            version: "1.0",
            mode: "write",
<<<<<<< HEAD
            claims: { documentId: "docId", exp:0, iat:0, scopes:[], tenantId:"ten", ver:"ver", user:{ id:"id" } },
            serviceConfiguration: {
                blockSize:100, maxMessageSize:16000, summary:{ idleTime:0, maxAckWaitTime:0, maxOps:100, maxTime:10 } },
=======
            claims: {
                documentId: "docId",
                exp: 0,
                iat: 0,
                scopes: [],
                tenantId: "ten",
                ver: "ver",
                user: {
                    id: "id",
                },
            },
            serviceConfiguration: {
                blockSize: 100,
                maxMessageSize: 16000,
                summary: {
                    idleTime: 0,
                    maxAckWaitTime: 0,
                    maxOps: 100,
                    maxTime: 10,
                },
            },
>>>>>>> 24231532
            dispose: (error) => {},
            disposed: false,
            submit: (message) => {},
            submitSignal: (message) => {},
            on: (op: any, func?: any) => {},
        };
        const createDeltaConnectionStub = stub(
            odspDocumentDeltaConnection.OdspDocumentDeltaConnection, "create").callsFake(
                async () => deltaConnection as any as OdspDocumentDeltaConnection);
        let joinSessionStub = addJoinSessionStub(100);
        await service.connectToDeltaStream(client);
        createDeltaConnectionStub.restore();
        joinSessionStub.restore();
        assert(joinSessionStub.calledOnce, "Should called once on first try");

        // Prepare second response.
        joinSessionStub = addJoinSessionStub(90);
        // Tick 70 seconds so as to get second response.
        await tickClock(70000 - 1);
        assert(joinSessionStub.notCalled, "Should not be called in 69 sec");
        await tickClock(1);
        assert(joinSessionStub.calledOnce, "Should called once on second try");
        joinSessionStub.restore();

        // Prepare third response.
        joinSessionStub = addJoinSessionStub(30);
        // Tick 60 seconds so as to get third response.
        await tickClock(50000);
        assert(joinSessionStub.notCalled, "Should not be called in 50 sec");
        await tickClock(10000);
        assert(joinSessionStub.calledOnce, "Should called once on third try");
        joinSessionStub.restore();

        // Prepare fourth response.
        joinSessionStub = addJoinSessionStub(40);
        // Since last refresh seconds is less than 30 sec, we should not have
        // scheduled the refresh.
        await tickClock(100000);
        assert(joinSessionStub.notCalled, "Should not be called ever");
    });

    afterEach(() => {
        clock.reset();
    });

    after(() => {
        clock.restore();
    });
});<|MERGE_RESOLUTION|>--- conflicted
+++ resolved
@@ -43,11 +43,7 @@
         async (_options) => "token",
         async (_options) => "token",
         new LocalPersistentCache(2000),
-<<<<<<< HEAD
-        { snapshotOptions : { timeout : 2000 } },
-=======
         { snapshotOptions: { timeout: 2000 } },
->>>>>>> 24231532
     );
 
     // Stash the real setTimeout because sinon fake timers will hijack it.
@@ -95,11 +91,6 @@
             initialSignals: [],
             version: "1.0",
             mode: "write",
-<<<<<<< HEAD
-            claims: { documentId: "docId", exp:0, iat:0, scopes:[], tenantId:"ten", ver:"ver", user:{ id:"id" } },
-            serviceConfiguration: {
-                blockSize:100, maxMessageSize:16000, summary:{ idleTime:0, maxAckWaitTime:0, maxOps:100, maxTime:10 } },
-=======
             claims: {
                 documentId: "docId",
                 exp: 0,
@@ -121,7 +112,6 @@
                     maxTime: 10,
                 },
             },
->>>>>>> 24231532
             dispose: (error) => {},
             disposed: false,
             submit: (message) => {},
