--- conflicted
+++ resolved
@@ -93,7 +93,6 @@
             mode: "write",
             claims: { documentId: "docId", exp:0, iat:0, scopes:[], tenantId:"ten", ver:"ver", user:{ id:"id" } },
             serviceConfiguration: {
-<<<<<<< HEAD
                 blockSize:100, maxMessageSize:16000, summary:{
                     minIdleTime:0,
                     maxIdleTime:0,
@@ -101,9 +100,6 @@
                     maxOps:100,
                     maxTime:10,
                 }},
-=======
-                blockSize:100, maxMessageSize:16000, summary:{ idleTime:0, maxAckWaitTime:0, maxOps:100, maxTime:10 } },
->>>>>>> 9905ba04
             dispose: (error) => {},
             disposed: false,
             submit: (message) => {},
