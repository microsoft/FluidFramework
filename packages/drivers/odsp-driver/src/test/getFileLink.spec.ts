--- conflicted
+++ resolved
@@ -12,12 +12,7 @@
 	okResponse,
 	notFound,
 	createResponse,
-<<<<<<< HEAD
 } from "./mockFetch.js";
-=======
-	type MockResponse,
-} from "./mockFetch";
->>>>>>> 7674f085
 
 describe("getFileLink", () => {
 	const siteUrl = "https://microsoft.sharepoint-df.com/siteUrl";
