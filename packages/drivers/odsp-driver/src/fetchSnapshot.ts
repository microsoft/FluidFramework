--- conflicted
+++ resolved
@@ -59,11 +59,7 @@
     fetchFullSnapshot: boolean,
     forceAccessTokenViaAuthorizationHeader: boolean,
     logger: ITelemetryLogger,
-<<<<<<< HEAD
-    snapshotDownloader: (url: string, fetchOptions: { [index: string]: any }) => Promise<IOdspResponse<unknown>>,
-=======
     snapshotDownloader: (url: string, fetchOptions: { [index: string]: any; }) => Promise<IOdspResponse<unknown>>,
->>>>>>> 24231532
 ): Promise<ISnapshotContents> {
     const path = `/trees/${versionId}`;
     let queryParams: ISnapshotOptions = {};
@@ -370,26 +366,16 @@
 }
 
 interface ISnapshotRequestAndResponseOptions {
-<<<<<<< HEAD
-    odspSnapshotResponse: IOdspResponse<ISnapshotContents>,
-    requestUrl: string,
-    requestHeaders: { [index: string]: any },
-=======
     odspSnapshotResponse: IOdspResponse<ISnapshotContents>;
     requestUrl: string;
     requestHeaders: { [index: string]: any; };
->>>>>>> 24231532
 }
 
 function getFormBodyAndHeaders(
     odspResolvedUrl: IOdspResolvedUrl,
     storageToken: string,
     snapshotOptions: ISnapshotOptions | undefined,
-<<<<<<< HEAD
-    headers?: { [index: string]: string },
-=======
     headers?: { [index: string]: string; },
->>>>>>> 24231532
 ) {
     const formBoundary = uuid();
     const formParams: string[] = [];
@@ -416,11 +402,7 @@
     formParams.push(`_post: 1`);
     formParams.push(`\r\n--${formBoundary}--`);
     const postBody = formParams.join("\r\n");
-<<<<<<< HEAD
-    const header: { [index: string]: any } = {
-=======
     const header: { [index: string]: any; } = {
->>>>>>> 24231532
         "Content-Type": `multipart/form-data;boundary=${formBoundary}`,
     };
     return { body: postBody, headers: header };
