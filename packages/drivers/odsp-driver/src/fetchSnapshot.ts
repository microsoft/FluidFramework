/*!
 * Copyright (c) Microsoft Corporation and contributors. All rights reserved.
 * Licensed under the MIT License.
 */

import { default as AbortController } from "abort-controller";
import { v4 as uuid } from "uuid";
import { ITelemetryLogger } from "@fluidframework/common-definitions";
import { assert, fromUtf8ToBase64, performance } from "@fluidframework/common-utils";
import { DriverErrorType } from "@fluidframework/driver-definitions";
import { isFluidError, PerformanceEvent, wrapError } from "@fluidframework/telemetry-utils";
import {
	IOdspResolvedUrl,
	ISnapshotOptions,
	OdspErrorType,
	InstrumentedStorageTokenFetcher,
} from "@fluidframework/odsp-driver-definitions";
import { ISnapshotTree } from "@fluidframework/protocol-definitions";
import {
	DriverErrorTelemetryProps,
	isRuntimeMessage,
	NonRetryableError,
} from "@fluidframework/driver-utils";
import {
	IOdspSnapshot,
	ISnapshotCachedEntry,
	IVersionedValueWithEpoch,
	persistedCacheValueVersion,
} from "./contracts";
import { getQueryString } from "./getQueryString";
import { getUrlAndHeadersWithAuth } from "./getUrlAndHeadersWithAuth";
import {
	fetchAndParseAsJSONHelper,
	fetchHelper,
	getWithRetryForTokenRefresh,
	getWithRetryForTokenRefreshRepeat,
	IOdspResponse,
	measure,
	measureP,
} from "./odspUtils";
import { ISnapshotContents } from "./odspPublicUtils";
import { convertOdspSnapshotToSnapshotTreeAndBlobs } from "./odspSnapshotParser";
import {
	currentReadVersion,
	ISnapshotContentsWithProps,
	parseCompactSnapshotResponse,
} from "./compactSnapshotParser";
import { EpochTracker } from "./epochTracker";
import { pkgVersion } from "./packageVersion";

/**
 * Enum to support different types of snapshot formats.
 */
export enum SnapshotFormatSupportType {
	Json = 0,
	Binary = 1,
	JsonAndBinary = 2,
}

/**
 * Fetches a snapshot from the server with a given version id.
 * @param snapshotUrl - snapshot url from where the odsp snapshot will be fetched
 * @param token - token used for authorization in the request
 * @param storageFetchWrapper - Implementation of the get/post methods used to fetch the snapshot
 * @param versionId - id of specific snapshot to be fetched
 * @param fetchFullSnapshot - whether we want to fetch full snapshot(with blobs)
 * @param forceAccessTokenViaAuthorizationHeader - whether to force passing given token via authorization header
 * @returns A promise of the snapshot and the status code of the response
 */
export async function fetchSnapshot(
<<<<<<< HEAD
    snapshotUrl: string,
    // eslint-disable-next-line @rushstack/no-new-null
    token: string | null,
    versionId: string,
    fetchFullSnapshot: boolean,
    forceAccessTokenViaAuthorizationHeader: boolean,
    logger: ITelemetryLogger,
    snapshotDownloader: (url: string, fetchOptions: { [index: string]: any; }) => Promise<IOdspResponse<unknown>>,
=======
	snapshotUrl: string,
	token: string | null,
	versionId: string,
	fetchFullSnapshot: boolean,
	forceAccessTokenViaAuthorizationHeader: boolean,
	logger: ITelemetryLogger,
	snapshotDownloader: (
		url: string,
		fetchOptions: { [index: string]: any },
	) => Promise<IOdspResponse<unknown>>,
>>>>>>> 1ab47083
): Promise<ISnapshotContents> {
	const path = `/trees/${versionId}`;
	let queryParams: ISnapshotOptions = {};

	if (fetchFullSnapshot) {
		queryParams = versionId !== "latest" ? { blobs: 2 } : { deltas: 1, blobs: 2 };
	}

	const queryString = getQueryString(queryParams);
	const { url, headers } = getUrlAndHeadersWithAuth(
		`${snapshotUrl}${path}${queryString}`,
		token,
		forceAccessTokenViaAuthorizationHeader,
	);
	const response = (await PerformanceEvent.timedExecAsync(
		logger,
		{
			eventName: "fetchSnapshot",
			headers: Object.keys(headers).length !== 0 ? true : undefined,
		},
		async () => snapshotDownloader(url, { headers }),
	)) as IOdspResponse<IOdspSnapshot>;
	return convertOdspSnapshotToSnapshotTreeAndBlobs(response.content);
}

export async function fetchSnapshotWithRedeem(
	odspResolvedUrl: IOdspResolvedUrl,
	storageTokenFetcher: InstrumentedStorageTokenFetcher,
	snapshotOptions: ISnapshotOptions | undefined,
	forceAccessTokenViaAuthorizationHeader: boolean,
	logger: ITelemetryLogger,
	snapshotDownloader: (
		finalOdspResolvedUrl: IOdspResolvedUrl,
		storageToken: string,
		snapshotOptions: ISnapshotOptions | undefined,
		controller?: AbortController,
	) => Promise<ISnapshotRequestAndResponseOptions>,
	putInCache: (valueWithEpoch: IVersionedValueWithEpoch) => Promise<void>,
	removeEntries: () => Promise<void>,
	enableRedeemFallback?: boolean,
): Promise<ISnapshotContents> {
	// back-compat: This block to be removed with #8784 when we only consume/consider odsp resolvers that are >= 0.51
	const sharingLinkToRedeem = (odspResolvedUrl as any).sharingLinkToRedeem;
	if (sharingLinkToRedeem) {
		odspResolvedUrl.shareLinkInfo = { ...odspResolvedUrl.shareLinkInfo, sharingLinkToRedeem };
	}

	return fetchLatestSnapshotCore(
		odspResolvedUrl,
		storageTokenFetcher,
		snapshotOptions,
		logger,
		snapshotDownloader,
		putInCache,
		enableRedeemFallback,
	)
		.catch(async (error) => {
			if (enableRedeemFallback && isRedeemSharingLinkError(odspResolvedUrl, error)) {
				// Execute the redeem fallback

				await redeemSharingLink(
					odspResolvedUrl,
					storageTokenFetcher,
					logger,
					forceAccessTokenViaAuthorizationHeader,
				);
				const odspResolvedUrlWithoutShareLink: IOdspResolvedUrl = {
					...odspResolvedUrl,
					shareLinkInfo: {
						...odspResolvedUrl.shareLinkInfo,
						sharingLinkToRedeem: undefined,
					},
				};

				// Log initial failure only if redeem succeeded - it points out to some bug somewhere
				// If redeem failed, that most likely means user has no permissions to access a file,
				// and thus it's not worth it logging extra errors - same error will be logged by end-to-end
				// flow (container open) based on a failure above.
				logger.sendErrorEvent(
					{
						eventName: "RedeemFallback",
						errorType: error.errorType,
					},
					error,
				);

				return fetchLatestSnapshotCore(
					odspResolvedUrlWithoutShareLink,
					storageTokenFetcher,
					snapshotOptions,
					logger,
					snapshotDownloader,
					putInCache,
				);
			} else {
				throw error;
			}
		})
		.catch(async (error) => {
			// Clear the cache on 401/403/404 on snapshot fetch from network because this means either the user doesn't
			// have permissions for the file or it was deleted. So, if we do not clear cache, we will continue fetching
			// snapshot from cache in the future.
			if (
				(typeof error === "object" &&
					error !== null &&
					error.errorType === DriverErrorType.authorizationError) ||
				error.errorType === DriverErrorType.fileNotFoundOrAccessDeniedError
			) {
				await removeEntries();
			}
			throw error;
		});
}

async function redeemSharingLink(
	odspResolvedUrl: IOdspResolvedUrl,
	storageTokenFetcher: InstrumentedStorageTokenFetcher,
	logger: ITelemetryLogger,
	forceAccessTokenViaAuthorizationHeader: boolean,
) {
	return PerformanceEvent.timedExecAsync(
		logger,
		{
			eventName: "RedeemShareLink",
		},
		async () =>
			getWithRetryForTokenRefresh(async (tokenFetchOptions) => {
				assert(
					!!odspResolvedUrl.shareLinkInfo?.sharingLinkToRedeem,
					0x1ed /* "Share link should be present" */,
				);
				const storageToken = await storageTokenFetcher(
					tokenFetchOptions,
					"RedeemShareLink",
				);
				const encodedShareUrl = getEncodedShareUrl(
					odspResolvedUrl.shareLinkInfo?.sharingLinkToRedeem,
				);
				const redeemUrl = `${odspResolvedUrl.siteUrl}/_api/v2.0/shares/${encodedShareUrl}`;
				const { url, headers } = getUrlAndHeadersWithAuth(
					redeemUrl,
					storageToken,
					forceAccessTokenViaAuthorizationHeader,
				);
				headers.prefer = "redeemSharingLink";
				return fetchAndParseAsJSONHelper(url, { headers });
			}),
	);
}

async function fetchLatestSnapshotCore(
	odspResolvedUrl: IOdspResolvedUrl,
	storageTokenFetcher: InstrumentedStorageTokenFetcher,
	snapshotOptions: ISnapshotOptions | undefined,
	logger: ITelemetryLogger,
	snapshotDownloader: (
		finalOdspResolvedUrl: IOdspResolvedUrl,
		storageToken: string,
		snapshotOptions: ISnapshotOptions | undefined,
		controller?: AbortController,
	) => Promise<ISnapshotRequestAndResponseOptions>,
	putInCache: (valueWithEpoch: IVersionedValueWithEpoch) => Promise<void>,
	enableRedeemFallback?: boolean,
): Promise<ISnapshotContents> {
	return getWithRetryForTokenRefresh(async (tokenFetchOptions) => {
		const storageToken = await storageTokenFetcher(tokenFetchOptions, "TreesLatest", true);
		assert(storageToken !== null, 0x1e5 /* "Storage token should not be null" */);

		const perfEvent = {
			eventName: "TreesLatest",
			attempts: tokenFetchOptions.refresh ? 2 : 1,
			shareLinkPresent: odspResolvedUrl.shareLinkInfo?.sharingLinkToRedeem !== undefined,
			isSummarizer: odspResolvedUrl.summarizer,
			redeemFallbackEnabled: enableRedeemFallback,
		};
		if (snapshotOptions !== undefined) {
			Object.entries(snapshotOptions).forEach(([key, value]) => {
				if (value !== undefined) {
					perfEvent[`snapshotOption_${key}`] = value;
				}
			});
		}
		// This event measures only successful cases of getLatest call (no tokens, no retries).
		return PerformanceEvent.timedExecAsync(logger, perfEvent, async (event) => {
			let controller: AbortController | undefined;
			let fetchTimeout: ReturnType<typeof setTimeout> | undefined;
			if (snapshotOptions?.timeout !== undefined) {
				controller = new AbortController();
				fetchTimeout = setTimeout(() => controller!.abort(), snapshotOptions.timeout);
			}

			const [response, fetchTime] = await measureP(async () =>
				snapshotDownloader(odspResolvedUrl, storageToken, snapshotOptions, controller),
			).finally(() => {
				// Clear the fetchTimeout once the response is fetched.
				if (fetchTimeout !== undefined) {
					clearTimeout(fetchTimeout);
					fetchTimeout = undefined;
				}
			});

			const odspResponse = response.odspResponse;
			const contentType = odspResponse.headers.get("content-type");

			const propsToLog: DriverErrorTelemetryProps = {
				...odspResponse.propsToLog,
				contentType,
				accept: response.requestHeaders.accept,
				driverVersion: pkgVersion,
			};

			let parsedSnapshotContents: IOdspResponse<ISnapshotContentsWithProps> | undefined;
			let contentTypeToRead: string | undefined;
			if (contentType?.includes("application/ms-fluid")) {
				contentTypeToRead = "application/ms-fluid";
			} else if (contentType?.includes("application/json")) {
				contentTypeToRead = "application/json";
			}

			let parseTime: number;
			let receiveContentTime: number;
			try {
				switch (contentTypeToRead) {
					case "application/json": {
						let text: string;
						[text, receiveContentTime] = await measureP(async () =>
							odspResponse.content.text(),
						);
						propsToLog.bodySize = text.length;
						let content: IOdspSnapshot;
						[content, parseTime] = measure(() => JSON.parse(text) as IOdspSnapshot);
						validateBlobsAndTrees(content);
						const snapshotContents: ISnapshotContents =
							convertOdspSnapshotToSnapshotTreeAndBlobs(content);
						parsedSnapshotContents = {
							...odspResponse,
							content: {
								...snapshotContents,
								telemetryProps: {},
							},
						};
						break;
					}
					case "application/ms-fluid": {
						let content: ArrayBuffer;
						[content, receiveContentTime] = await measureP(async () =>
							odspResponse.content.arrayBuffer(),
						);
						propsToLog.bodySize = content.byteLength;
						let snapshotContents: ISnapshotContentsWithProps;
						[snapshotContents, parseTime] = measure(() =>
							parseCompactSnapshotResponse(new Uint8Array(content), logger),
						);
						if (
							snapshotContents.snapshotTree.trees === undefined ||
							snapshotContents.snapshotTree.blobs === undefined
						) {
							throw new NonRetryableError(
								"Returned odsp snapshot is malformed. No trees or blobs!",
								DriverErrorType.incorrectServerResponse,
								propsToLog,
							);
						}

						const props = snapshotContents.telemetryProps;
						const slowTreeParseCodePaths = props.slowTreeStructureCount ?? 0;
						const slowBlobParseCodePaths = props.slowBlobStructureCount ?? 0;
						if (slowTreeParseCodePaths > 10 || slowBlobParseCodePaths > 10) {
							logger.sendErrorEvent({
								eventName: "SlowSnapshotParseCodePaths",
								slowTreeStructureCount: slowTreeParseCodePaths,
								slowBlobStructureCount: slowBlobParseCodePaths,
							});
						}
						parsedSnapshotContents = { ...odspResponse, content: snapshotContents };
						break;
					}
					default:
						throw new NonRetryableError(
							"Unknown snapshot content type",
							DriverErrorType.incorrectServerResponse,
							propsToLog,
						);
				}
			} catch (error) {
				if (isFluidError(error)) {
					error.addTelemetryProperties(propsToLog);
					throw error;
				}
				const enhancedError = wrapError(
					error,
					(errorMessage) =>
						new NonRetryableError(
							`Error parsing snapshot response: ${errorMessage}`,
							DriverErrorType.genericError,
							propsToLog,
						),
				);
				throw enhancedError;
			}

			assert(parsedSnapshotContents !== undefined, 0x312 /* snapshot should be parsed */);
			const snapshot = parsedSnapshotContents.content;
			const { trees, numBlobs, encodedBlobsSize } = evalBlobsAndTrees(snapshot);

			// From: https://developer.mozilla.org/en-US/docs/Web/API/PerformanceResourceTiming
			// fetchStart: immediately before the browser starts to fetch the resource.
			// requestStart: immediately before the browser starts requesting the resource from the server
			// responseStart: immediately after the browser receives the first byte of the response from the server.
			// responseEnd: immediately after the browser receives the last byte of the resource
			//              or immediately before the transport connection is closed, whichever comes first.
			// secureConnectionStart: immediately before the browser starts the handshake process to secure the
			//              current connection. If a secure connection is not used, this property returns zero.
			// startTime: Time when the resource fetch started. This value is equivalent to fetchStart.
			// domainLookupStart: immediately before the browser starts the domain name lookup for the resource.
			// domainLookupEnd: immediately after the browser finishes the domain name lookup for the resource.
			// redirectStart: start time of the fetch which that initiates the redirect.
			// redirectEnd: immediately after receiving the last byte of the response of the last redirect.
			let dnsLookupTime: number | undefined; // domainLookupEnd - domainLookupStart
			let redirectTime: number | undefined; // redirectEnd - redirectStart
			let tcpHandshakeTime: number | undefined; // connectEnd  - connectStart
			let secureConnectionTime: number | undefined; // connectEnd  - secureConnectionStart
			let responseNetworkTime: number | undefined; // responsEnd - responseStart
			let fetchStartToResponseEndTime: number | undefined; // responseEnd  - fetchStart
			let reqStartToResponseEndTime: number | undefined; // responseEnd - requestStart
			let networkTime: number | undefined; // responseEnd - startTime
			const spReqDuration = odspResponse.headers.get("sprequestduration");

			// getEntriesByType is only available in browser performance object
			const resources1 = performance.getEntriesByType?.("resource") ?? [];
			// Usually the latest fetch call is to the end of resources, so we start from the end.
			for (let i = resources1.length - 1; i > 0; i--) {
				const indResTime = resources1[i] as PerformanceResourceTiming;
				const resource_name = indResTime.name.toString();
				const resource_initiatortype = indResTime.initiatorType;
				if (
					resource_initiatortype.localeCompare("fetch") === 0 &&
					resource_name.localeCompare(response.requestUrl) === 0
				) {
					redirectTime = indResTime.redirectEnd - indResTime.redirectStart;
					dnsLookupTime = indResTime.domainLookupEnd - indResTime.domainLookupStart;
					tcpHandshakeTime = indResTime.connectEnd - indResTime.connectStart;
					secureConnectionTime =
						indResTime.secureConnectionStart > 0
							? indResTime.connectEnd - indResTime.secureConnectionStart
							: undefined;
					responseNetworkTime =
						indResTime.responseStart > 0
							? indResTime.responseEnd - indResTime.responseStart
							: undefined;
					fetchStartToResponseEndTime =
						indResTime.fetchStart > 0
							? indResTime.responseEnd - indResTime.fetchStart
							: undefined;
					reqStartToResponseEndTime =
						indResTime.requestStart > 0
							? indResTime.responseEnd - indResTime.requestStart
							: undefined;
					networkTime = fetchStartToResponseEndTime;
					if (spReqDuration !== undefined && networkTime !== undefined) {
						networkTime = networkTime - parseInt(spReqDuration, 10);
					}
					break;
				}
			}

			// There are some scenarios in ODSP where we cannot cache, trees/latest will explicitly tell us when we
			// cannot cache using an HTTP response header.
			const canCache =
				odspResponse.headers.get("disablebrowsercachingofusercontent") !== "true";
			const sequenceNumber: number = snapshot.sequenceNumber ?? 0;
			const seqNumberFromOps =
				snapshot.ops && snapshot.ops.length > 0
					? snapshot.ops[0].sequenceNumber - 1
					: undefined;

			if (
				!Number.isInteger(sequenceNumber) ||
				(seqNumberFromOps !== undefined && seqNumberFromOps !== sequenceNumber)
			) {
				logger.sendErrorEvent({
					eventName: "fetchSnapshotError",
					sequenceNumber,
					seqNumberFromOps,
				});
				snapshot.sequenceNumber = undefined;
			} else if (canCache) {
				const fluidEpoch = odspResponse.headers.get("x-fluid-epoch");
				assert(
					fluidEpoch !== undefined,
					0x1e6 /* "Epoch  should be present in response" */,
				);
				const value: ISnapshotCachedEntry = {
					...snapshot,
					cacheEntryTime: Date.now(),
				};
				const valueWithEpoch: IVersionedValueWithEpoch = {
					value,
					fluidEpoch,
					version: persistedCacheValueVersion,
				};
				// eslint-disable-next-line @typescript-eslint/no-floating-promises
				putInCache(valueWithEpoch);
			}

			event.end({
				trees,
				blobs: snapshot.blobs?.size ?? 0,
				leafNodes: numBlobs,
				encodedBlobsSize,
				sequenceNumber,
				ops: snapshot.ops?.length ?? 0,
				userOps: snapshot.ops?.filter((op) => isRuntimeMessage(op)).length ?? 0,
				headers: Object.keys(response.requestHeaders).length !== 0 ? true : undefined,
				// Interval between the first fetch until the last byte of the last redirect.
				redirectTime,
				// Interval between start and finish of the domain name lookup for the resource.
				dnsLookupTime,
				// Interval to receive all (first to last) bytes form the server.
				responseNetworkTime,
				// Time to establish the connection to the server to retrieve the resource.
				tcpHandshakeTime,
				// Time from the end of the connection until the inital handshake process to secure the connection.
				secureConnectionTime,
				// Interval between the initial fetch until the last byte is received.
				// Likely same as fetchTime + receiveContentTime.
				fetchStartToResponseEndTime,
				// reqStartToResponseEndTime = fetchStartToResponseEndTime - <initial TCP handshake>
				// Interval between starting the request for the resource until receiving the last byte.
				reqStartToResponseEndTime,
				// networkTime = fetchStartToResponseEndTime - sprequestduration
				// Interval between starting the request for the resource until receiving the last byte but
				// excluding the snaphot request duration indicated on the snapshot response header.
				networkTime,
				// Measures time to make fetch call. Should be similar to
				// fetchStartToResponseEndTime - receiveContentTime, i.e. it looks like it's time till first byte /
				// end of response headers
				fetchTime,
				// time it takes client to parse payload. Same payload as in "SnapshotParse" event, here for
				// easier analyzes.
				parseTime,
				// Time it takes to receive content (text of buffer) from Response object.
				// This time likely is very closely correlated with networkTime, i.e. time it takes to receive
				// actual content (starting measuring from first bite / end of response header)
				receiveContentTime,
				// Sharing link telemetry regarding sharing link redeem status and performance. Ex: FRL; dur=100,
				// Azure Fluid Relay service; desc=S, FRP; desc=False. Here, FRL is the duration taken for redeem,
				// Azure Fluid Relay service is the redeem status (S means success), and FRP is a flag to indicate
				// if the permission has changed.
				sltelemetry: odspResponse.headers.get("x-fluid-sltelemetry"),
				// All other props
				...propsToLog,
				// Various perf counters and measures collected by binary parsing code:
				// slowTreeStructureCount, slowBlobStructureCount, durationStructure, durationStrings,
				// durationSnapshotTree, durationBlobs, etc.
				...parsedSnapshotContents.content.telemetryProps,
			});
			return snapshot;
		}).catch((error) => {
			// We hit these errors in stress tests, under load
			// It's useful to try one more time in such case.
			if (
				typeof error === "object" &&
				error !== null &&
				(error.errorType === DriverErrorType.fetchFailure ||
					error.errorType === OdspErrorType.fetchTimeout)
			) {
				error[getWithRetryForTokenRefreshRepeat] = true;
			}
			throw error;
		});
	});
}

export interface ISnapshotRequestAndResponseOptions {
	odspResponse: IOdspResponse<Response>;
	requestUrl: string;
	requestHeaders: { [index: string]: any };
}

function getFormBodyAndHeaders(
	odspResolvedUrl: IOdspResolvedUrl,
	storageToken: string,
	snapshotOptions: ISnapshotOptions | undefined,
	headers?: { [index: string]: string },
) {
	const formBoundary = uuid();
	const formParams: string[] = [];
	formParams.push(`--${formBoundary}`);
	formParams.push(`Authorization: Bearer ${storageToken}`);
	formParams.push(`X-HTTP-Method-Override: GET`);
	if (snapshotOptions !== undefined) {
		Object.entries(snapshotOptions).forEach(([key, value]) => {
			if (value !== undefined) {
				formParams.push(`${key}: ${value}`);
			}
		});
	}
	if (headers !== undefined) {
		Object.entries(headers).forEach(([key, value]) => {
			if (value !== undefined) {
				formParams.push(`${key}: ${value}`);
			}
		});
	}
	if (odspResolvedUrl.shareLinkInfo?.sharingLinkToRedeem) {
		formParams.push(`sl: ${odspResolvedUrl.shareLinkInfo?.sharingLinkToRedeem}`);
	}
	formParams.push(`_post: 1`);
	formParams.push(`\r\n--${formBoundary}--`);
	const postBody = formParams.join("\r\n");
	const header: { [index: string]: any } = {
		"Content-Type": `multipart/form-data;boundary=${formBoundary}`,
	};
	return { body: postBody, headers: header };
}

function evalBlobsAndTrees(snapshot: ISnapshotContents) {
	const trees = countTreesInSnapshotTree(snapshot.snapshotTree);
	const numBlobs = snapshot.blobs.size;
	let encodedBlobsSize = 0;
	for (const [_, blobContent] of snapshot.blobs) {
		encodedBlobsSize += blobContent.byteLength;
	}
	return { trees, numBlobs, encodedBlobsSize };
}

export function validateBlobsAndTrees(snapshot: IOdspSnapshot) {
	assert(
		snapshot.trees !== undefined,
		0x200 /* "Returned odsp snapshot is malformed. No trees!" */,
	);
	assert(
		snapshot.blobs !== undefined,
		0x201 /* "Returned odsp snapshot is malformed. No blobs!" */,
	);
}

function countTreesInSnapshotTree(snapshotTree: ISnapshotTree): number {
	let numTrees = 0;
	for (const [_, tree] of Object.entries(snapshotTree.trees)) {
		numTrees += 1;
		numTrees += countTreesInSnapshotTree(tree);
	}
	return numTrees;
}

/**
 * This function fetches the snapshot and parse it according to what is mentioned in response headers.
 * @param odspResolvedUrl - resolved odsp url.
 * @param storageToken - token to do the auth for network request.
 * @param snapshotOptions - Options used to specify how and what to fetch in the snapshot.
 * @param logger - logger
 * @param snapshotFormatFetchType - Snapshot format to fetch.
 * @param controller - abort controller if caller needs to abort the network call.
 * @param epochTracker - epoch tracker used to add/validate epoch in the network call.
 * @returns fetched snapshot.
 */
export async function downloadSnapshot(
	odspResolvedUrl: IOdspResolvedUrl,
	storageToken: string,
	logger: ITelemetryLogger,
	snapshotOptions: ISnapshotOptions | undefined,
	snapshotFormatFetchType?: SnapshotFormatSupportType,
	controller?: AbortController,
	epochTracker?: EpochTracker,
	scenarioName?: string,
): Promise<ISnapshotRequestAndResponseOptions> {
	// back-compat: This block to be removed with #8784 when we only consume/consider odsp resolvers that are >= 0.51
	const sharingLinkToRedeem = (odspResolvedUrl as any).sharingLinkToRedeem;
	if (sharingLinkToRedeem) {
		odspResolvedUrl.shareLinkInfo = { ...odspResolvedUrl.shareLinkInfo, sharingLinkToRedeem };
	}

	const snapshotUrl = odspResolvedUrl.endpoints.snapshotStorageUrl;
	const url = `${snapshotUrl}/trees/latest?ump=1`;
	// The location of file can move on Spo in which case server returns 308(Permanent Redirect) error.
	// Adding below header will make VROOM API return 404 instead of 308 and browser can intercept it.
	// This error thrown by server will contain the new redirect location. Look at the 404 error parsing
	// for futher reference here: \packages\utils\odsp-doclib-utils\src\odspErrorUtils.ts
	const header = { prefer: "manualredirect" };
	const { body, headers } = getFormBodyAndHeaders(
		odspResolvedUrl,
		storageToken,
		snapshotOptions,
		header,
	);
	const fetchOptions = {
		body,
		headers,
		signal: controller?.signal,
		method: "POST",
	};
	// Decide what snapshot format to fetch as per the feature gate.
	switch (snapshotFormatFetchType) {
		case SnapshotFormatSupportType.Binary:
			headers.accept = `application/ms-fluid; v=${currentReadVersion}`;
			break;
		default:
			// By default ask both versions and let the server decide the format.
			headers.accept = `application/json, application/ms-fluid; v=${currentReadVersion}`;
	}

	const odspResponse = await (epochTracker?.fetch(
		url,
		fetchOptions,
		"treesLatest",
		true,
		scenarioName,
	) ?? fetchHelper(url, fetchOptions));

	return {
		odspResponse,
		requestHeaders: headers,
		requestUrl: url,
	};
}

function isRedeemSharingLinkError(odspResolvedUrl: IOdspResolvedUrl, error: any) {
	if (
		odspResolvedUrl.shareLinkInfo?.sharingLinkToRedeem !== undefined &&
		typeof error === "object" &&
		error !== null &&
		(error.errorType === DriverErrorType.authorizationError ||
			error.errorType === DriverErrorType.fileNotFoundOrAccessDeniedError)
	) {
		return true;
	}
	return false;
}

function getEncodedShareUrl(url: string): string {
	/**
	 * Encode the url to accepted format by Sharepoint
	 * https://docs.microsoft.com/en-us/onedrive/developer/rest-api/api/shares_get
	 */
	let encodedUrl = fromUtf8ToBase64(encodeURI(url));
	encodedUrl = encodedUrl.replace(/=+$/g, "").replace(/\//g, "_").replace(/\+/g, "-");
	encodedUrl = "u!".concat(encodedUrl);
	return encodedUrl;
}<|MERGE_RESOLUTION|>--- conflicted
+++ resolved
@@ -68,17 +68,8 @@
  * @returns A promise of the snapshot and the status code of the response
  */
 export async function fetchSnapshot(
-<<<<<<< HEAD
-    snapshotUrl: string,
+	snapshotUrl: string,
     // eslint-disable-next-line @rushstack/no-new-null
-    token: string | null,
-    versionId: string,
-    fetchFullSnapshot: boolean,
-    forceAccessTokenViaAuthorizationHeader: boolean,
-    logger: ITelemetryLogger,
-    snapshotDownloader: (url: string, fetchOptions: { [index: string]: any; }) => Promise<IOdspResponse<unknown>>,
-=======
-	snapshotUrl: string,
 	token: string | null,
 	versionId: string,
 	fetchFullSnapshot: boolean,
@@ -88,7 +79,6 @@
 		url: string,
 		fetchOptions: { [index: string]: any },
 	) => Promise<IOdspResponse<unknown>>,
->>>>>>> 1ab47083
 ): Promise<ISnapshotContents> {
 	const path = `/trees/${versionId}`;
 	let queryParams: ISnapshotOptions = {};
