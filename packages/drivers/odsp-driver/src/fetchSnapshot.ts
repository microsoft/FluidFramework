/*!
 * Copyright (c) Microsoft Corporation and contributors. All rights reserved.
 * Licensed under the MIT License.
 */

import { default as AbortController } from "abort-controller";
import { v4 as uuid } from "uuid";
import { ITelemetryLogger } from "@fluidframework/common-definitions";
import { assert, fromUtf8ToBase64, performance } from "@fluidframework/common-utils";
import { DriverErrorType } from "@fluidframework/driver-definitions";
import { PerformanceEvent } from "@fluidframework/telemetry-utils";
import {
    IOdspResolvedUrl,
    ISnapshotOptions,
    TokenFetchOptions,
    OdspErrorType,
} from "@fluidframework/odsp-driver-definitions";
import { DriverErrorType } from "@fluidframework/driver-definitions";
import { IOdspSnapshot, IVersionedValueWithEpoch } from "./contracts";
import { getQueryString } from "./getQueryString";
import { getUrlAndHeadersWithAuth } from "./getUrlAndHeadersWithAuth";
import {
<<<<<<< HEAD
    fetchAndParseAsJSONHelper,
    getWithRetryForTokenRefresh,
=======
    getWithRetryForTokenRefresh,
    getWithRetryForTokenRefreshRepeat,
>>>>>>> fbc76600
    IOdspResponse,
    ISnapshotCacheValue,
} from "./odspUtils";

/**
 * Fetches a snapshot from the server with a given version id.
 * @param snapshotUrl - snapshot url from where the odsp snapshot will be fetched
 * @param token - token used for authorization in the request
 * @param storageFetchWrapper - Implementation of the get/post methods used to fetch the snapshot
 * @param versionId - id of specific snapshot to be fetched
 * @param fetchFullSnapshot - whether we want to fetch full snapshot(with blobs)
 * @returns A promise of the snapshot and the status code of the response
 */
export async function fetchSnapshot(
    snapshotUrl: string,
    token: string | null,
    versionId: string,
    fetchFullSnapshot: boolean,
    logger: ITelemetryLogger,
    snapshotDownloader: (url: string, fetchOptions: {[index: string]: any}) => Promise<IOdspResponse<IOdspSnapshot>>,
): Promise<IOdspResponse<IOdspSnapshot>> {
    const path = `/trees/${versionId}`;
    let queryParams: ISnapshotOptions = {};

    if (fetchFullSnapshot) {
        if (versionId !== "latest") {
            queryParams = { channels: 1, blobs: 2 };
        } else {
            queryParams = { deltas: 1, channels: 1, blobs: 2 };
        }
    }

    const queryString = getQueryString(queryParams);
    const { url, headers } = getUrlAndHeadersWithAuth(`${snapshotUrl}${path}${queryString}`, token);
    return PerformanceEvent.timedExecAsync(
        logger,
        {
            eventName: "fetchSnapshot",
            headers: Object.keys(headers).length !== 0 ? true : undefined,
        },
        async () => snapshotDownloader(url, { headers }),
    );
}

export async function fetchSnapshotWithRedeem(
    odspResolvedUrl: IOdspResolvedUrl,
    storageTokenFetcher: (options: TokenFetchOptions, name: string) => Promise<string | null>,
    snapshotOptions: ISnapshotOptions | undefined,
    logger: ITelemetryLogger,
    snapshotDownloader: (url: string, fetchOptions: {[index: string]: any}) => Promise<IOdspResponse<IOdspSnapshot>>,
    putInCache: (valueWithEpoch: IVersionedValueWithEpoch) => Promise<void>,
    removeEntries: () => Promise<void>,
): Promise<ISnapshotCacheValue> {
    let odspSnapshot = await fetchLatestSnapshotCore(
        odspResolvedUrl,
        storageTokenFetcher,
        snapshotOptions,
        logger,
        snapshotDownloader,
        putInCache,
    ).catch(async (error) => {
        if (isRedeemSharingLinkError(odspResolvedUrl, error)) {
            logger.sendErrorEvent({
                eventName: "RedeemFallback",
                errorType: error.errorType,
            });
            await redeemSharingLink(odspResolvedUrl, storageTokenFetcher, logger);
            const odspResolvedUrlWithoutShareLink: IOdspResolvedUrl =
                { ...odspResolvedUrl, sharingLinkToRedeem: undefined };
            odspSnapshot = await fetchLatestSnapshotCore(
                odspResolvedUrlWithoutShareLink,
                storageTokenFetcher,
                snapshotOptions,
                logger,
                snapshotDownloader,
                putInCache,
            );
        }
        throw error;
    }).catch(async (error) => {
        // Clear the cache on 401/403/404 on snapshot fetch from network because this means either the user doesn't
        // have permissions for the file or it was deleted. So, if we do not clear cache, we will continue fetching
        // snapshot from cache in the future.
        if (typeof error === "object" && error !== null && error.errorType === DriverErrorType.authorizationError
            || error.errorType === DriverErrorType.fileNotFoundOrAccessDeniedError) {
            await removeEntries();
        }
        throw error;
    });
    return odspSnapshot;
}

async function redeemSharingLink(
    odspResolvedUrl: IOdspResolvedUrl,
    storageTokenFetcher: (options: TokenFetchOptions, name: string) => Promise<string | null>,
    logger: ITelemetryLogger,
) {
    return PerformanceEvent.timedExecAsync(
        logger,
        {
            eventName: "RedeemShareLink",
        },
        async () => getWithRetryForTokenRefresh(async (tokenFetchOptions) => {
                assert(odspResolvedUrl.sharingLinkToRedeem !== undefined, "Share link should be present");
                const storageToken = await storageTokenFetcher(tokenFetchOptions, "TreesLatest");
                const encodedShareUrl = getEncodedShareUrl(odspResolvedUrl.sharingLinkToRedeem);
                const redeemUrl = `${odspResolvedUrl.siteUrl}/_api/v2.0/shares/${encodedShareUrl}`;
                const { url, headers } = getUrlAndHeadersWithAuth(redeemUrl, storageToken);
                headers.prefer = "redeemSharingLink";
                return fetchAndParseAsJSONHelper(url, { headers });
        }),
    );
}

async function fetchLatestSnapshotCore(
    odspResolvedUrl: IOdspResolvedUrl,
    storageTokenFetcher: (options: TokenFetchOptions, name: string) => Promise<string | null>,
    snapshotOptions: ISnapshotOptions | undefined,
    logger: ITelemetryLogger,
    snapshotDownloader: (url: string, fetchOptions: {[index: string]: any}) => Promise<IOdspResponse<IOdspSnapshot>>,
    putInCache: (valueWithEpoch: IVersionedValueWithEpoch) => Promise<void>,
): Promise<ISnapshotCacheValue> {
    return getWithRetryForTokenRefresh(async (tokenFetchOptions) => {
        if (tokenFetchOptions.refresh) {
            // This is the most critical code path for boot.
            // If we get incorrect / expired token first time, that adds up to latency of boot
            logger.sendErrorEvent({
                eventName: "TreeLatest_SecondCall",
                hasClaims: !!tokenFetchOptions.claims,
                hasTenantId: !!tokenFetchOptions.tenantId,
                // We have two "TreeLatest_SecondCall" events and the other one uses errorType to differentiate cases
                // Continue that pattern here.
                errorType: "access denied",
            }, tokenFetchOptions.previousError);
        }
        const snapshotUrl = odspResolvedUrl.endpoints.snapshotStorageUrl;
        const url = `${snapshotUrl}/trees/latest?ump=1`;
        const storageToken = await storageTokenFetcher(tokenFetchOptions, "TreesLatest");
        assert(storageToken !== null, 0x1e5 /* "Storage token should not be null" */);
        const formBoundary = uuid();
        const formParams: string[] = [];
        formParams.push(`--${formBoundary}`);
        formParams.push(`Authorization: Bearer ${storageToken}`);
        formParams.push(`X-HTTP-Method-Override: GET`);
        const logOptions = {};
        if (snapshotOptions !== undefined) {
            Object.entries(snapshotOptions).forEach(([key, value]) => {
                if (value !== undefined) {
                    formParams.push(`${key}: ${value}`);
                    logOptions[`snapshotOption_${key}`] = value;
                }
            });
        }
        if (odspResolvedUrl.sharingLinkToRedeem) {
            formParams.push(`sl: ${odspResolvedUrl.sharingLinkToRedeem}`);
        }
        formParams.push(`_post: 1`);
        formParams.push(`\r\n--${formBoundary}--`);
        const postBody = formParams.join("\r\n");
        const headers: {[index: string]: any} = {
            "Content-Type": `multipart/form-data;boundary=${formBoundary}`,
        };

        let controller: AbortController | undefined;
        if (snapshotOptions?.timeout !== undefined) {
            controller = new AbortController();
            setTimeout(
                () => controller!.abort(),
                snapshotOptions.timeout,
            );
        }

        // This event measures only successful cases of getLatest call (no tokens, no retries).
        return PerformanceEvent.timedExecAsync(
            logger,
            {
                eventName: "TreesLatest",
                ...logOptions,
            },
            async (event) => {
                const startTime = performance.now();
                const response: IOdspResponse<IOdspSnapshot> = await snapshotDownloader(
                    url,
                    {
                        body: postBody,
                        headers,
                        signal: controller?.signal,
                        method: "POST",
                    },
                );
                const endTime = performance.now();
                const overallTime = endTime - startTime;
                const snapshot: IOdspSnapshot = response.content;
                let dnstime: number | undefined; // domainLookupEnd - domainLookupStart
                let redirectTime: number | undefined; // redirectEnd -redirectStart
                let tcpHandshakeTime: number | undefined; // connectEnd  - connectStart
                let secureConntime: number | undefined; // connectEnd  - secureConnectionStart
                let responseTime: number | undefined; // responsEnd - responseStart
                let fetchStToRespEndTime: number | undefined; // responseEnd  - fetchStart
                let reqStToRespEndTime: number | undefined; // responseEnd - requestStart
                let networkTime: number | undefined; // responseEnd - startTime
                const spReqDuration = response.headers.get("sprequestduration");

                // getEntriesByType is only available in browser performance object
                const resources1 = performance.getEntriesByType?.("resource") ?? [];
                // Usually the latest fetch call is to the end of resources, so we start from the end.
                for (let i = resources1.length - 1; i > 0; i--) {
                    const indResTime = resources1[i] as PerformanceResourceTiming;
                    const resource_name = indResTime.name;
                    const resource_initiatortype = indResTime.initiatorType;
                    if ((resource_initiatortype.localeCompare("fetch") === 0)
                        && (resource_name.localeCompare(url) === 0)) {
                        redirectTime = indResTime.redirectEnd - indResTime.redirectStart;
                        dnstime = indResTime.domainLookupEnd - indResTime.domainLookupStart;
                        tcpHandshakeTime = indResTime.connectEnd - indResTime.connectStart;
                        secureConntime = (indResTime.secureConnectionStart > 0) ?
                            (indResTime.connectEnd - indResTime.secureConnectionStart) : 0;
                        responseTime = indResTime.responseEnd - indResTime.responseStart;
                        fetchStToRespEndTime = (indResTime.fetchStart > 0) ?
                            (indResTime.responseEnd - indResTime.fetchStart) : 0;
                        reqStToRespEndTime = (indResTime.requestStart > 0) ?
                            (indResTime.responseEnd - indResTime.requestStart) : 0;
                        networkTime = (indResTime.startTime > 0) ? (indResTime.responseEnd - indResTime.startTime) : 0;
                        if (spReqDuration) {
                            networkTime = networkTime - parseInt(spReqDuration, 10);
                        }
                        break;
                    }
                }

                const { numTrees, numBlobs, encodedBlobsSize, decodedBlobsSize } = evalBlobsAndTrees(snapshot);
                const clientTime = networkTime ? overallTime - networkTime : undefined;

                // There are some scenarios in ODSP where we cannot cache, trees/latest will explicitly tell us when we
                // cannot cache using an HTTP response header.
                const canCache = response.headers.get("disablebrowsercachingofusercontent") !== "true";
                // There maybe no snapshot - TreesLatest would return just ops.
                const sequenceNumber: number = (snapshot.trees && (snapshot.trees[0] as any).sequenceNumber) ?? 0;
                const seqNumberFromOps = snapshot.ops && snapshot.ops.length > 0 ?
                    snapshot.ops[0].sequenceNumber - 1 :
                    undefined;

                const value: ISnapshotCacheValue = { snapshot, sequenceNumber };
                if (!Number.isInteger(sequenceNumber)
                    || seqNumberFromOps !== undefined && seqNumberFromOps !== sequenceNumber) {
                    logger.sendErrorEvent({ eventName: "fetchSnapshotError", sequenceNumber, seqNumberFromOps });
                    value.sequenceNumber = undefined;
                } else if (canCache) {
                    const fluidEpoch = response.headers.get("x-fluid-epoch");
                    assert(fluidEpoch !== undefined, 0x1e6 /* "Epoch  should be present in response" */);
                    const valueWithEpoch: IVersionedValueWithEpoch = {
                        value,
                        fluidEpoch,
                        version: 2,
                    };
                    // eslint-disable-next-line @typescript-eslint/no-floating-promises
                    putInCache(valueWithEpoch);
                }
                event.end({
                    trees: numTrees,
                    blobs: snapshot.blobs?.length ?? 0,
                    leafNodes: numBlobs,
                    encodedBlobsSize,
                    decodedBlobsSize,
                    sequenceNumber,
                    ops: snapshot.ops?.length ?? 0,
                    headers: Object.keys(headers).length !== 0 ? true : undefined,
                    redirecttime: redirectTime,
                    dnsLookuptime: dnstime,
                    responsenetworkTime: responseTime,
                    tcphandshakeTime: tcpHandshakeTime,
                    secureconnectiontime: secureConntime,
                    fetchstarttorespendtime: fetchStToRespEndTime,
                    reqstarttorespendtime: reqStToRespEndTime,
                    overalltime: overallTime,
                    networktime: networkTime,
                    clienttime: clientTime,
                    // Sharing link telemetry regarding sharing link redeem status and performance. Ex: FRL; dur=100,
                    // FRS; desc=S, FRP; desc=False. Here, FRL is the duration taken for redeem, FRS is the redeem
                    // status (S means success), and FRP is a flag to indicate if the permission has changed.
                    sltelemetry: response.headers.get("x-fluid-sltelemetry"),
                    attempts: tokenFetchOptions.refresh ? 2 : 1,
                    ...response.commonSpoHeaders,
                });
                return value;
            },
        ).catch((error) => {
            // Issue #5895:
            // If we are offline, this error is retryable. But that means that RetriableDocumentStorageService
            // will run in circles calling getSnapshotTree, which would result in OdspDocumentStorageService class
            // going getVersions / individual blob download path. This path is very slow, and will not work with
            // delay-loaded data stores and ODSP storage deleting old snapshots and blobs.
            if (typeof error === "object" && error !== null) {
                error.canRetry = false;
                // We hit these errors in stress tests, under load
                // It's useful to try one more time in such case.
                // We might want to add DriverErrorType.offlineError in the future if we see evidence it happens
                // (not in "real" offline) and it actually helps.
                if (error.errorType === DriverErrorType.fetchFailure ||
                    error.errorType === OdspErrorType.fetchTimeout) {
                    error[getWithRetryForTokenRefreshRepeat] = true;
                }
            }
            throw error;
        });
    });
}

function evalBlobsAndTrees(snapshot: IOdspSnapshot) {
    let numTrees = 0;
    let numBlobs = 0;
    let encodedBlobsSize = 0;
    let decodedBlobsSize = 0;
    for (const tree of snapshot.trees) {
        for (const treeEntry of tree.entries) {
            if (treeEntry.type === "blob") {
                numBlobs++;
            } else if (treeEntry.type === "tree") {
                numTrees++;
            }
        }
    }
    if (snapshot.blobs !== undefined) {
        for (const blob of snapshot.blobs) {
            decodedBlobsSize += blob.size;
            encodedBlobsSize += blob.content.length;
        }
    }
    return { numTrees, numBlobs, encodedBlobsSize, decodedBlobsSize };
}

function isRedeemSharingLinkError(odspResolvedUrl: IOdspResolvedUrl, error: any) {
    if (odspResolvedUrl.sharingLinkToRedeem !== undefined
        && (typeof error === "object" && error !== null)
        && (error.errorType === DriverErrorType.authorizationError
        || error.errorType === DriverErrorType.fileNotFoundOrAccessDeniedError)) {
        return true;
    }
    return false;
}

function getEncodedShareUrl(url: string): string {
    assert(!url, "Url should not be empty");

    /**
     * Encode the url to accepted format by Sharepoint
     * https://docs.microsoft.com/en-us/onedrive/developer/rest-api/api/shares_get
     */
    let encodedUrl = fromUtf8ToBase64(encodeURI(url));
    encodedUrl = encodedUrl
      .replace(/=+$/g, "")
      .replace(/\//g, "_")
      .replace(/\+/g, "-");
    encodedUrl = "u!".concat(encodedUrl);
    return encodedUrl;
}<|MERGE_RESOLUTION|>--- conflicted
+++ resolved
@@ -15,18 +15,13 @@
     TokenFetchOptions,
     OdspErrorType,
 } from "@fluidframework/odsp-driver-definitions";
-import { DriverErrorType } from "@fluidframework/driver-definitions";
 import { IOdspSnapshot, IVersionedValueWithEpoch } from "./contracts";
 import { getQueryString } from "./getQueryString";
 import { getUrlAndHeadersWithAuth } from "./getUrlAndHeadersWithAuth";
 import {
-<<<<<<< HEAD
     fetchAndParseAsJSONHelper,
     getWithRetryForTokenRefresh,
-=======
-    getWithRetryForTokenRefresh,
     getWithRetryForTokenRefreshRepeat,
->>>>>>> fbc76600
     IOdspResponse,
     ISnapshotCacheValue,
 } from "./odspUtils";
