--- conflicted
+++ resolved
@@ -360,14 +360,10 @@
 ): Promise<ISnapshotRequestAndResponseOptions> {
     const snapshotUrl = odspResolvedUrl.endpoints.snapshotStorageUrl;
     const url = `${snapshotUrl}/trees/latest?ump=1`;
-<<<<<<< HEAD
     const otherFormOptions = {"prefer": "manualredirect"};
     const { body, headers } = getFormBodyAndHeaders(
         odspResolvedUrl, storageToken, snapshotOptions, otherFormOptions);
-=======
-    const { body, headers } = getFormBodyAndHeaders(odspResolvedUrl, storageToken, snapshotOptions);
     headers.accept = "application/json";
->>>>>>> c2cfb463
     const fetchOptions = {
         body,
         headers,
