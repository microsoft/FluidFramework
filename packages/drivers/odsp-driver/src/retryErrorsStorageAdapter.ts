/*!
 * Copyright (c) Microsoft Corporation and contributors. All rights reserved.
 * Licensed under the MIT License.
 */

import { LoggingError } from "@fluidframework/telemetry-utils";
import {
	FetchSource,
	IDocumentStorageService,
	IDocumentStorageServicePolicies,
	ISummaryContext,
} from "@fluidframework/driver-definitions";
import {
	ICreateBlobResponse,
	ISnapshotTree,
	ISummaryHandle,
	ISummaryTree,
	IVersion,
} from "@fluidframework/protocol-definitions";
import { IDisposable, ITelemetryLogger } from "@fluidframework/common-definitions";
import { runWithRetry } from "./retryUtils";

export class RetryErrorsStorageAdapter implements IDocumentStorageService, IDisposable {
	private _disposed = false;
	constructor(
		private readonly internalStorageService: IDocumentStorageService,
		private readonly logger: ITelemetryLogger,
	) {}

	public get policies(): IDocumentStorageServicePolicies | undefined {
		return this.internalStorageService.policies;
	}
	public get disposed() {
		return this._disposed;
	}
	public dispose() {
		this._disposed = true;
	}

	public get repositoryUrl(): string {
		return this.internalStorageService.repositoryUrl;
	}

<<<<<<< HEAD
    // eslint-disable-next-line @rushstack/no-new-null
    public async getSnapshotTree(version?: IVersion): Promise<ISnapshotTree | null> {
        return this.runWithRetry(
            async () => this.internalStorageService.getSnapshotTree(version),
            "storage_getSnapshotTree",
        );
    }
=======
	public async getSnapshotTree(version?: IVersion): Promise<ISnapshotTree | null> {
		return this.runWithRetry(
			async () => this.internalStorageService.getSnapshotTree(version),
			"storage_getSnapshotTree",
		);
	}
>>>>>>> 1ab47083

	public async readBlob(id: string): Promise<ArrayBufferLike> {
		return this.runWithRetry(
			async () => this.internalStorageService.readBlob(id),
			"storage_readBlob",
		);
	}

<<<<<<< HEAD
    public async getVersions(
        // eslint-disable-next-line @rushstack/no-new-null
        versionId: string | null,
        count: number,
        scenarioName?: string,
        fetchSource?: FetchSource,
    ): Promise<IVersion[]> {
        return this.runWithRetry(
            async () => this.internalStorageService.getVersions(versionId, count, scenarioName, fetchSource),
            "storage_getVersions",
        );
    }
=======
	public async getVersions(
		versionId: string | null,
		count: number,
		scenarioName?: string,
		fetchSource?: FetchSource,
	): Promise<IVersion[]> {
		return this.runWithRetry(
			async () =>
				this.internalStorageService.getVersions(
					versionId,
					count,
					scenarioName,
					fetchSource,
				),
			"storage_getVersions",
		);
	}
>>>>>>> 1ab47083

	public async uploadSummaryWithContext(
		summary: ISummaryTree,
		context: ISummaryContext,
	): Promise<string> {
		// Creation flow with attachment blobs - need to do retries!
		return this.runWithRetry(
			async () => this.internalStorageService.uploadSummaryWithContext(summary, context),
			"storage_uploadSummaryWithContext",
		);
	}

	public async downloadSummary(handle: ISummaryHandle): Promise<ISummaryTree> {
		return this.runWithRetry(
			async () => this.internalStorageService.downloadSummary(handle),
			"storage_downloadSummary",
		);
	}

	public async createBlob(file: ArrayBufferLike): Promise<ICreateBlobResponse> {
		return this.runWithRetry(
			async () => this.internalStorageService.createBlob(file),
			"storage_createBlob",
		);
	}

	private checkStorageDisposed() {
		if (this._disposed) {
			// pre-0.58 error message: storageServiceDisposedCannotRetry
			throw new LoggingError("Storage Service is disposed. Cannot retry", {
				canRetry: false,
			});
		}
	}

	private async runWithRetry<T>(api: () => Promise<T>, callName: string): Promise<T> {
		return runWithRetry(api, callName, this.logger, () => this.checkStorageDisposed());
	}
}<|MERGE_RESOLUTION|>--- conflicted
+++ resolved
@@ -41,22 +41,13 @@
 		return this.internalStorageService.repositoryUrl;
 	}
 
-<<<<<<< HEAD
     // eslint-disable-next-line @rushstack/no-new-null
-    public async getSnapshotTree(version?: IVersion): Promise<ISnapshotTree | null> {
-        return this.runWithRetry(
-            async () => this.internalStorageService.getSnapshotTree(version),
-            "storage_getSnapshotTree",
-        );
-    }
-=======
 	public async getSnapshotTree(version?: IVersion): Promise<ISnapshotTree | null> {
 		return this.runWithRetry(
 			async () => this.internalStorageService.getSnapshotTree(version),
 			"storage_getSnapshotTree",
 		);
 	}
->>>>>>> 1ab47083
 
 	public async readBlob(id: string): Promise<ArrayBufferLike> {
 		return this.runWithRetry(
@@ -65,21 +56,8 @@
 		);
 	}
 
-<<<<<<< HEAD
-    public async getVersions(
+	public async getVersions(
         // eslint-disable-next-line @rushstack/no-new-null
-        versionId: string | null,
-        count: number,
-        scenarioName?: string,
-        fetchSource?: FetchSource,
-    ): Promise<IVersion[]> {
-        return this.runWithRetry(
-            async () => this.internalStorageService.getVersions(versionId, count, scenarioName, fetchSource),
-            "storage_getVersions",
-        );
-    }
-=======
-	public async getVersions(
 		versionId: string | null,
 		count: number,
 		scenarioName?: string,
@@ -96,7 +74,6 @@
 			"storage_getVersions",
 		);
 	}
->>>>>>> 1ab47083
 
 	public async uploadSummaryWithContext(
 		summary: ISummaryTree,
