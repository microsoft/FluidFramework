--- conflicted
+++ resolved
@@ -118,12 +118,7 @@
     const snapshot = {
         entries: snapshotTree.entries ?? [],
         message: "app",
-<<<<<<< HEAD
         sequenceNumber: documentAttributes.sequenceNumber,
-        sha: snapshotTree.id,
-=======
-        sequenceNumber: 1,
->>>>>>> c4daf47a
         type: SnapshotType.Container,
     };
     return snapshot;
