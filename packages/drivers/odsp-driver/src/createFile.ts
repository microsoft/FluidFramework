/*!
 * Copyright (c) Microsoft Corporation and contributors. All rights reserved.
 * Licensed under the MIT License.
 */

import { Uint8ArrayToString } from "@fluidframework/common-utils";
import { getDocAttributesFromProtocolSummary } from "@fluidframework/driver-utils";
import {
    fetchIncorrectResponse,
    invalidFileNameStatusCode,
    throwOdspNetworkError,
} from "@fluidframework/odsp-doclib-utils";
import { getGitType } from "@fluidframework/protocol-base";
import { SummaryType, ISummaryTree, ISummaryBlob } from "@fluidframework/protocol-definitions";
import { ITelemetryLogger } from "@fluidframework/common-definitions";
import { PerformanceEvent } from "@fluidframework/telemetry-utils";
import { IOdspResolvedUrl, TokenFetchOptions } from "@fluidframework/odsp-driver-definitions";
import {
    IOdspSummaryTree,
    OdspSummaryTreeValue,
    OdspSummaryTreeEntry,
    ICreateFileResponse,
    IOdspSummaryPayload,
    IOdspSnapshot,
} from "./contracts";
import { getUrlAndHeadersWithAuth } from "./getUrlAndHeadersWithAuth";
import {
    createCacheSnapshotKey,
    getWithRetryForTokenRefresh,
    INewFileInfo,
    ISnapshotCacheValue,
    getOrigin,
} from "./odspUtils";
import { createOdspUrl } from "./createOdspUrl";
import { getApiRoot } from "./odspUrlHelper";
import { EpochTracker } from "./epochTracker";
import { OdspDriverUrlResolver } from "./odspDriverUrlResolver";
import { convertSummaryTreeToIOdspSnapshot } from "./createNewUtils";

const isInvalidFileName = (fileName: string): boolean => {
    const invalidCharsRegex = /["*/:<>?\\|]+/g;
    return !!fileName.match(invalidCharsRegex);
};

/**
 * Creates a new Fluid file.
 * Returns resolved url
 */
export async function createNewFluidFile(
    getStorageToken: (options: TokenFetchOptions, name: string) => Promise<string | null>,
    newFileInfo: INewFileInfo,
    logger: ITelemetryLogger,
    createNewSummary: ISummaryTree | undefined,
    epochTracker: EpochTracker,
): Promise<IOdspResolvedUrl> {
    // Check for valid filename before the request to create file is actually made.
    if (isInvalidFileName(newFileInfo.filename)) {
        throwOdspNetworkError("Invalid filename. Please try again.", invalidFileNameStatusCode);
    }

    const itemId = createNewSummary === undefined
        ? await createNewEmptyFluidFile(getStorageToken, newFileInfo, logger, epochTracker)
        : await createNewFluidFileFromSummary(getStorageToken, newFileInfo, logger, createNewSummary, epochTracker);

    const odspUrl = createOdspUrl({... newFileInfo, itemId, dataStorePath: "/"});
    const resolver = new OdspDriverUrlResolver();
    return resolver.resolve({ url: odspUrl });
}

export async function createNewEmptyFluidFile(
    getStorageToken: (options: TokenFetchOptions, name: string) => Promise<string | null>,
    newFileInfo: INewFileInfo,
    logger: ITelemetryLogger,
    epochTracker: EpochTracker,
): Promise<string> {
    const filePath = newFileInfo.filePath ? encodeURIComponent(`/${newFileInfo.filePath}`) : "";
    // add .tmp to filename, the app is responsible for removing this once a summary is posted.
    const encodedFilename = encodeURIComponent(`${newFileInfo.filename}.tmp`);
    const initialUrl =
        `${getApiRoot(getOrigin(newFileInfo.siteUrl))}/drives/${newFileInfo.driveId}/items/root:/${filePath
        }/${encodedFilename}:/content?@name.conflictBehavior=rename&select=id,name,parentReference`;

    return getWithRetryForTokenRefresh(async (options) => {
        const storageToken = await getStorageToken(options, "CreateNewFile");

        return PerformanceEvent.timedExecAsync(
            logger,
            { eventName: "createNewEmptyFile" },
            async (event) => {
                const { url, headers } = getUrlAndHeadersWithAuth(initialUrl, storageToken);
                headers["Content-Type"] = "application/json";

                const fetchResponse = await epochTracker.fetchAndParseAsJSON<ICreateFileResponse>(
                    url,
                    {
                        body: undefined,
                        headers,
                        method: "PUT",
                    },
                    "createFile");

                const content = fetchResponse.content;
                if (!content || !content.id) {
                    throwOdspNetworkError("Could not parse item from Vroom response", fetchIncorrectResponse);
                }
                event.end({
                    headers: Object.keys(headers).length !== 0 ? true : undefined,
                    ...fetchResponse.commonSpoHeaders,
                });
                return content.id;
            },
            { end: true, cancel: "error" });
    });
}

export async function createNewFluidFileFromSummary(
    getStorageToken: (options: TokenFetchOptions, name: string) => Promise<string | null>,
    newFileInfo: INewFileInfo,
    logger: ITelemetryLogger,
    createNewSummary: ISummaryTree,
    epochTracker: EpochTracker,
): Promise<string> {
    const filePath = newFileInfo.filePath ? encodeURIComponent(`/${newFileInfo.filePath}`) : "";
    const encodedFilename = encodeURIComponent(newFileInfo.filename);
    const baseUrl =
        `${getApiRoot(getOrigin(newFileInfo.siteUrl))}/drives/${newFileInfo.driveId}/items/root:` +
        `${filePath}/${encodedFilename}`;

    const containerSnapshot = convertSummaryIntoContainerSnapshot(createNewSummary);
    const initialUrl = `${baseUrl}:/opStream/snapshots/snapshot`;

    return getWithRetryForTokenRefresh(async (options) => {
        const storageToken = await getStorageToken(options, "CreateNewFile");

        return PerformanceEvent.timedExecAsync(
            logger,
            { eventName: "createNewFile" },
            async (event) => {
                const { url, headers } = getUrlAndHeadersWithAuth(initialUrl, storageToken);
                headers["Content-Type"] = "application/json";

                const fetchResponse = await epochTracker.fetchAndParseAsJSON<ICreateFileResponse>(
                    url,
                    {
                        body: JSON.stringify(containerSnapshot),
                        headers,
                        method: "POST",
                    },
                    "createFile");

                const content = fetchResponse.content;
                if (!content || !content.itemId) {
                    throwOdspNetworkError("Could not parse item from Vroom response", fetchIncorrectResponse);
                }
                event.end({
                    headers: Object.keys(headers).length !== 0 ? true : undefined,
                    ...fetchResponse.commonSpoHeaders,
                });
                return content.itemId;
            },
            { end: true, cancel: "error" });
    });
<<<<<<< HEAD

    const odspUrl = createOdspUrl({... newFileInfo, itemId, dataStorePath: "/"});
    const resolver = new OdspDriverUrlResolver();

    // converting summary and getting sequence number
    const snapshot: IOdspSnapshot = convertSummaryTreeToIOdspSnapshot(createNewSummary);
    const protocolSummary = createNewSummary.tree[".protocol"] as ISummaryTree;
    const documentAttributes = getDocAttributesFromProtocolSummary(protocolSummary);
    const sequenceNumber = documentAttributes.sequenceNumber;

    // caching the converted summary
    const value: ISnapshotCacheValue = { snapshot, sequenceNumber };
    const odspResolvedUrl = await resolver.resolve({ url: odspUrl });
    await epochTracker.put(createCacheSnapshotKey(odspResolvedUrl), value);

    return odspResolvedUrl;
=======
>>>>>>> 900ed288
}

function convertSummaryIntoContainerSnapshot(createNewSummary: ISummaryTree) {
    const appSummary = createNewSummary.tree[".app"] as ISummaryTree;
    const protocolSummary = createNewSummary.tree[".protocol"] as ISummaryTree;
    if (!(appSummary && protocolSummary)) {
        throw new Error("App and protocol summary required for create new path!!");
    }
    const documentAttributes = getDocAttributesFromProtocolSummary(protocolSummary);
    const attributesSummaryBlob: ISummaryBlob = {
        type: SummaryType.Blob,
        content: JSON.stringify(documentAttributes),
    };
    protocolSummary.tree.attributes = attributesSummaryBlob;
    const convertedCreateNewSummary: ISummaryTree = {
        type: SummaryType.Tree,
        tree: {
            ".protocol": protocolSummary,
            ".app": appSummary,
        },
    };
    const snapshotTree = convertSummaryToSnapshotTreeForCreateNew(convertedCreateNewSummary);
    const snapshot: IOdspSummaryPayload = {
        entries: snapshotTree.entries ?? [],
        message: "app",
        sequenceNumber: documentAttributes.sequenceNumber,
        type: "container",
    };
    return snapshot;
}

/**
 * Converts a summary tree to ODSP tree
 */
export function convertSummaryToSnapshotTreeForCreateNew(summary: ISummaryTree): IOdspSummaryTree {
    const snapshotTree: IOdspSummaryTree = {
        type: "tree",
        entries: [],
    };

    const keys = Object.keys(summary.tree);
    for (const key of keys) {
        const summaryObject = summary.tree[key];

        let value: OdspSummaryTreeValue;
        // Tracks if an entry is unreferenced. Currently, only tree entries can be marked as unreferenced. If the
        // property is not present, the tree entry is considered referenced. If the property is present and is true,
        // the tree entry is considered unreferenced.
        let unreferenced: true | undefined;

        switch (summaryObject.type) {
            case SummaryType.Tree: {
                value = convertSummaryToSnapshotTreeForCreateNew(summaryObject);
                unreferenced = summaryObject.unreferenced;
                break;
            }
            case SummaryType.Blob: {
                const content = typeof summaryObject.content === "string" ?
                    summaryObject.content : Uint8ArrayToString(summaryObject.content, "base64");
                const encoding = typeof summaryObject.content === "string" ? "utf-8" : "base64";

                value = {
                    type: "blob",
                    content,
                    encoding,
                };
                break;
            }
            case SummaryType.Handle: {
                throw new Error("No handle should be present for first summary!!");
            }
            default: {
                throw new Error(`Unknown tree type ${summaryObject.type}`);
            }
        }

        const entry: OdspSummaryTreeEntry = {
            path: encodeURIComponent(key),
            type: getGitType(summaryObject),
            value,
            unreferenced,
        };
        snapshotTree.entries?.push(entry);
    }

    return snapshotTree;
}<|MERGE_RESOLUTION|>--- conflicted
+++ resolved
@@ -160,7 +160,6 @@
             },
             { end: true, cancel: "error" });
     });
-<<<<<<< HEAD
 
     const odspUrl = createOdspUrl({... newFileInfo, itemId, dataStorePath: "/"});
     const resolver = new OdspDriverUrlResolver();
@@ -177,8 +176,6 @@
     await epochTracker.put(createCacheSnapshotKey(odspResolvedUrl), value);
 
     return odspResolvedUrl;
-=======
->>>>>>> 900ed288
 }
 
 function convertSummaryIntoContainerSnapshot(createNewSummary: ISummaryTree) {
