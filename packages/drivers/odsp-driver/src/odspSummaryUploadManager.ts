--- conflicted
+++ resolved
@@ -179,11 +179,7 @@
 		let blobs = 0;
 		const keys = Object.keys(tree.tree);
 		for (const key of keys) {
-<<<<<<< HEAD
-			assert(!key.includes("/"), "id should not include slashes");
-=======
 			assert(!key.includes("/"), 0x9cd /* id should not include slashes */);
->>>>>>> c286683a
 			const summaryObject = tree.tree[key];
 
 			let id: string | undefined;
