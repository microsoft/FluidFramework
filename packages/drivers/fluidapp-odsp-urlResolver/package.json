{
<<<<<<< HEAD
  "name": "@fluid-tools/fluidapp-odsp-urlresolver",
  "version": "0.52.0",
=======
  "name": "@fluid-internal/fluidapp-odsp-urlresolver",
  "version": "0.53.0",
  "private": true,
>>>>>>> 09c5e4ee
  "description": "Url Resolver for Fluid app urls.",
  "homepage": "https://fluidframework.com",
  "repository": "https://github.com/microsoft/FluidFramework",
  "license": "MIT",
  "author": "Microsoft and contributors",
  "sideEffects": false,
  "main": "dist/index.js",
  "module": "lib/index.js",
  "types": "dist/index.d.ts",
  "scripts": {
    "build": "npm run build:genver && concurrently npm:build:compile npm:lint",
    "build:commonjs": "npm run tsc && npm run build:test",
    "build:compile": "concurrently npm:build:commonjs npm:build:esnext",
    "build:esnext": "tsc --project ./tsconfig.esnext.json",
    "build:full": "npm run build",
    "build:full:compile": "npm run build:compile",
    "build:genver": "gen-version",
    "build:test": "tsc --project ./src/test/tsconfig.json",
    "clean": "rimraf dist lib *.tsbuildinfo *.build.log",
    "eslint": "eslint --format stylish src",
    "eslint:fix": "eslint --format stylish src --fix",
    "lint": "npm run eslint",
    "lint:fix": "npm run eslint:fix",
    "test": "npm run test:mocha",
    "test:mocha": "mocha --recursive dist/test -r node_modules/@fluidframework/mocha-test-setup --unhandled-rejections=strict",
    "test:mocha:verbose": "cross-env FLUID_TEST_VERBOSE=1 npm run test:mocha",
    "tsc": "tsc",
    "tsfmt": "tsfmt --verify",
    "tsfmt:fix": "tsfmt --replace"
  },
  "dependencies": {
    "@fluidframework/common-utils": "^0.32.1",
    "@fluidframework/core-interfaces": "^0.41.0-0",
    "@fluidframework/driver-definitions": "^0.42.0-0",
    "@fluidframework/odsp-driver": "^0.53.0",
    "@fluidframework/odsp-driver-definitions": "^0.53.0"
  },
  "devDependencies": {
    "@fluidframework/build-common": "^0.23.0",
    "@fluidframework/eslint-config-fluid": "^0.24.0",
    "@fluidframework/mocha-test-setup": "^0.53.0",
    "@types/mocha": "^8.2.2",
    "@typescript-eslint/eslint-plugin": "~4.14.0",
    "@typescript-eslint/parser": "~4.14.0",
    "concurrently": "^6.2.0",
    "cross-env": "^7.0.2",
    "eslint": "~7.18.0",
    "eslint-plugin-eslint-comments": "~3.2.0",
    "eslint-plugin-import": "~2.22.1",
    "eslint-plugin-no-null": "~1.0.2",
    "eslint-plugin-prefer-arrow": "~1.2.2",
    "eslint-plugin-react": "~7.22.0",
    "eslint-plugin-unicorn": "~26.0.1",
    "mocha": "^8.4.0",
    "rimraf": "^2.6.2",
    "typescript": "~4.1.3",
    "typescript-formatter": "7.1.0"
  }
}<|MERGE_RESOLUTION|>--- conflicted
+++ resolved
@@ -1,12 +1,6 @@
 {
-<<<<<<< HEAD
   "name": "@fluid-tools/fluidapp-odsp-urlresolver",
-  "version": "0.52.0",
-=======
-  "name": "@fluid-internal/fluidapp-odsp-urlresolver",
   "version": "0.53.0",
-  "private": true,
->>>>>>> 09c5e4ee
   "description": "Url Resolver for Fluid app urls.",
   "homepage": "https://fluidframework.com",
   "repository": "https://github.com/microsoft/FluidFramework",
