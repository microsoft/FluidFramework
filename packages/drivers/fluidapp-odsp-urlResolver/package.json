{
	"name": "@fluid-tools/fluidapp-odsp-urlresolver",
	"version": "2.0.0-internal.7.4.0",
	"description": "Url Resolver for Fluid app urls.",
	"homepage": "https://fluidframework.com",
	"repository": {
		"type": "git",
		"url": "https://github.com/microsoft/FluidFramework.git",
		"directory": "packages/drivers/fluidapp-odsp-urlResolver"
	},
	"license": "MIT",
	"author": "Microsoft and contributors",
	"sideEffects": false,
	"exports": {
		".": {
			"import": {
				"types": "./lib/index.d.ts",
				"default": "./lib/index.mjs"
			},
			"require": {
				"types": "./dist/index.d.ts",
				"default": "./dist/index.cjs"
			}
		}
	},
	"main": "dist/index.cjs",
	"module": "lib/index.mjs",
	"types": "dist/index.d.ts",
	"scripts": {
		"api": "fluid-build . --task api",
		"api-extractor:commonjs": "api-extractor run --local",
		"api-extractor:esnext": "copyfiles -u 1 \"dist/**/*-@(alpha|beta|public|untrimmed).d.ts\" lib",
		"build": "fluid-build . --task build",
		"build:commonjs": "fluid-build . --task commonjs",
		"build:compile": "fluid-build . --task compile",
		"build:docs": "fluid-build . --task api",
<<<<<<< HEAD
		"build:esnext": "tsc-multi --config ../../../common/build/build-common/tsc-multi.esm.json",
		"build:test": "tsc --project ./src/test/tsconfig.json",
=======
		"build:esnext": "tsc --project ./tsconfig.esnext.json",
		"build:test": "tsc-multi --config ./tsc-multi.test.json",
>>>>>>> cfeb4669
		"ci:build:docs": "api-extractor run",
		"clean": "rimraf --glob dist lib \"**/*.tsbuildinfo\" \"**/*.build.log\" _api-extractor-temp nyc",
		"eslint": "eslint --format stylish src",
		"eslint:fix": "eslint --format stylish src --fix --fix-type problem,suggestion,layout",
		"format": "npm run prettier:fix",
		"lint": "npm run prettier && npm run eslint",
		"lint:fix": "npm run prettier:fix && npm run eslint:fix",
		"prettier": "prettier --check . --cache --ignore-path ../../../.prettierignore",
		"prettier:fix": "prettier --write . --cache --ignore-path ../../../.prettierignore",
		"test": "npm run test:mocha",
		"test:mocha": "mocha --ignore \"dist/test/types/*\" --recursive dist/test -r node_modules/@fluidframework/mocha-test-setup",
		"test:mocha:verbose": "cross-env FLUID_TEST_VERBOSE=1 npm run test:mocha",
		"tsc": "tsc-multi --config ../../../common/build/build-common/tsc-multi.cjs.json",
		"typetests:gen": "fluid-type-test-generator",
		"typetests:prepare": "flub typetests --dir . --reset --previous --normalize"
	},
	"dependencies": {
		"@fluid-internal/client-utils": "workspace:~",
		"@fluidframework/core-interfaces": "workspace:~",
		"@fluidframework/core-utils": "workspace:~",
		"@fluidframework/driver-definitions": "workspace:~",
		"@fluidframework/odsp-driver": "workspace:~",
		"@fluidframework/odsp-driver-definitions": "workspace:~"
	},
	"devDependencies": {
		"@fluid-tools/build-cli": "^0.28.0",
		"@fluid-tools/fluidapp-odsp-urlresolver-previous": "npm:@fluid-tools/fluidapp-odsp-urlresolver@2.0.0-internal.7.2.0",
		"@fluidframework/build-common": "^2.0.3",
		"@fluidframework/build-tools": "^0.28.0",
		"@fluidframework/eslint-config-fluid": "^3.1.0",
		"@fluidframework/mocha-test-setup": "workspace:~",
		"@microsoft/api-extractor": "^7.38.3",
		"@types/mocha": "^9.1.1",
		"@types/node": "^16.18.38",
		"copyfiles": "^2.4.1",
		"cross-env": "^7.0.3",
		"eslint": "~8.50.0",
		"mocha": "^10.2.0",
		"mocha-json-output-reporter": "^2.0.1",
		"mocha-multi-reporters": "^1.5.1",
		"moment": "^2.21.0",
		"prettier": "~3.0.3",
		"rimraf": "^4.4.0",
		"tsc-multi": "^1.1.0",
		"typescript": "~5.1.6"
	},
	"fluidBuild": {
		"tasks": {
			"build:docs": {
				"dependsOn": [
					"...",
					"api-extractor:commonjs",
					"api-extractor:esnext"
				],
				"script": false
			}
		}
	},
	"typeValidation": {
		"broken": {}
	}
}<|MERGE_RESOLUTION|>--- conflicted
+++ resolved
@@ -34,13 +34,8 @@
 		"build:commonjs": "fluid-build . --task commonjs",
 		"build:compile": "fluid-build . --task compile",
 		"build:docs": "fluid-build . --task api",
-<<<<<<< HEAD
 		"build:esnext": "tsc-multi --config ../../../common/build/build-common/tsc-multi.esm.json",
-		"build:test": "tsc --project ./src/test/tsconfig.json",
-=======
-		"build:esnext": "tsc --project ./tsconfig.esnext.json",
 		"build:test": "tsc-multi --config ./tsc-multi.test.json",
->>>>>>> cfeb4669
 		"ci:build:docs": "api-extractor run",
 		"clean": "rimraf --glob dist lib \"**/*.tsbuildinfo\" \"**/*.build.log\" _api-extractor-temp nyc",
 		"eslint": "eslint --format stylish src",
