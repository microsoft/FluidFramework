{
  "name": "@fluid-tools/fluidapp-odsp-urlresolver",
  "version": "2.0.0",
  "description": "Url Resolver for Fluid app urls.",
  "homepage": "https://fluidframework.com",
  "repository": {
    "type": "git",
    "url": "https://github.com/microsoft/FluidFramework.git",
    "directory": "packages/drivers/fluidapp-odsp-urlResolver"
  },
  "license": "MIT",
  "author": "Microsoft and contributors",
  "sideEffects": false,
  "main": "dist/index.js",
  "module": "lib/index.js",
  "types": "dist/index.d.ts",
  "scripts": {
    "build": "npm run build:genver && concurrently npm:build:compile npm:lint",
    "build:commonjs": "npm run tsc && npm run typetests:gen && npm run build:test",
    "build:compile": "concurrently npm:build:commonjs npm:build:esnext",
    "build:esnext": "tsc --project ./tsconfig.esnext.json",
    "build:full": "npm run build",
    "build:full:compile": "npm run build:compile",
    "build:genver": "gen-version",
    "build:test": "tsc --project ./src/test/tsconfig.json",
    "clean": "rimraf dist lib *.tsbuildinfo *.build.log",
    "eslint": "eslint --format stylish src",
    "eslint:fix": "eslint --format stylish src --fix --fix-type problem,suggestion,layout",
    "lint": "npm run eslint",
    "lint:fix": "npm run eslint:fix",
    "test": "npm run test:mocha",
    "test:mocha": "mocha --ignore 'dist/test/types/*' --recursive dist/test -r node_modules/@fluidframework/mocha-test-setup --unhandled-rejections=strict",
    "test:mocha:verbose": "cross-env FLUID_TEST_VERBOSE=1 npm run test:mocha",
    "tsc": "tsc",
    "tsfmt": "tsfmt --verify",
    "tsfmt:fix": "tsfmt --replace",
    "typetests:gen": "fluid-type-validator -g -d ."
  },
  "dependencies": {
    "@fluidframework/common-utils": "^0.32.1",
    "@fluidframework/core-interfaces": "^2.0.0",
    "@fluidframework/driver-definitions": "^2.0.0",
    "@fluidframework/odsp-driver": "^2.0.0",
    "@fluidframework/odsp-driver-definitions": "^2.0.0"
  },
  "devDependencies": {
    "@fluid-tools/fluidapp-odsp-urlresolver-previous": "npm:@fluid-tools/fluidapp-odsp-urlresolver@^1.2.0",
    "@fluidframework/build-common": "^0.24.0",
    "@fluidframework/build-tools": "^0.2.74327",
    "@fluidframework/eslint-config-fluid": "^0.28.2000",
    "@fluidframework/mocha-test-setup": "^2.0.0",
    "@rushstack/eslint-config": "^2.5.1",
    "@types/mocha": "^9.1.1",
    "concurrently": "^6.2.0",
    "cross-env": "^7.0.2",
    "eslint": "~8.6.0",
    "mocha": "^10.0.0",
    "rimraf": "^2.6.2",
    "typescript": "~4.5.5",
    "typescript-formatter": "7.1.0"
  },
  "typeValidation": {
<<<<<<< HEAD
    "version": "1.3.0",
=======
    "version": "2.0.0",
>>>>>>> 1b1b2457
    "broken": {}
  }
}<|MERGE_RESOLUTION|>--- conflicted
+++ resolved
@@ -44,7 +44,7 @@
     "@fluidframework/odsp-driver-definitions": "^2.0.0"
   },
   "devDependencies": {
-    "@fluid-tools/fluidapp-odsp-urlresolver-previous": "npm:@fluid-tools/fluidapp-odsp-urlresolver@^1.2.0",
+    "@fluid-tools/fluidapp-odsp-urlresolver-previous": "npm:@fluid-tools/fluidapp-odsp-urlresolver@1.1.0",
     "@fluidframework/build-common": "^0.24.0",
     "@fluidframework/build-tools": "^0.2.74327",
     "@fluidframework/eslint-config-fluid": "^0.28.2000",
@@ -60,11 +60,7 @@
     "typescript-formatter": "7.1.0"
   },
   "typeValidation": {
-<<<<<<< HEAD
-    "version": "1.3.0",
-=======
     "version": "2.0.0",
->>>>>>> 1b1b2457
     "broken": {}
   }
 }