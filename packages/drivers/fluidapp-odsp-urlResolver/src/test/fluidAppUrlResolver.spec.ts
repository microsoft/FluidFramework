/*!
 * Copyright (c) Microsoft Corporation. All rights reserved.
 * Licensed under the MIT License.
 */

<<<<<<< HEAD
import assert from "assert";
import { IOdspResolvedUrl } from "@microsoft/fluid-odsp-driver";
=======
import * as assert from "assert";
import { IOdspResolvedUrl } from "@fluidframework/odsp-driver";
>>>>>>> 179e6c92
import { FluidAppOdspUrlResolver } from "../urlResolver";

describe("Fluid App Url Resolver", () => {
    it("Should resolve the fluid app urls correctly", async () => {
        const urlResolver = new FluidAppOdspUrlResolver();
        // eslint-disable-next-line max-len
        const resolved = (await urlResolver.resolve({ url: "https://dev.fluidpreview.office.net/p/c3BvOmh0dHBzOi8vbWljcm9zb2Z0LnNoYXJlcG9pbnQtZGYuY29tL3RlYW1zL09mZmljZU9ubGluZVByYWd1ZQ%3D%3D/randomDrive/randomItem/OXO-Dogfood-remaining-items?nav=&e=_Ha3TtNhQEaX-jy2yOQM3A&at=15&scriptVersion=3016031" })) as IOdspResolvedUrl;
        assert.equal(resolved.driveId,
            "randomDrive", "Drive id does not match");
        assert.equal(resolved.itemId, "randomItem", "Item id does not match");
        assert.equal(resolved.siteUrl,
            "https://microsoft.sharepoint-df.com/teams/OfficeOnlinePrague", "Site id does not match");
        // eslint-disable-next-line max-len
        assert.equal(resolved.endpoints.snapshotStorageUrl, "https://microsoft.sharepoint-df.com/_api/v2.1/drives/randomDrive/items/randomItem/opStream/snapshots", "SnashotStorageUrl does not match");
    });
});<|MERGE_RESOLUTION|>--- conflicted
+++ resolved
@@ -3,13 +3,8 @@
  * Licensed under the MIT License.
  */
 
-<<<<<<< HEAD
 import assert from "assert";
-import { IOdspResolvedUrl } from "@microsoft/fluid-odsp-driver";
-=======
-import * as assert from "assert";
 import { IOdspResolvedUrl } from "@fluidframework/odsp-driver";
->>>>>>> 179e6c92
 import { FluidAppOdspUrlResolver } from "../urlResolver";
 
 describe("Fluid App Url Resolver", () => {
