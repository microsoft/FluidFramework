--- conflicted
+++ resolved
@@ -318,9 +318,6 @@
 	/**
 	 * Disconnect from the websocket and close the websocket too.
 	 */
-<<<<<<< HEAD
-	protected closeSocket(error: IAnyDriverError) {
-=======
 	private closeSocket(error: IAnyDriverError) {
 		if (this._disposed) {
 			// This would be rare situation due to complexity around socket emitting events.
@@ -342,7 +339,6 @@
 	}
 
 	protected closeSocketCore(error: IAnyDriverError) {
->>>>>>> 17480554
 		this.disconnect(error);
 	}
 
