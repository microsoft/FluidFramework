--- conflicted
+++ resolved
@@ -3,11 +3,8 @@
  * Licensed under the MIT License.
  */
 
-<<<<<<< HEAD
+
 import { assert, TypedEventEmitter } from "@fluidframework/common-utils";
-=======
-import { assert, extractLogSafeErrorProperties } from "@fluidframework/common-utils";
->>>>>>> 31ad56b1
 import {
     IDocumentDeltaConnection,
     IDocumentDeltaConnectionEvents,
