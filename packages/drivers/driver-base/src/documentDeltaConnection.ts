--- conflicted
+++ resolved
@@ -380,25 +380,8 @@
                     return;
                 }
 
-<<<<<<< HEAD
-                /* Issue #1566: Backward compat */
-                if (response.initialMessages === undefined) {
-                    response.initialMessages = [];
-                }
-                if (response.initialClients === undefined) {
-                    response.initialClients = [];
-                }
-                if (response.initialContents === undefined) {
-                    response.initialContents = [];
-                }
-                if (response.initialSignals === undefined) {
-                    response.initialSignals = [];
-                }
-
                 this.checkpointSequenceNumber = response.checkpointSequenceNumber;
 
-=======
->>>>>>> 11ee9cfd
                 this.removeTrackedListeners(true);
                 resolve(response);
             });
