--- conflicted
+++ resolved
@@ -5,10 +5,7 @@
 	"compilerOptions": {
 		"rootDir": "./src",
 		"outDir": "./lib",
-<<<<<<< HEAD
 		"exactOptionalPropertyTypes": false,
-=======
 		"noUncheckedIndexedAccess": false,
->>>>>>> 51e7d780
 	},
 }