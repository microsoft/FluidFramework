{
  "name": "@fluidframework/driver-base",
  "version": "0.58.0",
  "description": "Shared driver code for Fluid driver implementations",
  "homepage": "https://fluidframework.com",
  "repository": "https://github.com/microsoft/FluidFramework",
  "license": "MIT",
  "author": "Microsoft and contributors",
  "sideEffects": false,
  "main": "dist/index.js",
  "module": "lib/index.js",
  "types": "dist/index.d.ts",
  "scripts": {
    "build": "npm run build:genver && concurrently npm:build:compile npm:lint && npm run build:docs",
    "build:compile": "concurrently npm:tsc npm:build:esnext",
    "build:docs": "api-extractor run --local --typescript-compiler-folder ../../../node_modules/typescript && copyfiles -u 1 ./_api-extractor-temp/doc-models/* ../../../_api-extractor-temp/",
    "build:esnext": "tsc --project ./tsconfig.esnext.json",
    "build:full": "npm run build",
    "build:full:compile": "npm run build:compile",
    "build:genver": "gen-version",
    "ci:build:docs": "api-extractor run --typescript-compiler-folder ../../../node_modules/typescript && copyfiles -u 1 ./_api-extractor-temp/* ../../../_api-extractor-temp/",
    "clean": "rimraf dist lib *.tsbuildinfo *.build.log",
    "eslint": "eslint --format stylish src",
    "eslint:fix": "eslint --format stylish src --fix --fix-type problem,suggestion,layout",
    "lint": "npm run eslint",
    "lint:fix": "npm run eslint:fix",
    "tsc": "tsc",
    "tsfmt": "tsfmt --verify",
    "tsfmt:fix": "tsfmt --replace"
  },
  "dependencies": {
    "@fluidframework/common-definitions": "^0.20.1",
    "@fluidframework/common-utils": "^0.32.1",
<<<<<<< HEAD
    "@fluidframework/driver-definitions": "^0.45.0-0",
    "@fluidframework/driver-utils": "^0.57.0",
=======
    "@fluidframework/driver-definitions": "^0.44.0",
    "@fluidframework/driver-utils": "^0.58.0",
>>>>>>> d536718f
    "@fluidframework/protocol-definitions": "^0.1026.0",
    "@fluidframework/telemetry-utils": "^0.58.0"
  },
  "devDependencies": {
    "@fluidframework/build-common": "^0.23.0",
    "@fluidframework/eslint-config-fluid": "^0.26.0-0",
    "@microsoft/api-extractor": "^7.16.1",
    "@rushstack/eslint-config": "^2.5.1",
    "@types/node": "^14.18.0",
    "@types/socket.io-client": "^1.4.32",
    "@typescript-eslint/eslint-plugin": "~5.9.0",
    "@typescript-eslint/parser": "~5.9.0",
    "concurrently": "^6.2.0",
    "copyfiles": "^2.1.0",
    "eslint": "~8.6.0",
    "eslint-plugin-editorconfig": "~3.2.0",
    "eslint-plugin-eslint-comments": "~3.2.0",
    "eslint-plugin-import": "~2.25.4",
    "eslint-plugin-no-null": "~1.0.2",
    "eslint-plugin-react": "~7.28.0",
    "eslint-plugin-unicorn": "~40.0.0",
    "rimraf": "^2.6.2",
    "typescript": "~4.1.3",
    "typescript-formatter": "7.1.0"
  }
}<|MERGE_RESOLUTION|>--- conflicted
+++ resolved
@@ -31,13 +31,8 @@
   "dependencies": {
     "@fluidframework/common-definitions": "^0.20.1",
     "@fluidframework/common-utils": "^0.32.1",
-<<<<<<< HEAD
     "@fluidframework/driver-definitions": "^0.45.0-0",
-    "@fluidframework/driver-utils": "^0.57.0",
-=======
-    "@fluidframework/driver-definitions": "^0.44.0",
     "@fluidframework/driver-utils": "^0.58.0",
->>>>>>> d536718f
     "@fluidframework/protocol-definitions": "^0.1026.0",
     "@fluidframework/telemetry-utils": "^0.58.0"
   },
