--- conflicted
+++ resolved
@@ -165,12 +165,7 @@
 		"nock": "^13.3.3",
 		"prettier": "~3.0.3",
 		"rimraf": "^4.4.0",
-<<<<<<< HEAD
-		"sinon": "^7.4.2",
-=======
 		"sinon": "^17.0.1",
-		"tsc-multi": "^1.1.0",
->>>>>>> 615a7712
 		"typescript": "~5.1.6"
 	},
 	"fluidBuild": {
