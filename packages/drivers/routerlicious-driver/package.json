--- conflicted
+++ resolved
@@ -145,12 +145,7 @@
 		"@types/mocha": "^9.1.1",
 		"@types/nock": "^9.3.0",
 		"@types/node": "^18.19.0",
-<<<<<<< HEAD
-		"@types/sinon": "^7.0.13",
-=======
 		"@types/sinon": "^17.0.3",
-		"@types/url-parse": "1.4.4",
->>>>>>> 615a7712
 		"@types/uuid": "^9.0.2",
 		"axios": "^1.6.2",
 		"c8": "^8.0.1",
