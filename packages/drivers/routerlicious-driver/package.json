--- conflicted
+++ resolved
@@ -30,16 +30,6 @@
   "dependencies": {
     "@fluidframework/common-definitions": "^0.19.1",
     "@fluidframework/common-utils": "^0.26.0",
-<<<<<<< HEAD
-    "@fluidframework/driver-base": "^0.32.0",
-    "@fluidframework/driver-definitions": "^0.32.0",
-    "@fluidframework/driver-utils": "^0.32.0",
-    "@fluidframework/gitresources": "^0.1016.1",
-    "@fluidframework/protocol-base": "^0.1016.1",
-    "@fluidframework/protocol-definitions": "^0.1016.1",
-    "@fluidframework/server-services-client": "^0.1016.1",
-    "@fluidframework/telemetry-utils": "^0.1016.1",
-=======
     "@fluidframework/driver-base": "^0.33.0",
     "@fluidframework/driver-definitions": "^0.33.0",
     "@fluidframework/driver-utils": "^0.33.0",
@@ -47,7 +37,7 @@
     "@fluidframework/protocol-base": "^0.1017.1",
     "@fluidframework/protocol-definitions": "^0.1017.1",
     "@fluidframework/server-services-client": "^0.1017.1",
->>>>>>> c432b2bf
+    "@fluidframework/telemetry-utils": "^0.1017.1",
     "assert": "^2.0.0",
     "axios": "^0.21.1",
     "debug": "^4.1.1",
