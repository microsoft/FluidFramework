{
  "name": "@fluidframework/routerlicious-driver",
  "version": "2.0.0-internal.1.5.0",
  "description": "Socket.IO + Git implementation of Fluid service API",
  "homepage": "https://fluidframework.com",
  "repository": {
    "type": "git",
    "url": "https://github.com/microsoft/FluidFramework.git",
    "directory": "packages/drivers/routerlicious-driver"
  },
  "license": "MIT",
  "author": "Microsoft and contributors",
  "sideEffects": false,
  "main": "dist/index.js",
  "module": "lib/index.js",
  "types": "dist/index.d.ts",
  "scripts": {
    "build": "npm run build:genver && concurrently npm:build:compile npm:lint && npm run build:docs",
    "build:commonjs": "npm run tsc && npm run typetests:gen && npm run build:test",
    "build:compile": "concurrently npm:build:commonjs npm:build:esnext",
    "build:docs": "api-extractor run --local --typescript-compiler-folder ../../../node_modules/typescript && copyfiles -u 1 ./_api-extractor-temp/doc-models/* ../../../_api-extractor-temp/",
    "build:esnext": "tsc --project ./tsconfig.esnext.json",
    "build:full": "npm run build",
    "build:full:compile": "npm run build:compile",
    "build:genver": "gen-version",
    "build:test": "tsc --project ./src/test/tsconfig.json",
    "ci:build:docs": "api-extractor run --typescript-compiler-folder ../../../node_modules/typescript && copyfiles -u 1 ./_api-extractor-temp/* ../../../_api-extractor-temp/",
    "clean": "rimraf dist lib *.tsbuildinfo *.build.log",
    "eslint": "eslint --format stylish src",
    "eslint:fix": "eslint --format stylish src --fix --fix-type problem,suggestion,layout",
    "lint": "npm run eslint",
    "lint:fix": "npm run eslint:fix",
    "test": "npm run test:mocha",
    "test:coverage": "nyc npm test -- --reporter xunit --reporter-option output=nyc/junit-report.xml",
    "test:mocha": "mocha --ignore 'dist/test/types/*' --recursive dist/test -r node_modules/@fluidframework/mocha-test-setup --unhandled-rejections=strict",
    "test:mocha:verbose": "cross-env FLUID_TEST_VERBOSE=1 npm run test:mocha",
    "tsc": "tsc",
    "tsfmt": "tsfmt --verify",
    "tsfmt:fix": "tsfmt --replace",
    "typetests:gen": "fluid-type-validator -g -d ."
  },
  "nyc": {
    "all": true,
    "cache-dir": "nyc/.cache",
    "exclude": [
      "src/test/**/*.ts",
      "dist/test/**/*.js"
    ],
    "exclude-after-remap": false,
    "include": [
      "src/**/*.ts",
      "dist/**/*.js"
    ],
    "report-dir": "nyc/report",
    "reporter": [
      "cobertura",
      "html",
      "text"
    ],
    "temp-directory": "nyc/.nyc_output"
  },
  "dependencies": {
    "@fluidframework/common-definitions": "^0.20.1",
    "@fluidframework/common-utils": "^1.0.0",
<<<<<<< HEAD
    "@fluidframework/driver-base": ">=2.0.0-internal.1.5.0 <2.0.0-internal.2.0.0",
    "@fluidframework/driver-definitions": ">=2.0.0-internal.1.5.0 <2.0.0-internal.2.0.0",
    "@fluidframework/driver-utils": ">=2.0.0-internal.1.5.0 <2.0.0-internal.2.0.0",
    "@fluidframework/gitresources": "^0.1037.2001",
    "@fluidframework/protocol-base": "^0.1037.2001",
    "@fluidframework/protocol-definitions": "^1.0.0",
    "@fluidframework/server-services-client": "^0.1037.2001",
    "@fluidframework/telemetry-utils": ">=2.0.0-internal.1.5.0 <2.0.0-internal.2.0.0",
=======
    "@fluidframework/driver-base": ">=2.0.0-internal.1.3.0 <2.0.0-internal.2.0.0",
    "@fluidframework/driver-definitions": ">=2.0.0-internal.1.3.0 <2.0.0-internal.2.0.0",
    "@fluidframework/driver-utils": ">=2.0.0-internal.1.3.0 <2.0.0-internal.2.0.0",
    "@fluidframework/gitresources": "^0.1038.2000-98212",
    "@fluidframework/protocol-base": "^0.1038.2000-98212",
    "@fluidframework/protocol-definitions": "^1.1.0-97957",
    "@fluidframework/server-services-client": "^0.1038.2000-98212",
    "@fluidframework/telemetry-utils": ">=2.0.0-internal.1.3.0 <2.0.0-internal.2.0.0",
>>>>>>> 20ee4890
    "cross-fetch": "^3.1.5",
    "json-stringify-safe": "5.0.1",
    "querystring": "^0.2.0",
    "socket.io-client": "^4.4.1",
    "url-parse": "^1.5.8",
    "uuid": "^8.3.1"
  },
  "devDependencies": {
    "@fluidframework/build-common": "^1.0.0",
    "@fluidframework/build-tools": "^0.4.6000",
    "@fluidframework/eslint-config-fluid": "^1.0.0",
    "@fluidframework/mocha-test-setup": ">=2.0.0-internal.1.5.0 <2.0.0-internal.2.0.0",
    "@fluidframework/routerlicious-driver-previous": "npm:@fluidframework/routerlicious-driver@^1.0.0",
    "@microsoft/api-extractor": "^7.22.2",
    "@rushstack/eslint-config": "^2.5.1",
    "@types/mocha": "^9.1.1",
    "@types/nock": "^9.3.0",
    "@types/url-parse": "1.4.4",
    "@types/uuid": "^8.3.0",
    "axios": "^0.26.0",
    "concurrently": "^6.2.0",
    "copyfiles": "^2.4.1",
    "cross-env": "^7.0.2",
    "eslint": "~8.6.0",
    "mocha": "^10.0.0",
    "nock": "^10.0.1",
    "nyc": "^15.0.0",
    "rimraf": "^2.6.2",
    "typescript": "~4.5.5",
    "typescript-formatter": "7.1.0"
  },
  "typeValidation": {
    "version": "2.0.0",
    "broken": {
      "InterfaceDeclaration_IRouterliciousDriverPolicies": {
        "forwardCompat": false
      }
    }
  }
}<|MERGE_RESOLUTION|>--- conflicted
+++ resolved
@@ -62,16 +62,6 @@
   "dependencies": {
     "@fluidframework/common-definitions": "^0.20.1",
     "@fluidframework/common-utils": "^1.0.0",
-<<<<<<< HEAD
-    "@fluidframework/driver-base": ">=2.0.0-internal.1.5.0 <2.0.0-internal.2.0.0",
-    "@fluidframework/driver-definitions": ">=2.0.0-internal.1.5.0 <2.0.0-internal.2.0.0",
-    "@fluidframework/driver-utils": ">=2.0.0-internal.1.5.0 <2.0.0-internal.2.0.0",
-    "@fluidframework/gitresources": "^0.1037.2001",
-    "@fluidframework/protocol-base": "^0.1037.2001",
-    "@fluidframework/protocol-definitions": "^1.0.0",
-    "@fluidframework/server-services-client": "^0.1037.2001",
-    "@fluidframework/telemetry-utils": ">=2.0.0-internal.1.5.0 <2.0.0-internal.2.0.0",
-=======
     "@fluidframework/driver-base": ">=2.0.0-internal.1.3.0 <2.0.0-internal.2.0.0",
     "@fluidframework/driver-definitions": ">=2.0.0-internal.1.3.0 <2.0.0-internal.2.0.0",
     "@fluidframework/driver-utils": ">=2.0.0-internal.1.3.0 <2.0.0-internal.2.0.0",
@@ -80,7 +70,6 @@
     "@fluidframework/protocol-definitions": "^1.1.0-97957",
     "@fluidframework/server-services-client": "^0.1038.2000-98212",
     "@fluidframework/telemetry-utils": ">=2.0.0-internal.1.3.0 <2.0.0-internal.2.0.0",
->>>>>>> 20ee4890
     "cross-fetch": "^3.1.5",
     "json-stringify-safe": "5.0.1",
     "querystring": "^0.2.0",
