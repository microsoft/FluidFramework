--- conflicted
+++ resolved
@@ -9,17 +9,10 @@
 	IWholeSummaryPayload,
 	IWriteSummaryResponse,
 } from "@fluidframework/server-services-client";
-<<<<<<< HEAD
+import { IWholeFlatSnapshot } from "./contracts.js";
+import { IR11sResponse } from "./restWrapper.js";
 import { QueryStringType, RestWrapper } from "./restWrapperBase.js";
-import { IR11sResponse } from "./restWrapper.js";
 import { IHistorian } from "./storageContracts.js";
-import { IWholeFlatSnapshot } from "./contracts.js";
-=======
-import { IWholeFlatSnapshot } from "./contracts";
-import { IR11sResponse } from "./restWrapper";
-import { QueryStringType, RestWrapper } from "./restWrapperBase";
-import { IHistorian } from "./storageContracts";
->>>>>>> 1f382d44
 
 export interface ICredentials {
 	user: string;
