--- conflicted
+++ resolved
@@ -94,11 +94,7 @@
      * @returns returns the document delta storage service for routerlicious driver.
      */
     public async connectToDeltaStorage(): Promise<api.IDocumentDeltaStorageService> {
-<<<<<<< HEAD
-        assert(this.documentStorageService, "sc:0095" /* Storage service not initialized */);
-=======
-        assert(!!this.documentStorageService, "Storage service not initialized");
->>>>>>> 4c3c6325
+        assert(!!this.documentStorageService, "sc:0095" /* Storage service not initialized */);
 
         const deltaStorage = new DeltaStorageService(this.deltaStorageUrl, this.tokenProvider, this.logger);
         return new DocumentDeltaStorageService(this.tenantId, this.documentId,
