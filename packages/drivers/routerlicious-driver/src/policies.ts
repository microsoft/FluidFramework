/*!
 * Copyright (c) Microsoft Corporation and contributors. All rights reserved.
 * Licensed under the MIT License.
 */

export interface IRouterliciousDriverPolicies {
	/**
	 * Enable prefetching entire snapshot tree into memory before it is loaded by the runtime.
	 * Default: true
	 */
	enablePrefetch: boolean;
	/**
	 * Rate limit concurrent storage requests.
	 * Default: 100
	 */
	maxConcurrentStorageRequests: number;
	/**
	 * Rate limit concurrent orderer requests.
	 * Default: 100
	 */
	maxConcurrentOrdererRequests: number;
	/**
	 * Give hosts the option to change blob aggregation behavior to suit their needs.
	 * Larger number means fewer blob individual requests, but less blob-deduping.
	 * Smaller number means more blob individual requests, but more blob-deduping.
	 * Setting to `undefined` disables blob aggregration.
	 * Default: undefined
	 */
	aggregateBlobsSmallerThanBytes: number | undefined;
	/**
	 * Enable uploading entire summary tree as a IWholeSummaryPayload to storage.
	 * Default: false
	 */
	enableWholeSummaryUpload: boolean;
	/**
	 * Enable service endpoint discovery when creating or joining a session.
	 * Default: false
	 */
	enableDiscovery?: boolean;
	/**
	 * Enable using RestLess which avoids CORS preflight requests.
	 * Default: true
	 */
	enableRestLess: boolean;
	/**
	 * Enable internal cache of summaries/snapshots.
	 * Reduces Summarizer boot time and reduces server load in E2E tests.
	 * Default: true
	 */
	enableInternalSummaryCaching: boolean;
	/**
<<<<<<< HEAD
	 * Indicates that the container is ephemeral.
	 * Artifacts relates to the container are limited to container lifetime.
	 * Default: false
	 */
	isEphemeralContainer?: boolean;
=======
	 * Enable downgrading socket connection to long-polling
	 * when websocket connection cannot be established.
	 * Default: true
	 */
	enableLongPollingDowngrade: boolean;
>>>>>>> 2babe7e7
}<|MERGE_RESOLUTION|>--- conflicted
+++ resolved
@@ -49,17 +49,15 @@
 	 */
 	enableInternalSummaryCaching: boolean;
 	/**
-<<<<<<< HEAD
+	 * Enable downgrading socket connection to long-polling
+	 * when websocket connection cannot be established.
+	 * Default: true
+	 */
+	enableLongPollingDowngrade: boolean;
+  /**
 	 * Indicates that the container is ephemeral.
 	 * Artifacts relates to the container are limited to container lifetime.
 	 * Default: false
 	 */
 	isEphemeralContainer?: boolean;
-=======
-	 * Enable downgrading socket connection to long-polling
-	 * when websocket connection cannot be established.
-	 * Default: true
-	 */
-	enableLongPollingDowngrade: boolean;
->>>>>>> 2babe7e7
 }