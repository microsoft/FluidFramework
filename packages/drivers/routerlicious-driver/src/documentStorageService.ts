--- conflicted
+++ resolved
@@ -118,11 +118,7 @@
     public async readBlob(blobId: string): Promise<ArrayBufferLike> {
         const value = await this.manager.getBlob(blobId);
         this.blobsShaCache.set(value.sha, "");
-<<<<<<< HEAD
-        return toBuffer(value.content, value.encoding);
-=======
         return stringToBuffer(value.content, value.encoding);
->>>>>>> d6af3e35
     }
 
     private async writeSummaryTree(
