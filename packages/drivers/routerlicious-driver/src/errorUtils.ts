--- conflicted
+++ resolved
@@ -5,11 +5,8 @@
 
 import { DriverError } from "@fluidframework/driver-definitions";
 import {
-<<<<<<< HEAD
     RetryableError,
-=======
     NonRetryableError,
->>>>>>> 0b2d7555
     GenericNetworkError,
     createGenericNetworkError,
     AuthorizationError,
@@ -65,13 +62,8 @@
         case 403:
             return new AuthorizationError(errorMessage, undefined, undefined, statusCode);
         case 404:
-<<<<<<< HEAD
-            return new RetryableError(
+            return new NonRetryableError(
                 errorMessage, R11sErrorType.fileNotFoundOrAccessDeniedError, { statusCode });
-=======
-            return new NonRetryableError(
-                errorMessage, R11sErrorType.fileNotFoundOrAccessDeniedError, statusCode);
->>>>>>> 0b2d7555
         case 429:
             return createGenericNetworkError(
                 errorMessage, true, retryAfterSeconds, statusCode);
