/*!
 * Copyright (c) Microsoft Corporation and contributors. All rights reserved.
 * Licensed under the MIT License.
 */

import {
	DriverError,
	DriverErrorTypes,
	IDriverErrorBase,
} from "@fluidframework/driver-definitions/internal";
import {
	AuthorizationError,
	GenericNetworkError,
	NonRetryableError,
	createGenericNetworkError,
	type DriverErrorTelemetryProps,
} from "@fluidframework/driver-utils/internal";
import { IFluidErrorBase, LoggingError } from "@fluidframework/telemetry-utils/internal";

import { R11sServiceClusterDrainingErrorCode } from "./contracts.js";
import { pkgVersion as driverVersion } from "./packageVersion.js";

/**
 * Routerlicious Error types
 * Different error types that may be thrown by the routerlicious driver
 * @internal
 */
export const RouterliciousErrorTypes = {
	// Inherit base driver error types
	...DriverErrorTypes,

	/**
	 * SSL Certificate Error.
	 */
	sslCertError: "sslCertError",

	/**
	 * Error for when the service drains a cluster to which the socket connection is connected to and it disconnects
	 * all the clients in that cluster.
	 */
	clusterDrainingError: "clusterDrainingError",
} as const;
/**
 * @internal
 */
export type RouterliciousErrorTypes =
	(typeof RouterliciousErrorTypes)[keyof typeof RouterliciousErrorTypes];

/**
 * Interface for error responses for the WebSocket connection
 * Intended to be compatible with output from `NetworkError.toJSON`.
 */
export interface IR11sSocketError {
	/**
	 * An error code number for the error that occurred.
	 * It will be a valid HTTP status code.
	 */
	code: number;

	/**
	 * A message about the error that occurred for debugging / logging purposes.
	 * This should not be displayed to the user directly.
	 */
	message: string;

	/**
	 * Optional Retry-After time in seconds.
	 * The client should wait this many seconds before retrying its request.
	 */
	retryAfter?: number;

	/**
	 * Optional Retry-After time in milliseconds.
	 * The client should wait this many milliseconds before retrying its request.
	 */
	retryAfterMs?: number;

	/**
	 * Optional internalErrorCode to specify the specific error code for the error within the main code above.
	 */
	internalErrorCode?: string | number;
}

export class ClusterDrainingError extends LoggingError implements IFluidErrorBase {
	readonly errorType = RouterliciousErrorTypes.clusterDrainingError;
	readonly canRetry = true;

	constructor(
		message: string,
		readonly retryAfterSeconds: number,
		props: DriverErrorTelemetryProps,
	) {
		super(message, props);
	}
}

export interface IR11sError extends Omit<IDriverErrorBase, "errorType"> {
	readonly errorType: RouterliciousErrorTypes;
}

export type R11sError = DriverError | IR11sError;

export function createR11sNetworkError(
	errorMessage: string,
	statusCode: number,
	retryAfterMs?: number,
<<<<<<< HEAD
	additionalProps?: DriverErrorTelemetryProps,
=======
	internalErrorCode?: string | number,
>>>>>>> 199b9d05
): IFluidErrorBase & R11sError {
	let error: IFluidErrorBase & R11sError;
	const props = { ...additionalProps, statusCode, driverVersion };
	switch (statusCode) {
		case 401:
		// The first 401 is manually retried in RouterliciousRestWrapper with a refreshed token,
		// so we treat repeat 401s the same as 403.
		case 403:
			error = new AuthorizationError(errorMessage, undefined, undefined, props);
			break;
		case 404:
			const errorType = RouterliciousErrorTypes.fileNotFoundOrAccessDeniedError;
			error = new NonRetryableError(errorMessage, errorType, props);
			break;
		case 429:
			error = createGenericNetworkError(errorMessage, { canRetry: true, retryAfterMs }, props);
			break;
		case 500:
		case 502:
			error = new GenericNetworkError(errorMessage, true, props);
			break;
		case 503:
			if (internalErrorCode === R11sServiceClusterDrainingErrorCode) {
				error = new ClusterDrainingError(
					errorMessage,
					retryAfterMs !== undefined ? retryAfterMs / 1000 : 660,
					props,
				);
				break;
			}
		default:
			const retryInfo = { canRetry: retryAfterMs !== undefined, retryAfterMs };
			error = createGenericNetworkError(errorMessage, retryInfo, props);
			break;
	}
	error.addTelemetryProperties({ endpointReached: true });
	return error;
}

export function throwR11sNetworkError(
	errorMessage: string,
	statusCode: number,
	retryAfterMs?: number,
	additionalProps?: DriverErrorTelemetryProps,
): never {
	throw createR11sNetworkError(errorMessage, statusCode, retryAfterMs, additionalProps);
}

/**
 * Returns network error based on error object from R11s socket (IR11sSocketError)
 */
export function errorObjectFromSocketError(
	socketError: IR11sSocketError,
	handler: string,
	additionalProps?: DriverErrorTelemetryProps,
): R11sError {
	// pre-0.58 error message prefix: R11sSocketError
	const message = `R11s socket error (${handler}): ${socketError.message}`;
<<<<<<< HEAD
	return createR11sNetworkError(
		message,
		socketError.code,
		socketError.retryAfterMs,
		additionalProps,
	);
}

/** Simulate the pathname for socket connection */
export const socketIoPath = "socket.io";

/**
 * Get a stripped version of a URL safe for r11s telemetry
 * @returns undefined if no appropriate hostName is provided
 */
export function getUrlForTelemetry(hostName: string, path?: string): string | undefined {
	// Strip off "http://" or "https://"
	const hostNameMatch = hostName.match(/^(?:https?:\/\/)?([^/]+)/);
	if (!hostNameMatch) {
		return undefined;
	}
	const strippedHostName = hostNameMatch[1];

	let extractedPath: string | undefined;
	if (path !== undefined) {
		// Extract the first portion of the path and explicitly match it to known path names
		const pathMatch = path.match(/^\/?([^/]+)/);
		if (pathMatch && [socketIoPath, "repos", "deltas", "documents"].includes(pathMatch[1])) {
			extractedPath = pathMatch[1];
		}
	}

	return extractedPath !== undefined
		? `${strippedHostName}/${extractedPath}`
		: strippedHostName;
=======
	const error = createR11sNetworkError(
		message,
		socketError.code,
		socketError.retryAfterMs,
		socketError.internalErrorCode,
	);
	error.addTelemetryProperties({
		relayServiceError: true,
		scenarioName: handler,
		internalErrorCode: socketError.internalErrorCode,
	});
	return error;
>>>>>>> 199b9d05
}<|MERGE_RESOLUTION|>--- conflicted
+++ resolved
@@ -104,11 +104,8 @@
 	errorMessage: string,
 	statusCode: number,
 	retryAfterMs?: number,
-<<<<<<< HEAD
 	additionalProps?: DriverErrorTelemetryProps,
-=======
 	internalErrorCode?: string | number,
->>>>>>> 199b9d05
 ): IFluidErrorBase & R11sError {
 	let error: IFluidErrorBase & R11sError;
 	const props = { ...additionalProps, statusCode, driverVersion };
@@ -167,47 +164,11 @@
 ): R11sError {
 	// pre-0.58 error message prefix: R11sSocketError
 	const message = `R11s socket error (${handler}): ${socketError.message}`;
-<<<<<<< HEAD
-	return createR11sNetworkError(
+	const error = createR11sNetworkError(
 		message,
 		socketError.code,
 		socketError.retryAfterMs,
 		additionalProps,
-	);
-}
-
-/** Simulate the pathname for socket connection */
-export const socketIoPath = "socket.io";
-
-/**
- * Get a stripped version of a URL safe for r11s telemetry
- * @returns undefined if no appropriate hostName is provided
- */
-export function getUrlForTelemetry(hostName: string, path?: string): string | undefined {
-	// Strip off "http://" or "https://"
-	const hostNameMatch = hostName.match(/^(?:https?:\/\/)?([^/]+)/);
-	if (!hostNameMatch) {
-		return undefined;
-	}
-	const strippedHostName = hostNameMatch[1];
-
-	let extractedPath: string | undefined;
-	if (path !== undefined) {
-		// Extract the first portion of the path and explicitly match it to known path names
-		const pathMatch = path.match(/^\/?([^/]+)/);
-		if (pathMatch && [socketIoPath, "repos", "deltas", "documents"].includes(pathMatch[1])) {
-			extractedPath = pathMatch[1];
-		}
-	}
-
-	return extractedPath !== undefined
-		? `${strippedHostName}/${extractedPath}`
-		: strippedHostName;
-=======
-	const error = createR11sNetworkError(
-		message,
-		socketError.code,
-		socketError.retryAfterMs,
 		socketError.internalErrorCode,
 	);
 	error.addTelemetryProperties({
@@ -216,5 +177,33 @@
 		internalErrorCode: socketError.internalErrorCode,
 	});
 	return error;
->>>>>>> 199b9d05
+}
+
+/** Simulate the pathname for socket connection */
+export const socketIoPath = "socket.io";
+
+/**
+ * Get a stripped version of a URL safe for r11s telemetry
+ * @returns undefined if no appropriate hostName is provided
+ */
+export function getUrlForTelemetry(hostName: string, path?: string): string | undefined {
+	// Strip off "http://" or "https://"
+	const hostNameMatch = hostName.match(/^(?:https?:\/\/)?([^/]+)/);
+	if (!hostNameMatch) {
+		return undefined;
+	}
+	const strippedHostName = hostNameMatch[1];
+
+	let extractedPath: string | undefined;
+	if (path !== undefined) {
+		// Extract the first portion of the path and explicitly match it to known path names
+		const pathMatch = path.match(/^\/?([^/]+)/);
+		if (pathMatch && [socketIoPath, "repos", "deltas", "documents"].includes(pathMatch[1])) {
+			extractedPath = pathMatch[1];
+		}
+	}
+
+	return extractedPath !== undefined
+		? `${strippedHostName}/${extractedPath}`
+		: strippedHostName;
 }