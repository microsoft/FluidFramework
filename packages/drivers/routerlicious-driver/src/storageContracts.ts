/*!
 * Copyright (c) Microsoft Corporation and contributors. All rights reserved.
 * Licensed under the MIT License.
 */

import * as git from "@fluidframework/gitresources";
import * as api from "@fluidframework/protocol-definitions";
import {
	IWholeSummaryPayload,
	IWholeSummaryPayloadType,
	IWriteSummaryResponse,
} from "@fluidframework/server-services-client";
<<<<<<< HEAD
import { IR11sResponse } from "./restWrapper.js";
import { IWholeFlatSnapshot } from "./contracts.js";
=======
import { IWholeFlatSnapshot } from "./contracts";
import { IR11sResponse } from "./restWrapper";
>>>>>>> 1f382d44

/**
 * Interface to a generic Git provider
 */
export interface IHistorian {
	getBlob(sha: string): Promise<IR11sResponse<git.IBlob>>;
	createBlob(blob: git.ICreateBlobParams): Promise<IR11sResponse<git.ICreateBlobResponse>>;
	getCommits(sha: string, count: number): Promise<IR11sResponse<git.ICommitDetails[]>>;
	createTree(tree: git.ICreateTreeParams): Promise<IR11sResponse<git.ITree>>;
	getTree(sha: string, recursive: boolean): Promise<IR11sResponse<git.ITree>>;
	createSummary(
		summary: IWholeSummaryPayload,
		initial?: boolean,
	): Promise<IR11sResponse<IWriteSummaryResponse>>;
	getSnapshot(sha: string): Promise<IR11sResponse<IWholeFlatSnapshot>>;
}

export interface IGitManager {
	getCommits(sha: string, count: number): Promise<IR11sResponse<git.ICommitDetails[]>>;
	getTree(root: string, recursive: boolean): Promise<IR11sResponse<git.ITree>>;
	getBlob(sha: string): Promise<IR11sResponse<git.IBlob>>;
	createBlob(content: string, encoding: string): Promise<IR11sResponse<git.ICreateBlobResponse>>;
	createGitTree(params: git.ICreateTreeParams): Promise<IR11sResponse<git.ITree>>;
	createSummary(
		summary: IWholeSummaryPayload,
		initial?: boolean,
	): Promise<IR11sResponse<IWriteSummaryResponse>>;
	getSnapshot(sha: string): Promise<IR11sResponse<IWholeFlatSnapshot>>;
}

/**
 * Uploads a summary to storage.
 */
export interface ISummaryUploadManager {
	/**
	 * Writes summary tree to storage.
	 * @param summaryTree - Summary tree to write to storage
	 * @param parentHandle - Parent summary acked handle (if available from summary ack)
	 * @param summaryType - type of summary being uploaded
	 * @param sequenceNumber - optional reference sequence number of the summary
	 * @returns Id of created tree as a string.
	 */
	writeSummaryTree(
		summaryTree: api.ISummaryTree,
		parentHandle: string,
		summaryType: IWholeSummaryPayloadType,
		sequenceNumber?: number,
	): Promise<string>;
}<|MERGE_RESOLUTION|>--- conflicted
+++ resolved
@@ -10,13 +10,8 @@
 	IWholeSummaryPayloadType,
 	IWriteSummaryResponse,
 } from "@fluidframework/server-services-client";
-<<<<<<< HEAD
+import { IWholeFlatSnapshot } from "./contracts.js";
 import { IR11sResponse } from "./restWrapper.js";
-import { IWholeFlatSnapshot } from "./contracts.js";
-=======
-import { IWholeFlatSnapshot } from "./contracts";
-import { IR11sResponse } from "./restWrapper";
->>>>>>> 1f382d44
 
 /**
  * Interface to a generic Git provider
