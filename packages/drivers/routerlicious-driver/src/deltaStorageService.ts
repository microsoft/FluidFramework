/*!
 * Copyright (c) Microsoft Corporation. All rights reserved.
 * Licensed under the MIT License.
 */

import { OutgoingHttpHeaders } from "http";
import querystring from "querystring";
import { fromUtf8ToBase64 } from "@fluidframework/common-utils";
import { IDeltaStorageService, IDocumentDeltaStorageService } from "@fluidframework/driver-definitions";
import Axios from "axios";
<<<<<<< HEAD
import * as uuid from "uuid";
=======
import { ISequencedDocumentMessage } from "@fluidframework/protocol-definitions";
import { readAndParse } from "@fluidframework/driver-utils";
>>>>>>> a71d0bf9
import { ITokenProvider } from "./tokens";
import { DocumentStorageService } from "./documentStorageService";

/**
 * Storage service limited to only being able to fetch documents for a specific document
 */
export class DocumentDeltaStorageService implements IDocumentDeltaStorageService {
    constructor(
        private readonly tenantId: string,
        private readonly id: string,
        private readonly storageService: IDeltaStorageService,
        private readonly documentStorageService: DocumentStorageService) {
    }

    private logtailSha: string | undefined = this.documentStorageService.logTailSha;

    public async get(from?: number, to?: number): Promise<ISequencedDocumentMessage[]> {
        const opsFromLogTail = this.logtailSha ? await readAndParse<ISequencedDocumentMessage[]>
            (this.documentStorageService, this.logtailSha) : [];

        this.logtailSha = undefined;
        if (opsFromLogTail.length > 0 && from !== undefined) {
            return opsFromLogTail.filter((op) =>
                op.sequenceNumber > from,
            );
        }

        return this.storageService.get(this.tenantId, this.id, from, to);
    }
}

/**
 * Provides access to the underlying delta storage on the server for routerlicious driver.
 */
export class DeltaStorageService implements IDeltaStorageService {
    constructor(private readonly url: string, private readonly tokenProvider: ITokenProvider) {
    }

    public async get(
        tenantId: string,
        id: string,
        from?: number,
        to?: number): Promise<ISequencedDocumentMessage[]> {
        const query = querystring.stringify({ from, to });

        const headers: OutgoingHttpHeaders = {
            "x-correlation-id": uuid.v4(),
        };

        const storageToken = await this.tokenProvider.fetchStorageToken(
            tenantId,
            id,
        );

        if (storageToken) {
            headers.Authorization = `Basic ${fromUtf8ToBase64(`${tenantId}:${storageToken.jwt}`)}`;
        }

        const ops = await Axios.get<ISequencedDocumentMessage[]>(
            `${this.url}?${query}`, { headers });

        return ops.data;
    }
}<|MERGE_RESOLUTION|>--- conflicted
+++ resolved
@@ -8,12 +8,9 @@
 import { fromUtf8ToBase64 } from "@fluidframework/common-utils";
 import { IDeltaStorageService, IDocumentDeltaStorageService } from "@fluidframework/driver-definitions";
 import Axios from "axios";
-<<<<<<< HEAD
 import * as uuid from "uuid";
-=======
 import { ISequencedDocumentMessage } from "@fluidframework/protocol-definitions";
 import { readAndParse } from "@fluidframework/driver-utils";
->>>>>>> a71d0bf9
 import { ITokenProvider } from "./tokens";
 import { DocumentStorageService } from "./documentStorageService";
 
