/*!
 * Copyright (c) Microsoft Corporation and contributors. All rights reserved.
 * Licensed under the MIT License.
 */

import { assert } from "@fluidframework/common-utils";
import { getW3CData } from "@fluidframework/driver-base";
import {
	FiveDaysMs,
	IDocumentService,
	IDocumentServiceFactory,
	IDocumentStorageServicePolicies,
	IResolvedUrl,
	LoaderCachingPolicy,
} from "@fluidframework/driver-definitions";
import { ITelemetryBaseLogger } from "@fluidframework/core-interfaces";
import { ISummaryTree } from "@fluidframework/protocol-definitions";
import {
	getDocAttributesFromProtocolSummary,
	getQuorumValuesFromProtocolSummary,
	isCombinedAppAndProtocolSummary,
	RateLimiter,
} from "@fluidframework/driver-utils";
import { createChildLogger, PerformanceEvent } from "@fluidframework/telemetry-utils";
import { ISession } from "@fluidframework/server-services-client";
import { DocumentService } from "./documentService";
import { IRouterliciousDriverPolicies } from "./policies";
import { ITokenProvider } from "./tokens";
import {
	RouterliciousOrdererRestWrapper,
	RouterliciousStorageRestWrapper,
	toInstrumentedR11sOrdererTokenFetcher,
	toInstrumentedR11sStorageTokenFetcher,
} from "./restWrapper";
import { convertSummaryToCreateNewSummary } from "./createNewUtils";
import { parseFluidUrl, replaceDocumentIdInPath, getDiscoveredFluidResolvedUrl } from "./urlUtils";
import { ICache, InMemoryCache, NullCache } from "./cache";
import { pkgVersion as driverVersion } from "./packageVersion";
import { ISnapshotTreeVersion } from "./definitions";
import { INormalizedWholeSnapshot } from "./contracts";

const maximumSnapshotCacheDurationMs: FiveDaysMs = 432_000_000; // 5 days in ms

const defaultRouterliciousDriverPolicies: IRouterliciousDriverPolicies = {
	enablePrefetch: true,
	maxConcurrentStorageRequests: 100,
	maxConcurrentOrdererRequests: 100,
	aggregateBlobsSmallerThanBytes: undefined,
	enableDiscovery: false,
	enableWholeSummaryUpload: false,
	enableRestLess: true,
	enableInternalSummaryCaching: true,
<<<<<<< HEAD
	isEphemeralContainer: false,
=======
	enableLongPollingDowngrade: true,
>>>>>>> 2babe7e7
};

/**
 * Factory for creating the routerlicious document service. Use this if you want to
 * use the routerlicious implementation.
 */
export class RouterliciousDocumentServiceFactory implements IDocumentServiceFactory {
	private readonly driverPolicies: IRouterliciousDriverPolicies;
	private readonly blobCache: ICache<ArrayBufferLike>;
	private readonly wholeSnapshotTreeCache: ICache<INormalizedWholeSnapshot> = new NullCache();
	private readonly shreddedSummaryTreeCache: ICache<ISnapshotTreeVersion> = new NullCache();

	constructor(
		private readonly tokenProvider: ITokenProvider,
		driverPolicies: Partial<IRouterliciousDriverPolicies> = {},
	) {
		// Use the maximum allowed by the policy (IDocumentStorageServicePolicies.maximumCacheDurationMs set below)
		const snapshotCacheExpiryMs: FiveDaysMs = maximumSnapshotCacheDurationMs;

		this.driverPolicies = {
			...defaultRouterliciousDriverPolicies,
			...driverPolicies,
		};
		this.blobCache = new InMemoryCache<ArrayBufferLike>();
		if (this.driverPolicies.enableInternalSummaryCaching) {
			if (this.driverPolicies.enableWholeSummaryUpload) {
				this.wholeSnapshotTreeCache = new InMemoryCache<INormalizedWholeSnapshot>(
					snapshotCacheExpiryMs,
				);
			} else {
				this.shreddedSummaryTreeCache = new InMemoryCache<ISnapshotTreeVersion>(
					snapshotCacheExpiryMs,
				);
			}
		}
	}

	/**
	 * {@inheritDoc @fluidframework/driver-definitions#IDocumentServiceFactory.createContainer}
	 *
	 * @throws {@link DocumentPostCreateError}
	 * If an exception is thrown while invoking the provided {@link ITokenProvider.documentPostCreateCallback}.
	 */
	public async createContainer(
		createNewSummary: ISummaryTree | undefined,
		resolvedUrl: IResolvedUrl,
		logger?: ITelemetryBaseLogger,
		clientIsSummarizer?: boolean,
	): Promise<IDocumentService> {
		if (createNewSummary === undefined) {
			throw new Error("Empty file summary creation isn't supported in this driver.");
		}
		assert(!!resolvedUrl.endpoints.ordererUrl, 0x0b2 /* "Missing orderer URL!" */);
		let parsedUrl = parseFluidUrl(resolvedUrl.url);
		if (!parsedUrl.pathname) {
			throw new Error("Parsed url should contain tenant and doc Id!!");
		}
		const [, tenantId] = parsedUrl.pathname.split("/");

		if (!isCombinedAppAndProtocolSummary(createNewSummary)) {
			throw new Error("Protocol and App Summary required in the full summary");
		}
		const protocolSummary = createNewSummary.tree[".protocol"];
		const appSummary = createNewSummary.tree[".app"];

		const documentAttributes = getDocAttributesFromProtocolSummary(protocolSummary);
		const quorumValues = getQuorumValuesFromProtocolSummary(protocolSummary);

		const logger2 = createChildLogger({ logger, namespace: "RouterliciousDriver" });
		const ordererTokenFetcher = toInstrumentedR11sOrdererTokenFetcher(
			tenantId,
			undefined /* documentId */,
			this.tokenProvider,
			logger2,
		);
		const rateLimiter = new RateLimiter(this.driverPolicies.maxConcurrentOrdererRequests);
		const ordererRestWrapper = await RouterliciousOrdererRestWrapper.load(
			ordererTokenFetcher,
			logger2,
			rateLimiter,
			this.driverPolicies.enableRestLess,
			resolvedUrl.endpoints.ordererUrl,
		);

		const res = await PerformanceEvent.timedExecAsync(
			logger2,
			{
				eventName: "CreateNew",
				details: JSON.stringify({
					enableDiscovery: this.driverPolicies.enableDiscovery,
					sequenceNumber: documentAttributes.sequenceNumber,
					isEphemeralContainer: this.driverPolicies.isEphemeralContainer,
				}),
			},
			async (event) => {
				// @TODO: Remove returned "string" type when removing back-compat code
				const postRes = (
					await ordererRestWrapper.post<
						{ id: string; token?: string; session?: ISession } | string
					>(`/documents/${tenantId}`, {
						summary: convertSummaryToCreateNewSummary(appSummary),
						sequenceNumber: documentAttributes.sequenceNumber,
						values: quorumValues,
						enableDiscovery: this.driverPolicies.enableDiscovery,
						generateToken: this.tokenProvider.documentPostCreateCallback !== undefined,
						isEphemeralContainer: this.driverPolicies.isEphemeralContainer,
					})
				).content;

				event.end({
					docId: typeof postRes === "string" ? postRes : postRes.id,
				});
				return postRes;
			},
		);

		// For supporting backward compatibility, when the request has generateToken === true, it will return
		// an object instead of string
		// @TODO: Remove the logic when no need to support back-compat

		let documentId: string;
		let token: string | undefined;
		let session: ISession | undefined;
		if (typeof res === "string") {
			documentId = res;
		} else {
			documentId = res.id;
			token = res.token;
			session = this.driverPolicies.enableDiscovery ? res.session : undefined;
		}
		parsedUrl = parseFluidUrl(resolvedUrl.url);

		// @TODO: Remove token from the condition, checking the documentPostCreateCallback !== undefined
		// is sufficient to determine if the token will be undefined or not.
		try {
			await PerformanceEvent.timedExecAsync(
				logger2,
				{
					eventName: "DocPostCreateCallback",
					docId: documentId,
				},
				async () => {
					if (token && this.tokenProvider.documentPostCreateCallback !== undefined) {
						return this.tokenProvider.documentPostCreateCallback(documentId, token);
					}
				},
			);
		} catch (error: any) {
			throw new DocumentPostCreateError(error);
		}

		parsedUrl.set("pathname", replaceDocumentIdInPath(parsedUrl.pathname, documentId));
		const deltaStorageUrl = resolvedUrl.endpoints.deltaStorageUrl;
		if (!deltaStorageUrl) {
			throw new Error(
				`All endpoints urls must be provided. [deltaStorageUrl:${deltaStorageUrl}]`,
			);
		}
		const parsedDeltaStorageUrl = new URL(deltaStorageUrl);
		parsedDeltaStorageUrl.pathname = replaceDocumentIdInPath(
			parsedDeltaStorageUrl.pathname,
			documentId,
		);

		return this.createDocumentService(
			{
				...resolvedUrl,
				url: parsedUrl.toString(),
				id: documentId,
				endpoints: {
					...resolvedUrl.endpoints,
					deltaStorageUrl: parsedDeltaStorageUrl.toString(),
				},
			},
			logger,
			clientIsSummarizer,
			session,
		);
	}

	/**
	 * {@inheritDoc @fluidframework/driver-definitions#IDocumentServiceFactory.createDocumentService}
	 *
	 * @returns Routerlicious document service.
	 */
	public async createDocumentService(
		resolvedUrl: IResolvedUrl,
		logger?: ITelemetryBaseLogger,
		clientIsSummarizer?: boolean,
		session?: ISession,
	): Promise<IDocumentService> {
		const parsedUrl = parseFluidUrl(resolvedUrl.url);
		const [, tenantId, documentId] = parsedUrl.pathname.split("/");
		if (!documentId || !tenantId) {
			throw new Error(
				`Couldn't parse documentId and/or tenantId. [documentId:${documentId}][tenantId:${tenantId}]`,
			);
		}
		const logger2 = createChildLogger({
			logger,
			namespace: "RouterliciousDriver",
			properties: {
				all: { driverVersion },
			},
		});

		const ordererTokenFetcher = toInstrumentedR11sOrdererTokenFetcher(
			tenantId,
			documentId,
			this.tokenProvider,
			logger2,
		);
		const storageTokenFetcher = toInstrumentedR11sStorageTokenFetcher(
			tenantId,
			documentId,
			this.tokenProvider,
			logger2,
		);
		const ordererTokenP = ordererTokenFetcher();
		const storageTokenP = storageTokenFetcher();

		const rateLimiter = new RateLimiter(this.driverPolicies.maxConcurrentOrdererRequests);
		const ordererRestWrapper = await RouterliciousOrdererRestWrapper.load(
			ordererTokenFetcher,
			logger2,
			rateLimiter,
			this.driverPolicies.enableRestLess,
			undefined /* baseUrl */,
			ordererTokenP,
		);

		const discoverFluidResolvedUrl = async (): Promise<IResolvedUrl> => {
			if (!this.driverPolicies.enableDiscovery) {
				return resolvedUrl;
			}

			const discoveredSession = await PerformanceEvent.timedExecAsync(
				logger2,
				{
					eventName: "DiscoverSession",
					docId: documentId,
				},
				async (event) => {
					// The service responds with the current document session associated with the container.
					const response = await ordererRestWrapper.get<ISession>(
						`${resolvedUrl.endpoints.ordererUrl}/documents/${tenantId}/session/${documentId}`,
					);
					event.end({
						...response.propsToLog,
						...getW3CData(response.requestUrl, "xmlhttprequest"),
					});
					return response.content;
				},
			);
			return getDiscoveredFluidResolvedUrl(resolvedUrl, discoveredSession);
		};
		const fluidResolvedUrl: IResolvedUrl =
			session !== undefined
				? getDiscoveredFluidResolvedUrl(resolvedUrl, session)
				: await discoverFluidResolvedUrl();

		const storageUrl = fluidResolvedUrl.endpoints.storageUrl;
		const ordererUrl = fluidResolvedUrl.endpoints.ordererUrl;
		const deltaStorageUrl = fluidResolvedUrl.endpoints.deltaStorageUrl;
		const deltaStreamUrl = fluidResolvedUrl.endpoints.deltaStreamUrl || ordererUrl; // backward compatibility
		if (!ordererUrl || !deltaStorageUrl) {
			throw new Error(
				`All endpoints urls must be provided. [ordererUrl:${ordererUrl}][deltaStorageUrl:${deltaStorageUrl}]`,
			);
		}

		const storageRestWrapper = await RouterliciousStorageRestWrapper.load(
			tenantId,
			storageTokenFetcher,
			logger2,
			new RateLimiter(this.driverPolicies.maxConcurrentStorageRequests),
			this.driverPolicies.enableRestLess,
			storageUrl,
			storageTokenP,
		);

		const documentStorageServicePolicies: IDocumentStorageServicePolicies = {
			caching: this.driverPolicies.enablePrefetch
				? LoaderCachingPolicy.Prefetch
				: LoaderCachingPolicy.NoCaching,
			minBlobSize: this.driverPolicies.aggregateBlobsSmallerThanBytes,
			maximumCacheDurationMs: maximumSnapshotCacheDurationMs,
		};

		return new DocumentService(
			fluidResolvedUrl,
			ordererUrl,
			deltaStorageUrl,
			deltaStreamUrl,
			storageUrl,
			logger2,
			this.tokenProvider,
			tenantId,
			documentId,
			ordererRestWrapper,
			documentStorageServicePolicies,
			this.driverPolicies,
			this.blobCache,
			this.wholeSnapshotTreeCache,
			this.shreddedSummaryTreeCache,
			discoverFluidResolvedUrl,
			storageRestWrapper,
			storageTokenFetcher,
			ordererTokenFetcher,
		);
	}
}

/**
 * Error returned by {@link RouterliciousDocumentServiceFactory.createContainer} when an error is thrown
 * in {@link ITokenProvider.documentPostCreateCallback}.
 * It is the consumer's responsibility to ensure that any state related to container creation is appropriately
 * cleaned up in the event of failure.
 * This includes the document itself, which will have been created by the time this error was thrown.
 *
 * @remarks TODO: examples of suggested actions for recovery.
 * - How would a user delete the created document?
 * - What would a retry pattern look like here?
 */
export class DocumentPostCreateError extends Error {
	public constructor(
		/**
		 * Inner error being wrapped.
		 */
		private readonly innerError: Error,
	) {
		super(innerError.message);
	}

	public readonly name = "DocumentPostCreateError";

	public get stack() {
		return this.innerError.stack;
	}
}<|MERGE_RESOLUTION|>--- conflicted
+++ resolved
@@ -50,11 +50,8 @@
 	enableWholeSummaryUpload: false,
 	enableRestLess: true,
 	enableInternalSummaryCaching: true,
-<<<<<<< HEAD
-	isEphemeralContainer: false,
-=======
 	enableLongPollingDowngrade: true,
->>>>>>> 2babe7e7
+  isEphemeralContainer: false,
 };
 
 /**
