--- conflicted
+++ resolved
@@ -159,11 +159,8 @@
 						values: quorumValues,
 						enableDiscovery: this.driverPolicies.enableDiscovery,
 						generateToken: this.tokenProvider.documentPostCreateCallback !== undefined,
-<<<<<<< HEAD
 						isEphemeralContainer: this.driverPolicies.isEphemeralContainer,
-=======
 						enableAnyBinaryBlobOnFirstSummary: true,
->>>>>>> 88b2e096
 					})
 				).content;
 
