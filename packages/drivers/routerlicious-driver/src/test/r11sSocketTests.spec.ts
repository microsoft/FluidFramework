--- conflicted
+++ resolved
@@ -159,105 +159,6 @@
 		});
 	});
 
-<<<<<<< HEAD
-	it("Socket error with Token Revoked error", async () => {
-		const errorToThrow = {
-			code: 403,
-			message: "TokenRevokedError",
-			retryAfterMs: 10,
-			internalErrorCode: "TokenRevoked",
-			errorType: DriverErrorTypes.authorizationError,
-			canRetry: false,
-		};
-		const errorEventName = "connect_document_success";
-		socket = new ClientSocketMock({
-			connect_document: { eventToEmit: errorEventName },
-		});
-
-		const connection = await mockSocket(socket as unknown as Socket, async () =>
-			documentService.connectToDeltaStream(client),
-		);
-		let error: IAnyDriverError | undefined;
-		connection.on("disconnect", (reason?: IAnyDriverError) => {
-			error = reason;
-		});
-
-		// Send Token Revoked error
-		socket.sendErrorEvent(errorToThrow);
-
-		assert(
-			error?.errorType === DriverErrorTypes.authorizationError,
-			"Error type should be authorizationError",
-		);
-		assert(error.scenarioName === "error", "Error scenario name should be error");
-		assert(
-			(error as any).internalErrorCode === "TokenRevoked",
-			"Error internal code should be TokenRevoked",
-		);
-	});
-
-	it("connect_document_error with Cluster Draining error", async () => {
-		const errorToThrow = {
-			code: 503,
-			message: "ClusterDrainingError",
-			retryAfterMs: 1000,
-			internalErrorCode: R11sServiceClusterDrainingErrorCode,
-			errorType: RouterliciousErrorTypes.clusterDrainingError,
-			canRetry: true,
-		};
-		const errorEventName = "connect_document_error";
-		socket = new ClientSocketMock({
-			connect_document: { eventToEmit: errorEventName, errorToThrow },
-		});
-
-		await assert.rejects(
-			mockSocket(socket as unknown as Socket, async () =>
-				documentService.connectToDeltaStream(client),
-			),
-			{
-				errorType: RouterliciousErrorTypes.clusterDrainingError,
-				scenarioName: "connect_document_error",
-				internalErrorCode: R11sServiceClusterDrainingErrorCode,
-			},
-			"Error should have occurred",
-		);
-	});
-
-	it("Socket error with Cluster Draining error", async () => {
-		const errorToThrow = {
-			code: 503,
-			message: "ClusterDrainingError",
-			retryAfterMs: 1000,
-			internalErrorCode: R11sServiceClusterDrainingErrorCode,
-			errorType: RouterliciousErrorTypes.clusterDrainingError,
-			canRetry: true,
-		};
-		const errorEventName = "connect_document_success";
-		socket = new ClientSocketMock({
-			connect_document: { eventToEmit: errorEventName },
-		});
-
-		const connection = await mockSocket(socket as unknown as Socket, async () =>
-			documentService.connectToDeltaStream(client),
-		);
-		let error: IAnyDriverError | undefined;
-		connection.on("disconnect", (reason?: IAnyDriverError) => {
-			error = reason;
-		});
-
-		// Send Token Revoked error
-		socket.sendErrorEvent(errorToThrow);
-
-		assert(
-			error?.errorType === RouterliciousErrorTypes.clusterDrainingError,
-			"Error type should be clusterDrainingError",
-		);
-		assert(error.scenarioName === "error", "Error scenario name should be error");
-		assert(
-			(error as any).internalErrorCode === R11sServiceClusterDrainingErrorCode,
-			"Error internal code should be R11sServiceClusterDrainingErrorCode",
-		);
-=======
 	describe("on post-connection 'error' event", () => {
 		errorScenarios.forEach((scenario) => {
 			it(`when ${scenario.name} error occurs after connection, emits disconnect event with ${scenario.expectedErrorType}`, async () => {
@@ -293,6 +194,5 @@
 				);
 			});
 		});
->>>>>>> 27adddf9
 	});
 });