--- conflicted
+++ resolved
@@ -13,15 +13,6 @@
 	RestLessClient,
 	getAuthorizationTokenFromCredentials,
 } from "@fluidframework/server-services-client";
-<<<<<<< HEAD
-import fetch from "cross-fetch";
-import safeStringify from "json-stringify-safe";
-import { RouterliciousErrorTypes, throwR11sNetworkError } from "./errorUtils.js";
-import { ITokenProvider, ITokenResponse } from "./tokens.js";
-import { pkgVersion as driverVersion } from "./packageVersion.js";
-import { QueryStringType, RestWrapper } from "./restWrapperBase.js";
-import type { AxiosRequestConfig, RawAxiosRequestHeaders } from "./axios.cjs";
-=======
 import {
 	ITelemetryLoggerExt,
 	PerformanceEvent,
@@ -30,11 +21,10 @@
 import type { AxiosRequestConfig, RawAxiosRequestHeaders } from "axios";
 import fetch from "cross-fetch";
 import safeStringify from "json-stringify-safe";
-import { RouterliciousErrorTypes, throwR11sNetworkError } from "./errorUtils";
-import { pkgVersion as driverVersion } from "./packageVersion";
-import { QueryStringType, RestWrapper } from "./restWrapperBase";
-import { ITokenProvider, ITokenResponse } from "./tokens";
->>>>>>> 1f382d44
+import { RouterliciousErrorTypes, throwR11sNetworkError } from "./errorUtils.js";
+import { pkgVersion as driverVersion } from "./packageVersion.js";
+import { QueryStringType, RestWrapper } from "./restWrapperBase.js";
+import { ITokenProvider, ITokenResponse } from "./tokens.js";
 
 type AuthorizationHeaderGetter = (token: ITokenResponse) => string;
 export type TokenFetcher = (refresh?: boolean) => Promise<ITokenResponse>;
