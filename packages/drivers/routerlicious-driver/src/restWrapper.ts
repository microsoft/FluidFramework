/*!
 * Copyright (c) Microsoft Corporation and contributors. All rights reserved.
 * Licensed under the MIT License.
 */

import { performanceNow } from "@fluid-internal/client-utils";
import { ITelemetryBaseProperties } from "@fluidframework/core-interfaces";
import { assert } from "@fluidframework/core-utils/internal";
import {
	GenericNetworkError,
	NonRetryableError,
	RateLimiter,
} from "@fluidframework/driver-utils/internal";
import {
	CorrelationIdHeaderName,
	DriverVersionHeaderName,
	RestLessClient,
	getAuthorizationTokenFromCredentials,
} from "@fluidframework/server-services-client";
import {
	ITelemetryLoggerExt,
	PerformanceEvent,
	numberFromString,
} from "@fluidframework/telemetry-utils/internal";
import fetch from "cross-fetch";
import safeStringify from "json-stringify-safe";

import {
	getUrlForTelemetry,
	RouterliciousErrorTypes,
	throwR11sNetworkError,
} from "./errorUtils.js";
import { pkgVersion as driverVersion } from "./packageVersion.js";
import { addOrUpdateQueryParams, type QueryStringType } from "./queryStringUtils.js";
import type { RequestConfig, RawRequestHeaders } from "./request.cjs";
import { RestWrapper } from "./restWrapperBase.js";
import { ITokenProvider, ITokenResponse } from "./tokens.js";

type AuthorizationHeaderGetter = (token: ITokenResponse) => string;
export type TokenFetcher = (refresh?: boolean) => Promise<ITokenResponse>;

<<<<<<< HEAD
const buildRequestUrl = (requestConfig: RequestConfig) =>
=======
const buildRequestUrl = (requestConfig: AxiosRequestConfig): string =>
>>>>>>> 2a4c3776
	requestConfig.baseURL !== undefined
		? `${requestConfig.baseURL ?? ""}${requestConfig.url ?? ""}`
		: (requestConfig.url ?? "");

const buildRequestInitConfig = (requestConfig: RequestConfig): RequestInit => {
	const requestInit: RequestInit = {
		method: requestConfig.method,
		// NOTE: Although the RequestHeaders type permits non-string values in the header, here we are
		// guaranteed the requestConfig only has string values in its header.
		headers: requestConfig.headers as Record<string, string>,
		body: requestConfig.data,
	};
	return requestInit;
};

export interface IR11sResponse<T> {
	content: T;
	headers: Map<string, string>;
	propsToLog: ITelemetryBaseProperties;
	requestUrl: string;
}

/**
 * A utility function to create a Routerlicious response without any additional props as we might not have them always.
 * @param content - Response which is equivalent to content.
 * @returns A Routerlicious response without any extra props.
 */
export function createR11sResponseFromContent<T>(content: T): IR11sResponse<T> {
	return {
		content,
		headers: new Map(),
		propsToLog: {},
		requestUrl: "",
	};
}

function headersToMap(headers: Headers): Map<string, string> {
	const newHeaders = new Map<string, string>();
	for (const [key, value] of headers.entries()) {
		newHeaders.set(key, value);
	}
	return newHeaders;
}

export function getPropsToLogFromResponse(headers: {
	// eslint-disable-next-line @rushstack/no-new-null
	get: (id: string) => string | undefined | null;
}): ITelemetryBaseProperties {
	interface LoggingHeader {
		headerName: string;
		logName: string;
	}

	// We rename headers so that otel doesn't scrub them away. Otel doesn't allow
	// certain characters in headers including '-'
	const headersToLog: LoggingHeader[] = [
		{ headerName: CorrelationIdHeaderName, logName: "requestCorrelationId" },
		{ headerName: "content-encoding", logName: "contentEncoding" },
		{ headerName: "content-type", logName: "contentType" },
	];
	const additionalProps: ITelemetryBaseProperties = {
		contentsize: numberFromString(headers.get("content-length")),
	};
	headersToLog.forEach((header) => {
		const headerValue = headers.get(header.headerName);
		if (headerValue !== undefined && headerValue !== null) {
			additionalProps[header.logName] = headerValue;
		}
	});

	return additionalProps;
}

class RouterliciousRestWrapper extends RestWrapper {
	private readonly restLess = new RestLessClient();
	private token: ITokenResponse | undefined;

	/**
	 * A locally maintained map which saves the number of retries for any REST api call made through restWrapper.
	 * It uses the href of the request url as a key against which it saves the retry counts. Retries are only counted in case of failures.
	 * This feature is added to enable FRS to have more telemetry insights into whether the requests are being retried from same client or multiple.
	 */
	private readonly retryCounter = new Map<string, number>();

	constructor(
		logger: ITelemetryLoggerExt,
		private readonly rateLimiter: RateLimiter,
		private readonly fetchRefreshedToken: TokenFetcher,
		private readonly getAuthorizationHeader: AuthorizationHeaderGetter,
		private readonly useRestLess: boolean,
		baseurl?: string,
		// eslint-disable-next-line @typescript-eslint/prefer-readonly -- false positive, modified in getToken()
		private tokenP?: Promise<ITokenResponse>,
		defaultQueryString: QueryStringType = {},
	) {
		super(baseurl, defaultQueryString);
	}

	protected async request<T>(
		requestConfig: RequestConfig,
		statusCode: number,
		canRetry = true,
	): Promise<IR11sResponse<T>> {
		if (requestConfig.params) {
			// delete the retry param, if any. We do this to ensure there is no retry added by any of callers, which would conflict with the one we maintain here in the retryCounter map.
			delete requestConfig.params.retry;
		}

		// Build the complete request url including baseUrl, url and query params. (all except 'retry' query param)
		let completeRequestUrl = addOrUpdateQueryParams(
			buildRequestUrl(requestConfig),
			requestConfig.params ?? {},
		);

		// Check whether this request has been made before or if it is a retry.
		// requestKey is built using the HTTP method appended with the complete URL ommitting the 'retry' param
		const requestKey = `${requestConfig.method ?? ""}|${completeRequestUrl.href}`;
		const requestRetryCount = this.retryCounter.get(requestKey);
		if (requestRetryCount) {
			completeRequestUrl = addOrUpdateQueryParams(completeRequestUrl, {
				retry: requestRetryCount,
			});
		}

		const config: RequestConfig = {
			...requestConfig,
			headers: await this.generateHeaders(requestConfig.headers),
		};

		// RestLessClient.translate() returns AxiosRequestConfig (from server-services-client),
		// which is structurally compatible with our RequestConfig type.
		const translatedConfig: RequestConfig = this.useRestLess
			? (this.restLess.translate(config) as RequestConfig)
			: config;
		const fetchRequestConfig = buildRequestInitConfig(translatedConfig);

		const res = await this.rateLimiter.schedule(async () => {
			const perfStart = performanceNow();
			const result = await fetch(completeRequestUrl, fetchRequestConfig).catch(
				async (error) => {
					// on failure, add the request entry into the retryCounter map to count the subsequent retries, if any
					this.retryCounter.set(requestKey, requestRetryCount ? requestRetryCount + 1 : 1);

					const telemetryProps = {
						driverVersion,
						retryCount: requestRetryCount,
						url: getUrlForTelemetry(completeRequestUrl.hostname, completeRequestUrl.pathname),
						requestMethod: fetchRequestConfig.method,
					};

					// Browser Fetch throws a TypeError on network error, `node-fetch` throws a FetchError
					const isNetworkError = ["TypeError", "FetchError"].includes(error?.name);
					const errorMessage = isNetworkError
						? `NetworkError: ${error.message}`
						: safeStringify(error);
					// If a service is temporarily down or a browser resource limit is reached, RestWrapper will throw
					// a network error with no status code (e.g. err:ERR_CONN_REFUSED or err:ERR_FAILED) and
					// the error message will start with NetworkError as defined in restWrapper.ts
					// If there exists a self-signed SSL certificates error, throw a NonRetryableError
					// TODO: instead of relying on string matching, filter error based on the error code like we do for websocket connections
					const err = errorMessage.includes("failed, reason: self signed certificate")
						? new NonRetryableError(
								errorMessage,
								RouterliciousErrorTypes.sslCertError,
								telemetryProps,
							)
						: new GenericNetworkError(
								errorMessage,
								errorMessage.startsWith("NetworkError"),
								telemetryProps,
							);
					throw err;
				},
			);
			return {
				response: result,
				duration: performanceNow() - perfStart,
			};
		});

		const response = res.response;
		const headers = headersToMap(response.headers);

		let start = performanceNow();
		const text = await response.text();
		const receiveContentTime = performanceNow() - start;

		const bodySize = text.length;
		start = performanceNow();
		const responseBody: any = response.headers
			.get("content-type")
			?.includes("application/json")
			? JSON.parse(text)
			: text;
		const parseTime = performanceNow() - start;

		// Success
		if (response.ok || response.status === statusCode) {
			// on successful response, remove the entry from the retryCounter map
			this.retryCounter.delete(requestKey);
			const result = responseBody as T;
			return {
				content: result,
				headers,
				requestUrl: completeRequestUrl.href,
				propsToLog: {
					...getPropsToLogFromResponse(headers),
					bodySize,
					receiveContentTime,
					parseTime,
					fetchTime: res.duration,
				},
			};
		}

		// Failure
		// on failure, add the request entry into the retryCounter map to count the subsequent retries
		this.retryCounter.set(requestKey, requestRetryCount ? requestRetryCount + 1 : 1);

		if (response.status === 401 && canRetry) {
			// Refresh Authorization header and retry once
			this.token = await this.fetchRefreshedToken(true /* refreshToken */);
			return this.request<T>({ ...config }, statusCode, false);
		}
		if (response.status === 429 && responseBody?.retryAfter > 0) {
			// Retry based on retryAfter[Seconds]
			return new Promise<IR11sResponse<T>>((resolve, reject) =>
				setTimeout(() => {
					// use the original request URL without the retryCount appended
					this.request<T>({ ...config }, statusCode)
						.then(resolve)
						.catch(reject);
				}, responseBody.retryAfter * 1000),
			);
		}

		const responseSummary =
			responseBody !== undefined
				? typeof responseBody === "string"
					? responseBody
					: safeStringify(responseBody)
				: response.statusText;
		throwR11sNetworkError(
			`R11s fetch error: ${responseSummary}`,
			response.status,
			responseBody?.retryAfter,
			{
				...getPropsToLogFromResponse(headers),
				driverVersion,
				url: getUrlForTelemetry(completeRequestUrl.hostname, completeRequestUrl.pathname),
				requestMethod: fetchRequestConfig.method,
			},
		);
	}

	private async generateHeaders(
		requestHeaders?: RawRequestHeaders | undefined,
	): Promise<RawRequestHeaders> {
		const token = await this.getToken();
		assert(token !== undefined, 0x679 /* token should be present */);
		const headers: RawRequestHeaders = {
			...requestHeaders,
			[DriverVersionHeaderName]: driverVersion,
			// NOTE: If this.authorizationHeader is undefined, should "Authorization" be removed entirely?
			Authorization: this.getAuthorizationHeader(token),
		};
		return headers;
	}

	public async getToken(): Promise<ITokenResponse> {
		if (this.token !== undefined) {
			return this.token;
		}
		const token = await (this.tokenP ?? this.fetchRefreshedToken());
		this.setToken(token);
		this.tokenP = undefined;
		return token;
	}

	public setToken(token: ITokenResponse): void {
		this.token = token;
	}
}

export class RouterliciousStorageRestWrapper extends RouterliciousRestWrapper {
	private constructor(
		logger: ITelemetryLoggerExt,
		rateLimiter: RateLimiter,
		fetchToken: TokenFetcher,
		getAuthorizationHeader: AuthorizationHeaderGetter,
		useRestLess: boolean,
		baseurl?: string,
		initialTokenP?: Promise<ITokenResponse>,
		defaultQueryString: QueryStringType = {},
	) {
		super(
			logger,
			rateLimiter,
			fetchToken,
			getAuthorizationHeader,
			useRestLess,
			baseurl,
			initialTokenP,
			defaultQueryString,
		);
	}

	public static load(
		tenantId: string,
		tokenFetcher: TokenFetcher,
		logger: ITelemetryLoggerExt,
		rateLimiter: RateLimiter,
		useRestLess: boolean,
		baseurl?: string,
		initialTokenP?: Promise<ITokenResponse>,
	): RouterliciousStorageRestWrapper {
		const defaultQueryString = {};

		const getAuthorizationHeader: AuthorizationHeaderGetter = (
			token: ITokenResponse,
		): string => {
			const credentials = {
				password: token.jwt,
				user: tenantId,
			};
			return getAuthorizationTokenFromCredentials(credentials);
		};

		const restWrapper = new RouterliciousStorageRestWrapper(
			logger,
			rateLimiter,
			tokenFetcher,
			getAuthorizationHeader,
			useRestLess,
			baseurl,
			initialTokenP,
			defaultQueryString,
		);

		return restWrapper;
	}
}

export class RouterliciousOrdererRestWrapper extends RouterliciousRestWrapper {
	private constructor(
		logger: ITelemetryLoggerExt,
		rateLimiter: RateLimiter,
		fetchToken: TokenFetcher,
		getAuthorizationHeader: AuthorizationHeaderGetter,
		useRestLess: boolean,
		baseurl?: string,
		initialTokenP?: Promise<ITokenResponse>,
		defaultQueryString: QueryStringType = {},
	) {
		super(
			logger,
			rateLimiter,
			fetchToken,
			getAuthorizationHeader,
			useRestLess,
			baseurl,
			initialTokenP,
			defaultQueryString,
		);
	}

	public static load(
		tokenFetcher: TokenFetcher,
		logger: ITelemetryLoggerExt,
		rateLimiter: RateLimiter,
		useRestLess: boolean,
		baseurl?: string,
		initialTokenP?: Promise<ITokenResponse>,
	): RouterliciousOrdererRestWrapper {
		const getAuthorizationHeader: AuthorizationHeaderGetter = (
			token: ITokenResponse,
		): string => {
			return `Basic ${token.jwt}`;
		};

		const restWrapper = new RouterliciousOrdererRestWrapper(
			logger,
			rateLimiter,
			tokenFetcher,
			getAuthorizationHeader,
			useRestLess,
			baseurl,
			initialTokenP,
		);

		return restWrapper;
	}
}

export function toInstrumentedR11sOrdererTokenFetcher(
	tenantId: string,
	documentId: string | undefined,
	tokenProvider: ITokenProvider,
	logger: ITelemetryLoggerExt,
): TokenFetcher {
	const fetchOrdererToken = async (refreshToken?: boolean): Promise<ITokenResponse> => {
		return PerformanceEvent.timedExecAsync(
			logger,
			{
				eventName: "FetchOrdererToken",
				docId: documentId,
			},
			async () => {
				const ordererToken = await tokenProvider.fetchOrdererToken(
					tenantId,
					documentId,
					refreshToken,
				);

				return ordererToken;
			},
		);
	};
	return fetchOrdererToken;
}

export function toInstrumentedR11sStorageTokenFetcher(
	tenantId: string,
	documentId: string,
	tokenProvider: ITokenProvider,
	logger: ITelemetryLoggerExt,
): TokenFetcher {
	const fetchStorageToken = async (refreshToken?: boolean): Promise<ITokenResponse> => {
		return PerformanceEvent.timedExecAsync(
			logger,
			{
				eventName: "FetchStorageToken",
				docId: documentId,
			},
			async () => {
				// Craft credentials using tenant id and token
				const storageToken = await tokenProvider.fetchStorageToken(
					tenantId,
					documentId,
					refreshToken,
				);

				return storageToken;
			},
		);
	};
	return fetchStorageToken;
}<|MERGE_RESOLUTION|>--- conflicted
+++ resolved
@@ -39,11 +39,7 @@
 type AuthorizationHeaderGetter = (token: ITokenResponse) => string;
 export type TokenFetcher = (refresh?: boolean) => Promise<ITokenResponse>;
 
-<<<<<<< HEAD
 const buildRequestUrl = (requestConfig: RequestConfig) =>
-=======
-const buildRequestUrl = (requestConfig: AxiosRequestConfig): string =>
->>>>>>> 2a4c3776
 	requestConfig.baseURL !== undefined
 		? `${requestConfig.baseURL ?? ""}${requestConfig.url ?? ""}`
 		: (requestConfig.url ?? "");
