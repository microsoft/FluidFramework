--- conflicted
+++ resolved
@@ -262,14 +262,8 @@
 
 	public static async load(
 		tenantId: string,
-<<<<<<< HEAD
-		documentId: string,
-		tokenProvider: ITokenProvider,
-		logger: ITelemetryLoggerExt,
-=======
 		tokenFetcher: TokenFetcher,
 		logger: ITelemetryLogger,
->>>>>>> dfaa5947
 		rateLimiter: RateLimiter,
 		useRestLess: boolean,
 		baseurl?: string,
@@ -328,15 +322,8 @@
 	}
 
 	public static async load(
-<<<<<<< HEAD
-		tenantId: string,
-		documentId: string | undefined,
-		tokenProvider: ITokenProvider,
-		logger: ITelemetryLoggerExt,
-=======
 		tokenFetcher: TokenFetcher,
 		logger: ITelemetryLogger,
->>>>>>> dfaa5947
 		rateLimiter: RateLimiter,
 		useRestLess: boolean,
 		baseurl?: string,
