--- conflicted
+++ resolved
@@ -20,12 +20,7 @@
 import fetch from "cross-fetch";
 import type { AxiosRequestConfig, AxiosRequestHeaders } from "axios";
 import safeStringify from "json-stringify-safe";
-<<<<<<< HEAD
-import { v4 as uuid } from "uuid";
 import { RouterliciousErrorType, throwR11sNetworkError } from "./errorUtils";
-=======
-import { throwR11sNetworkError } from "./errorUtils";
->>>>>>> 1292440b
 import { ITokenProvider, ITokenResponse } from "./tokens";
 import { pkgVersion as driverVersion } from "./packageVersion";
 import { QueryStringType, RestWrapper } from "./restWrapperBase";
