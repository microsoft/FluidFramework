/*!
 * Copyright (c) Microsoft Corporation and contributors. All rights reserved.
 * Licensed under the MIT License.
 */

import { Uint8ArrayToString, stringToBuffer } from "@fluid-internal/client-utils";
import {
	IDocumentStorageService,
	IDocumentStorageServicePolicies,
	ISummaryContext,
} from "@fluidframework/driver-definitions";
import { buildGitTreeHierarchy } from "@fluidframework/protocol-base";
import {
	ICreateBlobResponse,
	ISnapshotTreeEx,
	ISummaryHandle,
	ISummaryTree,
	IVersion,
} from "@fluidframework/protocol-definitions";
<<<<<<< HEAD
import { IRouterliciousDriverPolicies } from "./policies.js";
import { ICache, InMemoryCache } from "./cache.js";
import { RetriableGitManager } from "./retriableGitManager.js";
import { ISnapshotTreeVersion } from "./definitions.js";
import { GitManager } from "./gitManager.js";
import { ISummaryUploadManager } from "./storageContracts.js";
import { SummaryTreeUploadManager } from "./summaryTreeUploadManager.js";
=======
import {
	ITelemetryLoggerExt,
	MonitoringContext,
	PerformanceEvent,
	createChildMonitoringContext,
} from "@fluidframework/telemetry-utils";
import { ICache, InMemoryCache } from "./cache";
import { ISnapshotTreeVersion } from "./definitions";
import { GitManager } from "./gitManager";
import { IRouterliciousDriverPolicies } from "./policies";
import { RetriableGitManager } from "./retriableGitManager";
import { ISummaryUploadManager } from "./storageContracts";
import { SummaryTreeUploadManager } from "./summaryTreeUploadManager";
>>>>>>> 1f382d44

const isNode = typeof window === "undefined";

/**
 * Document access to underlying storage for routerlicious driver.
 * Uploads summaries piece-by-piece traversing the tree recursively.
 * Downloads summaries piece-by-piece on-demand, or up-front when prefetch is enabled.
 */
export class ShreddedSummaryDocumentStorageService implements IDocumentStorageService {
	private readonly mc: MonitoringContext;
	// The values of this cache is useless. We only need the keys. So we are always putting
	// empty strings as values.
	protected readonly blobsShaCache = new Map<string, string>();
	private readonly blobCache: ICache<ArrayBufferLike> | undefined;
	private readonly snapshotTreeCache: ICache<ISnapshotTreeVersion> | undefined;

	private async getSummaryUploadManager(): Promise<ISummaryUploadManager> {
		const manager = await this.getStorageManager();
		return new SummaryTreeUploadManager(
			new RetriableGitManager(manager, this.logger),
			this.blobsShaCache,
			this.getPreviousFullSnapshot.bind(this),
		);
	}

	constructor(
		protected readonly id: string,
		protected readonly manager: GitManager,
		protected readonly logger: ITelemetryLoggerExt,
		public readonly policies: IDocumentStorageServicePolicies,
		driverPolicies?: IRouterliciousDriverPolicies,
		blobCache?: ICache<ArrayBufferLike>,
		snapshotTreeCache?: ICache<ISnapshotTreeVersion>,
		private readonly getStorageManager: (
			disableCache?: boolean,
		) => Promise<GitManager> = async () => this.manager,
	) {
		if (driverPolicies?.enableRestLess === true || isNode) {
			this.blobCache = blobCache ?? new InMemoryCache();
			this.snapshotTreeCache = snapshotTreeCache ?? new InMemoryCache();
		}

		this.mc = createChildMonitoringContext({
			logger,
		});
	}

	public async getVersions(versionId: string | null, count: number): Promise<IVersion[]> {
		const id = versionId ? versionId : this.id;
		const commits = await PerformanceEvent.timedExecAsync(
			this.logger,
			{
				eventName: "getVersions",
				versionId: id,
				count,
			},
			async () => {
				const manager = await this.getStorageManager();
				return (await manager.getCommits(id, count)).content;
			},
		);
		return commits.map((commit) => ({
			date: commit.commit.author.date,
			id: commit.sha,
			treeId: commit.commit.tree.sha,
		}));
	}

	public async getSnapshotTree(version?: IVersion): Promise<ISnapshotTreeEx | null> {
		let requestVersion = version;
		if (!requestVersion) {
			const versions = await this.getVersions(this.id, 1);
			if (versions.length === 0) {
				return null;
			}

			requestVersion = versions[0];
		}

		const cachedSnapshotTree = await this.snapshotTreeCache?.get(
			this.getCacheKey(requestVersion.treeId),
		);
		if (cachedSnapshotTree) {
			return cachedSnapshotTree.snapshotTree as ISnapshotTreeEx;
		}

		const rawTree = await PerformanceEvent.timedExecAsync(
			this.logger,
			{
				eventName: "getSnapshotTree",
				treeId: requestVersion.treeId,
			},
			async (event) => {
				const manager = await this.getStorageManager();
				const response = (await manager.getTree(requestVersion!.treeId)).content;
				event.end({
					size: response.tree.length,
				});
				return response;
			},
		);
		const tree = buildGitTreeHierarchy(rawTree, this.blobsShaCache, true);
		await this.snapshotTreeCache?.put(this.getCacheKey(tree.id), {
			id: requestVersion.id,
			snapshotTree: tree,
		});
		return tree;
	}

	public async readBlob(blobId: string): Promise<ArrayBufferLike> {
		const cachedBlob = await this.blobCache?.get(this.getCacheKey(blobId));
		if (cachedBlob) {
			return cachedBlob;
		}

		const value = await PerformanceEvent.timedExecAsync(
			this.logger,
			{
				eventName: "readBlob",
				blobId,
			},
			async (event) => {
				const manager = await this.getStorageManager();
				const response = (await manager.getBlob(blobId)).content;
				event.end({
					size: response.size,
				});
				return response;
			},
			undefined, // workers
			undefined, // recordHeapSize
			this.mc.config.getNumber("Fluid.Driver.ReadBlobTelemetrySampling"),
		);
		this.blobsShaCache.set(value.sha, "");
		const bufferContent = stringToBuffer(value.content, value.encoding);
		await this.blobCache?.put(this.getCacheKey(value.sha), bufferContent);
		return bufferContent;
	}

	public async uploadSummaryWithContext(
		summary: ISummaryTree,
		context: ISummaryContext,
	): Promise<string> {
		const summaryHandle = await PerformanceEvent.timedExecAsync(
			this.logger,
			{
				eventName: "uploadSummaryWithContext",
				proposalHandle: context.proposalHandle,
				ackHandle: context.ackHandle,
				referenceSequenceNumber: context.referenceSequenceNumber,
			},
			async () => {
				const summaryUploadManager = await this.getSummaryUploadManager();
				return summaryUploadManager.writeSummaryTree(
					summary,
					context.ackHandle ?? "",
					"channel",
				);
			},
		);
		return summaryHandle;
	}

	public async downloadSummary(handle: ISummaryHandle): Promise<ISummaryTree> {
		throw new Error("NOT IMPLEMENTED!");
	}

	public async createBlob(file: ArrayBufferLike): Promise<ICreateBlobResponse> {
		const uint8ArrayFile = new Uint8Array(file);
		return PerformanceEvent.timedExecAsync(
			this.logger,
			{
				eventName: "createBlob",
				size: uint8ArrayFile.length,
			},
			async (event) => {
				const manager = await this.getStorageManager();
				const response = await manager
					.createBlob(Uint8ArrayToString(uint8ArrayFile, "base64"), "base64")
					.then((r) => ({ id: r.content.sha, url: r.content.url }));
				event.end({
					blobId: response.id,
				});
				return response;
			},
		);
	}

	private async getPreviousFullSnapshot(
		parentHandle: string,
	): Promise<ISnapshotTreeEx | null | undefined> {
		return parentHandle
			? this.getVersions(parentHandle, 1).then(async (versions) => {
					// Clear the cache as the getSnapshotTree call will fill the cache.
					this.blobsShaCache.clear();
					return this.getSnapshotTree(versions[0]);
			  })
			: undefined;
	}

	private getCacheKey(blobId: string): string {
		return `${this.id}:${blobId}`;
	}
}<|MERGE_RESOLUTION|>--- conflicted
+++ resolved
@@ -17,29 +17,19 @@
 	ISummaryTree,
 	IVersion,
 } from "@fluidframework/protocol-definitions";
-<<<<<<< HEAD
-import { IRouterliciousDriverPolicies } from "./policies.js";
-import { ICache, InMemoryCache } from "./cache.js";
-import { RetriableGitManager } from "./retriableGitManager.js";
-import { ISnapshotTreeVersion } from "./definitions.js";
-import { GitManager } from "./gitManager.js";
-import { ISummaryUploadManager } from "./storageContracts.js";
-import { SummaryTreeUploadManager } from "./summaryTreeUploadManager.js";
-=======
 import {
 	ITelemetryLoggerExt,
 	MonitoringContext,
 	PerformanceEvent,
 	createChildMonitoringContext,
 } from "@fluidframework/telemetry-utils";
-import { ICache, InMemoryCache } from "./cache";
-import { ISnapshotTreeVersion } from "./definitions";
-import { GitManager } from "./gitManager";
-import { IRouterliciousDriverPolicies } from "./policies";
-import { RetriableGitManager } from "./retriableGitManager";
-import { ISummaryUploadManager } from "./storageContracts";
-import { SummaryTreeUploadManager } from "./summaryTreeUploadManager";
->>>>>>> 1f382d44
+import { ICache, InMemoryCache } from "./cache.js";
+import { ISnapshotTreeVersion } from "./definitions.js";
+import { GitManager } from "./gitManager.js";
+import { IRouterliciousDriverPolicies } from "./policies.js";
+import { RetriableGitManager } from "./retriableGitManager.js";
+import { ISummaryUploadManager } from "./storageContracts.js";
+import { SummaryTreeUploadManager } from "./summaryTreeUploadManager.js";
 
 const isNode = typeof window === "undefined";
 
