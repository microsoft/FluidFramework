/*!
 * Copyright (c) Microsoft Corporation and contributors. All rights reserved.
 * Licensed under the MIT License.
 */

import { ITelemetryLoggerExt, PerformanceEvent } from "@fluidframework/telemetry-utils";
import { stringToBuffer, Uint8ArrayToString } from "@fluidframework/common-utils";
import {
	IDocumentStorageService,
	ISummaryContext,
	IDocumentStorageServicePolicies,
} from "@fluidframework/driver-definitions";
<<<<<<< HEAD
import { buildGitTreeHierarchy } from "@fluidframework/protocol-base";
=======
import { buildGitTreeHeirarchy } from "@fluidframework/protocol-base";
>>>>>>> 87f21e10
import {
	ICreateBlobResponse,
	ISnapshotTreeEx,
	ISummaryHandle,
	ISummaryTree,
	IVersion,
} from "@fluidframework/protocol-definitions";
import { IRouterliciousDriverPolicies } from "./policies";
import { ICache, InMemoryCache } from "./cache";
import { RetriableGitManager } from "./retriableGitManager";
import { ISnapshotTreeVersion } from "./definitions";
import { GitManager } from "./gitManager";
import { ISummaryUploadManager } from "./storageContracts";
import { SummaryTreeUploadManager } from "./summaryTreeUploadManager";

const isNode = typeof window === "undefined";

/**
 * Document access to underlying storage for routerlicious driver.
 * Uploads summaries piece-by-piece traversing the tree recursively.
 * Downloads summaries piece-by-piece on-demand, or up-front when prefetch is enabled.
 */
export class ShreddedSummaryDocumentStorageService implements IDocumentStorageService {
	// The values of this cache is useless. We only need the keys. So we are always putting
	// empty strings as values.
	protected readonly blobsShaCache = new Map<string, string>();
	private readonly blobCache: ICache<ArrayBufferLike> | undefined;
	private readonly snapshotTreeCache: ICache<ISnapshotTreeVersion> | undefined;

	public get repositoryUrl(): string {
		return "";
	}

	private async getSummaryUploadManager(): Promise<ISummaryUploadManager> {
		const manager = await this.getStorageManager();
		return new SummaryTreeUploadManager(
			new RetriableGitManager(manager, this.logger),
			this.blobsShaCache,
			this.getPreviousFullSnapshot.bind(this),
		);
	}

	constructor(
		protected readonly id: string,
		protected readonly manager: GitManager,
		protected readonly logger: ITelemetryLoggerExt,
		public readonly policies: IDocumentStorageServicePolicies,
		driverPolicies?: IRouterliciousDriverPolicies,
		blobCache?: ICache<ArrayBufferLike>,
		snapshotTreeCache?: ICache<ISnapshotTreeVersion>,
		private readonly getStorageManager: (
			disableCache?: boolean,
		) => Promise<GitManager> = async () => this.manager,
	) {
		if (driverPolicies?.enableRestLess === true || isNode) {
			this.blobCache = blobCache ?? new InMemoryCache();
			this.snapshotTreeCache = snapshotTreeCache ?? new InMemoryCache();
		}
	}

	public async getVersions(versionId: string | null, count: number): Promise<IVersion[]> {
		const id = versionId ? versionId : this.id;
		const commits = await PerformanceEvent.timedExecAsync(
			this.logger,
			{
				eventName: "getVersions",
				versionId: id,
				count,
			},
			async () => {
				const manager = await this.getStorageManager();
				return (await manager.getCommits(id, count)).content;
			},
		);
		return commits.map((commit) => ({
			date: commit.commit.author.date,
			id: commit.sha,
			treeId: commit.commit.tree.sha,
		}));
	}

	public async getSnapshotTree(version?: IVersion): Promise<ISnapshotTreeEx | null> {
		let requestVersion = version;
		if (!requestVersion) {
			const versions = await this.getVersions(this.id, 1);
			if (versions.length === 0) {
				return null;
			}

			requestVersion = versions[0];
		}

		const cachedSnapshotTree = await this.snapshotTreeCache?.get(
			this.getCacheKey(requestVersion.treeId),
		);
		if (cachedSnapshotTree) {
			return cachedSnapshotTree.snapshotTree as ISnapshotTreeEx;
		}

		const rawTree = await PerformanceEvent.timedExecAsync(
			this.logger,
			{
				eventName: "getSnapshotTree",
				treeId: requestVersion.treeId,
			},
			async (event) => {
				const manager = await this.getStorageManager();
				const response = (await manager.getTree(requestVersion!.treeId)).content;
				event.end({
					size: response.tree.length,
				});
				return response;
			},
		);
<<<<<<< HEAD
		const tree = buildGitTreeHierarchy(rawTree, this.blobsShaCache, true);
=======
		const tree = buildGitTreeHeirarchy(rawTree, this.blobsShaCache, true);
>>>>>>> 87f21e10
		await this.snapshotTreeCache?.put(this.getCacheKey(tree.id), {
			id: requestVersion.id,
			snapshotTree: tree,
		});
		return tree;
	}

	public async readBlob(blobId: string): Promise<ArrayBufferLike> {
		const cachedBlob = await this.blobCache?.get(this.getCacheKey(blobId));
		if (cachedBlob) {
			return cachedBlob;
		}

		const value = await PerformanceEvent.timedExecAsync(
			this.logger,
			{
				eventName: "readBlob",
				blobId,
			},
			async (event) => {
				const manager = await this.getStorageManager();
				const response = (await manager.getBlob(blobId)).content;
				event.end({
					size: response.size,
				});
				return response;
			},
		);
		this.blobsShaCache.set(value.sha, "");
		const bufferContent = stringToBuffer(value.content, value.encoding);
		await this.blobCache?.put(this.getCacheKey(value.sha), bufferContent);
		return bufferContent;
	}

	public async uploadSummaryWithContext(
		summary: ISummaryTree,
		context: ISummaryContext,
	): Promise<string> {
		const summaryHandle = await PerformanceEvent.timedExecAsync(
			this.logger,
			{
				eventName: "uploadSummaryWithContext",
				proposalHandle: context.proposalHandle,
				ackHandle: context.ackHandle,
				referenceSequenceNumber: context.referenceSequenceNumber,
			},
			async () => {
				const summaryUploadManager = await this.getSummaryUploadManager();
				return summaryUploadManager.writeSummaryTree(
					summary,
					context.ackHandle ?? "",
					"channel",
				);
			},
		);
		return summaryHandle;
	}

	public async downloadSummary(handle: ISummaryHandle): Promise<ISummaryTree> {
		throw new Error("NOT IMPLEMENTED!");
	}

	public async createBlob(file: ArrayBufferLike): Promise<ICreateBlobResponse> {
		const uint8ArrayFile = new Uint8Array(file);
		return PerformanceEvent.timedExecAsync(
			this.logger,
			{
				eventName: "createBlob",
				size: uint8ArrayFile.length,
			},
			async (event) => {
				const manager = await this.getStorageManager();
				const response = await manager
					.createBlob(Uint8ArrayToString(uint8ArrayFile, "base64"), "base64")
					.then((r) => ({ id: r.content.sha, url: r.content.url }));
				event.end({
					blobId: response.id,
				});
				return response;
			},
		);
	}

	private async getPreviousFullSnapshot(
		parentHandle: string,
	): Promise<ISnapshotTreeEx | null | undefined> {
		return parentHandle
			? this.getVersions(parentHandle, 1).then(async (versions) => {
					// Clear the cache as the getSnapshotTree call will fill the cache.
					this.blobsShaCache.clear();
					return this.getSnapshotTree(versions[0]);
			  })
			: undefined;
	}

	private getCacheKey(blobId: string): string {
		return `${this.id}:${blobId}`;
	}
}<|MERGE_RESOLUTION|>--- conflicted
+++ resolved
@@ -10,11 +10,7 @@
 	ISummaryContext,
 	IDocumentStorageServicePolicies,
 } from "@fluidframework/driver-definitions";
-<<<<<<< HEAD
-import { buildGitTreeHierarchy } from "@fluidframework/protocol-base";
-=======
 import { buildGitTreeHeirarchy } from "@fluidframework/protocol-base";
->>>>>>> 87f21e10
 import {
 	ICreateBlobResponse,
 	ISnapshotTreeEx,
@@ -129,11 +125,7 @@
 				return response;
 			},
 		);
-<<<<<<< HEAD
-		const tree = buildGitTreeHierarchy(rawTree, this.blobsShaCache, true);
-=======
 		const tree = buildGitTreeHeirarchy(rawTree, this.blobsShaCache, true);
->>>>>>> 87f21e10
 		await this.snapshotTreeCache?.put(this.getCacheKey(tree.id), {
 			id: requestVersion.id,
 			snapshotTree: tree,
