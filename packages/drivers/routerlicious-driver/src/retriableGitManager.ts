/*!
 * Copyright (c) Microsoft Corporation and contributors. All rights reserved.
 * Licensed under the MIT License.
 */

import { runWithRetry } from "@fluidframework/driver-utils";
import type * as git from "@fluidframework/gitresources";
import {
	IWholeSummaryPayload,
	IWriteSummaryResponse,
} from "@fluidframework/server-services-client";
import { ITelemetryLoggerExt } from "@fluidframework/telemetry-utils";
<<<<<<< HEAD
import { IGitManager } from "./storageContracts.js";
import { IR11sResponse } from "./restWrapper.js";
import { IWholeFlatSnapshot } from "./contracts.js";
=======
import { IWholeFlatSnapshot } from "./contracts";
import { IR11sResponse } from "./restWrapper";
import { IGitManager } from "./storageContracts";
>>>>>>> 1f382d44

export class RetriableGitManager implements IGitManager {
	constructor(
		private readonly internalGitManager: IGitManager,
		private readonly logger: ITelemetryLoggerExt,
	) {}

	public async getCommits(
		sha: string,
		count: number,
	): Promise<IR11sResponse<git.ICommitDetails[]>> {
		return this.runWithRetry(
			async () => this.internalGitManager.getCommits(sha, count),
			"gitManager_getCommits",
		);
	}

	public async getTree(root: string, recursive: boolean): Promise<IR11sResponse<git.ITree>> {
		return this.runWithRetry(
			async () => this.internalGitManager.getTree(root, recursive),
			"gitManager_getTree",
		);
	}

	public async getBlob(sha: string): Promise<IR11sResponse<git.IBlob>> {
		return this.runWithRetry(
			async () => this.internalGitManager.getBlob(sha),
			"gitManager_getBlob",
		);
	}

	public async createBlob(
		content: string,
		encoding: string,
	): Promise<IR11sResponse<git.ICreateBlobResponse>> {
		return this.runWithRetry(
			async () => this.internalGitManager.createBlob(content, encoding),
			"gitManager_createBlob",
		);
	}

	public async createGitTree(params: git.ICreateTreeParams): Promise<IR11sResponse<git.ITree>> {
		return this.runWithRetry(
			async () => this.internalGitManager.createGitTree(params),
			"gitManager_createGitTree",
		);
	}

	public async createSummary(
		summary: IWholeSummaryPayload,
	): Promise<IR11sResponse<IWriteSummaryResponse>> {
		return this.runWithRetry(
			async () => this.internalGitManager.createSummary(summary),
			"gitManager_createSummary",
		);
	}

	public async getSnapshot(sha: string): Promise<IR11sResponse<IWholeFlatSnapshot>> {
		return this.runWithRetry(
			async () => this.internalGitManager.getSnapshot(sha),
			"gitManager_getSummary",
		);
	}

	private async runWithRetry<T>(api: () => Promise<T>, callName: string): Promise<T> {
		return runWithRetry(
			api,
			callName,
			this.logger,
			{}, // progress
		);
	}
}<|MERGE_RESOLUTION|>--- conflicted
+++ resolved
@@ -10,15 +10,9 @@
 	IWriteSummaryResponse,
 } from "@fluidframework/server-services-client";
 import { ITelemetryLoggerExt } from "@fluidframework/telemetry-utils";
-<<<<<<< HEAD
+import { IWholeFlatSnapshot } from "./contracts.js";
+import { IR11sResponse } from "./restWrapper.js";
 import { IGitManager } from "./storageContracts.js";
-import { IR11sResponse } from "./restWrapper.js";
-import { IWholeFlatSnapshot } from "./contracts.js";
-=======
-import { IWholeFlatSnapshot } from "./contracts";
-import { IR11sResponse } from "./restWrapper";
-import { IGitManager } from "./storageContracts";
->>>>>>> 1f382d44
 
 export class RetriableGitManager implements IGitManager {
 	constructor(
