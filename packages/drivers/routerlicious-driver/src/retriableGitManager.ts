/*!
 * Copyright (c) Microsoft Corporation and contributors. All rights reserved.
 * Licensed under the MIT License.
 */

import type * as git from "@fluidframework/gitresources";
import type * as protocol from "@fluidframework/protocol-definitions";
import {
	IGitManager,
	IWholeFlatSummary,
	IWholeSummaryPayload,
	IWriteSummaryResponse,
} from "@fluidframework/server-services-client";
import { runWithRetry2 } from "@fluidframework/driver-utils";
import { ITelemetryLogger } from "@fluidframework/common-definitions";

export class RetriableGitManager implements IGitManager {
<<<<<<< HEAD
    constructor(
        private readonly internalGitManager: IGitManager,
        private readonly logger: ITelemetryLogger,
    ) {
    }

    public async getHeader(id: string, sha: string): Promise<protocol.ISnapshotTree> {
        return this.runWithRetry(
            async () => this.internalGitManager.getHeader(id, sha),
            "gitManager_getHeader",
        );
    }

    public async getFullTree(sha: string): Promise<any> {
        return this.runWithRetry(
            async () => this.internalGitManager.getFullTree(sha),
            "gitManager_getFullTree",
        );
    }

    public async getCommit(sha: string): Promise<git.ICommit> {
        return this.runWithRetry(
            async () => this.internalGitManager.getCommit(sha),
            "gitManager_getCommit",
        );
    }

    public async getCommits(sha: string, count: number): Promise<git.ICommitDetails[]> {
        return this.runWithRetry(
            async () => this.internalGitManager.getCommits(sha, count),
            "gitManager_getCommits",
        );
    }

    public async getTree(root: string, recursive: boolean): Promise<git.ITree> {
        return this.runWithRetry(
            async () => this.internalGitManager.getTree(root, recursive),
            "gitManager_getTree",
        );
    }

    public async getBlob(sha: string): Promise<git.IBlob> {
        return this.runWithRetry(
            async () => this.internalGitManager.getBlob(sha),
            "gitManager_getBlob",
        );
    }

    public getRawUrl(sha: string): string {
        return this.internalGitManager.getRawUrl(sha);
    }

    public async getContent(commit: string, path: string): Promise<git.IBlob> {
        return this.runWithRetry(
            async () => this.internalGitManager.getContent(commit, path),
            "gitManager_getContent",
        );
    }

    public async createBlob(content: string, encoding: string): Promise<git.ICreateBlobResponse> {
        return this.runWithRetry(
            async () => this.internalGitManager.createBlob(content, encoding),
            "gitManager_createBlob",
        );
    }

    public async createGitTree(params: git.ICreateTreeParams): Promise<git.ITree> {
        return this.runWithRetry(
            async () => this.internalGitManager.createGitTree(params),
            "gitManager_createGitTree",
        );
    }

    public async createTree(files: protocol.ITree): Promise<git.ITree> {
        return this.runWithRetry(
            async () => this.internalGitManager.createTree(files),
            "gitManager_createTree",
        );
    }

    public async createCommit(commit: git.ICreateCommitParams): Promise<git.ICommit> {
        return this.runWithRetry(
            async () => this.internalGitManager.createCommit(commit),
            "gitManager_createCommit",
        );
    }

    public async getRef(ref: string): Promise<git.IRef> {
        return this.runWithRetry(
            async () => this.internalGitManager.getRef(ref),
            "gitManager_getRef",
        );
    }

    public async createRef(branch: string, sha: string): Promise<git.IRef> {
        return this.runWithRetry(
            async () => this.internalGitManager.createRef(branch, sha),
            "gitManager_createRef",
        );
    }

    public async upsertRef(branch: string, commitSha: string): Promise<git.IRef> {
        return this.runWithRetry(
            async () => this.internalGitManager.upsertRef(branch, commitSha),
            "gitManager_upsertRef",
        );
    }

    public async write(branch: string,
        inputTree: protocol.ITree,
        parents: string[],
        message: string): Promise<git.ICommit> {
        return this.runWithRetry(
            async () => this.internalGitManager.write(branch, inputTree, parents, message),
            "gitManager_write",
        );
    }

    public async createSummary(summary: IWholeSummaryPayload): Promise<IWriteSummaryResponse> {
        return this.runWithRetry(
            async () => this.internalGitManager.createSummary(summary),
            "gitManager_createSummary",
        );
    }

    public async deleteSummary(softDelete: boolean): Promise<void> {
        return this.runWithRetry(
            async () => this.internalGitManager.deleteSummary(softDelete),
            "gitManager_deleteSummary",
        );
    }

    public async getSummary(sha: string): Promise<IWholeFlatSummary> {
        return this.runWithRetry(
            async () => this.internalGitManager.getSummary(sha),
            "gitManager_getSummary",
        );
    }

    private async runWithRetry<T>(api: () => Promise<T>, callName: string): Promise<T> {
        const runResult = await runWithRetry2(
            api,
            callName,
            this.logger,
            {}, // progress
        );

        switch (runResult.status) {
            case "succeeded":
                return runResult.result;
            case "failed":
                throw runResult.error;
            case "aborted":
            default:
                throw new Error("Unreachable Case");
        }
    }
=======
	constructor(
		private readonly internalGitManager: IGitManager,
		private readonly logger: ITelemetryLogger,
	) {}

	public async getHeader(id: string, sha: string): Promise<protocol.ISnapshotTree> {
		return this.runWithRetry(
			async () => this.internalGitManager.getHeader(id, sha),
			"gitManager_getHeader",
		);
	}

	public async getFullTree(sha: string): Promise<any> {
		return this.runWithRetry(
			async () => this.internalGitManager.getFullTree(sha),
			"gitManager_getFullTree",
		);
	}

	public async getCommit(sha: string): Promise<git.ICommit> {
		return this.runWithRetry(
			async () => this.internalGitManager.getCommit(sha),
			"gitManager_getCommit",
		);
	}

	public async getCommits(sha: string, count: number): Promise<git.ICommitDetails[]> {
		return this.runWithRetry(
			async () => this.internalGitManager.getCommits(sha, count),
			"gitManager_getCommits",
		);
	}

	public async getTree(root: string, recursive: boolean): Promise<git.ITree> {
		return this.runWithRetry(
			async () => this.internalGitManager.getTree(root, recursive),
			"gitManager_getTree",
		);
	}

	public async getBlob(sha: string): Promise<git.IBlob> {
		return this.runWithRetry(
			async () => this.internalGitManager.getBlob(sha),
			"gitManager_getBlob",
		);
	}

	public getRawUrl(sha: string): string {
		return this.internalGitManager.getRawUrl(sha);
	}

	public async getContent(commit: string, path: string): Promise<git.IBlob> {
		return this.runWithRetry(
			async () => this.internalGitManager.getContent(commit, path),
			"gitManager_getContent",
		);
	}

	public async createBlob(content: string, encoding: string): Promise<git.ICreateBlobResponse> {
		return this.runWithRetry(
			async () => this.internalGitManager.createBlob(content, encoding),
			"gitManager_createBlob",
		);
	}

	public async createGitTree(params: git.ICreateTreeParams): Promise<git.ITree> {
		return this.runWithRetry(
			async () => this.internalGitManager.createGitTree(params),
			"gitManager_createGitTree",
		);
	}

	public async createTree(files: protocol.ITree): Promise<git.ITree> {
		return this.runWithRetry(
			async () => this.internalGitManager.createTree(files),
			"gitManager_createTree",
		);
	}

	public async createCommit(commit: git.ICreateCommitParams): Promise<git.ICommit> {
		return this.runWithRetry(
			async () => this.internalGitManager.createCommit(commit),
			"gitManager_createCommit",
		);
	}

	public async getRef(ref: string): Promise<git.IRef> {
		return this.runWithRetry(
			async () => this.internalGitManager.getRef(ref),
			"gitManager_getRef",
		);
	}

	public async createRef(branch: string, sha: string): Promise<git.IRef> {
		return this.runWithRetry(
			async () => this.internalGitManager.createRef(branch, sha),
			"gitManager_createRef",
		);
	}

	public async upsertRef(branch: string, commitSha: string): Promise<git.IRef> {
		return this.runWithRetry(
			async () => this.internalGitManager.upsertRef(branch, commitSha),
			"gitManager_upsertRef",
		);
	}

	public async write(
		branch: string,
		inputTree: protocol.ITree,
		parents: string[],
		message: string,
	): Promise<git.ICommit> {
		return this.runWithRetry(
			async () => this.internalGitManager.write(branch, inputTree, parents, message),
			"gitManager_write",
		);
	}

	public async createSummary(summary: IWholeSummaryPayload): Promise<IWriteSummaryResponse> {
		return this.runWithRetry(
			async () => this.internalGitManager.createSummary(summary),
			"gitManager_createSummary",
		);
	}

	public async deleteSummary(softDelete: boolean): Promise<void> {
		return this.runWithRetry(
			async () => this.internalGitManager.deleteSummary(softDelete),
			"gitManager_deleteSummary",
		);
	}

	public async getSummary(sha: string): Promise<IWholeFlatSummary> {
		return this.runWithRetry(
			async () => this.internalGitManager.getSummary(sha),
			"gitManager_getSummary",
		);
	}

	private async runWithRetry<T>(api: () => Promise<T>, callName: string): Promise<T> {
		return runWithRetry(
			api,
			callName,
			this.logger,
			{}, // progress
		);
	}
>>>>>>> e4ae473e
}<|MERGE_RESOLUTION|>--- conflicted
+++ resolved
@@ -15,165 +15,6 @@
 import { ITelemetryLogger } from "@fluidframework/common-definitions";
 
 export class RetriableGitManager implements IGitManager {
-<<<<<<< HEAD
-    constructor(
-        private readonly internalGitManager: IGitManager,
-        private readonly logger: ITelemetryLogger,
-    ) {
-    }
-
-    public async getHeader(id: string, sha: string): Promise<protocol.ISnapshotTree> {
-        return this.runWithRetry(
-            async () => this.internalGitManager.getHeader(id, sha),
-            "gitManager_getHeader",
-        );
-    }
-
-    public async getFullTree(sha: string): Promise<any> {
-        return this.runWithRetry(
-            async () => this.internalGitManager.getFullTree(sha),
-            "gitManager_getFullTree",
-        );
-    }
-
-    public async getCommit(sha: string): Promise<git.ICommit> {
-        return this.runWithRetry(
-            async () => this.internalGitManager.getCommit(sha),
-            "gitManager_getCommit",
-        );
-    }
-
-    public async getCommits(sha: string, count: number): Promise<git.ICommitDetails[]> {
-        return this.runWithRetry(
-            async () => this.internalGitManager.getCommits(sha, count),
-            "gitManager_getCommits",
-        );
-    }
-
-    public async getTree(root: string, recursive: boolean): Promise<git.ITree> {
-        return this.runWithRetry(
-            async () => this.internalGitManager.getTree(root, recursive),
-            "gitManager_getTree",
-        );
-    }
-
-    public async getBlob(sha: string): Promise<git.IBlob> {
-        return this.runWithRetry(
-            async () => this.internalGitManager.getBlob(sha),
-            "gitManager_getBlob",
-        );
-    }
-
-    public getRawUrl(sha: string): string {
-        return this.internalGitManager.getRawUrl(sha);
-    }
-
-    public async getContent(commit: string, path: string): Promise<git.IBlob> {
-        return this.runWithRetry(
-            async () => this.internalGitManager.getContent(commit, path),
-            "gitManager_getContent",
-        );
-    }
-
-    public async createBlob(content: string, encoding: string): Promise<git.ICreateBlobResponse> {
-        return this.runWithRetry(
-            async () => this.internalGitManager.createBlob(content, encoding),
-            "gitManager_createBlob",
-        );
-    }
-
-    public async createGitTree(params: git.ICreateTreeParams): Promise<git.ITree> {
-        return this.runWithRetry(
-            async () => this.internalGitManager.createGitTree(params),
-            "gitManager_createGitTree",
-        );
-    }
-
-    public async createTree(files: protocol.ITree): Promise<git.ITree> {
-        return this.runWithRetry(
-            async () => this.internalGitManager.createTree(files),
-            "gitManager_createTree",
-        );
-    }
-
-    public async createCommit(commit: git.ICreateCommitParams): Promise<git.ICommit> {
-        return this.runWithRetry(
-            async () => this.internalGitManager.createCommit(commit),
-            "gitManager_createCommit",
-        );
-    }
-
-    public async getRef(ref: string): Promise<git.IRef> {
-        return this.runWithRetry(
-            async () => this.internalGitManager.getRef(ref),
-            "gitManager_getRef",
-        );
-    }
-
-    public async createRef(branch: string, sha: string): Promise<git.IRef> {
-        return this.runWithRetry(
-            async () => this.internalGitManager.createRef(branch, sha),
-            "gitManager_createRef",
-        );
-    }
-
-    public async upsertRef(branch: string, commitSha: string): Promise<git.IRef> {
-        return this.runWithRetry(
-            async () => this.internalGitManager.upsertRef(branch, commitSha),
-            "gitManager_upsertRef",
-        );
-    }
-
-    public async write(branch: string,
-        inputTree: protocol.ITree,
-        parents: string[],
-        message: string): Promise<git.ICommit> {
-        return this.runWithRetry(
-            async () => this.internalGitManager.write(branch, inputTree, parents, message),
-            "gitManager_write",
-        );
-    }
-
-    public async createSummary(summary: IWholeSummaryPayload): Promise<IWriteSummaryResponse> {
-        return this.runWithRetry(
-            async () => this.internalGitManager.createSummary(summary),
-            "gitManager_createSummary",
-        );
-    }
-
-    public async deleteSummary(softDelete: boolean): Promise<void> {
-        return this.runWithRetry(
-            async () => this.internalGitManager.deleteSummary(softDelete),
-            "gitManager_deleteSummary",
-        );
-    }
-
-    public async getSummary(sha: string): Promise<IWholeFlatSummary> {
-        return this.runWithRetry(
-            async () => this.internalGitManager.getSummary(sha),
-            "gitManager_getSummary",
-        );
-    }
-
-    private async runWithRetry<T>(api: () => Promise<T>, callName: string): Promise<T> {
-        const runResult = await runWithRetry2(
-            api,
-            callName,
-            this.logger,
-            {}, // progress
-        );
-
-        switch (runResult.status) {
-            case "succeeded":
-                return runResult.result;
-            case "failed":
-                throw runResult.error;
-            case "aborted":
-            default:
-                throw new Error("Unreachable Case");
-        }
-    }
-=======
 	constructor(
 		private readonly internalGitManager: IGitManager,
 		private readonly logger: ITelemetryLogger,
@@ -322,5 +163,4 @@
 			{}, // progress
 		);
 	}
->>>>>>> e4ae473e
 }