--- conflicted
+++ resolved
@@ -29,13 +29,7 @@
     "lint": "npm run eslint",
     "lint:fix": "npm run eslint:fix",
     "tsc": "tsc",
-<<<<<<< HEAD
-    "tsfmt": "tsfmt --verify",
-    "tsfmt:fix": "tsfmt --replace",
-    "typetests:gen": "flub generate typetests --generate -s baseMinor -d ."
-=======
     "typetests:gen": "fluid-type-validator -g -d ."
->>>>>>> fe327a13
   },
   "dependencies": {
     "@fluidframework/common-definitions": "^0.20.1",
