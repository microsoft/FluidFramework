{
  "name": "@fluidframework/iframe-driver",
  "version": "0.30.0",
  "description": "Connection Fluid service API that crosses iframe boundary",
  "homepage": "https://fluidframework.com",
  "repository": "https://github.com/microsoft/FluidFramework",
  "license": "MIT",
  "author": "Microsoft",
  "sideEffects": false,
  "main": "dist/index.js",
  "module": "lib/index.js",
  "types": "dist/index.d.ts",
  "scripts": {
    "build": "npm run build:genver && concurrently npm:build:compile npm:lint",
    "build:compile": "concurrently npm:tsc npm:build:esnext",
    "build:docs": "api-extractor run --local && copyfiles -u 1 ./_api-extractor-temp/doc-models/* ../../../_api-extractor-temp/",
    "build:esnext": "tsc --project ./tsconfig.esnext.json",
    "build:full": "npm run build",
    "build:full:compile": "npm run build:compile",
    "build:genver": "gen-version",
    "clean": "rimraf dist lib *.tsbuildinfo *.build.log",
    "eslint": "eslint --format stylish src",
    "eslint:fix": "eslint --ext=ts,tsx --format stylish src --fix",
    "lint": "npm run eslint",
    "lint:fix": "npm run eslint:fix",
    "tsc": "tsc",
    "tsfmt": "tsfmt --verify",
    "tsfmt:fix": "tsfmt --replace"
  },
  "dependencies": {
    "@fluidframework/common-definitions": "^0.19.1",
    "@fluidframework/common-utils": "^0.25.0",
<<<<<<< HEAD
    "@fluidframework/core-interfaces": "^0.29.0",
    "@fluidframework/driver-definitions": "^0.29.0",
    "@fluidframework/driver-utils": "^0.29.0",
    "@fluidframework/protocol-definitions": "^0.1014.0",
    "@fluidframework/telemetry-utils": "^0.29.0",
    "axios": "^0.18.0",
    "comlink": "^4.3.0",
=======
    "@fluidframework/core-interfaces": "^0.30.0",
    "@fluidframework/driver-definitions": "^0.30.0",
    "@fluidframework/driver-utils": "^0.30.0",
    "@fluidframework/protocol-definitions": "^0.1015.0-0",
    "@fluidframework/telemetry-utils": "^0.30.0",
    "comlink": "^4.0.2",
>>>>>>> 82019514
    "debug": "^4.1.1"
  },
  "devDependencies": {
    "@fluidframework/build-common": "^0.19.2",
    "@fluidframework/eslint-config-fluid": "^0.21.0-0",
    "@microsoft/api-extractor": "^7.7.2",
    "@types/debug": "^4.1.5",
    "@types/mocha": "^5.2.5",
    "@types/nock": "^9.3.0",
    "@types/socket.io-client": "^1.4.32",
    "@typescript-eslint/eslint-plugin": "~4.2.0",
    "@typescript-eslint/parser": "~4.2.0",
    "concurrently": "^5.2.0",
    "copyfiles": "^2.1.0",
    "eslint": "~7.9.0",
    "eslint-plugin-eslint-comments": "~3.2.0",
    "eslint-plugin-import": "~2.22.0",
    "eslint-plugin-no-null": "~1.0.2",
    "eslint-plugin-prefer-arrow": "~1.2.2",
    "eslint-plugin-react": "~7.21.2",
    "eslint-plugin-unicorn": "~22.0.0",
    "mocha": "^8.1.1",
    "nock": "^10.0.1",
    "rimraf": "^2.6.2",
    "typescript": "~3.7.4",
    "typescript-formatter": "7.1.0"
  }
}<|MERGE_RESOLUTION|>--- conflicted
+++ resolved
@@ -30,22 +30,13 @@
   "dependencies": {
     "@fluidframework/common-definitions": "^0.19.1",
     "@fluidframework/common-utils": "^0.25.0",
-<<<<<<< HEAD
-    "@fluidframework/core-interfaces": "^0.29.0",
-    "@fluidframework/driver-definitions": "^0.29.0",
-    "@fluidframework/driver-utils": "^0.29.0",
-    "@fluidframework/protocol-definitions": "^0.1014.0",
-    "@fluidframework/telemetry-utils": "^0.29.0",
-    "axios": "^0.18.0",
-    "comlink": "^4.3.0",
-=======
     "@fluidframework/core-interfaces": "^0.30.0",
     "@fluidframework/driver-definitions": "^0.30.0",
     "@fluidframework/driver-utils": "^0.30.0",
     "@fluidframework/protocol-definitions": "^0.1015.0-0",
     "@fluidframework/telemetry-utils": "^0.30.0",
-    "comlink": "^4.0.2",
->>>>>>> 82019514
+    "axios": "^0.18.0",
+    "comlink": "^4.3.0",
     "debug": "^4.1.1"
   },
   "devDependencies": {
