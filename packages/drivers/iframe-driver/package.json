--- conflicted
+++ resolved
@@ -43,15 +43,9 @@
     "comlink": "^4.3.0"
   },
   "devDependencies": {
-<<<<<<< HEAD
+    "@fluidframework/iframe-driver-previous": "npm:@fluidframework/iframe-driver@^1.1.0",
     "@fluidframework/build-common": "^1.0.0-0",
     "@fluidframework/eslint-config-fluid": "^1.0.0-0",
-    "@fluidframework/iframe-driver-previous": "npm:@fluidframework/iframe-driver@1.1.0",
-=======
-    "@fluidframework/build-common": "^0.24.0",
-    "@fluidframework/eslint-config-fluid": "^0.28.2000",
-    "@fluidframework/iframe-driver-previous": "npm:@fluidframework/iframe-driver@^1.1.0",
->>>>>>> 656efdac
     "@microsoft/api-extractor": "^7.22.2",
     "@rushstack/eslint-config": "^2.5.1",
     "@types/mocha": "^9.1.1",
