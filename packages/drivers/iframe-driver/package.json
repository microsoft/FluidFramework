--- conflicted
+++ resolved
@@ -1,10 +1,6 @@
 {
   "name": "@fluidframework/iframe-driver",
-<<<<<<< HEAD
   "version": "0.60.1000",
-=======
-  "version": "0.59.3000",
->>>>>>> 24231532
   "description": "Connection Fluid service API that crosses iframe boundary",
   "homepage": "https://fluidframework.com",
   "repository": {
@@ -40,28 +36,16 @@
     "@fluidframework/common-definitions": "^0.20.1",
     "@fluidframework/common-utils": "^0.32.1",
     "@fluidframework/core-interfaces": "^0.43.1000",
-<<<<<<< HEAD
     "@fluidframework/driver-definitions": "^0.47.1000-0",
     "@fluidframework/driver-utils": "^0.60.1000",
     "@fluidframework/protocol-definitions": "^0.1028.1000",
     "@fluidframework/telemetry-utils": "^0.60.1000",
-=======
-    "@fluidframework/driver-definitions": "^0.46.1000",
-    "@fluidframework/driver-utils": "^0.59.3000",
-    "@fluidframework/protocol-definitions": "^0.1028.1000",
-    "@fluidframework/telemetry-utils": "^0.59.3000",
->>>>>>> 24231532
     "comlink": "^4.3.0"
   },
   "devDependencies": {
     "@fluidframework/build-common": "^0.23.0",
-<<<<<<< HEAD
-    "@fluidframework/eslint-config-fluid": "^0.28.1000",
+    "@fluidframework/eslint-config-fluid": "^0.28.2000-0",
     "@fluidframework/iframe-driver-previous": "npm:@fluidframework/iframe-driver@^0.59.0",
-=======
-    "@fluidframework/eslint-config-fluid": "^0.28.2000-0",
-    "@fluidframework/iframe-driver-previous": "npm:@fluidframework/iframe-driver@0.59.2000",
->>>>>>> 24231532
     "@microsoft/api-extractor": "^7.22.2",
     "@rushstack/eslint-config": "^2.5.1",
     "@types/mocha": "^8.2.2",
@@ -88,7 +72,6 @@
     "typescript-formatter": "7.1.0"
   },
   "typeValidation": {
-<<<<<<< HEAD
     "version": "0.60.1000",
     "broken": {
       "ClassDeclaration_DocumentServiceFactoryProxy": {
@@ -101,9 +84,5 @@
         "backCompat": false
       }
     }
-=======
-    "version": "0.59.3000",
-    "broken": {}
->>>>>>> 24231532
   }
 }