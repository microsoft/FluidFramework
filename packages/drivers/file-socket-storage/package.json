{
  "name": "@microsoft/fluid-file-driver",
  "version": "0.11.0",
  "description": "A driver that reads/write from/to local file storage.",
  "main": "dist/index.js",
  "module": "lib/index.js",
  "types": "dist/index.d.ts",
  "sideEffects": "false",
  "scripts": {
    "build": "npm run build:genver && concurrently npm:build:compile npm:tslint",
    "build:compile": "tsc",
    "build:docs": "api-extractor run --local",
    "build:full": "npm run build",
    "build:full:compile": "npm run build:compile",
    "build:genver": "node node_modules/@microsoft/fluid-build-common/gen_version.js",
    "clean": "rimraf dist lib *.tsbuildinfo",
    "tsc": "tsc",
    "tslint": "tslint --project tsconfig.json --format verbose"
  },
  "author": "Microsoft",
  "repository": "microsoft/FluidFramework",
  "dependencies": {
    "@microsoft/fluid-core-utils": "^0.11.0",
    "@microsoft/fluid-driver-base": "^0.11.0",
    "@microsoft/fluid-protocol-definitions": "^0.11.0",
    "@microsoft/fluid-replay-driver": "^0.11.0",
    "debug": "^4.1.1",
    "lodash": "^4.17.11"
  },
  "devDependencies": {
<<<<<<< HEAD
    "@microsoft/api-extractor": "^7.3.11",
    "@microsoft/fluid-build-common": "^0.11.0",
=======
    "@microsoft/api-extractor": "^7.4.4",
    "@microsoft/fluid-build-common": "^0.10.0",
>>>>>>> 7339defd
    "@types/debug": "^0.0.31",
    "@types/node": "^10.12.12",
    "concurrently": "^4.1.0",
    "rimraf": "^2.6.2",
    "tslint": "^5.11.0",
    "typescript": "~3.4.5"
  },
  "license": "MIT"
}<|MERGE_RESOLUTION|>--- conflicted
+++ resolved
@@ -28,13 +28,8 @@
     "lodash": "^4.17.11"
   },
   "devDependencies": {
-<<<<<<< HEAD
-    "@microsoft/api-extractor": "^7.3.11",
+    "@microsoft/api-extractor": "^7.4.4",
     "@microsoft/fluid-build-common": "^0.11.0",
-=======
-    "@microsoft/api-extractor": "^7.4.4",
-    "@microsoft/fluid-build-common": "^0.10.0",
->>>>>>> 7339defd
     "@types/debug": "^0.0.31",
     "@types/node": "^10.12.12",
     "concurrently": "^4.1.0",
