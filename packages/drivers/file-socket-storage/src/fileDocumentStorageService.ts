/*!
 * Copyright (c) Microsoft Corporation. All rights reserved.
 * Licensed under the MIT License.
 */

<<<<<<< HEAD
import * as assert from "assert";
import * as fs from "fs";
import { fromBase64ToUtf8 } from "@microsoft/fluid-common-utils";
import { IDocumentStorageService } from "@microsoft/fluid-driver-definitions";
import { buildSnapshotTree } from "@microsoft/fluid-driver-utils";
import * as api from "@microsoft/fluid-protocol-definitions";
import { IFileSnapshot, ReadDocumentStorageServiceBase } from "@microsoft/fluid-replay-driver";
=======
import assert from "assert";
import fs from "fs";
import { fromBase64ToUtf8 } from "@fluidframework/common-utils";
import { IDocumentStorageService } from "@fluidframework/driver-definitions";
import { buildSnapshotTree } from "@fluidframework/protocol-base";
import * as api from "@fluidframework/protocol-definitions";
import { IFileSnapshot, ReadDocumentStorageServiceBase } from "@fluidframework/replay-driver";
>>>>>>> d59e6798

// This ID is used by replay tool as Document Id.
// We leverage it to figure out when container is asking for root document tree.
export const FileStorageDocumentName = "FileStorageDocId"; // Some unique document name

// Tree ID use to communicate between getVersions() & getSnapshotTree() that IVersion is ours.
const FileStorageVersionTreeId = "FileStorageTreeId";

// This ID should not show up anywhere, as it's internal only ID that no public API should accept.
const FileStorageVersionTreeIdUnused = "baad";

/**
 * Document storage service for the file driver.
 */
export class FluidFetchReader extends ReadDocumentStorageServiceBase implements IDocumentStorageService {
    protected docTree: api.ISnapshotTree | null = null;

    constructor(private readonly path: string, private readonly versionName?: string) {
        super();
    }

    /**
     * Read the file and returns the snapshot tree.
     * @param version - The version contains the path of the file which contains the snapshot tree.
     */
    public async getSnapshotTree(version?: api.IVersion): Promise<api.ISnapshotTree | null> {
        assert(version !== null);
        assert(!version || version.treeId === FileStorageVersionTreeId);

        let filename: string;
        let rootTree = false;
        if (!version || version.id === "latest") {
            if (this.docTree) {
                return this.docTree;
            }
            if (this.versionName === undefined) {
                return null;
            }
            rootTree = true;
            filename = `${this.path}/${this.versionName}/tree.json`;
        } else {
            filename = `${this.path}/${this.versionName}/${version.id}.json`;
        }

        if (!fs.existsSync(filename)) {
            throw new Error(`Can't find file ${filename}`);
        }
        const data = fs.readFileSync(filename);
        const tree = JSON.parse(data.toString("utf-8"));
        if (rootTree) {
            this.docTree = tree;
        }
        // Fill in this.commit right here?
        return tree;
    }

    /**
     * Gets the path of the snapshot tree to be read.
     * @param versionId - version ID.
     * @param count - Number of versions to be returned.
     */
    public async getVersions(versionId: string, count: number): Promise<api.IVersion[]> {
        if (versionId === FileStorageDocumentName) {
            if (this.docTree || this.versionName !== undefined) {
                return [{ id: "latest", treeId: FileStorageVersionTreeId }];
            }
            // Started with ops - return empty set.
            return [];
        } else if (this.versionName !== undefined) {
            // We loaded from snapshot - search for commit there.
            assert(this.docTree);
            return [{
                id: versionId,
                treeId: FileStorageVersionTreeId,
            }];
        }
        throw new Error(`Unknown version: ${versionId}`);
    }

    /**
     * Finds if a file exists and returns the contents of the blob file.
     * @param sha - Name of the file to be read for blobs.
     */
    public async read(sha: string): Promise<string> {
        if (this.versionName !== undefined) {
            const fileName = `${this.path}/${this.versionName}/${sha}`;
            if (fs.existsSync(fileName)) {
                const data = fs.readFileSync(fileName).toString();
                return data;
            }
        }
        throw new Error(`Can't find blob ${sha}`);
    }
}

export interface ISnapshotWriterStorage extends IDocumentStorageService {
    onCommitHandler(componentName: string, tree: api.ITree): void;
    onSnapshotHandler(snapshot: IFileSnapshot): void;
    reset(): void;
}

export type ReaderConstructor = new (...args: any[]) => IDocumentStorageService;
export function FileSnapshotWriterClassFactory<TBase extends ReaderConstructor>(Base: TBase) {
    return class extends Base implements ISnapshotWriterStorage {
        // Note: if variable name has same name as in base class, it overrides it!
        public blobsWriter = new Map<string, string>();
        public commitsWriter: { [key: string]: api.ITree } = {};
        public latestWriterTree?: api.ISnapshotTree;
        public docId?: string;

        public reset() {
            this.blobsWriter = new Map<string, string>();
            this.commitsWriter = {};
            this.latestWriterTree = undefined;
            this.docId = undefined;
        }

        public onCommitHandler(componentName: string, tree: api.ITree): void {
        }

        public onSnapshotHandler(snapshot: IFileSnapshot): void {
            throw new Error("onSnapshotHandler is not setup! Please provide your handler!");
        }

        public async read(sha: string): Promise<string> {
            const blob = this.blobsWriter.get(sha);
            if (blob !== undefined) {
                return blob;
            }
            return super.read(sha);
        }

        public async getVersions(versionId: string, count: number): Promise<api.IVersion[]> {
            // If we already saved document, that means we are getting here because of snapshot generation.
            // Not returning tree ensures that ContainerRuntime.snapshot() would regenerate subtrees for
            // each unchanged component.
            // If we want to change that, we would need to capture docId on first call and return this.latestWriterTree
            // when latest is requested.
            if (this.docId === undefined && versionId !== undefined) {
                this.docId = versionId;
            }
            if (this.latestWriterTree && (this.docId === versionId || versionId === undefined)) {
                return [{ id: "latest", treeId: FileStorageVersionTreeId }];
            }

            if (this.commitsWriter[versionId] !== undefined) {
                // PrefetchDocumentStorageService likes to prefetch everything!
                // Skip, as Container does not really need it.
                throw new Error("Not supporting commit loading");
                // Return [{id: versionId, treeId: FileStorageVersionTreeId}];
            }
            return super.getVersions(versionId, count);
        }

        public async getSnapshotTree(version?: api.IVersion): Promise<api.ISnapshotTree | null> {
            if (this.latestWriterTree && (!version || version.id === "latest")) {
                return this.latestWriterTree;
            }
            if (version && this.commitsWriter[version.id] !== undefined) {
                return buildSnapshotTree(this.commitsWriter[version.id].entries, this.blobsWriter);
            }
            return super.getSnapshotTree(version);
        }

        public async write(
            tree: api.ITree,
            parents: string[],
            message: string,
            ref: string): Promise<api.IVersion> {
            let componentName = ref ? ref : "container";
            if (tree && tree.entries) {
                tree.entries.forEach((entry) => {
                    if (entry.path === ".component" && entry.type === api.TreeEntry[api.TreeEntry.Blob]) {
                        const blob: api.IBlob = entry.value as api.IBlob;
                        const content = blob.contents.split(":");
                        if (content[0] === `{"pkg"`) {
                            componentName = content[1].substring(1, content[1].lastIndexOf(`"`));
                        }
                    }
                });
            }

            const commitName = `commit_${componentName}`;

            // Sort entries for easier diffing
            this.sortTree(tree);

            // Remove tree IDs for easier comparison of snapshots
            delete tree.id;
            // eslint-disable-next-line @typescript-eslint/no-use-before-define
            removeNullTreIds(tree);

            if (ref) {
                this.commitsWriter[commitName] = tree;
            } else {
                // Rebuild latest tree - runtime will ask for it when generating next snapshot to write out
                // non-changed commits for components
                await this.writeOutFullSnapshot(tree);

                // Prep for the future - refresh latest tree, as it's requests on next snapshot generation.
                // Do not care about blobs (at least for now), as blobs are not written out (need follow up)
                this.latestWriterTree = await buildSnapshotTree(tree.entries, this.blobsWriter);

                // Do not reset this.commitsWriter - runtime will reference same commits in future snapshots
                // if component did not change in between two snapshots.
                // We can optimize here by filtering commits based on contents of this.docTree.commits
            }

            this.onCommitHandler(componentName, tree);
            return {
                id: commitName,
                date: new Date().toUTCString(),
                treeId: FileStorageVersionTreeIdUnused,
            };
        }

        public async writeOutFullSnapshot(tree: api.ITree) {
            const commits: { [key: string]: api.ITree } = {};
            for (const entry of tree.entries) {
                if (entry.type === api.TreeEntry[api.TreeEntry.Commit]) {
                    const commitId = entry.value as string;
                    let commit = this.commitsWriter[commitId];
                    if (commit === undefined) {
                        // Read from disk any commits that were referenced in original snapshot
                        const version = await this.getVersions(commitId, 1);
                        if (version.length > 0) {
                            const commitTree = await this.getSnapshotTree(version[0]);
                            if (commitTree) {
                                commit = await this.buildTree(commitTree);
                                this.sortTree(commit);
                                this.commitsWriter[commitId] = commit;
                            }
                        }
                        if (commit === undefined) {
                            console.error(`Can't resolve commit ${commitId}`);
                        }
                    }
                    commits[commitId] = commit;
                }
            }

            // Sort keys. This does not guarantees that JSON.stringify() would produce sorted result,
            // but in practice it does.
            const commitsSorted: { [key: string]: api.ITree } = {};
            for (const key of Object.keys(commits).sort()) {
                commitsSorted[key] = commits[key];
            }

            const fileSnapshot: IFileSnapshot = { tree, commits: commitsSorted };
            this.onSnapshotHandler(fileSnapshot);
        }

        public sortTree(tree: api.ITree) {
            tree.entries.sort((a, b) => a.path.localeCompare(b.path));
            tree.entries.map((entry) => {
                if (entry.type === api.TreeEntry[api.TreeEntry.Tree]) {
                    this.sortTree(entry.value as api.ITree);
                }
            });
        }

        public async buildTree(snapshotTree: api.ISnapshotTree): Promise<api.ITree> {
            const tree: api.ITree = { id: snapshotTree.id, entries: [] };

            for (const subTreeId of Object.keys(snapshotTree.trees)) {
                const subTree = await this.buildTree(snapshotTree.trees[subTreeId]);
                tree.entries.push({
                    mode: api.FileMode.Directory,
                    path: subTreeId,
                    type: api.TreeEntry[api.TreeEntry.Tree],
                    value: subTree,
                });
            }

            for (const blobName of Object.keys(snapshotTree.blobs)) {
                const contents = await this.read(snapshotTree.blobs[blobName]);
                const blob: api.IBlob = {
                    contents: fromBase64ToUtf8(contents), // Decode for readability
                    encoding: "utf-8",
                };
                tree.entries.push({
                    mode: api.FileMode.File,
                    path: blobName,
                    type: api.TreeEntry[api.TreeEntry.Blob],
                    value: blob,
                });
            }

            assert(Object.keys(snapshotTree.commits).length === 0);
            return tree;
        }
    };
}

function removeNullTreIds(tree: api.ITree) {
    for (const node of tree.entries) {
        if (node.type === api.TreeEntry[api.TreeEntry.Tree]) {
            removeNullTreIds(node.value as api.ITree);
        }
    }
    assert(tree.id === undefined || tree.id === null);
    delete tree.id;
}

export const FluidFetchReaderFileSnapshotWriter = FileSnapshotWriterClassFactory(FluidFetchReader);<|MERGE_RESOLUTION|>--- conflicted
+++ resolved
@@ -3,23 +3,13 @@
  * Licensed under the MIT License.
  */
 
-<<<<<<< HEAD
-import * as assert from "assert";
-import * as fs from "fs";
-import { fromBase64ToUtf8 } from "@microsoft/fluid-common-utils";
-import { IDocumentStorageService } from "@microsoft/fluid-driver-definitions";
-import { buildSnapshotTree } from "@microsoft/fluid-driver-utils";
-import * as api from "@microsoft/fluid-protocol-definitions";
-import { IFileSnapshot, ReadDocumentStorageServiceBase } from "@microsoft/fluid-replay-driver";
-=======
 import assert from "assert";
 import fs from "fs";
 import { fromBase64ToUtf8 } from "@fluidframework/common-utils";
 import { IDocumentStorageService } from "@fluidframework/driver-definitions";
-import { buildSnapshotTree } from "@fluidframework/protocol-base";
+import { buildSnapshotTree } from "@fluidframework/driver-utils";
 import * as api from "@fluidframework/protocol-definitions";
 import { IFileSnapshot, ReadDocumentStorageServiceBase } from "@fluidframework/replay-driver";
->>>>>>> d59e6798
 
 // This ID is used by replay tool as Document Id.
 // We leverage it to figure out when container is asking for root document tree.
