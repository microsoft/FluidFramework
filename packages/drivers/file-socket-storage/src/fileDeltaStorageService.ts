/*!
 * Copyright (c) Microsoft Corporation. All rights reserved.
 * Licensed under the MIT License.
 */

<<<<<<< HEAD
import assert from "assert";
import fs from "fs";
import { IDocumentDeltaStorageService } from "@microsoft/fluid-driver-definitions";
import * as api from "@microsoft/fluid-protocol-definitions";
=======
import * as assert from "assert";
import * as fs from "fs";
import { IDocumentDeltaStorageService } from "@fluidframework/driver-definitions";
import * as api from "@fluidframework/protocol-definitions";
>>>>>>> 179e6c92

/**
 * Provides access to the underlying delta storage on the local file storage for file driver.
 */
export class FileDeltaStorageService implements IDocumentDeltaStorageService {
    private readonly messages: api.ISequencedDocumentMessage[];
    private lastOps: api.ISequencedDocumentMessage[] = [];

    constructor(private readonly path: string) {
        const data = fs.readFileSync(`${this.path}//messages.json`);
        this.messages = JSON.parse(data.toString("utf-8"));
    }

    public async get(
        from?: number,
        to?: number,
    ): Promise<api.ISequencedDocumentMessage[]> {
        // Do not allow container move forward
        return [];
    }

    /**
     * Retrieve ops within the exclusive sequence number range.
     *
     * @param from - First op to be fetched.
     * @param to - Last op to be fetched. This is exclusive.
     */
    public getFromWebSocket(from: number, to: number): api.ISequencedDocumentMessage[] {
        const readFrom = Math.max(from, 0); // Inclusive
        const readTo = Math.min(to, this.messages.length); // Exclusive

        if (readFrom >= this.messages.length || readTo <= 0) {
            return [];
        }

        // Optimizations for multiple readers (replay tool)
        if (this.lastOps.length > 0 && this.lastOps[0].sequenceNumber === readFrom + 1) {
            return this.lastOps;
        }
        this.lastOps = this.messages.slice(readFrom, readTo);
        assert(this.lastOps[0].sequenceNumber === readFrom + 1);
        return this.lastOps;
    }
}<|MERGE_RESOLUTION|>--- conflicted
+++ resolved
@@ -3,17 +3,10 @@
  * Licensed under the MIT License.
  */
 
-<<<<<<< HEAD
 import assert from "assert";
 import fs from "fs";
-import { IDocumentDeltaStorageService } from "@microsoft/fluid-driver-definitions";
-import * as api from "@microsoft/fluid-protocol-definitions";
-=======
-import * as assert from "assert";
-import * as fs from "fs";
 import { IDocumentDeltaStorageService } from "@fluidframework/driver-definitions";
 import * as api from "@fluidframework/protocol-definitions";
->>>>>>> 179e6c92
 
 /**
  * Provides access to the underlying delta storage on the local file storage for file driver.
