/*!
 * Copyright (c) Microsoft Corporation. All rights reserved.
 * Licensed under the MIT License.
 */

import { IDocumentDeltaConnection, IDocumentDeltaConnectionEvents } from "@fluidframework/driver-definitions";
import {
    ConnectionMode,
    IConnected,
    IContentMessage,
    IDocumentMessage,
    ISequencedDocumentMessage,
    IServiceConfiguration,
    ISignalClient,
    ISignalMessage,
    ITokenClaims,
    ScopeType,
<<<<<<< HEAD
} from "@microsoft/fluid-protocol-definitions";
=======
} from "@fluidframework/protocol-definitions";
import { TypedEventEmitter } from "@fluidframework/common-utils";
>>>>>>> 4e892ee0
import { debug } from "./debug";
import { FileDeltaStorageService } from "./fileDeltaStorageService";

const MaxBatchDeltas = 2000;

// Since the replay service never actually sends messages the size below is arbitrary
const ReplayMaxMessageSize = 16 * 1024;

const fileProtocolVersion = "^0.1.0";

const replayDocumentId = "replayDocId";

const Claims: ITokenClaims = {
    documentId: replayDocumentId,
<<<<<<< HEAD
    scopes: [ScopeType.DocRead, ScopeType.DocWrite, ScopeType.SummaryWrite],
=======
    scopes: [ScopeType.DocWrite],
>>>>>>> 4e892ee0
    tenantId: "",
    user: {
        id: "",
    },
};

/**
 * Replay service used to play ops using the delta connection.
 */
export class Replayer {
    private currentReplayOp = 0;

    constructor(
        private readonly deltaConnection: ReplayFileDeltaConnection,
        private readonly documentStorageService: FileDeltaStorageService) {
    }

    public get currentReplayedOp() {
        return this.currentReplayOp;
    }

    public set currentReplayedOp(op: number) {
        this.currentReplayOp = op;
    }

    public get ops(): readonly Readonly<ISequencedDocumentMessage>[] {
        return this.documentStorageService.ops;
    }

    /**
     * Replay the ops upto a certain number.
     * @param replayTo - The last op number to be replayed.
     */
    public replay(replayTo: number) {
        let totalReplayedOps = 0;
        let done: boolean;
        do {
            const fetchToBatch = this.currentReplayOp + MaxBatchDeltas;
            const fetchTo = Math.min(fetchToBatch, replayTo);

            const fetchedOps = this.documentStorageService.getFromWebSocket(this.currentReplayOp, fetchTo);

            if (fetchedOps.length <= 0) {
                break;
            } else {
                this.emit(fetchedOps);
                totalReplayedOps += fetchedOps.length;
                this.currentReplayOp += fetchedOps.length;
                done = this.isDoneFetch(replayTo);
            }
        } while (!done);
        return totalReplayedOps;
    }

    private isDoneFetch(replayTo: number) {
        if (replayTo >= 0) {
            return this.currentReplayOp >= replayTo;
        }
        return false;
    }

    private emit(ops: ISequencedDocumentMessage[]) {
        // Note: do not clone messages here!
        // If Replay Tool fails due to one container patching message in-place,
        // then same thing can happen in shipping product due to
        // socket reuse in ODSP between main and summarizer containers.
        this.deltaConnection.emit("op", replayDocumentId, ops);
    }
}

export class ReplayFileDeltaConnection
    extends TypedEventEmitter<IDocumentDeltaConnectionEvents>
    implements IDocumentDeltaConnection {
    /**
     * Mimic the delta connection to replay ops on it.
     *
     * @param documentDeltaStorageService - The delta storage service to get ops from.
     * @returns Document delta connection.
     */
    public static async create(
        documentDeltaStorageService: FileDeltaStorageService): Promise<ReplayFileDeltaConnection> {
        const mode: ConnectionMode = "write";
        const connection = {
            claims: Claims,
            clientId: "",
            existing: true,
            initialContents: [],
            initialMessages: [],
            initialSignals: [],
            initialClients: [],
            maxMessageSize: ReplayMaxMessageSize,
            mode,
            parentBranch: null,
            serviceConfiguration: {
                blockSize: 64436,
                maxMessageSize: 16 * 1024,
                summary: {
                    idleTime: 5000,
                    maxOps: 1000,
                    maxTime: 5000 * 12,
                    maxAckWaitTime: 600000,
                },
            },
            supportedVersions: [fileProtocolVersion],
            user: null,
            version: fileProtocolVersion,
        };
        const deltaConnection = new ReplayFileDeltaConnection(connection, documentDeltaStorageService);
        return deltaConnection;
    }

    public readonly maxMessageSize = ReplayMaxMessageSize;
    private readonly replayer: Replayer;

    public constructor(public details: IConnected, documentDeltaStorageService: FileDeltaStorageService) {
        super();
        this.replayer = new Replayer(
            this,
            documentDeltaStorageService);
    }

    public getReplayer() {
        return this.replayer;
    }

    public get clientId(): string {
        return this.details.clientId;
    }

    public get mode(): ConnectionMode {
        return this.details.mode;
    }

    public get claims(): ITokenClaims {
        return this.details.claims;
    }

    public get existing(): boolean {
        return this.details.existing;
    }

    public get parentBranch(): string | null {
        return this.details.parentBranch;
    }

    public get version(): string {
        return this.details.version;
    }

    public get initialContents(): IContentMessage[] {
        return this.details.initialContents;
    }

    public get initialMessages(): ISequencedDocumentMessage[] {
        return this.details.initialMessages;
    }

    public get initialSignals(): ISignalMessage[] {
        return this.details.initialSignals;
    }

    public get initialClients(): ISignalClient[] {
        return this.details.initialClients;
    }

    public get serviceConfiguration(): IServiceConfiguration {
        return this.details.serviceConfiguration;
    }

    public submit(documentMessages: IDocumentMessage[]): void {
        debug("dropping the outbound message");
    }

    public async submitAsync(documentMessages: IDocumentMessage[]): Promise<void> {
        debug("dropping the outbound message and wait for response");
    }

    public async submitSignal(message: any) {
        debug("dropping the outbound signal and wait for response");
    }

    public disconnect() {
        debug("no implementation for disconnect...");
    }
}<|MERGE_RESOLUTION|>--- conflicted
+++ resolved
@@ -15,12 +15,8 @@
     ISignalMessage,
     ITokenClaims,
     ScopeType,
-<<<<<<< HEAD
-} from "@microsoft/fluid-protocol-definitions";
-=======
 } from "@fluidframework/protocol-definitions";
 import { TypedEventEmitter } from "@fluidframework/common-utils";
->>>>>>> 4e892ee0
 import { debug } from "./debug";
 import { FileDeltaStorageService } from "./fileDeltaStorageService";
 
@@ -35,11 +31,7 @@
 
 const Claims: ITokenClaims = {
     documentId: replayDocumentId,
-<<<<<<< HEAD
     scopes: [ScopeType.DocRead, ScopeType.DocWrite, ScopeType.SummaryWrite],
-=======
-    scopes: [ScopeType.DocWrite],
->>>>>>> 4e892ee0
     tenantId: "",
     user: {
         id: "",
