--- conflicted
+++ resolved
@@ -104,17 +104,10 @@
 		"typescript": "~4.5.5"
 	},
 	"typeValidation": {
-<<<<<<< HEAD
 		"broken": {
 			"ClassDeclaration_LocalDocumentService": {
 				"forwardCompat": false
-			},
-			"ClassDeclaration_LocalDocumentServiceFactory": {
-				"backCompat": false
 			}
 		}
-=======
-		"broken": {}
->>>>>>> b836e3c0
 	}
 }