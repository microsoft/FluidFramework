{
  "name": "@fluidframework/local-driver",
  "version": "2.0.0-internal.2.3.0",
  "description": "Fluid local driver",
  "homepage": "https://fluidframework.com",
  "repository": {
    "type": "git",
    "url": "https://github.com/microsoft/FluidFramework.git",
    "directory": "packages/drivers/local-driver"
  },
  "license": "MIT",
  "author": "Microsoft and contributors",
  "main": "dist/index.js",
  "browser": {
    "moniker": "@fluidframework/server-services-client/dist/generateNames.js"
  },
  "types": "dist/index.d.ts",
  "scripts": {
    "build": "npm run build:genver && concurrently npm:build:compile npm:lint",
    "build:compile": "npm run tsc && npm run build:test",
    "build:full": "npm run build",
    "build:full:compile": "npm run build:compile",
    "build:genver": "gen-version",
    "build:test": "tsc --project ./src/test/tsconfig.json",
    "clean": "rimraf dist lib *.tsbuildinfo *.build.log",
    "eslint": "eslint --format stylish src",
    "eslint:fix": "eslint --format stylish src --fix --fix-type problem,suggestion,layout",
    "format": "npm run prettier:fix",
    "lint": "npm run eslint",
    "lint:fix": "npm run eslint:fix",
    "prettier": "prettier --check . --ignore-path ../../../.prettierignore",
    "prettier:fix": "prettier --write . --ignore-path ../../../.prettierignore",
    "test": "npm run test:mocha",
    "test:coverage": "nyc npm test -- --reporter xunit --reporter-option output=nyc/junit-report.xml",
    "test:mocha": "mocha --ignore 'dist/test/types/*' --recursive dist/test -r node_modules/@fluidframework/mocha-test-setup --unhandled-rejections=strict",
    "test:mocha:verbose": "cross-env FLUID_TEST_VERBOSE=1 npm run test:mocha",
    "tsc": "tsc"
  },
  "nyc": {
    "all": true,
    "cache-dir": "nyc/.cache",
    "exclude": [
      "src/test/**/*.ts",
      "dist/test/**/*.js"
    ],
    "exclude-after-remap": false,
    "include": [
      "src/**/*.ts",
      "dist/**/*.js"
    ],
    "report-dir": "nyc/report",
    "reporter": [
      "cobertura",
      "html",
      "text"
    ],
    "temp-directory": "nyc/.nyc_output"
  },
  "dependencies": {
    "@fluidframework/common-definitions": "^0.20.1",
    "@fluidframework/common-utils": "^1.0.0",
    "@fluidframework/core-interfaces": ">=2.0.0-internal.2.3.0 <2.0.0-internal.3.0.0",
    "@fluidframework/driver-base": ">=2.0.0-internal.2.3.0 <2.0.0-internal.3.0.0",
    "@fluidframework/driver-definitions": ">=2.0.0-internal.2.3.0 <2.0.0-internal.3.0.0",
    "@fluidframework/driver-utils": ">=2.0.0-internal.2.3.0 <2.0.0-internal.3.0.0",
    "@fluidframework/protocol-base": "^0.1038.2000",
    "@fluidframework/protocol-definitions": "^1.1.0",
    "@fluidframework/routerlicious-driver": ">=2.0.0-internal.2.3.0 <2.0.0-internal.3.0.0",
    "@fluidframework/server-local-server": "^0.1038.2000",
    "@fluidframework/server-services-client": "^0.1038.2000",
    "@fluidframework/server-services-core": "^0.1038.2000",
    "@fluidframework/server-test-utils": "^0.1038.2000",
    "@fluidframework/telemetry-utils": ">=2.0.0-internal.2.3.0 <2.0.0-internal.3.0.0",
    "jsrsasign": "^10.5.25",
    "url": "^0.11.0",
    "uuid": "^8.3.1"
  },
  "devDependencies": {
<<<<<<< HEAD
    "@fluid-tools/build-cli": "^0.6.0-110879",
=======
    "@fluid-tools/build-cli": "^0.7.0",
>>>>>>> e365bdb3
    "@fluidframework/build-common": "^1.1.0",
    "@fluidframework/eslint-config-fluid": "^2.0.0",
    "@fluidframework/local-driver-previous": "npm:@fluidframework/local-driver@2.0.0-internal.2.2.0",
    "@fluidframework/mocha-test-setup": ">=2.0.0-internal.2.3.0 <2.0.0-internal.3.0.0",
    "@rushstack/eslint-config": "^2.5.1",
    "@types/jsrsasign": "^8.0.8",
    "@types/mocha": "^9.1.1",
    "@types/node": "^14.18.0",
    "concurrently": "^6.2.0",
    "cross-env": "^7.0.2",
    "eslint": "~8.6.0",
    "mocha": "^10.0.0",
    "nyc": "^15.0.0",
    "prettier": "~2.6.2",
    "rimraf": "^2.6.2",
    "socket.io-client": "^4.4.1",
    "typescript": "~4.5.5"
  },
  "typeValidation": {
    "version": "2.0.0-internal.2.3.0",
    "baselineRange": ">=2.0.0-internal.2.2.0 <2.0.0-internal.2.3.0",
    "baselineVersion": "2.0.0-internal.2.2.0",
    "broken": {}
  }
}<|MERGE_RESOLUTION|>--- conflicted
+++ resolved
@@ -76,11 +76,7 @@
     "uuid": "^8.3.1"
   },
   "devDependencies": {
-<<<<<<< HEAD
-    "@fluid-tools/build-cli": "^0.6.0-110879",
-=======
     "@fluid-tools/build-cli": "^0.7.0",
->>>>>>> e365bdb3
     "@fluidframework/build-common": "^1.1.0",
     "@fluidframework/eslint-config-fluid": "^2.0.0",
     "@fluidframework/local-driver-previous": "npm:@fluidframework/local-driver@2.0.0-internal.2.2.0",
