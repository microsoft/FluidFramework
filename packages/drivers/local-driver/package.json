{
  "name": "@microsoft/fluid-local-driver",
  "version": "0.16.0",
  "description": "Fluid local driver",
  "repository": "microsoft/FluidFramework",
  "license": "MIT",
  "author": "Microsoft",
  "main": "dist/index.js",
  "browser": {
    "moniker": "@microsoft/fluid-server-services-client/dist/dockerNames.js"
  },
  "types": "dist/index.d.ts",
  "scripts": {
    "build": "npm run build:genver && concurrently npm:build:compile npm:lint",
    "build:compile": "npm run tsc",
    "build:full": "npm run build",
    "build:full:compile": "npm run build:compile",
    "build:genver": "gen-version",
    "clean": "rimraf dist lib *.tsbuildinfo *.build.log",
    "eslint": "eslint --ext=ts,tsx --format stylish src",
    "eslint:fix": "eslint --ext=ts,tsx --format stylish src --fix",
    "lint": "npm run eslint",
    "lint:fix": "npm run eslint:fix",
    "tsc": "tsc"
  },
  "dependencies": {
<<<<<<< HEAD
    "@microsoft/fluid-common-utils": "^0.15.0",
    "@microsoft/fluid-component-core-interfaces": "^0.16.0",
    "@microsoft/fluid-container-definitions": "^0.16.0",
    "@microsoft/fluid-driver-definitions": "^0.16.0",
    "@microsoft/fluid-driver-utils": "^0.16.0",
    "@microsoft/fluid-protocol-definitions": "^0.1004.1-0",
    "@microsoft/fluid-routerlicious-driver": "^0.16.0",
    "@microsoft/fluid-server-local-server": "^0.1004.1-0",
    "@microsoft/fluid-server-services-client": "^0.1004.1-0",
    "@microsoft/fluid-server-services-core": "^0.1004.1-0",
    "@microsoft/fluid-server-test-utils": "^0.1004.1-0",
=======
    "@microsoft/fluid-common-utils": "^0.14.0",
    "@microsoft/fluid-component-core-interfaces": "^0.15.0",
    "@microsoft/fluid-container-definitions": "^0.15.0",
    "@microsoft/fluid-driver-definitions": "^0.15.0",
    "@microsoft/fluid-driver-utils": "^0.15.0",
    "@microsoft/fluid-common-definitions": "^0.13.0",
    "@microsoft/fluid-protocol-definitions": "^0.1003.0",
    "@microsoft/fluid-routerlicious-driver": "^0.15.0",
    "@microsoft/fluid-server-local-server": "^0.1003.0",
    "@microsoft/fluid-server-services-client": "^0.1003.0",
    "@microsoft/fluid-server-services-core": "^0.1003.0",
    "@microsoft/fluid-server-test-utils": "^0.1003.0",
>>>>>>> 4efe6ecd
    "debug": "^4.1.1"
  },
  "devDependencies": {
    "@microsoft/eslint-config-fluid": "^0.16.0-0",
    "@microsoft/fluid-build-common": "^0.14.0",
    "@types/node": "^10.14.6",
    "@typescript-eslint/eslint-plugin": "~2.17.0",
    "@typescript-eslint/parser": "~2.17.0",
    "concurrently": "^4.1.0",
    "eslint": "~6.8.0",
    "eslint-plugin-eslint-comments": "~3.1.2",
    "eslint-plugin-import": "2.20.0",
    "eslint-plugin-no-null": "~1.0.2",
    "eslint-plugin-optimize-regex": "~1.1.7",
    "eslint-plugin-prefer-arrow": "~1.1.7",
    "eslint-plugin-react": "~7.18.0",
    "eslint-plugin-unicorn": "~15.0.1",
    "rimraf": "^2.6.2",
    "typescript": "~3.7.4"
  }
}<|MERGE_RESOLUTION|>--- conflicted
+++ resolved
@@ -24,7 +24,7 @@
     "tsc": "tsc"
   },
   "dependencies": {
-<<<<<<< HEAD
+    "@microsoft/fluid-common-definitions": "^0.14.0",
     "@microsoft/fluid-common-utils": "^0.15.0",
     "@microsoft/fluid-component-core-interfaces": "^0.16.0",
     "@microsoft/fluid-container-definitions": "^0.16.0",
@@ -36,20 +36,6 @@
     "@microsoft/fluid-server-services-client": "^0.1004.1-0",
     "@microsoft/fluid-server-services-core": "^0.1004.1-0",
     "@microsoft/fluid-server-test-utils": "^0.1004.1-0",
-=======
-    "@microsoft/fluid-common-utils": "^0.14.0",
-    "@microsoft/fluid-component-core-interfaces": "^0.15.0",
-    "@microsoft/fluid-container-definitions": "^0.15.0",
-    "@microsoft/fluid-driver-definitions": "^0.15.0",
-    "@microsoft/fluid-driver-utils": "^0.15.0",
-    "@microsoft/fluid-common-definitions": "^0.13.0",
-    "@microsoft/fluid-protocol-definitions": "^0.1003.0",
-    "@microsoft/fluid-routerlicious-driver": "^0.15.0",
-    "@microsoft/fluid-server-local-server": "^0.1003.0",
-    "@microsoft/fluid-server-services-client": "^0.1003.0",
-    "@microsoft/fluid-server-services-core": "^0.1003.0",
-    "@microsoft/fluid-server-test-utils": "^0.1003.0",
->>>>>>> 4efe6ecd
     "debug": "^4.1.1"
   },
   "devDependencies": {
