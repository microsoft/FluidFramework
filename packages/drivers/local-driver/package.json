--- conflicted
+++ resolved
@@ -56,11 +56,7 @@
     "@fluidframework/core-interfaces": "^0.27.0",
     "@fluidframework/driver-definitions": "^0.27.0",
     "@fluidframework/driver-utils": "^0.27.0",
-<<<<<<< HEAD
-    "@fluidframework/protocol-definitions": "^0.1013.0",
-=======
     "@fluidframework/protocol-definitions": "^0.1013.0-0",
->>>>>>> 521d802e
     "@fluidframework/routerlicious-driver": "^0.27.0",
     "@fluidframework/server-local-server": "^0.1013.0-0",
     "@fluidframework/server-services-client": "^0.1013.0-0",
