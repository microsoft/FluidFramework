{
  "name": "@fluidframework/local-driver",
  "version": "2.0.0",
  "description": "Fluid local driver",
  "homepage": "https://fluidframework.com",
  "repository": {
    "type": "git",
    "url": "https://github.com/microsoft/FluidFramework.git",
    "directory": "packages/drivers/local-driver"
  },
  "license": "MIT",
  "author": "Microsoft and contributors",
  "main": "dist/index.js",
  "browser": {
    "moniker": "@fluidframework/server-services-client/dist/generateNames.js"
  },
  "types": "dist/index.d.ts",
  "scripts": {
    "build": "npm run build:genver && concurrently npm:build:compile npm:lint",
    "build:compile": "npm run tsc && npm run build:test",
    "build:full": "npm run build",
    "build:full:compile": "npm run build:compile",
    "build:genver": "gen-version",
    "build:test": "tsc --project ./src/test/tsconfig.json",
    "clean": "rimraf dist lib *.tsbuildinfo *.build.log",
    "eslint": "eslint --format stylish src",
    "eslint:fix": "eslint --format stylish src --fix --fix-type problem,suggestion,layout",
    "lint": "npm run eslint",
    "lint:fix": "npm run eslint:fix",
    "test": "npm run test:mocha",
    "test:coverage": "nyc npm test -- --reporter xunit --reporter-option output=nyc/junit-report.xml",
    "test:mocha": "mocha --ignore 'dist/test/types/*' --recursive dist/test -r node_modules/@fluidframework/mocha-test-setup --unhandled-rejections=strict",
    "test:mocha:verbose": "cross-env FLUID_TEST_VERBOSE=1 npm run test:mocha",
    "tsc": "tsc",
    "tsfmt": "tsfmt --verify",
    "tsfmt:fix": "tsfmt --replace"
  },
  "nyc": {
    "all": true,
    "cache-dir": "nyc/.cache",
    "exclude": [
      "src/test/**/*.ts",
      "dist/test/**/*.js"
    ],
    "exclude-after-remap": false,
    "include": [
      "src/**/*.ts",
      "dist/**/*.js"
    ],
    "report-dir": "nyc/report",
    "reporter": [
      "cobertura",
      "html",
      "text"
    ],
    "temp-directory": "nyc/.nyc_output"
  },
  "dependencies": {
    "@fluidframework/common-definitions": "^0.20.1",
    "@fluidframework/common-utils": "^0.32.1",
    "@fluidframework/core-interfaces": "^2.0.0",
    "@fluidframework/driver-base": "^2.0.0",
    "@fluidframework/driver-definitions": "^2.0.0",
    "@fluidframework/driver-utils": "^2.0.0",
    "@fluidframework/protocol-definitions": "^0.1029.1000-0",
    "@fluidframework/routerlicious-driver": "^2.0.0",
<<<<<<< HEAD
    "@fluidframework/server-local-server": "^0.1037.1000-0",
    "@fluidframework/server-services-client": "^0.1037.1000-0",
    "@fluidframework/server-services-core": "^0.1037.1000-0",
    "@fluidframework/server-test-utils": "^0.1037.1000-0",
=======
    "@fluidframework/server-local-server":  "^0.1037.1000-0",
    "@fluidframework/server-services-client":  "^0.1037.1000-0",
    "@fluidframework/server-services-core":  "^0.1037.1000-0",
    "@fluidframework/server-test-utils":  "^0.1037.1000-0",
>>>>>>> 3c43a734
    "jsrsasign": "^10.2.0",
    "uuid": "^8.3.1"
  },
  "devDependencies": {
    "@fluidframework/build-common": "^0.23.0",
    "@fluidframework/eslint-config-fluid": "^0.28.2000",
    "@fluidframework/local-driver-previous": "npm:@fluidframework/local-driver@^1.0.0",
    "@fluidframework/mocha-test-setup": "^2.0.0",
    "@rushstack/eslint-config": "^2.5.1",
    "@types/jsrsasign": "^8.0.8",
    "@types/mocha": "^9.1.1",
    "@types/node": "^14.18.0",
    "concurrently": "^6.2.0",
    "cross-env": "^7.0.2",
    "eslint": "~8.6.0",
    "mocha": "^10.0.0",
    "nyc": "^15.0.0",
    "rimraf": "^2.6.2",
    "socket.io-client": "^4.4.1",
    "typescript": "~4.5.5",
    "typescript-formatter": "7.1.0"
  },
  "typeValidation": {
    "version": "2.0.0",
    "broken": {}
  }
}<|MERGE_RESOLUTION|>--- conflicted
+++ resolved
@@ -64,17 +64,10 @@
     "@fluidframework/driver-utils": "^2.0.0",
     "@fluidframework/protocol-definitions": "^0.1029.1000-0",
     "@fluidframework/routerlicious-driver": "^2.0.0",
-<<<<<<< HEAD
-    "@fluidframework/server-local-server": "^0.1037.1000-0",
-    "@fluidframework/server-services-client": "^0.1037.1000-0",
-    "@fluidframework/server-services-core": "^0.1037.1000-0",
-    "@fluidframework/server-test-utils": "^0.1037.1000-0",
-=======
     "@fluidframework/server-local-server":  "^0.1037.1000-0",
     "@fluidframework/server-services-client":  "^0.1037.1000-0",
     "@fluidframework/server-services-core":  "^0.1037.1000-0",
     "@fluidframework/server-test-utils":  "^0.1037.1000-0",
->>>>>>> 3c43a734
     "jsrsasign": "^10.2.0",
     "uuid": "^8.3.1"
   },
