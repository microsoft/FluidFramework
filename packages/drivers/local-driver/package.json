--- conflicted
+++ resolved
@@ -59,7 +59,6 @@
     "@fluidframework/common-definitions": "^0.20.1",
     "@fluidframework/common-utils": "^0.32.1",
     "@fluidframework/core-interfaces": "^0.43.1000",
-<<<<<<< HEAD
     "@fluidframework/driver-base": "^0.60.1000",
     "@fluidframework/driver-definitions": "^0.47.1000-0",
     "@fluidframework/driver-utils": "^0.60.1000",
@@ -69,31 +68,14 @@
     "@fluidframework/server-services-client": "^0.1036.3000-0",
     "@fluidframework/server-services-core": "^0.1036.2000-0",
     "@fluidframework/server-test-utils": "^0.1036.2000-0",
-=======
-    "@fluidframework/driver-base": "^0.59.4000",
-    "@fluidframework/driver-definitions": "^0.46.2000-0",
-    "@fluidframework/driver-utils": "^0.59.4000",
-    "@fluidframework/protocol-definitions": "^0.1028.2000-0",
-    "@fluidframework/routerlicious-driver": "^0.59.4000",
-    "@fluidframework/server-local-server": "^0.1036.4000-0",
-    "@fluidframework/server-services-client": "^0.1036.4000-0",
-    "@fluidframework/server-services-core": "^0.1036.4000-0",
-    "@fluidframework/server-test-utils": "^0.1036.4000-0",
->>>>>>> 73929f26
     "jsrsasign": "^10.2.0",
     "uuid": "^8.3.1"
   },
   "devDependencies": {
     "@fluidframework/build-common": "^0.23.0",
-<<<<<<< HEAD
     "@fluidframework/eslint-config-fluid": "^0.28.2000-0",
     "@fluidframework/local-driver-previous": "npm:@fluidframework/local-driver@^0.59.0",
     "@fluidframework/mocha-test-setup": "^0.60.1000",
-=======
-    "@fluidframework/eslint-config-fluid": "^0.28.2000",
-    "@fluidframework/local-driver-previous": "npm:@fluidframework/local-driver@0.59.3000",
-    "@fluidframework/mocha-test-setup": "^0.59.4000",
->>>>>>> 73929f26
     "@rushstack/eslint-config": "^2.5.1",
     "@types/jsrsasign": "^8.0.8",
     "@types/mocha": "^9.1.1",
@@ -121,11 +103,7 @@
     "typescript-formatter": "7.1.0"
   },
   "typeValidation": {
-<<<<<<< HEAD
     "version": "0.60.1000",
-=======
-    "version": "0.59.4000",
->>>>>>> 73929f26
     "broken": {}
   }
 }