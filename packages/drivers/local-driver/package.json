{
  "name": "@fluidframework/local-driver",
  "version": "0.45.0",
  "description": "Fluid local driver",
  "homepage": "https://fluidframework.com",
  "repository": "https://github.com/microsoft/FluidFramework",
  "license": "MIT",
  "author": "Microsoft and contributors",
  "main": "dist/index.js",
  "browser": {
    "moniker": "@fluidframework/server-services-client/dist/generateNames.js"
  },
  "types": "dist/index.d.ts",
  "scripts": {
    "build": "npm run build:genver && concurrently npm:build:compile npm:lint",
    "build:compile": "npm run tsc && npm run build:test",
    "build:full": "npm run build",
    "build:full:compile": "npm run build:compile",
    "build:genver": "gen-version",
    "build:test": "tsc --project ./src/test/tsconfig.json",
    "clean": "rimraf dist lib *.tsbuildinfo *.build.log",
    "eslint": "eslint --format stylish src",
    "eslint:fix": "eslint --format stylish src --fix",
    "lint": "npm run eslint",
    "lint:fix": "npm run eslint:fix",
    "test": "npm run test:mocha",
    "test:coverage": "nyc npm test -- --reporter xunit --reporter-option output=nyc/junit-report.xml",
    "test:mocha": "mocha --recursive dist/test -r node_modules/@fluidframework/mocha-test-setup --unhandled-rejections=strict",
    "test:mocha:verbose": "cross-env FLUID_TEST_VERBOSE=1 npm run test:mocha",
    "tsc": "tsc",
    "tsfmt": "tsfmt --verify",
    "tsfmt:fix": "tsfmt --replace"
  },
  "nyc": {
    "all": true,
    "cache-dir": "nyc/.cache",
    "exclude": [
      "src/test/**/*.ts",
      "dist/test/**/*.js"
    ],
    "exclude-after-remap": false,
    "include": [
      "src/**/*.ts",
      "dist/**/*.js"
    ],
    "report-dir": "nyc/report",
    "reporter": [
      "cobertura",
      "html",
      "text"
    ],
    "temp-directory": "nyc/.nyc_output"
  },
  "dependencies": {
    "@fluidframework/common-definitions": "^0.20.1",
    "@fluidframework/common-utils": "^0.31.0",
<<<<<<< HEAD
    "@fluidframework/core-interfaces": "^0.39.7",
    "@fluidframework/driver-base": "^0.44.0",
=======
    "@fluidframework/core-interfaces": "^0.39.5",
    "@fluidframework/driver-base": "^0.45.0",
>>>>>>> f98fced2
    "@fluidframework/driver-definitions": "^0.39.6",
    "@fluidframework/driver-utils": "^0.45.0",
    "@fluidframework/protocol-definitions": "^0.1024.0",
    "@fluidframework/routerlicious-driver": "^0.45.0",
    "@fluidframework/server-local-server": "^0.1027.0",
    "@fluidframework/server-services-client": "^0.1027.0",
    "@fluidframework/server-services-core": "^0.1027.0",
    "@fluidframework/server-test-utils": "^0.1027.0",
    "debug": "^4.1.1",
    "jsrsasign": "^10.2.0",
    "uuid": "^8.3.1"
  },
  "devDependencies": {
    "@fluidframework/build-common": "^0.22.0",
    "@fluidframework/eslint-config-fluid": "^0.23.0",
    "@fluidframework/mocha-test-setup": "^0.45.0",
    "@types/jsrsasign": "^8.0.8",
    "@types/mocha": "^8.2.2",
    "@types/node": "^12.19.0",
    "@typescript-eslint/eslint-plugin": "~4.14.0",
    "@typescript-eslint/parser": "~4.14.0",
    "concurrently": "^5.2.0",
    "cross-env": "^7.0.2",
    "eslint": "~7.18.0",
    "eslint-plugin-eslint-comments": "~3.2.0",
    "eslint-plugin-import": "~2.22.1",
    "eslint-plugin-no-null": "~1.0.2",
    "eslint-plugin-prefer-arrow": "~1.2.2",
    "eslint-plugin-react": "~7.22.0",
    "eslint-plugin-unicorn": "~26.0.1",
    "mocha": "^8.4.0",
    "nyc": "^15.0.0",
    "rimraf": "^2.6.2",
    "typescript": "~4.1.3",
    "typescript-formatter": "7.1.0"
  }
}<|MERGE_RESOLUTION|>--- conflicted
+++ resolved
@@ -54,13 +54,8 @@
   "dependencies": {
     "@fluidframework/common-definitions": "^0.20.1",
     "@fluidframework/common-utils": "^0.31.0",
-<<<<<<< HEAD
     "@fluidframework/core-interfaces": "^0.39.7",
-    "@fluidframework/driver-base": "^0.44.0",
-=======
-    "@fluidframework/core-interfaces": "^0.39.5",
     "@fluidframework/driver-base": "^0.45.0",
->>>>>>> f98fced2
     "@fluidframework/driver-definitions": "^0.39.6",
     "@fluidframework/driver-utils": "^0.45.0",
     "@fluidframework/protocol-definitions": "^0.1024.0",
