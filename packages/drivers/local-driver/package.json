{
  "name": "@fluidframework/local-driver",
<<<<<<< HEAD
  "version": "2.0.0-internal.2.4.0",
=======
  "version": "2.0.0-internal.3.0.0",
>>>>>>> f55842de
  "description": "Fluid local driver",
  "homepage": "https://fluidframework.com",
  "repository": {
    "type": "git",
    "url": "https://github.com/microsoft/FluidFramework.git",
    "directory": "packages/drivers/local-driver"
  },
  "license": "MIT",
  "author": "Microsoft and contributors",
  "main": "dist/index.js",
  "browser": {
    "moniker": "@fluidframework/server-services-client/dist/generateNames.js"
  },
  "types": "dist/index.d.ts",
  "scripts": {
    "build": "npm run build:genver && concurrently npm:build:compile npm:lint",
    "build:compile": "npm run tsc && npm run build:test",
    "build:full": "npm run build",
    "build:full:compile": "npm run build:compile",
    "build:genver": "gen-version",
    "build:test": "tsc --project ./src/test/tsconfig.json",
    "clean": "rimraf dist lib *.tsbuildinfo *.build.log",
    "eslint": "eslint --format stylish src",
    "eslint:fix": "eslint --format stylish src --fix --fix-type problem,suggestion,layout",
    "format": "npm run prettier:fix",
    "lint": "npm run eslint",
    "lint:fix": "npm run eslint:fix",
    "prettier": "prettier --check . --ignore-path ../../../.prettierignore",
    "prettier:fix": "prettier --write . --ignore-path ../../../.prettierignore",
    "test": "npm run test:mocha",
    "test:coverage": "nyc npm test -- --reporter xunit --reporter-option output=nyc/junit-report.xml",
    "test:mocha": "mocha --ignore 'dist/test/types/*' --recursive dist/test -r node_modules/@fluidframework/mocha-test-setup --unhandled-rejections=strict",
    "test:mocha:verbose": "cross-env FLUID_TEST_VERBOSE=1 npm run test:mocha",
    "tsc": "tsc"
  },
  "nyc": {
    "all": true,
    "cache-dir": "nyc/.cache",
    "exclude": [
      "src/test/**/*.ts",
      "dist/test/**/*.js"
    ],
    "exclude-after-remap": false,
    "include": [
      "src/**/*.ts",
      "dist/**/*.js"
    ],
    "report-dir": "nyc/report",
    "reporter": [
      "cobertura",
      "html",
      "text"
    ],
    "temp-directory": "nyc/.nyc_output"
  },
  "dependencies": {
    "@fluidframework/common-definitions": "^0.20.1",
    "@fluidframework/common-utils": "^1.0.0",
<<<<<<< HEAD
    "@fluidframework/core-interfaces": ">=2.0.0-internal.2.4.0 <2.0.0-internal.3.0.0",
    "@fluidframework/driver-base": ">=2.0.0-internal.2.4.0 <2.0.0-internal.3.0.0",
    "@fluidframework/driver-definitions": ">=2.0.0-internal.2.4.0 <2.0.0-internal.3.0.0",
    "@fluidframework/driver-utils": ">=2.0.0-internal.2.4.0 <2.0.0-internal.3.0.0",
    "@fluidframework/protocol-base": "^0.1038.2000",
    "@fluidframework/protocol-definitions": "^1.1.0",
    "@fluidframework/routerlicious-driver": ">=2.0.0-internal.2.4.0 <2.0.0-internal.3.0.0",
=======
    "@fluidframework/core-interfaces": ">=2.0.0-internal.3.0.0 <2.0.0-internal.4.0.0",
    "@fluidframework/driver-base": ">=2.0.0-internal.3.0.0 <2.0.0-internal.4.0.0",
    "@fluidframework/driver-definitions": ">=2.0.0-internal.3.0.0 <2.0.0-internal.4.0.0",
    "@fluidframework/driver-utils": ">=2.0.0-internal.3.0.0 <2.0.0-internal.4.0.0",
    "@fluidframework/protocol-base": "^0.1038.2000",
    "@fluidframework/protocol-definitions": "^1.1.0",
    "@fluidframework/routerlicious-driver": ">=2.0.0-internal.3.0.0 <2.0.0-internal.4.0.0",
>>>>>>> f55842de
    "@fluidframework/server-local-server": "^0.1038.2000",
    "@fluidframework/server-services-client": "^0.1038.2000",
    "@fluidframework/server-services-core": "^0.1038.2000",
    "@fluidframework/server-test-utils": "^0.1038.2000",
<<<<<<< HEAD
    "@fluidframework/telemetry-utils": ">=2.0.0-internal.2.4.0 <2.0.0-internal.3.0.0",
=======
    "@fluidframework/telemetry-utils": ">=2.0.0-internal.3.0.0 <2.0.0-internal.4.0.0",
>>>>>>> f55842de
    "events": "^3.1.0",
    "jsrsasign": "^10.5.25",
    "url": "^0.11.0",
    "uuid": "^8.3.1"
  },
  "devDependencies": {
    "@fluid-tools/build-cli": "^0.7.0",
    "@fluidframework/build-common": "^1.1.0",
    "@fluidframework/eslint-config-fluid": "^2.0.0",
    "@fluidframework/local-driver-previous": "npm:@fluidframework/local-driver@2.0.0-internal.2.2.0",
<<<<<<< HEAD
    "@fluidframework/mocha-test-setup": ">=2.0.0-internal.2.4.0 <2.0.0-internal.3.0.0",
=======
    "@fluidframework/mocha-test-setup": ">=2.0.0-internal.3.0.0 <2.0.0-internal.4.0.0",
>>>>>>> f55842de
    "@rushstack/eslint-config": "^2.5.1",
    "@types/jsrsasign": "^8.0.8",
    "@types/mocha": "^9.1.1",
    "@types/node": "^14.18.36",
    "concurrently": "^6.2.0",
    "cross-env": "^7.0.2",
    "eslint": "~8.6.0",
    "mocha": "^10.0.0",
    "nyc": "^15.0.0",
    "prettier": "~2.6.2",
    "rimraf": "^2.6.2",
    "socket.io-client": "^4.4.1",
    "typescript": "~4.5.5"
  },
  "typeValidation": {
    "version": "2.0.0-internal.3.0.0",
    "baselineRange": ">=2.0.0-internal.2.0.0 <2.0.0-internal.3.0.0",
    "baselineVersion": "2.0.0-internal.2.1.1",
    "broken": {}
  }
}<|MERGE_RESOLUTION|>--- conflicted
+++ resolved
@@ -1,10 +1,6 @@
 {
   "name": "@fluidframework/local-driver",
-<<<<<<< HEAD
-  "version": "2.0.0-internal.2.4.0",
-=======
   "version": "2.0.0-internal.3.0.0",
->>>>>>> f55842de
   "description": "Fluid local driver",
   "homepage": "https://fluidframework.com",
   "repository": {
@@ -63,15 +59,6 @@
   "dependencies": {
     "@fluidframework/common-definitions": "^0.20.1",
     "@fluidframework/common-utils": "^1.0.0",
-<<<<<<< HEAD
-    "@fluidframework/core-interfaces": ">=2.0.0-internal.2.4.0 <2.0.0-internal.3.0.0",
-    "@fluidframework/driver-base": ">=2.0.0-internal.2.4.0 <2.0.0-internal.3.0.0",
-    "@fluidframework/driver-definitions": ">=2.0.0-internal.2.4.0 <2.0.0-internal.3.0.0",
-    "@fluidframework/driver-utils": ">=2.0.0-internal.2.4.0 <2.0.0-internal.3.0.0",
-    "@fluidframework/protocol-base": "^0.1038.2000",
-    "@fluidframework/protocol-definitions": "^1.1.0",
-    "@fluidframework/routerlicious-driver": ">=2.0.0-internal.2.4.0 <2.0.0-internal.3.0.0",
-=======
     "@fluidframework/core-interfaces": ">=2.0.0-internal.3.0.0 <2.0.0-internal.4.0.0",
     "@fluidframework/driver-base": ">=2.0.0-internal.3.0.0 <2.0.0-internal.4.0.0",
     "@fluidframework/driver-definitions": ">=2.0.0-internal.3.0.0 <2.0.0-internal.4.0.0",
@@ -79,16 +66,11 @@
     "@fluidframework/protocol-base": "^0.1038.2000",
     "@fluidframework/protocol-definitions": "^1.1.0",
     "@fluidframework/routerlicious-driver": ">=2.0.0-internal.3.0.0 <2.0.0-internal.4.0.0",
->>>>>>> f55842de
     "@fluidframework/server-local-server": "^0.1038.2000",
     "@fluidframework/server-services-client": "^0.1038.2000",
     "@fluidframework/server-services-core": "^0.1038.2000",
     "@fluidframework/server-test-utils": "^0.1038.2000",
-<<<<<<< HEAD
-    "@fluidframework/telemetry-utils": ">=2.0.0-internal.2.4.0 <2.0.0-internal.3.0.0",
-=======
     "@fluidframework/telemetry-utils": ">=2.0.0-internal.3.0.0 <2.0.0-internal.4.0.0",
->>>>>>> f55842de
     "events": "^3.1.0",
     "jsrsasign": "^10.5.25",
     "url": "^0.11.0",
@@ -99,11 +81,7 @@
     "@fluidframework/build-common": "^1.1.0",
     "@fluidframework/eslint-config-fluid": "^2.0.0",
     "@fluidframework/local-driver-previous": "npm:@fluidframework/local-driver@2.0.0-internal.2.2.0",
-<<<<<<< HEAD
-    "@fluidframework/mocha-test-setup": ">=2.0.0-internal.2.4.0 <2.0.0-internal.3.0.0",
-=======
     "@fluidframework/mocha-test-setup": ">=2.0.0-internal.3.0.0 <2.0.0-internal.4.0.0",
->>>>>>> f55842de
     "@rushstack/eslint-config": "^2.5.1",
     "@types/jsrsasign": "^8.0.8",
     "@types/mocha": "^9.1.1",
