{
  "name": "@fluidframework/local-driver",
<<<<<<< HEAD
  "version": "0.60.1000",
=======
  "version": "0.59.3000",
>>>>>>> cef3bf83
  "description": "Fluid local driver",
  "homepage": "https://fluidframework.com",
  "repository": {
    "type": "git",
    "url": "https://github.com/microsoft/FluidFramework.git",
    "directory": "packages/drivers/local-driver"
  },
  "license": "MIT",
  "author": "Microsoft and contributors",
  "main": "dist/index.js",
  "browser": {
    "moniker": "@fluidframework/server-services-client/dist/generateNames.js"
  },
  "types": "dist/index.d.ts",
  "scripts": {
    "build": "npm run build:genver && concurrently npm:build:compile npm:lint",
    "build:compile": "npm run tsc && npm run build:test",
    "build:full": "npm run build",
    "build:full:compile": "npm run build:compile",
    "build:genver": "gen-version",
    "build:test": "tsc --project ./src/test/tsconfig.json",
    "clean": "rimraf dist lib *.tsbuildinfo *.build.log",
    "eslint": "eslint --format stylish src",
    "eslint:fix": "eslint --format stylish src --fix --fix-type problem,suggestion,layout",
    "lint": "npm run eslint",
    "lint:fix": "npm run eslint:fix",
    "test": "npm run test:mocha",
    "test:coverage": "nyc npm test -- --reporter xunit --reporter-option output=nyc/junit-report.xml",
    "test:mocha": "mocha --ignore 'dist/test/types/*' --recursive dist/test -r node_modules/@fluidframework/mocha-test-setup --unhandled-rejections=strict",
    "test:mocha:verbose": "cross-env FLUID_TEST_VERBOSE=1 npm run test:mocha",
    "tsc": "tsc",
    "tsfmt": "tsfmt --verify",
    "tsfmt:fix": "tsfmt --replace"
  },
  "nyc": {
    "all": true,
    "cache-dir": "nyc/.cache",
    "exclude": [
      "src/test/**/*.ts",
      "dist/test/**/*.js"
    ],
    "exclude-after-remap": false,
    "include": [
      "src/**/*.ts",
      "dist/**/*.js"
    ],
    "report-dir": "nyc/report",
    "reporter": [
      "cobertura",
      "html",
      "text"
    ],
    "temp-directory": "nyc/.nyc_output"
  },
  "dependencies": {
    "@fluidframework/common-definitions": "^0.20.1",
    "@fluidframework/common-utils": "^0.32.1",
    "@fluidframework/core-interfaces": "^0.43.1000",
<<<<<<< HEAD
    "@fluidframework/driver-base": "^0.60.1000",
    "@fluidframework/driver-definitions": "^0.47.1000-0",
    "@fluidframework/driver-utils": "^0.60.1000",
    "@fluidframework/protocol-definitions": "^0.1028.1000",
    "@fluidframework/routerlicious-driver": "^0.60.1000",
    "@fluidframework/server-local-server": "^0.1036.2000-0",
    "@fluidframework/server-services-client": "^0.1036.2000-0",
    "@fluidframework/server-services-core": "^0.1036.2000-0",
    "@fluidframework/server-test-utils": "^0.1036.2000-0",
=======
    "@fluidframework/driver-base": "^0.59.3000",
    "@fluidframework/driver-definitions": "^0.46.1000",
    "@fluidframework/driver-utils": "^0.59.3000",
    "@fluidframework/protocol-definitions": "^0.1028.1000",
    "@fluidframework/routerlicious-driver": "^0.59.3000",
    "@fluidframework/server-local-server": "^0.1036.3000-0",
    "@fluidframework/server-services-client": "^0.1036.3000-0",
    "@fluidframework/server-services-core": "^0.1036.3000-0",
    "@fluidframework/server-test-utils": "^0.1036.3000-0",
>>>>>>> cef3bf83
    "jsrsasign": "^10.2.0",
    "uuid": "^8.3.1"
  },
  "devDependencies": {
    "@fluidframework/build-common": "^0.23.0",
<<<<<<< HEAD
    "@fluidframework/eslint-config-fluid": "^0.28.1000",
    "@fluidframework/local-driver-previous": "npm:@fluidframework/local-driver@^0.59.0",
    "@fluidframework/mocha-test-setup": "^0.60.1000",
=======
    "@fluidframework/eslint-config-fluid": "^0.28.2000-0",
    "@fluidframework/local-driver-previous": "npm:@fluidframework/local-driver@0.59.2000",
    "@fluidframework/mocha-test-setup": "^0.59.3000",
>>>>>>> cef3bf83
    "@rushstack/eslint-config": "^2.5.1",
    "@types/jsrsasign": "^8.0.8",
    "@types/mocha": "^8.2.2",
    "@types/node": "^14.18.0",
    "@typescript-eslint/eslint-plugin": "~5.9.0",
    "@typescript-eslint/parser": "~5.9.0",
    "concurrently": "^6.2.0",
    "cross-env": "^7.0.2",
    "eslint": "~8.6.0",
    "eslint-plugin-editorconfig": "~3.2.0",
    "eslint-plugin-eslint-comments": "~3.2.0",
    "eslint-plugin-import": "~2.25.4",
    "eslint-plugin-jest": "~26.1.3",
    "eslint-plugin-mocha": "~10.0.3",
    "eslint-plugin-promise": "~6.0.0",
    "eslint-plugin-react": "~7.28.0",
    "eslint-plugin-tsdoc": "~0.2.14",
    "eslint-plugin-unicorn": "~40.0.0",
    "mocha": "^8.4.0",
    "nyc": "^15.0.0",
    "rimraf": "^2.6.2",
    "socket.io-client": "^4.4.1",
    "typescript": "~4.5.5",
    "typescript-formatter": "7.1.0"
  },
  "typeValidation": {
<<<<<<< HEAD
    "version": "0.60.1000",
=======
    "version": "0.59.3000",
>>>>>>> cef3bf83
    "broken": {}
  }
}<|MERGE_RESOLUTION|>--- conflicted
+++ resolved
@@ -1,10 +1,6 @@
 {
   "name": "@fluidframework/local-driver",
-<<<<<<< HEAD
   "version": "0.60.1000",
-=======
-  "version": "0.59.3000",
->>>>>>> cef3bf83
   "description": "Fluid local driver",
   "homepage": "https://fluidframework.com",
   "repository": {
@@ -63,7 +59,6 @@
     "@fluidframework/common-definitions": "^0.20.1",
     "@fluidframework/common-utils": "^0.32.1",
     "@fluidframework/core-interfaces": "^0.43.1000",
-<<<<<<< HEAD
     "@fluidframework/driver-base": "^0.60.1000",
     "@fluidframework/driver-definitions": "^0.47.1000-0",
     "@fluidframework/driver-utils": "^0.60.1000",
@@ -73,31 +68,14 @@
     "@fluidframework/server-services-client": "^0.1036.2000-0",
     "@fluidframework/server-services-core": "^0.1036.2000-0",
     "@fluidframework/server-test-utils": "^0.1036.2000-0",
-=======
-    "@fluidframework/driver-base": "^0.59.3000",
-    "@fluidframework/driver-definitions": "^0.46.1000",
-    "@fluidframework/driver-utils": "^0.59.3000",
-    "@fluidframework/protocol-definitions": "^0.1028.1000",
-    "@fluidframework/routerlicious-driver": "^0.59.3000",
-    "@fluidframework/server-local-server": "^0.1036.3000-0",
-    "@fluidframework/server-services-client": "^0.1036.3000-0",
-    "@fluidframework/server-services-core": "^0.1036.3000-0",
-    "@fluidframework/server-test-utils": "^0.1036.3000-0",
->>>>>>> cef3bf83
     "jsrsasign": "^10.2.0",
     "uuid": "^8.3.1"
   },
   "devDependencies": {
     "@fluidframework/build-common": "^0.23.0",
-<<<<<<< HEAD
-    "@fluidframework/eslint-config-fluid": "^0.28.1000",
+    "@fluidframework/eslint-config-fluid": "^0.28.2000-0",
     "@fluidframework/local-driver-previous": "npm:@fluidframework/local-driver@^0.59.0",
     "@fluidframework/mocha-test-setup": "^0.60.1000",
-=======
-    "@fluidframework/eslint-config-fluid": "^0.28.2000-0",
-    "@fluidframework/local-driver-previous": "npm:@fluidframework/local-driver@0.59.2000",
-    "@fluidframework/mocha-test-setup": "^0.59.3000",
->>>>>>> cef3bf83
     "@rushstack/eslint-config": "^2.5.1",
     "@types/jsrsasign": "^8.0.8",
     "@types/mocha": "^8.2.2",
@@ -110,25 +88,18 @@
     "eslint-plugin-editorconfig": "~3.2.0",
     "eslint-plugin-eslint-comments": "~3.2.0",
     "eslint-plugin-import": "~2.25.4",
-    "eslint-plugin-jest": "~26.1.3",
-    "eslint-plugin-mocha": "~10.0.3",
-    "eslint-plugin-promise": "~6.0.0",
+    "eslint-plugin-no-null": "~1.0.2",
     "eslint-plugin-react": "~7.28.0",
-    "eslint-plugin-tsdoc": "~0.2.14",
     "eslint-plugin-unicorn": "~40.0.0",
     "mocha": "^8.4.0",
     "nyc": "^15.0.0",
     "rimraf": "^2.6.2",
     "socket.io-client": "^4.4.1",
-    "typescript": "~4.5.5",
+    "typescript": "~4.1.3",
     "typescript-formatter": "7.1.0"
   },
   "typeValidation": {
-<<<<<<< HEAD
     "version": "0.60.1000",
-=======
-    "version": "0.59.3000",
->>>>>>> cef3bf83
     "broken": {}
   }
 }