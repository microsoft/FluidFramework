{
  "name": "@fluidframework/local-driver",
  "version": "0.58.0",
  "description": "Fluid local driver",
  "homepage": "https://fluidframework.com",
  "repository": "https://github.com/microsoft/FluidFramework",
  "license": "MIT",
  "author": "Microsoft and contributors",
  "main": "dist/index.js",
  "browser": {
    "moniker": "@fluidframework/server-services-client/dist/generateNames.js"
  },
  "types": "dist/index.d.ts",
  "scripts": {
    "build": "npm run build:genver && concurrently npm:build:compile npm:lint",
    "build:compile": "npm run tsc && npm run build:test",
    "build:full": "npm run build",
    "build:full:compile": "npm run build:compile",
    "build:genver": "gen-version",
    "build:test": "tsc --project ./src/test/tsconfig.json",
    "clean": "rimraf dist lib *.tsbuildinfo *.build.log",
    "eslint": "eslint --format stylish src",
    "eslint:fix": "eslint --format stylish src --fix --fix-type problem,suggestion,layout",
    "lint": "npm run eslint",
    "lint:fix": "npm run eslint:fix",
    "test": "npm run test:mocha",
    "test:coverage": "nyc npm test -- --reporter xunit --reporter-option output=nyc/junit-report.xml",
    "test:mocha": "mocha --recursive dist/test -r node_modules/@fluidframework/mocha-test-setup --unhandled-rejections=strict",
    "test:mocha:verbose": "cross-env FLUID_TEST_VERBOSE=1 npm run test:mocha",
    "tsc": "tsc",
    "tsfmt": "tsfmt --verify",
    "tsfmt:fix": "tsfmt --replace"
  },
  "nyc": {
    "all": true,
    "cache-dir": "nyc/.cache",
    "exclude": [
      "src/test/**/*.ts",
      "dist/test/**/*.js"
    ],
    "exclude-after-remap": false,
    "include": [
      "src/**/*.ts",
      "dist/**/*.js"
    ],
    "report-dir": "nyc/report",
    "reporter": [
      "cobertura",
      "html",
      "text"
    ],
    "temp-directory": "nyc/.nyc_output"
  },
  "dependencies": {
    "@fluidframework/common-definitions": "^0.20.1",
    "@fluidframework/common-utils": "^0.32.1",
    "@fluidframework/core-interfaces": "^0.42.0",
<<<<<<< HEAD
    "@fluidframework/driver-base": "^0.57.0",
    "@fluidframework/driver-definitions": "^0.45.0-0",
    "@fluidframework/driver-utils": "^0.57.0",
=======
    "@fluidframework/driver-base": "^0.58.0",
    "@fluidframework/driver-definitions": "^0.44.0",
    "@fluidframework/driver-utils": "^0.58.0",
>>>>>>> d536718f
    "@fluidframework/protocol-definitions": "^0.1026.0",
    "@fluidframework/routerlicious-driver": "^0.58.0",
    "@fluidframework/server-local-server": "^0.1034.0",
    "@fluidframework/server-services-client": "^0.1034.0",
    "@fluidframework/server-services-core": "^0.1034.0",
    "@fluidframework/server-test-utils": "^0.1034.0",
    "jsrsasign": "^10.2.0",
    "uuid": "^8.3.1"
  },
  "devDependencies": {
    "@fluidframework/build-common": "^0.23.0",
    "@fluidframework/eslint-config-fluid": "^0.26.0-0",
    "@fluidframework/mocha-test-setup": "^0.58.0",
    "@rushstack/eslint-config": "^2.5.1",
    "@types/jsrsasign": "^8.0.8",
    "@types/mocha": "^8.2.2",
    "@types/node": "^14.18.0",
    "@typescript-eslint/eslint-plugin": "~5.9.0",
    "@typescript-eslint/parser": "~5.9.0",
    "concurrently": "^6.2.0",
    "cross-env": "^7.0.2",
    "eslint": "~8.6.0",
    "eslint-plugin-editorconfig": "~3.2.0",
    "eslint-plugin-eslint-comments": "~3.2.0",
    "eslint-plugin-import": "~2.25.4",
    "eslint-plugin-no-null": "~1.0.2",
    "eslint-plugin-react": "~7.28.0",
    "eslint-plugin-unicorn": "~40.0.0",
    "mocha": "^8.4.0",
    "nyc": "^15.0.0",
    "rimraf": "^2.6.2",
    "typescript": "~4.1.3",
    "typescript-formatter": "7.1.0"
  }
}<|MERGE_RESOLUTION|>--- conflicted
+++ resolved
@@ -55,15 +55,9 @@
     "@fluidframework/common-definitions": "^0.20.1",
     "@fluidframework/common-utils": "^0.32.1",
     "@fluidframework/core-interfaces": "^0.42.0",
-<<<<<<< HEAD
-    "@fluidframework/driver-base": "^0.57.0",
+    "@fluidframework/driver-base": "^0.58.0",
     "@fluidframework/driver-definitions": "^0.45.0-0",
-    "@fluidframework/driver-utils": "^0.57.0",
-=======
-    "@fluidframework/driver-base": "^0.58.0",
-    "@fluidframework/driver-definitions": "^0.44.0",
     "@fluidframework/driver-utils": "^0.58.0",
->>>>>>> d536718f
     "@fluidframework/protocol-definitions": "^0.1026.0",
     "@fluidframework/routerlicious-driver": "^0.58.0",
     "@fluidframework/server-local-server": "^0.1034.0",
