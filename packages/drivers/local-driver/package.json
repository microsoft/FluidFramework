{
	"name": "@fluidframework/local-driver",
	"version": "2.0.0-internal.4.0.0",
	"description": "Fluid local driver",
	"homepage": "https://fluidframework.com",
	"repository": {
		"type": "git",
		"url": "https://github.com/microsoft/FluidFramework.git",
		"directory": "packages/drivers/local-driver"
	},
	"license": "MIT",
	"author": "Microsoft and contributors",
	"main": "dist/index.js",
	"browser": {
		"moniker": "@fluidframework/server-services-client/dist/generateNames.js"
	},
	"types": "dist/index.d.ts",
	"scripts": {
		"build": "npm run build:genver && concurrently npm:build:compile npm:lint && npm run build:docs",
		"build:commonjs": "npm run tsc && npm run typetests:gen && npm run build:test",
		"build:compile": "concurrently npm:build:commonjs npm:build:esnext",
		"build:docs": "api-extractor run --local --typescript-compiler-folder ../../../node_modules/typescript && copyfiles -u 1 ./_api-extractor-temp/doc-models/* ../../../_api-extractor-temp/",
		"build:esnext": "tsc --project ./tsconfig.esnext.json",
		"build:full": "npm run build",
		"build:full:compile": "npm run build:compile",
		"build:genver": "gen-version",
		"build:test": "tsc --project ./src/test/tsconfig.json",
		"ci:build:docs": "api-extractor run --typescript-compiler-folder ../../../node_modules/typescript && copyfiles -u 1 ./_api-extractor-temp/* ../../../_api-extractor-temp/",
		"clean": "rimraf dist lib *.tsbuildinfo *.build.log",
		"eslint": "eslint --format stylish src",
		"eslint:fix": "eslint --format stylish src --fix --fix-type problem,suggestion,layout",
		"format": "npm run prettier:fix",
		"lint": "npm run prettier && npm run eslint",
		"lint:fix": "npm run prettier:fix && npm run eslint:fix",
		"prettier": "prettier --check . --ignore-path ../../../.prettierignore",
		"prettier:fix": "prettier --write . --ignore-path ../../../.prettierignore",
		"test": "npm run test:mocha",
		"test:coverage": "nyc npm test -- --reporter xunit --reporter-option output=nyc/junit-report.xml",
		"test:mocha": "mocha --ignore 'dist/test/types/*' --recursive dist/test -r node_modules/@fluidframework/mocha-test-setup --unhandled-rejections=strict",
		"test:mocha:verbose": "cross-env FLUID_TEST_VERBOSE=1 npm run test:mocha",
		"tsc": "tsc",
		"typetests:gen": "fluid-type-test-generator",
		"typetests:prepare": "flub generate typetests --prepare --dir . --pin"
	},
	"nyc": {
		"all": true,
		"cache-dir": "nyc/.cache",
		"exclude": [
			"src/test/**/*.ts",
			"dist/test/**/*.js"
		],
		"exclude-after-remap": false,
		"include": [
			"src/**/*.ts",
			"dist/**/*.js"
		],
		"report-dir": "nyc/report",
		"reporter": [
			"cobertura",
			"html",
			"text"
		],
		"temp-directory": "nyc/.nyc_output"
	},
	"dependencies": {
		"@fluidframework/common-definitions": "^0.20.1",
		"@fluidframework/common-utils": "^1.1.1",
		"@fluidframework/core-interfaces": ">=2.0.0-internal.4.0.0 <2.0.0-internal.5.0.0",
		"@fluidframework/driver-base": ">=2.0.0-internal.4.0.0 <2.0.0-internal.5.0.0",
		"@fluidframework/driver-definitions": ">=2.0.0-internal.4.0.0 <2.0.0-internal.5.0.0",
		"@fluidframework/driver-utils": ">=2.0.0-internal.4.0.0 <2.0.0-internal.5.0.0",
		"@fluidframework/protocol-base": "^0.1038.4000-138073",
		"@fluidframework/protocol-definitions": "^1.1.0",
		"@fluidframework/routerlicious-driver": ">=2.0.0-internal.4.0.0 <2.0.0-internal.5.0.0",
		"@fluidframework/server-local-server": "^0.1038.4000-138073",
		"@fluidframework/server-services-client": "^0.1038.4000-138073",
		"@fluidframework/server-services-core": "^0.1038.4000-138073",
		"@fluidframework/server-test-utils": "^0.1038.4000-138073",
		"@fluidframework/telemetry-utils": ">=2.0.0-internal.4.0.0 <2.0.0-internal.5.0.0",
		"events": "^3.1.0",
		"jsrsasign": "^10.5.25",
		"url": "^0.11.0",
		"uuid": "^8.3.1"
	},
	"devDependencies": {
		"@fluid-tools/build-cli": "^0.12.0",
		"@fluidframework/build-common": "^1.1.0",
		"@fluidframework/build-tools": "^0.12.0",
		"@fluidframework/eslint-config-fluid": "^2.0.0",
		"@fluidframework/local-driver-previous": "npm:@fluidframework/local-driver@2.0.0-internal.3.2.0",
		"@fluidframework/mocha-test-setup": ">=2.0.0-internal.4.0.0 <2.0.0-internal.5.0.0",
		"@microsoft/api-extractor": "^7.22.2",
		"@rushstack/eslint-config": "^2.5.1",
		"@types/jsrsasign": "^8.0.8",
		"@types/mocha": "^9.1.1",
		"@types/node": "^14.18.36",
		"concurrently": "^6.2.0",
		"cross-env": "^7.0.2",
		"eslint": "~8.6.0",
		"mocha": "^10.0.0",
		"nyc": "^15.0.0",
		"prettier": "~2.6.2",
		"rimraf": "^2.6.2",
		"socket.io-client": "^4.4.1",
		"typescript": "~4.5.5"
	},
	"typeValidation": {
		"broken": {
<<<<<<< HEAD
			"ClassDeclaration_LocalDocumentService": {
				"forwardCompat": false
=======
			"ClassDeclaration_LocalDocumentServiceFactory": {
				"backCompat": false
>>>>>>> 1c00b816
			}
		}
	}
}<|MERGE_RESOLUTION|>--- conflicted
+++ resolved
@@ -106,13 +106,11 @@
 	},
 	"typeValidation": {
 		"broken": {
-<<<<<<< HEAD
 			"ClassDeclaration_LocalDocumentService": {
 				"forwardCompat": false
-=======
+			},
 			"ClassDeclaration_LocalDocumentServiceFactory": {
 				"backCompat": false
->>>>>>> 1c00b816
 			}
 		}
 	}
