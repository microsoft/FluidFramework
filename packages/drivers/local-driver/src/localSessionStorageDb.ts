/*!
 * Copyright (c) Microsoft Corporation. All rights reserved.
 * Licensed under the MIT License.
 */
import { EventEmitter } from "events";
import { ICollection, IDb } from "@fluidframework/server-services-core";
import { ITestDbFactory } from "@fluidframework/server-test-utils";
import { v4 as uuid } from "uuid";

/**
 * A collection for local session storage, where data is stored in the browser
 * Functions include database operations such as queries, insertion and update.
 */
class LocalSessionStorageCollection<T> implements ICollection<T> {
    private readonly collectionName: string;
    constructor(namespace, name) {
        this.collectionName = `${namespace}-${name}`;
    }

    /**
     * {@inheritDoc @fluidframework/server-services-core#ICollection.find}
     *
     *  Each query key consists of several keys separated by '.' e.g: "operation.sequenceNumber".
     *  The hierarchical syntax allows finding nested key patterns.
     */
    public async find(query: any, sort: any): Promise<any[]> {
        // split the keys and get the corresponding value
        function getValueByKey(propertyBag, key: string) {
            const keys = key.split(".");
            let value = propertyBag;
            keys.forEach((splitKey) => {
                value = value[splitKey];
            });
            // eslint-disable-next-line @typescript-eslint/no-unsafe-return
            return value;
        }

        // getting keys of the query we are trying to find
        const queryKeys = Object.keys(query);
        let filteredCollection = this.getAllInternal();
        queryKeys.forEach((key) => {
            if (!query[key]) {
                return;
            }
            if (query[key].$gt > 0 || query[key].$lt > 0) {
                if (query[key].$gt > 0) {
                    filteredCollection = filteredCollection.filter(
                        (value) => getValueByKey(value, key) > query[key].$gt);
                }
                if (query[key].$lt > 0) {
                    filteredCollection = filteredCollection.filter(
                        (value) => getValueByKey(value, key) < query[key].$lt);
                }
            } else {
                filteredCollection = filteredCollection.filter(
                    (value) => getValueByKey(value, key) === query[key]);
            }
        });

        if (sort && Object.keys(sort).length === 1) {
            // eslint-disable-next-line no-inner-declarations
            function compare(a, b) {
                const sortKey = Object.keys(sort)[0];
                if (sort[sortKey] === 1) {
                    // A goes before b, sorting in ascending order
                    return getValueByKey(a, sortKey) - getValueByKey(b, sortKey);
                } else {
                    // B goes before a, sorting in descending order
                    return getValueByKey(b, sortKey) - getValueByKey(a, sortKey);
                }
            }

            filteredCollection = filteredCollection.sort(compare);
        }
<<<<<<< HEAD

=======
        // eslint-disable-next-line @typescript-eslint/no-unsafe-return
>>>>>>> 5a30ae0a
        return filteredCollection;
    }

    /**
     * {@inheritDoc @fluidframework/server-services-core#ICollection.findAll}
     */
    public async findAll(): Promise<any[]> {
        return this.getAllInternal();
    }

    /**
     * {@inheritDoc @fluidframework/server-services-core#ICollection.findOne}
     *
     * Query is expected to have a member "_id" which is a string used to find value in the database.
     */
    public async findOne(query: any): Promise<any> {
        return this.findOneInternal(query);
    }

    /**
     * {@inheritDoc @fluidframework/server-services-core#ICollection.update}
     *
     * Query is expected to have a member "_id" which is a string used to find value in the database.
     */
    public async update(query: any, set: any, addToSet: any): Promise<void> {
        const value = this.findOneInternal(query);
        if (!value) {
            throw new Error("Not found");
        } else {
            for (const key of Object.keys(set)) {
                value[key] = set[key];
            }
            this.insertInternal(value);
        }
    }

    /**
     * {@inheritDoc @fluidframework/server-services-core#ICollection.upsert}
     *
     * Query is expected to have a member "_id" which is a string used to find value in the database.
     */
    public async upsert(query: any, set: any, addToSet: any): Promise<void> {
        const value = this.findOneInternal(query);
        if (!value) {
            this.insertInternal(set);
        } else {
            for (const key of Object.keys(set)) {
                value[key] = set[key];
            }
            this.insertInternal(value);
        }
    }

    /**
     * {@inheritDoc @fluidframework/server-services-core#ICollection.insertOne}
     *
     * Value is expected to have a member "_id" which is a string used to search in the database.
     */
    public async insertOne(value: any): Promise<any> {
        const presentVal = this.findOneInternal(value);
        // Only raise error when the object is present and the value is not equal.
        if (presentVal) {
            if (JSON.stringify(presentVal) === JSON.stringify(value)) {
                return;
            }
            throw new Error("Existing Object!!");
        }

        return this.insertInternal(value);
    }

    /**
     * {@inheritDoc @fluidframework/server-services-core#ICollection.findOrCreate}
     *
     * Value and query are expected to have a member "_id" which is a string used to search or insert in the database.
     */
    public async findOrCreate(query: any, value: any): Promise<{ value: any, existing: boolean }> {
        const existing = this.findOneInternal(query);
        if (existing) {
            return { value: existing, existing: true };
        }
        this.insertInternal(value);
        return { value, existing: false };
    }

    /**
     * {@inheritDoc @fluidframework/server-services-core#ICollection.insertMany}
     *
     * Each element in values is expected to have a member "_id" which is a string used to insert in the database.
     */
    public async insertMany(values: any[], ordered: boolean): Promise<void> {
        this.insertInternal(...values);
    }

    /**
     * {@inheritDoc @fluidframework/server-services-core#ICollection.deleteOne}
     */
    public async deleteOne(query: any): Promise<any> {
        throw new Error("Method not implemented.");
    }

    /**
     * {@inheritDoc @fluidframework/server-services-core#ICollection.deleteMany}
     */
    public async deleteMany(query: any): Promise<any> {
        throw new Error("Method not implemented.");
    }

    /**
     * {@inheritDoc @fluidframework/server-services-core#ICollection.createIndex}
     */
    public async createIndex(index: any, unique: boolean): Promise<void> {
        throw new Error("Method not implemented.");
    }

    /**
     * Return all values in db
     */
    private getAllInternal(): any[] {
        const values: string[] = [];
        for (let i = 0; i < sessionStorage.length; i++) {
            const key = sessionStorage.key(i);
            // eslint-disable-next-line @typescript-eslint/no-non-null-assertion
            if (key!.startsWith(this.collectionName)) {
                // eslint-disable-next-line @typescript-eslint/no-non-null-assertion
                values.push(JSON.parse(sessionStorage.getItem(key!)!));
            }
        }
        return values;
    }

    /**
     * Inserts values into the session storge.
     * Values are expected to have a member "_id" which is a unique id, otherwise will be assigned one
     *
     * @param values - data to insert to the database
     *
     */
    private insertInternal(...values: any[]) {
        for (const value of values) {
            if (value) {
                if (!value._id) {
                    value._id = uuid();
                }
                sessionStorage.setItem(`${this.collectionName}-${value._id}`, JSON.stringify(value));
            }
        }
    }

    /**
     * Finds the query in session storage and returns its value.
     * Returns null if query is not found.
     * Query is expected to have a member "_id" which is a unique id.
     *
     * @param query - what to find in the database
     *
    */
    private findOneInternal(query: any): any {
        if (query._id) {
            const json = sessionStorage.getItem(`${this.collectionName}-${query._id}`);// form of data
            if (json) {
                // eslint-disable-next-line @typescript-eslint/no-unsafe-return
                return JSON.parse(json);
            }
        } else {
            const queryKeys = Object.keys(query);

            // Optimization needed
            for (let i = 0; i < sessionStorage.length; i++) {
                const ssKey = sessionStorage.key(i);
                // eslint-disable-next-line @typescript-eslint/no-non-null-assertion
                if (!ssKey!.startsWith(this.collectionName)) {
                    continue;
                }
                // eslint-disable-next-line @typescript-eslint/no-non-null-assertion
                const value = JSON.parse(sessionStorage.getItem(ssKey!)!);
                for (const qk of queryKeys) {
                    if (value[qk] !== query[qk]) {
                        continue;
                    }
                }
                // eslint-disable-next-line @typescript-eslint/no-unsafe-return
                return value;
            }
        }
        // eslint-disable-next-line no-null/no-null
        return null;
    }
}

/**
 * A database for testing that stores data in the browsers session storage
 */
class LocalSessionStorageDb extends EventEmitter implements IDb {
    private readonly collections = new Map<string, LocalSessionStorageCollection<any>>();
    constructor(private readonly namespace) {
        super();
    }
    public async close(): Promise<void> {
        return Promise.resolve();
    }
    public collection<T>(name: string): ICollection<T> {
        if (!this.collections.has(name)) {
            this.collections.set(name, new LocalSessionStorageCollection<T>(`${this.namespace}-db`, name));
        }
        return this.collections.get(name) as LocalSessionStorageCollection<T>;
    }
}

/**
 * A database factory for testing that stores data in the browsers session storage
 */
export class LocalSessionStorageDbFactory implements ITestDbFactory {
    public readonly testDatabase: IDb;
    constructor(namespace: string) {
        this.testDatabase = new LocalSessionStorageDb(namespace);
    }
    public async connect(): Promise<IDb> {
        return this.testDatabase;
    }
}<|MERGE_RESOLUTION|>--- conflicted
+++ resolved
@@ -72,11 +72,8 @@
 
             filteredCollection = filteredCollection.sort(compare);
         }
-<<<<<<< HEAD
-
-=======
+
         // eslint-disable-next-line @typescript-eslint/no-unsafe-return
->>>>>>> 5a30ae0a
         return filteredCollection;
     }
 
