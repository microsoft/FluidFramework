/*!
 * Copyright (c) Microsoft Corporation. All rights reserved.
 * Licensed under the MIT License.
 */

import { EventEmitter } from "events";
<<<<<<< HEAD
import { BatchManager, TypedEventEmitter } from "@microsoft/fluid-common-utils";
import { IDocumentDeltaConnection, IDocumentDeltaConnectionEvents } from "@microsoft/fluid-driver-definitions";
=======
import { BatchManager } from "@fluidframework/common-utils";
import { IDocumentDeltaConnection } from "@fluidframework/driver-definitions";
>>>>>>> d108463e
import {
    ConnectionMode,
    IClient,
    IConnect,
    IConnected,
    IContentMessage,
    IDocumentMessage,
    ISequencedDocumentMessage,
    IServiceConfiguration,
    ISignalClient,
    ISignalMessage,
    ITokenClaims,
    NackErrorType,
} from "@fluidframework/protocol-definitions";
import * as core from "@fluidframework/server-services-core";
import { TestWebSocketServer } from "@fluidframework/server-test-utils";
import { debug } from "./debug";

const testProtocolVersions = ["^0.3.0", "^0.2.0", "^0.1.0"];
export class TestDocumentDeltaConnection
    extends TypedEventEmitter<IDocumentDeltaConnectionEvents>
    implements IDocumentDeltaConnection  {
    public static async create(
        tenantId: string,
        id: string,
        token: string,
        client: IClient,
        webSocketServer: core.IWebSocketServer): Promise<TestDocumentDeltaConnection> {
        const socket = (webSocketServer as TestWebSocketServer).createConnection();

        const connectMessage: IConnect = {
            client,
            id,
            mode: client.mode,
            tenantId,
            token,  // Token is going to indicate tenant level information, etc...
            versions: testProtocolVersions,
        };

        const connection = await new Promise<IConnected>((resolve, reject) => {
            // Listen for ops sent before we receive a response to connect_document
            const queuedMessages: ISequencedDocumentMessage[] = [];
            const queuedContents: IContentMessage[] = [];
            const queuedSignals: ISignalMessage[] = [];

            const earlyOpHandler = (documentId: string, msgs: ISequencedDocumentMessage[]) => {
                debug("Queued early ops", msgs.length);
                queuedMessages.push(...msgs);
            };
            socket.on("op", earlyOpHandler);

            const earlyContentHandler = (msg: IContentMessage) => {
                debug("Queued early contents");
                queuedContents.push(msg);
            };
            socket.on("op-content", earlyContentHandler);

            const earlySignalHandler = (msg: ISignalMessage) => {
                debug("Queued early signals");
                queuedSignals.push(msg);
            };
            socket.on("signal", earlySignalHandler);

            // Listen for connection issues
            socket.on("connect_error", (error) => {
                reject(error);
            });

            socket.on("connect_document_success", (response: IConnected) => {
                socket.removeListener("op", earlyOpHandler);
                socket.removeListener("op-content", earlyContentHandler);
                socket.removeListener("signal", earlySignalHandler);

                /* Issue #1566: Backward compat */
                if (response.initialMessages === undefined) {
                    response.initialMessages = [];
                }
                if (response.initialClients === undefined) {
                    response.initialClients = [];
                }
                if (response.initialContents === undefined) {
                    response.initialContents = [];
                }
                if (response.initialSignals === undefined) {
                    response.initialSignals = [];
                }

                if (queuedMessages.length > 0) {
                    // Some messages were queued.
                    // add them to the list of initialMessages to be processed
                    response.initialMessages.push(...queuedMessages);
                    response.initialMessages.sort((a, b) => a.sequenceNumber - b.sequenceNumber);
                }

                if (queuedContents.length > 0) {
                    // Some contents were queued.
                    // add them to the list of initialContents to be processed
                    response.initialContents.push(...queuedContents);

                    // eslint-disable-next-line max-len
                    response.initialContents.sort((a, b) => (a.clientId === b.clientId) ? 0 : ((a.clientId < b.clientId) ? -1 : 1) || a.clientSequenceNumber - b.clientSequenceNumber);
                }

                if (queuedSignals.length > 0) {
                    // Some signals were queued.
                    // add them to the list of initialSignals to be processed
                    response.initialSignals.push(...queuedSignals);
                }

                resolve(response);
            });

            socket.on("connect_document_error", reject);

            socket.emit("connect_document", connectMessage);
        });

        const deltaConnection = new TestDocumentDeltaConnection(socket, id, connection);

        return Promise.resolve(deltaConnection);
    }

    private readonly emitter = new EventEmitter();
    private readonly submitManager: BatchManager<IDocumentMessage[]>;

    public get clientId(): string {
        return this.details.clientId;
    }

    public get mode(): ConnectionMode {
        return this.details.mode;
    }

    public get claims(): ITokenClaims {
        return this.details.claims;
    }

    public get existing(): boolean {
        return this.details.existing;
    }

    public get parentBranch(): string | null {
        return this.details.parentBranch;
    }

    public get maxMessageSize(): number {
        return this.details.maxMessageSize;
    }

    public get initialMessages(): ISequencedDocumentMessage[] {
        return this.details.initialMessages;
    }

    public get initialContents(): IContentMessage[] {
        return this.details.initialContents;
    }

    public get initialSignals(): ISignalMessage[] {
        return this.details.initialSignals;
    }

    public get initialClients(): ISignalClient[] {
        return this.details.initialClients;
    }

    public get version(): string {
        return testProtocolVersions[0];
    }

    public get serviceConfiguration(): IServiceConfiguration {
        return this.details.serviceConfiguration;
    }

    constructor(
        private readonly socket: core.IWebSocket,
        public documentId: string,
        public details: IConnected) {
        super();

        this.submitManager = new BatchManager<IDocumentMessage[]>((submitType, work) => {
            this.socket.emit(
                submitType,
                this.details.clientId,
                work,
                (error) => {
                    if (error) {
                        debug("Emit error", error);
                    }
                });
        });

        this.on("newListener",(event, listener)=>{
            this.socket.on(
                event,
                (...args: any[]) => {
                    this.emitter.emit(event, ...args);
                });
            this.emitter.on(event, listener);
        });
    }

    /**
     * Submits a new delta operation to the server
     */
    public submit(messages: IDocumentMessage[]): void {
        // We use a promise resolve to force a turn break given message processing is sync
        // eslint-disable-next-line @typescript-eslint/no-floating-promises
        Promise.resolve().then(() => {
            this.submitManager.add("submitOp", messages);
            this.submitManager.drain();
        });
    }

    /**
     * Submits a new signal to the server
     */
    public submitSignal(message: any): void {
        this.submitManager.add("submitSignal", message);
        this.submitManager.drain();
    }

    public async submitAsync(messages: IDocumentMessage[]): Promise<void> {
        return new Promise<void>((resolve, reject) => {
            this.socket.emit(
                "submitContent",
                this.details.clientId,
                messages,
                (error) => {
                    if (error) {
                        reject();
                    } else {
                        resolve();
                    }
                });
        });
    }

    public disconnect() {
        // Do nothing
    }

    /**
     * Send a "disconnect" message on the socket.
     * @param disconnectReason - The reason of the disconnection.
     */
    public disconnectClient(disconnectReason: string) {
        this.socket.emit("disconnect", disconnectReason);
    }

    /**
     * * Sends a "nack" message on the socket.
     * @param code - An error code number that represents the error. It will be a valid HTTP error code.
     * @param type - Type of the Nack.
     * @param message - A message about the nack for debugging/logging/telemetry purposes.
     */
    public nackClient(code: number = 400, type: NackErrorType = NackErrorType.ThrottlingError, message: any) {
        const nackMessage = {
            operation: undefined,
            sequenceNumber: -1,
            content: {
                code,
                type,
                message,
            },
        };
        this.socket.emit("nack", "", [nackMessage]);
    }
}<|MERGE_RESOLUTION|>--- conflicted
+++ resolved
@@ -4,13 +4,8 @@
  */
 
 import { EventEmitter } from "events";
-<<<<<<< HEAD
-import { BatchManager, TypedEventEmitter } from "@microsoft/fluid-common-utils";
-import { IDocumentDeltaConnection, IDocumentDeltaConnectionEvents } from "@microsoft/fluid-driver-definitions";
-=======
 import { BatchManager } from "@fluidframework/common-utils";
 import { IDocumentDeltaConnection } from "@fluidframework/driver-definitions";
->>>>>>> d108463e
 import {
     ConnectionMode,
     IClient,
