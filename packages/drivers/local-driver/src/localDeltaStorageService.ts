--- conflicted
+++ resolved
@@ -17,16 +17,7 @@
         private readonly id: string,
         private readonly databaseManager: IDatabaseManager) {
     }
-
-<<<<<<< HEAD
-    /**
-     * {@inheritDoc @fluidframework/driver-definitions#IDocumentDeltaStorageService.get}
-     */
-    public async get(from?: number, to?: number): Promise<ISequencedDocumentMessage[]> {
-        const query = { documentId: this.id, tenantId: this.tenantId };
-        if (from !== undefined || to !== undefined) {
-            query["operation.sequenceNumber"] = {};
-=======
+  
     public fetchMessages(
         from: number,
         to: number | undefined,
@@ -35,7 +26,6 @@
     ): api.IStream<ISequencedDocumentMessage[]> {
             return streamFromMessages(this.getCore(from, to));
     }
->>>>>>> 5a30ae0a
 
     private async getCore(from: number, to?: number) {
         const query = { documentId: this.id, tenantId: this.tenantId };
