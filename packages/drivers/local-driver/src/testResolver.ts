--- conflicted
+++ resolved
@@ -3,6 +3,8 @@
  * Licensed under the MIT License.
  */
 
+import * as assert from "assert";
+import { parse } from "url";
 import { IRequest, IResponse } from "@microsoft/fluid-component-core-interfaces";
 import {
     IFluidResolvedUrl,
@@ -23,13 +25,7 @@
     private readonly tenantId = "tenantId";
     private readonly tokenKey = "tokenKey";
 
-    constructor(
-<<<<<<< HEAD
-        private readonly testDeltaConnectionServer?: ILocalDeltaConnectionServer,
-=======
-        private readonly id: string = "documentId",
->>>>>>> 4efe6ecd
-    ) {}
+    constructor() {}
 
     /**
      * Resolves URL requests by providing fake URLs with an actually generated
@@ -43,45 +39,7 @@
         return this.resolveHelper(documentId);
     }
 
-<<<<<<< HEAD
-    public async createContainer(
-        createNewSummary: ISummaryTree,
-        request: IRequest,
-    ): Promise<IResolvedUrl> {
-        if (!this.testDeltaConnectionServer) {
-            throw new Error("Provide the localDeltaConnectionServer!!");
-        }
-        // eslint-disable-next-line max-len
-        const expDocumentStorage = ((this.testDeltaConnectionServer as LocalDeltaConnectionServer).documentStorage as IExperimentalDocumentStorage);
-        if (!(expDocumentStorage && expDocumentStorage.isExperimentalDocumentStorage)) {
-            throw new Error("Storage has no experimental features!!");
-        }
-
-        const parsedUrl = new URL(request.url);
-        const documentId = parsedUrl.pathname.substr(1).split("/")[0];
-
-        const protocolSummary = createNewSummary.tree[".protocol"] as ISummaryTree;
-        const appSummary = createNewSummary.tree[".app"] as ISummaryTree;
-        if (!(protocolSummary && appSummary)) {
-            throw new Error("Protocol and App Summary required in the full summary");
-        }
-        const documentAttributes = getDocAttributesFromProtocolSummary(protocolSummary);
-        const quorumValues = getQuorumValuesFromProtocolSummary(protocolSummary);
-        const sequenceNumber = documentAttributes.sequenceNumber;
-        await expDocumentStorage.createDocument(
-            this.tenantId,
-            documentId,
-            appSummary,
-            sequenceNumber,
-            quorumValues,
-        );
-        return this.resolveHelper(documentId);
-    }
-
     private resolveHelper(documentId: string) {
-=======
-    private resolveHelper() {
->>>>>>> 4efe6ecd
         const scopes = [ScopeType.DocRead, ScopeType.DocWrite, ScopeType.SummaryWrite];
         const resolved: IFluidResolvedUrl = {
             endpoints: {
@@ -102,17 +60,25 @@
         if (url.startsWith("/")) {
             url = url.substr(1);
         }
+        const fluidResolvedUrl = resolvedUrl as IFluidResolvedUrl;
+
+        const parsedUrl = parse(fluidResolvedUrl.url);
+        if (parsedUrl.pathname === undefined) {
+            throw new Error("Url should contain tenant and docId!!");
+        }
+        const [, , documentId] = parsedUrl.pathname.split("/");
+        assert(documentId);
         const response: IResponse = {
             mimeType: "text/plain",
-            value: `https://localhost:3000/${this.tenantId}/${this.id}/${url}`,
+            value: `https://localhost:3000/${this.tenantId}/${documentId}/${url}`,
             status: 200,
         };
         return response;
     }
 
-    public createCreateNewRequest(): IRequest {
+    public createCreateNewRequest(id: string): IRequest {
         const createNewRequest: IRequest = {
-            url: `http://localhost:3000/${this.tenantId}/${this.id}`,
+            url: `http://localhost:3000/${this.tenantId}/${id}`,
             headers: {
                 [CreateNewHeader.createNew]: true,
             },
