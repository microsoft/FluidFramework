/*!
 * Copyright (c) Microsoft Corporation. All rights reserved.
 * Licensed under the MIT License.
 */

import { TelemetryNullLogger } from "@fluidframework/common-utils";
import { DocumentDeltaConnection } from "@fluidframework/driver-base";
import { IDocumentDeltaConnection } from "@fluidframework/driver-definitions";
import {
    IClient,
    IConnect,
    IDocumentMessage,
    NackErrorType,
} from "@fluidframework/protocol-definitions";
import { LocalWebSocketServer } from "@fluidframework/server-local-server";
import * as core from "@fluidframework/server-services-core";

const testProtocolVersions = ["^0.3.0", "^0.2.0", "^0.1.0"];

/**
 * Represents a connection to a stream of delta updates
 */
export class LocalDocumentDeltaConnection
    extends DocumentDeltaConnection
    implements IDocumentDeltaConnection {
    /**
     * Create a LocalDocumentDeltaConnection
     * Handle initial messages, contents or signals if they were in queue
     *
     * @param tenantId - the ID of the tenant
     * @param id - document Id
     * @param token - authorization token for storage service
     * @param client - information about the client
     * @param webSocketServer - web socket server to create connection
     */
    public static async create(
        tenantId: string,
        id: string,
        token: string,
        client: IClient,
        webSocketServer: core.IWebSocketServer,
        timeoutMs = 60000,
    ): Promise<LocalDocumentDeltaConnection> {
        const socket = (webSocketServer as LocalWebSocketServer).createConnection();

        // Cast LocalWebSocket to SocketIOClient.Socket which is the socket that the base class needs. This is hacky
        // but should be fine because this delta connection is for local use only.
        const socketWithListener = socket as unknown as SocketIOClient.Socket;

        // Add `off` method the socket which is called by the base class `DocumentDeltaConnection` to remove
        // event listeners.
        // We may have to add more methods from SocketIOClient.Socket if they start getting used.
        socketWithListener.off = (event: string, listener: (...args: any[]) => void) => {
            socketWithListener.removeListener(event, listener);
            return socketWithListener;
        };

        const deltaConnection = new LocalDocumentDeltaConnection(socketWithListener, id);

        const connectMessage: IConnect = {
            client,
            id,
            mode: client.mode,
            tenantId,
            token,  // Token is going to indicate tenant level information, etc...
            versions: testProtocolVersions,
        };
<<<<<<< HEAD

        const connection = await new Promise<IConnected>((resolve, reject) => {
            // Listen for ops sent before we receive a response to connect_document
            const queuedMessages: ISequencedDocumentMessage[] = [];
            const queuedContents: IContentMessage[] = [];
            const queuedSignals: ISignalMessage[] = [];

            const earlyOpHandler = (documentId: string, msgs: ISequencedDocumentMessage[]) => {
                debug("Queued early ops", msgs.length);
                queuedMessages.push(...msgs);
            };
            socket.on("op", earlyOpHandler);

            const earlyContentHandler = (msg: IContentMessage) => {
                debug("Queued early contents");
                queuedContents.push(msg);
            };
            socket.on("op-content", earlyContentHandler);

            const earlySignalHandler = (msg: ISignalMessage) => {
                debug("Queued early signals");
                queuedSignals.push(msg);
            };
            socket.on("signal", earlySignalHandler);

            // Listen for connection issues
            socket.on("connect_error", (error) => {
                reject(error);
            });

            socket.on("connect_document_success", (response: IConnected) => {
                socket.removeListener("op", earlyOpHandler);
                socket.removeListener("op-content", earlyContentHandler);
                socket.removeListener("signal", earlySignalHandler);

                if (queuedMessages.length > 0) {
                    // Some messages were queued.
                    // add them to the list of initialMessages to be processed
                    response.initialMessages.push(...queuedMessages);
                    response.initialMessages.sort((a, b) => a.sequenceNumber - b.sequenceNumber);
                }

                if (queuedContents.length > 0) {
                    // Some contents were queued.
                    // add them to the list of initialContents to be processed
                    response.initialContents.push(...queuedContents);

                    // eslint-disable-next-line max-len
                    response.initialContents.sort((a, b) => (a.clientId === b.clientId) ? 0 : ((a.clientId < b.clientId) ? -1 : 1) || a.clientSequenceNumber - b.clientSequenceNumber);
                }

                if (queuedSignals.length > 0) {
                    // Some signals were queued.
                    // add them to the list of initialSignals to be processed
                    response.initialSignals.push(...queuedSignals);
                }

                resolve(response);
            });

            socket.on("connect_document_error", reject);

            socket.emit("connect_document", connectMessage);
        });

        const deltaConnection = new LocalDocumentDeltaConnection(socket, id, connection);

        return Promise.resolve(deltaConnection);
    }

    private readonly emitter = new EventEmitter();
    private readonly submitManager: BatchManager<IDocumentMessage[]>;

    /**
     * {@inheritDoc @fluidframework/driver-definitions#IDocumentDeltaConnection.clientId}
     */
    public get clientId(): string {
        return this.details.clientId;
    }

    /**
     * {@inheritDoc @fluidframework/driver-definitions#IDocumentDeltaConnection.mode}
     */
    public get mode(): ConnectionMode {
        return this.details.mode;
    }

    /**
     * {@inheritDoc @fluidframework/driver-definitions#IDocumentDeltaConnection.claims}
     */
    public get claims(): ITokenClaims {
        return this.details.claims;
    }

    /**
     * {@inheritDoc @fluidframework/driver-definitions#IDocumentDeltaConnection.existing}
     */
    public get existing(): boolean {
        return this.details.existing;
    }

    /**
     * {@inheritDoc @fluidframework/driver-definitions#IDocumentDeltaConnection.parentBranch}
     */
    public get parentBranch(): string | null {
        return this.details.parentBranch;
    }

    /**
     * {@inheritDoc @fluidframework/driver-definitions#IDocumentDeltaConnection.maxMessageSize}
     */
    public get maxMessageSize(): number {
        return this.details.maxMessageSize;
    }

    /**
     * {@inheritDoc @fluidframework/driver-definitions#IDocumentDeltaConnection.initialMessages}
     */
    public get initialMessages(): ISequencedDocumentMessage[] {
        return this.details.initialMessages;
    }

    /**
     * {@inheritDoc @fluidframework/driver-definitions#IDocumentDeltaConnection.initialContents}
     */
    public get initialContents(): IContentMessage[] {
        return this.details.initialContents;
    }

    /**
     * {@inheritDoc @fluidframework/driver-definitions#IDocumentDeltaConnection.initialSignals}
     */
    public get initialSignals(): ISignalMessage[] {
        return this.details.initialSignals;
    }

    /**
     * {@inheritDoc @fluidframework/driver-definitions#IDocumentDeltaConnection.initialClients}
     */
    public get initialClients(): ISignalClient[] {
        return this.details.initialClients;
    }

    /**
     * {@inheritDoc @fluidframework/driver-definitions#IDocumentDeltaConnection.version}
     */
    public get version(): string {
        return testProtocolVersions[0];
    }

    /**
     * {@inheritDoc @fluidframework/driver-definitions#IDocumentDeltaConnection.serviceConfiguration}
     */
    public get serviceConfiguration(): IServiceConfiguration {
        return this.details.serviceConfiguration;
    }

    constructor(
        private readonly socket: core.IWebSocket,
        public documentId: string,
        public details: IConnected) {
        super();

        this.submitManager = new BatchManager<IDocumentMessage[]>((submitType, work) => {
            this.socket.emit(
                submitType,
                this.details.clientId,
                work,
                (error) => {
                    if (error) {
                        debug("Emit error", error);
                    }
                });
        });

        this.on("newListener", (event, listener) => {
            this.socket.on(
                event,
                (...args: any[]) => {
                    this.emitter.emit(event, ...args);
                });
            this.emitter.on(event, listener);
        });
=======
        await deltaConnection.initialize(connectMessage, timeoutMs);
        return deltaConnection;
    }

    constructor(socket: SocketIOClient.Socket, documentId: string) {
          super(socket, documentId, new TelemetryNullLogger());
>>>>>>> 5a30ae0a
    }

    /**
     * Submits a new delta operation to the server
     */
    public submit(messages: IDocumentMessage[]): void {
        // We use a promise resolve to force a turn break given message processing is sync
        // eslint-disable-next-line @typescript-eslint/no-floating-promises
        Promise.resolve().then(() => {
            this.submitManager.add("submitOp", messages);
            this.submitManager.drain();
        });
    }

    /**
     * Submits a new signal to the server
     */
    public submitSignal(message: any): void {
        this.submitManager.add("submitSignal", message);
        this.submitManager.drain();
    }

<<<<<<< HEAD
    /**
     * {@inheritDoc @fluidframework/driver-definitions#IDocumentDeltaConnection.submitAsync}
     */
    public async submitAsync(messages: IDocumentMessage[]): Promise<void> {
        return new Promise<void>((resolve, reject) => {
            this.socket.emit(
                "submitContent",
                this.details.clientId,
                messages,
                (error) => {
                    if (error) {
                        reject();
                    } else {
                        resolve();
                    }
                });
        });
    }

    /**
     * {@inheritDoc @fluidframework/driver-definitions#IDocumentDeltaConnection.disconnect}
     */
    public disconnect() {
        // Do nothing
    }

=======
>>>>>>> 5a30ae0a
    /**
     * Send a "disconnect" message on the socket.
     * @param disconnectReason - The reason of the disconnection.
     */
    public disconnectClient(disconnectReason: string) {
        this.socket.emit("disconnect", disconnectReason);
    }

    /**
     * * Sends a "nack" message on the socket.
     * @param code - An error code number that represents the error. It will be a valid HTTP error code.
     * @param type - Type of the Nack.
     * @param message - A message about the nack for debugging/logging/telemetry purposes.
     */
    public nackClient(code: number = 400, type: NackErrorType = NackErrorType.ThrottlingError, message: any) {
        const nackMessage = {
            operation: undefined,
            sequenceNumber: -1,
            content: {
                code,
                type,
                message,
            },
        };
        this.socket.emit("nack", "", [nackMessage]);
    }
}<|MERGE_RESOLUTION|>--- conflicted
+++ resolved
@@ -65,198 +65,13 @@
             token,  // Token is going to indicate tenant level information, etc...
             versions: testProtocolVersions,
         };
-<<<<<<< HEAD
 
-        const connection = await new Promise<IConnected>((resolve, reject) => {
-            // Listen for ops sent before we receive a response to connect_document
-            const queuedMessages: ISequencedDocumentMessage[] = [];
-            const queuedContents: IContentMessage[] = [];
-            const queuedSignals: ISignalMessage[] = [];
-
-            const earlyOpHandler = (documentId: string, msgs: ISequencedDocumentMessage[]) => {
-                debug("Queued early ops", msgs.length);
-                queuedMessages.push(...msgs);
-            };
-            socket.on("op", earlyOpHandler);
-
-            const earlyContentHandler = (msg: IContentMessage) => {
-                debug("Queued early contents");
-                queuedContents.push(msg);
-            };
-            socket.on("op-content", earlyContentHandler);
-
-            const earlySignalHandler = (msg: ISignalMessage) => {
-                debug("Queued early signals");
-                queuedSignals.push(msg);
-            };
-            socket.on("signal", earlySignalHandler);
-
-            // Listen for connection issues
-            socket.on("connect_error", (error) => {
-                reject(error);
-            });
-
-            socket.on("connect_document_success", (response: IConnected) => {
-                socket.removeListener("op", earlyOpHandler);
-                socket.removeListener("op-content", earlyContentHandler);
-                socket.removeListener("signal", earlySignalHandler);
-
-                if (queuedMessages.length > 0) {
-                    // Some messages were queued.
-                    // add them to the list of initialMessages to be processed
-                    response.initialMessages.push(...queuedMessages);
-                    response.initialMessages.sort((a, b) => a.sequenceNumber - b.sequenceNumber);
-                }
-
-                if (queuedContents.length > 0) {
-                    // Some contents were queued.
-                    // add them to the list of initialContents to be processed
-                    response.initialContents.push(...queuedContents);
-
-                    // eslint-disable-next-line max-len
-                    response.initialContents.sort((a, b) => (a.clientId === b.clientId) ? 0 : ((a.clientId < b.clientId) ? -1 : 1) || a.clientSequenceNumber - b.clientSequenceNumber);
-                }
-
-                if (queuedSignals.length > 0) {
-                    // Some signals were queued.
-                    // add them to the list of initialSignals to be processed
-                    response.initialSignals.push(...queuedSignals);
-                }
-
-                resolve(response);
-            });
-
-            socket.on("connect_document_error", reject);
-
-            socket.emit("connect_document", connectMessage);
-        });
-
-        const deltaConnection = new LocalDocumentDeltaConnection(socket, id, connection);
-
-        return Promise.resolve(deltaConnection);
-    }
-
-    private readonly emitter = new EventEmitter();
-    private readonly submitManager: BatchManager<IDocumentMessage[]>;
-
-    /**
-     * {@inheritDoc @fluidframework/driver-definitions#IDocumentDeltaConnection.clientId}
-     */
-    public get clientId(): string {
-        return this.details.clientId;
-    }
-
-    /**
-     * {@inheritDoc @fluidframework/driver-definitions#IDocumentDeltaConnection.mode}
-     */
-    public get mode(): ConnectionMode {
-        return this.details.mode;
-    }
-
-    /**
-     * {@inheritDoc @fluidframework/driver-definitions#IDocumentDeltaConnection.claims}
-     */
-    public get claims(): ITokenClaims {
-        return this.details.claims;
-    }
-
-    /**
-     * {@inheritDoc @fluidframework/driver-definitions#IDocumentDeltaConnection.existing}
-     */
-    public get existing(): boolean {
-        return this.details.existing;
-    }
-
-    /**
-     * {@inheritDoc @fluidframework/driver-definitions#IDocumentDeltaConnection.parentBranch}
-     */
-    public get parentBranch(): string | null {
-        return this.details.parentBranch;
-    }
-
-    /**
-     * {@inheritDoc @fluidframework/driver-definitions#IDocumentDeltaConnection.maxMessageSize}
-     */
-    public get maxMessageSize(): number {
-        return this.details.maxMessageSize;
-    }
-
-    /**
-     * {@inheritDoc @fluidframework/driver-definitions#IDocumentDeltaConnection.initialMessages}
-     */
-    public get initialMessages(): ISequencedDocumentMessage[] {
-        return this.details.initialMessages;
-    }
-
-    /**
-     * {@inheritDoc @fluidframework/driver-definitions#IDocumentDeltaConnection.initialContents}
-     */
-    public get initialContents(): IContentMessage[] {
-        return this.details.initialContents;
-    }
-
-    /**
-     * {@inheritDoc @fluidframework/driver-definitions#IDocumentDeltaConnection.initialSignals}
-     */
-    public get initialSignals(): ISignalMessage[] {
-        return this.details.initialSignals;
-    }
-
-    /**
-     * {@inheritDoc @fluidframework/driver-definitions#IDocumentDeltaConnection.initialClients}
-     */
-    public get initialClients(): ISignalClient[] {
-        return this.details.initialClients;
-    }
-
-    /**
-     * {@inheritDoc @fluidframework/driver-definitions#IDocumentDeltaConnection.version}
-     */
-    public get version(): string {
-        return testProtocolVersions[0];
-    }
-
-    /**
-     * {@inheritDoc @fluidframework/driver-definitions#IDocumentDeltaConnection.serviceConfiguration}
-     */
-    public get serviceConfiguration(): IServiceConfiguration {
-        return this.details.serviceConfiguration;
-    }
-
-    constructor(
-        private readonly socket: core.IWebSocket,
-        public documentId: string,
-        public details: IConnected) {
-        super();
-
-        this.submitManager = new BatchManager<IDocumentMessage[]>((submitType, work) => {
-            this.socket.emit(
-                submitType,
-                this.details.clientId,
-                work,
-                (error) => {
-                    if (error) {
-                        debug("Emit error", error);
-                    }
-                });
-        });
-
-        this.on("newListener", (event, listener) => {
-            this.socket.on(
-                event,
-                (...args: any[]) => {
-                    this.emitter.emit(event, ...args);
-                });
-            this.emitter.on(event, listener);
-        });
-=======
         await deltaConnection.initialize(connectMessage, timeoutMs);
         return deltaConnection;
     }
 
     constructor(socket: SocketIOClient.Socket, documentId: string) {
           super(socket, documentId, new TelemetryNullLogger());
->>>>>>> 5a30ae0a
     }
 
     /**
@@ -279,35 +94,6 @@
         this.submitManager.drain();
     }
 
-<<<<<<< HEAD
-    /**
-     * {@inheritDoc @fluidframework/driver-definitions#IDocumentDeltaConnection.submitAsync}
-     */
-    public async submitAsync(messages: IDocumentMessage[]): Promise<void> {
-        return new Promise<void>((resolve, reject) => {
-            this.socket.emit(
-                "submitContent",
-                this.details.clientId,
-                messages,
-                (error) => {
-                    if (error) {
-                        reject();
-                    } else {
-                        resolve();
-                    }
-                });
-        });
-    }
-
-    /**
-     * {@inheritDoc @fluidframework/driver-definitions#IDocumentDeltaConnection.disconnect}
-     */
-    public disconnect() {
-        // Do nothing
-    }
-
-=======
->>>>>>> 5a30ae0a
     /**
      * Send a "disconnect" message on the socket.
      * @param disconnectReason - The reason of the disconnection.
