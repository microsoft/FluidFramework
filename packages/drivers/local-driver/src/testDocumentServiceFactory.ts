--- conflicted
+++ resolved
@@ -25,13 +25,9 @@
 /**
  * Implementation of document service factory for testing.
  */
-<<<<<<< HEAD
-export class TestDocumentServiceFactory implements IDocumentServiceFactory {
-=======
 export class TestDocumentServiceFactory implements IDocumentServiceFactory, IExperimentalDocumentServiceFactory {
     public readonly isExperimentalDocumentServiceFactory = true;
 
->>>>>>> 4efe6ecd
     public readonly protocolName = "fluid-test:";
     /**
      * @param localDeltaConnectionServer - delta connection server for ops
