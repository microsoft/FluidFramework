/*!
 * Copyright (c) Microsoft Corporation and contributors. All rights reserved.
 * Licensed under the MIT License.
 */

module.exports = {
	extends: [
		require.resolve("@fluidframework/eslint-config-fluid/minimal-deprecated"),
		"prettier",
	],
	parserOptions: {
		project: ["./tsconfig.json", "./src/test/tsconfig.json"],
	},
	rules: {
		"@typescript-eslint/strict-boolean-expressions": "off",
<<<<<<< HEAD

		// This library is used in the browser, so we don't want dependencies on most node libraries.
		"import/no-nodejs-modules": ["error", { allow: ["events"] }],
=======
>>>>>>> d37c7c57
	},
	overrides: [
		{
			// Rules only for test files
			files: ["*.spec.ts", "src/test/**"],
			rules: {
				// Test files are run in node only so additional node libraries can be used.
<<<<<<< HEAD
				"import/no-nodejs-modules": ["error", { allow: ["assert", "events"] }],
=======
				"import/no-nodejs-modules": ["error", { allow: ["assert"] }],
>>>>>>> d37c7c57
			},
		},
	],
};<|MERGE_RESOLUTION|>--- conflicted
+++ resolved
@@ -13,12 +13,6 @@
 	},
 	rules: {
 		"@typescript-eslint/strict-boolean-expressions": "off",
-<<<<<<< HEAD
-
-		// This library is used in the browser, so we don't want dependencies on most node libraries.
-		"import/no-nodejs-modules": ["error", { allow: ["events"] }],
-=======
->>>>>>> d37c7c57
 	},
 	overrides: [
 		{
@@ -26,11 +20,7 @@
 			files: ["*.spec.ts", "src/test/**"],
 			rules: {
 				// Test files are run in node only so additional node libraries can be used.
-<<<<<<< HEAD
-				"import/no-nodejs-modules": ["error", { allow: ["assert", "events"] }],
-=======
 				"import/no-nodejs-modules": ["error", { allow: ["assert"] }],
->>>>>>> d37c7c57
 			},
 		},
 	],
