/*!
 * Copyright (c) Microsoft Corporation. All rights reserved.
 * Licensed under the MIT License.
 */

<<<<<<< HEAD
import assert from "assert";
import { Deferred } from "@microsoft/fluid-common-utils";
=======
import * as assert from "assert";
import { Deferred } from "@fluidframework/common-utils";
>>>>>>> 747db28a
import { IDocumentStorageService } from "@microsoft/fluid-driver-definitions";
import { readAndParse } from "@microsoft/fluid-driver-utils";
import {
    IDocumentAttributes,
    ISequencedDocumentMessage,
    ISnapshotTree,
    IVersion,
} from "@microsoft/fluid-protocol-definitions";
import {
    FileSnapshotReader,
    IFileSnapshot,
    OpStorage,
    ReadDocumentStorageServiceBase,
    ReplayController,
    SnapshotStorage,
} from "@microsoft/fluid-replay-driver";
import { IDebuggerController, IDebuggerUI } from "./fluidDebuggerUi";

export type debuggerUIFactory = (controller: IDebuggerController) => IDebuggerUI | null;

const MaxBatchDeltas = 2000;

/**
 * Replay controller that uses pop-up window to control op playback
 */
export class DebugReplayController extends ReplayController implements IDebuggerController {
    public static create(
        createUi: debuggerUIFactory): DebugReplayController | null {
        if (typeof localStorage === "object" && localStorage !== null && localStorage.FluidDebugger) {
            const controller = new DebugReplayController();
            const ui = createUi(controller);
            if (ui) {
                return controller;
            }
        }
        return null;
    }

    protected static readonly WindowClosedSeq = -1; // Seq# to indicate that user closed window

    protected static async seqFromTree(
        documentStorageService: IDocumentStorageService,
        tree: ISnapshotTree | null): Promise<number> {
        if (!tree) {
            return 0;
        }

        const attributesHash = ".protocol" in tree.trees ?
            tree.trees[".protocol"].blobs.attributes
            : tree.blobs[".attributes"];
        const attrib = await readAndParse<IDocumentAttributes>(documentStorageService, attributesHash);
        return attrib.sequenceNumber;
    }

    protected ui: IDebuggerUI = null as any as IDebuggerUI; // Not to check on every line that it's not null
    protected stepsDeferred?: Deferred<number>;
    protected startSeqDeferred = new Deferred<number>();

    // True will cause us ping server indefinitely waiting for new ops
    protected retryFetchOpsOnEndOfFile = false;

    protected documentStorageService?: IDocumentStorageService;
    protected versions: IVersion[] = [];
    protected stepsToPlay: number = 0;
    protected lastOpReached = false;
    protected versionCount = 0;

    protected storage?: ReadDocumentStorageServiceBase;

    // Member to prevent repeated initialization in initStorage(...), which also
    // returns if this controller should be used or function as a passthrough
    private shouldUseController: boolean | undefined;

    public connectToUi(ui: IDebuggerUI): void {
        this.ui = ui;
    }

    public onClose() {
        this.startSeqDeferred.resolve(DebugReplayController.WindowClosedSeq);
    }

    public async onVersionSelection(version?: IVersion) {
        if (version === undefined) {
            this.resolveStorage(0, new OpStorage());
            return;
        }

        if (!this.documentStorageService) {
            throw new Error("onVersionSelection: no storage");
        }

        const tree = await this.documentStorageService.getSnapshotTree(version);
        const seq = await DebugReplayController.seqFromTree(this.documentStorageService, tree);
        this.resolveStorage(
            seq,
            new SnapshotStorage(this.documentStorageService, tree),
            version);
    }

    public onOpButtonClick(steps: number) {
        if (this.stepsDeferred && !Number.isNaN(steps) && steps > 0) {
            this.stepsDeferred.resolve(steps);
        }
    }

    public onSnapshotFileSelection(file: File) {
        if (!/^snapshot.*\.json/.exec(file.name)) {
            alert(`Incorrect file name: ${file.name}`);
            return;
        }
        if (/.*_expanded.*/.exec(file.name)) {
            alert(`Incorrect file name - please use non-extended files: ${file.name}`);
            return;
        }

        const reader = new FileReader();
        reader.onload = async () => {
            if (this.documentStorageService) {
                const text = reader.result as string;
                try {
                    const json: IFileSnapshot = JSON.parse(text) as IFileSnapshot;
                    /*
                    Const docStorage = this.documentStorageService;
                    const storage = {
                        read: (blobId: string) => this.read(docStorage, blobId),
                    };
                    const seq = await DebugReplayController.seqFromTree(
                        storage as IDocumentStorageService,
                        tree);
                    this.startSeqDeferred.resolve(seq);
                    */
                    // No ability to load ops, so just say - pick up from infinite op.
                    this.retryFetchOpsOnEndOfFile = false;
                    this.lastOpReached = true;
                    this.resolveStorage(
                        Number.MAX_SAFE_INTEGER,
                        new FileSnapshotReader(json),
                        file.name);
                } catch (error) {
                    alert(`Error parsing file: ${error}`);
                    return;
                }
            }
        };
        reader.readAsText(file, "utf-8");
    }

    public fetchTo(currentOp: number): number {
        return currentOp + MaxBatchDeltas;
    }

    // Returns true if version / file / ops selections is made.
    public isSelectionMade() {
        return this.storage !== undefined;
    }

    public async downloadVersionInfo(
        documentStorageService: IDocumentStorageService,
        prevRequest: Promise<void>,
        index: number,
        version: IVersion): Promise<void> {
        if (this.isSelectionMade()) {
            return;
        }

        await prevRequest;

        const treeV = await documentStorageService.getSnapshotTree(version);
        const seqV = await DebugReplayController.seqFromTree(documentStorageService, treeV);

        if (!this.isSelectionMade()) {
            this.versionCount--;
            this.ui.updateVersionText(this.versionCount);
            this.ui.updateVersion(index, version, seqV);
        }
    }

    public async initStorage(documentStorageService: IDocumentStorageService): Promise<boolean> {
        if (this.shouldUseController !== undefined) {
            return this.shouldUseController;
        }

        assert(documentStorageService);
        assert(!this.documentStorageService);
        this.documentStorageService = documentStorageService;

        // User can chose "no snapshot" or "file" at any moment in time!
        if (!this.isSelectionMade()) {
            this.versions = await documentStorageService.getVersions("", 50);
            if (!this.isSelectionMade()) {
                this.ui.addVersions(this.versions);
                this.ui.updateVersionText(this.versionCount);
            }
        }

        /* Short circuit for when we have no versions
        we do not want to use it to leave ability for user to close window and use real storage.
        if (!this.isSelectionMade() && this.versions.length === 0) {
            this.text1.textContent = "";
            this.resolveStorage(0, new OpStorage());
            return true;
        }
        */

        this.versionCount = this.versions.length;

        // Download all versions - do 10 downloads in parallel to avoid being throttled
        const buckets = 10;
        const work: Promise<void>[] = [];
        for (let i = 0; i < buckets; i++) {
            let prevRequest = Promise.resolve();
            for (let index = i; index < this.versions.length; index += buckets) {
                const version = this.versions[index];
                prevRequest = this.downloadVersionInfo(documentStorageService, prevRequest, index, version);
            }
            work.push(prevRequest);
        }

        // Don't wait for stuff to populate.
        // eslint-disable-next-line @typescript-eslint/no-floating-promises
        Promise.all(work).then(() => {
            this.ui.updateVersionText(0);
        });

        this.shouldUseController = await this.startSeqDeferred.promise !== DebugReplayController.WindowClosedSeq;
        assert(this.isSelectionMade() === this.shouldUseController);
        return this.shouldUseController;
    }

    public async read(blobId: string): Promise<string> {
        if (this.storage !== undefined) {
            return this.storage.read(blobId);
        }
        throw new Error("Reading blob before storage is setup properly");
    }

    public async getVersions(
        versionId: string,
        count: number): Promise<IVersion[]> {
        if (this.storage !== undefined) {
            return this.storage.getVersions(versionId, count);
        }
        throw new Error("initStorage() was not called!");
    }

    public async getSnapshotTree(versionRequested?: IVersion): Promise<ISnapshotTree | null> {
        if (this.storage !== undefined) {
            return this.storage.getSnapshotTree(versionRequested);
        }
        throw new Error("Reading snapshot tree before storage is setup properly");
    }

    public async getStartingOpSequence() {
        return this.startSeqDeferred.promise;
    }

    /**
     * Return true if we are done processing ops
     */
    public isDoneFetch(currentOp: number, lastTimeStamp?: number): boolean {
        if (lastTimeStamp === undefined) {
            this.lastOpReached = true;
            if (currentOp === Number.MAX_SAFE_INTEGER) {
                this.ui.updateLastOpText(-1, false);
            } else {
                this.ui.updateLastOpText(currentOp, false);
            }
        } else {
            this.ui.updateLastOpText(currentOp, true);
        }
        return this.lastOpReached && !this.retryFetchOpsOnEndOfFile;
    }

    public async replay(
        emitter: (op: ISequencedDocumentMessage[]) => void,
        fetchedOps: ISequencedDocumentMessage[]): Promise<void> {
        // eslint-disable-next-line no-constant-condition
        while (true) {
            if (fetchedOps.length === 0) {
                this.ui.updateNextOpText([]);
                return;
            }

            if (this.stepsToPlay === 0) {
                this.ui.disableNextOpButton(false);
                this.stepsDeferred = new Deferred<number>();

                this.ui.updateNextOpText(fetchedOps);

                this.stepsToPlay = await this.stepsDeferred.promise;

                this.stepsDeferred = undefined;
                this.ui.disableNextOpButton(true);
            }

            let playOps: ISequencedDocumentMessage[];
            if (this.stepsToPlay >= fetchedOps.length) {
                playOps = fetchedOps;
                this.stepsToPlay -= fetchedOps.length;
                // eslint-disable-next-line no-param-reassign
                fetchedOps = [];
            } else {
                playOps = fetchedOps.splice(0, this.stepsToPlay);
                this.stepsToPlay = 0;
            }
            emitter(playOps);
        }
    }

    protected resolveStorage(
        seq: number,
        storage: ReadDocumentStorageServiceBase,
        version?: IVersion | string) {
        assert(!this.isSelectionMade());
        assert(storage);
        this.storage = storage;
        assert(this.isSelectionMade());

        this.ui.versionSelected(seq, version);
        this.startSeqDeferred.resolve(seq);
    }
}<|MERGE_RESOLUTION|>--- conflicted
+++ resolved
@@ -3,13 +3,8 @@
  * Licensed under the MIT License.
  */
 
-<<<<<<< HEAD
 import assert from "assert";
-import { Deferred } from "@microsoft/fluid-common-utils";
-=======
-import * as assert from "assert";
 import { Deferred } from "@fluidframework/common-utils";
->>>>>>> 747db28a
 import { IDocumentStorageService } from "@microsoft/fluid-driver-definitions";
 import { readAndParse } from "@microsoft/fluid-driver-utils";
 import {
