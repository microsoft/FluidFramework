--- conflicted
+++ resolved
@@ -7,10 +7,7 @@
 		"outDir": "./lib",
 		"lib": ["ES2017", "ES2018.Promise", "ES2018.AsyncIterable", "DOM", "DOM.Iterable"],
 		"types": ["node"],
-<<<<<<< HEAD
 		"exactOptionalPropertyTypes": false,
-=======
 		"noUncheckedIndexedAccess": false,
->>>>>>> 51e7d780
 	},
 }