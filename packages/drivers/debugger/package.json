--- conflicted
+++ resolved
@@ -1,10 +1,6 @@
 {
   "name": "@fluidframework/debugger",
-<<<<<<< HEAD
   "version": "0.60.1000",
-=======
-  "version": "0.59.3000",
->>>>>>> cef3bf83
   "description": "Fluid Debugger - a tool to play through history of a file",
   "homepage": "https://fluidframework.com",
   "repository": {
@@ -37,29 +33,16 @@
   },
   "dependencies": {
     "@fluidframework/common-utils": "^0.32.1",
-<<<<<<< HEAD
     "@fluidframework/driver-definitions": "^0.47.1000-0",
     "@fluidframework/driver-utils": "^0.60.1000",
     "@fluidframework/protocol-definitions": "^0.1028.1000",
     "@fluidframework/replay-driver": "^0.60.1000",
-=======
-    "@fluidframework/driver-definitions": "^0.46.1000",
-    "@fluidframework/driver-utils": "^0.59.3000",
-    "@fluidframework/protocol-definitions": "^0.1028.1000",
-    "@fluidframework/replay-driver": "^0.59.3000",
->>>>>>> cef3bf83
     "jsonschema": "^1.2.6"
   },
   "devDependencies": {
     "@fluidframework/build-common": "^0.23.0",
-<<<<<<< HEAD
     "@fluidframework/debugger-previous": "npm:@fluidframework/debugger@^0.59.0",
-    "@fluidframework/eslint-config-fluid": "^0.28.1000",
-=======
-    "@fluidframework/build-tools": "^0.2.66048",
-    "@fluidframework/debugger-previous": "npm:@fluidframework/debugger@0.59.2000",
     "@fluidframework/eslint-config-fluid": "^0.28.2000-0",
->>>>>>> cef3bf83
     "@microsoft/api-extractor": "^7.22.2",
     "@rushstack/eslint-config": "^2.5.1",
     "@types/mocha": "^8.2.2",
@@ -72,28 +55,20 @@
     "eslint-plugin-editorconfig": "~3.2.0",
     "eslint-plugin-eslint-comments": "~3.2.0",
     "eslint-plugin-import": "~2.25.4",
-    "eslint-plugin-jest": "~26.1.3",
-    "eslint-plugin-mocha": "~10.0.3",
-    "eslint-plugin-promise": "~6.0.0",
+    "eslint-plugin-no-null": "~1.0.2",
     "eslint-plugin-react": "~7.28.0",
-    "eslint-plugin-tsdoc": "~0.2.14",
     "eslint-plugin-unicorn": "~40.0.0",
     "mocha": "^8.4.0",
     "rimraf": "^2.6.2",
-    "typescript": "~4.5.5",
+    "typescript": "~4.1.3",
     "typescript-formatter": "7.1.0"
   },
   "typeValidation": {
-<<<<<<< HEAD
     "version": "0.60.1000",
     "broken": {
       "ClassDeclaration_DebugReplayController": {
         "backCompat": false
       }
     }
-=======
-    "version": "0.59.3000",
-    "broken": {}
->>>>>>> cef3bf83
   }
 }