{
  "name": "@fluidframework/debugger",
  "version": "0.60.1000",
  "description": "Fluid Debugger - a tool to play through history of a file",
  "homepage": "https://fluidframework.com",
  "repository": {
    "type": "git",
    "url": "https://github.com/microsoft/FluidFramework.git",
    "directory": "packages/drivers/debugger"
  },
  "license": "MIT",
  "author": "Microsoft and contributors",
  "sideEffects": false,
  "main": "dist/index.js",
  "module": "lib/index.js",
  "types": "dist/index.d.ts",
  "scripts": {
    "build": "concurrently npm:build:compile npm:lint && npm run build:docs",
    "build:compile": "concurrently npm:tsc npm:build:esnext",
    "build:docs": "api-extractor run --local --typescript-compiler-folder ../../../node_modules/typescript && copyfiles -u 1 ./_api-extractor-temp/doc-models/* ../../../_api-extractor-temp/",
    "build:esnext": "tsc --project ./tsconfig.esnext.json",
    "build:full": "npm run build",
    "build:full:compile": "npm run build:compile",
    "ci:build:docs": "api-extractor run --typescript-compiler-folder ../../../node_modules/typescript && copyfiles -u 1 ./_api-extractor-temp/* ../../../_api-extractor-temp/",
    "clean": "rimraf dist lib *.tsbuildinfo *.build.log",
    "eslint": "eslint --format stylish src",
    "eslint:fix": "eslint --format stylish src --fix --fix-type problem,suggestion,layout",
    "lint": "npm run eslint",
    "lint:fix": "npm run eslint:fix",
    "tsc": "tsc",
    "tsfmt": "tsfmt --verify",
    "tsfmt:fix": "tsfmt --replace"
  },
  "dependencies": {
    "@fluidframework/common-utils": "^0.32.1",
    "@fluidframework/driver-definitions": "^0.47.1000-0",
    "@fluidframework/driver-utils": "^0.60.1000",
    "@fluidframework/protocol-definitions": "^0.1028.1000",
    "@fluidframework/replay-driver": "^0.60.1000",
    "jsonschema": "^1.2.6"
  },
  "devDependencies": {
    "@fluidframework/build-common": "^0.23.0",
    "@fluidframework/build-tools": "^0.2.66793",
    "@fluidframework/debugger-previous": "npm:@fluidframework/debugger@0.59.3000",
<<<<<<< HEAD
    "@fluidframework/eslint-config-fluid": "^0.28.2000-0",
=======
    "@fluidframework/eslint-config-fluid": "^0.28.2000",
>>>>>>> e5182598
    "@microsoft/api-extractor": "^7.22.2",
    "@rushstack/eslint-config": "^2.5.1",
    "@types/mocha": "^9.1.1",
    "@types/node": "^14.18.0",
    "@typescript-eslint/eslint-plugin": "~5.9.0",
    "@typescript-eslint/parser": "~5.9.0",
    "concurrently": "^6.2.0",
    "copyfiles": "^2.1.0",
    "eslint": "~8.6.0",
    "eslint-plugin-editorconfig": "~3.2.0",
    "eslint-plugin-eslint-comments": "~3.2.0",
    "eslint-plugin-import": "~2.25.4",
    "eslint-plugin-jest": "~26.1.3",
    "eslint-plugin-mocha": "~10.0.3",
    "eslint-plugin-promise": "~6.0.0",
    "eslint-plugin-react": "~7.28.0",
    "eslint-plugin-tsdoc": "~0.2.14",
    "eslint-plugin-unicorn": "~40.0.0",
    "mocha": "^10.0.0",
    "rimraf": "^2.6.2",
    "typescript": "~4.5.5",
    "typescript-formatter": "7.1.0"
  },
  "typeValidation": {
<<<<<<< HEAD
    "version": "0.60.1000",
    "broken": {
      "ClassDeclaration_DebugReplayController": {
        "backCompat": false
      }
    }
=======
    "version": "0.59.4000",
    "broken": {}
>>>>>>> e5182598
  }
}<|MERGE_RESOLUTION|>--- conflicted
+++ resolved
@@ -43,11 +43,7 @@
     "@fluidframework/build-common": "^0.23.0",
     "@fluidframework/build-tools": "^0.2.66793",
     "@fluidframework/debugger-previous": "npm:@fluidframework/debugger@0.59.3000",
-<<<<<<< HEAD
     "@fluidframework/eslint-config-fluid": "^0.28.2000-0",
-=======
-    "@fluidframework/eslint-config-fluid": "^0.28.2000",
->>>>>>> e5182598
     "@microsoft/api-extractor": "^7.22.2",
     "@rushstack/eslint-config": "^2.5.1",
     "@types/mocha": "^9.1.1",
@@ -72,16 +68,11 @@
     "typescript-formatter": "7.1.0"
   },
   "typeValidation": {
-<<<<<<< HEAD
     "version": "0.60.1000",
     "broken": {
       "ClassDeclaration_DebugReplayController": {
         "backCompat": false
       }
     }
-=======
-    "version": "0.59.4000",
-    "broken": {}
->>>>>>> e5182598
   }
 }