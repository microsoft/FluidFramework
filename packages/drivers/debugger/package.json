--- conflicted
+++ resolved
@@ -1,6 +1,6 @@
 {
 	"name": "@fluidframework/debugger",
-	"version": "2.0.0-internal.5.2.0",
+	"version": "2.0.0-internal.5.1.0",
 	"description": "Fluid Debugger - a tool to play through history of a file",
 	"homepage": "https://fluidframework.com",
 	"repository": {
@@ -41,15 +41,9 @@
 		"jsonschema": "^1.2.6"
 	},
 	"devDependencies": {
-<<<<<<< HEAD
-		"@fluid-tools/build-cli": "^0.19.0-166151",
+		"@fluid-tools/build-cli": "^0.19.0",
 		"@fluidframework/build-common": "^2.0.0",
-		"@fluidframework/build-tools": "^0.19.0-166151",
-=======
-		"@fluid-tools/build-cli": "^0.19.0",
-		"@fluidframework/build-common": "^1.2.0",
 		"@fluidframework/build-tools": "^0.19.0",
->>>>>>> 0c2045c0
 		"@fluidframework/debugger-previous": "npm:@fluidframework/debugger@2.0.0-internal.5.0.0",
 		"@fluidframework/eslint-config-fluid": "^2.0.0",
 		"@microsoft/api-extractor": "^7.34.4",
