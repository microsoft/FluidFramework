--- conflicted
+++ resolved
@@ -1,10 +1,6 @@
 {
 	"name": "@fluidframework/debugger",
-<<<<<<< HEAD
-	"version": "2.0.0-rc.1.0.0",
-=======
 	"version": "2.0.0-internal.9.0.0",
->>>>>>> 04a597c7
 	"description": "Fluid Debugger - a tool to play through history of a file",
 	"homepage": "https://fluidframework.com",
 	"repository": {
