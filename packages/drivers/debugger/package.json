{
  "name": "@fluidframework/debugger",
<<<<<<< HEAD
  "version": "0.60.1000",
=======
  "version": "0.59.3000",
>>>>>>> 24231532
  "description": "Fluid Debugger - a tool to play through history of a file",
  "homepage": "https://fluidframework.com",
  "repository": {
    "type": "git",
    "url": "https://github.com/microsoft/FluidFramework.git",
    "directory": "packages/drivers/debugger"
  },
  "license": "MIT",
  "author": "Microsoft and contributors",
  "sideEffects": false,
  "main": "dist/index.js",
  "module": "lib/index.js",
  "types": "dist/index.d.ts",
  "scripts": {
    "build": "concurrently npm:build:compile npm:lint && npm run build:docs",
    "build:compile": "concurrently npm:tsc npm:build:esnext",
    "build:docs": "api-extractor run --local --typescript-compiler-folder ../../../node_modules/typescript && copyfiles -u 1 ./_api-extractor-temp/doc-models/* ../../../_api-extractor-temp/",
    "build:esnext": "tsc --project ./tsconfig.esnext.json",
    "build:full": "npm run build",
    "build:full:compile": "npm run build:compile",
    "ci:build:docs": "api-extractor run --typescript-compiler-folder ../../../node_modules/typescript && copyfiles -u 1 ./_api-extractor-temp/* ../../../_api-extractor-temp/",
    "clean": "rimraf dist lib *.tsbuildinfo *.build.log",
    "eslint": "eslint --format stylish src",
    "eslint:fix": "eslint --format stylish src --fix --fix-type problem,suggestion,layout",
    "lint": "npm run eslint",
    "lint:fix": "npm run eslint:fix",
    "tsc": "tsc",
    "tsfmt": "tsfmt --verify",
    "tsfmt:fix": "tsfmt --replace"
  },
  "dependencies": {
    "@fluidframework/common-utils": "^0.32.1",
<<<<<<< HEAD
    "@fluidframework/driver-definitions": "^0.47.1000-0",
    "@fluidframework/driver-utils": "^0.60.1000",
    "@fluidframework/protocol-definitions": "^0.1028.1000",
    "@fluidframework/replay-driver": "^0.60.1000",
=======
    "@fluidframework/driver-definitions": "^0.46.1000",
    "@fluidframework/driver-utils": "^0.59.3000",
    "@fluidframework/protocol-definitions": "^0.1028.1000",
    "@fluidframework/replay-driver": "^0.59.3000",
>>>>>>> 24231532
    "jsonschema": "^1.2.6"
  },
  "devDependencies": {
    "@fluidframework/build-common": "^0.23.0",
<<<<<<< HEAD
    "@fluidframework/debugger-previous": "npm:@fluidframework/debugger@^0.59.0",
    "@fluidframework/eslint-config-fluid": "^0.28.1000",
=======
    "@fluidframework/build-tools": "^0.2.66048",
    "@fluidframework/debugger-previous": "npm:@fluidframework/debugger@0.59.2000",
    "@fluidframework/eslint-config-fluid": "^0.28.2000-0",
>>>>>>> 24231532
    "@microsoft/api-extractor": "^7.22.2",
    "@rushstack/eslint-config": "^2.5.1",
    "@types/mocha": "^8.2.2",
    "@types/node": "^14.18.0",
    "@typescript-eslint/eslint-plugin": "~5.9.0",
    "@typescript-eslint/parser": "~5.9.0",
    "concurrently": "^6.2.0",
    "copyfiles": "^2.1.0",
    "eslint": "~8.6.0",
    "eslint-plugin-editorconfig": "~3.2.0",
    "eslint-plugin-eslint-comments": "~3.2.0",
    "eslint-plugin-import": "~2.25.4",
    "eslint-plugin-jest": "~26.1.3",
    "eslint-plugin-mocha": "~10.0.3",
    "eslint-plugin-promise": "~6.0.0",
    "eslint-plugin-react": "~7.28.0",
    "eslint-plugin-tsdoc": "~0.2.14",
    "eslint-plugin-unicorn": "~40.0.0",
    "mocha": "^8.4.0",
    "rimraf": "^2.6.2",
    "typescript": "~4.5.5",
    "typescript-formatter": "7.1.0"
  },
  "typeValidation": {
<<<<<<< HEAD
    "version": "0.60.1000",
    "broken": {
      "ClassDeclaration_DebugReplayController": {
        "backCompat": false
      }
    }
=======
    "version": "0.59.3000",
    "broken": {}
>>>>>>> 24231532
  }
}<|MERGE_RESOLUTION|>--- conflicted
+++ resolved
@@ -1,10 +1,6 @@
 {
   "name": "@fluidframework/debugger",
-<<<<<<< HEAD
   "version": "0.60.1000",
-=======
-  "version": "0.59.3000",
->>>>>>> 24231532
   "description": "Fluid Debugger - a tool to play through history of a file",
   "homepage": "https://fluidframework.com",
   "repository": {
@@ -37,29 +33,17 @@
   },
   "dependencies": {
     "@fluidframework/common-utils": "^0.32.1",
-<<<<<<< HEAD
     "@fluidframework/driver-definitions": "^0.47.1000-0",
     "@fluidframework/driver-utils": "^0.60.1000",
     "@fluidframework/protocol-definitions": "^0.1028.1000",
     "@fluidframework/replay-driver": "^0.60.1000",
-=======
-    "@fluidframework/driver-definitions": "^0.46.1000",
-    "@fluidframework/driver-utils": "^0.59.3000",
-    "@fluidframework/protocol-definitions": "^0.1028.1000",
-    "@fluidframework/replay-driver": "^0.59.3000",
->>>>>>> 24231532
     "jsonschema": "^1.2.6"
   },
   "devDependencies": {
     "@fluidframework/build-common": "^0.23.0",
-<<<<<<< HEAD
+    "@fluidframework/build-tools": "^0.2.66048",
     "@fluidframework/debugger-previous": "npm:@fluidframework/debugger@^0.59.0",
-    "@fluidframework/eslint-config-fluid": "^0.28.1000",
-=======
-    "@fluidframework/build-tools": "^0.2.66048",
-    "@fluidframework/debugger-previous": "npm:@fluidframework/debugger@0.59.2000",
     "@fluidframework/eslint-config-fluid": "^0.28.2000-0",
->>>>>>> 24231532
     "@microsoft/api-extractor": "^7.22.2",
     "@rushstack/eslint-config": "^2.5.1",
     "@types/mocha": "^8.2.2",
@@ -84,16 +68,11 @@
     "typescript-formatter": "7.1.0"
   },
   "typeValidation": {
-<<<<<<< HEAD
     "version": "0.60.1000",
     "broken": {
       "ClassDeclaration_DebugReplayController": {
         "backCompat": false
       }
     }
-=======
-    "version": "0.59.3000",
-    "broken": {}
->>>>>>> 24231532
   }
 }