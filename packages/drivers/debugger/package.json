--- conflicted
+++ resolved
@@ -1,10 +1,6 @@
 {
   "name": "@fluidframework/debugger",
-<<<<<<< HEAD
-  "version": "0.46.0",
-=======
   "version": "0.47.0",
->>>>>>> 538c370c
   "description": "Fluid Debugger - a tool to play through history of a file",
   "homepage": "https://fluidframework.com",
   "repository": "https://github.com/microsoft/FluidFramework",
@@ -34,15 +30,9 @@
   "dependencies": {
     "@fluidframework/common-utils": "^0.32.1",
     "@fluidframework/driver-definitions": "^0.39.6",
-<<<<<<< HEAD
-    "@fluidframework/driver-utils": "^0.46.0",
-    "@fluidframework/protocol-definitions": "^0.1024.0",
-    "@fluidframework/replay-driver": "^0.46.0",
-=======
     "@fluidframework/driver-utils": "^0.47.0",
     "@fluidframework/protocol-definitions": "^0.1024.0",
     "@fluidframework/replay-driver": "^0.47.0",
->>>>>>> 538c370c
     "jsonschema": "^1.2.6"
   },
   "devDependencies": {
