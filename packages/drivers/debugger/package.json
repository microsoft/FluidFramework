--- conflicted
+++ resolved
@@ -1,10 +1,6 @@
 {
   "name": "@fluidframework/debugger",
-<<<<<<< HEAD
-  "version": "2.0.0-internal.3.1.0",
-=======
   "version": "2.0.0-internal.4.0.0",
->>>>>>> 6167ac92
   "description": "Fluid Debugger - a tool to play through history of a file",
   "homepage": "https://fluidframework.com",
   "repository": {
@@ -40,17 +36,10 @@
   },
   "dependencies": {
     "@fluidframework/common-utils": "^1.0.0",
-<<<<<<< HEAD
-    "@fluidframework/driver-definitions": ">=2.0.0-internal.3.1.0 <2.0.0-internal.4.0.0",
-    "@fluidframework/driver-utils": ">=2.0.0-internal.3.1.0 <2.0.0-internal.4.0.0",
-    "@fluidframework/protocol-definitions": "^1.1.0",
-    "@fluidframework/replay-driver": ">=2.0.0-internal.3.1.0 <2.0.0-internal.4.0.0",
-=======
     "@fluidframework/driver-definitions": ">=2.0.0-internal.4.0.0 <2.0.0-internal.5.0.0",
     "@fluidframework/driver-utils": ">=2.0.0-internal.4.0.0 <2.0.0-internal.5.0.0",
     "@fluidframework/protocol-definitions": "^1.1.0",
     "@fluidframework/replay-driver": ">=2.0.0-internal.4.0.0 <2.0.0-internal.5.0.0",
->>>>>>> 6167ac92
     "jsonschema": "^1.2.6"
   },
   "devDependencies": {
