--- conflicted
+++ resolved
@@ -84,17 +84,6 @@
         return snapshotTree;
     }
 
-<<<<<<< HEAD
-=======
-    public async read(blobId: string): Promise<string> {
-        const blob = this.blobs.get(blobId);
-        if (blob !== undefined) {
-            return bufferToString(blob,"base64");
-        }
-        throw new Error(`Unknown blob ID: ${blobId}`);
-    }
-
->>>>>>> d7d5226c
     public async readBlob(blobId: string): Promise<ArrayBufferLike> {
         const blob = this.blobs.get(blobId);
         if (blob !== undefined) {
