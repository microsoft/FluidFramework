{
	"name": "@fluidframework/replay-driver",
	"version": "2.0.0-rc.1.0.0",
	"description": "Document replay version of Socket.IO implementation",
	"homepage": "https://fluidframework.com",
	"repository": {
		"type": "git",
		"url": "https://github.com/microsoft/FluidFramework.git",
		"directory": "packages/drivers/replay-driver"
	},
	"license": "MIT",
	"author": "Microsoft and contributors",
	"sideEffects": false,
	"exports": {
		".": {
			"import": {
				"types": "./lib/index.d.mts",
				"default": "./lib/index.mjs"
			},
			"require": {
				"types": "./dist/index.d.ts",
				"default": "./dist/index.cjs"
			}
		}
	},
	"main": "dist/index.cjs",
	"module": "lib/index.mjs",
	"types": "dist/index.d.ts",
	"scripts": {
		"api": "fluid-build . --task api",
		"api-extractor:commonjs": "api-extractor run --local",
		"api-extractor:esnext": "api-extractor run --config ./api-extractor-esm.json",
		"build": "fluid-build . --task build",
		"build:compile": "fluid-build . --task compile",
		"build:docs": "fluid-build . --task api",
		"build:esnext": "tsc-multi --config ../../../common/build/build-common/tsc-multi.esm.json",
<<<<<<< HEAD
		"build:rename-types": "node ../../../scripts/rename-types.cjs",
=======
>>>>>>> a326f0e1
		"check:are-the-types-wrong": "attw --pack",
		"check:release-tags": "api-extractor run --local --config ./api-extractor-lint.json",
		"ci:build:docs": "api-extractor run",
		"clean": "rimraf --glob dist lib \"**/*.tsbuildinfo\" \"**/*.build.log\" _api-extractor-temp",
		"eslint": "eslint --format stylish src",
		"eslint:fix": "eslint --format stylish src --fix --fix-type problem,suggestion,layout",
		"format": "npm run prettier:fix",
		"lint": "npm run prettier && npm run check:release-tags && npm run eslint",
		"lint:fix": "npm run prettier:fix && npm run eslint:fix",
		"prettier": "prettier --check . --cache --ignore-path ../../../.prettierignore",
		"prettier:fix": "prettier --write . --cache --ignore-path ../../../.prettierignore",
		"tsc": "tsc-multi --config ../../../common/build/build-common/tsc-multi.cjs.json",
		"typetests:gen": "fluid-type-test-generator",
		"typetests:prepare": "flub typetests --dir . --reset --previous --normalize"
	},
	"dependencies": {
		"@fluid-internal/client-utils": "workspace:~",
		"@fluidframework/core-interfaces": "workspace:~",
		"@fluidframework/core-utils": "workspace:~",
		"@fluidframework/driver-definitions": "workspace:~",
		"@fluidframework/driver-utils": "workspace:~",
		"@fluidframework/protocol-definitions": "^3.1.0-223007",
		"@fluidframework/telemetry-utils": "workspace:~"
	},
	"devDependencies": {
		"@arethetypeswrong/cli": "^0.13.3",
		"@fluid-tools/build-cli": "0.29.0-222379",
		"@fluidframework/build-common": "^2.0.3",
		"@fluidframework/build-tools": "0.29.0-222379",
		"@fluidframework/eslint-config-fluid": "^3.1.0",
		"@fluidframework/replay-driver-previous": "npm:@fluidframework/replay-driver@2.0.0-internal.7.2.0",
		"@microsoft/api-extractor": "^7.38.3",
		"@types/nock": "^9.3.0",
		"@types/node": "^18.19.0",
		"copyfiles": "^2.4.1",
		"eslint": "~8.50.0",
		"nock": "^13.3.3",
		"prettier": "~3.0.3",
		"rimraf": "^4.4.0",
		"tsc-multi": "^1.1.0",
		"typescript": "~5.1.6"
	},
	"fluidBuild": {
		"tasks": {
			"build:docs": {
				"dependsOn": [
					"...",
					"api-extractor:commonjs",
					"api-extractor:esnext"
				],
				"script": false
			},
			"tsc": [
				"...",
				"typetests:gen"
			]
		}
	},
	"typeValidation": {
		"broken": {}
	}
}<|MERGE_RESOLUTION|>--- conflicted
+++ resolved
@@ -34,10 +34,6 @@
 		"build:compile": "fluid-build . --task compile",
 		"build:docs": "fluid-build . --task api",
 		"build:esnext": "tsc-multi --config ../../../common/build/build-common/tsc-multi.esm.json",
-<<<<<<< HEAD
-		"build:rename-types": "node ../../../scripts/rename-types.cjs",
-=======
->>>>>>> a326f0e1
 		"check:are-the-types-wrong": "attw --pack",
 		"check:release-tags": "api-extractor run --local --config ./api-extractor-lint.json",
 		"ci:build:docs": "api-extractor run",
