--- conflicted
+++ resolved
@@ -26,18 +26,10 @@
     "tsc": "tsc"
   },
   "dependencies": {
-<<<<<<< HEAD
-    "@microsoft/fluid-component-core-interfaces": "^0.17.0",
-    "@microsoft/fluid-driver-definitions": "^0.17.0",
-    "@microsoft/fluid-driver-utils": "^0.17.0",
-    "@microsoft/fluid-protocol-definitions": "^0.1005.0",
-    "@microsoft/fluid-server-services-client": "^0.1004.1",
-=======
     "@microsoft/fluid-component-core-interfaces": "^0.18.0",
     "@microsoft/fluid-driver-definitions": "^0.18.0",
     "@microsoft/fluid-protocol-definitions": "^0.1005.0-0",
     "@microsoft/fluid-server-services-client": "^0.1005.0-0",
->>>>>>> 706dd8eb
     "nconf": "^0.10.0"
   },
   "devDependencies": {
