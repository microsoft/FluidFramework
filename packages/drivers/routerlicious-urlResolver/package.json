{
  "name": "@fluidframework/routerlicious-urlresolver",
<<<<<<< HEAD
  "version": "0.60.1000",
=======
  "version": "0.59.3000",
>>>>>>> 24231532
  "description": "Url Resolver for routerlicious urls.",
  "homepage": "https://fluidframework.com",
  "repository": {
    "type": "git",
    "url": "https://github.com/microsoft/FluidFramework.git",
    "directory": "packages/drivers/routerlicious-urlResolver"
  },
  "license": "MIT",
  "author": "Microsoft and contributors",
  "sideEffects": false,
  "main": "dist/index.js",
  "module": "lib/index.js",
  "types": "dist/index.d.ts",
  "scripts": {
    "build": "npm run build:genver && concurrently npm:build:compile npm:lint",
    "build:commonjs": "npm run tsc && npm run typetests:gen && npm run build:test",
    "build:compile": "concurrently npm:build:commonjs npm:build:esnext",
    "build:esnext": "tsc --project ./tsconfig.esnext.json",
    "build:full": "npm run build",
    "build:full:compile": "npm run build:compile",
    "build:genver": "gen-version",
    "build:test": "tsc --project ./src/test/tsconfig.json",
    "clean": "rimraf dist lib *.tsbuildinfo *.build.log",
    "eslint": "eslint --format stylish src",
    "eslint:fix": "eslint --format stylish src --fix --fix-type problem,suggestion,layout",
    "lint": "npm run eslint",
    "lint:fix": "npm run eslint:fix",
    "test": "npm run test:mocha",
    "test:mocha": "mocha --ignore 'dist/test/types/*' --recursive dist/test -r node_modules/@fluidframework/mocha-test-setup --unhandled-rejections=strict",
    "test:mocha:verbose": "cross-env FLUID_TEST_VERBOSE=1 npm run test:mocha",
    "tsc": "tsc",
    "tsfmt": "tsfmt --verify",
    "tsfmt:fix": "tsfmt --replace",
    "typetests:gen": "fluid-type-validator -g -d ."
  },
  "dependencies": {
    "@fluidframework/common-utils": "^0.32.1",
    "@fluidframework/core-interfaces": "^0.43.1000",
    "@fluidframework/driver-definitions": "^0.47.1000-0",
    "@fluidframework/protocol-definitions": "^0.1028.1000",
    "nconf": "^0.11.4"
  },
  "devDependencies": {
    "@fluidframework/build-common": "^0.23.0",
<<<<<<< HEAD
    "@fluidframework/eslint-config-fluid": "^0.28.1000",
    "@fluidframework/mocha-test-setup": "^0.60.1000",
    "@fluidframework/routerlicious-urlresolver-previous": "npm:@fluidframework/routerlicious-urlresolver@^0.59.0",
=======
    "@fluidframework/build-tools": "^0.2.66048",
    "@fluidframework/eslint-config-fluid": "^0.28.2000-0",
    "@fluidframework/mocha-test-setup": "^0.59.3000",
    "@fluidframework/routerlicious-urlresolver-previous": "npm:@fluidframework/routerlicious-urlresolver@0.59.2000",
>>>>>>> 24231532
    "@rushstack/eslint-config": "^2.5.1",
    "@types/mocha": "^8.2.2",
    "@types/nconf": "^0.10.0",
    "@types/node": "^14.18.0",
    "@typescript-eslint/eslint-plugin": "~5.9.0",
    "@typescript-eslint/parser": "~5.9.0",
    "assert": "^2.0.0",
    "concurrently": "^6.2.0",
    "cross-env": "^7.0.2",
    "eslint": "~8.6.0",
    "eslint-plugin-editorconfig": "~3.2.0",
    "eslint-plugin-eslint-comments": "~3.2.0",
    "eslint-plugin-import": "~2.25.4",
    "eslint-plugin-jest": "~26.1.3",
    "eslint-plugin-mocha": "~10.0.3",
    "eslint-plugin-promise": "~6.0.0",
    "eslint-plugin-react": "~7.28.0",
    "eslint-plugin-tsdoc": "~0.2.14",
    "eslint-plugin-unicorn": "~40.0.0",
    "mocha": "^8.4.0",
    "rimraf": "^2.6.2",
    "typescript": "~4.5.5",
    "typescript-formatter": "7.1.0"
  },
  "typeValidation": {
<<<<<<< HEAD
    "version": "0.60.1000",
=======
    "version": "0.59.3000",
>>>>>>> 24231532
    "broken": {}
  }
}<|MERGE_RESOLUTION|>--- conflicted
+++ resolved
@@ -1,10 +1,6 @@
 {
   "name": "@fluidframework/routerlicious-urlresolver",
-<<<<<<< HEAD
   "version": "0.60.1000",
-=======
-  "version": "0.59.3000",
->>>>>>> 24231532
   "description": "Url Resolver for routerlicious urls.",
   "homepage": "https://fluidframework.com",
   "repository": {
@@ -49,16 +45,10 @@
   },
   "devDependencies": {
     "@fluidframework/build-common": "^0.23.0",
-<<<<<<< HEAD
-    "@fluidframework/eslint-config-fluid": "^0.28.1000",
+    "@fluidframework/build-tools": "^0.2.66048",
+    "@fluidframework/eslint-config-fluid": "^0.28.2000-0",
     "@fluidframework/mocha-test-setup": "^0.60.1000",
     "@fluidframework/routerlicious-urlresolver-previous": "npm:@fluidframework/routerlicious-urlresolver@^0.59.0",
-=======
-    "@fluidframework/build-tools": "^0.2.66048",
-    "@fluidframework/eslint-config-fluid": "^0.28.2000-0",
-    "@fluidframework/mocha-test-setup": "^0.59.3000",
-    "@fluidframework/routerlicious-urlresolver-previous": "npm:@fluidframework/routerlicious-urlresolver@0.59.2000",
->>>>>>> 24231532
     "@rushstack/eslint-config": "^2.5.1",
     "@types/mocha": "^8.2.2",
     "@types/nconf": "^0.10.0",
@@ -84,11 +74,7 @@
     "typescript-formatter": "7.1.0"
   },
   "typeValidation": {
-<<<<<<< HEAD
     "version": "0.60.1000",
-=======
-    "version": "0.59.3000",
->>>>>>> 24231532
     "broken": {}
   }
 }