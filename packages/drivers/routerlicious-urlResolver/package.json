{
	"name": "@fluidframework/routerlicious-urlresolver",
	"version": "2.74.0",
	"description": "Url Resolver for routerlicious urls.",
	"homepage": "https://fluidframework.com",
	"repository": {
		"type": "git",
		"url": "https://github.com/microsoft/FluidFramework.git",
		"directory": "packages/drivers/routerlicious-urlResolver"
	},
	"license": "MIT",
	"author": "Microsoft and contributors",
	"sideEffects": false,
	"type": "module",
	"exports": {
		".": {
			"import": {
				"types": "./lib/public.d.ts",
				"default": "./lib/index.js"
			},
			"require": {
				"types": "./dist/public.d.ts",
				"default": "./dist/index.js"
			}
		},
		"./internal": {
			"import": {
				"types": "./lib/index.d.ts",
				"default": "./lib/index.js"
			},
			"require": {
				"types": "./dist/index.d.ts",
				"default": "./dist/index.js"
			}
		}
	},
	"main": "lib/index.js",
	"types": "lib/public.d.ts",
	"scripts": {
		"api": "fluid-build . --task api",
		"api-extractor:commonjs": "flub generate entrypoints --outFileLegacyBeta legacy --outDir ./dist",
		"api-extractor:esnext": "flub generate entrypoints --outFileLegacyBeta legacy --outDir ./lib --node10TypeCompat",
		"build": "fluid-build . --task build",
		"build:commonjs": "fluid-build . --task commonjs",
		"build:compile": "fluid-build . --task compile",
		"build:docs": "api-extractor run --local",
		"build:esnext": "tsc --project ./tsconfig.json",
		"build:test": "npm run build:test:esm && npm run build:test:cjs",
		"build:test:cjs": "fluid-tsc commonjs --project ./src/test/tsconfig.cjs.json",
		"build:test:esm": "tsc --project ./src/test/tsconfig.json",
		"check:are-the-types-wrong": "attw --pack .",
		"check:biome": "biome check .",
		"check:exports": "concurrently \"npm:check:exports:*\"",
		"check:exports:bundle-release-tags": "api-extractor run --config api-extractor/api-extractor-lint-bundle.json",
		"check:exports:cjs:public": "api-extractor run --config api-extractor/api-extractor-lint-public.cjs.json",
		"check:exports:esm:public": "api-extractor run --config api-extractor/api-extractor-lint-public.esm.json",
		"check:format": "npm run check:biome",
		"ci:build:docs": "api-extractor run",
		"clean": "rimraf --glob dist lib {alpha,beta,internal,legacy}.d.ts \"**/*.tsbuildinfo\" \"**/*.build.log\" _api-extractor-temp nyc",
		"eslint": "eslint --quiet --format stylish src",
		"eslint:fix": "eslint --quiet --format stylish src --fix --fix-type problem,suggestion,layout",
		"format": "npm run format:biome",
		"format:biome": "biome check . --write",
		"lint": "fluid-build . --task lint",
		"lint:fix": "fluid-build . --task eslint:fix --task format",
		"test": "npm run test:mocha",
		"test:mocha": "npm run test:mocha:esm && npm run test:mocha:cjs",
		"test:mocha:cjs": "cross-env FLUID_TEST_MODULE_SYSTEM=CJS mocha",
		"test:mocha:esm": "mocha",
		"test:mocha:verbose": "cross-env FLUID_TEST_VERBOSE=1 npm run test:mocha",
		"tsc": "fluid-tsc commonjs --project ./tsconfig.cjs.json && copyfiles -f ../../../common/build/build-common/src/cjs/package.json ./dist",
		"typetests:gen": "flub generate typetests --dir . -v",
		"typetests:prepare": "flub typetests --dir . --reset --previous --normalize"
	},
	"dependencies": {
		"@fluidframework/core-interfaces": "workspace:~",
		"@fluidframework/core-utils": "workspace:~",
		"@fluidframework/driver-definitions": "workspace:~",
		"nconf": "^0.12.0"
	},
	"devDependencies": {
		"@arethetypeswrong/cli": "^0.17.1",
		"@biomejs/biome": "~1.9.3",
		"@fluid-internal/mocha-test-setup": "workspace:~",
		"@fluid-tools/build-cli": "^0.61.0",
		"@fluidframework/build-common": "^2.0.3",
		"@fluidframework/build-tools": "^0.61.0",
		"@fluidframework/eslint-config-fluid": "workspace:~",
		"@fluidframework/routerlicious-urlresolver-previous": "npm:@fluidframework/routerlicious-urlresolver@2.73.0",
		"@microsoft/api-extractor": "7.52.11",
		"@types/mocha": "^10.0.10",
		"@types/nconf": "^0.10.0",
		"@types/node": "^18.19.0",
		"assert": "^2.0.0",
		"concurrently": "^8.2.1",
		"copyfiles": "^2.4.1",
		"cross-env": "^7.0.3",
<<<<<<< HEAD
		"eslint": "~9.39.1",
=======
		"eslint": "~8.57.1",
>>>>>>> f85c24ed
		"jiti": "^2.6.1",
		"mocha": "^10.8.2",
		"mocha-multi-reporters": "^1.5.1",
		"rimraf": "^4.4.0",
		"typescript": "~5.4.5"
	},
	"typeValidation": {
		"broken": {},
		"entrypoint": "internal"
	}
}<|MERGE_RESOLUTION|>--- conflicted
+++ resolved
@@ -95,11 +95,7 @@
 		"concurrently": "^8.2.1",
 		"copyfiles": "^2.4.1",
 		"cross-env": "^7.0.3",
-<<<<<<< HEAD
-		"eslint": "~9.39.1",
-=======
 		"eslint": "~8.57.1",
->>>>>>> f85c24ed
 		"jiti": "^2.6.1",
 		"mocha": "^10.8.2",
 		"mocha-multi-reporters": "^1.5.1",
