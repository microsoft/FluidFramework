--- conflicted
+++ resolved
@@ -5,15 +5,9 @@
 
 /* eslint-disable unicorn/filename-case, max-len */
 
-<<<<<<< HEAD
 import assert from "assert";
-import { IFluidResolvedUrl } from "@microsoft/fluid-driver-definitions";
-import { IRequest } from "@microsoft/fluid-component-core-interfaces";
-=======
-import * as assert from "assert";
 import { IFluidResolvedUrl } from "@fluidframework/driver-definitions";
 import { IRequest } from "@fluidframework/component-core-interfaces";
->>>>>>> 179e6c92
 import { Provider } from "nconf";
 import { RouterliciousUrlResolver } from "../urlResolver";
 
