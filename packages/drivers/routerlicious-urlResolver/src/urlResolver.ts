--- conflicted
+++ resolved
@@ -22,13 +22,7 @@
     "www.eu.prague.office-int.com",
 ];
 
-<<<<<<< HEAD
-export class RouterliciousUrlResolver implements IUrlResolver, IExperimentalUrlResolver {
-    public readonly isExperimentalUrlResolver = true;
-=======
 export class RouterliciousUrlResolver implements IUrlResolver {
->>>>>>> 4efe6ecd
-
     constructor(
         private readonly config: { provider: Provider, tenantId: string, documentId: string } | undefined,
         private readonly getToken: (() => Promise<string>) | undefined,
