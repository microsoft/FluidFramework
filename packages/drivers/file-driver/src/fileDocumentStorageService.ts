--- conflicted
+++ resolved
@@ -6,7 +6,7 @@
 import fs from "fs";
 import { assert } from "@fluidframework/common-utils";
 import { IDocumentStorageService } from "@fluidframework/driver-definitions";
-import { bufferToString, buildSnapshotTree, toBuffer } from "@fluidframework/driver-utils";
+import { buildSnapshotTree } from "@fluidframework/driver-utils";
 import * as api from "@fluidframework/protocol-definitions";
 import { IFileSnapshot, ReadDocumentStorageServiceBase } from "@fluidframework/replay-driver";
 
@@ -103,7 +103,6 @@
         }
         throw new Error(`Can't find blob ${sha}`);
     }
-<<<<<<< HEAD
 
     /**
      * @deprecated - here for maintaining perf, will be removed after storage returns binary data
@@ -117,8 +116,6 @@
         }
         throw new Error(`Can't find blob ${sha}`);
     }
-=======
->>>>>>> 693c7528
 }
 
 export interface ISnapshotWriterStorage extends IDocumentStorageService {
