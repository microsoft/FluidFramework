/*!
 * Copyright (c) Microsoft Corporation. All rights reserved.
 * Licensed under the MIT License.
 */

import fs from "fs";
import { assert, bufferToString } from "@fluidframework/common-utils";
import {
    IDocumentStorageService,
    IDocumentStorageServicePolicies,    // these are needed for api-extractor
    ISummaryContext,                    // these are needed for api-extractor
} from "@fluidframework/driver-definitions";
import { buildSnapshotTree } from "@fluidframework/driver-utils";
import * as api from "@fluidframework/protocol-definitions";
import { IFileSnapshot, ReadDocumentStorageServiceBase } from "@fluidframework/replay-driver";

// This ID is used by replay tool as Document Id.
// We leverage it to figure out when container is asking for root document tree.
export const FileStorageDocumentName = "FileStorageDocId"; // Some unique document name

// Tree ID use to communicate between getVersions() & getSnapshotTree() that IVersion is ours.
const FileStorageVersionTreeId = "FileStorageTreeId";

// This ID should not show up anywhere, as it's internal only ID that no public API should accept.
const FileStorageVersionTreeIdUnused = "baad";

/**
 * Document storage service for the file driver.
 */
export class FluidFetchReader extends ReadDocumentStorageServiceBase implements IDocumentStorageService {
    protected docTree: api.ISnapshotTree | null = null;

    constructor(private readonly path: string, private readonly versionName?: string) {
        super();
    }

    /**
     * Read the file and returns the snapshot tree.
     * @param version - The version contains the path of the file which contains the snapshot tree.
     */
    public async getSnapshotTree(version?: api.IVersion): Promise<api.ISnapshotTree | null> {
        assert(version !== null, 0x092 /* "version input for reading snapshot tree is null!" */);
        assert(!version || version.treeId === FileStorageVersionTreeId,
            0x093 /* "invalid version input for reading snapshot tree!" */);

        let filename: string;
        let rootTree = false;
        if (!version || version.id === "latest") {
            if (this.docTree) {
                return this.docTree;
            }
            if (this.versionName === undefined) {
                return null;
            }
            rootTree = true;
            filename = `${this.path}/${this.versionName}/tree.json`;
        } else {
            filename = `${this.path}/${this.versionName}/${version.id}.json`;
        }

        if (!fs.existsSync(filename)) {
            throw new Error(`Can't find file ${filename}`);
        }
        const data = fs.readFileSync(filename);
        const tree = JSON.parse(data.toString("utf-8"));
        if (rootTree) {
            this.docTree = tree;
        }
        // Fill in this.commit right here?
        // eslint-disable-next-line @typescript-eslint/no-unsafe-return
        return tree;
    }

    /**
     * Gets the path of the snapshot tree to be read.
     * @param versionId - version ID.
     * @param count - Number of versions to be returned.
     */
    public async getVersions(versionId: string, count: number): Promise<api.IVersion[]> {
        if (versionId === FileStorageDocumentName) {
            if (this.docTree || this.versionName !== undefined) {
                return [{ id: "latest", treeId: FileStorageVersionTreeId }];
            }
            // Started with ops - return empty set.
            return [];
        } else if (this.versionName !== undefined) {
            // We loaded from snapshot - search for commit there.
            assert(!!this.docTree, 0x094 /* "Missing snapshot tree!" */);
            return [{
                id: versionId,
                treeId: FileStorageVersionTreeId,
            }];
        }
        throw new Error(`Unknown version: ${versionId}`);
    }

    public async readBlob(sha: string): Promise<ArrayBufferLike> {
        if (this.versionName !== undefined) {
<<<<<<< HEAD
            let fileName = `${this.path}/${this.versionName}/decoded/${sha}`;
=======
            const fileName = `${this.path}/${this.versionName}/${sha}`;
>>>>>>> d2c828de
            if (fs.existsSync(fileName)) {
                return fs.readFileSync(fileName);
            }

            // In some cases, the blob will exist with a json ext
            fileName = `${fileName}.json`;
            if (fs.existsSync(fileName)) {
                return fs.readFileSync(fileName);
            }
        }
        throw new Error(`Can't find blob ${sha}`);
    }
}

export interface ISnapshotWriterStorage extends IDocumentStorageService {
    onCommitHandler(dataStoreName: string, tree: api.ITree): void;
    onSnapshotHandler(snapshot: IFileSnapshot): void;
    reset(): void;
}

export type ReaderConstructor = new (...args: any[]) => IDocumentStorageService;
export const FileSnapshotWriterClassFactory = <TBase extends ReaderConstructor>(Base: TBase) =>
    class extends Base implements ISnapshotWriterStorage {
        // Note: if variable name has same name as in base class, it overrides it!
        public blobsWriter = new Map<string, ArrayBufferLike>();
        public commitsWriter: { [key: string]: api.ITree } = {};
        public latestWriterTree?: api.ISnapshotTree;
        public docId?: string;

        public reset() {
            this.blobsWriter = new Map<string, ArrayBufferLike>();
            this.commitsWriter = {};
            this.latestWriterTree = undefined;
            this.docId = undefined;
        }

        public onCommitHandler(dataStoreName: string, tree: api.ITree): void {
        }

        public onSnapshotHandler(snapshot: IFileSnapshot): void {
            throw new Error("onSnapshotHandler is not setup! Please provide your handler!");
        }

        public async readBlob(sha: string): Promise<ArrayBufferLike> {
            const blob = this.blobsWriter.get(sha);
            if (blob !== undefined) {
                return blob;
            }
            return super.readBlob(sha);
        }

        public async getVersions(versionId: string, count: number): Promise<api.IVersion[]> {
            // If we already saved document, that means we are getting here because of snapshot generation.
            // Not returning tree ensures that ContainerRuntime.snapshot() would regenerate subtrees for
            // each unchanged data store.
            // If we want to change that, we would need to capture docId on first call and return this.latestWriterTree
            // when latest is requested.
            if (this.docId === undefined && versionId !== undefined) {
                this.docId = versionId;
            }
            if (this.latestWriterTree && (this.docId === versionId || versionId === undefined)) {
                return [{ id: "latest", treeId: FileStorageVersionTreeId }];
            }

            if (this.commitsWriter[versionId] !== undefined) {
                // PrefetchDocumentStorageService likes to prefetch everything!
                // Skip, as Container does not really need it.
                throw new Error("Not supporting commit loading");
                // Return [{id: versionId, treeId: FileStorageVersionTreeId}];
            }
            return super.getVersions(versionId, count);
        }

        public async getSnapshotTree(version?: api.IVersion): Promise<api.ISnapshotTree | null> {
            if (this.latestWriterTree && (!version || version.id === "latest")) {
                return this.latestWriterTree;
            }
            if (version && this.commitsWriter[version.id] !== undefined) {
                return buildSnapshotTree(this.commitsWriter[version.id].entries, this.blobsWriter);
            }
            return super.getSnapshotTree(version);
        }

        public async write(
            tree: api.ITree,
            parents: string[],
            message: string,
            ref: string): Promise<api.IVersion> {
            let dataStoreName = ref ? ref : "container";
            if (tree && tree.entries) {
                tree.entries.forEach((entry) => {
                    if (entry.path === ".component" && entry.type === api.TreeEntry.Blob) {
                        const blob: api.IBlob = entry.value;
                        const content = blob.contents.split(":");
                        if (content[0] === `{"pkg"`) {
                            dataStoreName = content[1].substring(1, content[1].lastIndexOf(`"`));
                        }
                    }
                });
            }

            const commitName = `commit_${dataStoreName}`;

            // Sort entries for easier diffing
            this.sortTree(tree);

            // Remove tree IDs for easier comparison of snapshots
            delete tree.id;
            removeNullTreeIds(tree);

            if (ref) {
                this.commitsWriter[commitName] = tree;
            } else {
                // Rebuild latest tree - runtime will ask for it when generating next snapshot to write out
                // non-changed commits for data stores
                await this.writeOutFullSnapshot(tree);

                // Prep for the future - refresh latest tree, as it's requests on next snapshot generation.
                // Do not care about blobs (at least for now), as blobs are not written out (need follow up)
                this.latestWriterTree = buildSnapshotTree(tree.entries, this.blobsWriter);

                // Do not reset this.commitsWriter - runtime will reference same commits in future snapshots
                // if data store did not change in between two snapshots.
                // We can optimize here by filtering commits based on contents of this.docTree.commits
            }

            this.onCommitHandler(dataStoreName, tree);
            return {
                id: commitName,
                date: new Date().toUTCString(),
                treeId: FileStorageVersionTreeIdUnused,
            };
        }

        public async writeOutFullSnapshot(tree: api.ITree) {
            const commits: { [key: string]: api.ITree } = {};
            for (const entry of tree.entries) {
                if (entry.type === api.TreeEntry.Commit) {
                    const commitId = entry.value;
                    let commit = this.commitsWriter[commitId];
                    if (commit === undefined) {
                        // Read from disk any commits that were referenced in original snapshot
                        const version = await this.getVersions(commitId, 1);
                        if (version.length > 0) {
                            const commitTree = await this.getSnapshotTree(version[0]);
                            if (commitTree) {
                                commit = await this.buildTree(commitTree);
                                this.sortTree(commit);
                                this.commitsWriter[commitId] = commit;
                            }
                        }
                        if (commit === undefined) {
                            console.error(`Can't resolve commit ${commitId}`);
                        }
                    }
                    commits[commitId] = commit;
                }
            }

            // Sort keys. This does not guarantees that JSON.stringify() would produce sorted result,
            // but in practice it does.
            const commitsSorted: { [key: string]: api.ITree } = {};
            for (const key of Object.keys(commits).sort()) {
                commitsSorted[key] = commits[key];
            }

            const fileSnapshot: IFileSnapshot = { tree, commits: commitsSorted };
            this.onSnapshotHandler(fileSnapshot);
        }

        public sortTree(tree: api.ITree) {
            tree.entries.sort((a, b) => a.path.localeCompare(b.path));
            tree.entries.map((entry) => {
                if (entry.type === api.TreeEntry.Tree) {
                    this.sortTree(entry.value);
                }
            });
        }

        public async buildTree(snapshotTree: api.ISnapshotTree): Promise<api.ITree> {
            const tree: api.ITree = { entries: [] };

            for (const subTreeId of Object.keys(snapshotTree.trees)) {
                const subTree = await this.buildTree(snapshotTree.trees[subTreeId]);
                tree.entries.push({
                    mode: api.FileMode.Directory,
                    path: subTreeId,
                    type: api.TreeEntry.Tree,
                    value: subTree,
                });
            }

            for (const blobName of Object.keys(snapshotTree.blobs)) {
                const buffer = await this.readBlob(snapshotTree.blobs[blobName]);
                const contents = bufferToString(buffer, "utf8");
                const blob: api.IBlob = {
                    contents,
                    encoding: "utf-8",
                };
                tree.entries.push({
                    mode: api.FileMode.File,
                    path: blobName,
                    type: api.TreeEntry.Blob,
                    value: blob,
                });
            }

            assert(Object.keys(snapshotTree.commits).length === 0,
                0x095 /* "Leftover distinct commits after building tree!" */);
            return tree;
        }
    };

function removeNullTreeIds(tree: api.ITree) {
    for (const node of tree.entries) {
        if (node.type === api.TreeEntry.Tree) {
            removeNullTreeIds(node.value);
        }
    }
    assert(tree.id === undefined || tree.id === null,
        0x096 /* "Trying to remove valid tree IDs in removeNullTreeIds()!" */);
    delete tree.id;
}

export const FluidFetchReaderFileSnapshotWriter = FileSnapshotWriterClassFactory(FluidFetchReader);<|MERGE_RESOLUTION|>--- conflicted
+++ resolved
@@ -96,17 +96,7 @@
 
     public async readBlob(sha: string): Promise<ArrayBufferLike> {
         if (this.versionName !== undefined) {
-<<<<<<< HEAD
-            let fileName = `${this.path}/${this.versionName}/decoded/${sha}`;
-=======
             const fileName = `${this.path}/${this.versionName}/${sha}`;
->>>>>>> d2c828de
-            if (fs.existsSync(fileName)) {
-                return fs.readFileSync(fileName);
-            }
-
-            // In some cases, the blob will exist with a json ext
-            fileName = `${fileName}.json`;
             if (fs.existsSync(fileName)) {
                 return fs.readFileSync(fileName);
             }
