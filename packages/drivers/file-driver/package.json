--- conflicted
+++ resolved
@@ -58,17 +58,10 @@
 		"typescript": "~4.5.5"
 	},
 	"typeValidation": {
-<<<<<<< HEAD
 		"broken": {
 			"ClassDeclaration_FileDocumentService": {
 				"forwardCompat": false
-			},
-			"ClassDeclaration_FileDocumentServiceFactory": {
-				"backCompat": false
 			}
 		}
-=======
-		"broken": {}
->>>>>>> b836e3c0
 	}
 }