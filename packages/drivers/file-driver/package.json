--- conflicted
+++ resolved
@@ -44,7 +44,7 @@
     "@fluidframework/build-common": "^0.24.0",
     "@fluidframework/build-tools": "^0.2.74327",
     "@fluidframework/eslint-config-fluid": "^0.28.2000",
-    "@fluidframework/file-driver-previous": "npm:@fluidframework/file-driver@^1.2.0",
+    "@fluidframework/file-driver-previous": "npm:@fluidframework/file-driver@1.1.0",
     "@microsoft/api-extractor": "^7.22.2",
     "@rushstack/eslint-config": "^2.5.1",
     "@types/node": "^14.18.0",
@@ -56,11 +56,7 @@
     "typescript-formatter": "7.1.0"
   },
   "typeValidation": {
-<<<<<<< HEAD
-    "version": "1.3.0",
-=======
     "version": "2.0.0",
->>>>>>> 1b1b2457
     "broken": {}
   }
 }