{
  "name": "@fluidframework/file-driver",
  "version": "2.0.0-internal.2.3.0",
  "description": "A driver that reads/write from/to local file storage.",
  "homepage": "https://fluidframework.com",
  "repository": {
    "type": "git",
    "url": "https://github.com/microsoft/FluidFramework.git",
    "directory": "packages/drivers/file-driver"
  },
  "license": "MIT",
  "author": "Microsoft and contributors",
  "sideEffects": false,
  "main": "dist/index.js",
  "module": "lib/index.js",
  "types": "dist/index.d.ts",
  "scripts": {
    "build": "npm run build:genver && concurrently npm:build:compile npm:lint && npm run build:docs",
    "build:compile": "concurrently npm:typetests:gen npm:tsc",
    "build:docs": "api-extractor run --local --typescript-compiler-folder ../../../node_modules/typescript && copyfiles -u 1 ./_api-extractor-temp/doc-models/* ../../../_api-extractor-temp/",
    "build:full": "npm run build",
    "build:full:compile": "npm run build:compile",
    "build:genver": "gen-version",
    "ci:build:docs": "api-extractor run --typescript-compiler-folder ../../../node_modules/typescript && copyfiles -u 1 ./_api-extractor-temp/* ../../../_api-extractor-temp/",
    "clean": "rimraf dist lib *.tsbuildinfo *.build.log",
    "eslint": "eslint --format stylish src",
    "eslint:fix": "eslint --format stylish src --fix --fix-type problem,suggestion,layout",
    "format": "npm run prettier:fix",
    "lint": "npm run eslint",
    "lint:fix": "npm run eslint:fix",
    "prettier": "prettier --check . --ignore-path ../../../.prettierignore",
    "prettier:fix": "prettier --write . --ignore-path ../../../.prettierignore",
    "tsc": "tsc",
    "typetests:gen": "flub generate typetests --generate --dir .",
    "typetests:prepare": "flub generate typetests --prepare --dir . --pin"
  },
  "dependencies": {
    "@fluidframework/common-definitions": "^0.20.1",
    "@fluidframework/common-utils": "^1.0.0",
    "@fluidframework/driver-definitions": ">=2.0.0-internal.2.3.0 <2.0.0-internal.3.0.0",
    "@fluidframework/driver-utils": ">=2.0.0-internal.2.3.0 <2.0.0-internal.3.0.0",
    "@fluidframework/protocol-definitions": "^1.1.0",
    "@fluidframework/replay-driver": ">=2.0.0-internal.2.3.0 <2.0.0-internal.3.0.0"
  },
  "devDependencies": {
<<<<<<< HEAD
    "@fluid-tools/build-cli": "^0.6.0-110879",
    "@fluidframework/build-common": "^1.1.0",
    "@fluidframework/build-tools": "^0.6.0-110879",
    "@fluidframework/eslint-config-fluid": "^1.2.0",
    "@fluidframework/file-driver-previous": "npm:@fluidframework/file-driver@2.0.0-internal.2.1.0",
=======
    "@fluid-tools/build-cli": "^0.7.0",
    "@fluidframework/build-common": "^1.1.0",
    "@fluidframework/build-tools": "^0.7.0",
    "@fluidframework/eslint-config-fluid": "^2.0.0",
    "@fluidframework/file-driver-previous": "npm:@fluidframework/file-driver@2.0.0-internal.2.2.0",
>>>>>>> e365bdb3
    "@microsoft/api-extractor": "^7.22.2",
    "@rushstack/eslint-config": "^2.5.1",
    "@types/node": "^14.18.0",
    "concurrently": "^6.2.0",
    "copyfiles": "^2.4.1",
    "eslint": "~8.6.0",
    "prettier": "~2.6.2",
    "rimraf": "^2.6.2",
    "typescript": "~4.5.5"
  },
  "typeValidation": {
    "version": "2.0.0-internal.2.3.0",
    "baselineRange": ">=2.0.0-internal.2.2.0 <2.0.0-internal.2.3.0",
    "baselineVersion": "2.0.0-internal.2.2.0",
    "broken": {}
  }
}<|MERGE_RESOLUTION|>--- conflicted
+++ resolved
@@ -43,19 +43,11 @@
     "@fluidframework/replay-driver": ">=2.0.0-internal.2.3.0 <2.0.0-internal.3.0.0"
   },
   "devDependencies": {
-<<<<<<< HEAD
-    "@fluid-tools/build-cli": "^0.6.0-110879",
-    "@fluidframework/build-common": "^1.1.0",
-    "@fluidframework/build-tools": "^0.6.0-110879",
-    "@fluidframework/eslint-config-fluid": "^1.2.0",
-    "@fluidframework/file-driver-previous": "npm:@fluidframework/file-driver@2.0.0-internal.2.1.0",
-=======
     "@fluid-tools/build-cli": "^0.7.0",
     "@fluidframework/build-common": "^1.1.0",
     "@fluidframework/build-tools": "^0.7.0",
     "@fluidframework/eslint-config-fluid": "^2.0.0",
     "@fluidframework/file-driver-previous": "npm:@fluidframework/file-driver@2.0.0-internal.2.2.0",
->>>>>>> e365bdb3
     "@microsoft/api-extractor": "^7.22.2",
     "@rushstack/eslint-config": "^2.5.1",
     "@types/node": "^14.18.0",
