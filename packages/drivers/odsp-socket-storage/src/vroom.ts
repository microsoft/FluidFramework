/*!
 * Copyright (c) Microsoft Corporation. All rights reserved.
 * Licensed under the MIT License.
 */

import { ITelemetryLogger } from "@microsoft/fluid-common-definitions";
import { PerformanceEvent, Deferred } from "@microsoft/fluid-common-utils";
import { ISocketStorageDiscovery } from "./contracts";
import { IOdspCache } from "./odspCache";
import { fetchHelper, getWithRetryForTokenRefresh, throwOdspNetworkError } from "./odspUtils";
import { isOdcOrigin } from "./isOdc";

const getOrigin = (url: string) => new URL(url).origin;

/**
 * Makes join session call on SPO
 * @param appId - The identifier for the application
 * @param driveId - The SPO drive id that this request should be made against
 * @param itemId -The SPO item id that this request should be made against
 * @param siteUrl - The SPO site that this request should be made against
 * @param path - The API path that is relevant to this request
 * @param additionalParams - Additional URL parameters to append to this request
 * @param method - The type of request, such as GET or POST
 * @param retryPolicy - A strategy for re-attempting failed requests
 * @param nameForLogging - A name to use in the logs for this request
 * @param logger - A logger to use for this request
 * @param getVroomToken - A function that is able to provide the vroom token for this request
 */
export async function fetchJoinSession(
    appId: string,
    driveId: string,
    itemId: string,
    siteUrl: string,
    path: string,
    additionalParams: string,
    method: string,
    logger: ITelemetryLogger,
    getVroomToken: (refresh: boolean, name?: string) => Promise<string | undefined | null>,
): Promise<ISocketStorageDiscovery> {
    return getWithRetryForTokenRefresh(async (refresh: boolean) => {
        const token = await getVroomToken(refresh, "JoinSession");
        if (!token) {
            throwOdspNetworkError("Failed to acquire Vroom token", 400, true);
        }

        const joinSessionEvent = PerformanceEvent.start(logger, { eventName: "JoinSession" });
        try {
            // TODO Extract the auth header-vs-query logic out
            const siteOrigin = getOrigin(siteUrl);
            let queryParams = `app_id=${appId}&access_token=${token}${additionalParams ? `&${additionalParams}` : ""}`;
            let headers = {};
            if (queryParams.length > 2048) {
                queryParams = `app_id=${appId}${additionalParams ? `&${additionalParams}` : ""}`;
                headers = { Authorization: `Bearer ${token}` };
            }

            let prefix = "_api/";
            if (isOdcOrigin(siteOrigin)) {
                prefix = "";
            }

            const response = await fetchHelper(
                `${siteOrigin}/${prefix}v2.1/drives/${driveId}/items/${itemId}/${path}?${queryParams}`,
                { method, headers },
            );

            // TODO SPO-specific telemetry
            joinSessionEvent.end({
                sprequestguid: response.headers.get("sprequestguid"),
                sprequestduration: response.headers.get("sprequestduration"),
            });
            return response.content;
        } catch (error) {
            joinSessionEvent.cancel({}, error);
            throw error;
        }
    });
}

/**
 * Runs join session to get information about the web socket for a document
 * @param appId - An identifier for the application
 * @param driveId - The drive id where the container is stored
 * @param itemId - The item id of the container
 * @param siteUrl - The site where the container is stored
 * @param logger - A logging implementation
 * @param isPushAuthV2 - A flag to control if pushAuthV2 is enabled
 * @param getVroomToken - A function that gets the Vroom token
 * @param getPushToken - A function that gets the push token
 */
export async function getSocketStorageDiscovery(
    appId: string,
    driveId: string,
    itemId: string,
    siteUrl: string,
    logger: ITelemetryLogger,
    getVroomToken: (refresh: boolean, name?: string) => Promise<string | undefined | null>,
    odspCache: IOdspCache,
    joinSessionKey: string,
): Promise<ISocketStorageDiscovery> {
    // We invalidate the cache here because we will take the decision to put the joinsession result
    // again based on the last time it was put in the cache. So if the result is valid and used within
    // an hour we put the same result again with updated time so that we keep using the same result for
    // consecutive join session calls because the server moved. If there is nothing in cache or the
<<<<<<< HEAD
    // response was cached an hour ago, then we make the join session call again.
    const cachedResult: IOdspJoinSessionCachedItem = odspCache.get(joinSessionKey);
    odspCache.remove(joinSessionKey);
    if (cachedResult && Date.now() - cachedResult.timestamp <= 3600000 && cachedResult.content) {
        odspCache.put(joinSessionKey, { content: cachedResult.content, timestamp: Date.now() });
        return cachedResult.content;
=======
    // response was cached an hour ago, then we make the join session call again. Never expire the
    // joinsession result. On error, the delta connection will invalidate it.
    const cachedResultP: Promise<IOdspJoinSessionCachedItem> = odspCache.get(joinSessionKey);
    if (cachedResultP !== undefined) {
        const cachedResult = await cachedResultP;
        if (Date.now() - cachedResult.timestamp <= 3600000 && cachedResult.content) {
            odspCache.put(joinSessionKey, Promise.resolve({ content: cachedResult.content, timestamp: Date.now() }));
            return cachedResult.content;
        }
        // Invalidating the cache because it is stale.
        odspCache.remove(joinSessionKey);
>>>>>>> 6ede8b04
    }

    const responseDeferredP = new Deferred<IOdspJoinSessionCachedItem>();
    odspCache.put(joinSessionKey, responseDeferredP.promise);
    let response: ISocketStorageDiscovery;
    try {
        response = await fetchJoinSession(
            appId,
            driveId,
            itemId,
            siteUrl,
            "opStream/joinSession",
            "",
            "POST",
            logger,
            getVroomToken,
        );

        if (response.runtimeTenantId && !response.tenantId) {
            response.tenantId = response.runtimeTenantId;
        }
    } catch (error) {
        responseDeferredP.reject(error);
        odspCache.remove(joinSessionKey);
        throw error;
    }
    responseDeferredP.resolve({ content: response, timestamp: Date.now() });

    return response;
}

interface IOdspJoinSessionCachedItem {
    content: ISocketStorageDiscovery;
    timestamp: number;
}<|MERGE_RESOLUTION|>--- conflicted
+++ resolved
@@ -102,14 +102,6 @@
     // again based on the last time it was put in the cache. So if the result is valid and used within
     // an hour we put the same result again with updated time so that we keep using the same result for
     // consecutive join session calls because the server moved. If there is nothing in cache or the
-<<<<<<< HEAD
-    // response was cached an hour ago, then we make the join session call again.
-    const cachedResult: IOdspJoinSessionCachedItem = odspCache.get(joinSessionKey);
-    odspCache.remove(joinSessionKey);
-    if (cachedResult && Date.now() - cachedResult.timestamp <= 3600000 && cachedResult.content) {
-        odspCache.put(joinSessionKey, { content: cachedResult.content, timestamp: Date.now() });
-        return cachedResult.content;
-=======
     // response was cached an hour ago, then we make the join session call again. Never expire the
     // joinsession result. On error, the delta connection will invalidate it.
     const cachedResultP: Promise<IOdspJoinSessionCachedItem> = odspCache.get(joinSessionKey);
@@ -121,7 +113,6 @@
         }
         // Invalidating the cache because it is stale.
         odspCache.remove(joinSessionKey);
->>>>>>> 6ede8b04
     }
 
     const responseDeferredP = new Deferred<IOdspJoinSessionCachedItem>();
