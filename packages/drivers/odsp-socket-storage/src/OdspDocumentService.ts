--- conflicted
+++ resolved
@@ -4,12 +4,7 @@
  */
 
 import { ITelemetryLogger } from "@microsoft/fluid-container-definitions";
-<<<<<<< HEAD
 import { DebugLogger, SinglePromise, TelemetryLogger, TelemetryNullLogger } from "@microsoft/fluid-core-utils";
-=======
-import { NetworkError, SinglePromise, TelemetryNullLogger } from "@microsoft/fluid-core-utils";
-import { DocumentDeltaConnection } from "@microsoft/fluid-driver-base";
->>>>>>> 7a2702e6
 import {
     ConnectionMode,
     IClient,
@@ -19,11 +14,7 @@
     IDocumentStorageService,
     IErrorTrackingService,
 } from "@microsoft/fluid-protocol-definitions";
-<<<<<<< HEAD
 import { ISocketStorageDiscovery } from "./contracts";
-=======
-import { IOdspSocketError, ISocketStorageDiscovery } from "./contracts";
->>>>>>> 7a2702e6
 import { debug } from "./debug";
 import { IFetchWrapper } from "./fetchWrapper";
 import { OdspCache } from "./odspCache";
@@ -36,10 +27,6 @@
 
 const afdUrlConnectExpirationMs = 6 * 60 * 60 * 1000; // 6 hours
 const lastAfdConnectionTimeMsKey = "LastAfdConnectionTimeMs";
-<<<<<<< HEAD
-=======
-const localStorageTestKey = "LocalStorageTestKey";
->>>>>>> 7a2702e6
 
 /**
  * The DocumentService manages the Socket.IO connection and manages routing requests to connected
@@ -49,9 +36,12 @@
     private static errorObjectFromOdspError(socketError: IOdspSocketError) {
         return new NetworkError(
             socketError.message,
-            socketError.code,
-            defaultRetryFilter(socketError.code), // canRetry
-            socketError.retryAfter);
+            [
+                [INetworkErrorProperties.statusCode, socketError.code],
+                [INetworkErrorProperties.canRetry, defaultRetryFilter(socketError.code)],
+                [INetworkErrorProperties.retryAfterSeconds, socketError.retryAfter],
+            ],
+        );
     }
 
     // This should be used to make web socket endpoint requests, it ensures we only have one active join session call at a time.
@@ -63,11 +53,8 @@
 
     private storageManager?: OdspDocumentStorageManager;
 
-<<<<<<< HEAD
     private readonly logger: TelemetryLogger;
 
-=======
->>>>>>> 7a2702e6
     private readonly getStorageToken: (refresh: boolean) => Promise<string | null>;
 
     private readonly localStorageAvailable: boolean;
@@ -104,15 +91,12 @@
         private readonly socketIOClientP: Promise<SocketIOClientStatic>,
         private readonly odspCache: OdspCache,
     ) {
-<<<<<<< HEAD
 
         this.logger = DebugLogger.mixinDebugLogger(
             "fluid:telemetry",
             logger,
             { documentId: hashedDocumentId });
 
-=======
->>>>>>> 7a2702e6
         this.getStorageToken = (refresh: boolean) => {
             if (refresh) {
                 // Potential perf issue:
@@ -131,19 +115,12 @@
                 siteUrl,
                 logger,
                 this.getStorageToken,
-<<<<<<< HEAD
                 this.odspCache,
                 hashedDocumentId,
             ),
         );
 
         this.localStorageAvailable = isLocalStorageAvailable();
-=======
-            ),
-        );
-
-        this.localStorageAvailable = this.testLocalStorageAvailability();
->>>>>>> 7a2702e6
     }
 
     /**
@@ -182,11 +159,7 @@
               // any other requests are result of catching up on missing ops and are coming after websocket is established (or reconnected),
               // and thus we already have fresh join session call.
               // That said, tools like Fluid-fetcher will hit it, so that's valid code path.
-<<<<<<< HEAD
               this.logger.sendTelemetryEvent({ eventName: "ExtraJoinSessionCall" });
-=======
-              this.logger.sendErrorEvent({ eventName: "ExtraJoinSessionCall" });
->>>>>>> 7a2702e6
 
               this.websocketEndpointP = this.websocketEndpointRequestThrottler.response;
             }
@@ -200,10 +173,7 @@
             this.deltasFetchWrapper,
             this.storageManager ? this.storageManager.ops : undefined,
             this.getStorageToken,
-<<<<<<< HEAD
             this.logger,
-=======
->>>>>>> 7a2702e6
         );
     }
 
@@ -228,31 +198,7 @@
             mode,
             websocketEndpoint.deltaStreamSocketUrl,
             websocketEndpoint.deltaStreamSocketUrl2,
-<<<<<<< HEAD
         );
-=======
-        ).then((connection) => {
-            connection.on("server_disconnect", (socketError: IOdspSocketError) => {
-                const error = OdspDocumentService.errorObjectFromOdspError(socketError);
-                // Raise it as disconnect.
-                // That produces cleaner telemetry (no errors) and keeps protocol simpler (and not driver-specific).
-                connection.emit("disconnect", error);
-            });
-            return connection;
-        }).catch((error) => {
-            // Test if it's NetworkError with IOdspSocketError.
-            // Note that there might be no IOdspSocketError on it in case we hit socket.io protocol errors!
-            // So we test canRetry property first - if it false, that means protocol is broken and reconnecting will not help.
-            if (error instanceof NetworkError && error.canRetry) {
-                const socketError: IOdspSocketError = (error as any).socketError;
-                if (typeof socketError === "object" && socketError !== null) {
-                    throw OdspDocumentService.errorObjectFromOdspError(socketError);
-                }
-            }
-
-            throw error;
-        });
->>>>>>> 7a2702e6
     }
 
     public async branch(): Promise<string> {
@@ -264,24 +210,6 @@
     }
 
     /**
-<<<<<<< HEAD
-=======
-     * Tests if localStorage is usable.
-     * Should we move this outside to a library?
-     */
-    private testLocalStorageAvailability(): boolean {
-        try {
-            localStorage.setItem(localStorageTestKey, "v");
-            localStorage.removeItem(localStorageTestKey);
-            return true;
-        } catch (e) {
-            debug(`LocalStorage not available due to ${e}`);
-            return false;
-        }
-    }
-
-    /**
->>>>>>> 7a2702e6
      * Safely tries to write to local storage
      * Returns false if writing to localStorage fails. True otherwise
      *
@@ -360,11 +288,7 @@
                 debug("Connecting to AFD URL directly due to valid cache.");
                 const startAfd = performance.now();
 
-<<<<<<< HEAD
                 return OdspDocumentDeltaConnection.create(
-=======
-                return DocumentDeltaConnection.create(
->>>>>>> 7a2702e6
                     tenantId,
                     id,
                     token,
@@ -374,10 +298,7 @@
                     // tslint:disable-next-line: no-non-null-assertion
                     url2!,
                     20000,
-<<<<<<< HEAD
                     this.logger,
-=======
->>>>>>> 7a2702e6
                 ).then((connection) => {
                     logger.sendTelemetryEvent({
                         eventName: "UsedAfdUrl",
@@ -392,11 +313,7 @@
                     if (this.canRetryOnError(connectionError)) {
                         debug(`Socket connection error on AFD URL (cached). Error was [${connectionError}]. Retry on non-AFD URL: ${url}`);
 
-<<<<<<< HEAD
                         return OdspDocumentDeltaConnection.create(
-=======
-                        return DocumentDeltaConnection.create(
->>>>>>> 7a2702e6
                             tenantId,
                             id,
                             token,
@@ -405,10 +322,7 @@
                             mode,
                             url,
                             20000,
-<<<<<<< HEAD
                             this.logger,
-=======
->>>>>>> 7a2702e6
                         ).then((connection) => {
                             logger.sendPerformanceEvent({
                                 eventName: "UsedNonAfdUrlFallback",
@@ -435,11 +349,7 @@
             }
 
             const startNonAfd = performance.now();
-<<<<<<< HEAD
             return OdspDocumentDeltaConnection.create(
-=======
-            return DocumentDeltaConnection.create(
->>>>>>> 7a2702e6
                 tenantId,
                 id,
                 token,
@@ -448,10 +358,7 @@
                 mode,
                 url,
                 hasUrl2 ? 15000 : 20000,
-<<<<<<< HEAD
                 this.logger,
-=======
->>>>>>> 7a2702e6
             ).then((connection) => {
                 logger.sendTelemetryEvent({ eventName: "UsedNonAfdUrl" });
                 return connection;
@@ -460,11 +367,7 @@
                 if (hasUrl2 && this.canRetryOnError(connectionError)) {
                     debug(`Socket connection error on non-AFD URL. Error was [${connectionError}]. Retry on AFD URL: ${url2}`);
 
-<<<<<<< HEAD
                     return OdspDocumentDeltaConnection.create(
-=======
-                    return DocumentDeltaConnection.create(
->>>>>>> 7a2702e6
                         tenantId,
                         id,
                         token,
@@ -474,10 +377,7 @@
                         // tslint:disable-next-line: no-non-null-assertion
                         url2!,
                         20000,
-<<<<<<< HEAD
                         this.logger,
-=======
->>>>>>> 7a2702e6
                     ).then((connection) => {
                         // Refresh AFD cache
                         const cacheResult = this.writeLocalStorage(lastAfdConnectionTimeMsKey, Date.now().toString());
