/*!
 * Copyright (c) Microsoft Corporation. All rights reserved.
 * Licensed under the MIT License.
 */

import { ITelemetryLogger } from "@microsoft/fluid-container-definitions";
import { NetworkError, SinglePromise } from "@microsoft/fluid-core-utils";
import { DocumentDeltaConnection } from "@microsoft/fluid-driver-base";
import {
    ConnectionMode,
    IClient,
    IDocumentDeltaConnection,
    IDocumentDeltaStorageService,
    IDocumentService,
    IDocumentStorageService,
    IErrorTrackingService,
<<<<<<< HEAD
} from "@prague/protocol-definitions";
import { DocumentDeltaConnection, IOdspSocketError } from "@prague/socket-storage-shared";
import { SinglePromise } from "@prague/utils";
import { IWebsocketEndpoint } from "./contracts";
=======
} from "@microsoft/fluid-protocol-definitions";
import { IOdspSocketError, ISocketStorageDiscovery } from "./contracts";
>>>>>>> 645ac07d
import { IFetchWrapper } from "./fetchWrapper";
import { OdspDeltaStorageService } from "./OdspDeltaStorageService";
import { OdspDocumentStorageManager } from "./OdspDocumentStorageManager";
import { OdspDocumentStorageService } from "./OdspDocumentStorageService";
<<<<<<< HEAD
import { delay } from "./utils";
=======
import { defaultRetryFilter } from "./OdspUtils";
>>>>>>> 645ac07d
import { getSocketStorageDiscovery } from "./Vroom";

/**
 * The DocumentService manages the Socket.IO connection and manages routing requests to connected
 * clients
 */
export class OdspDocumentService implements IDocumentService {
    // This should be used to make web socket endpoint requests, it ensures we only have one active join session call at a time.
    private readonly websocketEndpointRequestThrottler: SinglePromise<ISocketStorageDiscovery>;

    // This is the result of a call to websocketEndpointSingleP, it is used to make sure that we don't make two join session
    // calls to handle connecting to delta storage and delta stream.
    private websocketEndpointP: Promise<ISocketStorageDiscovery> | undefined;

    private storageManager?: OdspDocumentStorageManager;

    /**
     * @param appId - app id used for telemetry for network requests
     * @param hashedDocumentId - A unique identifer for the document. The "hashed" here implies that the contents of this string
     * contains no end user identifiable information.
     * @param siteUrl - the url of the site that hosts this container
     * @param driveId - the id of the drive that hosts this container
     * @param itemId - the id of the container within the drive
     * @param snapshotStorageUrl - the URL where snapshots should be obtained from
     * @param getStorageToken - function that can provide the storage token for a given site. This is
     * is also referred to as the "VROOM" token in SPO.
     * @param getWebsocketToken - function that can provide a token for accessing the web socket. This is also
     * referred to as the "Push" token in SPO.
     * @param logger - a logger that can capture performance and diagnostic information
     * @param storageFetchWrapper - if not provided FetchWrapper will be used
     * @param deltasFetchWrapper - if not provided FetchWrapper will be used
     * @param socketIOClientP - promise to the socket io library required by the driver
     */
    constructor(
        private readonly appId: string,
        private readonly hashedDocumentId: string,
        private readonly siteUrl: string,
        driveId: string,
        itemId: string,
        private readonly snapshotStorageUrl: string,
        readonly getStorageToken: (siteUrl: string, refresh: boolean) => Promise<string | null>,
        readonly getWebsocketToken: () => Promise<string | null>,
        private readonly logger: ITelemetryLogger,
        private readonly storageFetchWrapper: IFetchWrapper,
        private readonly deltasFetchWrapper: IFetchWrapper,
        private readonly socketIOClientP: Promise<SocketIOClientStatic>,
    ) {
        this.websocketEndpointRequestThrottler = new SinglePromise(() =>
            getSocketStorageDiscovery(
                appId,
                driveId,
                itemId,
                siteUrl,
                logger,
                getStorageToken,
            ),
        );
    }

    /**
     * Connects to a storage endpoint for snapshot service.
     *
     * @returns returns the document storage service for sharepoint driver.
     */
    public async connectToStorage(): Promise<IDocumentStorageService> {
        const latestSha: string | null | undefined = null;

        this.storageManager = new OdspDocumentStorageManager(
            { app_id: this.appId },
            this.hashedDocumentId,
            this.snapshotStorageUrl,
            latestSha,
            this.storageFetchWrapper,
            (refresh: boolean) => this.getStorageToken(this.siteUrl, refresh),
            this.logger,
            true,
        );

        return new OdspDocumentStorageService(this.storageManager);
    }

    /**
     * Connects to a delta storage endpoint for getting ops between a range.
     *
     * @returns returns the document delta storage service for sharepoint driver.
     */
    public async connectToDeltaStorage(): Promise<IDocumentDeltaStorageService> {
        const urlProvider = async () => {
            if (!this.websocketEndpointP) {
              // We should never get here
              // the very first (proactive) call to fetch ops should be serviced from latest snapshot, resulting in no opStream call
              // any other requests are result of catching up on missing ops and are coming after websocket is established (or reconnected),
              // and thus we already have fresh join session call.
              // That said, tools like Fluid-fetcher will hit it, so that's valid code path.
              this.logger.sendErrorEvent({ eventName: "OdspOpStreamPerf" });

              this.websocketEndpointP = this.websocketEndpointRequestThrottler.response;
            }
            const websocketEndpoint = await this.websocketEndpointP;
            return websocketEndpoint.deltaStorageUrl;
        };

        return new OdspDeltaStorageService(
            { app_id: this.appId },
            urlProvider,
            this.deltasFetchWrapper,
            this.storageManager ? this.storageManager.ops : undefined,
            (refresh: boolean) => this.getStorageToken(this.siteUrl, refresh),
        );
    }

    /**
     * Connects to a delta stream endpoint for emitting ops.
     *
     * @returns returns the document delta stream service for sharepoint driver.
     */
    public async connectToDeltaStream(client: IClient, mode: ConnectionMode): Promise<IDocumentDeltaConnection> {
        // We should refresh our knowledge before attempting to reconnect
        this.websocketEndpointP = this.websocketEndpointRequestThrottler.response;

        const [websocketEndpoint, webSocketToken, io] = await Promise.all([this.websocketEndpointP, this.getWebsocketToken(), this.socketIOClientP]);

<<<<<<< HEAD
        let documentDeltaConnection: IDocumentDeltaConnection;

        try {
            documentDeltaConnection = await DocumentDeltaConnection.create(
                websocketEndpoint.tenantId,
                websocketEndpoint.id,
                webSocketToken,
                io,
                client,
                websocketEndpoint.deltaStreamSocketUrl,
                mode,
            );
        } catch (error) {
            const socketError = (error as any).socketError as IOdspSocketError;
            if (socketError && socketError.retryAfter) {
                return delay(socketError.retryAfter).then(() => {
                    return this.connectToDeltaStream(client, mode);
                });
            } else {
                throw error;
            }
        }
        return documentDeltaConnection;
=======
        return DocumentDeltaConnection.create(
            websocketEndpoint.tenantId,
            websocketEndpoint.id,
            // This is workaround for fluid-fetcher. Need to have better long term solution
            webSocketToken ? webSocketToken : websocketEndpoint.socketToken,
            io,
            client,
            websocketEndpoint.deltaStreamSocketUrl,
            mode,
        ).catch((error) => {
            // Test if it's NetworkError with IOdspSocketError.
            // Note that there might be no IOdspSocketError on it in case we hit socket.io protocol errors!
            // So we test canRetry property first - if it false, that means protocol is broken and reconnecting will not help.
            if (error instanceof NetworkError && error.canRetry) {
                const socketError: IOdspSocketError = (error as any).socketError;
                if (typeof socketError === "object" && socketError !== null) {
                    throw new NetworkError(
                        socketError.message,
                        socketError.code,
                        defaultRetryFilter(socketError.code), // canRetry
                        socketError.retryAfter);
                }
            }

            throw error;
        });
>>>>>>> 645ac07d
    }

    public async branch(): Promise<string> {
        return "";
    }

    public getErrorTrackingService(): IErrorTrackingService {
        return { track: () => null };
    }
}<|MERGE_RESOLUTION|>--- conflicted
+++ resolved
@@ -14,24 +14,13 @@
     IDocumentService,
     IDocumentStorageService,
     IErrorTrackingService,
-<<<<<<< HEAD
-} from "@prague/protocol-definitions";
-import { DocumentDeltaConnection, IOdspSocketError } from "@prague/socket-storage-shared";
-import { SinglePromise } from "@prague/utils";
-import { IWebsocketEndpoint } from "./contracts";
-=======
 } from "@microsoft/fluid-protocol-definitions";
 import { IOdspSocketError, ISocketStorageDiscovery } from "./contracts";
->>>>>>> 645ac07d
 import { IFetchWrapper } from "./fetchWrapper";
 import { OdspDeltaStorageService } from "./OdspDeltaStorageService";
 import { OdspDocumentStorageManager } from "./OdspDocumentStorageManager";
 import { OdspDocumentStorageService } from "./OdspDocumentStorageService";
-<<<<<<< HEAD
-import { delay } from "./utils";
-=======
 import { defaultRetryFilter } from "./OdspUtils";
->>>>>>> 645ac07d
 import { getSocketStorageDiscovery } from "./Vroom";
 
 /**
@@ -154,31 +143,6 @@
 
         const [websocketEndpoint, webSocketToken, io] = await Promise.all([this.websocketEndpointP, this.getWebsocketToken(), this.socketIOClientP]);
 
-<<<<<<< HEAD
-        let documentDeltaConnection: IDocumentDeltaConnection;
-
-        try {
-            documentDeltaConnection = await DocumentDeltaConnection.create(
-                websocketEndpoint.tenantId,
-                websocketEndpoint.id,
-                webSocketToken,
-                io,
-                client,
-                websocketEndpoint.deltaStreamSocketUrl,
-                mode,
-            );
-        } catch (error) {
-            const socketError = (error as any).socketError as IOdspSocketError;
-            if (socketError && socketError.retryAfter) {
-                return delay(socketError.retryAfter).then(() => {
-                    return this.connectToDeltaStream(client, mode);
-                });
-            } else {
-                throw error;
-            }
-        }
-        return documentDeltaConnection;
-=======
         return DocumentDeltaConnection.create(
             websocketEndpoint.tenantId,
             websocketEndpoint.id,
@@ -205,7 +169,6 @@
 
             throw error;
         });
->>>>>>> 645ac07d
     }
 
     public async branch(): Promise<string> {
