/*!
 * Copyright (c) Microsoft Corporation. All rights reserved.
 * Licensed under the MIT License.
 */

<<<<<<< HEAD
import { ITelemetryBaseLogger } from "@microsoft/fluid-container-definitions";
import { DebugLogger, SinglePromise, TelemetryLogger, TelemetryNullLogger } from "@microsoft/fluid-core-utils";
=======
import { ITelemetryLogger } from "@microsoft/fluid-container-definitions";
import { DebugLogger, TelemetryLogger, TelemetryNullLogger } from "@microsoft/fluid-core-utils";
>>>>>>> aa4d209c
import {
    ConnectionMode,
    IClient,
    IDocumentDeltaConnection,
    IDocumentDeltaStorageService,
    IDocumentService,
    IDocumentStorageService,
    IErrorTrackingService,
} from "@microsoft/fluid-protocol-definitions";
import { ISocketStorageDiscovery } from "./contracts";
import { debug } from "./debug";
import { IFetchWrapper } from "./fetchWrapper";
import { OdspCache } from "./odspCache";
import { OdspDeltaStorageService } from "./OdspDeltaStorageService";
import { OdspDocumentDeltaConnection } from "./OdspDocumentDeltaConnection";
import { OdspDocumentStorageManager } from "./OdspDocumentStorageManager";
import { OdspDocumentStorageService } from "./OdspDocumentStorageService";
import { getWithRetryForTokenRefresh, isLocalStorageAvailable } from "./OdspUtils";
import { getSocketStorageDiscovery } from "./Vroom";

// tslint:disable-next-line:no-require-imports no-var-requires
const performanceNow = require("performance-now") as (() => number);

const afdUrlConnectExpirationMs = 6 * 60 * 60 * 1000; // 6 hours
const lastAfdConnectionTimeMsKey = "LastAfdConnectionTimeMs";

/**
 * The DocumentService manages the Socket.IO connection and manages routing requests to connected
 * clients
 */
export class OdspDocumentService implements IDocumentService {
    private storageManager?: OdspDocumentStorageManager;
    private joinSessionP: Promise<ISocketStorageDiscovery> | undefined;

    private readonly logger: TelemetryLogger;

    private readonly getStorageToken: (refresh: boolean) => Promise<string | null>;

    private readonly localStorageAvailable: boolean;

    private readonly joinSessionKey: string;

    /**
     * @param appId - app id used for telemetry for network requests
     * @param hashedDocumentId - A unique identifer for the document. The "hashed" here implies that the contents of this string
     * contains no end user identifiable information.
     * @param siteUrl - the url of the site that hosts this container
     * @param driveId - the id of the drive that hosts this container
     * @param itemId - the id of the container within the drive
     * @param snapshotStorageUrl - the URL where snapshots should be obtained from
     * @param getStorageToken - function that can provide the storage token for a given site. This is
     * is also referred to as the "VROOM" token in SPO.
     * @param getWebsocketToken - function that can provide a token for accessing the web socket. This is also
     * referred to as the "Push" token in SPO.
     * @param logger - a logger that can capture performance and diagnostic information
     * @param storageFetchWrapper - if not provided FetchWrapper will be used
     * @param deltasFetchWrapper - if not provided FetchWrapper will be used
     * @param socketIOClientP - promise to the socket io library required by the driver
     */
    constructor(
        private readonly appId: string,
        private readonly hashedDocumentId: string,
        private readonly siteUrl: string,
        private readonly driveId: string,
        private readonly itemId: string,
        private readonly snapshotStorageUrl: string,
        getStorageToken: (siteUrl: string, refresh: boolean) => Promise<string | null>,
        readonly getWebsocketToken: (refresh) => Promise<string | null>,
        logger: ITelemetryBaseLogger,
        private readonly storageFetchWrapper: IFetchWrapper,
        private readonly deltasFetchWrapper: IFetchWrapper,
        private readonly socketIOClientP: Promise<SocketIOClientStatic>,
        private readonly odspCache: OdspCache,
    ) {

        this.joinSessionKey = `${this.hashedDocumentId}/joinsession`;

        this.logger = DebugLogger.mixinDebugLogger(
            "fluid:telemetry:OdspDriver",
            logger,
            { docId: hashedDocumentId });

        this.getStorageToken = (refresh: boolean) => {
            if (refresh) {
                // Potential perf issue:
                // Host should optimize and provide non-expired tokens on all critical paths.
                // Exceptions: race conditions around expiration, revoked tokens, host that does not care (fluid-fetcher)
                this.logger.sendTelemetryEvent({eventName: "StorageTokenRefresh"});
            }
            return getStorageToken(this.siteUrl, refresh);
        };

<<<<<<< HEAD
        this.websocketEndpointRequestThrottler = new SinglePromise(() =>
            getSocketStorageDiscovery(
                appId,
                driveId,
                itemId,
                siteUrl,
                this.logger,
                this.getStorageToken,
                this.odspCache,
                this.joinSessionKey,
            ),
        );

=======
>>>>>>> aa4d209c
        this.localStorageAvailable = isLocalStorageAvailable();
    }

    /**
     * Connects to a storage endpoint for snapshot service.
     *
     * @returns returns the document storage service for sharepoint driver.
     */
    public async connectToStorage(): Promise<IDocumentStorageService> {
        const latestSha: string | null | undefined = undefined;

        this.storageManager = new OdspDocumentStorageManager(
            { app_id: this.appId },
            this.hashedDocumentId,
            this.snapshotStorageUrl,
            latestSha,
            this.storageFetchWrapper,
            this.getStorageToken,
            this.logger,
            true,
            this.odspCache,
        );

        return new OdspDocumentStorageService(this.storageManager);
    }

    /**
     * Connects to a delta storage endpoint for getting ops between a range.
     *
     * @returns returns the document delta storage service for sharepoint driver.
     */
    public async connectToDeltaStorage(): Promise<IDocumentDeltaStorageService> {
        const urlProvider = async () => {
            const websocketEndpoint = await this.joinSession();
            return websocketEndpoint.deltaStorageUrl;
        };

        return new OdspDeltaStorageService(
            { app_id: this.appId },
            urlProvider,
            this.deltasFetchWrapper,
            this.storageManager ? this.storageManager.ops : undefined,
            this.getStorageToken,
            this.logger,
        );
    }

    /**
     * Connects to a delta stream endpoint for emitting ops.
     *
     * @returns returns the document delta stream service for sharepoint driver.
     */
    public async connectToDeltaStream(client: IClient, mode: ConnectionMode): Promise<IDocumentDeltaConnection> {
        // Attempt to connect twice, in case we used expired token.
        return getWithRetryForTokenRefresh<IDocumentDeltaConnection>(async (refresh: boolean) => {
            const [websocketEndpoint, webSocketToken, io] = await Promise.all([this.joinSession(), this.getWebsocketToken(refresh), this.socketIOClientP]);

            return this.connectToDeltaStreamWithRetry(
                websocketEndpoint.tenantId,
                websocketEndpoint.id,
                // This is workaround for fluid-fetcher. Need to have better long term solution
                webSocketToken ? webSocketToken : websocketEndpoint.socketToken,
                io,
                client,
                mode,
                websocketEndpoint.deltaStreamSocketUrl,
                websocketEndpoint.deltaStreamSocketUrl2,
            ).catch((error) => {
                this.odspCache.remove(this.joinSessionKey);
                throw error;
            });
        });
    }

    public async branch(): Promise<string> {
        return "";
    }

    public getErrorTrackingService(): IErrorTrackingService {
        return { track: () => null };
    }

    private async joinSession(): Promise<ISocketStorageDiscovery> {
        // Implement "locking" - only one outstanding join session call at a time.
        // Note - we need it for perf. But also OdspCache.put() validates cache is not  overwritten by second call.
        if (this.joinSessionP !== undefined) {
            return this.joinSessionP;
        }

        this.joinSessionP = getSocketStorageDiscovery(
            this.appId,
            this.driveId,
            this.itemId,
            this.siteUrl,
            this.logger,
            this.getStorageToken,
            this.odspCache,
            this.joinSessionKey);
        const joinSession = await this.joinSessionP;

        // CLear "lock" - form now on cache is responsible for handling caching policy (duration / reset on error)
        this.joinSessionP = undefined;
        return joinSession;
    }

    /**
     * Safely tries to write to local storage
     * Returns false if writing to localStorage fails. True otherwise
     *
     * @param key - localStorage key
     * @returns whether or not the write succeeded
     */
    private writeLocalStorage(key: string, value: string) {
        try {
            localStorage.setItem(key, value);
            return true;
        } catch (e) {
            debug(`Could not write to localStorage due to ${e}`);
            return false;
        }
    }

    /**
     * Test if we deal with INetworkError / NetworkError object and if it has enough information to make a call
     * If in doubt, allow retries
     *
     * @param error - error object
     */
    private canRetryOnError(error: any) {
        // Always retry unless told otherwise.
        return error === null || typeof error !== "object" || error.canRetry === undefined || error.canRetry;
    }

    /**
     * Connects to a delta stream endpoint
     * If url #1 fails to connect, tries url #2 if applicable
     *
     * @param tenantId - the ID of the tenant
     * @param id - document ID
     * @param token - authorization token for storage service
     * @param io - websocket library
     * @param client - information about the client
     * @param url - websocket URL
     * @param url2 - alternate websocket URL
     */
    // tslint:disable-next-line: max-func-body-length
    private async connectToDeltaStreamWithRetry(
        tenantId: string,
        websocketId: string,
        token: string | null,
        io: SocketIOClientStatic,
        client: IClient,
        mode: ConnectionMode,
        url: string,
        url2?: string): Promise<IDocumentDeltaConnection> {
            // tslint:disable-next-line: strict-boolean-expressions
            const hasUrl2 = !!url2;

            // Create null logger if telemetry logger is not available from caller
            const logger = this.logger ? this.logger : new TelemetryNullLogger();

            let afdCacheValid = false;

            if (this.localStorageAvailable) {
                const lastAfdConnection = localStorage.getItem(lastAfdConnectionTimeMsKey);
                if (lastAfdConnection !== null) {
                    const lastAfdTimeMs = Number(lastAfdConnection);
                    // If we have used the AFD URL within a certain amount of time in the past,
                    // then we should use it again.
                    if (!isNaN(lastAfdTimeMs) && lastAfdTimeMs > 0
                        && Date.now() - lastAfdTimeMs <= afdUrlConnectExpirationMs) {
                        afdCacheValid = true;
                    } else {
                        localStorage.removeItem(lastAfdConnectionTimeMsKey);
                    }
                }
            }

            // Use AFD URL if in cache
            if (afdCacheValid && hasUrl2) {
                debug("Connecting to AFD URL directly due to valid cache.");
                const startAfd = performanceNow();

                return OdspDocumentDeltaConnection.create(
                    tenantId,
                    websocketId,
                    token,
                    io,
                    client,
                    mode,
                    // tslint:disable-next-line: no-non-null-assertion
                    url2!,
                    20000,
                    this.logger,
                ).then((connection) => {
                    logger.sendTelemetryEvent({
                        eventName: "UsedAfdUrl",
                        fromCache: true,
                    });

                    return connection;
                }).catch((connectionError) => {
                    const endAfd = performanceNow();
                    localStorage.removeItem(lastAfdConnectionTimeMsKey);
                    // Retry on non-AFD URL
                    if (this.canRetryOnError(connectionError)) {
                        debug(`Socket connection error on AFD URL (cached). Error was [${connectionError}]. Retry on non-AFD URL: ${url}`);

                        return OdspDocumentDeltaConnection.create(
                            tenantId,
                            websocketId,
                            token,
                            io,
                            client,
                            mode,
                            url,
                            20000,
                            this.logger,
                        ).then((connection) => {
                            logger.sendPerformanceEvent({
                                eventName: "UsedNonAfdUrlFallback",
                                duration: endAfd - startAfd,
                            }, connectionError);

                            return connection;
                        }).catch((retryError) => {
                            logger.sendPerformanceEvent({
                                eventName: "FailedNonAfdUrlFallback",
                                duration: endAfd - startAfd,
                            }, retryError);
                            throw retryError;
                        });
                    } else {
                        logger.sendPerformanceEvent({
                            eventName: "FailedAfdUrl-NoNonAfdFallback",
                        }, connectionError);
                    }
                    throw connectionError;
                });
            }

            const startNonAfd = performanceNow();
            return OdspDocumentDeltaConnection.create(
                tenantId,
                websocketId,
                token,
                io,
                client,
                mode,
                url,
                hasUrl2 ? 15000 : 20000,
                this.logger,
            ).then((connection) => {
                logger.sendTelemetryEvent({ eventName: "UsedNonAfdUrl" });
                return connection;
            }).catch((connectionError) => {
                const endNonAfd = performanceNow();
                if (hasUrl2 && this.canRetryOnError(connectionError)) {
                    debug(`Socket connection error on non-AFD URL. Error was [${connectionError}]. Retry on AFD URL: ${url2}`);

                    return OdspDocumentDeltaConnection.create(
                        tenantId,
                        websocketId,
                        token,
                        io,
                        client,
                        mode,
                        // tslint:disable-next-line: no-non-null-assertion
                        url2!,
                        20000,
                        this.logger,
                    ).then((connection) => {
                        // Refresh AFD cache
                        const cacheResult = this.writeLocalStorage(lastAfdConnectionTimeMsKey, Date.now().toString());
                        if (cacheResult) {
                            debug(`Cached AFD connection time. Expiring in ${new Date(Number(localStorage.getItem(lastAfdConnectionTimeMsKey)) + afdUrlConnectExpirationMs)}`);
                        }
                        logger.sendPerformanceEvent({
                            eventName: "UsedAfdUrl",
                            duration: endNonAfd - startNonAfd,
                            refreshedCache: cacheResult,
                            fromCache: false,
                        }, connectionError);

                        return connection;
                    }).catch((retryError) => {
                        logger.sendPerformanceEvent({
                            eventName: "FailedAfdUrlFallback",
                            duration: endNonAfd - startNonAfd,
                        }, retryError);
                        throw retryError;
                    });
                } else {
                    logger.sendPerformanceEvent({
                        eventName: "FailedNonAfdUrl-NoAfdFallback",
                    }, connectionError);
                }
                throw connectionError;
            });
        }

}<|MERGE_RESOLUTION|>--- conflicted
+++ resolved
@@ -3,13 +3,7 @@
  * Licensed under the MIT License.
  */
 
-<<<<<<< HEAD
-import { ITelemetryBaseLogger } from "@microsoft/fluid-container-definitions";
-import { DebugLogger, SinglePromise, TelemetryLogger, TelemetryNullLogger } from "@microsoft/fluid-core-utils";
-=======
-import { ITelemetryLogger } from "@microsoft/fluid-container-definitions";
 import { DebugLogger, TelemetryLogger, TelemetryNullLogger } from "@microsoft/fluid-core-utils";
->>>>>>> aa4d209c
 import {
     ConnectionMode,
     IClient,
@@ -102,22 +96,6 @@
             return getStorageToken(this.siteUrl, refresh);
         };
 
-<<<<<<< HEAD
-        this.websocketEndpointRequestThrottler = new SinglePromise(() =>
-            getSocketStorageDiscovery(
-                appId,
-                driveId,
-                itemId,
-                siteUrl,
-                this.logger,
-                this.getStorageToken,
-                this.odspCache,
-                this.joinSessionKey,
-            ),
-        );
-
-=======
->>>>>>> aa4d209c
         this.localStorageAvailable = isLocalStorageAvailable();
     }
 
