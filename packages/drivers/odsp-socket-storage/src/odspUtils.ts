--- conflicted
+++ resolved
@@ -8,12 +8,7 @@
     fetchFailureStatusCode,
     offlineFetchFailureStatusCode,
     OnlineStatus,
-<<<<<<< HEAD
-} from "@microsoft/fluid-driver-utils";
-=======
 } from "@fluidframework/driver-utils";
-import { IError } from "@fluidframework/driver-definitions";
->>>>>>> c99c0740
 import {
     default as fetch,
     RequestInfo as FetchRequestInfo,
