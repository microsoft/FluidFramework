/*!
 * Copyright (c) Microsoft Corporation. All rights reserved.
 * Licensed under the MIT License.
 */

import { INetworkErrorProperties, NetworkError, OnlineStatus } from "@microsoft/fluid-core-utils";
import { default as fetch, RequestInfo as FetchRequestInfo, RequestInit as FetchRequestInit } from "node-fetch";
import { IOdspSocketError } from "./contracts";
import { debug } from "./debug";

/**
 * Throws network error - an object with a bunch of network related properties
 */
export function throwNetworkError(
        errorMessage: string,
        statusCode: number,
        canRetry: boolean,
        response?: Response,
        online?: string) {
    let message = errorMessage;
    if (response) {
        message = `${message}, msg = ${response.statusText}, type = ${response.type}`;
    }
    throw new NetworkError(
        message,
        [
            [INetworkErrorProperties.statusCode , statusCode],
            [INetworkErrorProperties.canRetry, canRetry],
            [INetworkErrorProperties.sprequestguid, response && response.headers && `${response.headers.get("sprequestguid")}`],
        ],
        online,
    );
}

/**
 * Returns network error based on error object from ODSP socket (IOdspSocketError)
 */
export function errorObjectFromOdspError(socketError: IOdspSocketError) {
    return new NetworkError(
        socketError.message,
        [
            [INetworkErrorProperties.statusCode, socketError.code],
            [INetworkErrorProperties.canRetry, socketErrorRetryFilter(socketError.code)],
            [INetworkErrorProperties.retryAfterSeconds, socketError.retryAfter],
        ],
    );
}

/**
 * returns true when the request should/can be retried
 */
export type RetryFilter = (code: number) => boolean;

export function noRetry(): RetryFilter {
    return () => false;
}

/**
 * Creates a filter that will allow retries for the whitelisted status codes
 * @param retriableCodes - Cannot be null/undefined
 */
export function allowList(retriableCodes: number[]): RetryFilter {
    return (code: number) => retriableCodes.includes(code);
}

export function blockList(nonRetriableCodes: number[]): RetryFilter {
    return (code: number) => !nonRetriableCodes.includes(code);
}

// Going safe - only exclude specific codes
// export const defaultRetryFilter = allowList([408, 409, 429, 500, 503]);
export const defaultRetryFilter = blockList([400, 401, 403, 404]);

// socket error filter for socket erros where 400 is a special retryable error.
export const socketErrorRetryFilter = blockList([401, 403, 404, 406]);

export interface IOdspResponse<T> {
    content: T;
    headers: Map<string, string>;
}

/**
 * A utility function to do fetch with support for retries
 * @param url - fetch requestInfo, can be a string
 * @param requestInit - fetch requestInit
 * @param retryPolicy - how to do retries
 */
export function fetchHelper(
    requestInfo: RequestInfo,
    requestInit: RequestInit | undefined,
    retryFilter: RetryFilter = defaultRetryFilter,
): Promise<any> {
    // node-fetch and dom has conflicting typing, force them to work by casting for now
    return fetch(requestInfo as FetchRequestInfo, requestInit as FetchRequestInit).then(async (fetchResponse) => {
        const response = fetchResponse as any as Response;
        // Let's assume we can retry.
        if (!response) {
            throwNetworkError(`No response from the server`, 400, true, response);
        }
        if (!response.ok || response.status < 200 || response.status >= 300) {
            throwNetworkError(`Error ${response.status} from the server`, response.status, retryFilter(response.status), response);
        }

        // .json() can fail and message (that goes into telemetry) would container full request URI, including tokens...
        // It tails for me with "Unexpected end of JSON input" quite often - an attempt to download big file (many ops) almost
        // always ends up with this error - I'd guess 1% of op request end up here...
        // It always succeeds on retry.
        try {
            const res = {
                headers: response.headers,
                content: await response.json() as any,
            };
            return res;
        } catch (e) {
            throwNetworkError(`Error while parsing fetch response`, 400, true, response);
        }
    },
    (error) => {
        // While we do not know for sure whether computer is offline, this error is not actionable and
        // is pretty good indicator we are offline. Treating it as offline scenario will make it
        // easier to see other errors in telemetry.
        let online: string | undefined;
        if (error && typeof error === "object" && error.message === "TypeError: Failed to fetch") {
            online = OnlineStatus[OnlineStatus.Offline];
        }
        throwNetworkError(
            `Fetch error: ${error}`,
            709,
            true, // canRetry
            undefined, // response
            online,
        );
    });
}

<<<<<<< HEAD
export function errorObjectFromOdspError(socketError: IOdspSocketError) {
    return new NetworkError(
        socketError.message,
        [
            [INetworkErrorProperties.statusCode, socketError.code],
            [INetworkErrorProperties.canRetry, defaultRetryFilter(socketError.code)],
            [INetworkErrorProperties.retryAfterSeconds, socketError.retryAfter],
        ],
    );
=======
export function getWithRetryForTokenRefresh<T>(get: (refresh: boolean) => Promise<T>) {
    return get(false).catch(async (e) => {
        // if the error is 401 or 403 refresh the token and try once more.
        if (e.statusCode === 401 || e.statusCode === 403) {
            return get(true);
        }

        // All code paths (deltas, blobs, trees) already throw exceptions.
        // Throwing is better than returning null as most code paths do not return nullable-objects,
        // and error reporting is better (for example, getDeltas() will log error to telemetry)
        // getTree() path is the only potential exception where returning null might result in
        // document being opened, though there maybe really bad user experience (consuming thousands of ops)
        throw e;
    });
>>>>>>> a25ac52c
}

/**
 * Tests if localStorage is usable.
 * Should we move this outside to a library?
 */
export function isLocalStorageAvailable(): boolean {
    const localStorageTestKey = "LocalStorageTestKey";
    try {
        localStorage.setItem(localStorageTestKey, "v");
        localStorage.removeItem(localStorageTestKey);
        return true;
    } catch (e) {
        debug(`LocalStorage not available due to ${e}`);
        return false;
    }
}<|MERGE_RESOLUTION|>--- conflicted
+++ resolved
@@ -133,34 +133,6 @@
     });
 }
 
-<<<<<<< HEAD
-export function errorObjectFromOdspError(socketError: IOdspSocketError) {
-    return new NetworkError(
-        socketError.message,
-        [
-            [INetworkErrorProperties.statusCode, socketError.code],
-            [INetworkErrorProperties.canRetry, defaultRetryFilter(socketError.code)],
-            [INetworkErrorProperties.retryAfterSeconds, socketError.retryAfter],
-        ],
-    );
-=======
-export function getWithRetryForTokenRefresh<T>(get: (refresh: boolean) => Promise<T>) {
-    return get(false).catch(async (e) => {
-        // if the error is 401 or 403 refresh the token and try once more.
-        if (e.statusCode === 401 || e.statusCode === 403) {
-            return get(true);
-        }
-
-        // All code paths (deltas, blobs, trees) already throw exceptions.
-        // Throwing is better than returning null as most code paths do not return nullable-objects,
-        // and error reporting is better (for example, getDeltas() will log error to telemetry)
-        // getTree() path is the only potential exception where returning null might result in
-        // document being opened, though there maybe really bad user experience (consuming thousands of ops)
-        throw e;
-    });
->>>>>>> a25ac52c
-}
-
 /**
  * Tests if localStorage is usable.
  * Should we move this outside to a library?
