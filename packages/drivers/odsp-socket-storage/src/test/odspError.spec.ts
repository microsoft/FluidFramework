--- conflicted
+++ resolved
@@ -4,11 +4,7 @@
  */
 
 import * as assert from "assert";
-<<<<<<< HEAD
-import { CriticalContainerError, ErrorType } from "@microsoft/fluid-container-definitions";
-=======
-import { IError, ErrorType } from "@fluidframework/driver-definitions";
->>>>>>> c99c0740
+import { CriticalContainerError, ErrorType } from "@fluidframework/container-definitions";
 import { IOdspSocketError } from "../contracts";
 import { throwOdspNetworkError, errorObjectFromSocketError } from "../odspUtils";
 
