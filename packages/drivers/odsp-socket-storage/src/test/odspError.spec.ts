/*!
 * Copyright (c) Microsoft Corporation. All rights reserved.
 * Licensed under the MIT License.
 */

<<<<<<< HEAD
import assert from "assert";
import { IError, ErrorType } from "@microsoft/fluid-driver-definitions";
=======
import * as assert from "assert";
import { IError, ErrorType } from "@fluidframework/driver-definitions";
>>>>>>> 179e6c92
import { IOdspSocketError } from "../contracts";
import { throwOdspNetworkError, errorObjectFromSocketError } from "../odspUtils";

describe("Odsp Error", () => {
    // eslint-disable-next-line @typescript-eslint/consistent-type-assertions
    const testResponse = { // Implements only part of Response.headers
        statusText: "testStatusText",
        type: "default",
        headers: { get(name: string): string | null { return "xxx-xxx"; } },
    } as Response;

    function createOdspNetworkError(
        errorMessage: string,
        statusCode: number,
        canRetry: boolean,
        includeResponse: boolean,
    ) {
        try {
            throwOdspNetworkError(
                errorMessage,
                statusCode,
                canRetry,
                includeResponse ? testResponse : undefined,
            );
            assert.fail("Not reached - throwOdspNetworkError should have thrown");
        } catch (error) {
            return error as IError;
        }
    }

    it("throwOdspNetworkError first-class properties", async () => {
        const networkError: IError = createOdspNetworkError(
            "TestMessage",
            400,
            true /* canRetry */,
            true /* includeResponse */,
        );
        if (networkError.errorType !== ErrorType.genericNetworkError) {
            assert.fail("networkError should be a genericNetworkError");
        }
        else {
            assert.notEqual(-1, networkError.message.indexOf("TestMessage"),
                "message should contain original message");
            assert.notEqual(-1, networkError.message.indexOf("testStatusText"),
                "message should contain Response.statusText");
            assert.notEqual(-1, networkError.message.indexOf("default"),
                "message should contain Response.type");
            assert.equal(true, networkError.canRetry, "canRetry should be true");
        }
    });

    it("throwOdspNetworkError sprequestguid exist", async () => {
        const error1: any = createOdspNetworkError("Error", 400, true /* canRetry */, true /* includeResponse */);
        const errorBag = { ...error1.getCustomProperties() };
        assert.equal("xxx-xxx", errorBag.sprequestguid, "sprequestguid should be 'xxx-xxx'");
    });

    it("throwOdspNetworkError sprequestguid undefined", async () => {
        const error1: any = createOdspNetworkError("Error", 400, true /* canRetry */, false /* includeResponse */);
        const errorBag = { ...error1.getCustomProperties() };
        assert.equal(undefined, errorBag.sprequestguid, "sprequestguid should not be defined");
    });

    it("errorObjectFromSocketError no retryFilter, no retryAfter", async () => {
        const socketError: IOdspSocketError = {
            message: "testMessage",
            code: 400,
        };
        const networkError = errorObjectFromSocketError(socketError);
        if (networkError.errorType !== ErrorType.genericNetworkError) {
            assert.fail("networkError should be a genericNetworkError");
        }
        else {
            assert.equal(networkError.message, "testMessage");
            assert.equal(networkError.canRetry, true);
            assert.equal(networkError.statusCode, 400);
        }
    });

    it("errorObjectFromSocketError with retryFilter", async () => {
        const socketError: IOdspSocketError = {
            message: "testMessage",
            code: 400,
        };
        const retryFilter = (code: number) => false;
        const networkError = errorObjectFromSocketError(socketError, retryFilter);
        if (networkError.errorType !== ErrorType.genericNetworkError) {
            assert.fail("networkError should be a genericNetworkError");
        }
        else {
            assert.equal(networkError.message, "testMessage");
            assert.equal(networkError.canRetry, false);
            assert.equal(networkError.statusCode, 400);
        }
    });

    it("errorObjectFromSocketError with retryAfter", async () => {
        const socketError: IOdspSocketError = {
            message: "testMessage",
            code: 400,
            retryAfter: 10,
        };
        const networkError = errorObjectFromSocketError(socketError);
        if (networkError.errorType !== ErrorType.throttlingError) {
            assert.fail("networkError should be a throttlingError");
        }
        else {
            assert.equal(networkError.message, "testMessage");
            assert.equal(networkError.retryAfterSeconds, 10);
        }
    });
});<|MERGE_RESOLUTION|>--- conflicted
+++ resolved
@@ -3,13 +3,8 @@
  * Licensed under the MIT License.
  */
 
-<<<<<<< HEAD
 import assert from "assert";
-import { IError, ErrorType } from "@microsoft/fluid-driver-definitions";
-=======
-import * as assert from "assert";
 import { IError, ErrorType } from "@fluidframework/driver-definitions";
->>>>>>> 179e6c92
 import { IOdspSocketError } from "../contracts";
 import { throwOdspNetworkError, errorObjectFromSocketError } from "../odspUtils";
 
