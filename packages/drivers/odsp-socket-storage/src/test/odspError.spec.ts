/*!
 * Copyright (c) Microsoft Corporation. All rights reserved.
 * Licensed under the MIT License.
 */

<<<<<<< HEAD
import assert from "assert";
import { IError, ErrorType } from "@fluidframework/driver-definitions";
=======
import * as assert from "assert";
import { CriticalContainerError, ErrorType } from "@fluidframework/container-definitions";
>>>>>>> c5a254ff
import { IOdspSocketError } from "../contracts";
import { throwOdspNetworkError, errorObjectFromSocketError } from "../odspUtils";

describe("Odsp Error", () => {
    // eslint-disable-next-line @typescript-eslint/consistent-type-assertions
    const testResponse = { // Implements only part of Response.headers
        statusText: "testStatusText",
        type: "default",
        headers: { get(name: string): string | null { return "xxx-xxx"; } },
    } as Response;

    function createOdspNetworkError(
        errorMessage: string,
        statusCode: number,
        canRetry: boolean,
        includeResponse: boolean,
    ) {
        try {
            throwOdspNetworkError(
                errorMessage,
                statusCode,
                canRetry,
                includeResponse ? testResponse : undefined,
            );
            assert.fail("Not reached - throwOdspNetworkError should have thrown");
        } catch (error) {
            return error as CriticalContainerError;
        }
    }

    it("throwOdspNetworkError first-class properties", async () => {
        const networkError: CriticalContainerError = createOdspNetworkError(
            "TestMessage",
            400,
            true /* canRetry */,
            true /* includeResponse */,
        );
        if (networkError.errorType !== ErrorType.genericNetworkError) {
            assert.fail("networkError should be a genericNetworkError");
        }
        else {
            assert.notEqual(-1, networkError.message.indexOf("TestMessage"),
                "message should contain original message");
            assert.notEqual(-1, networkError.message.indexOf("testStatusText"),
                "message should contain Response.statusText");
            assert.notEqual(-1, networkError.message.indexOf("default"),
                "message should contain Response.type");
            assert.equal(true, networkError.canRetry, "canRetry should be true");
        }
    });

    it("throwOdspNetworkError sprequestguid exist", async () => {
        const error1: any = createOdspNetworkError("Error", 400, true /* canRetry */, true /* includeResponse */);
        const errorBag = { ...error1.getCustomProperties() };
        assert.equal("xxx-xxx", errorBag.sprequestguid, "sprequestguid should be 'xxx-xxx'");
    });

    it("throwOdspNetworkError sprequestguid undefined", async () => {
        const error1: any = createOdspNetworkError("Error", 400, true /* canRetry */, false /* includeResponse */);
        const errorBag = { ...error1.getCustomProperties() };
        assert.equal(undefined, errorBag.sprequestguid, "sprequestguid should not be defined");
    });

    it("errorObjectFromSocketError no retryFilter, no retryAfter", async () => {
        const socketError: IOdspSocketError = {
            message: "testMessage",
            code: 400,
        };
        const networkError = errorObjectFromSocketError(socketError);
        if (networkError.errorType !== ErrorType.genericNetworkError) {
            assert.fail("networkError should be a genericNetworkError");
        }
        else {
            assert.equal(networkError.message, "testMessage");
            assert.equal(networkError.canRetry, true);
            assert.equal(networkError.statusCode, 400);
        }
    });

    it("errorObjectFromSocketError with retryFilter", async () => {
        const socketError: IOdspSocketError = {
            message: "testMessage",
            code: 400,
        };
        const retryFilter = (code: number) => false;
        const networkError = errorObjectFromSocketError(socketError, retryFilter);
        if (networkError.errorType !== ErrorType.genericNetworkError) {
            assert.fail("networkError should be a genericNetworkError");
        }
        else {
            assert.equal(networkError.message, "testMessage");
            assert.equal(networkError.canRetry, false);
            assert.equal(networkError.statusCode, 400);
        }
    });

    it("errorObjectFromSocketError with retryAfter", async () => {
        const socketError: IOdspSocketError = {
            message: "testMessage",
            code: 400,
            retryAfter: 10,
        };
        const networkError = errorObjectFromSocketError(socketError);
        if (networkError.errorType !== ErrorType.throttlingError) {
            assert.fail("networkError should be a throttlingError");
        }
        else {
            assert.equal(networkError.message, "testMessage");
            assert.equal(networkError.retryAfterSeconds, 10);
        }
    });
});<|MERGE_RESOLUTION|>--- conflicted
+++ resolved
@@ -3,13 +3,8 @@
  * Licensed under the MIT License.
  */
 
-<<<<<<< HEAD
 import assert from "assert";
-import { IError, ErrorType } from "@fluidframework/driver-definitions";
-=======
-import * as assert from "assert";
 import { CriticalContainerError, ErrorType } from "@fluidframework/container-definitions";
->>>>>>> c5a254ff
 import { IOdspSocketError } from "../contracts";
 import { throwOdspNetworkError, errorObjectFromSocketError } from "../odspUtils";
 
