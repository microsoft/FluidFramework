--- conflicted
+++ resolved
@@ -8,31 +8,16 @@
 
 describe("Odsp Error", () => {
 
-<<<<<<< HEAD
-        it("Error Property exists", async () => {
-            const error1 = new OdspNetworkError("Error", 400, true, "xxx-xxx");
-            const errorBag = { ...error1.getCustomProperties() };
-            assert.equal("xxx-xxx", errorBag["sprequestguid"], "Property do not match!!");
-            assert.equal(true, errorBag["canRetry"], "Property absent!!");
-        });
-
-        it("Error Property absent", async () => {
-            const error1 = new OdspNetworkError("Error", 400, true);
-            const errorBag = { ...error1.getCustomProperties() };
-            assert.equal(undefined, errorBag["sprequestguid"], "Property present!!");
-        });
-=======
     it("Error Property exists", async () => {
-        const error1 = new OdspNetworkError("Error", 400, true, 100, "xxx-xxx");
+        const error1 = new OdspNetworkError("Error", 400, true, "xxx-xxx");
         const errorBag: any = { ...error1.getCustomProperties() };
         assert.equal("xxx-xxx", errorBag.sprequestguid, "Property do not match!!");
         assert.equal(true, errorBag.canRetry, "Property absent!!");
     });
 
     it("Error Property absent", async () => {
-        const error1 = new OdspNetworkError("Error", 400, true, 100);
+        const error1 = new OdspNetworkError("Error", 400, true);
         const errorBag: any = { ...error1.getCustomProperties() };
         assert.equal(undefined, errorBag.sprequestguid, "Property present!!");
     });
->>>>>>> 2603f4d1
 });