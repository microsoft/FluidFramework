--- conflicted
+++ resolved
@@ -3,11 +3,7 @@
  * Licensed under the MIT License.
  */
 
-<<<<<<< HEAD
-import { IResolvedUrlBase, ISummaryContext } from "@microsoft/fluid-driver-definitions";
-=======
-import { IResolvedUrlBase, OpenMode } from "@microsoft/fluid-driver-definitions";
->>>>>>> 709d9120
+import { IResolvedUrlBase, ISummaryContext, OpenMode } from "@microsoft/fluid-driver-definitions";
 import * as resources from "@microsoft/fluid-gitresources";
 import * as api from "@microsoft/fluid-protocol-definitions";
 import { INewFileInfo } from "./createFile";
