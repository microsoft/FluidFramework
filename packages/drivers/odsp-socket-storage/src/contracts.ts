--- conflicted
+++ resolved
@@ -3,15 +3,9 @@
  * Licensed under the MIT License.
  */
 
-<<<<<<< HEAD
-import { IResolvedUrlBase, ISummaryContext } from "@microsoft/fluid-driver-definitions";
+import { IResolvedUrlBase, ISummaryContext } from "@fluidframework/driver-definitions";
 import resources from "@microsoft/fluid-gitresources";
-import * as api from "@microsoft/fluid-protocol-definitions";
-=======
-import { IResolvedUrlBase, ISummaryContext } from "@fluidframework/driver-definitions";
-import * as resources from "@microsoft/fluid-gitresources";
 import * as api from "@fluidframework/protocol-definitions";
->>>>>>> 179e6c92
 import { INewFileInfoHeader } from "./odspUtils";
 
 export interface IOdspResolvedUrl extends IResolvedUrlBase {
