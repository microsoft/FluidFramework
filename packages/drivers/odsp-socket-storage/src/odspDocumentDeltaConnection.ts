--- conflicted
+++ resolved
@@ -3,15 +3,9 @@
  * Licensed under the MIT License.
  */
 
-<<<<<<< HEAD
 import assert from "assert";
-import { ITelemetryLogger } from "@microsoft/fluid-common-definitions";
-import { TelemetryNullLogger } from "@microsoft/fluid-common-utils";
-=======
-import * as assert from "assert";
 import { ITelemetryLogger } from "@fluidframework/common-definitions";
 import { TelemetryNullLogger } from "@fluidframework/common-utils";
->>>>>>> 747db28a
 import { DocumentDeltaConnection } from "@microsoft/fluid-driver-base";
 import { IDocumentDeltaConnection, IError } from "@microsoft/fluid-driver-definitions";
 import {
