/*!
 * Copyright (c) Microsoft Corporation. All rights reserved.
 * Licensed under the MIT License.
 */

import { ITelemetryBaseLogger, ITelemetryLogger } from "@microsoft/fluid-common-definitions";
import { DebugLogger, PerformanceEvent, TelemetryLogger, TelemetryNullLogger } from "@microsoft/fluid-common-utils";
import {
    IDocumentDeltaConnection,
    IDocumentDeltaStorageService,
    IDocumentService,
    IResolvedUrl,
    IDocumentStorageService,
    IExperimentalDocumentService,
    IDocumentServiceFactory,
} from "@microsoft/fluid-driver-definitions";
import {
    IClient,
    IErrorTrackingService,
    ISummaryTree,
} from "@microsoft/fluid-protocol-definitions";
import { ensureFluidResolvedUrl } from "@microsoft/fluid-driver-utils";
import { IOdspResolvedUrl, ISocketStorageDiscovery } from "./contracts";
import { createNewFluidFile, INewFileInfo } from "./createFile";
import { debug } from "./debug";
import { IFetchWrapper } from "./fetchWrapper";
import { IOdspCache } from "./odspCache";
import { OdspDeltaStorageService } from "./odspDeltaStorageService";
import { OdspDocumentDeltaConnection } from "./odspDocumentDeltaConnection";
import { OdspDocumentStorageManager } from "./odspDocumentStorageManager";
import { OdspDocumentStorageService } from "./odspDocumentStorageService";
import { getWithRetryForTokenRefresh, isLocalStorageAvailable } from "./odspUtils";
import { getSocketStorageDiscovery } from "./vroom";
import { isOdcOrigin } from "./odspUrlHelper";

// eslint-disable-next-line @typescript-eslint/no-require-imports
const performanceNow = require("performance-now") as (() => number);

const afdUrlConnectExpirationMs = 6 * 60 * 60 * 1000; // 6 hours
const lastAfdConnectionTimeMsKey = "LastAfdConnectionTimeMs";

/**
 * The DocumentService manages the Socket.IO connection and manages routing requests to connected
 * clients
 */
export class OdspDocumentService implements IDocumentService, IExperimentalDocumentService {
    public readonly isExperimentalDocumentService = true;
    /**
     * @param appId - app id used for telemetry for network requests.
     * @param getStorageToken - function that can provide the storage token for a given site. This is
     * is also referred to as the "VROOM" token in SPO.
     * @param getWebsocketToken - function that can provide a token for accessing the web socket. This is also
     * referred to as the "Push" token in SPO.
     * @param logger - a logger that can capture performance and diagnostic information
     * @param storageFetchWrapper - if not provided FetchWrapper will be used
     * @param deltasFetchWrapper - if not provided FetchWrapper will be used
     * @param socketIOClientP - promise to the socket io library required by the driver
     * @param cache - This caches response for joinSession.
     * @param newFileInfoPromise - promise to supply info needed to create a new file.
     */
    public static async create(
        appId: string,
        resolvedUrl: IResolvedUrl,
        getStorageToken: (siteUrl: string, refresh: boolean) => Promise<string | null>,
        getWebsocketToken: (refresh) => Promise<string | null>,
        logger: ITelemetryBaseLogger,
        storageFetchWrapper: IFetchWrapper,
        deltasFetchWrapper: IFetchWrapper,
        socketIOClientP: Promise<SocketIOClientStatic>,
        cache: IOdspCache,
        isFirstTimeDocumentOpened = true,
        createNewFlag: boolean,
    ): Promise<IDocumentService> {
        let odspResolvedUrl: IOdspResolvedUrl = resolvedUrl as IOdspResolvedUrl;
        const templogger: ITelemetryLogger = DebugLogger.mixinDebugLogger(
            "fluid:telemetry:OdspDriver",
            logger,
            { docId: odspResolvedUrl.hashedDocumentId });
        if (odspResolvedUrl.createNewOptions) {
            const createNewOptions = odspResolvedUrl.createNewOptions;
            const createNewSummary = createNewOptions.createNewSummary;
            const event = PerformanceEvent.start(templogger,
                {
                    eventName: "CreateNew",
                    isWithSummaryUpload: createNewSummary ? true : false,
                });
            try {
                odspResolvedUrl = await createNewFluidFile(
                    getStorageToken,
                    odspResolvedUrl.createNewOptions.newFileInfoPromise,
                    cache,
                    createNewSummary);
                const props = {
                    hashedDocumentId: odspResolvedUrl.hashedDocumentId,
                    itemId: odspResolvedUrl.itemId,
                };
                event.end(props);
            } catch (error) {
                event.cancel(undefined, error);
                throw error;
            }
        }
        return new OdspDocumentService(
            appId,
            odspResolvedUrl,
            getStorageToken,
            getWebsocketToken,
            logger,
            storageFetchWrapper,
            deltasFetchWrapper,
            socketIOClientP,
            cache,
            isFirstTimeDocumentOpened,
            createNewFlag,
        );
    }

    public static async createContainer(
        createNewSummary: ISummaryTree,
        createNewResolvedUrl: IResolvedUrl,
        logger: ITelemetryLogger,
        cache: IOdspCache,
        getStorageToken: (siteUrl: string, refresh: boolean) => Promise<string | null>,
        factory: IDocumentServiceFactory,
    ): Promise<IDocumentService> {
        ensureFluidResolvedUrl(createNewResolvedUrl);
        let odspResolvedUrl = createNewResolvedUrl as IOdspResolvedUrl;
        const [, queryString] = odspResolvedUrl.url.split("?");

        const searchParams = new URLSearchParams(queryString);
        const filePath = searchParams.get("path");
        if (!filePath) {
            throw new Error("File path should be provided!!");
        }
        const newFileParams: INewFileInfo = {
            driveId: odspResolvedUrl.driveId,
            siteUrl: odspResolvedUrl.siteUrl,
            filePath,
            fileName: odspResolvedUrl.fileName,
        };
        const event = PerformanceEvent.start(logger,
            {
                eventName: "CreateNew",
                isWithSummaryUpload: true,
            });
        try {
            odspResolvedUrl = await createNewFluidFile(
                getStorageToken,
                Promise.resolve(newFileParams),
                cache,
                createNewSummary);
            const props = {
                hashedDocumentId: odspResolvedUrl.hashedDocumentId,
                itemId: odspResolvedUrl.itemId,
            };

            const docService = factory.createDocumentService(odspResolvedUrl);
            event.end(props);
            return docService;
        } catch(error) {
            event.cancel(undefined, error);
            throw error;
        }
    }

    private storageManager?: OdspDocumentStorageManager;

    private readonly logger: TelemetryLogger;

    private readonly getStorageToken: (refresh: boolean) => Promise<string | null>;
    private readonly getWebsocketToken: (refresh) => Promise<string | null>;

    private readonly localStorageAvailable: boolean;

    private readonly joinSessionKey: string;

    /**
     * @param appId - app id used for telemetry for network requests
     * @param getStorageToken - function that can provide the storage token for a given site. This is is also referred
     * to as the "VROOM" token in SPO.
     * @param getWebsocketToken - function that can provide a token for accessing the web socket. This is also referred
     * to as the "Push" token in SPO.
     * @param logger - a logger that can capture performance and diagnostic information
     * @param storageFetchWrapper - if not provided FetchWrapper will be used
     * @param deltasFetchWrapper - if not provided FetchWrapper will be used
     * @param socketIOClientP - promise to the socket io library required by the driver
     */
    constructor(
        private readonly appId: string,
        public readonly odspResolvedUrl: IOdspResolvedUrl,
        getStorageToken: (siteUrl: string, refresh: boolean) => Promise<string | null>,
        getWebsocketToken: (refresh) => Promise<string | null>,
        logger: ITelemetryBaseLogger,
        private readonly storageFetchWrapper: IFetchWrapper,
        private readonly deltasFetchWrapper: IFetchWrapper,
        private readonly socketIOClientP: Promise<SocketIOClientStatic>,
        private readonly cache: IOdspCache,
        private readonly isFirstTimeDocumentOpened = true,
        private readonly createNewFlag: boolean,
    ) {
<<<<<<< HEAD
        this.joinSessionKey = `${this.hashedDocumentId}/joinsession`;
=======

        this.joinSessionKey = `${this.odspResolvedUrl.hashedDocumentId}/joinsession`;
>>>>>>> 4efe6ecd

        this.logger = DebugLogger.mixinDebugLogger(
            "fluid:telemetry:OdspDriver",
            logger,
            {
                docId: this.odspResolvedUrl.hashedDocumentId,
                odc: isOdcOrigin(new URL(this.odspResolvedUrl.endpoints.snapshotStorageUrl).origin),
            });

        this.getStorageToken = async (refresh: boolean, name?: string) => {
            if (refresh) {
                // Potential perf issue: Host should optimize and provide non-expired tokens on all critical paths.
                // Exceptions: race conditions around expiration, revoked tokens, host that does not care
                // (fluid-fetcher)
                this.logger.sendTelemetryEvent({ eventName: "StorageTokenRefresh" });
            }
            const event = PerformanceEvent.start(this.logger,
                { eventName: `${name || "OdspDocumentService"}_GetToken` });
            let token: string | null;
            try {
                token = await getStorageToken(this.odspResolvedUrl.siteUrl, refresh);
            } catch (error) {
                event.cancel({}, error);
                throw error;
            }
            event.end();

            return token;
        };

        this.getWebsocketToken = async (refresh) => {
            const event = PerformanceEvent.start(this.logger, { eventName: "GetWebsocketToken" });
            let token: string | null;
            try {
                token = await getWebsocketToken(refresh);
            } catch (error) {
                event.cancel({}, error);
                throw error;
            }
            event.end();

            return token;
        };

        this.localStorageAvailable = isLocalStorageAvailable();
    }

    public get resolvedUrl(): IResolvedUrl {
        return this.odspResolvedUrl;
    }

    /**
     * Connects to a storage endpoint for snapshot service.
     *
     * @returns returns the document storage service for sharepoint driver.
     */
    public async connectToStorage(): Promise<IDocumentStorageService> {
        const latestSha: string | null | undefined = undefined;
        this.storageManager = new OdspDocumentStorageManager(
            { app_id: this.appId },
            this.odspResolvedUrl.hashedDocumentId,
            this.odspResolvedUrl.endpoints.snapshotStorageUrl,
            latestSha,
            this.storageFetchWrapper,
            this.getStorageToken,
            this.logger,
            true,
            this.cache,
            this.isFirstTimeDocumentOpened,
            this.createNewFlag,
        );

        return new OdspDocumentStorageService(this.storageManager);
    }

    /**
     * Connects to a delta storage endpoint for getting ops between a range.
     *
     * @returns returns the document delta storage service for sharepoint driver.
     */
    public async connectToDeltaStorage(): Promise<IDocumentDeltaStorageService> {
        const urlProvider = async () => {
            const websocketEndpoint = await this.joinSession();
            return websocketEndpoint.deltaStorageUrl;
        };

        return new OdspDeltaStorageService(
            { app_id: this.appId },
            urlProvider,
            this.deltasFetchWrapper,
            this.storageManager ? this.storageManager.ops : undefined,
            this.getStorageToken,
            this.logger,
        );
    }

    /**
     * Connects to a delta stream endpoint for emitting ops.
     *
     * @returns returns the document delta stream service for sharepoint driver.
     */
    public async connectToDeltaStream(client: IClient): Promise<IDocumentDeltaConnection> {
        // Attempt to connect twice, in case we used expired token.
        return getWithRetryForTokenRefresh<IDocumentDeltaConnection>(async (refresh: boolean) => {
            const [websocketEndpoint, webSocketToken, io] =
                await Promise.all([this.joinSession(), this.getWebsocketToken(refresh), this.socketIOClientP]);

            // This check exists because of a typescript bug.
            // Issue: https://github.com/microsoft/TypeScript/issues/33752
            // The TS team has plans to fix this in the 3.8 release
            if (!websocketEndpoint) {
                throw new Error("websocket endpoint should be defined");
            }

            // This check exists because of a typescript bug.
            // Issue: https://github.com/microsoft/TypeScript/issues/33752
            // The TS team has plans to fix this in the 3.8 release
            if (!io) {
                throw new Error("websocket endpoint should be defined");
            }

            return this.connectToDeltaStreamWithRetry(
                websocketEndpoint.tenantId,
                websocketEndpoint.id,
                // This is workaround for fluid-fetcher. Need to have better long term solution
                webSocketToken ? webSocketToken : websocketEndpoint.socketToken,
                io,
                client,
                websocketEndpoint.deltaStreamSocketUrl,
                websocketEndpoint.deltaStreamSocketUrl2,
            ).catch((error) => {
                this.cache.sessionStorage.remove(this.joinSessionKey);
                throw error;
            });
        });
    }

    public async branch(): Promise<string> {
        return "";
    }

    public getErrorTrackingService(): IErrorTrackingService {
        return { track: () => null };
    }

    private async joinSession(): Promise<ISocketStorageDiscovery> {
        return getSocketStorageDiscovery(
            this.appId,
            this.odspResolvedUrl.driveId,
            this.odspResolvedUrl.itemId,
            this.odspResolvedUrl.siteUrl,
            this.logger,
            this.getStorageToken,
            this.cache,
            this.joinSessionKey);
    }

    /**
     * Safely tries to write to local storage
     * Returns false if writing to localStorage fails. True otherwise
     *
     * @param key - localStorage key
     * @returns whether or not the write succeeded
     */
    private writeLocalStorage(key: string, value: string) {
        try {
            localStorage.setItem(key, value);
            return true;
        } catch (e) {
            debug(`Could not write to localStorage due to ${e}`);
            return false;
        }
    }

    /**
     * Test if we deal with NetworkError object and if it has enough information to make a call
     * If in doubt, allow retries
     *
     * @param error - error object
     */
    private canRetryOnError(error: any) {
        // Always retry unless told otherwise.
        return error === null || typeof error !== "object" || error.canRetry === undefined || error.canRetry;
    }

    /**
     * Connects to a delta stream endpoint
     * If url #1 fails to connect, tries url #2 if applicable
     *
     * @param tenantId - the ID of the tenant
     * @param id - document ID
     * @param token - authorization token for storage service
     * @param io - websocket library
     * @param client - information about the client
     * @param url - websocket URL
     * @param url2 - alternate websocket URL
     */
    private async connectToDeltaStreamWithRetry(
        tenantId: string,
        websocketId: string,
        token: string | null,
        io: SocketIOClientStatic,
        client: IClient,
        url: string,
        url2?: string): Promise<IDocumentDeltaConnection> {
        // tslint:disable-next-line: strict-boolean-expressions
        const hasUrl2 = !!url2;

        // Create null logger if telemetry logger is not available from caller
        const logger = this.logger ? this.logger : new TelemetryNullLogger();

        let afdCacheValid = false;

        if (this.localStorageAvailable) {
            const lastAfdConnection = localStorage.getItem(lastAfdConnectionTimeMsKey);
            if (lastAfdConnection !== null) {
                const lastAfdTimeMs = Number(lastAfdConnection);
                // If we have used the AFD URL within a certain amount of time in the past,
                // then we should use it again.
                if (!isNaN(lastAfdTimeMs) && lastAfdTimeMs > 0
                    && Date.now() - lastAfdTimeMs <= afdUrlConnectExpirationMs) {
                    afdCacheValid = true;
                } else {
                    localStorage.removeItem(lastAfdConnectionTimeMsKey);
                }
            }
        }

        // Use AFD URL if in cache
        if (afdCacheValid && hasUrl2) {
            debug("Connecting to AFD URL directly due to valid cache.");
            const startAfd = performanceNow();

            return OdspDocumentDeltaConnection.create(
                tenantId,
                websocketId,
                token,
                io,
                client,
                url2!,
                20000,
                this.logger,
            ).then((connection) => {
                logger.sendTelemetryEvent({
                    eventName: "UsedAfdUrl",
                    fromCache: true,
                });

                return connection;
            }).catch(async (connectionError) => {
                const endAfd = performanceNow();
                localStorage.removeItem(lastAfdConnectionTimeMsKey);
                // Retry on non-AFD URL
                if (this.canRetryOnError(connectionError)) {
                    // eslint-disable-next-line max-len
                    debug(`Socket connection error on AFD URL (cached). Error was [${connectionError}]. Retry on non-AFD URL: ${url}`);

                    return OdspDocumentDeltaConnection.create(
                        tenantId,
                        websocketId,
                        token,
                        io,
                        client,
                        url,
                        20000,
                        this.logger,
                    ).then((connection) => {
                        logger.sendPerformanceEvent({
                            eventName: "UsedNonAfdUrlFallback",
                            duration: endAfd - startAfd,
                        }, connectionError);

                        return connection;
                    }).catch((retryError) => {
                        logger.sendPerformanceEvent({
                            eventName: "FailedNonAfdUrlFallback",
                            duration: endAfd - startAfd,
                        }, retryError);
                        throw retryError;
                    });
                } else {
                    logger.sendPerformanceEvent({
                        eventName: "FailedAfdUrl-NoNonAfdFallback",
                    }, connectionError);
                }
                throw connectionError;
            });
        }

        const startNonAfd = performanceNow();
        return OdspDocumentDeltaConnection.create(
            tenantId,
            websocketId,
            token,
            io,
            client,
            url,
            hasUrl2 ? 15000 : 20000,
            this.logger,
        ).then((connection) => {
            logger.sendTelemetryEvent({ eventName: "UsedNonAfdUrl" });
            return connection;
        }).catch(async (connectionError) => {
            const endNonAfd = performanceNow();
            if (hasUrl2 && this.canRetryOnError(connectionError)) {
                // eslint-disable-next-line max-len
                debug(`Socket connection error on non-AFD URL. Error was [${connectionError}]. Retry on AFD URL: ${url2}`);

                return OdspDocumentDeltaConnection.create(
                    tenantId,
                    websocketId,
                    token,
                    io,
                    client,
                    url2!,
                    20000,
                    this.logger,
                ).then((connection) => {
                    // Refresh AFD cache
                    const cacheResult = this.writeLocalStorage(lastAfdConnectionTimeMsKey, Date.now().toString());
                    if (cacheResult) {
                        // eslint-disable-next-line max-len
                        debug(`Cached AFD connection time. Expiring in ${new Date(Number(localStorage.getItem(lastAfdConnectionTimeMsKey)) + afdUrlConnectExpirationMs)}`);
                    }
                    logger.sendPerformanceEvent({
                        eventName: "UsedAfdUrl",
                        duration: endNonAfd - startNonAfd,
                        refreshedCache: cacheResult,
                        fromCache: false,
                    }, connectionError);

                    return connection;
                }).catch((retryError) => {
                    logger.sendPerformanceEvent({
                        eventName: "FailedAfdUrlFallback",
                        duration: endNonAfd - startNonAfd,
                    }, retryError);
                    throw retryError;
                });
            } else {
                logger.sendPerformanceEvent({
                    eventName: "FailedNonAfdUrl-NoAfdFallback",
                }, connectionError);
            }
            throw connectionError;
        });
    }
}<|MERGE_RESOLUTION|>--- conflicted
+++ resolved
@@ -157,7 +157,7 @@
             const docService = factory.createDocumentService(odspResolvedUrl);
             event.end(props);
             return docService;
-        } catch(error) {
+        } catch (error) {
             event.cancel(undefined, error);
             throw error;
         }
@@ -198,12 +198,7 @@
         private readonly isFirstTimeDocumentOpened = true,
         private readonly createNewFlag: boolean,
     ) {
-<<<<<<< HEAD
-        this.joinSessionKey = `${this.hashedDocumentId}/joinsession`;
-=======
-
         this.joinSessionKey = `${this.odspResolvedUrl.hashedDocumentId}/joinsession`;
->>>>>>> 4efe6ecd
 
         this.logger = DebugLogger.mixinDebugLogger(
             "fluid:telemetry:OdspDriver",
