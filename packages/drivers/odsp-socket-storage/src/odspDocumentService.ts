--- conflicted
+++ resolved
@@ -3,10 +3,6 @@
  * Licensed under the MIT License.
  */
 
-<<<<<<< HEAD
-import { ITelemetryBaseLogger, ITelemetryLogger } from "@microsoft/fluid-common-definitions";
-import { ChildLogger, PerformanceEvent, TelemetryLogger, TelemetryNullLogger } from "@microsoft/fluid-common-utils";
-=======
 import { ITelemetryBaseLogger, ITelemetryLogger } from "@fluidframework/common-definitions";
 import {
     ChildLogger,
@@ -14,8 +10,7 @@
     performanceNow,
     TelemetryLogger,
     TelemetryNullLogger,
-} from "@fluidframework/common-utils";
->>>>>>> 747db28a
+} from "@microsoft/fluid-common-utils";
 import {
     IDocumentDeltaConnection,
     IDocumentDeltaStorageService,
