/*!
 * Copyright (c) Microsoft Corporation. All rights reserved.
 * Licensed under the MIT License.
 */

import { PromiseCache } from "@fluidframework/common-utils";
import { IFluidResolvedUrl } from "@fluidframework/driver-definitions";
import { ITelemetryLogger } from "@fluidframework/common-definitions";
import { ISocketStorageDiscovery, IOdspResolvedUrl } from "./contracts";

/**
 * Describes what kind of content is stored in cache entry.
 */
export type CacheContentType = "snapshot";

/*
 * File / container identifier.
 * There is overlapping information here - host can use all of it or parts
 * to implement storage / identify files.
 */
export interface IFileEntry {
    /**
     * Unique and stable ID of the document.
     * Driver guarantees that docId is stable ID uniquely identifying document.
     */
    docId: string;
    /**
     * Resolved URI is provided for additional versatility - host can use it to
     * identify file in storage, and (as example) delete all cached entries for
     * a file if user requests so.
     * This is IOdspResolvedUrl in case of ODSP driver.
     */
    resolvedUrl: IFluidResolvedUrl;
}

/**
 * Cache entry. Identifies file that this entry belongs to, and type of content stored in it.
 */
export interface ICacheEntry {
    /**
     * Identifies file in storage this cached entry is for
     */
    file: IFileEntry;

    /**
     * Identifies type of entry for a given file.
     * Each file can have multiple types of entries associated with it.
     * For example, it can be snapshot, blob, ops, etc.
     */
    type: CacheContentType;

    /**
     * Identifies individual entry for a given file and type.
     * Each file can have multiple cache entries associated with it.
     * This property identifies a particular instance of entry.
     * For example, for blobs it will be unique ID of the blob in a file.
     * For batch of ops, it can be starting op sequence number.
     * For types that have only one entry (like snapshots), it will be empty string.
     */
    key: string;
}

/*
 * Driver will implement exponential back-off policy when calling IPersistedCache.updateUsage()
 * to update host about file changes.
 * It will use these settings to start calling IPersistedCache.updateUsage()  every
 * 'startingUpdateUsageOpFrequency' ops initially and scale it with 'updateUsageOpMultiplier' multiplier.
 * As result, we will
 *   - reach 5K ops after 19 calls, with 500 ops between the calls at that mark
 *   - reach 1M ops after 73 calls, with 95K ops between the calls at that mark
 */
export const updateUsageOpMultiplier = 1.2;
export const startingUpdateUsageOpFrequency = 100;

/**
 * Persistent cache. This interface can be implemented by the host to provide durable caching
 * across sessions. If not provided at driver factory construction, factory will use in-memory
 * cache implementation that does not survive across sessions.
 */
export interface IPersistedCache {
    /**
     * Get the cache value of the key
     * @param entry - cache entry, identifies file and particular key for this file.
     * @param maxOpCount - If provided, indicates driver-specific policy on expiry
     * If snapshot has more than that amount of ops (based on earlier updateUsage() calls), host should not
     * return such entry (and return undefined).
     * This does not mean entry should be deleted, just particular usage pattern in runtime / driver can't use
     * such an old entry
     * An example of such usage would be booting summarizer client. Latency is less important in such scenario,
     * but fetching more recent snapshot is advantageous in reducing bandwidth requirements (less ops to download).
     * Logic around when to expire / evict entries should not account for calls where cache entry is not returned.
     * @returns Cached value. undefined if nothing is cached.
    */
    get(entry: ICacheEntry, maxOpCount?: number): Promise<any>;

    /**
     * Put the value into cache.
     * Important - only serializable content is allowed since this cache may be persisted between sessions
     * @param entry - cache entry.
     * @param value - JSON-serializable content.
     * @param seqNumber - (reference) sequence number of snapshot. Incomming Ops will start with this number
     * (see updateUsage API).
     */
    put(entry: ICacheEntry, value: any, seqNumber: number): void;

    /*
     * Driver will call this API periodically to tell hosts about changes in document.
     * It tells latest sequence number observed for this document.
     * The bigger the number, the more stale entry (like snapshot)
     * Eventually entry should not be used and deleted by host from cache,
     * but exactly policy is host defined.
     * Notes:
     * Driver will implement exponential back off strategy here, calling this API
     * less and less often as data comes in. Please see startingUpdateUsageOpFrequency and
     * updateUsageOpMultiplier for reference implementation.
     * Multiple instances of same document can be opened by same page, host should expect some
     * that multiple entities can update data for same file.
     * Host should ignore sequence numbers that are lower than earlier reported for same file.
     */
    updateUsage(entry: ICacheEntry, seqNumber: number): void;
}

/**
 * Handles garbage collection of expiring cache entries.
 * Not exported.
 * (Based off of the same class in promiseCache.ts, could be consolidated)
 */
class GarbageCollector<TKey> {
    private readonly gcTimeouts = new Map<TKey, NodeJS.Timeout>();

    constructor(
        private readonly cleanup: (key: TKey) => void,
    ) { }

    /**
     * Schedule GC for the given key, as applicable
     */
    public schedule(key: TKey, durationMs: number) {
        this.gcTimeouts.set(
            key,
            setTimeout(
                () => { this.cleanup(key); this.cancel(key); },
                durationMs,
            ),
        );
    }

    /**
     * Cancel any pending GC for the given key
     */
    public cancel(key: TKey) {
        const timeout = this.gcTimeouts.get(key);
        if (timeout !== undefined) {
            clearTimeout(timeout);
            this.gcTimeouts.delete(key);
        }
    }
}

export class PersistedCacheWithErrorHandling implements IPersistedCache {
    public constructor(
        protected readonly cache: IPersistedCache,
        protected readonly logger: ITelemetryLogger) {
    }

    async get(entry: ICacheEntry, expiry?: number): Promise<any> {
        return this.cache.get(entry).catch((error) => {
            this.logger.sendErrorEvent({ eventName: "cacheFetchError", type: entry.type }, error);
            return undefined;
        });
    }

    put(entry: ICacheEntry, value: any, seqNumber: number) {
        try {
            this.cache.put(entry, value, seqNumber);
        } catch (error) {
            this.logger.sendErrorEvent({ eventName: "cachePutError", type: entry.type }, error);
            return undefined;
        }
    }

    updateUsage(entry: ICacheEntry, seqNumber: number): void {
        try {
            this.cache.updateUsage(entry, seqNumber);
        } catch (error) {
            this.logger.sendErrorEvent({ eventName: "cacheUpdateUsageError", type: entry.type }, error);
            return undefined;
        }
    }
}

/** Describes how many ops behind snapshot can be for summarizer client to still use it */
export const snapshotExpirySummarizerOps = 1000;

/**
 * Default local-only implementation of IPersistedCache,
 * used if no persisted cache is provided by the host
 */
export class LocalPersistentCache implements IPersistedCache {
    private readonly snapshotExpiryPolicy = 30 * 1000;
    private readonly cache = new Map<string, any>();
    private readonly gc = new GarbageCollector<string>((key) => this.cache.delete(key));

    async get(entry: ICacheEntry, expiry?: number): Promise<any> {
        const key = this.keyFromEntry(entry);
        return this.cache.get(key);
    }

    put(entry: ICacheEntry, value: any, seqNumber: number) {
        const key = this.keyFromEntry(entry);
        this.cache.set(key, value);

        // Do not keep items too long in memory
        this.gc.cancel(key);
        this.gc.schedule(key, this.snapshotExpiryPolicy);
    }

    updateUsage(entry: ICacheEntry, seqNumber: number): void {
    }

    private keyFromEntry(entry: ICacheEntry): string {
        return `${entry.file.docId}_${entry.type}_${entry.key}`;
    }
}

export class PromiseCacheWithOneHourSlidingExpiry<T> extends PromiseCache<string, T> {
    constructor(removeOnError?: (e: any) => boolean) {
        super({ expiry: { policy: "sliding", durationMs: 3600000 }, removeOnError });
    }
}

/**
 * Internal cache interface used within driver only
 */
export interface INonPersistentCache {
    /**
     * Cache of joined/joining session info
     * This cache will use a one hour sliding expiration window.
     */
    readonly sessionJoinCache: PromiseCacheWithOneHourSlidingExpiry<ISocketStorageDiscovery>;

    /**
     * Cache of resolved/resolving file URLs
     */
    readonly fileUrlCache: PromiseCache<string, IOdspResolvedUrl>;
}

/**
 * Internal cache interface used within driver only
 */
export interface IOdspCache extends INonPersistentCache {
    /**
     * Persisted cache - only serializable content is allowed
     */
    readonly persistedCache: IPersistedCache;
}

export class NonPersistentCache implements INonPersistentCache {
    public readonly sessionJoinCache = new PromiseCacheWithOneHourSlidingExpiry<ISocketStorageDiscovery>();

    public readonly fileUrlCache = new PromiseCache<string, IOdspResolvedUrl>();
}

<<<<<<< HEAD
    /**
     * Initialize the OdspCach, with an optional cache to store persisted data in.
     * If an IPersistedCache is not provided, we'll use a local-only cache for this session.
     */
    constructor(
        public readonly persistedCache: IPersistedCache = new LocalCache(),
    ) { }
=======
export function createOdspCache(
    persistedCache: IPersistedCache,
    nonpersistentCache: INonPersistentCache,
    logger: ITelemetryLogger): IOdspCache
{
    return {
        ...nonpersistentCache,
        persistedCache: new PersistedCacheWithErrorHandling(persistedCache, logger),
    };
>>>>>>> 018fa42a
}<|MERGE_RESOLUTION|>--- conflicted
+++ resolved
@@ -261,15 +261,6 @@
     public readonly fileUrlCache = new PromiseCache<string, IOdspResolvedUrl>();
 }
 
-<<<<<<< HEAD
-    /**
-     * Initialize the OdspCach, with an optional cache to store persisted data in.
-     * If an IPersistedCache is not provided, we'll use a local-only cache for this session.
-     */
-    constructor(
-        public readonly persistedCache: IPersistedCache = new LocalCache(),
-    ) { }
-=======
 export function createOdspCache(
     persistedCache: IPersistedCache,
     nonpersistentCache: INonPersistentCache,
@@ -279,5 +270,4 @@
         ...nonpersistentCache,
         persistedCache: new PersistedCacheWithErrorHandling(persistedCache, logger),
     };
->>>>>>> 018fa42a
 }