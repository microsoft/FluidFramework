--- conflicted
+++ resolved
@@ -3,12 +3,7 @@
  * Licensed under the MIT License.
  */
 
-<<<<<<< HEAD
 import assert from "assert";
-import { Deferred } from "@fluidframework/common-utils";
-=======
-import * as assert from "assert";
->>>>>>> f1f4369d
 import { getGitType } from "@fluidframework/protocol-base";
 import { getDocAttributesFromProtocolSummary, invalidFileNameErrorCode } from "@fluidframework/driver-utils";
 import { SummaryType, ISummaryTree, ISummaryBlob, MessageType } from "@fluidframework/protocol-definitions";
