--- conflicted
+++ resolved
@@ -17,17 +17,14 @@
 import { getUrlAndHeadersWithAuth } from "./getUrlAndHeadersWithAuth";
 import { IOdspCache } from "./odspCache";
 import { OdspDriverUrlResolver } from "./odspDriverUrlResolver";
-<<<<<<< HEAD
 import {
     getWithRetryForTokenRefresh,
     throwOdspNetworkError,
     fetchHelper,
     INewFileInfo,
     invalidFileNameStatusCode,
+    getOrigin,
 } from "./odspUtils";
-=======
-import { getWithRetryForTokenRefresh, throwOdspNetworkError, fetchHelper, INewFileInfo, getOrigin } from "./odspUtils";
->>>>>>> f1f4369d
 import { createOdspUrl } from "./createOdspUrl";
 import { getApiRoot } from "./odspUrlHelper";
 import { IFetchWrapper } from "./fetchWrapper";
