/*!
 * Copyright (c) Microsoft Corporation. All rights reserved.
 * Licensed under the MIT License.
 */

<<<<<<< HEAD
import { IOdspResolvedUrl } from "./contracts";
=======
import * as assert from "assert";
import { Deferred } from "@microsoft/fluid-common-utils";
import { getGitType } from "@microsoft/fluid-protocol-base";
import { getDocAttributesFromProtocolSummary } from "@microsoft/fluid-driver-utils";
import { SummaryType, ISummaryTree, ISummaryBlob, MessageType } from "@microsoft/fluid-protocol-definitions";
import {
    IOdspResolvedUrl,
    ISnapshotTree,
    SnapshotTreeValue,
    SnapshotTreeEntry,
    SnapshotType,
} from "./contracts";
>>>>>>> ebbed425
import { getUrlAndHeadersWithAuth } from "./getUrlAndHeadersWithAuth";
import { IOdspCache } from "./odspCache";
import { OdspDriverUrlResolver } from "./odspDriverUrlResolver";
import { getWithRetryForTokenRefresh, throwOdspNetworkError, fetchHelper } from "./odspUtils";
import { createOdspUrl } from "./createOdspUrl";
import { getApiRoot } from "./odspUrlHelper";
import { getOrigin } from "./vroom";

export interface INewFileInfo {
    siteUrl: string;
    driveId: string;
    filename: string;
    filePath: string;
    callback?(itemId: string, filename: string): void;
}

export interface IFileCreateResponse {
    siteUrl: string;
    itemId: string;
    filename: string;
    driveId: string;
}

const isInvalidFileName = (fileName: string): boolean => {
    const invalidCharsRegex = /["*/:<>?\\|]+/g;
    return !!fileName.match(invalidCharsRegex);
};

export function getKeyFromFileInfo(fileInfo: INewFileInfo): string {
    return `${fileInfo.siteUrl}:${fileInfo.driveId}:${fileInfo.filePath}:${fileInfo.filename}`;
}

/**
 * Creates new fluid file before returning a real resolved url
 */
export async function createNewFluidFile(
    getStorageToken: (siteUrl: string, refresh: boolean) => Promise<string | null>,
    newFileInfoP: Promise<INewFileInfo> | undefined,
    cache: IOdspCache,
    createNewSummary?: ISummaryTree,
): Promise<IOdspResolvedUrl> {
    if (!newFileInfoP) {
        throw new Error("Odsp driver needs to create a new file but no newFileInfo supplied");
    }
    const newFileInfo = await newFileInfoP;

<<<<<<< HEAD
    // We don't want to create a new file for different instances of a driver,
    // and we don't know the order of execution of this code by driver instances.
    // The FileUrlRegistry takes care of handling this potential concurrency for us.
    const resultP = cache.fileUrlRegistry.registerfile(
        getKeyFromFileInfo(newFileInfo),
        async () => {
            // Check for valid filename before the request to create file is actually made.
            if (isInvalidFileName(newFileInfo.filename)) {
                throw new Error("Invalid filename. Please try again.");
            }

            const fileResponse: IFileCreateResponse = await createNewFluidFileHelper(newFileInfo, getStorageToken);
            const odspUrl = createOdspUrl(fileResponse.siteUrl, fileResponse.driveId, fileResponse.itemId, "/");
            const resolver = new OdspDriverUrlResolver();
            const resolvedUrl = await resolver.resolve({ url: odspUrl });

            return [resolvedUrl, fileResponse];
        },
    );

    {
        const [resolvedUrl, fileResponse] = await resultP;
        if (newFileInfo.callback) {
            newFileInfo.callback(fileResponse.itemId, fileResponse.filename);
        }

        return resolvedUrl;
=======
    const key = getKeyFromFileInfo(newFileInfo);
    const responseP: Promise<IOdspResolvedUrl> = cache.sessionStorage.get(key);
    let resolvedUrl: IOdspResolvedUrl;
    if (responseP !== undefined) {
        return responseP;
    }
    // Check for valid filename before the request to create file is actually made.
    if (isInvalidFileName(newFileInfo.filename)) {
        throw new Error("Invalid filename. Please try again.");
    }
    let containerSnapshot: ISnapshotTree | undefined;
    if (createNewSummary) {
        containerSnapshot = convertSummaryIntoContainerSnapshot(createNewSummary);
    }
    // We don't want to create a new file for different instances of a driver. So we cache the
    // response of previous create request as a deferred promise because this is async and we don't
    // know the order of execution of this code by driver instances.
    const odspResolvedUrlDeferred = new Deferred<IOdspResolvedUrl>();
    cache.sessionStorage.put(key, odspResolvedUrlDeferred.promise);
    let fileResponse: IFileCreateResponse;
    try {
        fileResponse = await createNewFluidFileHelper(newFileInfo, getStorageToken, containerSnapshot);
        const odspUrl = createOdspUrl(fileResponse.siteUrl, fileResponse.driveId, fileResponse.itemId, "/");
        const resolver = new OdspDriverUrlResolver();
        resolvedUrl = await resolver.resolve({ url: odspUrl });
    } catch (error) {
        odspResolvedUrlDeferred.reject(error);
        cache.sessionStorage.remove(key);
        throw error;
    }
    odspResolvedUrlDeferred.resolve(resolvedUrl);
    if (newFileInfo.callback) {
        newFileInfo.callback(fileResponse.itemId, fileResponse.filename);
>>>>>>> ebbed425
    }
}

/**
 * Creates a new fluid file. '.fluid' is appended to the filename
 */
async function createNewFluidFileHelper(
    newFileInfo: INewFileInfo,
    getStorageToken: (siteUrl: string, refresh: boolean) => Promise<string | null>,
    containerSnapshot?: ISnapshotTree,
): Promise<IFileCreateResponse> {
    const fileResponse = await getWithRetryForTokenRefresh(async (refresh: boolean) => {
        const storageToken = await getStorageToken(newFileInfo.siteUrl, refresh);

        const encodedFilename = encodeURIComponent(`${newFileInfo.filename}.fluid`);

        let fetchResponse;
        if (containerSnapshot) {
            const initialUrl =
                `${getApiRoot(getOrigin(newFileInfo.siteUrl))}/drives/${newFileInfo.driveId}/items/root:/` +
                `${encodeURIComponent(newFileInfo.filePath)}/${encodedFilename}` +
                `:/opStream/snapshots/snapshot`;
            const { url, headers } = getUrlAndHeadersWithAuth(initialUrl, storageToken);
            headers["Content-Type"] = "application/json";
            // Currently the api to create new file with snapshot is under a feature gate. So we have to
            // add this header to enter into that gate.
            headers["X-Tempuse-Allow-Singlepost"] = "1";
            const postBody = JSON.stringify(containerSnapshot);
            fetchResponse = await fetchHelper(url, {
                body: postBody,
                method: "POST",
                headers,
            });

            const content = await fetchResponse.content;
            if (!content || !content.itemId) {
                throwOdspNetworkError("Could not parse drive item from Vroom response", fetchResponse.status, false);
            }
            return {
                itemId: content.itemId,
                siteUrl: newFileInfo.siteUrl,
                driveId: newFileInfo.driveId,
                filename: newFileInfo.filename,
            };
        } else {
            const initialUrl =
                `${getApiRoot(getOrigin(newFileInfo.siteUrl))}/drives/${newFileInfo.driveId}/items/root:/` +
                `${encodeURIComponent(
                    newFileInfo.filePath,
                )}/${encodedFilename}:/content?@name.conflictBehavior=rename&select=id,name,parentReference`;
            const { url, headers } = getUrlAndHeadersWithAuth(initialUrl, storageToken);
            fetchResponse = await fetchHelper(url, {
                method: "PUT",
                headers,
            });

            const content = await fetchResponse.content;
            if (!content || !content.id) {
                throwOdspNetworkError("Could not parse drive item from Vroom response", fetchResponse.status, false);
            }
            return {
                itemId: content.id,
                siteUrl: newFileInfo.siteUrl,
                driveId: newFileInfo.driveId,
                filename: content.name,
            };
        }
    });
    return fileResponse;
}

function convertSummaryIntoContainerSnapshot(createNewSummary: ISummaryTree) {
    const appSummary = createNewSummary.tree[".app"] as ISummaryTree;
    const protocolSummary = createNewSummary.tree[".protocol"] as ISummaryTree;
    if (!(appSummary && protocolSummary)) {
        throw new Error("App and protocol summary required for create new path!!");
    }
    const documentAttributes = getDocAttributesFromProtocolSummary(protocolSummary);
    // Currently for the scenarios we have we don't have ops in the detached container. So the
    // sequence number would always be 0 here. However odsp requires to have atleast 1 snapshot.
    assert(documentAttributes.sequenceNumber === 0, "Sequence No for detached container snapshot should be 0");
    documentAttributes.sequenceNumber = 1;
    const attributesSummaryBlob: ISummaryBlob = {
        type: SummaryType.Blob,
        content: JSON.stringify(documentAttributes),
    };
    protocolSummary.tree.attributes = attributesSummaryBlob;
    const convertedCreateNewSummary: ISummaryTree = {
        type: SummaryType.Tree,
        tree: {
            ".protocol": protocolSummary,
            ".app": appSummary,
        },
    };
    const snapshotTree = convertSummaryToSnapshotTreeForCreateNew(convertedCreateNewSummary);
    const snapshot = {
        entries: snapshotTree.entries ?? [],
        message: "app",
        sequenceNumber: 1,
        sha: snapshotTree.id,
        type: SnapshotType.Container,
        ops: [{
            op: {
                clientId: null,
                clientSequenceNumber: -1,
                contents: null,
                minimumSequenceNumber: 0,
                referenceSequenceNumber: -1,
                sequenceNumber: 1,
                timestamp: Date.now(),
                traces: [],
                type: MessageType.NoOp,
            },
            sequenceNumber: 1,
        }],
    };
    return snapshot;
}

/**
 * Converts a summary tree to ODSP tree
 */
export function convertSummaryToSnapshotTreeForCreateNew(summary: ISummaryTree): ISnapshotTree {
    const snapshotTree: ISnapshotTree = {
        entries: [],
    }!;

    const keys = Object.keys(summary.tree);
    for (const key of keys) {
        const summaryObject = summary.tree[key];

        let value: SnapshotTreeValue;

        switch (summaryObject.type) {
            case SummaryType.Tree: {
                value = convertSummaryToSnapshotTreeForCreateNew(summaryObject);
                break;
            }
            case SummaryType.Blob: {
                const content = typeof summaryObject.content === "string" ?
                    summaryObject.content : summaryObject.content.toString("base64");
                const encoding = typeof summaryObject.content === "string" ? "utf-8" : "base64";

                value = {
                    content,
                    encoding,
                };
                break;
            }
            case SummaryType.Handle: {
                throw new Error("No handle should be present for first summary!!");
            }
            default: {
                throw new Error(`Unknown tree type ${summaryObject.type}`);
            }
        }

        const entry: SnapshotTreeEntry = {
            mode: "100644",
            path: encodeURIComponent(key),
            type: getGitType(summaryObject),
            value,
        };
        snapshotTree.entries?.push(entry);
    }

    return snapshotTree;
}<|MERGE_RESOLUTION|>--- conflicted
+++ resolved
@@ -3,11 +3,7 @@
  * Licensed under the MIT License.
  */
 
-<<<<<<< HEAD
-import { IOdspResolvedUrl } from "./contracts";
-=======
 import * as assert from "assert";
-import { Deferred } from "@microsoft/fluid-common-utils";
 import { getGitType } from "@microsoft/fluid-protocol-base";
 import { getDocAttributesFromProtocolSummary } from "@microsoft/fluid-driver-utils";
 import { SummaryType, ISummaryTree, ISummaryBlob, MessageType } from "@microsoft/fluid-protocol-definitions";
@@ -18,7 +14,6 @@
     SnapshotTreeEntry,
     SnapshotType,
 } from "./contracts";
->>>>>>> ebbed425
 import { getUrlAndHeadersWithAuth } from "./getUrlAndHeadersWithAuth";
 import { IOdspCache } from "./odspCache";
 import { OdspDriverUrlResolver } from "./odspDriverUrlResolver";
@@ -64,8 +59,10 @@
         throw new Error("Odsp driver needs to create a new file but no newFileInfo supplied");
     }
     const newFileInfo = await newFileInfoP;
-
-<<<<<<< HEAD
+    let containerSnapshot: ISnapshotTree | undefined;
+    if (createNewSummary) {
+        containerSnapshot = convertSummaryIntoContainerSnapshot(createNewSummary);
+    }
     // We don't want to create a new file for different instances of a driver,
     // and we don't know the order of execution of this code by driver instances.
     // The FileUrlRegistry takes care of handling this potential concurrency for us.
@@ -77,7 +74,8 @@
                 throw new Error("Invalid filename. Please try again.");
             }
 
-            const fileResponse: IFileCreateResponse = await createNewFluidFileHelper(newFileInfo, getStorageToken);
+            const fileResponse: IFileCreateResponse =
+                await createNewFluidFileHelper(newFileInfo, getStorageToken, containerSnapshot);
             const odspUrl = createOdspUrl(fileResponse.siteUrl, fileResponse.driveId, fileResponse.itemId, "/");
             const resolver = new OdspDriverUrlResolver();
             const resolvedUrl = await resolver.resolve({ url: odspUrl });
@@ -93,41 +91,6 @@
         }
 
         return resolvedUrl;
-=======
-    const key = getKeyFromFileInfo(newFileInfo);
-    const responseP: Promise<IOdspResolvedUrl> = cache.sessionStorage.get(key);
-    let resolvedUrl: IOdspResolvedUrl;
-    if (responseP !== undefined) {
-        return responseP;
-    }
-    // Check for valid filename before the request to create file is actually made.
-    if (isInvalidFileName(newFileInfo.filename)) {
-        throw new Error("Invalid filename. Please try again.");
-    }
-    let containerSnapshot: ISnapshotTree | undefined;
-    if (createNewSummary) {
-        containerSnapshot = convertSummaryIntoContainerSnapshot(createNewSummary);
-    }
-    // We don't want to create a new file for different instances of a driver. So we cache the
-    // response of previous create request as a deferred promise because this is async and we don't
-    // know the order of execution of this code by driver instances.
-    const odspResolvedUrlDeferred = new Deferred<IOdspResolvedUrl>();
-    cache.sessionStorage.put(key, odspResolvedUrlDeferred.promise);
-    let fileResponse: IFileCreateResponse;
-    try {
-        fileResponse = await createNewFluidFileHelper(newFileInfo, getStorageToken, containerSnapshot);
-        const odspUrl = createOdspUrl(fileResponse.siteUrl, fileResponse.driveId, fileResponse.itemId, "/");
-        const resolver = new OdspDriverUrlResolver();
-        resolvedUrl = await resolver.resolve({ url: odspUrl });
-    } catch (error) {
-        odspResolvedUrlDeferred.reject(error);
-        cache.sessionStorage.remove(key);
-        throw error;
-    }
-    odspResolvedUrlDeferred.resolve(resolvedUrl);
-    if (newFileInfo.callback) {
-        newFileInfo.callback(fileResponse.itemId, fileResponse.filename);
->>>>>>> ebbed425
     }
 }
 
