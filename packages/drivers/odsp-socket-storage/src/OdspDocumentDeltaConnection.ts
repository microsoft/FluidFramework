/*!
 * Copyright (c) Microsoft Corporation. All rights reserved.
 * Licensed under the MIT License.
 */

import { ITelemetryLogger } from "@microsoft/fluid-container-definitions";
import { TelemetryNullLogger } from "@microsoft/fluid-core-utils";
import { createErrorObject, DocumentDeltaConnection, IConnect, IConnected } from "@microsoft/fluid-driver-base";
import {
    ConnectionMode,
    IClient,
    IContentMessage,
    IDocumentDeltaConnection,
    ISequencedDocumentMessage,
    ISignalMessage,
} from "@microsoft/fluid-protocol-definitions";
import * as assert from "assert";
import { IOdspSocketError } from "./contracts";
import { debug } from "./debug";
import { OdspCache } from "./odspCache";
import { errorObjectFromOdspError } from "./OdspUtils";

const protocolVersions = ["^0.3.0", "^0.2.0", "^0.1.0"];

// how long to wait before disconnecting the socket after the last reference is removed
// this allows reconnection after receiving a nack to be smooth
const socketReferenceBufferTime = 2000;

interface ISocketReference {
    socket: SocketIOClient.Socket | undefined;
    references: number;
    delayDeleteTimeout?: NodeJS.Timeout;
    delayDeleteTimeoutSetTime?: number;
}

/**
 * Represents a connection to a stream of delta updates
 */
export class OdspDocumentDeltaConnection extends DocumentDeltaConnection implements IDocumentDeltaConnection {
    /**
     * Create a OdspDocumentDeltaConnection
     * If url #1 fails to connect, will try url #2 if applicable.
     *
     * @param tenantId - the ID of the tenant
     * @param webSocketId - webSocket ID
     * @param token - authorization token for storage service
     * @param io - websocket library
     * @param client - information about the client
     * @param mode - mode of the client
     * @param url - websocket URL
     * @param telemetryLogger - optional telemetry logger
     */
    public static async createDeltaConnection(
        tenantId: string,
        webSocketId: string,
        token: string | null,
        io: SocketIOClientStatic,
        client: IClient,
        mode: ConnectionMode,
        url: string,
<<<<<<< HEAD
        documentId: string,
        odspCache: OdspCache,
        url2?: string,
=======
        timeoutMs: number = 20000,
>>>>>>> 592002af
        telemetryLogger: ITelemetryLogger = new TelemetryNullLogger()): Promise<IDocumentDeltaConnection> {

        return this.createForUrlWithTimeout(
            tenantId,
            webSocketId,
            token,
            io,
            client,
            url,
            mode,
            timeoutMs,
            telemetryLogger,
<<<<<<< HEAD
        ).catch((error) => {
            if (hasUrl2) {
                if (error !== null && typeof error === "object" && error.canRetry) {
                    debug(`Socket connection error on non-AFD URL. Error was [${error}]. Retry on AFD URL: ${url}`);
                    telemetryLogger.sendTelemetryEvent({ eventName: "UseAfdUrl" });

                    return this.createForUrlWithTimeout(
                        tenantId,
                        webSocketId,
                        token,
                        io,
                        client,
                        // tslint:disable-next-line: no-non-null-assertion
                        url2!,
                        mode,
                        20000,
                        telemetryLogger,
                    ).catch((e) => {
                        odspCache.remove(`${documentId}/joinsession`);
                        throw e;
                    });
                }
            }
            odspCache.remove(`${documentId}/joinsession`);
            telemetryLogger.sendTelemetryEvent({ eventName: "FailedAfdUrl" });

            throw error;
        });
=======
        );
>>>>>>> 592002af
    }

    // Map of all existing socket io sockets. [url, tenantId, documentId] -> socket
    private static readonly socketIoSockets: Map<string, ISocketReference> = new Map();

    /**
     * Create a OdspDocumentDeltaConnection to the specific url
     *
     * @param tenantId - the ID of the tenant
     * @param id - document ID
     * @param token - authorization token for storage service
     * @param io - websocket library
     * @param client - information about the client
     * @param url - websocket URL
     * @param timeoutMs - timeout for socket connection attempt in milliseconds
     * @param telemetryLogger - telemetry logger
     */
    // tslint:disable-next-line: max-func-body-length
    private static async createForUrlWithTimeout(
        tenantId: string,
        webSocketId: string,
        token: string | null,
        io: SocketIOClientStatic,
        client: IClient,
        url: string,
        mode: ConnectionMode,
        timeoutMs: number,
        telemetryLogger: ITelemetryLogger): Promise<IDocumentDeltaConnection> {
        const socketReferenceKey = `${url},${tenantId},${webSocketId}`;

        const socketReference = OdspDocumentDeltaConnection.getOrCreateSocketIoReference(
            io, timeoutMs, socketReferenceKey, url, tenantId, webSocketId, telemetryLogger);

        const socket = socketReference.socket;
        if (!socket) {
            throw new Error(`Invalid socket for key "${socketReferenceKey}`);
        }

        const connectMessage: IConnect = {
            client,
            id: webSocketId,
            mode,
            tenantId,
            token,  // token is going to indicate tenant level information, etc...
            versions: protocolVersions,
        };

        // tslint:disable-next-line: max-func-body-length
        const connection = await new Promise<IConnected>((resolve, reject) => {
            // Listen for ops sent before we receive a response to connect_document
            const queuedMessages: ISequencedDocumentMessage[] = [];
            const queuedContents: IContentMessage[] = [];
            const queuedSignals: ISignalMessage[] = [];

            let cleanupListeners: () => void;

            const disconnectAndReject = (errorObject: any, isFatalError?: boolean) => {
                cleanupListeners();
                OdspDocumentDeltaConnection.removeSocketIoReference(socketReferenceKey, isFatalError);

                // Test if it's NetworkError with IOdspSocketError.
                // Note that there might be no IOdspSocketError on it in case we hit socket.io protocol errors!
                // So we test canRetry property first - if it false, that means protocol is broken and reconnecting will not help.
                if (errorObject !== null && typeof errorObject === "object" && errorObject.canRetry) {
                    const socketError: IOdspSocketError = errorObject.socketError;
                    if (typeof socketError === "object" && socketError !== null) {
                        reject(errorObjectFromOdspError(socketError));
                        return;
                    }
                }

                reject(errorObject);
            };

            const connectErrorHandler = (error) => {
                debug(`Socket connection error: [${error}]`);
                disconnectAndReject(createErrorObject("connect_error", error), true);
            };

            const connectTimeoutHandler = () => {
                disconnectAndReject(createErrorObject("connect_timeout", "Socket connection timed out"), true);
            };

            const errorHandler = (error) => {
                debug(`Error in documentDeltaConection: ${error}`);

                // This includes "Invalid namespace" error, which we consider critical (reconnecting will not help)
                disconnectAndReject(createErrorObject("error", error, error !== "Invalid namespace"), true);
            };

            const earlyOpHandler = (socketId: string, msgs: ISequencedDocumentMessage[]) => {
                if (socketId === webSocketId) {
                    debug("Queued early ops", msgs.length);
                    queuedMessages.push(...msgs);
                }
            };

            const earlyOpContentHandler = (msg: IContentMessage) => {
                debug("Queued early contents");
                queuedContents.push(msg);
            };

            const earlySignalHandler = (msg: ISignalMessage) => {
                debug("Queued early signals");
                queuedSignals.push(msg);
            };

            const connectDocumentSuccessHandler = (response: IConnected) => {
                if (queuedMessages.length > 0) {
                    // some messages were queued.
                    // add them to the list of initialMessages to be processed
                    if (!response.initialMessages) {
                        response.initialMessages = [];
                    }

                    response.initialMessages.push(...queuedMessages);

                    response.initialMessages.sort((a, b) => a.sequenceNumber - b.sequenceNumber);
                }

                if (queuedContents.length > 0) {
                    // some contents were queued.
                    // add them to the list of initialContents to be processed
                    if (!response.initialContents) {
                        response.initialContents = [];
                    }

                    response.initialContents.push(...queuedContents);

                    response.initialContents.sort((a, b) =>
                        // tslint:disable-next-line:strict-boolean-expressions
                        (a.clientId === b.clientId) ? 0 : ((a.clientId < b.clientId) ? -1 : 1) ||
                            a.clientSequenceNumber - b.clientSequenceNumber);
                }

                if (queuedSignals.length > 0) {
                    // some signals were queued.
                    // add them to the list of initialSignals to be processed
                    if (!response.initialSignals) {
                        response.initialSignals = [];
                    }

                    response.initialSignals.push(...queuedSignals);
                }

                cleanupListeners();
                resolve(response);
            };

            const connectDocumentErrorHandler = (error) => {
                // This is not an error for the socket - it's a protocol error.
                // In this case we disconnect the socket and indicate that we were unable to create the
                // OdspDocumentDeltaConnection.
                disconnectAndReject(createErrorObject("connect_document_error", error));
            };

            // Cleanup all the listeners we add
            cleanupListeners = () => {
                socket.removeListener("error", errorHandler);
                socket.removeListener("connect_error", connectErrorHandler);
                socket.removeListener("connect_timeout", connectTimeoutHandler);
                socket.removeListener("op", earlyOpHandler);
                socket.removeListener("op-content", earlyOpContentHandler);
                socket.removeListener("signal", earlySignalHandler);
                socket.removeListener("connect_document_success", connectDocumentSuccessHandler);
                socket.removeListener("connect_document_error", connectDocumentErrorHandler);
            };

            // Listen for socket.io errors
            socket.on("error", errorHandler);

            // Listen for connection issues
            socket.on("connect_error", connectErrorHandler);

            // Listen for timeouts
            socket.on("connect_timeout", connectTimeoutHandler);

            // Listen for early ops and signals
            socket.on("op", earlyOpHandler);
            socket.on("op-content", earlyOpContentHandler);
            socket.on("signal", earlySignalHandler);

            // Listen for connect document events
            socket.on("connect_document_success", connectDocumentSuccessHandler);
            socket.on("connect_document_error", connectDocumentErrorHandler);

            socket.emit("connect_document", connectMessage);
        });

        return new OdspDocumentDeltaConnection(socket, webSocketId, connection, socketReferenceKey);
    }

    /**
     * Gets or create a socket io connection for the given key
     */
    private static getOrCreateSocketIoReference(
        io: SocketIOClientStatic,
        timeoutMs: number,
        key: string,
        url: string,
        tenantId: string,
        documentId: string,
        telemetryLogger: ITelemetryLogger): ISocketReference {
        let socketReference = OdspDocumentDeltaConnection.socketIoSockets.get(key);
        if (socketReference) {
            telemetryLogger.sendTelemetryEvent({
                references: socketReference.references,
                eventName: "OdspDocumentDeltaCollection.GetSocketIoReference",
                delayDeleteDelta: socketReference.delayDeleteTimeoutSetTime !== undefined ?
                    (Date.now() - socketReference.delayDeleteTimeoutSetTime) : undefined,
            });

            socketReference.references++;

            // clear the pending deletion if there is one
            if (socketReference.delayDeleteTimeout !== undefined) {
                clearTimeout(socketReference.delayDeleteTimeout);
                socketReference.delayDeleteTimeout = undefined;
                socketReference.delayDeleteTimeoutSetTime = undefined;
            }

            debug(`Using existing socketio reference for ${key} (${socketReference.references})`);

        } else {
            const socket = io(
                url,
                {
                    multiplex: false, // don't rely on socket.io built-in multiplexing
                    query: {
                        documentId,
                        tenantId,
                    },
                    reconnection: false,
                    transports: ["websocket"],
                    timeout: timeoutMs,
                });

            socketReference = {
                socket,
                references: 1,
            };

            OdspDocumentDeltaConnection.socketIoSockets.set(key, socketReference);
            debug(`Created new socketio reference for ${key}`);
        }

        return socketReference;
    }

    /**
     * Removes a reference for the given key
     * Once the ref count hits 0, the socket is disconnected and removed
     * @param key - socket reference key
     * @param isFatalError - true if the socket reference should be removed immediately due to a fatal error
     */
    private static removeSocketIoReference(key: string, isFatalError?: boolean) {
        const socketReference = OdspDocumentDeltaConnection.socketIoSockets.get(key);
        if (!socketReference) {
            // this is expected to happens if we removed the reference due the socket not being connected
            return;
        }

        socketReference.references--;
        assert(socketReference.delayDeleteTimeout === undefined);

        debug(`Removed socketio reference for ${key}. Remaining references: ${socketReference.references}.`);

        if (isFatalError || (socketReference.socket && !socketReference.socket.connected)) {
            // delete the reference if a fatal error occurred or if the socket is not connected
            if (socketReference.socket) {
                socketReference.socket.disconnect();
                socketReference.socket = undefined;
            }

            OdspDocumentDeltaConnection.socketIoSockets.delete(key);
            debug(`Deleted socketio reference for ${key}. Is fatal error: ${isFatalError}.`);
            return;
        }

        if (socketReference.references === 0) {
            socketReference.delayDeleteTimeout = setTimeout(() => {
                OdspDocumentDeltaConnection.socketIoSockets.delete(key);

                if (socketReference.socket) {
                    socketReference.socket.disconnect();
                    socketReference.socket = undefined;
                }

                debug(`Deleted socketio reference for ${key}.`);
            }, socketReferenceBufferTime);
            socketReference.delayDeleteTimeoutSetTime = Date.now();
        }
    }

    /**
     * @param socket - websocket to be used
     * @param documentId - ID of the document
     * @param details - details of the websocket connection
     * @param socketReferenceKey - socket reference key
     */
    constructor(
        socket: SocketIOClient.Socket,
        webSockeId: string,
        details: IConnected,
        private socketReferenceKey: string | undefined) {
        super(socket, webSockeId, details);
        socket.on("server_disconnect", (socketError: IOdspSocketError) => {
            // Raise it as disconnect.
            // That produces cleaner telemetry (no errors) and keeps protocol simpler (and not driver-specific).
            this.emit("disconnect", errorObjectFromOdspError(socketError));
        });
    }

    /**
     * Disconnect from the websocket
     */
    public disconnect() {
        if (this.socketReferenceKey === undefined) {
            throw new Error("Invalid socket reference key");
        }

        OdspDocumentDeltaConnection.removeSocketIoReference(this.socketReferenceKey);
        this.socketReferenceKey = undefined;
    }
}<|MERGE_RESOLUTION|>--- conflicted
+++ resolved
@@ -58,13 +58,7 @@
         client: IClient,
         mode: ConnectionMode,
         url: string,
-<<<<<<< HEAD
-        documentId: string,
-        odspCache: OdspCache,
-        url2?: string,
-=======
         timeoutMs: number = 20000,
->>>>>>> 592002af
         telemetryLogger: ITelemetryLogger = new TelemetryNullLogger()): Promise<IDocumentDeltaConnection> {
 
         return this.createForUrlWithTimeout(
@@ -77,38 +71,7 @@
             mode,
             timeoutMs,
             telemetryLogger,
-<<<<<<< HEAD
-        ).catch((error) => {
-            if (hasUrl2) {
-                if (error !== null && typeof error === "object" && error.canRetry) {
-                    debug(`Socket connection error on non-AFD URL. Error was [${error}]. Retry on AFD URL: ${url}`);
-                    telemetryLogger.sendTelemetryEvent({ eventName: "UseAfdUrl" });
-
-                    return this.createForUrlWithTimeout(
-                        tenantId,
-                        webSocketId,
-                        token,
-                        io,
-                        client,
-                        // tslint:disable-next-line: no-non-null-assertion
-                        url2!,
-                        mode,
-                        20000,
-                        telemetryLogger,
-                    ).catch((e) => {
-                        odspCache.remove(`${documentId}/joinsession`);
-                        throw e;
-                    });
-                }
-            }
-            odspCache.remove(`${documentId}/joinsession`);
-            telemetryLogger.sendTelemetryEvent({ eventName: "FailedAfdUrl" });
-
-            throw error;
-        });
-=======
         );
->>>>>>> 592002af
     }
 
     // Map of all existing socket io sockets. [url, tenantId, documentId] -> socket
