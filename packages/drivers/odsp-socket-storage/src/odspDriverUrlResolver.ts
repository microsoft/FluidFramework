/*!
 * Copyright (c) Microsoft Corporation. All rights reserved.
 * Licensed under the MIT License.
 */

<<<<<<< HEAD
import assert from "assert";
import { IRequest, IResponse } from "@microsoft/fluid-component-core-interfaces";
=======
import * as assert from "assert";
import { IRequest } from "@microsoft/fluid-component-core-interfaces";
>>>>>>> 27e70443
import {
    IUrlResolver,
    IResolvedUrl,
    CreateNewHeader,
} from "@microsoft/fluid-driver-definitions";
import { IOdspResolvedUrl } from "./contracts";
import { getHashedDocumentId, INewFileInfoHeader } from "./odspUtils";
import { getApiRoot } from "./odspUrlHelper";

function getSnapshotUrl(siteUrl: string, driveId: string, itemId: string) {
    const siteOrigin = new URL(siteUrl).origin;
    return `${getApiRoot(siteOrigin)}/drives/${driveId}/items/${itemId}/opStream/snapshots`;
}

/**
 * Utility that enables us to handle paths provided with a beginning slash.
 * For example if a value of '/id1/id2' is provided, id1/id2 is returned.
 */
function removeBeginningSlash(str: string): string {
    if (str.startsWith("/")) {
        return str.substr(1);
    }

    return str;
}

export class OdspDriverUrlResolver implements IUrlResolver {
    public readonly isExperimentalUrlResolver = true;
    constructor() { }

    public async resolve(request: IRequest): Promise<IOdspResolvedUrl> {
        if (request.headers) {
            if (request.headers.newFileInfoPromise) {
                const createNewOptions: INewFileInfoHeader = {
                    newFileInfoPromise: request.headers.newFileInfoPromise,
                };
                const [, queryString] = request.url.split("?");

                const searchParams = new URLSearchParams(queryString);

                const uniqueId = searchParams.get("uniqueId");
                if (uniqueId === null) {
                    throw new Error("ODSP URL for new file should contain the uniqueId");
                }
                return {
                    type: "fluid",
                    endpoints: {
                        snapshotStorageUrl: "",
                    },
                    createNewOptions,
                    tokens: {},
                    url: `fluid-odsp://placeholder/placeholder/${uniqueId}?version=null`,
                    hashedDocumentId: "",
                    siteUrl: "",
                    driveId: "",
                    itemId: "",
                    fileName: "",
                };
            } else if (request.headers[CreateNewHeader.createNew]) {
                const [siteURL, queryString] = request.url.split("?");

                const searchParams = new URLSearchParams(queryString);
                const fileName = request.headers[CreateNewHeader.createNew].fileName;
                const driveID = searchParams.get("driveId");
                const filePath = searchParams.get("path");
                if (!(fileName && siteURL && driveID && filePath)) {
                    throw new Error("Proper new file params should be there!!");
                }
                return {
                    endpoints: {
                        snapshotStorageUrl: "",
                    },
                    tokens: {},
                    type: "fluid",
                    url: `fluid-odsp://${siteURL}?${queryString}&version=null`,
                    siteUrl: siteURL,
                    hashedDocumentId: "",
                    driveId: driveID,
                    itemId: "",
                    fileName,
                };
            }
        }
        const { siteUrl, driveId, itemId, path } = this.decodeOdspUrl(request.url);
        const hashedDocumentId = getHashedDocumentId(driveId, itemId);
        assert.ok(!hashedDocumentId.includes("/"), "Docid should not contain slashes!!");

        let documentUrl = `fluid-odsp://placeholder/placeholder/${hashedDocumentId}/${removeBeginningSlash(path)}`;

        if (request.url.length > 0) {
            // In case of any additional parameters add them back to the url
            const requestURL = new URL(request.url);
            const searchParams = requestURL.search;
            if (searchParams) {
                documentUrl += searchParams;
            }
        }
        return {
            type: "fluid",
            endpoints: {
                snapshotStorageUrl: getSnapshotUrl(siteUrl, driveId, itemId),
            },
            tokens: {},
            url: documentUrl,
            hashedDocumentId,
            siteUrl,
            driveId,
            itemId,
            fileName: "",
        };
    }

    public async getAbsoluteUrl(resolvedUrl: IResolvedUrl, relativeUrl: string): Promise<string> {
        let url = relativeUrl;
        if (url.startsWith("/")) {
            url = url.substr(1);
        }
        const odspResolvedUrl = resolvedUrl as IOdspResolvedUrl;
        return `${odspResolvedUrl.siteUrl}/${url}?driveId=${encodeURIComponent(
            odspResolvedUrl.driveId)}&itemId=${encodeURIComponent(
            odspResolvedUrl.itemId,
        )}&path=${encodeURIComponent("/")}`;
    }

    public createCreateNewRequest(siteUrl: string, driveId: string, filePath: string, fileName: string): IRequest {
        const createNewRequest: IRequest = {
            url: `${siteUrl}?driveId=${encodeURIComponent(driveId)}&path=${encodeURIComponent(filePath)}`,
            headers: {
                [CreateNewHeader.createNew]: {
                    fileName,
                },
            },
        };
        return createNewRequest;
    }

    private decodeOdspUrl(url: string): { siteUrl: string; driveId: string; itemId: string; path: string } {
        const [siteUrl, queryString] = url.split("?");

        const searchParams = new URLSearchParams(queryString);

        const driveId = searchParams.get("driveId");
        const itemId = searchParams.get("itemId");
        const path = searchParams.get("path");

        if (driveId === null) {
            throw new Error("ODSP URL did not contain a drive id");
        }

        if (itemId === null) {
            throw new Error("ODSP Url did not contain an item id");
        }

        if (path === null) {
            throw new Error("ODSP Url did not contain a path");
        }

        return {
            siteUrl,
            driveId: decodeURIComponent(driveId),
            itemId: decodeURIComponent(itemId),
            path: decodeURIComponent(path),
        };
    }
}<|MERGE_RESOLUTION|>--- conflicted
+++ resolved
@@ -3,13 +3,8 @@
  * Licensed under the MIT License.
  */
 
-<<<<<<< HEAD
 import assert from "assert";
-import { IRequest, IResponse } from "@microsoft/fluid-component-core-interfaces";
-=======
-import * as assert from "assert";
 import { IRequest } from "@microsoft/fluid-component-core-interfaces";
->>>>>>> 27e70443
 import {
     IUrlResolver,
     IResolvedUrl,
