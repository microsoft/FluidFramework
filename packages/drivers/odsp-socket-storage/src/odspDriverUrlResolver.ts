/*!
 * Copyright (c) Microsoft Corporation. All rights reserved.
 * Licensed under the MIT License.
 */

import * as assert from "assert";
import { IRequest, IResponse } from "@microsoft/fluid-component-core-interfaces";
import {
    IUrlResolver,
    IExperimentalUrlResolver,
    IResolvedUrl,
    CreateNewHeader,
} from "@microsoft/fluid-driver-definitions";
import { IOdspResolvedUrl, ICreateNewOptions } from "./contracts";
import { getHashedDocumentId } from "./odspUtils";
import { getApiRoot } from "./odspUrlHelper";

function getSnapshotUrl(siteUrl: string, driveId: string, itemId: string) {
    const siteOrigin = new URL(siteUrl).origin;
    return `${getApiRoot(siteOrigin)}/drives/${driveId}/items/${itemId}/opStream/snapshots`;
}

/**
 * Utility that enables us to handle paths provided with a beginning slash.
 * For example if a value of '/id1/id2' is provided, id1/id2 is returned.
 */
function removeBeginningSlash(str: string): string {
    if (str.startsWith("/")) {
        return str.substr(1);
    }

    return str;
}

export class OdspDriverUrlResolver implements IUrlResolver, IExperimentalUrlResolver {
    public readonly isExperimentalUrlResolver = true;
    constructor() { }

    public async resolve(request: IRequest): Promise<IOdspResolvedUrl> {
        if (request.headers) {
            if (request.headers.newFileInfoPromise) {
                const createNewOptions: ICreateNewOptions = {
                    newFileInfoPromise: request.headers.newFileInfoPromise,
                };
                const [, queryString] = request.url.split("?");

                const searchParams = new URLSearchParams(queryString);

                const uniqueId = searchParams.get("uniqueId");
                if (uniqueId === null) {
                    throw new Error("ODSP URL for new file should contain the uniqueId");
                }
                return {
                    type: "fluid",
                    endpoints: {
                        snapshotStorageUrl: "",
                    },
                    createNewOptions,
                    tokens: {},
                    url: `fluid-odsp://placeholder/placeholder/${uniqueId}?version=null`,
                    hashedDocumentId: "",
                    siteUrl: "",
                    driveId: "",
                    itemId: "",
                    fileName: "",
                };
            } else if (request.headers[CreateNewHeader.createNew]) {
                const [siteURL, queryString] = request.url.split("?");

                const searchParams = new URLSearchParams(queryString);
                const fileName = request.headers[CreateNewHeader.createNew].fileName;
                const driveID = searchParams.get("driveId");
                const filePath = searchParams.get("path");
                if (!(fileName && siteURL && driveID && filePath)) {
                    throw new Error("Proper new file params should be there!!");
                }
                return {
                    endpoints: {
                        snapshotStorageUrl: "",
                    },
                    tokens: {},
                    type: "fluid",
                    url: `fluid-odsp://${siteURL}?${queryString}&version=null`,
                    siteUrl: siteURL,
                    hashedDocumentId: "",
                    driveId: driveID,
                    itemId: "",
                    fileName,
                };
            }
        }
        const { siteUrl, driveId, itemId, path } = this.decodeOdspUrl(request.url);
        const hashedDocumentId = getHashedDocumentId(driveId, itemId);
        assert.ok(!hashedDocumentId.includes("/"), "Docid should not contain slashes!!");

        let documentUrl = `fluid-odsp://placeholder/placeholder/${hashedDocumentId}/${removeBeginningSlash(path)}`;

        if (request.url.length > 0) {
            // In case of any additional parameters add them back to the url
            const requestURL = new URL(request.url);
            const searchParams = requestURL.search;
            if (searchParams) {
                documentUrl += searchParams;
            }
        }
        return {
            type: "fluid",
            endpoints: {
                snapshotStorageUrl: getSnapshotUrl(siteUrl, driveId, itemId),
            },
            tokens: {},
            url: documentUrl,
            hashedDocumentId,
            siteUrl,
            driveId,
            itemId,
            fileName: "",
        };
    }

<<<<<<< HEAD
    public async createContainer(
        createNewSummary: ISummaryTree,
        request: IRequest,
    ): Promise<IOdspResolvedUrl> {
        if (!request.headers) {
            throw new Error("Request should contian headers!!");
=======
    public async requestUrl(resolvedUrl: IResolvedUrl, request: IRequest): Promise<IResponse> {
        let url = request.url;
        if (url.startsWith("/")) {
            url = url.substr(1);
>>>>>>> 4efe6ecd
        }
        const odspResolvedUrl = resolvedUrl as IOdspResolvedUrl;
        const response: IResponse = {
            mimeType: "text/plain",
            value: `${odspResolvedUrl.siteUrl}/${url}?driveId=${encodeURIComponent(
                odspResolvedUrl.driveId)}&itemId=${encodeURIComponent(
                odspResolvedUrl.itemId,
            )}&path=${encodeURIComponent("/")}`,
            status: 200,
        };
        return response;
    }

    public createCreateNewRequest(siteUrl: string, driveId: string, filePath: string, fileName: string): IRequest {
        const createNewRequest: IRequest = {
            url: `${siteUrl}?driveId=${encodeURIComponent(driveId)}&path=${encodeURIComponent(filePath)}`,
            headers: {
                [CreateNewHeader.createNew]: {
                    fileName,
                },
            },
        };
        return createNewRequest;
    }

    private decodeOdspUrl(url: string): { siteUrl: string; driveId: string; itemId: string; path: string } {
        const [siteUrl, queryString] = url.split("?");

        const searchParams = new URLSearchParams(queryString);

        const driveId = searchParams.get("driveId");
        const itemId = searchParams.get("itemId");
        const path = searchParams.get("path");

        if (driveId === null) {
            throw new Error("ODSP URL did not contain a drive id");
        }

        if (itemId === null) {
            throw new Error("ODSP Url did not contain an item id");
        }

        if (path === null) {
            throw new Error("ODSP Url did not contain a path");
        }

        return {
            siteUrl,
            driveId: decodeURIComponent(driveId),
            itemId: decodeURIComponent(itemId),
            path: decodeURIComponent(path),
        };
    }
}<|MERGE_RESOLUTION|>--- conflicted
+++ resolved
@@ -118,19 +118,10 @@
         };
     }
 
-<<<<<<< HEAD
-    public async createContainer(
-        createNewSummary: ISummaryTree,
-        request: IRequest,
-    ): Promise<IOdspResolvedUrl> {
-        if (!request.headers) {
-            throw new Error("Request should contian headers!!");
-=======
     public async requestUrl(resolvedUrl: IResolvedUrl, request: IRequest): Promise<IResponse> {
         let url = request.url;
         if (url.startsWith("/")) {
             url = url.substr(1);
->>>>>>> 4efe6ecd
         }
         const odspResolvedUrl = resolvedUrl as IOdspResolvedUrl;
         const response: IResponse = {
