--- conflicted
+++ resolved
@@ -33,11 +33,7 @@
     "@microsoft/fluid-protocol-definitions": "^0.11.0",
     "debug": "^4.1.1",
     "node-fetch": "^2.2.1",
-<<<<<<< HEAD
-=======
     "performance-now": "^2.1.0",
-    "sha.js": "^2.4.11",
->>>>>>> 9f83ae1e
     "socket.io-client": "^2.1.1"
   },
   "devDependencies": {
