--- conflicted
+++ resolved
@@ -42,14 +42,9 @@
     "report-dir": "nyc/report"
   },
   "devDependencies": {
-<<<<<<< HEAD
-    "@microsoft/api-extractor": "^7.3.11",
+    "@microsoft/api-extractor": "^7.4.4",
     "@microsoft/fluid-build-common": "^0.11.0",
-=======
-    "@microsoft/api-extractor": "^7.4.4",
-    "@microsoft/fluid-build-common": "^0.10.0",
->>>>>>> 7339defd
-    "@microsoft/fluid-core-utils": "^0.10.0",
+    "@microsoft/fluid-core-utils": "^0.11.0",
     "@types/debug": "^0.0.31",
     "@types/mocha": "^5.2.5",
     "@types/sha.js": "^2.4.0",
