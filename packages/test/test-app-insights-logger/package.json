--- conflicted
+++ resolved
@@ -59,11 +59,7 @@
     "applicationinsights": "^2.1.9"
   },
   "devDependencies": {
-<<<<<<< HEAD
-    "@fluid-tools/build-cli": "^0.7.0-113022",
-=======
     "@fluid-tools/build-cli": "^0.7.0",
->>>>>>> d634d85b
     "@fluidframework/build-common": "^1.1.0",
     "@fluidframework/eslint-config-fluid": "^2.0.0",
     "@rushstack/eslint-config": "^2.5.1",
