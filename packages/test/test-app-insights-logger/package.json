--- conflicted
+++ resolved
@@ -38,13 +38,8 @@
 	"devDependencies": {
 		"@fluid-tools/build-cli": "^0.24.0",
 		"@fluidframework/build-common": "^2.0.0",
-<<<<<<< HEAD
-		"@fluidframework/build-tools": "0.24.0-192663",
+		"@fluidframework/build-tools": "^0.24.0",
 		"@fluidframework/eslint-config-fluid": "^3.0.0",
-=======
-		"@fluidframework/build-tools": "^0.24.0",
-		"@fluidframework/eslint-config-fluid": "^2.1.0",
->>>>>>> 81a4d937
 		"@types/node": "^16.18.38",
 		"eslint": "~8.50.0",
 		"prettier": "~2.6.2",
