{
  "name": "@microsoft/fluid-test-utils",
  "version": "0.18.0",
  "description": "Utilities for fluid tests",
  "repository": "microsoft/FluidFramework",
  "license": "MIT",
  "author": "Microsoft",
  "sideEffects": "false",
  "main": "dist/index.js",
  "module": "lib/index.js",
  "types": "dist/index.d.ts",
  "scripts": {
    "build": "npm run build:genver && concurrently npm:build:compile npm:lint",
    "build:compile": "concurrently npm:tsc npm:build:esnext",
    "build:compile:min": "npm run build:compile",
    "build:docs": "api-extractor run --local && copyfiles -u 1 ./_api-extractor-temp/doc-models/* ../../../_api-extractor-temp/",
    "build:esnext": "tsc --project ./tsconfig.esnext.json",
    "build:full": "npm run build",
    "build:full:compile": "npm run build:compile",
    "build:genver": "gen-version",
    "clean": "rimraf dist lib *.tsbuildinfo *.build.log",
    "eslint": "eslint --ext=ts,tsx --format stylish src",
    "eslint:fix": "eslint --ext=ts,tsx --format stylish src --fix",
    "lint": "npm run eslint",
    "lint:fix": "npm run eslint:fix",
    "tsc": "tsc"
  },
  "nyc": {
    "all": true,
    "cache-dir": "nyc/.cache",
    "exclude": [
      "src/test/**/*.ts",
      "dist/test/**/*.js"
    ],
    "exclude-after-remap": false,
    "include": [
      "src/**/*.ts",
      "dist/**/*.js"
    ],
    "report-dir": "nyc/report",
    "reporter": [
      "cobertura",
      "html",
      "text"
    ],
    "temp-directory": "nyc/.nyc_output"
  },
  "dependencies": {
<<<<<<< HEAD
    "@microsoft/fluid-aqueduct": "^0.17.0",
    "@microsoft/fluid-base-host": "^0.17.0",
    "@microsoft/fluid-component-core-interfaces": "^0.17.0",
    "@microsoft/fluid-component-runtime": "^0.17.0",
    "@microsoft/fluid-component-runtime-definitions": "^0.17.0",
    "@microsoft/fluid-container-definitions": "^0.17.0",
    "@microsoft/fluid-container-loader": "^0.17.0",
    "@microsoft/fluid-local-driver": "^0.17.0",
    "@microsoft/fluid-map": "^0.17.0",
    "@microsoft/fluid-runtime-definitions": "^0.17.0",
=======
    "@microsoft/fluid-aqueduct": "^0.18.0",
    "@microsoft/fluid-base-host": "^0.18.0",
    "@microsoft/fluid-component-core-interfaces": "^0.18.0",
    "@microsoft/fluid-component-runtime": "^0.18.0",
    "@microsoft/fluid-container-definitions": "^0.18.0",
    "@microsoft/fluid-container-loader": "^0.18.0",
    "@microsoft/fluid-local-driver": "^0.18.0",
    "@microsoft/fluid-map": "^0.18.0",
    "@microsoft/fluid-runtime-definitions": "^0.18.0",
>>>>>>> ee25b4e8
    "@microsoft/fluid-server-local-server": "^0.1004.2",
    "@microsoft/fluid-shared-object-base": "^0.18.0"
  },
  "devDependencies": {
    "@microsoft/api-extractor": "^7.7.2",
    "@microsoft/eslint-config-fluid": "^0.16.0",
    "@microsoft/fluid-build-common": "^0.14.0",
    "@types/diff": "^3.5.1",
    "@types/mocha": "^5.2.5",
    "@types/random-js": "^1.0.31",
    "@types/xmldoc": "^1.1.3",
    "@typescript-eslint/eslint-plugin": "~2.17.0",
    "@typescript-eslint/parser": "~2.17.0",
    "concurrently": "^4.1.0",
    "copyfiles": "^2.1.0",
    "diff": "^3.5.0",
    "eslint": "~6.8.0",
    "eslint-plugin-eslint-comments": "~3.1.2",
    "eslint-plugin-import": "2.20.0",
    "eslint-plugin-no-null": "~1.0.2",
    "eslint-plugin-optimize-regex": "~1.1.7",
    "eslint-plugin-prefer-arrow": "~1.1.7",
    "eslint-plugin-react": "~7.18.0",
    "eslint-plugin-unicorn": "~15.0.1",
    "make-promises-safe": "^5.1.0",
    "mocha": "^5.2.0",
    "mocha-junit-reporter": "^1.18.0",
    "nyc": "^15.0.0",
    "random-js": "^1.0.8",
    "rimraf": "^2.6.2",
    "typescript": "~3.7.4",
    "xmldoc": "^1.1.2"
  }
}<|MERGE_RESOLUTION|>--- conflicted
+++ resolved
@@ -46,28 +46,16 @@
     "temp-directory": "nyc/.nyc_output"
   },
   "dependencies": {
-<<<<<<< HEAD
-    "@microsoft/fluid-aqueduct": "^0.17.0",
-    "@microsoft/fluid-base-host": "^0.17.0",
-    "@microsoft/fluid-component-core-interfaces": "^0.17.0",
-    "@microsoft/fluid-component-runtime": "^0.17.0",
-    "@microsoft/fluid-component-runtime-definitions": "^0.17.0",
-    "@microsoft/fluid-container-definitions": "^0.17.0",
-    "@microsoft/fluid-container-loader": "^0.17.0",
-    "@microsoft/fluid-local-driver": "^0.17.0",
-    "@microsoft/fluid-map": "^0.17.0",
-    "@microsoft/fluid-runtime-definitions": "^0.17.0",
-=======
     "@microsoft/fluid-aqueduct": "^0.18.0",
     "@microsoft/fluid-base-host": "^0.18.0",
     "@microsoft/fluid-component-core-interfaces": "^0.18.0",
     "@microsoft/fluid-component-runtime": "^0.18.0",
+    "@microsoft/fluid-component-runtime-definitions": "^0.18.0",
     "@microsoft/fluid-container-definitions": "^0.18.0",
     "@microsoft/fluid-container-loader": "^0.18.0",
     "@microsoft/fluid-local-driver": "^0.18.0",
     "@microsoft/fluid-map": "^0.18.0",
     "@microsoft/fluid-runtime-definitions": "^0.18.0",
->>>>>>> ee25b4e8
     "@microsoft/fluid-server-local-server": "^0.1004.2",
     "@microsoft/fluid-shared-object-base": "^0.18.0"
   },
