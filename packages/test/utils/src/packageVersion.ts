/*!
 * Copyright (c) Microsoft Corporation. All rights reserved.
 * Licensed under the MIT License.
 *
 * THIS IS AN AUTOGENERATED FILE. DO NOT EDIT THIS FILE DIRECTLY
 */

export const pkgName = "@microsoft/fluid-test-utils";
<<<<<<< HEAD
export const pkgVersion = "0.17.2";
=======
export const pkgVersion = "0.18.0";
>>>>>>> 11e596b6
<|MERGE_RESOLUTION|>--- conflicted
+++ resolved
@@ -6,8 +6,4 @@
  */
 
 export const pkgName = "@microsoft/fluid-test-utils";
-<<<<<<< HEAD
-export const pkgVersion = "0.17.2";
-=======
-export const pkgVersion = "0.18.0";
->>>>>>> 11e596b6
+export const pkgVersion = "0.18.0";