--- conflicted
+++ resolved
@@ -19,13 +19,9 @@
 			return;
 		}
 
-<<<<<<< HEAD
-		event.testName = this.testName ?? event.testName ?? currentTestName;
-=======
 		// The test logger is currently instantiated once and for each event triggered between begin and
 		// end of a test, in case the testName is undefined, we will use the currentTestName.
 		event.testName = this.testName ?? currentTestName;
->>>>>>> 0628a434
 		event.testVariant = testVariant;
 		event.hostName = pkgName;
 		this.parentLogger.send(event);
