--- conflicted
+++ resolved
@@ -55,13 +55,8 @@
   },
   "dependencies": {
     "@fluidframework/common-definitions": "^0.20.1",
-<<<<<<< HEAD
-    "@fluidframework/test-driver-definitions": "^0.59.3000",
+    "@fluidframework/test-driver-definitions": "^0.59.4000",
     "mocha": "^10.0.0"
-=======
-    "@fluidframework/test-driver-definitions": "^0.59.4000",
-    "mocha": "^8.4.0"
->>>>>>> c854fa4d
   },
   "devDependencies": {
     "@fluidframework/build-common": "^0.23.0",
