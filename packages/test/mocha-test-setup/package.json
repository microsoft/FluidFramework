{
  "name": "@fluidframework/mocha-test-setup",
  "version": "2.0.0-internal.1.0.0",
  "description": "Utilities for Fluid tests",
  "homepage": "https://fluidframework.com",
  "repository": {
    "type": "git",
    "url": "https://github.com/microsoft/FluidFramework.git",
    "directory": "packages/test/mocha-test-setup"
  },
  "license": "MIT",
  "author": "Microsoft and contributors",
  "sideEffects": false,
  "main": "dist/index.js",
  "module": "lib/index.js",
  "types": "dist/index.d.ts",
  "scripts": {
    "build": "npm run build:genver && concurrently npm:build:compile npm:lint && npm run build:docs",
    "build:compile": "concurrently npm:tsc npm:build:esnext",
    "build:compile:min": "npm run build:compile",
    "build:docs": "api-extractor run --local --typescript-compiler-folder ../../../node_modules/typescript && copyfiles -u 1 ./_api-extractor-temp/doc-models/* ../../../_api-extractor-temp/",
    "build:esnext": "tsc --project ./tsconfig.esnext.json",
    "build:full": "npm run build",
    "build:full:compile": "npm run build:compile",
    "build:genver": "gen-version",
    "ci:build:docs": "api-extractor run --typescript-compiler-folder ../../../node_modules/typescript && copyfiles -u 1 ./_api-extractor-temp/* ../../../_api-extractor-temp/",
    "clean": "rimraf dist lib *.tsbuildinfo *.build.log",
    "eslint": "eslint --format stylish src",
    "eslint:fix": "eslint --format stylish src --fix --fix-type problem,suggestion,layout",
    "lint": "npm run eslint",
    "lint:fix": "npm run eslint:fix",
    "tsc": "tsc",
    "tsfmt": "tsfmt --verify",
    "tsfmt:fix": "tsfmt --replace"
  },
  "nyc": {
    "all": true,
    "cache-dir": "nyc/.cache",
    "exclude": [
      "src/test/**/*.ts",
      "dist/test/**/*.js"
    ],
    "exclude-after-remap": false,
    "include": [
      "src/**/*.ts",
      "dist/**/*.js"
    ],
    "report-dir": "nyc/report",
    "reporter": [
      "cobertura",
      "html",
      "text"
    ],
    "temp-directory": "nyc/.nyc_output"
  },
  "dependencies": {
    "@fluidframework/common-definitions": "^0.20.1",
    "@fluidframework/test-driver-definitions": ">=2.0.0-internal.1.0.0 <2.0.0-internal.2.0.0",
    "mocha": "^10.0.0"
  },
  "devDependencies": {
<<<<<<< HEAD
    "@fluidframework/build-common": "^1.0.0-0",
    "@fluidframework/eslint-config-fluid": "^1.0.0-0",
    "@fluidframework/mocha-test-setup-previous": "npm:@fluidframework/mocha-test-setup@1.1.0",
=======
    "@fluidframework/build-common": "^0.24.0",
    "@fluidframework/eslint-config-fluid": "^0.28.2000",
    "@fluidframework/mocha-test-setup-previous": "npm:@fluidframework/mocha-test-setup@^1.1.0",
>>>>>>> 656efdac
    "@microsoft/api-extractor": "^7.22.2",
    "@rushstack/eslint-config": "^2.5.1",
    "@types/mocha": "^9.1.1",
    "@types/node": "^14.18.0",
    "concurrently": "^6.2.0",
    "copyfiles": "^2.1.0",
    "eslint": "~8.6.0",
    "nyc": "^15.0.0",
    "rimraf": "^2.6.2",
    "typescript": "~4.5.5",
    "typescript-formatter": "7.1.0"
  },
  "typeValidation": {
    "version": "2.0.0",
    "broken": {}
  }
}<|MERGE_RESOLUTION|>--- conflicted
+++ resolved
@@ -59,15 +59,9 @@
     "mocha": "^10.0.0"
   },
   "devDependencies": {
-<<<<<<< HEAD
     "@fluidframework/build-common": "^1.0.0-0",
     "@fluidframework/eslint-config-fluid": "^1.0.0-0",
-    "@fluidframework/mocha-test-setup-previous": "npm:@fluidframework/mocha-test-setup@1.1.0",
-=======
-    "@fluidframework/build-common": "^0.24.0",
-    "@fluidframework/eslint-config-fluid": "^0.28.2000",
     "@fluidframework/mocha-test-setup-previous": "npm:@fluidframework/mocha-test-setup@^1.1.0",
->>>>>>> 656efdac
     "@microsoft/api-extractor": "^7.22.2",
     "@rushstack/eslint-config": "^2.5.1",
     "@types/mocha": "^9.1.1",
