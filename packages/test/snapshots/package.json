--- conflicted
+++ resolved
@@ -62,14 +62,8 @@
     "@fluidframework/mocha-test-setup": "^0.28.0",
     "@types/mocha": "^5.2.5",
     "@types/node": "^10.17.24",
-<<<<<<< HEAD
-    "@types/uuid": "^3.4.4",
-    "@typescript-eslint/eslint-plugin": "~2.17.0",
-    "@typescript-eslint/parser": "~2.17.0",
-=======
     "@typescript-eslint/eslint-plugin": "~4.2.0",
     "@typescript-eslint/parser": "~4.2.0",
->>>>>>> d71492d4
     "concurrently": "^5.2.0",
     "cross-env": "^7.0.2",
     "eslint": "~7.9.0",
