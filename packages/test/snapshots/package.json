{
  "name": "@microsoft/fluid-test-snapshots",
<<<<<<< HEAD
  "version": "0.17.2",
=======
  "version": "0.18.0",
>>>>>>> 11e596b6
  "description": "Comprehensive test of snapshot logic.",
  "repository": "microsoft/FluidFramework",
  "license": "MIT",
  "author": "Microsoft",
  "sideEffects": "false",
  "main": "dist/generateSnapshotFiles.js",
  "types": "dist/generateSnapshotFiles.js",
  "scripts": {
    "build": "concurrently npm:build:compile npm:lint",
    "build:compile": "npm run tsc",
    "build:full": "npm run build",
    "build:full:compile": "npm run build:compile",
    "clean": "rimraf dist lib *.tsbuildinfo *.build.log",
    "eslint": "eslint --ext=ts,tsx --format stylish src",
    "eslint:fix": "eslint --ext=ts,tsx --format stylish src --fix",
    "lint": "npm run eslint",
    "lint:fix": "npm run eslint:fix",
    "test": "node --experimental-worker ../../../node_modules/mocha/bin/_mocha --recursive dist/test -r make-promises-safe",
    "test:coverage": "nyc npm test -- --reporter mocha-junit-reporter --reporter-options mochaFile=nyc/junit-report.xml",
    "test:generate": "node --experimental-worker dist/generateSnapshotFiles.js",
    "test:sequential": "node ../../../node_modules/mocha/bin/_mocha --recursive dist/test",
    "tsc": "tsc"
  },
  "nyc": {
    "all": true,
    "cache-dir": "nyc/.cache",
    "exclude": [
      "src/test/**/*.ts",
      "dist/test/**/*.js"
    ],
    "exclude-after-remap": false,
    "include": [
      "src/**/*.ts",
      "dist/**/*.js"
    ],
    "report-dir": "nyc/report",
    "reporter": [
      "cobertura",
      "html",
      "text"
    ],
    "temp-directory": "nyc/.nyc_output"
  },
  "dependencies": {
    "@microsoft/fluid-protocol-definitions": "^0.1004.2",
<<<<<<< HEAD
    "@microsoft/fluid-replay-tool": "^0.17.2"
=======
    "@microsoft/fluid-replay-tool": "^0.18.0"
>>>>>>> 11e596b6
  },
  "devDependencies": {
    "@microsoft/eslint-config-fluid": "^0.16.0",
    "@microsoft/fluid-build-common": "^0.14.0",
    "@types/mocha": "^5.2.5",
    "@types/node": "^10.14.6",
    "@typescript-eslint/eslint-plugin": "~2.17.0",
    "@typescript-eslint/parser": "~2.17.0",
    "concurrently": "^4.1.0",
    "eslint": "~6.8.0",
    "eslint-plugin-eslint-comments": "~3.1.2",
    "eslint-plugin-import": "2.20.0",
    "eslint-plugin-no-null": "~1.0.2",
    "eslint-plugin-optimize-regex": "~1.1.7",
    "eslint-plugin-prefer-arrow": "~1.1.7",
    "eslint-plugin-react": "~7.18.0",
    "eslint-plugin-unicorn": "~15.0.1",
    "make-promises-safe": "^5.1.0",
    "mocha": "^5.2.0",
    "mocha-junit-reporter": "^1.18.0",
    "nyc": "^15.0.0",
    "rimraf": "^2.6.2",
    "typescript": "~3.7.4"
  }
}<|MERGE_RESOLUTION|>--- conflicted
+++ resolved
@@ -1,10 +1,6 @@
 {
   "name": "@microsoft/fluid-test-snapshots",
-<<<<<<< HEAD
-  "version": "0.17.2",
-=======
   "version": "0.18.0",
->>>>>>> 11e596b6
   "description": "Comprehensive test of snapshot logic.",
   "repository": "microsoft/FluidFramework",
   "license": "MIT",
@@ -50,11 +46,7 @@
   },
   "dependencies": {
     "@microsoft/fluid-protocol-definitions": "^0.1004.2",
-<<<<<<< HEAD
-    "@microsoft/fluid-replay-tool": "^0.17.2"
-=======
     "@microsoft/fluid-replay-tool": "^0.18.0"
->>>>>>> 11e596b6
   },
   "devDependencies": {
     "@microsoft/eslint-config-fluid": "^0.16.0",
