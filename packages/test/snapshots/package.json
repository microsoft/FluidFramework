--- conflicted
+++ resolved
@@ -55,15 +55,9 @@
     "@fluid-internal/replay-tool": "^0.45.0",
     "@fluidframework/cell": "^0.45.0",
     "@fluidframework/common-utils": "^0.31.0",
-<<<<<<< HEAD
-    "@fluidframework/container-loader": "^0.44.0",
+    "@fluidframework/container-loader": "^0.45.0",
     "@fluidframework/core-interfaces": "^0.39.7",
-    "@fluidframework/counter": "^0.44.0",
-=======
-    "@fluidframework/container-loader": "^0.45.0",
-    "@fluidframework/core-interfaces": "^0.39.5",
     "@fluidframework/counter": "^0.45.0",
->>>>>>> f98fced2
     "@fluidframework/driver-definitions": "^0.39.6",
     "@fluidframework/driver-utils": "^0.45.0",
     "@fluidframework/file-driver": "^0.45.0",
