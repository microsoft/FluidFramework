{
  "name": "@microsoft/fluid-test-snapshots",
  "version": "0.12.0",
  "description": "Comprehensive test of snapshot logic.",
  "repository": "microsoft/FluidFramework",
  "license": "MIT",
  "author": "Microsoft",
  "sideEffects": "false",
  "main": "dist/generateSnapshotFiles.js",
  "types": "dist/generateSnapshotFiles.js",
  "scripts": {
    "build": "concurrently npm:build:compile npm:tslint",
    "build:compile": "npm run tsc",
    "build:compile:min": "npm run build:compile",
    "build:full": "npm run build",
    "build:full:compile": "npm run build:compile",
    "clean": "rimraf dist lib *.tsbuildinfo *.build.log",
<<<<<<< HEAD
    "eslint": "eslint --ext=ts,tsx --format stylish src",
    "eslint:fix": "eslint --ext=ts,tsx --format stylish src --fix",
    "test": "node --experimental-worker ../../../node_modules/mocha/bin/_mocha --recursive dist/test",
=======
    "test_disabled": "node --experimental-worker ../../../node_modules/mocha/bin/_mocha --recursive dist/test",
>>>>>>> 1834fd56
    "test:coverage": "nyc npm test -- --reporter mocha-junit-reporter --reporter-options mochaFile=nyc/junit-report.xml",
    "test:generate": "node --experimental-worker dist/generateSnapshotFiles.js",
    "test:sequential": "node ../../../node_modules/mocha/bin/_mocha --recursive dist/test",
    "tsc": "tsc",
    "tslint": "tslint --project tsconfig.json --format verbose"
  },
  "dependencies": {
    "@microsoft/fluid-protocol-definitions": "^0.12.0",
    "@microsoft/fluid-replay-tool": "^0.12.0"
  },
  "devDependencies": {
    "@microsoft/eslint-config-fluid": "^0.12.0",
    "@microsoft/fluid-build-common": "^0.12.0",
    "@types/mocha": "^5.2.5",
    "@types/node": "^10.14.6",
    "@typescript-eslint/eslint-plugin": "^2.9.0",
    "@typescript-eslint/eslint-plugin-tslint": "^2.9.0",
    "@typescript-eslint/parser": "^2.9.0",
    "concurrently": "^4.1.0",
    "eslint": "^6.7.1",
    "mocha": "^5.2.0",
    "rimraf": "^2.6.2",
    "tslint": "^5.20.0",
    "typescript": "~3.4.5"
  }
}<|MERGE_RESOLUTION|>--- conflicted
+++ resolved
@@ -15,13 +15,9 @@
     "build:full": "npm run build",
     "build:full:compile": "npm run build:compile",
     "clean": "rimraf dist lib *.tsbuildinfo *.build.log",
-<<<<<<< HEAD
     "eslint": "eslint --ext=ts,tsx --format stylish src",
     "eslint:fix": "eslint --ext=ts,tsx --format stylish src --fix",
-    "test": "node --experimental-worker ../../../node_modules/mocha/bin/_mocha --recursive dist/test",
-=======
     "test_disabled": "node --experimental-worker ../../../node_modules/mocha/bin/_mocha --recursive dist/test",
->>>>>>> 1834fd56
     "test:coverage": "nyc npm test -- --reporter mocha-junit-reporter --reporter-options mochaFile=nyc/junit-report.xml",
     "test:generate": "node --experimental-worker dist/generateSnapshotFiles.js",
     "test:sequential": "node ../../../node_modules/mocha/bin/_mocha --recursive dist/test",
