{
  "name": "@fluid-internal/test-snapshots",
  "version": "0.27.0",
  "private": true,
  "description": "Comprehensive test of snapshot logic.",
  "homepage": "https://fluidframework.com",
  "repository": "microsoft/FluidFramework",
  "license": "MIT",
  "author": "Microsoft",
  "sideEffects": "false",
  "main": "dist/generateSnapshotFiles.js",
  "types": "dist/generateSnapshotFiles.js",
  "scripts": {
    "build": "concurrently npm:build:compile npm:lint",
    "build:compile": "npm run tsc",
    "build:full": "npm run build",
    "build:full:compile": "npm run build:compile",
    "clean": "rimraf dist lib *.tsbuildinfo *.build.log",
    "eslint": "eslint --ext=ts,tsx --format stylish src",
    "eslint:fix": "eslint --ext=ts,tsx --format stylish src --fix",
    "lint": "npm run eslint",
    "lint:fix": "npm run eslint:fix",
    "test": "npm run test:mocha",
    "test:coverage": "nyc npm test -- --reporter mocha-junit-reporter --reporter-options mochaFile=nyc/junit-report.xml",
    "test:generate": "node --experimental-worker dist/generateSnapshotFiles.js",
    "test:mocha": "mocha --experimental-worker --recursive dist/test --exit -r node_modules/@fluidframework/mocha-test-setup --unhandled-rejections=strict",
    "test:mocha:verbose": "cross-env FLUID_TEST_VERBOSE=1 npm run test:mocha",
    "tsc": "tsc",
    "tsfmt": "tsfmt --verify",
    "tsfmt:fix": "tsfmt --replace"
  },
  "nyc": {
    "all": true,
    "cache-dir": "nyc/.cache",
    "exclude": [
      "src/test/**/*.ts",
      "dist/test/**/*.js"
    ],
    "exclude-after-remap": false,
    "include": [
      "src/**/*.ts",
      "dist/**/*.js"
    ],
    "report-dir": "nyc/report",
    "reporter": [
      "cobertura",
      "html",
      "text"
    ],
    "temp-directory": "nyc/.nyc_output"
  },
  "dependencies": {
    "@fluid-internal/replay-tool": "^0.27.0",
    "@fluidframework/common-utils": "^0.24.0-0",
<<<<<<< HEAD
    "@fluidframework/protocol-definitions": "^0.1012.0"
=======
    "@fluidframework/protocol-definitions": "^0.1013.0-0"
>>>>>>> 9d9fe504
  },
  "devDependencies": {
    "@fluidframework/build-common": "^0.19.2",
    "@fluidframework/eslint-config-fluid": "^0.19.1",
    "@fluidframework/mocha-test-setup": "^0.27.0",
    "@types/mocha": "^5.2.5",
    "@types/node": "^10.17.24",
    "@typescript-eslint/eslint-plugin": "~2.17.0",
    "@typescript-eslint/parser": "~2.17.0",
    "concurrently": "^5.2.0",
    "cross-env": "^7.0.2",
    "eslint": "~6.8.0",
    "eslint-plugin-eslint-comments": "~3.1.2",
    "eslint-plugin-import": "2.20.0",
    "eslint-plugin-no-null": "~1.0.2",
    "eslint-plugin-optimize-regex": "~1.1.7",
    "eslint-plugin-prefer-arrow": "~1.1.7",
    "eslint-plugin-react": "~7.18.0",
    "eslint-plugin-unicorn": "~15.0.1",
    "mocha": "^8.1.1",
    "mocha-junit-reporter": "^1.18.0",
    "nyc": "^15.0.0",
    "rimraf": "^2.6.2",
    "typescript": "~3.7.4",
    "typescript-formatter": "7.1.0"
  }
}<|MERGE_RESOLUTION|>--- conflicted
+++ resolved
@@ -52,11 +52,7 @@
   "dependencies": {
     "@fluid-internal/replay-tool": "^0.27.0",
     "@fluidframework/common-utils": "^0.24.0-0",
-<<<<<<< HEAD
-    "@fluidframework/protocol-definitions": "^0.1012.0"
-=======
     "@fluidframework/protocol-definitions": "^0.1013.0-0"
->>>>>>> 9d9fe504
   },
   "devDependencies": {
     "@fluidframework/build-common": "^0.19.2",
