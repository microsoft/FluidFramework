--- conflicted
+++ resolved
@@ -45,13 +45,8 @@
     "temp-directory": "nyc/.nyc_output"
   },
   "dependencies": {
-<<<<<<< HEAD
-    "@microsoft/fluid-protocol-definitions": "^0.1005.0",
-    "@microsoft/fluid-replay-tool": "^0.17.0"
-=======
     "@microsoft/fluid-protocol-definitions": "^0.1005.0-0",
     "@microsoft/fluid-replay-tool": "^0.18.0"
->>>>>>> 706dd8eb
   },
   "devDependencies": {
     "@microsoft/eslint-config-fluid": "^0.16.0",
