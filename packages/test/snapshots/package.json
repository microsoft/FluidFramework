--- conflicted
+++ resolved
@@ -51,13 +51,8 @@
   },
   "dependencies": {
     "@fluid-internal/replay-tool": "^0.27.0",
-<<<<<<< HEAD
-    "@fluidframework/common-utils": "^0.23.0",
-    "@fluidframework/protocol-definitions": "^0.1013.0"
-=======
     "@fluidframework/common-utils": "^0.24.0-0",
     "@fluidframework/protocol-definitions": "^0.1013.0-0"
->>>>>>> 521d802e
   },
   "devDependencies": {
     "@fluidframework/build-common": "^0.19.2",
