/*!
 * Copyright (c) Microsoft Corporation. All rights reserved.
 * Licensed under the MIT License.
 */

import assert from "assert";
import fs from "fs";
<<<<<<< HEAD
import { ReplayArgs, ReplayTool } from "@fluid-internal/replay-tool";
=======
import { ReplayArgs, ReplayTool } from "@fluidframework/replay-tool";
import { Deferred } from "@fluidframework/common-utils";
>>>>>>> 8b5bb786

const fileLocation: string = "content/snapshotTestContent";

const numberOfThreads = 4;

export enum Mode {
    Write,   // Write out files
    Compare, // Compare to files stored on disk
    Stress,  // Do stress testing without writing or comparing out files.
}

export interface IWorkerArgs {
    folder: string;
    mode: Mode;
    snapFreq: number;
}

class ConcurrencyLimiter {
    private readonly promises: Promise<void>[] = [];
    private deferred: Deferred<void> | undefined;

    constructor(private limit: number) { }

    async addWork(worker: () => Promise<void>) {
        this.limit--;
        if (this.limit < 0) {
            assert(this.deferred === undefined);
            this.deferred = new Deferred<void>();
            await this.deferred.promise;
            assert(this.deferred === undefined);
            assert(this.limit >= 0);
        }

        const p = worker().then(() => {
            this.limit++;
            if (this.deferred) {
                assert(this.limit === 0);
                this.deferred.resolve();
                this.deferred = undefined;
            }
        });
        this.promises.push(p);
    }

    async waitAll() {
        return Promise.all(this.promises);
    }
}

export async function processOneFile(args: IWorkerArgs) {
    const replayArgs = new ReplayArgs();

    replayArgs.verbose = false;
    replayArgs.inDirName = args.folder;
    replayArgs.outDirName = args.folder;
    replayArgs.snapFreq = args.snapFreq;

    replayArgs.write = args.mode === Mode.Write;
    replayArgs.compare = args.mode === Mode.Compare;
    // Make it easier to see problems in stress tests
    replayArgs.expandFiles = args.mode === Mode.Stress;

    // Worker threads does not listen to unhandled promise rejections. So set a listener and
    // throw error so that worker thread could pass the message to parent thread.
    const listener = (error) => {
        process.removeListener("unhandledRejection", listener);
        throw new Error(error);
    };
    process.on("unhandledRejection", listener);

    // This will speed up test duration by ~17%, at the expense of losing a bit on coverage.
    // replayArgs.overlappingContainers = 1;

    const res = await new ReplayTool(replayArgs).Go();
    if (!res) {
        throw new Error(`Error processing ${args.folder}`);
    }
}

export async function processContent(mode: Mode, concurrently = true) {
    // "worker_threads" does not resolve without --experimental-worker flag on command line
    let threads: typeof import("worker_threads");
    try {
        threads = await import("worker_threads");
        threads.Worker.EventEmitter.defaultMaxListeners = 20;
    } catch (err) {
    }

    const limiter = new ConcurrencyLimiter(numberOfThreads);

    for (const node of fs.readdirSync(fileLocation, { withFileTypes: true })) {
        if (!node.isDirectory()) {
            continue;
        }
        const folder = `${fileLocation}/${node.name}`;
        const messages = `${folder}/messages.json`;
        if (!fs.existsSync(messages)) {
            console.error(`Can't locate ${messages}`);
            continue;
        }

        // SnapFreq is the most interesting options to tweak
        // On one hand we want to generate snapshots often, ideally every 50 ops
        // This allows us to exercise more cases and increases chances of finding bugs.
        // At the same time that generates more files in repository, and adds to the size of it
        // Thus using two passes:
        // 1) Stress test - testing eventual consistency only
        // 2) Testing backward compat - only testing snapshots at every 1000 ops
        const snapFreq = mode === Mode.Stress ? 50 : 1000;
        const data: IWorkerArgs = {
            folder,
            mode,
            snapFreq,
        };

        if (!concurrently || !threads) {
            await processOneFile(data);
            continue;
        }

        await (async (workerData: IWorkerArgs) => limiter.addWork(async () => new Promise((resolve, reject) => {
            const worker = new threads.Worker("./dist/replayWorker.js", { workerData });

            worker.on("message", (error: string) => {
                if (mode === Mode.Compare) {
                    // eslint-disable-next-line max-len
                    const extra = "If you changed snapshot representation and validated new format is backward compatible, you can run `npm run test:generate` to regenerate baseline snapshots";
                    reject(new Error(`${error}\n${extra}`));
                } else {
                    reject(new Error(error));
                }
            });

            worker.on("error", (error) => {
                reject(error);
            });

            worker.on("exit", (code) => {
                if (code !== 0) {
                    reject(new Error(`Worker stopped with exit code ${code}`));
                }
                resolve();
            });
        })))(data);
    }

    return limiter.waitAll();
}<|MERGE_RESOLUTION|>--- conflicted
+++ resolved
@@ -5,12 +5,8 @@
 
 import assert from "assert";
 import fs from "fs";
-<<<<<<< HEAD
 import { ReplayArgs, ReplayTool } from "@fluid-internal/replay-tool";
-=======
-import { ReplayArgs, ReplayTool } from "@fluidframework/replay-tool";
 import { Deferred } from "@fluidframework/common-utils";
->>>>>>> 8b5bb786
 
 const fileLocation: string = "content/snapshotTestContent";
 
