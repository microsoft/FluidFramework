/*!
 * Copyright (c) Microsoft Corporation. All rights reserved.
 * Licensed under the MIT License.
 */

<<<<<<< HEAD
import fs from "fs";
import { ReplayArgs, ReplayTool } from "@microsoft/fluid-replay-tool";
=======
import * as fs from "fs";
import { ReplayArgs, ReplayTool } from "@fluidframework/replay-tool";
>>>>>>> 179e6c92

const fileLocation: string = "content/snapshotTestContent";

export enum Mode {
    Write,   // Write out files
    Compare, // Compare to files stored on disk
    Stress,  // Do stress testing without writing or comparing out files.
}

export interface IWorkerArgs {
    folder: string;
    mode: Mode;
    snapFreq: number;
}

export async function processOneFile(args: IWorkerArgs) {
    const replayArgs = new ReplayArgs();

    replayArgs.verbose = false;
    replayArgs.inDirName = args.folder;
    replayArgs.outDirName = args.folder;
    replayArgs.snapFreq = args.snapFreq;

    replayArgs.write = args.mode === Mode.Write;
    replayArgs.compare = args.mode === Mode.Compare;
    // Make it easier to see problems in stress tests
    replayArgs.expandFiles = args.mode === Mode.Stress;

    // This will speed up test duration by ~17%, at the expense of losing a bit on coverage.
    // replayArgs.overlappingContainers = 1;

    const res = await new ReplayTool(replayArgs).Go();
    if (!res) {
        throw new Error(`Error processing ${args.folder}`);
    }
}

export async function processContent(mode: Mode, concurrently = true) {
    const promises: Promise<unknown>[] = [];

    // "worker_threads" does not resolve without --experimental-worker flag on command line
    let threads: typeof import("worker_threads");
    try {
        threads = await import("worker_threads");
        threads.Worker.EventEmitter.defaultMaxListeners = 20;
    } catch (err) {
    }

    for (const node of fs.readdirSync(fileLocation, { withFileTypes: true })) {
        if (!node.isDirectory()) {
            continue;
        }
        const folder = `${fileLocation}/${node.name}`;
        const messages = `${folder}/messages.json`;
        if (!fs.existsSync(messages)) {
            console.error(`Can't locate ${messages}`);
            continue;
        }

        // SnapFreq is the most interesting options to tweak
        // On one hand we want to generate snapshots often, ideally every 50 ops
        // This allows us to exercise more cases and increases chances of finding bugs.
        // At the same time that generates more files in repository, and adds to the size of it
        // Thus using two passes:
        // 1) Stress test - testing eventual consistency only
        // 2) Testing backward compat - only testing snapshots at every 1000 ops
        const snapFreq = mode === Mode.Stress ? 50 : 1000;
        const workerData: IWorkerArgs = {
            folder,
            mode,
            snapFreq,
        };

        if (!concurrently || !threads) {
            console.log(folder);
            await processOneFile(workerData);
            continue;
        }

        const work = new Promise((resolve, reject) => {
            const worker = new threads.Worker("./dist/replayWorker.js", { workerData });

            worker.on("message", (error: string) => {
                if (mode === Mode.Compare) {
                    // eslint-disable-next-line max-len
                    const extra = "If you changed snapshot representation and validated new format is backward compatible, you can run `npm run test:generate` to regenerate baseline snapshots";
                    reject(new Error(`${error}\n${extra}`));
                } else {
                    reject(new Error(error));
                }
            });

            worker.on("error", (error) => {
                reject(error);
            });

            worker.on("exit", (code) => {
                if (code !== 0) {
                    reject(new Error(`Worker stopped with exit code ${code}`));
                }
                resolve();
            });
        });

        promises.push(work);
    }

    return Promise.all(promises);
}<|MERGE_RESOLUTION|>--- conflicted
+++ resolved
@@ -3,13 +3,8 @@
  * Licensed under the MIT License.
  */
 
-<<<<<<< HEAD
 import fs from "fs";
-import { ReplayArgs, ReplayTool } from "@microsoft/fluid-replay-tool";
-=======
-import * as fs from "fs";
 import { ReplayArgs, ReplayTool } from "@fluidframework/replay-tool";
->>>>>>> 179e6c92
 
 const fileLocation: string = "content/snapshotTestContent";
 
