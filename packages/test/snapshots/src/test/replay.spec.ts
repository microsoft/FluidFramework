/*!
 * Copyright (c) Microsoft Corporation. All rights reserved.
 * Licensed under the MIT License.
 */

<<<<<<< HEAD
import * as assert from "assert";
=======
// import assert from "assert";
>>>>>>> 4e892ee0
import { describe } from "mocha";
import { Mode, processContent } from "../replayMultipleFiles";

describe("Snapshots", function() {
    this.timeout(300000);

    it("Stress Test", async () => {
        await processContent(Mode.Stress).catch((error) => {
            assert.fail("Stress test fails with error");
        });
    });

    // it("Backward Compat", async () => {
    //     return processContent(Mode.Compare);
    // });
});<|MERGE_RESOLUTION|>--- conflicted
+++ resolved
@@ -3,11 +3,7 @@
  * Licensed under the MIT License.
  */
 
-<<<<<<< HEAD
 import * as assert from "assert";
-=======
-// import assert from "assert";
->>>>>>> 4e892ee0
 import { describe } from "mocha";
 import { Mode, processContent } from "../replayMultipleFiles";
 
@@ -20,7 +16,7 @@
         });
     });
 
-    // it("Backward Compat", async () => {
-    //     return processContent(Mode.Compare);
-    // });
+    it.skip("Backward Compat", async () => {
+        return processContent(Mode.Compare);
+    });
 });