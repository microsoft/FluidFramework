{
	"name": "@fluidframework/test-utils",
	"version": "2.31.0",
	"description": "Utilities for Fluid tests",
	"homepage": "https://fluidframework.com",
	"repository": {
		"type": "git",
		"url": "https://github.com/microsoft/FluidFramework.git",
		"directory": "packages/test/test-utils"
	},
	"license": "MIT",
	"author": "Microsoft and contributors",
	"sideEffects": false,
	"type": "module",
	"exports": {
		".": {
			"import": {
				"types": "./lib/public.d.ts",
				"default": "./lib/index.js"
			},
			"require": {
				"types": "./dist/public.d.ts",
				"default": "./dist/index.js"
			}
		},
		"./legacy": {
			"import": {
				"types": "./lib/legacy.d.ts",
				"default": "./lib/index.js"
			},
			"require": {
				"types": "./dist/legacy.d.ts",
				"default": "./dist/index.js"
			}
		},
		"./internal": {
			"import": {
				"types": "./lib/index.d.ts",
				"default": "./lib/index.js"
			},
			"require": {
				"types": "./dist/index.d.ts",
				"default": "./dist/index.js"
			}
		}
	},
	"main": "lib/index.js",
	"types": "lib/public.d.ts",
	"scripts": {
		"api": "fluid-build . --task api",
		"api-extractor:commonjs": "flub generate entrypoints --outDir ./dist",
		"api-extractor:esnext": "flub generate entrypoints --outDir ./lib --node10TypeCompat",
		"build": "fluid-build . --task build",
		"build:api-reports": "concurrently \"npm:build:api-reports:*\"",
		"build:api-reports:current": "api-extractor run --local --config api-extractor/api-extractor.current.json",
		"build:api-reports:legacy": "api-extractor run --local --config api-extractor/api-extractor.legacy.json",
		"build:compile": "fluid-build . --task compile",
		"build:compile:min": "npm run build:compile",
		"build:docs": "api-extractor run --local",
		"build:esnext": "tsc --project ./tsconfig.json",
		"build:genver": "gen-version",
		"build:test": "npm run build:test:esm && npm run build:test:cjs",
		"build:test:cjs": "fluid-tsc commonjs --project ./src/test/tsconfig.cjs.json",
		"build:test:esm": "tsc --project ./src/test/tsconfig.json",
		"check:are-the-types-wrong": "attw --pack .",
		"check:biome": "biome check .",
		"check:exports": "concurrently \"npm:check:exports:*\"",
		"check:exports:bundle-release-tags": "api-extractor run --config api-extractor/api-extractor-lint-bundle.json",
		"check:exports:cjs:legacy": "api-extractor run --config api-extractor/api-extractor-lint-legacy.cjs.json",
		"check:exports:cjs:public": "api-extractor run --config api-extractor/api-extractor-lint-public.cjs.json",
		"check:exports:esm:legacy": "api-extractor run --config api-extractor/api-extractor-lint-legacy.esm.json",
		"check:exports:esm:public": "api-extractor run --config api-extractor/api-extractor-lint-public.esm.json",
		"check:format": "npm run check:biome",
		"ci:build:api-reports": "concurrently \"npm:ci:build:api-reports:*\"",
		"ci:build:api-reports:current": "api-extractor run --config api-extractor/api-extractor.current.json",
		"ci:build:api-reports:legacy": "api-extractor run --config api-extractor/api-extractor.legacy.json",
		"ci:build:docs": "api-extractor run",
		"clean": "rimraf --glob dist lib {alpha,beta,internal,legacy}.d.ts \"**/*.tsbuildinfo\" \"**/*.build.log\" _api-extractor-temp nyc",
		"eslint": "eslint --format stylish src",
		"eslint:fix": "eslint --format stylish src --fix --fix-type problem,suggestion,layout",
		"format": "npm run format:biome",
		"format:biome": "biome check . --write",
		"lint": "fluid-build . --task lint",
		"lint:fix": "fluid-build . --task eslint:fix --task format",
		"test": "npm run test:mocha",
		"test:mocha": "npm run test:mocha:esm && echo skipping cjs to avoid overhead - npm run test:mocha:cjs",
		"test:mocha:cjs": "mocha --recursive \"dist/test/**/*.spec.*js\"",
		"test:mocha:esm": "mocha --recursive \"lib/test/**/*.spec.*js\"",
		"test:mocha:verbose": "cross-env FLUID_TEST_VERBOSE=1 npm run test:mocha",
		"tsc": "fluid-tsc commonjs --project ./tsconfig.cjs.json && copyfiles -f ../../../common/build/build-common/src/cjs/package.json ./dist",
		"typetests:gen": "flub generate typetests --dir . -v",
		"typetests:prepare": "flub typetests --dir . --reset --previous --normalize"
	},
	"c8": {
		"all": true,
		"cache-dir": "nyc/.cache",
		"exclude": [
			"src/test/**/*.*ts",
			"lib/test/**/*.*js"
		],
		"exclude-after-remap": false,
		"include": [
			"src/**/*.*ts",
			"lib/**/*.*js"
		],
		"report-dir": "nyc/report",
		"reporter": [
			"cobertura",
			"html",
			"text"
		],
		"temp-directory": "nyc/.nyc_output"
	},
	"dependencies": {
		"@fluid-internal/test-driver-definitions": "workspace:~",
		"@fluidframework/container-definitions": "workspace:~",
		"@fluidframework/container-loader": "workspace:~",
		"@fluidframework/container-runtime": "workspace:~",
		"@fluidframework/container-runtime-definitions": "workspace:~",
		"@fluidframework/core-interfaces": "workspace:~",
		"@fluidframework/core-utils": "workspace:~",
		"@fluidframework/datastore": "workspace:~",
		"@fluidframework/datastore-definitions": "workspace:~",
		"@fluidframework/driver-definitions": "workspace:~",
		"@fluidframework/driver-utils": "workspace:~",
		"@fluidframework/local-driver": "workspace:~",
		"@fluidframework/map": "workspace:~",
		"@fluidframework/odsp-driver": "workspace:~",
		"@fluidframework/request-handler": "workspace:~",
		"@fluidframework/routerlicious-driver": "workspace:~",
		"@fluidframework/runtime-definitions": "workspace:~",
		"@fluidframework/runtime-utils": "workspace:~",
		"@fluidframework/telemetry-utils": "workspace:~",
		"best-random": "^1.0.0",
		"debug": "^4.3.4",
		"mocha": "^10.8.2",
		"uuid": "^9.0.0"
	},
	"devDependencies": {
		"@arethetypeswrong/cli": "^0.17.1",
		"@biomejs/biome": "~1.9.3",
		"@fluid-internal/mocha-test-setup": "workspace:~",
		"@fluid-tools/build-cli": "^0.54.0",
		"@fluidframework/build-common": "^2.0.3",
		"@fluidframework/build-tools": "^0.54.0",
		"@fluidframework/eslint-config-fluid": "^5.7.3",
		"@fluidframework/test-utils-previous": "npm:@fluidframework/test-utils@2.30.0",
		"@microsoft/api-extractor": "7.47.8",
		"@types/debug": "^4.1.5",
		"@types/diff": "^3.5.1",
		"@types/mocha": "^10.0.10",
		"@types/node": "^18.19.0",
		"@types/uuid": "^9.0.2",
		"c8": "^8.0.1",
		"concurrently": "^8.2.1",
		"copyfiles": "^2.4.1",
		"cross-env": "^7.0.3",
		"diff": "^3.5.0",
		"eslint": "~8.55.0",
		"mocha-multi-reporters": "^1.5.1",
		"moment": "^2.21.0",
		"rimraf": "^4.4.0",
		"typescript": "~5.4.5"
	},
	"typeValidation": {
<<<<<<< HEAD
		"disabled": true,
		"broken": {
			"Interface_IProvideTestFluidObject": {
				"forwardCompat": false,
				"backCompat": false
			},
			"Interface_ITestFluidObject": {
				"forwardCompat": false,
				"backCompat": false
			}
		},
=======
		"broken": {},
>>>>>>> 10e3bcdb
		"entrypoint": "legacy"
	}
}<|MERGE_RESOLUTION|>--- conflicted
+++ resolved
@@ -163,21 +163,8 @@
 		"typescript": "~5.4.5"
 	},
 	"typeValidation": {
-<<<<<<< HEAD
 		"disabled": true,
-		"broken": {
-			"Interface_IProvideTestFluidObject": {
-				"forwardCompat": false,
-				"backCompat": false
-			},
-			"Interface_ITestFluidObject": {
-				"forwardCompat": false,
-				"backCompat": false
-			}
-		},
-=======
 		"broken": {},
->>>>>>> 10e3bcdb
 		"entrypoint": "legacy"
 	}
 }