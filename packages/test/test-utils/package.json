--- conflicted
+++ resolved
@@ -72,13 +72,8 @@
   },
   "devDependencies": {
     "@fluidframework/build-common": "^0.20.0-0",
-<<<<<<< HEAD
-    "@fluidframework/eslint-config-fluid": "^0.22.1-0",
     "@microsoft/api-extractor": "^7.13.1",
-=======
     "@fluidframework/eslint-config-fluid": "^0.23.0-0",
-    "@microsoft/api-extractor": "^7.7.2",
->>>>>>> e0566cbc
     "@types/assert": "^1.5.2",
     "@types/diff": "^3.5.1",
     "@types/mocha": "^5.2.5",
