{
  "name": "@fluidframework/test-utils",
  "version": "0.60.1000",
  "description": "Utilities for Fluid tests",
  "homepage": "https://fluidframework.com",
  "repository": {
    "type": "git",
    "url": "https://github.com/microsoft/FluidFramework.git",
    "directory": "packages/test/test-utils"
  },
  "license": "MIT",
  "author": "Microsoft and contributors",
  "sideEffects": false,
  "main": "dist/index.js",
  "module": "lib/index.js",
  "types": "dist/index.d.ts",
  "scripts": {
    "build": "npm run build:genver && concurrently npm:build:compile npm:lint && npm run build:docs",
    "build:compile": "npm run tsc && npm run typetests:gen && npm run build:test",
    "build:compile:min": "npm run build:compile",
    "build:docs": "api-extractor run --local --typescript-compiler-folder ../../../node_modules/typescript && copyfiles -u 1 ./_api-extractor-temp/doc-models/* ../../../_api-extractor-temp/",
    "build:full": "npm run build",
    "build:full:compile": "npm run build:compile",
    "build:genver": "gen-version",
    "build:test": "tsc --project ./src/test/tsconfig.json",
    "ci:build:docs": "api-extractor run --typescript-compiler-folder ../../../node_modules/typescript && copyfiles -u 1 ./_api-extractor-temp/* ../../../_api-extractor-temp/",
    "clean": "rimraf dist lib *.tsbuildinfo *.build.log",
    "eslint": "eslint --format stylish src",
    "eslint:fix": "eslint --format stylish src --fix --fix-type problem,suggestion,layout",
    "lint": "npm run eslint",
    "lint:fix": "npm run eslint:fix",
    "tsc": "tsc",
    "tsfmt": "tsfmt --verify",
    "tsfmt:fix": "tsfmt --replace",
    "typetests:gen": "fluid-type-validator -g -d ."
  },
  "nyc": {
    "all": true,
    "cache-dir": "nyc/.cache",
    "exclude": [
      "src/test/**/*.ts",
      "dist/test/**/*.js"
    ],
    "exclude-after-remap": false,
    "include": [
      "src/**/*.ts",
      "dist/**/*.js"
    ],
    "report-dir": "nyc/report",
    "reporter": [
      "cobertura",
      "html",
      "text"
    ],
    "temp-directory": "nyc/.nyc_output"
  },
  "dependencies": {
    "@fluidframework/aqueduct": "^0.60.1000",
    "@fluidframework/common-definitions": "^0.20.1",
    "@fluidframework/common-utils": "^0.32.1",
    "@fluidframework/container-definitions": "^0.49.1000-63433",
    "@fluidframework/container-loader": "^0.60.1000",
    "@fluidframework/container-runtime": "^0.60.1000",
    "@fluidframework/container-runtime-definitions": "^0.60.1000",
    "@fluidframework/core-interfaces": "^0.43.1000",
    "@fluidframework/datastore": "^0.60.1000",
    "@fluidframework/datastore-definitions": "^0.60.1000",
    "@fluidframework/driver-definitions": "^0.47.1000-0",
    "@fluidframework/driver-utils": "^0.60.1000",
    "@fluidframework/local-driver": "^0.60.1000",
    "@fluidframework/map": "^0.60.1000",
    "@fluidframework/protocol-definitions": "^0.1028.1000",
    "@fluidframework/request-handler": "^0.60.1000",
    "@fluidframework/routerlicious-driver": "^0.60.1000",
    "@fluidframework/runtime-definitions": "^0.60.1000",
    "@fluidframework/runtime-utils": "^0.60.1000",
    "@fluidframework/telemetry-utils": "^0.60.1000",
    "@fluidframework/test-driver-definitions": "^0.60.1000",
    "@fluidframework/test-runtime-utils": "^0.60.1000",
    "debug": "^4.1.1",
    "uuid": "^8.3.1"
  },
  "devDependencies": {
    "@fluidframework/build-common": "^0.23.0",
    "@fluidframework/eslint-config-fluid": "^0.28.1000",
    "@fluidframework/test-utils-previous": "npm:@fluidframework/test-utils@^0.59.0",
    "@microsoft/api-extractor": "^7.22.2",
    "@rushstack/eslint-config": "^2.5.1",
    "@types/diff": "^3.5.1",
    "@types/mocha": "^8.2.2",
    "@types/node": "^14.18.0",
    "@types/random-js": "^1.0.31",
    "@typescript-eslint/eslint-plugin": "~5.9.0",
    "@typescript-eslint/parser": "~5.9.0",
    "concurrently": "^6.2.0",
    "copyfiles": "^2.1.0",
    "diff": "^3.5.0",
    "eslint": "~8.6.0",
    "eslint-plugin-editorconfig": "~3.2.0",
    "eslint-plugin-eslint-comments": "~3.2.0",
    "eslint-plugin-import": "~2.25.4",
    "eslint-plugin-no-null": "~1.0.2",
    "eslint-plugin-react": "~7.28.0",
    "eslint-plugin-unicorn": "~40.0.0",
    "mocha": "^8.4.0",
    "nyc": "^15.0.0",
    "random-js": "^1.0.8",
    "rimraf": "^2.6.2",
    "typescript": "~4.1.3",
    "typescript-formatter": "7.1.0"
  },
  "typeValidation": {
    "version": "0.60.1000",
    "broken": {
<<<<<<< HEAD
      "InterfaceDeclaration_ITestContainerConfig": {
        "forwardCompat": false,
=======
      "InterfaceDeclaration_IProvideTestFluidObject": {
        "backCompat": false
      },
      "InterfaceDeclaration_ITestFluidObject": {
        "backCompat": false
      },
      "ClassDeclaration_TestFluidObject": {
>>>>>>> 1e270a98
        "backCompat": false
      }
    }
  }
}<|MERGE_RESOLUTION|>--- conflicted
+++ resolved
@@ -112,10 +112,9 @@
   "typeValidation": {
     "version": "0.60.1000",
     "broken": {
-<<<<<<< HEAD
       "InterfaceDeclaration_ITestContainerConfig": {
-        "forwardCompat": false,
-=======
+        "forwardCompat": false
+      },
       "InterfaceDeclaration_IProvideTestFluidObject": {
         "backCompat": false
       },
@@ -123,7 +122,6 @@
         "backCompat": false
       },
       "ClassDeclaration_TestFluidObject": {
->>>>>>> 1e270a98
         "backCompat": false
       }
     }
