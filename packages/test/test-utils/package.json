--- conflicted
+++ resolved
@@ -153,35 +153,11 @@
 		"typescript": "~5.1.6"
 	},
 	"typeValidation": {
-<<<<<<< HEAD
 		"broken": {
-			"RemovedVariableDeclaration_mockConfigProvider": {
-				"forwardCompat": false,
-				"backCompat": false
-			},
-			"ClassDeclaration_TestObjectProvider": {
-				"backCompat": false,
-				"forwardCompat": false
-			},
-			"ClassDeclaration_TestObjectProviderWithVersionedLoad": {
-				"backCompat": false,
-				"forwardCompat": false
-			},
-			"InterfaceDeclaration_ITestObjectProvider": {
-				"backCompat": false,
-				"forwardCompat": false
-			},
-			"InterfaceDeclaration_ITestContainerConfig": {
-				"forwardCompat": false,
-				"backCompat": false
-			},
 			"ClassDeclaration_TestFluidObject": {
 				"forwardCompat": false,
 				"backCompat": false
 			}
 		}
-=======
-		"broken": {}
->>>>>>> 701ada99
 	}
 }