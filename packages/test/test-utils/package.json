{
	"name": "@fluidframework/test-utils",
	"version": "2.0.0-internal.4.0.0",
	"description": "Utilities for Fluid tests",
	"homepage": "https://fluidframework.com",
	"repository": {
		"type": "git",
		"url": "https://github.com/microsoft/FluidFramework.git",
		"directory": "packages/test/test-utils"
	},
	"license": "MIT",
	"author": "Microsoft and contributors",
	"sideEffects": false,
	"main": "dist/index.js",
	"module": "lib/index.js",
	"types": "dist/index.d.ts",
	"scripts": {
		"build": "npm run build:genver && concurrently npm:build:compile npm:lint && npm run build:docs",
		"build:compile": "npm run tsc && npm run typetests:gen && npm run build:test",
		"build:compile:min": "npm run build:compile",
		"build:docs": "api-extractor run --local --typescript-compiler-folder ../../../node_modules/typescript && copyfiles -u 1 ./_api-extractor-temp/doc-models/* ../../../_api-extractor-temp/",
		"build:full": "npm run build",
		"build:full:compile": "npm run build:compile",
		"build:genver": "gen-version",
		"build:test": "tsc --project ./src/test/tsconfig.json",
		"ci:build:docs": "api-extractor run --typescript-compiler-folder ../../../node_modules/typescript && copyfiles -u 1 ./_api-extractor-temp/* ../../../_api-extractor-temp/",
		"clean": "rimraf dist lib *.tsbuildinfo *.build.log",
		"eslint": "eslint --format stylish src",
		"eslint:fix": "eslint --format stylish src --fix --fix-type problem,suggestion,layout",
		"format": "npm run prettier:fix",
		"lint": "npm run prettier && npm run eslint",
		"lint:fix": "npm run prettier:fix && npm run eslint:fix",
		"prettier": "prettier --check . --ignore-path ../../../.prettierignore",
		"prettier:fix": "prettier --write . --ignore-path ../../../.prettierignore",
		"test": "npm run test:mocha",
		"test:mocha": "mocha --unhandled-rejections=strict  --recursive dist/test/*.spec.js --exit --project src/test/tsconfig.json -r node_modules/@fluidframework/mocha-test-setup",
		"test:mocha:verbose": "cross-env FLUID_TEST_VERBOSE=1 npm run test:mocha",
		"tsc": "tsc",
		"typetests:gen": "flub generate typetests --generate --dir .",
		"typetests:prepare": "flub generate typetests --prepare --dir . --pin"
	},
	"nyc": {
		"all": true,
		"cache-dir": "nyc/.cache",
		"exclude": [
			"src/test/**/*.ts",
			"dist/test/**/*.js"
		],
		"exclude-after-remap": false,
		"include": [
			"src/**/*.ts",
			"dist/**/*.js"
		],
		"report-dir": "nyc/report",
		"reporter": [
			"cobertura",
			"html",
			"text"
		],
		"temp-directory": "nyc/.nyc_output"
	},
	"dependencies": {
		"@fluidframework/aqueduct": ">=2.0.0-internal.4.0.0 <2.0.0-internal.5.0.0",
		"@fluidframework/common-definitions": "^0.20.1",
		"@fluidframework/common-utils": "^1.0.0",
		"@fluidframework/container-definitions": ">=2.0.0-internal.4.0.0 <2.0.0-internal.5.0.0",
		"@fluidframework/container-loader": ">=2.0.0-internal.4.0.0 <2.0.0-internal.5.0.0",
		"@fluidframework/container-runtime": ">=2.0.0-internal.4.0.0 <2.0.0-internal.5.0.0",
		"@fluidframework/container-runtime-definitions": ">=2.0.0-internal.4.0.0 <2.0.0-internal.5.0.0",
		"@fluidframework/core-interfaces": ">=2.0.0-internal.4.0.0 <2.0.0-internal.5.0.0",
		"@fluidframework/datastore": ">=2.0.0-internal.4.0.0 <2.0.0-internal.5.0.0",
		"@fluidframework/datastore-definitions": ">=2.0.0-internal.4.0.0 <2.0.0-internal.5.0.0",
		"@fluidframework/driver-definitions": ">=2.0.0-internal.4.0.0 <2.0.0-internal.5.0.0",
		"@fluidframework/driver-utils": ">=2.0.0-internal.4.0.0 <2.0.0-internal.5.0.0",
		"@fluidframework/local-driver": ">=2.0.0-internal.4.0.0 <2.0.0-internal.5.0.0",
		"@fluidframework/map": ">=2.0.0-internal.4.0.0 <2.0.0-internal.5.0.0",
		"@fluidframework/mocha-test-setup": ">=2.0.0-internal.4.0.0 <2.0.0-internal.5.0.0",
		"@fluidframework/protocol-definitions": "^1.1.0",
		"@fluidframework/request-handler": ">=2.0.0-internal.4.0.0 <2.0.0-internal.5.0.0",
		"@fluidframework/routerlicious-driver": ">=2.0.0-internal.4.0.0 <2.0.0-internal.5.0.0",
		"@fluidframework/runtime-definitions": ">=2.0.0-internal.4.0.0 <2.0.0-internal.5.0.0",
		"@fluidframework/runtime-utils": ">=2.0.0-internal.4.0.0 <2.0.0-internal.5.0.0",
		"@fluidframework/telemetry-utils": ">=2.0.0-internal.4.0.0 <2.0.0-internal.5.0.0",
		"@fluidframework/test-driver-definitions": ">=2.0.0-internal.4.0.0 <2.0.0-internal.5.0.0",
		"@fluidframework/test-runtime-utils": ">=2.0.0-internal.4.0.0 <2.0.0-internal.5.0.0",
		"best-random": "^1.0.0",
		"debug": "^4.1.1",
		"uuid": "^8.3.1"
	},
	"devDependencies": {
		"@fluid-tools/build-cli": "^0.9.0",
		"@fluidframework/build-common": "^1.1.0",
		"@fluidframework/build-tools": "^0.9.0",
		"@fluidframework/eslint-config-fluid": "^2.0.0",
		"@fluidframework/test-utils-previous": "npm:@fluidframework/test-utils@2.0.0-internal.3.1.0",
		"@microsoft/api-extractor": "^7.22.2",
		"@rushstack/eslint-config": "^2.5.1",
		"@types/debug": "^4.1.5",
		"@types/diff": "^3.5.1",
		"@types/mocha": "^9.1.1",
		"@types/node": "^14.18.36",
		"@types/random-js": "^1.0.31",
		"@types/uuid": "^8.3.0",
		"concurrently": "^6.2.0",
		"copyfiles": "^2.4.1",
		"cross-env": "^7.0.2",
		"diff": "^3.5.0",
		"eslint": "~8.6.0",
		"mocha": "^10.0.0",
		"nyc": "^15.0.0",
		"prettier": "~2.6.2",
		"random-js": "^1.0.8",
		"rimraf": "^2.6.2",
		"typescript": "~4.5.5"
	},
	"typeValidation": {
		"version": "2.0.0-internal.4.0.0",
		"previousVersionStyle": "^previousMajor",
		"baselineRange": ">=2.0.0-internal.3.0.0 <2.0.0-internal.4.0.0",
		"baselineVersion": "2.0.0-internal.3.0.0",
		"broken": {
<<<<<<< HEAD
			"RemovedFunctionDeclaration_ensureContainerConnected": {
				"backCompat": false,
				"forwardCompat": false
=======
			"FunctionDeclaration_createSummarizerWithContainer": {
				"forwardCompat": false,
				"backCompat": false
			},
			"RemovedFunctionDeclaration_createSummarizerWithContainer": {
				"forwardCompat": false,
				"backCompat": false
>>>>>>> 35d13e1a
			}
		}
	}
}<|MERGE_RESOLUTION|>--- conflicted
+++ resolved
@@ -119,11 +119,10 @@
 		"baselineRange": ">=2.0.0-internal.3.0.0 <2.0.0-internal.4.0.0",
 		"baselineVersion": "2.0.0-internal.3.0.0",
 		"broken": {
-<<<<<<< HEAD
 			"RemovedFunctionDeclaration_ensureContainerConnected": {
 				"backCompat": false,
 				"forwardCompat": false
-=======
+			},
 			"FunctionDeclaration_createSummarizerWithContainer": {
 				"forwardCompat": false,
 				"backCompat": false
@@ -131,7 +130,6 @@
 			"RemovedFunctionDeclaration_createSummarizerWithContainer": {
 				"forwardCompat": false,
 				"backCompat": false
->>>>>>> 35d13e1a
 			}
 		}
 	}
