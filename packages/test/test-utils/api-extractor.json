--- conflicted
+++ resolved
@@ -1,12 +1,9 @@
 {
 	"$schema": "https://developer.microsoft.com/json-schemas/api-extractor/v7/api-extractor.schema.json",
 	"extends": "../../../common/build/build-common/api-extractor-base.json",
-<<<<<<< HEAD
 	"dtsRollup": {
 		"enabled": true
 	},
-=======
->>>>>>> 7d931f1e
 	"messages": {
 		"extractorMessageReporting": {
 			// TODO: Fix violations and remove this rule override
@@ -15,12 +12,6 @@
 			},
 			// TODO: Add missing documentation and remove this rule override
 			"ae-undocumented": {
-<<<<<<< HEAD
-				"logLevel": "none"
-			},
-			"ae-undocumented": {
-=======
->>>>>>> 7d931f1e
 				"logLevel": "none"
 			}
 		}
