/*!
 * Copyright (c) Microsoft Corporation and contributors. All rights reserved.
 * Licensed under the MIT License.
 */

module.exports = {
	extends: [
		require.resolve("@fluidframework/eslint-config-fluid/minimal-deprecated"),
		"prettier",
	],
	parserOptions: {
		project: ["./tsconfig.json", "./src/test/tsconfig.json"],
	},
	rules: {
		"import/no-nodejs-modules": "off",
<<<<<<< HEAD
		"import/no-deprecated": "off",
=======
		"@fluid-internal/fluid/no-unchecked-record-access": "warn",
>>>>>>> 731a027c
	},
};<|MERGE_RESOLUTION|>--- conflicted
+++ resolved
@@ -13,10 +13,7 @@
 	},
 	rules: {
 		"import/no-nodejs-modules": "off",
-<<<<<<< HEAD
 		"import/no-deprecated": "off",
-=======
 		"@fluid-internal/fluid/no-unchecked-record-access": "warn",
->>>>>>> 731a027c
 	},
 };