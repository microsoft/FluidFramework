--- conflicted
+++ resolved
@@ -6,15 +6,11 @@
     "compilerOptions": {
         "rootDir": "./src",
         "outDir": "./dist",
-<<<<<<< HEAD
-        "types": ["node"],
-        "composite": true
-=======
         "composite": true,
         "types": [
             "mocha",
+            "node"
         ]
->>>>>>> b90f3fd2
     },
     "include": [
         "src/**/*"
