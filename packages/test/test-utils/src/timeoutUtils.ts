/*!
 * Copyright (c) Microsoft Corporation and contributors. All rights reserved.
 * Licensed under the MIT License.
 */

export const defaultTimeoutDurationMs = 250;

export interface TimeoutWithError {
    durationMs?: number;
    reject?: true;
    errorMsg?: string;
}
export interface TimeoutWithValue<T = void> {
    durationMs?: number;
    reject: false;
    value: T;
}

export async function timeoutAwait<T = void>(
    promise: PromiseLike<T>,
    timeoutOptions: TimeoutWithError | TimeoutWithValue<T> = {},
) {
    return Promise.race([promise, timeoutPromise<T>(() => { }, timeoutOptions)]);
}

export async function timeoutPromise<T = void>(
    executor: (resolve: (value: T | PromiseLike<T>) => void, reject: (reason?: any) => void) => void,
    timeoutOptions: TimeoutWithError | TimeoutWithValue<T> = {},
): Promise<T> {
    const timeout =
        timeoutOptions.durationMs !== undefined
        && Number.isFinite(timeoutOptions.durationMs)
        && timeoutOptions.durationMs > 0
            ?  timeoutOptions.durationMs : defaultTimeoutDurationMs;
    // create the timeout error outside the async task, so it's callstack includes
    // the original call site, this makes it easier to debug
    const err = timeoutOptions.reject === false
        ? undefined
<<<<<<< HEAD
        : new Error(timeoutOptions.errorMsg ?? "Timeout");
    return new Promise<T>((resolve, reject) => {
        const timeout = setTimeout(
            () => timeoutOptions.reject === false ? resolve(timeoutOptions.value) : reject(err),
            timeoutOptions.durationMs ?? defaultTimeoutDurationMs);

        executor(
            (value) => {
                clearTimeout(timeout);
                resolve(value);
            },
            (reason) => {
                clearTimeout(timeout);
                reject(reason);
=======
        : new Error(timeoutOptions.errorMsg ?? `Timed out after ${timeout} ms`);
    return new Promise<T>((res,rej)=>{
        const timer = setTimeout(
            ()=>timeoutOptions.reject === false ? res(timeoutOptions.value) : rej(err),
            timeout);

        executor(
            (value) => {
                clearTimeout(timer);
                res(value);
            },
            (reason) => {
                clearTimeout(timer);
                rej(reason);
>>>>>>> 612b93c5
            });
    });
}<|MERGE_RESOLUTION|>--- conflicted
+++ resolved
@@ -36,22 +36,6 @@
     // the original call site, this makes it easier to debug
     const err = timeoutOptions.reject === false
         ? undefined
-<<<<<<< HEAD
-        : new Error(timeoutOptions.errorMsg ?? "Timeout");
-    return new Promise<T>((resolve, reject) => {
-        const timeout = setTimeout(
-            () => timeoutOptions.reject === false ? resolve(timeoutOptions.value) : reject(err),
-            timeoutOptions.durationMs ?? defaultTimeoutDurationMs);
-
-        executor(
-            (value) => {
-                clearTimeout(timeout);
-                resolve(value);
-            },
-            (reason) => {
-                clearTimeout(timeout);
-                reject(reason);
-=======
         : new Error(timeoutOptions.errorMsg ?? `Timed out after ${timeout} ms`);
     return new Promise<T>((res,rej)=>{
         const timer = setTimeout(
@@ -66,7 +50,6 @@
             (reason) => {
                 clearTimeout(timer);
                 rej(reason);
->>>>>>> 612b93c5
             });
     });
 }