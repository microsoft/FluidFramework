--- conflicted
+++ resolved
@@ -36,37 +36,20 @@
     // the original call site, this makes it easier to debug
     const err = timeoutOptions.reject === false
         ? undefined
-<<<<<<< HEAD
         : new Error(timeoutOptions.errorMsg ?? `Timed out after ${timeout} ms`);
-    return new Promise<T>((res,rej)=>{
+    return new Promise<T>((resolve,reject)=>{
         const timer = setTimeout(
-            ()=>timeoutOptions.reject === false ? res(timeoutOptions.value) : rej(err),
+            ()=>timeoutOptions.reject === false ? resolve(timeoutOptions.value) : reject(err),
             timeout);
 
         executor(
             (value) => {
                 clearTimeout(timer);
-                res(value);
+                resolve(value);
             },
             (reason) => {
                 clearTimeout(timer);
-                rej(reason);
-=======
-        : new Error(timeoutOptions.errorMsg ?? "Timeout");
-    return new Promise<T>((resolve, reject) => {
-        const timeout = setTimeout(
-            () => timeoutOptions.reject === false ? resolve(timeoutOptions.value) : reject(err),
-            timeoutOptions.durationMs ?? defaultTimeoutDurationMs);
-
-        executor(
-            (value) => {
-                clearTimeout(timeout);
-                resolve(value);
-            },
-            (reason) => {
-                clearTimeout(timeout);
                 reject(reason);
->>>>>>> ed2637ed
             });
     });
 }