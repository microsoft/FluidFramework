--- conflicted
+++ resolved
@@ -41,19 +41,9 @@
         }
 
         public async instantiateFirstTime(runtime: ContainerRuntime): Promise<void> {
-<<<<<<< HEAD
-            const dataStore = await runtime.createDataStore(this.type);
-            await dataStore.trySetAlias("default");
-
-            // Test detached creation
-            const root2Context = runtime.createDetachedRootDataStore([this.type], "default2");
-            const root2Runtime = await this.dataStoreFactory.instantiateDataStore(root2Context, /* existing */ false);
-            await root2Context.attachRuntime(this.dataStoreFactory, root2Runtime);
-=======
             const rootContext = runtime.createDetachedRootDataStore([this.type], "default");
             const rootRuntime = await this.dataStoreFactory.instantiateDataStore(rootContext, /* existing */ false);
             await rootContext.attachRuntime(this.dataStoreFactory, rootRuntime);
->>>>>>> d7d50a2b
         }
 
         public async instantiateFromExisting(runtime: ContainerRuntime): Promise<void> {
