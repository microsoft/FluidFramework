--- conflicted
+++ resolved
@@ -63,29 +63,9 @@
 			context: IContainerContext,
 			existing: boolean,
 		): Promise<IRuntime & IContainerRuntime> {
-<<<<<<< HEAD
-			const runtime: ContainerRuntime =
-				(await containerRuntimeCtor.loadRuntime?.({
-					context,
-					registryEntries: [
-						["default", Promise.resolve(this.dataStoreFactory)],
-						[this.type, Promise.resolve(this.dataStoreFactory)],
-					],
-					// eslint-disable-next-line import/no-deprecated
-					requestHandler: buildRuntimeRequestHandler(
-						// eslint-disable-next-line import/no-deprecated
-						defaultRouteRequestHandler("default"),
-						...this.requestHandlers,
-					),
-					provideEntryPoint: () => {
-						throw new Error("TODO: AB#4993");
-					},
-					runtimeOptions: this.runtimeOptions,
-					containerScope: context.scope,
-					existing,
-				})) ??
+			if (containerRuntimeCtor.loadRuntime === undefined) {
 				// Note: We use the deprecated load here to allow for cross-major version compat testing.
-				containerRuntimeCtor.load(
+				return containerRuntimeCtor.load(
 					context,
 					[
 						["default", Promise.resolve(this.dataStoreFactory)],
@@ -101,9 +81,7 @@
 					context.scope,
 					existing,
 				);
-
-			return runtime;
-=======
+			}
 			const provideEntryPoint = async (runtime: IContainerRuntime) => {
 				const entryPoint = await runtime.getAliasedDataStoreEntryPoint("default");
 				if (entryPoint === undefined) {
@@ -130,7 +108,6 @@
 				containerScope: context.scope,
 				existing,
 			} as any);
->>>>>>> 4b3ebfd3
 		}
 	};
 };
