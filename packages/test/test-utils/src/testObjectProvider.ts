--- conflicted
+++ resolved
@@ -289,14 +289,10 @@
      * @param testContainerConfig - optional configuring the test Container
      * @param requestHeader - optional headers to be supplied to the loader
      */
-<<<<<<< HEAD
     public async loadTestContainer(
         testContainerConfig?: ITestContainerConfig,
         requestHeader?: IRequestHeader,
-    ): Promise<Container> {
-=======
-    public async loadTestContainer(testContainerConfig?: ITestContainerConfig): Promise<IContainer> {
->>>>>>> 5a2a7e72
+    ): Promise<IContainer> {
         const loader = this.makeTestLoader(testContainerConfig);
         const container = await loader.resolve({
             url: await this.driver.createContainerUrl(this.documentId),
