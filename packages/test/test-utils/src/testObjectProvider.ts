/*!
 * Copyright (c) Microsoft Corporation and contributors. All rights reserved.
 * Licensed under the MIT License.
 */

<<<<<<< HEAD
import { assert } from "@fluidframework/core-utils";
=======
import { ITestDriver, TestDriverTypes } from "@fluid-internal/test-driver-definitions";
>>>>>>> 23652a09
import {
	IContainer,
	IFluidCodeDetails,
	IHostLoader,
	ILoader,
} from "@fluidframework/container-definitions/internal";
import {
	ILoaderProps,
	Loader,
	waitContainerToCatchUp as waitContainerToCatchUp_original,
} from "@fluidframework/container-loader/internal";
import { IContainerRuntimeOptions } from "@fluidframework/container-runtime/internal";
import {
	IRequestHeader,
	ITelemetryBaseEvent,
	ITelemetryBaseLogger,
} from "@fluidframework/core-interfaces";
import {
	IDocumentServiceFactory,
	IResolvedUrl,
	IUrlResolver,
} from "@fluidframework/driver-definitions/internal";
<<<<<<< HEAD
import {
	type ITelemetryGenericEventExt,
	createChildLogger,
	createMultiSinkLogger,
	type ITelemetryLoggerPropertyBags,
} from "@fluidframework/telemetry-utils";
import { ITestDriver, TestDriverTypes } from "@fluidframework/test-driver-definitions";
=======
import { type ITelemetryGenericEventExt } from "@fluidframework/telemetry-utils";
import { createChildLogger, createMultiSinkLogger } from "@fluidframework/telemetry-utils/internal";
>>>>>>> 23652a09
import { v4 as uuid } from "uuid";

import { LoaderContainerTracker } from "./loaderContainerTracker.js";
import { LocalCodeLoader, fluidEntryPoint } from "./localCodeLoader.js";
import { createAndAttachContainer } from "./localLoader.js";
import { ChannelFactoryRegistry } from "./testFluidObject.js";

const defaultCodeDetails: IFluidCodeDetails = {
	package: "defaultTestPackage",
	config: {},
};

/**
 * @alpha
 */
export interface IOpProcessingController {
	processIncoming(...containers: IContainer[]): Promise<void>;
	processOutgoing(...containers: IContainer[]): Promise<void>;
	pauseProcessing(...containers: IContainer[]): Promise<void>;
	resumeProcessing(...containers: IContainer[]): void;
}

/**
 * @internal
 */
export interface ITestObjectProvider {
	/**
	 * Indicates which type of test object provider is being used.
	 */
	type: "TestObjectProvider" | "TestObjectProviderWithVersionedLoad";

	/**
	 * The document id to retrieve or create containers
	 */
	documentId: string;

	/**
	 * Creates the document service after extracting different endpoints URLs from a resolved URL.
	 */
	documentServiceFactory: IDocumentServiceFactory;

	/**
	 * Test driver used to create the IDocumentServiceFactory. Varies depending on the test type.
	 */
	driver: ITestDriver;

	/**
	 * Logger used to track expected and unexpected events.
	 */
	logger: ITelemetryBaseLogger;

	/**
	 * Logger used to track expected and unexpected events.
	 */
	tracker: EventAndErrorTrackingLogger;

	/**
	 * Used to create a url for the created container with any data store path given in the relative url.
	 */
	urlResolver: IUrlResolver;

	/**
	 * Default IFluidCodeDetails used to create containers.
	 */
	defaultCodeDetails: IFluidCodeDetails;

	/**
	 * Contains functions to pause/resume op processing.
	 */
	opProcessingController: IOpProcessingController;

	/**
	 * Represents the entry point for a Fluid container.
	 */
	createFluidEntryPoint: (testContainerConfig?: ITestContainerConfig) => fluidEntryPoint;

	/**
	 * Create a loader. Containers created/loaded through this loader will be added to the OpProcessingController.
	 *
	 * Only the version of the loader will vary based on compat config. The version of
	 * containerRuntime/dataRuntime used in fluidEntryPoint will be used as is from what is passed in.
	 *
	 * @param packageEntries - list of code details and fluidEntryPoint pairs.
	 * @param loaderProps - Optional loader properties
	 * @param forceUseCreateVersion - For Cross-Version compat testing, create a loader based on the create version
	 */
	createLoader(
		packageEntries: Iterable<[IFluidCodeDetails, fluidEntryPoint]>,
		loaderProps?: Partial<ILoaderProps>,
		forceUseCreateVersion?: boolean,
	): IHostLoader;

	/**
	 * Create a container using a default document id and code details.
	 * Container created is automatically added to the OpProcessingController to manage op flow
	 *
	 * Only the version of the loader will vary based on compat config. The version of
	 * containerRuntime/dataRuntime used in fluidEntryPoint will be used as is from what is passed in.
	 *
	 * @param packageEntries - list of code details and fluidEntryPoint pairs.
	 */

	createContainer(
		entryPoint: fluidEntryPoint,
		loaderProps?: Partial<ILoaderProps>,
	): Promise<IContainer>;

	/**
	 * Create a detached container much like createContainer, but without attaching it to the document service.
	 */
	createDetachedContainer(
		entryPoint: fluidEntryPoint,
		loaderProps?: Partial<ILoaderProps>,
	): Promise<IContainer>;

	/**
	 * Attaches a detached container to the document service.
	 */
	attachDetachedContainer(container: IContainer): Promise<void>;

	/**
	 * Loads a container using the default document id
	 */
	loadContainer(
		entryPoint: fluidEntryPoint,
		loaderProps?: Partial<ILoaderProps>,
		requestHeader?: IRequestHeader,
	): Promise<IContainer>;

	/**
	 * Make a test loader. Containers created/loaded through this loader will be added to the OpProcessingController.
	 * The version of the loader/containerRuntime/dataRuntime may vary based on compat config of the current run
	 * @param testContainerConfig - optional configuring the test Container
	 */
	makeTestLoader(testContainerConfig?: ITestContainerConfig): IHostLoader;

	/**
	 * Make a container using a default document id and code details
	 * Container loaded is automatically added to the OpProcessingController to manage op flow
	 * @param testContainerConfig - optional configuring the test Container
	 */
	makeTestContainer(testContainerConfig?: ITestContainerConfig): Promise<IContainer>;

	/**
	 * Load a container using a default document id and code details.
	 * IContainer loaded is automatically added to the OpProcessingController to manage op flow
	 * @param testContainerConfig - optional configuring the test Container
	 * @param requestHeader - optional headers to be supplied to the loader
	 */
	loadTestContainer(
		testContainerConfig?: ITestContainerConfig,
		requestHeader?: IRequestHeader,
	): Promise<IContainer>;

	/**
	 * Update the document ID from the resolved container's URL and reset the ID property
	 */
	updateDocumentId(url: IResolvedUrl | undefined): void;

	/**
	 * Make sure all the tracked containers are synchronized.
	 */
	ensureSynchronized(timeoutDuration?: number): Promise<void>;

	/**
	 * Reset the tracker, closing all containers and stop tracking them.
	 */
	resetLoaderContainerTracker(syncSummarizerClients?: boolean);

	/**
	 * Resets and closes all tracked containers and class states.
	 */
	reset(): void;
}

/**
 * @internal
 */
export enum DataObjectFactoryType {
	Primed, // default
	Test,
}

/**
 * @internal
 */
export interface ITestContainerConfig {
	/** TestFluidDataObject instead of PrimedDataStore */
	fluidDataObjectType?: DataObjectFactoryType;

	/** An array of channel name and DDS factory pair to create on container creation time */
	registry?: ChannelFactoryRegistry;

	/** Container runtime options for the container instance */
	runtimeOptions?: IContainerRuntimeOptions;

	/** Whether this runtime should be instantiated using a mixed-in attributor class */
	enableAttribution?: boolean;

	/** For Cross-Version compat testing, load using the create version (e.g. use this to get a Summarizer on the create version) */
	forceUseCreateVersion?: true;

	/** Loader options for the loader used to create containers */
	loaderProps?: Partial<ILoaderProps>;
}

/**
 * @internal
 */
export const createDocumentId = (): string => uuid();

/**
 * Used to retrieve, update, and reset document id based on the type of driver being used.
 *
 * @internal
 */
export interface IDocumentIdStrategy {
	/**
	 * Get document id
	 */
	get(): string;
	/**
	 * Update the document ID from the resolved container's URL and reset the ID property
	 */
	update(resolvedUrl?: IResolvedUrl): void;
	/**
	 * Reset document id to a new document id
	 */
	reset(): void;
}

/**
 * Document ID is treated differently by test drivers. The key difference is in generating
 * a new container ID and accessing the container in multi-instance test cases.
 */
function getDocumentIdStrategy(type?: TestDriverTypes): IDocumentIdStrategy {
	let documentId = createDocumentId();
	switch (type) {
		case "odsp":
			return {
				get: () => documentId,
				update: () => {}, // do not update the document ID in odsp test cases
				reset: () => {
					documentId = createDocumentId();
				},
			};
		default:
			return {
				get: () => documentId,
				update: (resolvedUrl?: IResolvedUrl) => {
					// Extract the document ID from the resolved container's URL and reset the ID property
					documentId = resolvedUrl?.id ?? documentId;
				},
				reset: () => {
					documentId = createDocumentId();
				},
			};
	}
}

/**
 * This class tracks events. It allows specifying expected events, which will be looked for in order.
 * It also tracks all unexpected errors.
 * At any point you call reportAndClearTrackedEvents which will provide all unexpected errors, and
 * any expected events that have not occurred.
 * @internal
 */
export class EventAndErrorTrackingLogger implements ITelemetryBaseLogger {
	/**
	 * Even if these error events are logged, tests should still be allowed to pass
	 * Additionally, if downgrade is true, then log as generic (e.g. to avoid polluting the e2e test logs)
	 */
	private readonly allowedErrors: { eventName: string; downgrade?: true }[] = [
		// This log was removed in current version as unnecessary, but it's still present in previous versions
		{
			eventName: "fluid:telemetry:Container:NoRealStorageInDetachedContainer",
			downgrade: true,
		},
		// This log's category changes depending on the op latency. test results shouldn't be affected but if we see lots we'd like an alert from the logs.
		{ eventName: "fluid:telemetry:OpPerf:OpRoundtripTime" },
	];

	constructor(private readonly baseLogger?: ITelemetryBaseLogger) {}

	private readonly expectedEvents: (
		| { index: number; event: ITelemetryGenericEventExt | undefined }
		| undefined
	)[] = [];
	private readonly unexpectedErrors: ITelemetryBaseEvent[] = [];

	public registerExpectedEvent(...orderedExpectedEvents: ITelemetryGenericEventExt[]) {
		if (this.expectedEvents.length !== 0) {
			// we don't have to error here. just no reason not to. given the events must be
			// ordered it could be tricky to figure out problems around multiple registrations.
			throw new Error(
				"Expected events already registered.\n" +
					"Call reportAndClearTrackedEvents to clear them before registering more",
			);
		}
		this.expectedEvents.push(
			...orderedExpectedEvents.map((event, index) => ({ index, event })),
		);
	}

	send(event: ITelemetryBaseEvent): void {
		const ee = this.expectedEvents[0]?.event;
		if (ee?.eventName === event.eventName) {
			let matches = true;
			for (const key of Object.keys(ee)) {
				if (ee[key] !== event[key]) {
					matches = false;
					break;
				}
			}
			if (matches) {
				// we found an expected event
				// so remove it from the list of expected events
				// and if it is an error, change it to generic
				// this helps keep our telemetry clear of
				// expected errors.
				this.expectedEvents.shift();
				if (event.category === "error") {
					event.category = "generic";
				}
			}
		}
		if (event.category === "error") {
			// Check to see if this error is allowed and if its category should be downgraded
			const allowedError = this.allowedErrors.find(
				({ eventName }) => eventName === event.eventName,
			);

			if (allowedError === undefined) {
				this.unexpectedErrors.push(event);
			} else if (allowedError.downgrade) {
				event.category = "generic";
			}
		}

		this.baseLogger?.send(event);
	}

	public reportAndClearTrackedEvents() {
		const expectedNotFound = this.expectedEvents.splice(0, this.expectedEvents.length);
		const unexpectedErrors = this.unexpectedErrors.splice(0, this.unexpectedErrors.length);
		return {
			expectedNotFound,
			unexpectedErrors,
		};
	}
}

/**
 * Shared base class for test object provider.  Contain code for loader and container creation and loading
 * @internal
 */
export class TestObjectProvider implements ITestObjectProvider {
	/**
	 * {@inheritDoc ITestObjectProvider."type"}
	 */
	public readonly type = "TestObjectProvider";
	private _loaderContainerTracker = new LoaderContainerTracker();
	private _documentServiceFactory: IDocumentServiceFactory | undefined;
	private _urlResolver: IUrlResolver | undefined;
	private _logger: ITelemetryBaseLogger | undefined;
	private _tracker: EventAndErrorTrackingLogger | undefined;
	private readonly _documentIdStrategy: IDocumentIdStrategy;
	// Since documentId doesn't change we can only create/make one container. Call the load functions instead.
	private _documentCreated = false;

	/**
	 * Manage objects for loading and creating container, including the driver, loader, and OpProcessingController
	 * @param createFluidEntryPoint - callback to create a fluidEntryPoint, with an optional set of channel name
	 * and factory for TestFluidObject
	 */
	constructor(
		private readonly LoaderConstructor: typeof Loader,
		/**
		 * {@inheritDoc ITestObjectProvider.driver}
		 */
		public readonly driver: ITestDriver,
		/**
		 * {@inheritDoc ITestObjectProvider.createFluidEntryPoint}
		 */
		public readonly createFluidEntryPoint: (
			testContainerConfig?: ITestContainerConfig,
		) => fluidEntryPoint,
	) {
		this._documentIdStrategy = getDocumentIdStrategy(driver.type);
	}

	/**
	 * {@inheritDoc ITestObjectProvider.logger}
	 */
	public get logger() {
		if (this._logger === undefined) {
			this._tracker = new EventAndErrorTrackingLogger(getTestLogger?.());
			this._logger = createChildLogger({
				logger: this._tracker,
				properties: {
					all: {
						testType: this.type,
						driverType: this.driver.type,
						driverEndpointName: this.driver.endpointName,
						driverTenantName: this.driver.tenantName,
						driverUserIndex: this.driver.userIndex,
					},
				},
			});
		}
		return this._logger;
	}

	public get tracker() {
		void this.logger;
		assert(this._tracker !== undefined, "should be initialized");
		return this._tracker;
	}

	/**
	 * {@inheritDoc ITestObjectProvider.documentServiceFactory}
	 */
	public get documentServiceFactory() {
		if (!this._documentServiceFactory) {
			this._documentServiceFactory = this.driver.createDocumentServiceFactory();
		}
		return this._documentServiceFactory;
	}

	/**
	 * {@inheritDoc ITestObjectProvider.urlResolver}
	 */
	public get urlResolver() {
		if (!this._urlResolver) {
			this._urlResolver = this.driver.createUrlResolver();
		}
		return this._urlResolver;
	}

	/**
	 * {@inheritDoc ITestObjectProvider.documentId}
	 */
	public get documentId() {
		return this._documentIdStrategy.get();
	}

	/**
	 * {@inheritDoc ITestObjectProvider.defaultCodeDetails}
	 */
	public get defaultCodeDetails() {
		return defaultCodeDetails;
	}

	/**
	 * {@inheritDoc ITestObjectProvider.opProcessingController}
	 */
	public get opProcessingController(): IOpProcessingController {
		return this._loaderContainerTracker;
	}

	/**
	 * {@inheritDoc ITestObjectProvider.createLoader}
	 */
	public createLoader(
		packageEntries: Iterable<[IFluidCodeDetails, fluidEntryPoint]>,
		loaderProps?: Partial<ILoaderProps>,
	) {
		const logger = createMultiSinkLogger({
			loggers: [this.logger, loaderProps?.logger],
		});

		const loader = new this.LoaderConstructor({
			...loaderProps,
			logger,
			codeLoader: loaderProps?.codeLoader ?? new LocalCodeLoader(packageEntries),
			urlResolver: loaderProps?.urlResolver ?? this.urlResolver,
			documentServiceFactory:
				loaderProps?.documentServiceFactory ?? this.documentServiceFactory,
		});
		this._loaderContainerTracker.add(loader);
		return loader;
	}

	/**
	 * {@inheritDoc ITestObjectProvider.createContainer}
	 */
	public async createContainer(entryPoint: fluidEntryPoint, loaderProps?: Partial<ILoaderProps>) {
		if (this._documentCreated) {
			throw new Error(
				"Only one container/document can be created. To load the container/document use loadContainer",
			);
		}
		const loader = this.createLoader([[defaultCodeDetails, entryPoint]], loaderProps);
		const container = await createAndAttachContainer(
			defaultCodeDetails,
			loader,
			this.driver.createCreateNewRequest(this.documentId),
		);
		this._documentCreated = true;
		// r11s driver will generate a new ID for the new container.
		// update the document ID with the actual ID of the attached container.
		this._documentIdStrategy.update(container.resolvedUrl);
		return container;
	}

	/**
	 * {@inheritdoc ITestObjectProvider.createDetachedContainer}
	 */
	public async createDetachedContainer(
		entryPoint: fluidEntryPoint,
		loaderProps?: Partial<ILoaderProps> | undefined,
	): Promise<IContainer> {
		if (this._documentCreated) {
			throw new Error(
				"Only one container/document can be created. To load the container/document use loadContainer",
			);
		}
		const loader = this.createLoader([[defaultCodeDetails, entryPoint]], loaderProps);
		return loader.createDetachedContainer(defaultCodeDetails);
	}

	/**
	 * {@inheritdoc ITestObjectProvider.attachDetachedContainer}
	 */
	public async attachDetachedContainer(container: IContainer): Promise<void> {
		if (this._documentCreated) {
			throw new Error(
				"Only one container/document can be created. To load the container/document use loadContainer",
			);
		}
		await container.attach(this.driver.createCreateNewRequest(this.documentId));
		this._documentCreated = true;
		this._documentIdStrategy.update(container.resolvedUrl);
	}

	/**
	 * {@inheritDoc ITestObjectProvider.loadContainer}
	 */
	public async loadContainer(
		entryPoint: fluidEntryPoint,
		loaderProps?: Partial<ILoaderProps>,
		requestHeader?: IRequestHeader,
	): Promise<IContainer> {
		const loader = this.createLoader([[defaultCodeDetails, entryPoint]], loaderProps);
		return this.resolveContainer(loader, requestHeader);
	}

	private async resolveContainer(loader: ILoader, headers?: IRequestHeader) {
		return loader.resolve({
			url: await this.driver.createContainerUrl(this.documentId),
			headers,
		});
	}

	/**
	 * {@inheritDoc ITestObjectProvider.makeTestLoader}
	 */
	public makeTestLoader(testContainerConfig?: ITestContainerConfig) {
		return this.createLoader(
			[[defaultCodeDetails, this.createFluidEntryPoint(testContainerConfig)]],
			testContainerConfig?.loaderProps,
		);
	}

	/**
	 * {@inheritDoc ITestObjectProvider.makeTestContainer}
	 */
	public async makeTestContainer(
		testContainerConfig?: ITestContainerConfig,
	): Promise<IContainer> {
		if (this._documentCreated) {
			throw new Error(
				"Only one container/document can be created. To load the container/document use loadTestContainer",
			);
		}
		const loader = this.makeTestLoader(testContainerConfig);
		const container = await createAndAttachContainer(
			defaultCodeDetails,
			loader,
			this.driver.createCreateNewRequest(this.documentId),
		);
		this._documentCreated = true;
		// r11s driver will generate a new ID for the new container.
		// update the document ID with the actual ID of the attached container.
		this._documentIdStrategy.update(container.resolvedUrl);
		return container;
	}

	/**
	 * {@inheritDoc ITestObjectProvider.loadTestContainer}
	 */
	public async loadTestContainer(
		testContainerConfig?: ITestContainerConfig,
		requestHeader?: IRequestHeader,
	): Promise<IContainer> {
		const loader = this.makeTestLoader(testContainerConfig);

		const container = await this.resolveContainer(loader, requestHeader);
		await this.waitContainerToCatchUp(container);

		return container;
	}

	/**
	 * {@inheritDoc ITestObjectProvider.reset}
	 */
	public reset() {
		this._loaderContainerTracker.reset();
		this._documentServiceFactory = undefined;
		this._urlResolver = undefined;
		this._documentIdStrategy.reset();
		const logError = getUnexpectedLogErrorException(this._tracker);
		if (logError) {
			throw logError;
		}
		this._logger = undefined;
		this._tracker = undefined;
		this._documentCreated = false;
	}

	/**
	 * {@inheritDoc ITestObjectProvider.ensureSynchronized}
	 */
	public async ensureSynchronized(): Promise<void> {
		return this._loaderContainerTracker.ensureSynchronized();
	}

	private async waitContainerToCatchUp(container: IContainer) {
		// The original waitContainerToCatchUp() from container loader uses either Container.resume()
		// or Container.connect() as part of its implementation. However, resume() was deprecated
		// and eventually replaced with connect(). To avoid issues during LTS compatibility testing
		// with older container versions issues, we use resume() when connect() is unavailable.
		if ((container as any).connect === undefined) {
			(container as any).connect = (container as any).resume;
		}

		return waitContainerToCatchUp_original(container);
	}

	/**
	 * {@inheritDoc ITestObjectProvider.updateDocumentId}
	 */
	public updateDocumentId(resolvedUrl: IResolvedUrl | undefined) {
		this._documentIdStrategy.update(resolvedUrl);
	}

	/**
	 * {@inheritDoc ITestObjectProvider.resetLoaderContainerTracker}
	 */
	public resetLoaderContainerTracker(syncSummarizerClients: boolean = false) {
		this._loaderContainerTracker.reset();
		this._loaderContainerTracker = new LoaderContainerTracker(syncSummarizerClients);
	}
}

/**
 * Implements {@link ITestObjectProvider}, but uses different versions to create and load containers.
 *
 * @internal
 */
export class TestObjectProviderWithVersionedLoad implements ITestObjectProvider {
	/**
	 * {@inheritDoc ITestObjectProvider."type"}
	 */
	public readonly type = "TestObjectProviderWithVersionedLoad";
	private _loaderContainerTracker = new LoaderContainerTracker();
	private _logger: ITelemetryBaseLogger | undefined;
	private _tracker: EventAndErrorTrackingLogger | undefined;
	private readonly _documentIdStrategy: IDocumentIdStrategy;
	private _documentServiceFactory: IDocumentServiceFactory | undefined;
	private _urlResolver: IUrlResolver | undefined;
	// Since documentId doesn't change we can only create/make one container. Call the load functions instead.
	private _documentCreated = false;

	/**
	 * Used to determine which APIs to use when creating a loader.
	 *
	 * The first load will always use the create APIs, and then useCreateApi will be set to false to ensure all
	 * subsequent loads use the load APIs.
	 */
	private useCreateApi: boolean = true;

	constructor(
		private readonly LoaderConstructorForCreating: typeof Loader,
		private readonly LoaderConstructorForLoading: typeof Loader,
		private readonly driverForCreating: ITestDriver,
		private readonly driverForLoading: ITestDriver,
		private readonly createFluidEntryPointForCreating: (
			testContainerConfig?: ITestContainerConfig,
		) => fluidEntryPoint,
		private readonly createFluidEntryPointForLoading: (
			testContainerConfig?: ITestContainerConfig,
		) => fluidEntryPoint,
		private readonly telemetryProps?: ITelemetryLoggerPropertyBags,
	) {
		this._documentIdStrategy = getDocumentIdStrategy(driverForCreating.type);
	}

	/**
	 * {@inheritDoc ITestObjectProvider.logger}
	 */
	public get logger() {
		if (this._logger === undefined) {
			this._tracker = new EventAndErrorTrackingLogger(getTestLogger?.());
			this._logger = createChildLogger({
				logger: this._tracker,
				properties: this.telemetryProps,
			});
		}
		return this._logger;
	}

	public get tracker() {
		void this.logger;
		assert(this._tracker !== undefined, "should be initialized");
		return this._tracker;
	}

	/**
	 * {@inheritDoc ITestObjectProvider.documentServiceFactory}
	 */
	public get documentServiceFactory() {
		if (!this._documentServiceFactory) {
			this._documentServiceFactory = this.driverForCreating.createDocumentServiceFactory();
		}
		return this._documentServiceFactory;
	}

	/**
	 * {@inheritDoc ITestObjectProvider.urlResolver}
	 */
	public get urlResolver() {
		if (!this._urlResolver) {
			this._urlResolver = this.driverForCreating.createUrlResolver();
		}
		return this._urlResolver;
	}

	/**
	 * {@inheritDoc ITestObjectProvider.documentId}
	 */
	public get documentId() {
		return this._documentIdStrategy.get();
	}

	/**
	 * {@inheritDoc ITestObjectProvider.defaultCodeDetails}
	 */
	public get defaultCodeDetails() {
		return defaultCodeDetails;
	}

	/**
	 * {@inheritDoc ITestObjectProvider.opProcessingController}
	 */
	public get opProcessingController(): IOpProcessingController {
		return this._loaderContainerTracker;
	}

	/**
	 * {@inheritDoc ITestObjectProvider.driver}
	 */
	public get driver(): ITestDriver {
		return this.useCreateApi ? this.driverForCreating : this.driverForLoading;
	}

	/**
	 * {@inheritDoc ITestObjectProvider.createFluidEntryPoint}
	 */
	public get createFluidEntryPoint(): (
		testContainerConfig?: ITestContainerConfig,
	) => fluidEntryPoint {
		return this.useCreateApi
			? this.createFluidEntryPointForCreating
			: this.createFluidEntryPointForLoading;
	}

	private createLoaderForCreating(
		packageEntries: Iterable<[IFluidCodeDetails, fluidEntryPoint]>,
		loaderProps?: Partial<ILoaderProps>,
	) {
		const logger = createMultiSinkLogger({
			loggers: [this.logger, loaderProps?.logger],
		});

		const loader = new this.LoaderConstructorForCreating({
			...loaderProps,
			logger,
			codeLoader: loaderProps?.codeLoader ?? new LocalCodeLoader(packageEntries),
			urlResolver: loaderProps?.urlResolver ?? this.urlResolver,
			documentServiceFactory:
				loaderProps?.documentServiceFactory ?? this.documentServiceFactory,
		});

		this._loaderContainerTracker.add(loader);
		return loader;
	}

	private createLoaderForLoading(
		packageEntries: Iterable<[IFluidCodeDetails, fluidEntryPoint]>,
		loaderProps?: Partial<ILoaderProps>,
	) {
		const logger = createMultiSinkLogger({
			loggers: [this.logger, loaderProps?.logger],
		});

		const loader = new this.LoaderConstructorForLoading({
			...loaderProps,
			logger,
			codeLoader: loaderProps?.codeLoader ?? new LocalCodeLoader(packageEntries),
			urlResolver: loaderProps?.urlResolver ?? this.urlResolver,
			documentServiceFactory:
				loaderProps?.documentServiceFactory ?? this.documentServiceFactory,
		});

		this._loaderContainerTracker.add(loader);
		return loader;
	}

	/**
	 * {@inheritDoc ITestObjectProvider.createLoader}
	 */
	public createLoader(
		packageEntries: Iterable<[IFluidCodeDetails, fluidEntryPoint]>,
		loaderProps?: Partial<ILoaderProps>,
		forceUseCreateVersion = false,
	) {
		const useCreateVersion = forceUseCreateVersion === true || this.useCreateApi;
		if (this.useCreateApi) {
			// After we create the first loader, we can set this.useCreateApi to false.
			this.useCreateApi = false;
		}
		if (useCreateVersion) {
			return this.createLoaderForCreating(packageEntries, loaderProps);
		}
		return this.createLoaderForLoading(packageEntries, loaderProps);
	}

	/**
	 * {@inheritDoc ITestObjectProvider.createContainer}
	 */
	public async createContainer(entryPoint: fluidEntryPoint, loaderProps?: Partial<ILoaderProps>) {
		if (this._documentCreated) {
			throw new Error(
				"Only one container/document can be created. To load the container/document use loadContainer",
			);
		}
		const loader = this.createLoader([[defaultCodeDetails, entryPoint]], loaderProps);
		const container = await createAndAttachContainer(
			defaultCodeDetails,
			loader,
			this.driverForCreating.createCreateNewRequest(this.documentId),
		);
		this._documentCreated = true;
		// r11s driver will generate a new ID for the new container.
		// update the document ID with the actual ID of the attached container.
		this._documentIdStrategy.update(container.resolvedUrl);
		return container;
	}

	/**
	 * {@inheritdoc ITestObjectProvider.createDetachedContainer}
	 */
	public async createDetachedContainer(
		entryPoint: fluidEntryPoint,
		loaderProps?: Partial<ILoaderProps> | undefined,
	): Promise<IContainer> {
		if (this._documentCreated) {
			throw new Error(
				"Only one container/document can be created. To load the container/document use loadContainer",
			);
		}
		const loader = this.createLoader([[defaultCodeDetails, entryPoint]], loaderProps);
		return loader.createDetachedContainer(defaultCodeDetails);
	}

	/**
	 * {@inheritdoc ITestObjectProvider.attachDetachedContainer}
	 */
	public async attachDetachedContainer(container: IContainer): Promise<void> {
		if (this._documentCreated) {
			throw new Error(
				"Only one container/document can be created. To load the container/document use loadContainer",
			);
		}
		await container.attach(this.driver.createCreateNewRequest(this.documentId));
		this._documentCreated = true;
		this._documentIdStrategy.update(container.resolvedUrl);
	}

	/**
	 * {@inheritDoc ITestObjectProvider.loadContainer}
	 */
	public async loadContainer(
		entryPoint: fluidEntryPoint,
		loaderProps?: Partial<ILoaderProps>,
		requestHeader?: IRequestHeader,
	): Promise<IContainer> {
		const driver = this.useCreateApi ? this.driverForCreating : this.driverForLoading;
		const loader = this.createLoader([[defaultCodeDetails, entryPoint]], loaderProps);
		return this.resolveContainer(loader, requestHeader, driver);
	}

	private async resolveContainer(
		loader: ILoader,
		headers?: IRequestHeader,
		driver?: ITestDriver,
	) {
		return loader.resolve({
			// eslint-disable-next-line @typescript-eslint/no-non-null-assertion
			url: await driver!.createContainerUrl(this.documentId),
			headers,
		});
	}

	/**
	 * {@inheritDoc ITestObjectProvider.makeTestLoader}
	 */
	public makeTestLoader(testContainerConfig?: ITestContainerConfig) {
		return this.createLoader(
			[[defaultCodeDetails, this.createFluidEntryPoint(testContainerConfig)]],
			testContainerConfig?.loaderProps,
			testContainerConfig?.forceUseCreateVersion,
		);
	}

	/**
	 * {@inheritDoc ITestObjectProvider.makeTestContainer}
	 */
	public async makeTestContainer(
		testContainerConfig?: ITestContainerConfig,
	): Promise<IContainer> {
		if (this._documentCreated) {
			throw new Error(
				"Only one container/document can be created. To load the container/document use loadTestContainer",
			);
		}
		const loader = this.createLoader(
			[[defaultCodeDetails, this.createFluidEntryPoint(testContainerConfig)]],
			testContainerConfig?.loaderProps,
		);
		const container = await createAndAttachContainer(
			defaultCodeDetails,
			loader,
			this.driverForCreating.createCreateNewRequest(this.documentId),
		);
		this._documentCreated = true;
		// r11s driver will generate a new ID for the new container.
		// update the document ID with the actual ID of the attached container.
		this._documentIdStrategy.update(container.resolvedUrl);
		return container;
	}

	/**
	 * {@inheritDoc ITestObjectProvider.loadTestContainer}
	 */
	public async loadTestContainer(
		testContainerConfig?: ITestContainerConfig,
		requestHeader?: IRequestHeader,
	): Promise<IContainer> {
		// Keep track of which Loader we are about to use so we can pass the correct driver through
		const driver = this.useCreateApi ? this.driverForCreating : this.driverForLoading;
		const loader = this.makeTestLoader(testContainerConfig);
		const container = await this.resolveContainer(loader, requestHeader, driver);
		await this.waitContainerToCatchUp(container);

		return container;
	}

	/**
	 * {@inheritDoc ITestObjectProvider.reset}
	 */
	public reset() {
		this.useCreateApi = true;
		this._loaderContainerTracker.reset();
		this._logger = undefined;
		this._tracker = undefined;
		this._documentServiceFactory = undefined;
		this._urlResolver = undefined;
		this._documentIdStrategy.reset();
		const logError = getUnexpectedLogErrorException(this._tracker);
		if (logError) {
			throw logError;
		}
		this._documentCreated = false;
	}

	/**
	 * {@inheritDoc ITestObjectProvider.ensureSynchronized}
	 */
	public async ensureSynchronized(): Promise<void> {
		return this._loaderContainerTracker.ensureSynchronized();
	}

	private async waitContainerToCatchUp(container: IContainer) {
		// The original waitContainerToCatchUp() from container loader uses either Container.resume()
		// or Container.connect() as part of its implementation. However, resume() was deprecated
		// and eventually replaced with connect(). To avoid issues during LTS compatibility testing
		// with older container versions issues, we use resume() when connect() is unavailable.
		if ((container as any).connect === undefined) {
			(container as any).connect = (container as any).resume;
		}

		return waitContainerToCatchUp_original(container);
	}

	/**
	 * {@inheritDoc ITestObjectProvider.updateDocumentId}
	 */
	public updateDocumentId(resolvedUrl: IResolvedUrl | undefined) {
		this._documentIdStrategy.update(resolvedUrl);
	}

	/**
	 * {@inheritDoc ITestObjectProvider.resetLoaderContainerTracker}
	 */
	public resetLoaderContainerTracker(syncSummarizerClients: boolean = false) {
		this._loaderContainerTracker.reset();
		this._loaderContainerTracker = new LoaderContainerTracker(syncSummarizerClients);
	}
}

/**
 * @internal
 */
export function getUnexpectedLogErrorException(
	logger: EventAndErrorTrackingLogger | undefined,
	prefix?: string,
) {
	if (logger === undefined) {
		return;
	}
	const results = logger.reportAndClearTrackedEvents();
	if (results.unexpectedErrors.length > 0) {
		return new Error(
			`${prefix ?? ""}Unexpected Errors in Logs:\n${JSON.stringify(
				results.unexpectedErrors,
				undefined,
				2,
			)}`,
		);
	}
	if (results.expectedNotFound.length > 0) {
		return new Error(
			`${prefix ?? ""}Expected Events not found:\n${JSON.stringify(
				results.expectedNotFound,
				undefined,
				2,
			)}`,
		);
	}
}<|MERGE_RESOLUTION|>--- conflicted
+++ resolved
@@ -3,11 +3,8 @@
  * Licensed under the MIT License.
  */
 
-<<<<<<< HEAD
-import { assert } from "@fluidframework/core-utils";
-=======
+import { assert } from "@fluidframework/core-utils/internal";
 import { ITestDriver, TestDriverTypes } from "@fluid-internal/test-driver-definitions";
->>>>>>> 23652a09
 import {
 	IContainer,
 	IFluidCodeDetails,
@@ -30,18 +27,12 @@
 	IResolvedUrl,
 	IUrlResolver,
 } from "@fluidframework/driver-definitions/internal";
-<<<<<<< HEAD
+import { type ITelemetryGenericEventExt } from "@fluidframework/telemetry-utils";
 import {
-	type ITelemetryGenericEventExt,
 	createChildLogger,
 	createMultiSinkLogger,
 	type ITelemetryLoggerPropertyBags,
-} from "@fluidframework/telemetry-utils";
-import { ITestDriver, TestDriverTypes } from "@fluidframework/test-driver-definitions";
-=======
-import { type ITelemetryGenericEventExt } from "@fluidframework/telemetry-utils";
-import { createChildLogger, createMultiSinkLogger } from "@fluidframework/telemetry-utils/internal";
->>>>>>> 23652a09
+} from "@fluidframework/telemetry-utils/internal";
 import { v4 as uuid } from "uuid";
 
 import { LoaderContainerTracker } from "./loaderContainerTracker.js";
