/*!
 * Copyright (c) Microsoft Corporation and contributors. All rights reserved.
 * Licensed under the MIT License.
 */

import { IContainer, IHostLoader, IFluidCodeDetails } from "@fluidframework/container-definitions";
import { ITelemetryGenericEvent, ITelemetryBaseLogger, ITelemetryBaseEvent } from "@fluidframework/common-definitions";
import { ILoaderProps, Loader, waitContainerToCatchUp } from "@fluidframework/container-loader";
import { IContainerRuntimeOptions } from "@fluidframework/container-runtime";
import { IRequestHeader } from "@fluidframework/core-interfaces";
import { IDocumentServiceFactory, IResolvedUrl, IUrlResolver } from "@fluidframework/driver-definitions";
import { ensureFluidResolvedUrl } from "@fluidframework/driver-utils";
import { ITestDriver, TestDriverTypes } from "@fluidframework/test-driver-definitions";
import { v4 as uuid } from "uuid";
import { ChildLogger, MultiSinkLogger, TelemetryLogger } from "@fluidframework/telemetry-utils";
import { LoaderContainerTracker } from "./loaderContainerTracker";
import { fluidEntryPoint, LocalCodeLoader } from "./localCodeLoader";
import { createAndAttachContainer } from "./localLoader";
import { ChannelFactoryRegistry } from "./testFluidObject";

const defaultCodeDetails: IFluidCodeDetails = {
    package: "defaultTestPackage",
    config: {},
};

export interface IOpProcessingController {
    processIncoming(...containers: IContainer[]): Promise<void>;
    processOutgoing(...containers: IContainer[]): Promise<void>;
    pauseProcessing(...containers: IContainer[]): Promise<void>;
    resumeProcessing(...containers: IContainer[]): void;
}

export interface ITestObjectProvider {
    createFluidEntryPoint: (testContainerConfig?: ITestContainerConfig) => fluidEntryPoint;
    createLoader(
        packageEntries: Iterable<[IFluidCodeDetails, fluidEntryPoint]>,
        loaderProps?: Partial<ILoaderProps>,
    ): IHostLoader;
    createContainer(entryPoint: fluidEntryPoint, loaderProps?: Partial<ILoaderProps>): Promise<IContainer>;
    loadContainer(
        entryPoint: fluidEntryPoint,
        loaderProps?: Partial<ILoaderProps>,
        requestHeader?: IRequestHeader,
    ): Promise<IContainer>;

    /**
     * Used to create a test Container. The Loader/ContainerRuntime/DataRuntime might be different versioned.
     * In generateLocalCompatTest(), this Container and its runtime will be arbitrarily-versioned.
     */
    makeTestLoader(testContainerConfig?: ITestContainerConfig): IHostLoader;
    makeTestContainer(testContainerConfig?: ITestContainerConfig): Promise<IContainer>;
    loadTestContainer(testContainerConfig?: ITestContainerConfig, requestHeader?: IRequestHeader): Promise<IContainer>;
    /**
     *
     * @param url - Resolved container URL
     */
    updateDocumentId(url: IResolvedUrl | undefined): void;

    logger: ITelemetryBaseLogger;
    documentServiceFactory: IDocumentServiceFactory;
    urlResolver: IUrlResolver;
    defaultCodeDetails: IFluidCodeDetails;
    opProcessingController: IOpProcessingController;

    ensureSynchronized(): Promise<void>;
    reset(): void;

    documentId: string;
    driver: ITestDriver;
}

export enum DataObjectFactoryType {
    Primed, // default
    Test,
}

export interface ITestContainerConfig {
    /** TestFluidDataObject instead of PrimedDataStore */
    fluidDataObjectType?: DataObjectFactoryType;

    /** An array of channel name and DDS factory pair to create on container creation time */
    registry?: ChannelFactoryRegistry;

    /** Container runtime options for the container instance */
    runtimeOptions?: IContainerRuntimeOptions;

    /** Loader options for the loader used to create containers */
    loaderProps?: Partial<ILoaderProps>;
}

export const createDocumentId = (): string => uuid();

interface IDocumentIdStrategy {
    get(): string;
    update(resolvedUrl?: IResolvedUrl): void;
    reset(): void;
}

/**
 * Document ID is treated differently by test drivers. The key difference is in generating
 * a new container ID and accessing the container in multi-instance test cases.
 */
function getDocumentIdStrategy(type?: TestDriverTypes): IDocumentIdStrategy {
    let documentId = createDocumentId();
    switch (type) {
        case "odsp":
            return {
                get: () => documentId,
                update: () => { }, // do not update the document ID in odsp test cases
                reset: () => { documentId = createDocumentId(); },
            };
        default:
            return {
                get: () => documentId,
                update: (resolvedUrl?: IResolvedUrl) => {
                    // Extract the document ID from the resolved container's URL and reset the ID property
                    ensureFluidResolvedUrl(resolvedUrl);
                    documentId = resolvedUrl.id ?? documentId;
                },
                reset: () => { documentId = createDocumentId(); },
            };
    }
}

/**
 * This class tracks events. It allows specifying expected events, which will be looked for in order.
 * It also tracks all unexpected errors.
 * At any point you call reportAndClearTrackedEvents which will provide all unexpected errors, and
 * any expected events that have not occurred.
 */
export class EventAndErrorTrackingLogger extends TelemetryLogger {
    constructor(private readonly baseLogger: ITelemetryBaseLogger) {
        super();
    }

<<<<<<< HEAD
    private readonly expectedEvents: ({ index: number, event: ITelemetryGenericEvent | undefined } | undefined)[] = [];
=======
    private readonly expectedEvents: ({ index: number; event: ITelemetryGenericEvent | undefined; } | undefined)[] = [];
>>>>>>> 24231532
    private readonly unexpectedErrors: ITelemetryBaseEvent[] = [];

    public registerExpectedEvent(... orderedExpectedEvents: ITelemetryGenericEvent[]) {
        if (this.expectedEvents.length !== 0) {
            // we don't have to error here. just no reason not to. given the events must be
            // ordered it could be tricky to figure out problems around multiple registrations.
            throw new Error(
                "Expected events already registered.\n"
                + "Call reportAndClearTrackedEvents to clear them before registering more");
        }
        this.expectedEvents.push(... orderedExpectedEvents.map((event, index) => ({ index, event })));
    }

    send(event: ITelemetryBaseEvent): void {
        const ee = this.expectedEvents[0]?.event;
        if (ee?.eventName === event.eventName) {
            let matches = true;
            for (const key of Object.keys(ee)) {
                if (ee[key] !== event[key]) {
                    matches = false;
                    break;
                }
            }
            if (matches) {
                // we found an expected event
                // so remove it from the list of expected events
                // and if it is an error, change it to generic
                // this helps keep our telemetry clear of
                // expected errors.
                this.expectedEvents.shift();
                if (event.category === "error") {
                    event.category = "generic";
                }
            }
        }
        if (event.category === "error") {
            this.unexpectedErrors.push(event);
        }

        this.baseLogger.send(event);
    }

    public reportAndClearTrackedEvents() {
        const expectedNotFound = this.expectedEvents.splice(0, this.expectedEvents.length);
        const unexpectedErrors = this.unexpectedErrors.splice(0, this.unexpectedErrors.length);
        return {
            expectedNotFound,
            unexpectedErrors,
        };
    }
}

/**
 * Shared base class for test object provider.  Contain code for loader and container creation and loading
 */
export class TestObjectProvider implements ITestObjectProvider {
    private readonly _loaderContainerTracker = new LoaderContainerTracker();
    private _documentServiceFactory: IDocumentServiceFactory | undefined;
    private _urlResolver: IUrlResolver | undefined;
    private _logger: EventAndErrorTrackingLogger | undefined;
    private readonly _documentIdStrategy: IDocumentIdStrategy;
    // Since documentId doesn't change we can only create/make one container. Call the load functions instead.
    private _documentCreated = false;

    /**
     * Manage objects for loading and creating container, including the driver, loader, and OpProcessingController
     * @param createFluidEntryPoint - callback to create a fluidEntryPoint, with an optional set of channel name
     * and factory for TestFluidObject
     */
    constructor(
        public readonly LoaderConstructor: typeof Loader,
        public readonly driver: ITestDriver,
        public readonly createFluidEntryPoint: (testContainerConfig?: ITestContainerConfig) => fluidEntryPoint,
    ) {
        this._documentIdStrategy = getDocumentIdStrategy(driver.type);
    }

    get logger(): EventAndErrorTrackingLogger {
        if (this._logger === undefined) {
            this._logger = new EventAndErrorTrackingLogger(
                ChildLogger.create(getTestLogger?.(), undefined,
                {
                    all: {
                        driverType: this.driver.type,
                        driverEndpointName: this.driver.endpointName,
                        driverTenantName: this.driver.tenantName,
                        driverUserIndex: this.driver.userIndex,
                    },
                }));
        }
        return this._logger;
    }

    get documentServiceFactory() {
        if (!this._documentServiceFactory) {
            this._documentServiceFactory = this.driver.createDocumentServiceFactory();
        }
        return this._documentServiceFactory;
    }

    get urlResolver() {
        if (!this._urlResolver) {
            this._urlResolver = this.driver.createUrlResolver();
        }
        return this._urlResolver;
    }

    get documentId() {
        return this._documentIdStrategy.get();
    }

    get defaultCodeDetails() {
        return defaultCodeDetails;
    }

    get opProcessingController(): IOpProcessingController {
        return this._loaderContainerTracker;
    }

    /**
     * Create a loader. Containers created/loaded through this loader will be added to the OpProcessingController.
     *
     * Only the version of the loader will vary based on compat config. The version of
     * containerRuntime/dataRuntime used in fluidEntryPoint will be used as is from what is passed in.
     *
     * @param packageEntries - list of code details and fluidEntryPoint pairs.
     */
    public createLoader(
        packageEntries: Iterable<[IFluidCodeDetails, fluidEntryPoint]>,
        loaderProps?: Partial<ILoaderProps>,
    ) {
        const multiSinkLogger = new MultiSinkLogger();
        multiSinkLogger.addLogger(this.logger);
        if (loaderProps?.logger !== undefined) {
            multiSinkLogger.addLogger(loaderProps.logger);
        }

        const loader = new this.LoaderConstructor({
            ... loaderProps,
            logger: multiSinkLogger,
            codeLoader: loaderProps?.codeLoader ?? new LocalCodeLoader(packageEntries),
            urlResolver: loaderProps?.urlResolver ?? this.urlResolver,
            documentServiceFactory: loaderProps?.documentServiceFactory ?? this.documentServiceFactory,
        });
        this._loaderContainerTracker.add(loader);
        return loader;
    }

    /**
     * Create a container using a default document id and code details.
     * Container created is automatically added to the OpProcessingController to manage op flow
     *
     * Only the version of the loader will vary based on compat config. The version of
     * containerRuntime/dataRuntime used in fluidEntryPoint will be used as is from what is passed in.
     *
     * @param packageEntries - list of code details and fluidEntryPoint pairs.
     */
    public async createContainer(entryPoint: fluidEntryPoint, loaderProps?: Partial<ILoaderProps>) {
        if (this._documentCreated) {
            throw new Error(
                "Only one container/document can be created. To load the container/document use loadContainer");
        }
        const loader = this.createLoader([[defaultCodeDetails, entryPoint]], loaderProps);
        const container = await createAndAttachContainer(
            defaultCodeDetails,
            loader,
            this.driver.createCreateNewRequest(this.documentId),
        );
        this._documentCreated = true;
        // r11s driver will generate a new ID for the new container.
        // update the document ID with the actual ID of the attached container.
        this._documentIdStrategy.update(container.resolvedUrl);
        return container;
    }

    public async loadContainer(
        entryPoint: fluidEntryPoint,
        loaderProps?: Partial<ILoaderProps>,
        requestHeader?: IRequestHeader): Promise<IContainer> {
        const loader = this.createLoader([[defaultCodeDetails, entryPoint]], loaderProps);
        return loader.resolve({ url: await this.driver.createContainerUrl(this.documentId), headers: requestHeader });
    }

    /**
     * Make a test loader. Containers created/loaded through this loader will be added to the OpProcessingController.
     * The version of the loader/containerRuntime/dataRuntime may vary based on compat config of the current run
     * @param testContainerConfig - optional configuring the test Container
     */
    public makeTestLoader(testContainerConfig?: ITestContainerConfig) {
        return this.createLoader(
            [[defaultCodeDetails, this.createFluidEntryPoint(testContainerConfig)]],
            testContainerConfig?.loaderProps,
        );
    }

    /**
     * Make a container using a default document id and code details
     * Container loaded is automatically added to the OpProcessingController to manage op flow
     * @param testContainerConfig - optional configuring the test Container
     */
    public async makeTestContainer(testContainerConfig?: ITestContainerConfig): Promise<IContainer> {
        if (this._documentCreated) {
            throw new Error(
                "Only one container/document can be created. To load the container/document use loadTestContainer");
        }
        const loader = this.makeTestLoader(testContainerConfig);
        const container =
            await createAndAttachContainer(
                defaultCodeDetails,
                loader,
                this.driver.createCreateNewRequest(this.documentId));
        this._documentCreated = true;
        // r11s driver will generate a new ID for the new container.
        // update the document ID with the actual ID of the attached container.
        this._documentIdStrategy.update(container.resolvedUrl);
        return container;
    }

    /**
     * Load a container using a default document id and code details.
     * IContainer loaded is automatically added to the OpProcessingController to manage op flow
     * @param testContainerConfig - optional configuring the test Container
     * @param requestHeader - optional headers to be supplied to the loader
     */
    public async loadTestContainer(
        testContainerConfig?: ITestContainerConfig,
        requestHeader?: IRequestHeader,
    ): Promise<IContainer> {
        const loader = this.makeTestLoader(testContainerConfig);
        const container = await loader.resolve({
            url: await this.driver.createContainerUrl(this.documentId),
            headers: requestHeader,
        });
        await waitContainerToCatchUp(container);
        return container;
    }

    public reset() {
        this._loaderContainerTracker.reset();
        this._documentServiceFactory = undefined;
        this._urlResolver = undefined;
        this._documentIdStrategy.reset();
        const logError = getUnexpectedLogErrorException(this._logger);
        if (logError) {
            throw logError;
        }
        this._logger = undefined;
        this._documentCreated = false;
    }

    public async ensureSynchronized() {
        return this._loaderContainerTracker.ensureSynchronized();
    }

    updateDocumentId(resolvedUrl: IResolvedUrl | undefined) {
        this._documentIdStrategy.update(resolvedUrl);
    }
}

export function getUnexpectedLogErrorException(logger: EventAndErrorTrackingLogger | undefined, prefix?: string) {
    if (logger === undefined) {
        return;
    }
    const results = logger.reportAndClearTrackedEvents();
    if (results.unexpectedErrors.length > 0) {
        return new Error(
            `${prefix ?? ""}Unexpected Errors in Logs:\n${JSON.stringify(results.unexpectedErrors, undefined, 2)}`);
    }
    if (results.expectedNotFound.length > 0) {
        return new Error(
            `${prefix ?? ""}Expected Events not found:\n${JSON.stringify(results.expectedNotFound, undefined, 2)}`);
    }
}<|MERGE_RESOLUTION|>--- conflicted
+++ resolved
@@ -133,11 +133,7 @@
         super();
     }
 
-<<<<<<< HEAD
-    private readonly expectedEvents: ({ index: number, event: ITelemetryGenericEvent | undefined } | undefined)[] = [];
-=======
     private readonly expectedEvents: ({ index: number; event: ITelemetryGenericEvent | undefined; } | undefined)[] = [];
->>>>>>> 24231532
     private readonly unexpectedErrors: ITelemetryBaseEvent[] = [];
 
     public registerExpectedEvent(... orderedExpectedEvents: ITelemetryGenericEvent[]) {
