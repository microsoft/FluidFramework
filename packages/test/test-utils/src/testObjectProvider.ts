--- conflicted
+++ resolved
@@ -452,11 +452,7 @@
 		this._documentCreated = false;
 	}
 
-<<<<<<< HEAD
-	public async ensureSynchronized(timeoutDuration?: number): Promise<void> {
-=======
 	public async ensureSynchronized(): Promise<void> {
->>>>>>> 2a7a054e
 		return this._loaderContainerTracker.ensureSynchronized();
 	}
 
