/*!
 * Copyright (c) Microsoft Corporation and contributors. All rights reserved.
 * Licensed under the MIT License.
 */

import {
	IDeltaQueue,
	IContainer,
<<<<<<< HEAD
	IHostLoader,
	DisconnectReason,
=======
	type IHostLoader,
>>>>>>> dc9530d7
} from "@fluidframework/container-definitions/internal";
import { ConnectionState } from "@fluidframework/container-loader";
import {
	IContainerCreateProps,
	IContainerLoadProps,
	// eslint-disable-next-line import/no-internal-modules
} from "@fluidframework/container-loader/internal/test/container";
import { assert } from "@fluidframework/core-utils/internal";
import {
	IDocumentMessage,
	MessageType,
	ISequencedDocumentMessage,
} from "@fluidframework/driver-definitions/internal";
import { canBeCoalescedByService } from "@fluidframework/driver-utils/internal";

import { toIDeltaManagerFull, waitForContainerConnection } from "./containerUtils.js";
import { debug } from "./debug.js";
import { IOpProcessingController } from "./testObjectProvider.js";
import { timeoutAwait, timeoutPromise } from "./timeoutUtils.js";

const debugOp = debug.extend("ops");
const debugWait = debug.extend("wait");

interface ContainerRecord {
	// A short number for debug output
	index: number;

	// LoaderContainerTracker paused state
	paused: boolean;
	pauseP?: Promise<void>; // promise for for the pause that is in progress

	// Tracking trailing no-op that may or may be acked by the server so we can discount them
	// See issue #5629
	startTrailingNoOps: number;
	trailingNoOps: number;

	// Track last proposal to ensure no unresolved proposal
	lastProposal: number;
}

/**
 * @legacy
 * @alpha
 */
export class LoaderContainerTracker implements IOpProcessingController {
	private readonly containers = new Map<IContainer, ContainerRecord>();
	private lastProposalSeqNum: number = 0;

	constructor(private readonly syncSummarizerClients: boolean = false) {}

	/**
	 * Add a loader to start to track any container created from them
	 * @param loader - loader to start tracking any container created.
	 */
	public add<LoaderType extends IHostLoader>(loader: LoaderType) {
		// TODO: Expose Loader API to able to intercept container creation (See issue #5114)
		const patch = <T, C extends IContainer>(fn: (...args) => Promise<C>) => {
			const boundFn = fn.bind(loader);
			return async (...args: T[]) => {
				const container = await boundFn(...args);
				this.addContainer(container);
				return container;
			};
		};
		/* eslint-disable @typescript-eslint/unbound-method */
		loader.resolve = patch(loader.resolve);
		loader.createDetachedContainer = patch(loader.createDetachedContainer);
		loader.rehydrateDetachedContainerFromSnapshot = patch(
			loader.rehydrateDetachedContainerFromSnapshot,
		);
		/* eslint-enable @typescript-eslint/unbound-method */
	}

	/**
	 * Utility function to add container to be tracked.
	 *
	 * @param container - container to add
	 */
	public addContainer(container: IContainer) {
		// don't add container that is already tracked
		if (this.containers.has(container)) {
			return;
		}

		// Container has a `clone` method that can be used to create another container without going through
		// the Loader. Such containers won't be added by the `add` method so do it here. For example, summarizer
		// containers are created via the `clone` method.
		// Created a type with clone (which is not on IContainer and is readonly) rather than typing to any.
		type ContainerWithClone = IContainer & {
			clone: (
				loadProps: IContainerLoadProps,
				createParamOverrides: Partial<IContainerCreateProps>,
			) => Promise<IContainer>;
		};
		const containerWithClone = container as ContainerWithClone;

		// back-compat: Check for undefined because this function was added recently and older containers won't have it.
		if (containerWithClone.clone !== undefined) {
			const patch = <T, C extends IContainer>(fn: (...args) => Promise<C>) => {
				const boundFn = fn.bind(containerWithClone);
				return async (...args: T[]) => {
					const newContainer = await boundFn(...args);
					this.addContainer(newContainer);
					return newContainer;
				};
			};
			containerWithClone.clone = patch(containerWithClone.clone);
		}

		// ignore summarizer
		if (
			!container.deltaManager.clientDetails.capabilities.interactive &&
			!this.syncSummarizerClients
		) {
			return;
		}

		const record = {
			index: this.containers.size,
			paused: false,
			startTrailingNoOps: 0,
			trailingNoOps: 0,
			lastProposal: 0,
		};
		this.containers.set(container, record);
		this.trackTrailingNoOps(container, record);
		this.trackLastProposal(container);
		this.setupTrace(container, record.index);
	}

	/**
	 * Keep track of the trailing NoOp that was sent so we can discount them in the clientSequenceNumber tracking.
	 * The server might coalesce them with other ops, or a single NoOp, or delay it if it don't think it is necessary.
	 *
	 * @param container - the container to track
	 * @param record - the record to update the trailing op information
	 */
	private trackTrailingNoOps(container: IContainer, record: ContainerRecord) {
		const deltaManagerFull = toIDeltaManagerFull(container.deltaManager);
		deltaManagerFull.outbound.on("op", (messages) => {
			for (const msg of messages) {
				if (canBeCoalescedByService(msg)) {
					// Track the NoOp that was sent.
					if (record.trailingNoOps === 0) {
						// record the starting sequence number of the trailing no ops if we haven't been tracking yet.
						record.startTrailingNoOps = msg.clientSequenceNumber;
					}
					record.trailingNoOps++;
				} else {
					// Other ops has been sent. We would like to see those ack'ed, so no more need to track NoOps
					record.trailingNoOps = 0;
				}
			}
		});

		deltaManagerFull.inbound.on("push", (message) => {
			// Received the no op back, update the record if we are tracking
			if (
				canBeCoalescedByService(message) &&
				message.clientId === container.clientId &&
				record.trailingNoOps !== 0 &&
				record.startTrailingNoOps <= message.clientSequenceNumber
			) {
				// NoOp might have coalesced and skipped ahead some sequence number
				// update the record and skip ahead as well
				const oldStartTrailingNoOps = record.startTrailingNoOps;
				record.startTrailingNoOps = message.clientSequenceNumber + 1;
				record.trailingNoOps -= record.startTrailingNoOps - oldStartTrailingNoOps;
			}
		});

		container.on("disconnected", () => {
			// reset on disconnect.
			record.trailingNoOps = 0;
		});
	}

	private trackLastProposal(container: IContainer) {
		container.on("codeDetailsProposed", (value, proposal) => {
			if (proposal.sequenceNumber > this.lastProposalSeqNum) {
				this.lastProposalSeqNum = proposal.sequenceNumber;
			}
		});
	}

	/**
	 * Reset the tracker, closing all containers and stop tracking them.
	 */
	public reset() {
		this.lastProposalSeqNum = 0;
		for (const container of this.containers.keys()) {
			container.close(DisconnectReason.Expected);
		}
		this.containers.clear();

		// REVIEW: do we need to unpatch the loaders?
	}

	/**
	 * Make sure all the tracked containers are synchronized.
	 *
	 * No isDirty (non-readonly) containers
	 * No extra clientId in quorum of any container that is not tracked and still opened.
	 * - i.e. no pending Join/Leave message.
	 * No unresolved proposal (minSeqNum \>= lastProposalSeqNum)
	 * lastSequenceNumber of all container is the same
	 * clientSequenceNumberObserved is the same as clientSequenceNumber sent
	 * - this overlaps with !isDirty, but include task scheduler ops.
	 * - Trailing NoOp is tracked and don't count as pending ops.
	 *
	 * Containers that are already pause will resume process and paused again once
	 * everything is synchronized.  Containers that aren't paused will remain unpaused when this
	 * function returns.
	 */
	public async ensureSynchronized(...containers: IContainer[]): Promise<void> {
		const resumed = this.resumeProcessing(...containers);

		let waitingSequenceNumberSynchronized: string | undefined;
		// eslint-disable-next-line no-constant-condition
		while (true) {
			// yield a turn to allow side effect of resuming or the ops we just processed execute before we check
			await new Promise<void>((resolve) => {
				setTimeout(resolve, 0);
			});

			const containersToApply = this.getContainers(containers);
			if (containersToApply.length === 0) {
				break;
			}

			// Ignore readonly dirty containers, because it can't sent ops and nothing can be done about it being dirty
			const dirtyContainers = containersToApply.filter((c) => {
				const { deltaManager, isDirty } = c;
				return deltaManager.readOnlyInfo.readonly !== true && isDirty;
			});
			if (dirtyContainers.length === 0) {
				// Wait for all the leave messages
				const pendingClients = this.getPendingClients(containersToApply);
				if (pendingClients.length === 0) {
					const needSync = this.needSequenceNumberSynchronize(containersToApply);
					if (needSync === undefined) {
						// done, we are in sync
						break;
					}
					if (waitingSequenceNumberSynchronized !== needSync.reason) {
						// Don't repeat writing to console if it is the same reason
						waitingSequenceNumberSynchronized = needSync.reason;
						debugWait(needSync.message);
					}
					// Wait for one inbounds ops which might change the state of things
					await timeoutAwait(this.waitForAnyInboundOps(containersToApply), {
						errorMsg: `Timeout on ${needSync.message}`,
					});
				} else {
					waitingSequenceNumberSynchronized = undefined;
					await timeoutAwait(this.waitForPendingClients(pendingClients), {
						errorMsg: "Timeout on waiting for pending join or leave op",
					});
				}
			} else {
				// Wait for all the containers to be saved
				debugWait(
					`Waiting container to be saved ${this.containerIndexStrings(dirtyContainers)}`,
				);
				waitingSequenceNumberSynchronized = undefined;
				await Promise.all(
					dirtyContainers.map(async (c) =>
						Promise.race([
							timeoutPromise((resolve) => c.once("saved", () => resolve()), {
								errorMsg: "Timeout on waiting a container to be saved",
							}),
							new Promise((resolve) => c.once("closed", resolve)),
						]),
					),
				);
			}
		}

		// Pause all container that was resumed
		// don't call pause if resumed is empty and pause everything, which is not what we want
		if (resumed.length !== 0) {
			await timeoutAwait(this.pauseProcessing(...resumed), {
				errorMsg: "Timeout on waiting for pausing all resumed containers",
			});
		}

		debugWait("Synchronized");
	}

	/**
	 * Utility to calculate the set of clientId per container in quorum that is NOT associated with
	 * any container we tracked, indicating there is a pending join or leave op that we need to wait.
	 *
	 * @param containersToApply - the set of containers to check
	 */
	private getPendingClients(containersToApply: IContainer[]) {
		// All the clientId we track should be a superset of the quorum, otherwise, we are missing
		// leave messages
		const openedDocuments = Array.from(this.containers.keys()).filter((c) => !c.closed);
		const openedClientId = openedDocuments.map((container) => container.clientId);

		const pendingClients: [IContainer, Set<string>][] = [];
		containersToApply.forEach((container) => {
			const pendingClientId = new Set<string>();
			const quorum = container.getQuorum();
			quorum.getMembers().forEach((client, clientId) => {
				// ignore summarizer
				if (!client.client.details.capabilities.interactive && !this.syncSummarizerClients) {
					return;
				}
				if (!openedClientId.includes(clientId)) {
					pendingClientId.add(clientId);
				}
			});

			if (pendingClientId.size !== 0) {
				pendingClients.push([container, pendingClientId]);
			}
		});
		return pendingClients;
	}

	/**
	 * Utility to check synchronization based on sequence number
	 * See ensureSynchronized for more detail
	 *
	 * @param containersToApply - the set of containers to check
	 */
	private needSequenceNumberSynchronize(containersToApply: IContainer[]) {
		// If there is a pending proposal, wait for it to be accepted
		const minSeqNum = containersToApply[0].deltaManager.minimumSequenceNumber;
		if (minSeqNum < this.lastProposalSeqNum) {
			return {
				reason: "Proposal",
				message: `waiting for MSN to advance to proposal at sequence number ${this.lastProposalSeqNum}`,
			};
		}

		// clientSequenceNumber check detects ops in flight, both on the wire and in the outbound queue
		// We need both client sequence number and isDirty check because:
		// - Currently isDirty flag ignores ops for task scheduler, so we need the client sequence number check
		// - But isDirty flags include ops during forceReadonly and disconnected, because we don't submit
		//   the ops in the first place, clientSequenceNumber is not assigned

		const containerWithInflightOps = containersToApply.filter((container) => {
			if (container.deltaManager.readOnlyInfo.readonly === true) {
				// Ignore readonly container. the clientSeqNum and clientSeqNumObserved might be out of sync
				// because we transition to readonly when outbound is not empty or the in transit op got lost
				return false;
			}
			// Note that in read only mode, the op won't be submitted
			let deltaManager = container.deltaManager as any;
			// eslint-disable-next-line @typescript-eslint/no-non-null-assertion
			const { trailingNoOps } = this.containers.get(container)!;
			// Back-compat: lastSubmittedClientId/clientSequenceNumber/clientSequenceNumberObserved moved to ConnectionManager in 0.53
			if (!("clientSequenceNumber" in deltaManager)) {
				deltaManager = deltaManager.connectionManager;
			}
			assert("clientSequenceNumber" in deltaManager, "no clientSequenceNumber");
			assert("clientSequenceNumberObserved" in deltaManager, "no clientSequenceNumber");
			// If last submittedClientId isn't the current clientId, then we haven't send any ops
			return (
				deltaManager.lastSubmittedClientId === container.clientId &&
				deltaManager.clientSequenceNumber !==
					(deltaManager.clientSequenceNumberObserved as number) + trailingNoOps
			);
		});

		if (containerWithInflightOps.length !== 0) {
			return {
				reason: "InflightOps",
				message: `waiting for containers with inflight ops: ${this.containerIndexStrings(
					containerWithInflightOps,
				)}`,
			};
		}

		// Check to see if all the container has process the same number of ops.
		const maxSeqNum = Math.max(
			...containersToApply.map((c) => c.deltaManager.lastSequenceNumber),
		);
		const containerWithPendingIncoming = containersToApply.filter(
			(c) => c.deltaManager.lastSequenceNumber !== maxSeqNum,
		);
		if (containerWithPendingIncoming.length !== 0) {
			return {
				reason: "Pending",
				message: `waiting for containers with pending incoming ops up to sequence number ${maxSeqNum}: ${this.containerIndexStrings(
					containerWithPendingIncoming,
				)}`,
			};
		}
		return undefined;
	}

	private containerIndexStrings(containers: IContainer[]) {
		return containers.map(
			// eslint-disable-next-line @typescript-eslint/no-non-null-assertion
			(c) => this.containers.get(c)!.index,
		);
	}

	/**
	 * Utility to wait for any clientId in quorum that is NOT associated with any container we
	 * tracked, indicating there is a pending join or leave op that we need to wait.
	 *
	 * Note that this function doesn't account for container that got added after we started waiting
	 *
	 * @param containersToApply - the set of containers to wait for any inbound ops for
	 */
	private async waitForPendingClients(pendingClients: [IContainer, Set<string>][]) {
		const unconnectedClients = Array.from(this.containers.keys()).filter(
			(c) => !c.closed && c.connectionState !== ConnectionState.Connected,
		);
		return Promise.all(
			pendingClients.map(async ([container, pendingClientId]) => {
				return new Promise<void>((resolve) => {
					const cleanup = () => {
						unconnectedClients.forEach((c) => c.off("connected", handler));
						container.getQuorum().off("removeMember", handler);
					};
					const handler = (clientId: string) => {
						pendingClientId.delete(clientId);
						if (pendingClientId.size === 0) {
							cleanup();
							resolve();
						}
					};
					// eslint-disable-next-line @typescript-eslint/no-non-null-assertion
					const index = this.containers.get(container)!.index;
					debugWait(
						`${index}: Waiting for pending clients ${Array.from(pendingClientId.keys())}`,
					);
					unconnectedClients.forEach((c) => c.on("connected", handler));
					container.getQuorum().on("removeMember", handler);
					container.on("closed", () => {
						cleanup();
						resolve();
					});
				});
			}),
		);
	}

	/**
	 * Utility to wait for any inbound ops from a set of containers
	 * @param containersToApply - the set of containers to wait for any inbound ops for
	 */
	private async waitForAnyInboundOps(containersToApply: IContainer[]) {
		return new Promise<void>((resolve) => {
			const handler = () => {
				containersToApply.map((c) => {
					toIDeltaManagerFull(c.deltaManager).inbound.off("push", handler);
				});
				resolve();
			};
			containersToApply.map((c) => {
				toIDeltaManagerFull(c.deltaManager).inbound.on("push", handler);
			});
		});
	}

	/**
	 * Resume all queue activities on all paused tracked containers and return them
	 */
	public resumeProcessing(...containers: IContainer[]) {
		const resumed: IContainer[] = [];
		const containersToApply = this.getContainers(containers);
		for (const container of containersToApply) {
			const record = this.containers.get(container);
			assert(
				record?.pauseP === undefined,
				"Cannot resume container while pausing is in progress",
			);
			if (record?.paused === true) {
				debugWait(`${record.index}: container resumed`);
				const deltaManagerFull = toIDeltaManagerFull(container.deltaManager);
				deltaManagerFull.inbound.resume();
				deltaManagerFull.outbound.resume();
				resumed.push(container);
				record.paused = false;
			}
		}
		return resumed;
	}

	/**
	 * Pause all queue activities on the containers given, or all tracked containers
	 * Any containers given that is not tracked will be ignored.
	 *
	 * When a container is paused, it is assumed that we want fine grain control over op
	 * sequencing.  This function will prepare the container and force it into write mode to
	 * avoid missing join messages or change the sequence of event when switching from read to
	 * write mode.
	 */
	public async pauseProcessing(...containers: IContainer[]) {
		const waitP: Promise<void>[] = [];
		const containersToApply = this.getContainers(containers);
		for (const container of containersToApply) {
			const record = this.containers.get(container);
			if (record !== undefined && !record.paused) {
				if (record.pauseP === undefined) {
					record.pauseP = this.pauseContainer(container, record);
				}
				waitP.push(record.pauseP);
			}
		}
		await Promise.all(waitP);
	}

	/**
	 * When a container is paused, it is assumed that we want fine grain control over op
	 * sequencing.  This function will prepare the container and force it into write mode to
	 * avoid missing join messages or change the sequence of event when switching from read to
	 * write mode.
	 *
	 * @param container - the container to pause
	 * @param record - the record for the container
	 */
	private async pauseContainer(container: IContainer, record: ContainerRecord) {
		debugWait(`${record.index}: pausing container`);
		const deltaManagerFull = toIDeltaManagerFull(container.deltaManager);
		assert(!deltaManagerFull.outbound.paused, "Container should not be paused yet");
		assert(!deltaManagerFull.inbound.paused, "Container should not be paused yet");

		// Pause outbound
		debugWait(`${record.index}: pausing container outbound queues`);
		await deltaManagerFull.outbound.pause();

		// Ensure the container is connected first.
		if (container.connectionState !== ConnectionState.Connected) {
			debugWait(`${record.index}: Wait for container connection`);
			await waitForContainerConnection(container);
		}

		// Check if the container is in write mode
		if (!container.deltaManager.active) {
			let proposalP: Promise<boolean> | undefined;
			if (deltaManagerFull.outbound.idle) {
				// Need to generate an op to force write mode
				debugWait(`${record.index}: container force write connection`);
				const maybeContainer = container as Partial<IContainer>;
				const codeProposal = maybeContainer.getLoadedCodeDetails
					? // eslint-disable-next-line @typescript-eslint/no-non-null-assertion
						container.getLoadedCodeDetails()!
					: (container as any).chaincodePackage;

				proposalP = container.proposeCodeDetails(codeProposal);
			}

			// Wait for nack
			debugWait(`${record.index}: Wait for container disconnect`);
			deltaManagerFull.outbound.resume();
			await new Promise<void>((resolve) => container.once("disconnected", resolve));
			const accepted = proposalP ? await proposalP : false;
			assert(!accepted, "A proposal in read mode should be rejected");
			await deltaManagerFull.outbound.pause();

			// Ensure the container is reconnect.
			if (container.connectionState !== ConnectionState.Connected) {
				debugWait(`${record.index}: Wait for container reconnection`);
				await waitForContainerConnection(container);
			}
		}

		debugWait(`${record.index}: pausing container inbound queues`);

		// Pause inbound
		await deltaManagerFull.inbound.pause();

		debugWait(`${record.index}: container paused`);

		record.pauseP = undefined;
		record.paused = true;
	}

	/**
	 * Pause all queue activities on all tracked containers, and resume only
	 * inbound to process ops until it is idle. All queues are left in the paused state
	 * after the function.
	 *
	 * Pausing will switch the container to write mode. See `pauseProcessing`
	 */
	public async processIncoming(...containers: IContainer[]) {
		return this.processQueue(
			containers,
			(container) => toIDeltaManagerFull(container.deltaManager).inbound,
		);
	}

	/**
	 * Pause all queue activities on all tracked containers, and resume only
	 * outbound to process ops until it is idle. All queues are left in the paused state
	 * after the function.
	 *
	 * Pausing will switch the container to write mode. See `pauseProcessing`
	 */
	public async processOutgoing(...containers: IContainer[]) {
		return this.processQueue(
			containers,
			(container) => toIDeltaManagerFull(container.deltaManager).outbound,
		);
	}

	/**
	 * Implementation of processIncoming and processOutgoing
	 */
	private async processQueue<U>(
		containers: IContainer[],
		getQueue: (container: IContainer) => IDeltaQueue<U>,
	) {
		await this.pauseProcessing(...containers);
		const resumed: IDeltaQueue<U>[] = [];

		const containersToApply = this.getContainers(containers);

		const inflightTracker = new Map<IContainer, number>();
		const cleanup: (() => void)[] = [];
		for (const container of containersToApply) {
			assert(
				container.deltaManager.active,
				"Container should be connected in write mode already",
			);

			const queue = getQueue(container);

			// track the outgoing ops (if any) to make sure they make the round trip to at least to the same client
			// to make sure they are sequenced.
			cleanup.push(this.setupInOutTracker(container, inflightTracker));
			queue.resume();
			resumed.push(queue);
		}

		while (resumed.some((queue) => !queue.idle)) {
			debugWait("Wait until queue is idle");
			await new Promise<void>((resolve) => {
				setTimeout(resolve, 0);
			});
		}

		// Make sure all the op that we sent out are acked first
		// This is no op if we are processing incoming
		if (inflightTracker.size) {
			debugWait("Wait for inflight ops");
			do {
				await this.waitForAnyInboundOps(containersToApply);
			} while (inflightTracker.size);
		}

		// remove the handlers
		cleanup.forEach((clean) => clean());

		await Promise.all(resumed.map(async (queue) => queue.pause()));
	}

	/**
	 * Utility to set up listener to track the outbound ops until it round trip back
	 * Returns a function to remove the handler after it is done.
	 *
	 * @param container - the container to setup
	 * @param inflightTracker - a map to track the clientSequenceNumber per container it expect to get ops back
	 */
	private setupInOutTracker(container: IContainer, inflightTracker: Map<IContainer, number>) {
		const outHandler = (messages: IDocumentMessage[]) => {
			for (const message of messages) {
				if (!canBeCoalescedByService(message)) {
					inflightTracker.set(container, message.clientSequenceNumber);
				}
			}
		};
		const inHandler = (message: ISequencedDocumentMessage) => {
			if (
				!canBeCoalescedByService(message) &&
				message.clientId === container.clientId &&
				inflightTracker.get(container) === message.clientSequenceNumber
			) {
				inflightTracker.delete(container);
			}
		};

		const deltaManagerFull = toIDeltaManagerFull(container.deltaManager);
		deltaManagerFull.outbound.on("op", outHandler);
		deltaManagerFull.inbound.on("push", inHandler);

		return () => {
			deltaManagerFull.outbound.off("op", outHandler);
			deltaManagerFull.inbound.off("push", inHandler);
		};
	}

	/**
	 * Setup debug traces for connection and ops
	 */
	private setupTrace(container: IContainer, index: number) {
		if (debugOp.enabled) {
			const getContentsString = (type: string, msgContents: any) => {
				try {
					if (type !== MessageType.Operation) {
						if (typeof msgContents === "string") {
							return msgContents;
						}
						return JSON.stringify(msgContents);
					}
					let address = "";

					// contents comes in the wire as JSON string ("push" event)
					// But already parsed when apply ("op" event)
					let contents =
						typeof msgContents === "string" ? JSON.parse(msgContents) : msgContents;
					while (contents !== undefined && contents !== null) {
						if (contents.contents?.address !== undefined) {
							address += `/${contents.contents.address}`;
							contents = contents.contents.contents;
						} else if (contents.content?.address !== undefined) {
							address += `/${contents.content.address}`;
							contents = contents.content.contents;
						} else {
							break;
						}
					}
					if (address) {
						return `${address} ${JSON.stringify(contents)}`;
					}
					return JSON.stringify(contents);
				} catch (e: any) {
					return `${e.message}: ${e.stack}`;
				}
			};
			debugOp(`${index}: ADD: clientId: ${container.clientId}`);
			const deltaManagerFull = toIDeltaManagerFull(container.deltaManager);
			deltaManagerFull.outbound.on("op", (messages) => {
				for (const msg of messages) {
					debugOp(
						`${index}: OUT:          ` +
							`cli: ${msg.clientSequenceNumber.toString().padStart(3)} ` +
							`rsq: ${msg.referenceSequenceNumber.toString().padStart(3)} ` +
							`${msg.type} ${getContentsString(msg.type, msg.contents)}`,
					);
				}
			});
			const getInboundHandler = (type: string) => {
				return (msg: ISequencedDocumentMessage) => {
					const clientSeq =
						msg.clientId === container.clientId
							? `cli: ${msg.clientSequenceNumber.toString().padStart(3)}`
							: "        ";
					debugOp(
						`${index}: ${type}: seq: ${msg.sequenceNumber.toString().padStart(3)} ` +
							`${clientSeq} min: ${msg.minimumSequenceNumber.toString().padStart(3)} ` +
							`${msg.type} ${getContentsString(msg.type, msg.contents)}`,
					);
				};
			};
			deltaManagerFull.inbound.on("push", getInboundHandler("IN "));
			deltaManagerFull.inbound.on("op", getInboundHandler("OP "));
			container.deltaManager.on("connect", (details) => {
				debugOp(`${index}: CON: clientId: ${details.clientId}`);
			});
			container.deltaManager.on("disconnect", (reason) => {
				debugOp(`${index}: DIS: ${reason}`);
			});
		}
	}

	/**
	 * Filter out the opened containers based on param.
	 * @param containers - The container to filter to.  If the array is empty, it means don't filter and return
	 * all open containers.
	 */
	private getContainers(containers: IContainer[]) {
		const containersToApply =
			containers.length === 0 ? Array.from(this.containers.keys()) : containers;
		return containersToApply.filter((container) => !container.closed);
	}
}<|MERGE_RESOLUTION|>--- conflicted
+++ resolved
@@ -6,12 +6,8 @@
 import {
 	IDeltaQueue,
 	IContainer,
-<<<<<<< HEAD
-	IHostLoader,
 	DisconnectReason,
-=======
 	type IHostLoader,
->>>>>>> dc9530d7
 } from "@fluidframework/container-definitions/internal";
 import { ConnectionState } from "@fluidframework/container-loader";
 import {
