--- conflicted
+++ resolved
@@ -240,11 +240,7 @@
 				break;
 			}
 
-<<<<<<< HEAD
-			// Ignore readonly dirty containers, because it can't send ops and nothing can be done about it being dirty
-=======
 			// Ignore readonly dirty containers because they can't send ops and nothing can be done about them being dirty.
->>>>>>> 7f59e313
 			const dirtyContainers = containersToApply.filter((c) => {
 				const { deltaManager, isDirty } = c;
 				return deltaManager.readOnlyInfo.readonly !== true && isDirty;
