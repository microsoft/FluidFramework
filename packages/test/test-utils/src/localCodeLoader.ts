--- conflicted
+++ resolved
@@ -13,19 +13,8 @@
 } from "@fluidframework/container-definitions";
 import { IProvideFluidDataStoreFactory, IProvideFluidDataStoreRegistry } from "@fluidframework/runtime-definitions";
 
-<<<<<<< HEAD
-// Represents actia; entry point of fluid package
-export type fluidEntryPointFinal = Partial<
-    IProvideRuntimeFactory &
-    IProvideFluidDataStoreFactory &
-    IProvideFluidDataStoreRegistry>;
-
-// Represents the entry point for a fluid package.
-export type fluidEntryPoint = fluidEntryPointFinal & Partial<IFluidModule>;
-=======
 // Represents the entry point for a Fluid container.
-export type fluidEntryPoint = Partial<IProvideRuntimeFactory & IProvideFluidDataStoreFactory & IFluidModule>;
->>>>>>> e7967bd4
+export type fluidEntryPoint = Partial<IProvideRuntimeFactory & IProvideFluidDataStoreFactory & IProvideFluidDataStoreRegistry & IFluidModule>;
 
 /**
  * A simple code loader that caches a mapping of package name to a Fluid entry point.
