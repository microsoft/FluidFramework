/*!
 * Copyright (c) Microsoft Corporation and contributors. All rights reserved.
 * Licensed under the MIT License.
 */

import random from "random-js";

// converts all properties of an object to arrays of the
// properties potential values. This will be used by generatePairwiseOptions
// to compute original objects that contain pairwise combinations
// of all property values
export type OptionsMatrix<T extends Record<string, any>> =
    Required<{
        [K in keyof T]: readonly (T[K])[]
    }>;

export const booleanCases: readonly (boolean)[] = [true, false];
export const numberCases: readonly (number | undefined)[] = [undefined];

<<<<<<< HEAD
type PartialWithKeyCount<T extends Record<string, any>> = (Partial<T> & { __partialKeyCount?: number });
=======
type PartialWithKeyCount<T extends Record<string, any>> = (Partial<T> & { __partialKeyCount?: number; });
>>>>>>> 24231532

function applyPairToPartial<T extends Record<string, any>>(
    randEng: random.Engine,
    keyCount: number,
    partials: PartialWithKeyCount<T>[],
<<<<<<< HEAD
    pair: { iKey: keyof T, jKey: keyof T, iVal: any, jVal: any },
=======
    pair: { iKey: keyof T; jKey: keyof T; iVal: any; jVal: any; },
>>>>>>> 24231532
) {
    const matchingPartials: PartialWithKeyCount<T>[] = [];
    for (const partial of partials) {
        // the pair exists, so nothing to do
        if (pair.iKey in partial
            && pair.jKey in partial
            && partial[pair.iKey] === pair.iVal
            && partial[pair.jKey] === pair.jVal) {
            return;
        }
        // eslint-disable-next-line @typescript-eslint/no-non-null-assertion
        if (partial.__partialKeyCount! < keyCount) {
            if ((pair.iKey in partial && !(pair.jKey in partial) && partial[pair.iKey] === pair.iVal)
                || (pair.jKey in partial && !(pair.iKey in partial) && partial[pair.jKey] === pair.jVal)) {
                matchingPartials.push(partial);
            }
        }
    }
    if (matchingPartials.length === 0) {
        const partial: PartialWithKeyCount<T> = {};
        partial.__partialKeyCount = 2;
        partial[pair.iKey] = pair.iVal;
        partial[pair.jKey] = pair.jVal;
        partials.push(partial);
    } else {
        const found = random.pick(randEng, matchingPartials);
        if (pair.iKey in found) {
            found[pair.jKey] = pair.jVal;
        } else {
            found[pair.iKey] = pair.iVal;
        }
        // eslint-disable-next-line @typescript-eslint/no-non-null-assertion
        found.__partialKeyCount!++;
    }
}

export function generatePairwiseOptions<T extends Record<string, any>>(
    optionsMatrix: OptionsMatrix<T>,
    randomSeed: number = 0x35843): T[] {
    const randEng = random.engines.mt19937();
    randEng.seed(randomSeed);

    // sort keys biggest to smallest, and prune those with only an undefined option
    const matrixKeys: (keyof T)[] =
        Object.keys(optionsMatrix)
        .filter((k) => optionsMatrix[k].length > 1 || optionsMatrix[k][0] !== undefined)
        .sort((a, b) => optionsMatrix[b].length - optionsMatrix[a].length);

    if (matrixKeys.length === 0) {
        return [];
    }

    if (matrixKeys.length === 1) {
        const values = optionsMatrix[matrixKeys[0]];
        return values.map<T>((v) => {
            // eslint-disable-next-line @typescript-eslint/consistent-type-assertions
            return { [matrixKeys[0]]: v } as T;
        });
    }

    // compute all pairs, and apply them
    const partials: PartialWithKeyCount<T>[] = [];
    for (let i = 0; i < matrixKeys.length - 1; i++) {
        const iKey = matrixKeys[i];
        for (let j = i + 1; j < matrixKeys.length; j++) {
            const jKey = matrixKeys[j];
            for (const iVal of optionsMatrix[iKey]) {
                for (const jVal of optionsMatrix[jKey]) {
                    applyPairToPartial(
                        randEng,
                        matrixKeys.length,
                        partials,
                        { iKey, iVal, jKey, jVal });
                }
            }
        }
    }

    // fix up any incomplete outputs
    for (const partial of partials) {
        if (partial.__partialKeyCount !== matrixKeys.length) {
            for (const key of matrixKeys) {
                if (!(key in partial)) {
                    partial[key] = random.pick(randEng, optionsMatrix[key] as any[]);
                }
            }
        }
        delete partial.__partialKeyCount;
    }

    return partials as T[];
}<|MERGE_RESOLUTION|>--- conflicted
+++ resolved
@@ -17,21 +17,13 @@
 export const booleanCases: readonly (boolean)[] = [true, false];
 export const numberCases: readonly (number | undefined)[] = [undefined];
 
-<<<<<<< HEAD
-type PartialWithKeyCount<T extends Record<string, any>> = (Partial<T> & { __partialKeyCount?: number });
-=======
 type PartialWithKeyCount<T extends Record<string, any>> = (Partial<T> & { __partialKeyCount?: number; });
->>>>>>> 24231532
 
 function applyPairToPartial<T extends Record<string, any>>(
     randEng: random.Engine,
     keyCount: number,
     partials: PartialWithKeyCount<T>[],
-<<<<<<< HEAD
-    pair: { iKey: keyof T, jKey: keyof T, iVal: any, jVal: any },
-=======
     pair: { iKey: keyof T; jKey: keyof T; iVal: any; jVal: any; },
->>>>>>> 24231532
 ) {
     const matchingPartials: PartialWithKeyCount<T>[] = [];
     for (const partial of partials) {
