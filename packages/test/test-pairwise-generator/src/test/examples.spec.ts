--- conflicted
+++ resolved
@@ -11,11 +11,7 @@
         const myFunction =
             (param1: boolean, param2: "string1" | "string2", param3?: number) => {};
 
-<<<<<<< HEAD
-        const options = generatePairwiseOptions<{ p1: boolean, p2: "string1" | "string2", p3?: number }>({
-=======
         const options = generatePairwiseOptions<{ p1: boolean; p2: "string1" | "string2"; p3?: number; }>({
->>>>>>> 24231532
             p1: [true, false],
             p2: ["string1", "string2"],
             p3: [undefined, 0, 10, 100],
@@ -76,23 +72,14 @@
         };
 
         interface MyComplexObject {
-<<<<<<< HEAD
-            numbers?: number[],
-            subObject: { str: string }
-=======
             numbers?: number[];
             subObject: { str: string; };
->>>>>>> 24231532
         }
         // in this example we generate pairwise options for keys on the main object to
         // create the values which will then be pairwise matched with eachother
         const complexObjectMatrix: OptionsMatrix<MyComplexObject> = {
             numbers: [undefined, ... generatePairwiseOptions<ArrayLike<number>>(arrayMatrix).map((a) => Array.from(a))],
-<<<<<<< HEAD
-            subObject: generatePairwiseOptions<{ str: string }>({ str: ["a", "b", "c"] }),
-=======
             subObject: generatePairwiseOptions<{ str: string; }>({ str: ["a", "b", "c"] }),
->>>>>>> 24231532
         };
 
         const complexObjects = generatePairwiseOptions<MyComplexObject>(complexObjectMatrix);
