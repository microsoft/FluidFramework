--- conflicted
+++ resolved
@@ -78,13 +78,7 @@
         // in this example we generate pairwise options for keys on the main object to
         // create the values which will then be pairwise matched with eachother
         const complexObjectMatrix: OptionsMatrix<MyComplexObject> = {
-<<<<<<< HEAD
-            numbers: [
-                undefined,
-                ... generatePairwiseOptions<ArrayLike<number>>(arrayMatrix).map((a)=>Array.from(a))],
-=======
             numbers: [undefined, ... generatePairwiseOptions<ArrayLike<number>>(arrayMatrix).map((a)=>Array.from(a))],
->>>>>>> 41cbd01a
             subObject: generatePairwiseOptions<{str: string}>({str:["a","b","c"]}),
         };
 
