--- conflicted
+++ resolved
@@ -54,12 +54,8 @@
     "@fluidframework/eslint-config-fluid": "^0.23.0",
     "@fluidframework/mocha-test-setup": "^0.38.0",
     "@types/mocha": "^5.2.5",
-<<<<<<< HEAD
-    "@types/node": "^10.17.24",
+    "@types/node": "^12.19.0",
     "@types/random-js": "^1.0.31",
-=======
-    "@types/node": "^12.19.0",
->>>>>>> 459ee829
     "@typescript-eslint/eslint-plugin": "~4.14.0",
     "@typescript-eslint/parser": "~4.14.0",
     "concurrently": "^5.2.0",
