--- conflicted
+++ resolved
@@ -1,10 +1,6 @@
 {
   "name": "@fluidframework/test-pairwise-generator",
-<<<<<<< HEAD
   "version": "0.60.1000",
-=======
-  "version": "0.59.3000",
->>>>>>> 24231532
   "description": "End to end tests",
   "homepage": "https://fluidframework.com",
   "repository": {
@@ -59,15 +55,9 @@
   },
   "devDependencies": {
     "@fluidframework/build-common": "^0.23.0",
-<<<<<<< HEAD
-    "@fluidframework/eslint-config-fluid": "^0.28.1000",
+    "@fluidframework/eslint-config-fluid": "^0.28.2000-0",
     "@fluidframework/mocha-test-setup": "^0.60.1000",
     "@fluidframework/test-pairwise-generator-previous": "npm:@fluidframework/test-pairwise-generator@^0.59.0",
-=======
-    "@fluidframework/eslint-config-fluid": "^0.28.2000-0",
-    "@fluidframework/mocha-test-setup": "^0.59.3000",
-    "@fluidframework/test-pairwise-generator-previous": "npm:@fluidframework/test-pairwise-generator@0.59.2000",
->>>>>>> 24231532
     "@rushstack/eslint-config": "^2.5.1",
     "@types/mocha": "^8.2.2",
     "@types/node": "^14.18.0",
@@ -91,11 +81,7 @@
     "typescript": "~4.5.5"
   },
   "typeValidation": {
-<<<<<<< HEAD
     "version": "0.60.1000",
-=======
-    "version": "0.59.3000",
->>>>>>> 24231532
     "broken": {}
   }
 }