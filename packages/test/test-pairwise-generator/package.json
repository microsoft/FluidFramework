{
<<<<<<< HEAD
  "name": "@fluid-internal/test-pairwise-generator",
  "version": "0.39.1",
=======
  "name": "@fluidframework/test-pairwise-generator",
  "version": "0.39.0",
>>>>>>> f84a315c
  "description": "End to end tests",
  "homepage": "https://fluidframework.com",
  "repository": "https://github.com/microsoft/FluidFramework",
  "license": "MIT",
  "author": "Microsoft and contributors",
  "sideEffects": false,
  "main": "dist/index.js",
  "module": "lib/index.js",
  "types": "dist/index.d.ts",
  "scripts": {
    "build": "npm run build:genver && concurrently npm:build:compile npm:lint",
    "build:compile": "concurrently npm:tsc npm:build:esnext",
    "build:esnext": "tsc --project ./tsconfig.esnext.json",
    "build:full": "npm run build",
    "build:full:compile": "npm run build:compile",
    "build:genver": "gen-version",
    "clean": "rimraf dist lib *.tsbuildinfo *.build.log",
    "eslint": "eslint --format stylish src",
    "eslint:fix": "eslint --format stylish src --fix",
    "lint": "npm run eslint",
    "lint:fix": "npm run eslint:fix",
    "tsc": "tsc",
    "usePrereleaseDeps": "node ./scripts/usePrereleaseDeps.js"
  },
  "nyc": {
    "all": true,
    "cache-dir": "nyc/.cache",
    "exclude": [
      "src/test/**/*.ts",
      "dist/test/**/*.js"
    ],
    "exclude-after-remap": false,
    "include": [
      "src/**/*.ts",
      "dist/**/*.js"
    ],
    "report-dir": "nyc/report",
    "reporter": [
      "cobertura",
      "html",
      "text"
    ],
    "temp-directory": "nyc/.nyc_output"
  },
  "dependencies": {
    "@fluidframework/common-utils": "^0.30.0",
    "random-js": "^1.0.8"
  },
  "devDependencies": {
    "@fluidframework/build-common": "^0.22.0",
    "@fluidframework/eslint-config-fluid": "^0.23.0",
    "@fluidframework/mocha-test-setup": "^0.39.1",
    "@types/mocha": "^5.2.5",
    "@types/node": "^12.19.0",
    "@types/random-js": "^1.0.31",
    "@typescript-eslint/eslint-plugin": "~4.14.0",
    "@typescript-eslint/parser": "~4.14.0",
    "concurrently": "^5.2.0",
    "eslint": "~7.18.0",
    "eslint-plugin-eslint-comments": "~3.2.0",
    "eslint-plugin-import": "~2.22.1",
    "eslint-plugin-no-null": "~1.0.2",
    "eslint-plugin-prefer-arrow": "~1.2.2",
    "eslint-plugin-react": "~7.22.0",
    "eslint-plugin-unicorn": "~26.0.1",
    "mocha": "^8.1.1",
    "nyc": "^15.0.0",
    "rimraf": "^2.6.2",
    "typescript": "~4.1.3"
  }
}<|MERGE_RESOLUTION|>--- conflicted
+++ resolved
@@ -1,11 +1,6 @@
 {
-<<<<<<< HEAD
-  "name": "@fluid-internal/test-pairwise-generator",
+  "name": "@fluidframework/test-pairwise-generator",
   "version": "0.39.1",
-=======
-  "name": "@fluidframework/test-pairwise-generator",
-  "version": "0.39.0",
->>>>>>> f84a315c
   "description": "End to end tests",
   "homepage": "https://fluidframework.com",
   "repository": "https://github.com/microsoft/FluidFramework",
