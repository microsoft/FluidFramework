{
	"name": "@fluid-private/test-pairwise-generator",
	"version": "2.0.0-internal.7.3.0",
	"description": "End to end tests",
	"homepage": "https://fluidframework.com",
	"repository": {
		"type": "git",
		"url": "https://github.com/microsoft/FluidFramework.git",
		"directory": "packages/test/test-pairwise-generator"
	},
	"license": "MIT",
	"author": "Microsoft and contributors",
	"sideEffects": false,
	"exports": {
		".": {
			"import": {
				"types": "./lib/index.d.ts",
				"default": "./lib/index.mjs"
			},
			"require": {
				"types": "./dist/index.d.ts",
				"default": "./dist/index.cjs"
			}
		}
	},
	"main": "dist/index.cjs",
	"module": "lib/index.mjs",
	"types": "dist/index.d.ts",
	"scripts": {
		"build": "fluid-build . --task build",
		"build:commonjs": "fluid-build . --task commonjs",
		"build:compile": "fluid-build . --task compile",
<<<<<<< HEAD
		"build:esnext": "tsc-multi --config ../../../common/build/build-common/tsc-multi.esm.json",
		"clean": "rimraf --glob dist lib \"*.tsbuildinfo\" \"*.build.log\" nyc",
=======
		"build:esnext": "tsc --project ./tsconfig.esnext.json",
		"clean": "rimraf --glob dist lib \"**/*.tsbuildinfo\" \"**/*.build.log\" nyc",
>>>>>>> 131c5eca
		"eslint": "eslint --format stylish src",
		"eslint:fix": "eslint --format stylish src --fix --fix-type problem,suggestion,layout",
		"format": "npm run prettier:fix",
		"lint": "npm run prettier && npm run eslint",
		"lint:fix": "npm run prettier:fix && npm run eslint:fix",
		"prettier": "prettier --check . --ignore-path ../../../.prettierignore",
		"prettier:fix": "prettier --write . --ignore-path ../../../.prettierignore",
		"test": "npm run test:mocha",
		"test:mocha": "mocha --recursive dist/test -r node_modules/@fluidframework/mocha-test-setup",
		"test:mocha:verbose": "cross-env FLUID_TEST_VERBOSE=1 npm run test:mocha",
		"tsc": "tsc-multi --config ../../../common/build/build-common/tsc-multi.cjs.json",
		"typetests:gen": "fluid-type-test-generator",
		"typetests:prepare": "flub typetests --dir . --reset --previous --normalize",
		"usePrereleaseDeps": "node ./scripts/usePrereleaseDeps.js"
	},
	"c8": {
		"all": true,
		"cache-dir": "nyc/.cache",
		"exclude": [
			"src/test/**/*.ts",
			"dist/test/**/*.js"
		],
		"exclude-after-remap": false,
		"include": [
			"src/**/*.ts",
			"dist/**/*.js"
		],
		"report-dir": "nyc/report",
		"reporter": [
			"cobertura",
			"html",
			"text"
		],
		"temp-directory": "nyc/.nyc_output"
	},
	"dependencies": {
		"random-js": "^1.0.8"
	},
	"devDependencies": {
		"@fluid-tools/build-cli": "^0.27.0",
		"@fluidframework/build-common": "^2.0.3",
		"@fluidframework/build-tools": "^0.27.0",
		"@fluidframework/eslint-config-fluid": "^3.1.0",
		"@fluidframework/mocha-test-setup": "workspace:~",
		"@types/mocha": "^9.1.1",
		"@types/node": "^16.18.38",
		"@types/random-js": "^1.0.31",
		"c8": "^7.7.1",
		"cross-env": "^7.0.3",
		"eslint": "~8.50.0",
		"mocha": "^10.2.0",
		"prettier": "~3.0.3",
		"rimraf": "^4.4.0",
		"tsc-multi": "^1.1.0",
		"typescript": "~5.1.6"
	},
	"fluidBuild": {
		"tasks": {
			"tsc": [
				"...",
				"typetests:gen"
			]
		}
	},
	"typeValidation": {
		"disabled": true,
		"broken": {}
	}
}<|MERGE_RESOLUTION|>--- conflicted
+++ resolved
@@ -30,13 +30,8 @@
 		"build": "fluid-build . --task build",
 		"build:commonjs": "fluid-build . --task commonjs",
 		"build:compile": "fluid-build . --task compile",
-<<<<<<< HEAD
 		"build:esnext": "tsc-multi --config ../../../common/build/build-common/tsc-multi.esm.json",
-		"clean": "rimraf --glob dist lib \"*.tsbuildinfo\" \"*.build.log\" nyc",
-=======
-		"build:esnext": "tsc --project ./tsconfig.esnext.json",
 		"clean": "rimraf --glob dist lib \"**/*.tsbuildinfo\" \"**/*.build.log\" nyc",
->>>>>>> 131c5eca
 		"eslint": "eslint --format stylish src",
 		"eslint:fix": "eslint --format stylish src --fix --fix-type problem,suggestion,layout",
 		"format": "npm run prettier:fix",
