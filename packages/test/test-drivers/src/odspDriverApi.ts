--- conflicted
+++ resolved
@@ -44,24 +44,14 @@
     totalOpsToCache: numberCases,
 };
 
-<<<<<<< HEAD
 export const generateOdspHostStoragePolicy = (seed: number)=> {
     const odspHostPolicyMatrix: OptionsMatrix<HostStoragePolicy> = {
         blobDeduping: booleanCases,
         concurrentSnapshotFetch: booleanCases,
+        opsBatchSize: numberCases,
+        concurrentOpsBatches: numberCases,
         snapshotOptions:[undefined, ...generatePairwiseOptions(odspSnapshotOptions, seed)],
         opsCaching: [undefined, ...generatePairwiseOptions(odspOpsCaching, seed)],
     };
-=======
-export const odspHostPolicyMatrix = new Lazy<OptionsMatrix<HostStoragePolicy>> (()=>({
-    blobDeduping: booleanCases,
-    concurrentSnapshotFetch: booleanCases,
-    opsBatchSize: numberCases,
-    concurrentOpsBatches: numberCases,
-    snapshotOptions:[undefined, ...generatePairwiseOptions(odspSnapshotOptions)],
-    opsCaching: [undefined, ...generatePairwiseOptions(odspOpsCaching)],
-}));
->>>>>>> 95f248c8
-
     return generatePairwiseOptions<HostStoragePolicy>(odspHostPolicyMatrix, seed);
 };