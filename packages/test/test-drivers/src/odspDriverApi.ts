--- conflicted
+++ resolved
@@ -48,17 +48,11 @@
 export const odspHostPolicyMatrix = new Lazy<OptionsMatrix<HostStoragePolicy>> (()=>({
     blobDeduping: booleanCases,
     concurrentSnapshotFetch: booleanCases,
-<<<<<<< HEAD
-    snapshotOptions:[undefined, odspSnapshotOptions],
     opsBatchSize: numberCases,
     concurrentOpsBatches: numberCases,
-    opsCaching: [undefined, odspOpsCaching],
-};
-=======
     snapshotOptions:[undefined, ...generatePairwiseOptions(odspSnapshotOptions)],
     opsCaching: [undefined, ...generatePairwiseOptions(odspOpsCaching)],
 }));
->>>>>>> 54e3dd26
 
 export const pairwiseOdspHostStoragePolicy = new Lazy(()=>
     generatePairwiseOptions<HostStoragePolicy>(odspHostPolicyMatrix.value));