/*!
 * Copyright (c) Microsoft Corporation and contributors. All rights reserved.
 * Licensed under the MIT License.
 */

import assert from "assert";
import os from "os";
import { compare } from "semver";
import { IRequest } from "@fluidframework/core-interfaces";
import {
    IDocumentServiceFactory,
    IUrlResolver,
} from "@fluidframework/driver-definitions";
import type { OdspResourceTokenFetchOptions, HostStoragePolicy } from "@fluidframework/odsp-driver-definitions";
import {
    OdspTokenConfig,
    OdspTokenManager,
    odspTokensCache,
    getMicrosoftConfiguration,
} from "@fluidframework/tool-utils";
import {
    getDriveId,
    getDriveItemByRootFileName,
    IClientConfig,
} from "@fluidframework/odsp-doclib-utils";
import { ITestDriver } from "@fluidframework/test-driver-definitions";
import { OdspDriverApiType, OdspDriverApi } from "./odspDriverApi";

const passwordTokenConfig = (username, password): OdspTokenConfig => ({
    type: "password",
    username,
    password,
});

<<<<<<< HEAD
interface IOdspTestLoginInfo {
    server: string;
=======
export interface IOdspTestLoginInfo {
    siteUrl: string;
>>>>>>> a72b8f7d
    username: string;
    password: string;
    supportsBrowserAuth?: boolean
}

type TokenConfig = IOdspTestLoginInfo & IClientConfig;

interface IOdspTestDriverConfig extends TokenConfig {
    directory: string;
    driveId: string;
    options: HostStoragePolicy | undefined
}

// specific a range of user name from <prefix><start> to <prefix><start + count - 1> all having the same password
interface LoginTenantRange {
    prefix: string,
    start: number,
    count: number,
    password: string,
}

interface LoginTenants {
    [tenant: string]: {
        range: LoginTenantRange,
        // add different format here
    }
}

/**
 * Get from the env a set of credential to use from a single tenant
 * @param tenantIndex interger to choose the tenant from an array
 * @param requestedUserName specific user name to filter to
 */
function getCredentials(tenantIndex: number, requestedUserName?: string) {
    const creds: { [user: string]: string } = {};
    const loginTenants = process.env.login__odsp__test__tenants;
    if (loginTenants !== undefined) {
        const tenants: LoginTenants = JSON.parse(loginTenants);
        const tenantNames = Object.keys(tenants);
        const tenant = tenantNames[tenantIndex % tenantNames.length];
        const tenantInfo = tenants[tenant];
        // Translate all the user from that user to the full user principle name by appending the tenant domain
        const range = tenantInfo.range;

        // Return the set of account to choose from a single tenant
        for (let i = 0; i < range.count; i++) {
            const username = `${range.prefix}${range.start + i}@${tenant}`;
            if (requestedUserName === undefined || requestedUserName === username) {
                creds[username] = range.password;
            }
        }
    } else {
        const loginAccounts = process.env.login__odsp__test__accounts;
        assert(loginAccounts !== undefined, "Missing login__odsp__test__accounts");
        // Expected format of login__odsp__test__accounts is simply string key-value pairs of username and password
        const passwords: { [user: string]: string } = JSON.parse(loginAccounts);

        // Need to choose one out of the set as these account might be from different tenant
        const username = requestedUserName ?? Object.keys(passwords)[0];
        assert(passwords[username], `No password for username: ${username}`);
        creds[username] = passwords[username];
    }
    return creds;
}

export class OdspTestDriver implements ITestDriver {
    // Share the tokens and driverId across multiple instance of the test driver
    private static readonly odspTokenManager = new OdspTokenManager(odspTokensCache);
    private static readonly driveIdPCache = new Map<string, Promise<string>>();
    // Choose a single random user up front for legacy driver which doesn't support isolateSocketCache
    private static readonly legacyDriverUserRandomIndex = Math.random();
    private static async getDriveIdFromConfig(tokenConfig: TokenConfig): Promise<string> {
        const siteUrl = tokenConfig.siteUrl;
        try {
            return await getDriveId(siteUrl, "", undefined,
                {
                    accessToken: await this.getStorageToken({ siteUrl, refresh: false }, tokenConfig),
                    refreshTokenFn: async () => this.getStorageToken({ siteUrl, refresh: true }, tokenConfig),
                });
        } catch (ex) {
            if (tokenConfig.supportsBrowserAuth !== true) {
                throw ex;
            }
        }
        return getDriveId(
            siteUrl, "", undefined,
            {
                accessToken: await this.getStorageToken({ siteUrl, refresh: false, useBrowserAuth: true }, tokenConfig),
                refreshTokenFn:
                    async () => this.getStorageToken({ siteUrl, refresh: true, useBrowserAuth: true }, tokenConfig),
            });
    }

    public static async createFromEnv(
        config?: {
            directory?: string,
            username?: string,
            options?: HostStoragePolicy,
            supportsBrowserAuth?: boolean,
            tenantIndex?: number,
        },
        api: OdspDriverApiType = OdspDriverApi,
    ) {
        const tenantIndex = config?.tenantIndex ?? 0;
        const creds = getCredentials(tenantIndex, config?.username);
        // Pick a random one on the list (only supported for >= 0.46)
        const users = Object.keys(creds);
        const randomUserIndex = compare(api.version, "0.46.0") >= 0 ?
            Math.random() : OdspTestDriver.legacyDriverUserRandomIndex;
        const userIndex = Math.floor(randomUserIndex * users.length);
        const username = users[userIndex];

        const emailServer = username.substr(username.indexOf("@") + 1);

        let siteUrl: string;
        let tenantName: string;
        if (emailServer.startsWith("http://") || emailServer.startsWith("https://")) {
            // it's already a site url
            tenantName = new URL(emailServer).hostname;
            siteUrl = emailServer;
        } else {
            tenantName = emailServer.substr(0, emailServer.indexOf("."));
            siteUrl = `https://${tenantName}.sharepoint.com`;
        }

        // force isolateSocketCache because we are using different users in a single context
        // and socket can't be shared between different users
        const options = config?.options ?? {};
        options.isolateSocketCache = true;

        return this.create(
            {
                username,
                password: creds[username],
                siteUrl,
                supportsBrowserAuth: config?.supportsBrowserAuth,
            },
            config?.directory ?? "",
            api,
            options,
            tenantName,
            userIndex,
        );
    }

    private static async getDriveId(siteUrl: string, tokenConfig: TokenConfig) {
        let driveIdP = this.driveIdPCache.get(siteUrl);
        if (driveIdP) {
            return driveIdP;
        }

        driveIdP = this.getDriveIdFromConfig(tokenConfig);
        this.driveIdPCache.set(siteUrl, driveIdP);
        try {
            return await driveIdP;
        } catch (e) {
            this.driveIdPCache.delete(siteUrl);
            throw e;
        }
    }

    private static async create(
        loginConfig: IOdspTestLoginInfo,
        directory: string,
        api = OdspDriverApi,
        options?: HostStoragePolicy,
        tenantName?: string,
        userIndex?: number,
    ) {
        const tokenConfig: TokenConfig = {
            ...loginConfig,
            ...getMicrosoftConfiguration(),
        };

        const driveId = await this.getDriveId(loginConfig.siteUrl, tokenConfig);
        const directoryParts = [directory];

        // if we are in a azure dev ops build use the build id in the dir path
        if (process.env.BUILD_BUILD_ID !== undefined) {
            directoryParts.push(process.env.BUILD_BUILD_ID);
        } else {
            directoryParts.push(os.hostname());
        }

        const driverConfig: IOdspTestDriverConfig = {
            ...tokenConfig,
            directory: directoryParts.join("/"),
            driveId,
            options,
        };

        return new OdspTestDriver(
            driverConfig,
            api,
            tenantName,
            userIndex,
        );
    }

    private static async getStorageToken(
        options: OdspResourceTokenFetchOptions & { useBrowserAuth?: boolean },
        config: IOdspTestLoginInfo & IClientConfig,
    ) {
        const host = new URL(options.siteUrl).host;

        if (options.useBrowserAuth === true) {
            const browserTokens = await this.odspTokenManager.getOdspTokens(
                host,
                config,
                {
                    type: "browserLogin",
                    navigator: (openUrl) => {
                        // eslint-disable-next-line max-len
                        console.log(`Open the following url in a new private browser window, and login with user: ${config.username}`);
                        // eslint-disable-next-line max-len
                        console.log(`Additional account details may be available in the environment variable login__odsp__test__accounts`);
                        console.log(`"${openUrl}"`);
                    },
                },
                options.refresh,
            );
            return browserTokens.accessToken;
        }
        // This function can handle token request for any multiple sites.
        // Where the test driver is for a specific site.
        const tokens = await this.odspTokenManager.getOdspTokens(
            host,
            config,
            passwordTokenConfig(config.username, config.password),
            options.refresh,
        );
        return tokens.accessToken;
    }

    public readonly type = "odsp";
    public get version() { return this.api.version; }
    private readonly testIdToUrl = new Map<string, string>();
    private constructor(
        private readonly config: Readonly<IOdspTestDriverConfig>,
        private readonly api = OdspDriverApi,
        public readonly tenantName?: string,
        public readonly userIndex?: number,
    ) {

    }

    /**
     * Returns the url to container which can be used to load the container through loader.
     * @param testId - Filename of the Fluid file. Note: This is not the container id as for odsp
     *  container id is the hashed id generated using driveId and itemId. Container id is not the filename.
     */
    async createContainerUrl(testId: string): Promise<string> {
        if (!this.testIdToUrl.has(testId)) {
            const siteUrl = this.config.siteUrl;
            const driveItem = await getDriveItemByRootFileName(
                this.config.siteUrl,
                undefined,
                `/${this.config.directory}/${testId}.fluid`,
                {
                    accessToken: await this.getStorageToken({ siteUrl, refresh: false }),
                    refreshTokenFn: async () => this.getStorageToken({ siteUrl, refresh: false }),
                },
                false,
                this.config.driveId);

            this.testIdToUrl.set(
                testId,
                this.api.createOdspUrl({
                    ...driveItem,
                    siteUrl,
                    dataStorePath: "/",
                }));
        }
        // eslint-disable-next-line @typescript-eslint/no-non-null-assertion
        return this.testIdToUrl.get(testId)!;
    }

    createDocumentServiceFactory(): IDocumentServiceFactory {
        return new this.api.OdspDocumentServiceFactory(
            this.getStorageToken.bind(this),
            this.getPushToken.bind(this),
            undefined,
            this.config.options,
        );
    }

    createUrlResolver(): IUrlResolver {
        return new this.api.OdspDriverUrlResolver();
    }

    createCreateNewRequest(testId: string): IRequest {
        return this.api.createOdspCreateContainerRequest(
            this.config.siteUrl,
            this.config.driveId,
            this.config.directory,
            `${testId}.fluid`,
        );
    }

    private async getStorageToken(options: OdspResourceTokenFetchOptions) {
        return OdspTestDriver.getStorageToken(options, this.config);
    }

    private async getPushToken(options: OdspResourceTokenFetchOptions) {
        const tokens = await OdspTestDriver.odspTokenManager.getPushTokens(
            new URL(options.siteUrl).host,
            this.config,
            passwordTokenConfig(this.config.username, this.config.password),
            options.refresh,
        );

        return tokens.accessToken;
    }

    public getUrlFromItemId(itemId: string) {
        return this.api.createOdspUrl({
            siteUrl: this.config.siteUrl,
            driveId: this.config.driveId,
            itemId,
            dataStorePath: "/",
        });
    }
}<|MERGE_RESOLUTION|>--- conflicted
+++ resolved
@@ -32,13 +32,8 @@
     password,
 });
 
-<<<<<<< HEAD
 interface IOdspTestLoginInfo {
-    server: string;
-=======
-export interface IOdspTestLoginInfo {
     siteUrl: string;
->>>>>>> a72b8f7d
     username: string;
     password: string;
     supportsBrowserAuth?: boolean
