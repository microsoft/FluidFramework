--- conflicted
+++ resolved
@@ -13,31 +13,6 @@
 
 export class LocalServerTestDriver implements ITestDriver {
 	private readonly _server = LocalDeltaConnectionServer.create();
-<<<<<<< HEAD
-
-	public readonly type = "local";
-	public get version() {
-		return this.api.version;
-	}
-	public get server(): ILocalDeltaConnectionServer {
-		return this._server;
-	}
-
-	constructor(private readonly api: LocalDriverApiType = LocalDriverApi) {
-		this._server = api.LocalDeltaConnectionServer.create();
-	}
-
-	createDocumentServiceFactory(): IDocumentServiceFactory {
-		return new this.api.LocalDocumentServiceFactory(this._server);
-	}
-	createUrlResolver(): IUrlResolver {
-		return new this.api.LocalResolver();
-	}
-	createCreateNewRequest(testId: string): IRequest {
-		return this.api.createLocalResolverCreateNewRequest(testId);
-	}
-
-=======
 	public readonly endpointName = "local";
 	public readonly type = "local";
 	public get version() {
@@ -61,7 +36,6 @@
 		return this.api.createLocalResolverCreateNewRequest(testId);
 	}
 
->>>>>>> 17480554
 	async createContainerUrl(testId: string): Promise<string> {
 		return `http://localhost/${testId}`;
 	}
