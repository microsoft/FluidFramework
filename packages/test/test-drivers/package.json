--- conflicted
+++ resolved
@@ -1,10 +1,6 @@
 {
   "name": "@fluidframework/test-drivers",
-<<<<<<< HEAD
   "version": "0.60.1000",
-=======
-  "version": "0.59.3000",
->>>>>>> 24231532
   "description": "A driver abstraction and implementations for testing against server",
   "homepage": "https://fluidframework.com",
   "repository": {
@@ -62,7 +58,6 @@
   "dependencies": {
     "@fluidframework/common-utils": "^0.32.1",
     "@fluidframework/core-interfaces": "^0.43.1000",
-<<<<<<< HEAD
     "@fluidframework/driver-definitions": "^0.47.1000-0",
     "@fluidframework/driver-utils": "^0.60.1000",
     "@fluidframework/local-driver": "^0.60.1000",
@@ -78,36 +73,14 @@
     "@fluidframework/test-runtime-utils": "^0.60.1000",
     "@fluidframework/tinylicious-driver": "^0.60.1000",
     "@fluidframework/tool-utils": "^0.60.1000",
-=======
-    "@fluidframework/driver-definitions": "^0.46.1000",
-    "@fluidframework/driver-utils": "^0.59.3000",
-    "@fluidframework/local-driver": "^0.59.3000",
-    "@fluidframework/odsp-doclib-utils": "^0.59.3000",
-    "@fluidframework/odsp-driver": "^0.59.3000",
-    "@fluidframework/odsp-driver-definitions": "^0.59.3000",
-    "@fluidframework/odsp-urlresolver": "^0.59.3000",
-    "@fluidframework/protocol-definitions": "^0.1028.1000",
-    "@fluidframework/routerlicious-driver": "^0.59.3000",
-    "@fluidframework/server-local-server": "^0.1036.3000-0",
-    "@fluidframework/test-driver-definitions": "^0.59.3000",
-    "@fluidframework/test-pairwise-generator": "^0.59.3000",
-    "@fluidframework/test-runtime-utils": "^0.59.3000",
-    "@fluidframework/tinylicious-driver": "^0.59.3000",
-    "@fluidframework/tool-utils": "^0.59.3000",
->>>>>>> 24231532
     "axios": "^0.26.0",
     "semver": "^7.3.4",
     "uuid": "^8.3.1"
   },
   "devDependencies": {
     "@fluidframework/build-common": "^0.23.0",
-<<<<<<< HEAD
-    "@fluidframework/eslint-config-fluid": "^0.28.1000",
+    "@fluidframework/eslint-config-fluid": "^0.28.2000-0",
     "@fluidframework/test-drivers-previous": "npm:@fluidframework/test-drivers@^0.59.0",
-=======
-    "@fluidframework/eslint-config-fluid": "^0.28.2000-0",
-    "@fluidframework/test-drivers-previous": "npm:@fluidframework/test-drivers@0.59.2000",
->>>>>>> 24231532
     "@microsoft/api-extractor": "^7.22.2",
     "@rushstack/eslint-config": "^2.5.1",
     "@types/mocha": "^8.2.2",
@@ -133,16 +106,11 @@
     "typescript-formatter": "7.1.0"
   },
   "typeValidation": {
-<<<<<<< HEAD
     "version": "0.60.1000",
-    "broken": {}
-=======
-    "version": "0.59.3000",
     "broken": {
-        "InterfaceDeclaration_FluidTestDriverConfig": {
-          "forwardCompat": false
+      "InterfaceDeclaration_FluidTestDriverConfig": {
+        "forwardCompat": false
       }
     }
->>>>>>> 24231532
   }
 }