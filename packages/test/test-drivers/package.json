--- conflicted
+++ resolved
@@ -74,15 +74,10 @@
 	"devDependencies": {
 		"@arethetypeswrong/cli": "^0.17.1",
 		"@biomejs/biome": "~1.9.3",
-		"@fluid-tools/build-cli": "^0.59.0",
+		"@fluid-tools/build-cli": "^0.58.3",
 		"@fluidframework/build-common": "^2.0.3",
-<<<<<<< HEAD
-		"@fluidframework/build-tools": "^0.59.0",
-		"@fluidframework/eslint-config-fluid": "^8.1.0",
-=======
 		"@fluidframework/build-tools": "^0.58.3",
 		"@fluidframework/eslint-config-fluid": "workspace:^",
->>>>>>> b535f007
 		"@microsoft/api-extractor": "7.52.11",
 		"@types/node": "^18.19.0",
 		"concurrently": "^8.2.1",
