{
  "name": "@fluidframework/test-drivers",
  "version": "0.59.2000",
  "description": "A driver abstraction and implementations for testing against server",
  "homepage": "https://fluidframework.com",
  "repository": {
    "type": "git",
    "url": "https://github.com/microsoft/FluidFramework.git",
    "directory": "packages/test/test-drivers"
  },
  "license": "MIT",
  "author": "Microsoft and contributors",
  "sideEffects": false,
  "main": "dist/index.js",
  "module": "lib/index.js",
  "types": "dist/index.d.ts",
  "scripts": {
    "build": "npm run build:genver && concurrently npm:build:compile npm:lint && npm run build:docs",
    "build:compile": "npm run tsc && npm run build:test && npm run build:esnext",
    "build:compile:min": "npm run build:compile",
    "build:docs": "api-extractor run --local --typescript-compiler-folder ../../../node_modules/typescript && copyfiles -u 1 ./_api-extractor-temp/doc-models/* ../../../_api-extractor-temp/",
    "build:esnext": "tsc --project ./tsconfig.esnext.json",
    "build:full": "npm run build",
    "build:full:compile": "npm run build:compile",
    "build:genver": "gen-version",
    "build:test": "tsc --project ./src/test/tsconfig.json",
    "ci:build:docs": "api-extractor run --typescript-compiler-folder ../../../node_modules/typescript && copyfiles -u 1 ./_api-extractor-temp/* ../../../_api-extractor-temp/",
    "clean": "rimraf dist lib *.tsbuildinfo *.build.log",
    "eslint": "eslint --format stylish src",
    "eslint:fix": "eslint --format stylish src --fix --fix-type problem,suggestion,layout",
    "lint": "npm run eslint",
    "lint:fix": "npm run eslint:fix",
    "tsc": "tsc",
    "tsfmt": "tsfmt --verify",
    "tsfmt:fix": "tsfmt --replace"
  },
  "nyc": {
    "all": true,
    "cache-dir": "nyc/.cache",
    "exclude": [
      "src/test/**/*.ts",
      "dist/test/**/*.js"
    ],
    "exclude-after-remap": false,
    "include": [
      "src/**/*.ts",
      "dist/**/*.js"
    ],
    "report-dir": "nyc/report",
    "reporter": [
      "cobertura",
      "html",
      "text"
    ],
    "temp-directory": "nyc/.nyc_output"
  },
  "dependencies": {
    "@fluidframework/common-utils": "^0.32.1",
    "@fluidframework/core-interfaces": "^0.43.1000",
    "@fluidframework/driver-definitions": "^0.46.1000",
    "@fluidframework/driver-utils": "^0.59.2000",
    "@fluidframework/local-driver": "^0.59.2000",
    "@fluidframework/odsp-doclib-utils": "^0.59.2000",
    "@fluidframework/odsp-driver": "^0.59.2000",
    "@fluidframework/odsp-driver-definitions": "^0.59.2000",
    "@fluidframework/odsp-urlresolver": "^0.59.2000",
    "@fluidframework/protocol-definitions": "^0.1028.1000",
    "@fluidframework/routerlicious-driver": "^0.59.2000",
    "@fluidframework/server-local-server": "^0.1036.1000",
    "@fluidframework/test-driver-definitions": "^0.59.2000",
    "@fluidframework/test-pairwise-generator": "^0.59.2000",
    "@fluidframework/test-runtime-utils": "^0.59.2000",
    "@fluidframework/tinylicious-driver": "^0.59.2000",
    "@fluidframework/tool-utils": "^0.59.2000",
    "axios": "^0.26.0",
    "semver": "^7.3.4",
    "uuid": "^8.3.1"
  },
  "devDependencies": {
    "@fluidframework/build-common": "^0.23.0",
    "@fluidframework/eslint-config-fluid": "^0.28.1000",
    "@fluidframework/test-drivers-previous": "npm:@fluidframework/test-drivers@0.59.1000",
<<<<<<< HEAD
    "@microsoft/api-extractor": "^7.21.3",
=======
    "@microsoft/api-extractor": "^7.22.2",
>>>>>>> 965b4608
    "@rushstack/eslint-config": "^2.5.1",
    "@types/mocha": "^8.2.2",
    "@types/node": "^14.18.0",
    "@typescript-eslint/eslint-plugin": "~5.9.0",
    "@typescript-eslint/parser": "~5.9.0",
    "concurrently": "^6.2.0",
    "copyfiles": "^2.1.0",
    "eslint": "~8.6.0",
    "eslint-plugin-editorconfig": "~3.2.0",
    "eslint-plugin-eslint-comments": "~3.2.0",
    "eslint-plugin-import": "~2.25.4",
    "eslint-plugin-no-null": "~1.0.2",
    "eslint-plugin-react": "~7.28.0",
    "eslint-plugin-unicorn": "~40.0.0",
    "mocha": "^8.4.0",
    "nyc": "^15.0.0",
    "rimraf": "^2.6.2",
    "typescript": "~4.5.5",
    "typescript-formatter": "7.1.0"
  },
  "typeValidation": {
    "version": "0.59.2000",
    "broken": {}
  }
}<|MERGE_RESOLUTION|>--- conflicted
+++ resolved
@@ -80,11 +80,7 @@
     "@fluidframework/build-common": "^0.23.0",
     "@fluidframework/eslint-config-fluid": "^0.28.1000",
     "@fluidframework/test-drivers-previous": "npm:@fluidframework/test-drivers@0.59.1000",
-<<<<<<< HEAD
-    "@microsoft/api-extractor": "^7.21.3",
-=======
     "@microsoft/api-extractor": "^7.22.2",
->>>>>>> 965b4608
     "@rushstack/eslint-config": "^2.5.1",
     "@types/mocha": "^8.2.2",
     "@types/node": "^14.18.0",
