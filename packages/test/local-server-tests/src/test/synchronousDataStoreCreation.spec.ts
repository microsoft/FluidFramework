/*!
 * Copyright (c) Microsoft Corporation and contributors. All rights reserved.
 * Licensed under the MIT License.
 */

<<<<<<< HEAD
import type { IRuntimeFactory } from "@fluidframework/container-definitions/internal";
import {
	createDetachedContainer,
	resolveContainer,
	waitContainerToCatchUp,
} from "@fluidframework/container-loader/internal";
=======
import { DataObject } from "@fluidframework/aqueduct/internal";
import { DataObjectFactory } from "@fluidframework/aqueduct/internal";
import {
	AttachState,
	type IRuntimeFactory,
} from "@fluidframework/container-definitions/internal";
import { waitContainerToCatchUp } from "@fluidframework/container-loader/internal";
>>>>>>> 731a027c
import { loadContainerRuntime } from "@fluidframework/container-runtime/internal";
import { IFluidHandle, type FluidObject } from "@fluidframework/core-interfaces/internal";
import { assert } from "@fluidframework/core-utils/internal";
import { FluidDataStoreRuntime } from "@fluidframework/datastore/internal";
import {
	IChannelFactory,
	type IFluidDataStoreRuntime,
} from "@fluidframework/datastore-definitions/internal";
import { ISharedMap, SharedMap } from "@fluidframework/map/internal";
import type {
	IFluidDataStoreChannel,
	IFluidDataStoreContext,
	IFluidDataStoreFactory,
} from "@fluidframework/runtime-definitions/internal";
import { isFluidHandle } from "@fluidframework/runtime-utils/internal";
import { LocalDeltaConnectionServer } from "@fluidframework/server-local-server";

import { createLoader } from "../utils.js";

const mapFactory = SharedMap.getFactory();
const sharedObjectRegistry = new Map<string, IChannelFactory>([[mapFactory.type, mapFactory]]);

/**
 * This is the child datastore that will be created synchronously
 */
class ChildDataStore {
	public static create(runtime: IFluidDataStoreRuntime) {
		const root = SharedMap.create(runtime, "root");
		root.bindToContext();
		return new ChildDataStore(runtime, root);
	}

	public static async load(runtime: IFluidDataStoreRuntime) {
		const root = (await runtime.getChannel("root")) as unknown as ISharedMap;
		return new ChildDataStore(runtime, root);
	}

	private constructor(
		private readonly runtime: IFluidDataStoreRuntime,
		private readonly sharedMap: SharedMap,
	) {}

	get ChildDataStore() {
		return this;
	}

	public setProperty(key: string, value: string | number) {
		this.sharedMap.set(key, value);
	}

	public getProperty(key: string): string | number | undefined {
		return this.sharedMap.get(key);
	}

	get handle() {
		return this.runtime.entryPoint;
	}
}
/**
 * This is the child datastore factory. It must implement
 * createDataStore to support synchronous creation.
 * instantiateDataStore will continue to be used after creation
 * to load the datastore.
 */
class ChildDataStoreFactory implements IFluidDataStoreFactory {
	static readonly instance = new ChildDataStoreFactory();
	private constructor() {}

	get IFluidDataStoreFactory() {
		return this;
	}

	public readonly type = "ChildDataStore";

	async instantiateDataStore(context, existing) {
		const runtime: FluidDataStoreRuntime = new FluidDataStoreRuntime(
			context,
			sharedObjectRegistry,
			existing,
			async () => dataStore,
		);
		const dataStore = existing ? ChildDataStore.load(runtime) : ChildDataStore.create(runtime);

		return runtime;
	}

	createDataStore(context: IFluidDataStoreContext): {
		runtime: IFluidDataStoreChannel;
		entrypoint: ChildDataStore;
	} {
		const runtime = new FluidDataStoreRuntime(
			context,
			sharedObjectRegistry,
			false,
			async () => entrypoint,
		);
		const entrypoint = ChildDataStore.create(runtime);
		return { runtime, entrypoint };
	}
}

/**
 * This is the parent DataObject, which is also a datastore. It has a
 * synchronous method to create child datastores, which could be called
 * in response to synchronous user input, like a key press.
 */
class ParentDataObject extends DataObject {
	get ParentDataObject() {
		return this;
	}
	protected override async initializingFirstTime(): Promise<void> {
		// create synchronously during initialization
		this.createChild("parentCreation");
	}

	createChild(name: string): ChildDataStore {
		assert(
			this.context.createChildDataStore !== undefined,
			"this.context.createChildDataStore",
		);
		const { entrypoint } = this.context.createChildDataStore(ChildDataStoreFactory.instance);
		const dir = this.root.createSubDirectory("children");
		dir.set(name, entrypoint.handle);
		entrypoint.setProperty("childValue", name);

		return entrypoint;
	}

	getChild(name: string): IFluidHandle<ChildDataStore> | undefined {
		const dir = this.root.getSubDirectory("children");
		return dir?.get<IFluidHandle<ChildDataStore>>(name);
	}
}

/**
 * This is the parent DataObjects factory. It specifies the child data stores
 * factory in a sub-registry. This is requires for synchronous creation of the child.
 */
const parentDataObjectFactory = new DataObjectFactory(
	"ParentDataObject",
	ParentDataObject,
	undefined,
	{},
	[[ChildDataStoreFactory.instance.type, ChildDataStoreFactory.instance]],
);

// a simple container runtime factory with a single datastore aliased as default.
// the default datastore is also returned as the entrypoint
const runtimeFactory: IRuntimeFactory = {
	get IRuntimeFactory() {
		return this;
	},
	instantiateRuntime: async (context, existing) => {
		return loadContainerRuntime({
			context,
			existing,
			registryEntries: [
				[
					parentDataObjectFactory.type,
					// the parent is still async in the container registry
					// this allows things like code splitting for dynamic loading
					Promise.resolve(parentDataObjectFactory),
				],
			],
			provideEntryPoint: async (rt) => {
				const maybeRoot = await rt.getAliasedDataStoreEntryPoint("default");
				if (maybeRoot === undefined) {
					const ds = await rt.createDataStore(parentDataObjectFactory.type);
					await ds.trySetAlias("default");
				}
				const root = await rt.getAliasedDataStoreEntryPoint("default");
				assert(root !== undefined, "default must exist");
				return root.get();
			},
		});
	},
};

describe("Scenario Test", () => {
	it("Synchronously create child data store", async () => {
		const deltaConnectionServer = LocalDeltaConnectionServer.create();

		const loaderProps = createLoader({
			deltaConnectionServer,
			runtimeFactory,
		});

		const container = await createDetachedContainer({ ...loaderProps });

<<<<<<< HEAD
		await container.attach(loaderProps.urlResolver.createCreateNewRequest("test"));
		const url = await container.getAbsoluteUrl("");
		assert(url !== undefined, "container must have url");
=======
>>>>>>> 731a027c
		{
			const entrypoint: FluidObject<ParentDataObject> = await container.getEntryPoint();

			assert(
				entrypoint.ParentDataObject !== undefined,
				"container entrypoint must be ParentDataStore",
			);

			// create a child while detached
			entrypoint.ParentDataObject.createChild("detachedChildInstance");

			const attachP = container.attach(urlResolver.createCreateNewRequest("test"));

			if (container.attachState === AttachState.Attached) {
				await new Promise<void>((resolve) => container.once("attaching", () => resolve()));
			}

			// create a child while attaching
			entrypoint.ParentDataObject.createChild("attachingChildInstance");

			await attachP;

			// create a child once attached
			entrypoint.ParentDataObject.createChild("attachedChildInstance");

			if (container.isDirty) {
				await new Promise<void>((resolve) => container.once("saved", () => resolve()));
			}
		}

		const url = await container.getAbsoluteUrl("");
		assert(url !== undefined, "container must have url");
		container.dispose();

		{
			const container2 = await resolveContainer({ request: { url }, ...loaderProps });
			await waitContainerToCatchUp(container2);
			const entrypoint: FluidObject<ParentDataObject> = await container2.getEntryPoint();

			assert(
				entrypoint.ParentDataObject !== undefined,
				"container2 entrypoint must be ParentDataStore",
			);

			for (const childKey of [
				"parentCreation",
				"detachedChildInstance",
				"attachingChildInstance",
				"attachedChildInstance",
			]) {
				const childHandle = entrypoint.ParentDataObject.getChild(childKey);
				assert(childHandle !== undefined, `${childKey} must be defined`);
				assert(isFluidHandle(childHandle), `${childKey} should be a handle`);
				const child = (await childHandle.get()) as FluidObject<ChildDataStore>;
				assert(child.ChildDataStore !== undefined, `${childKey} must be ChildDataStore`);
				assert(
					child.ChildDataStore.getProperty("childValue") === childKey,
					"unexpected childValue",
				);
			}
			container2.dispose();
		}
	});
});<|MERGE_RESOLUTION|>--- conflicted
+++ resolved
@@ -3,22 +3,17 @@
  * Licensed under the MIT License.
  */
 
-<<<<<<< HEAD
-import type { IRuntimeFactory } from "@fluidframework/container-definitions/internal";
-import {
-	createDetachedContainer,
-	resolveContainer,
-	waitContainerToCatchUp,
-} from "@fluidframework/container-loader/internal";
-=======
 import { DataObject } from "@fluidframework/aqueduct/internal";
 import { DataObjectFactory } from "@fluidframework/aqueduct/internal";
 import {
 	AttachState,
 	type IRuntimeFactory,
 } from "@fluidframework/container-definitions/internal";
-import { waitContainerToCatchUp } from "@fluidframework/container-loader/internal";
->>>>>>> 731a027c
+import {
+	createDetachedContainer,
+	resolveContainer,
+	waitContainerToCatchUp,
+} from "@fluidframework/container-loader/internal";
 import { loadContainerRuntime } from "@fluidframework/container-runtime/internal";
 import { IFluidHandle, type FluidObject } from "@fluidframework/core-interfaces/internal";
 import { assert } from "@fluidframework/core-utils/internal";
@@ -207,13 +202,10 @@
 		});
 
 		const container = await createDetachedContainer({ ...loaderProps });
-
-<<<<<<< HEAD
 		await container.attach(loaderProps.urlResolver.createCreateNewRequest("test"));
 		const url = await container.getAbsoluteUrl("");
 		assert(url !== undefined, "container must have url");
-=======
->>>>>>> 731a027c
+
 		{
 			const entrypoint: FluidObject<ParentDataObject> = await container.getEntryPoint();
 
