--- conflicted
+++ resolved
@@ -53,77 +53,6 @@
             assert.equal(c.connected, false);
             return new Promise((resolve) => c.once("connected", () => resolve()));
         }
-<<<<<<< HEAD
-=======
-    }
-
-    /**
-     * Increments clean count when the "saved" event is fired
-     */
-    function registerSavedContainerHandler(): void {
-        containerRuntime.on("saved", () => {
-            wasMarkedCleanRuntimeCount += 1;
-            assert.equal(containerRuntime.isDirty, false, "Document is marked clean");
-            assert.equal(wasMarkedDirtyRuntimeCount, wasMarkedCleanRuntimeCount,
-                "No superfluous transition event, dirty and clean count should match when state is clean");
-        });
-        container.on("saved", () => {
-            wasMarkedCleanContainerCount += 1;
-            assert.equal(container.isDirty, false, "Document is marked clean");
-            assert.equal(wasMarkedDirtyContainerCount, wasMarkedCleanContainerCount,
-                "No superfluous transition event, dirty and clean count should match when state is clean");
-        });
-    }
-
-    /**
-     * Increments dirty count when the "dirty" event is fired
-     */
-    function registerDirtyContainerHandler(): void {
-        containerRuntime.on("dirty", () => {
-            wasMarkedDirtyRuntimeCount += 1;
-            assert.equal(containerRuntime.isDirty, true, "Document is marked dirty");
-            assert.equal(wasMarkedDirtyRuntimeCount - wasMarkedCleanRuntimeCount, 1,
-                "No superfluous transition event, dirty should be only one more then clean when state is dirty");
-        });
-
-        container.on("dirty", () => {
-            wasMarkedDirtyContainerCount += 1;
-            assert.equal(container.isDirty, true, "Document is marked dirty");
-            assert.equal(wasMarkedDirtyContainerCount - wasMarkedCleanContainerCount, 1,
-                "No superfluous transition event, dirty should be only one more then clean when state is dirty");
-        });
-    }
-
-    async function createContainer(): Promise<IContainer> {
-        const factory: TestFluidObjectFactory = new TestFluidObjectFactory(
-            [
-                [mapId, SharedMap.getFactory()],
-            ],
-            "default",
-        );
-
-        const innerRequestHandler = async (request: IRequest, runtime: IContainerRuntimeBase) =>
-            runtime.IFluidHandleContext.resolveHandle(request);
-        const runtimeFactory =
-            new ContainerRuntimeFactoryWithDefaultDataStore(
-                factory,
-                [
-                    [factory.type, Promise.resolve(factory)],
-                ],
-                undefined,
-                [innerRequestHandler],
-            );
-
-        const urlResolver = new LocalResolver();
-        const codeLoader = new LocalCodeLoader([[codeDetails, runtimeFactory]]);
-
-        const loader = new Loader({
-            urlResolver,
-            documentServiceFactory,
-            codeLoader,
-        });
-        loaderContainerTracker.add(loader);
->>>>>>> 6fa3f0e4
 
         async function ensureContainerConnected(c: Container): Promise<void> {
             if (!c.connected) {
@@ -176,12 +105,16 @@
                 "default",
             );
 
+            const innerRequestHandler = async (request: IRequest, runtime: IContainerRuntimeBase) =>
+                runtime.IFluidHandleContext.resolveHandle(request);
             const runtimeFactory =
                 new ContainerRuntimeFactoryWithDefaultDataStore(
                     factory,
                     [
                         [factory.type, Promise.resolve(factory)],
                     ],
+                    undefined,
+                    [innerRequestHandler],
                 );
 
             const urlResolver = new LocalResolver();
@@ -479,12 +412,17 @@
                 ],
                 "default",
             );
+
+            const innerRequestHandler = async (request: IRequest, runtime: IContainerRuntimeBase) =>
+                runtime.IFluidHandleContext.resolveHandle(request);
             const runtimeFactory =
                 new ContainerRuntimeFactoryWithDefaultDataStore(
                     factory,
                     [
                         [factory.type, Promise.resolve(factory)],
                     ],
+                    undefined,
+                    [innerRequestHandler],
                 );
 
             const urlResolver = new LocalResolver();
