--- conflicted
+++ resolved
@@ -481,11 +481,7 @@
             });
 
             // Manually flush the ops so that they are sent as a batch.
-<<<<<<< HEAD
-            flush(container1Object1);
-=======
-            (container1Object1.context.containerRuntime as IContainerRuntime).flush();
->>>>>>> 82dd9cb4
+            flush(container1Object1);
 
             container1Object1.context.containerRuntime.orderSequentially(() => {
                 container1Object1Map1.set("key4", "value4");
@@ -539,12 +535,9 @@
             container1Object1Map2.set("key5", "value5");
             container1Object1Directory.set("key6", "value6");
 
-<<<<<<< HEAD
-=======
             // Manually flush the ops so that they are sent as a batch.
-            (container1Object1.context.containerRuntime as IContainerRuntime).flush();
-
->>>>>>> 82dd9cb4
+            flush(container1Object1);
+
             // Wait for the Container to get reconnected.
             await waitForContainerReconnection(container1);
 
@@ -581,11 +574,7 @@
             container1Object1Directory.set("key3", "value3");
 
             // Manually flush the ops so that they are sent as a batch.
-<<<<<<< HEAD
-            flush(container1Object1);
-=======
-            (container1Object1.context.containerRuntime as IContainerRuntime).flush();
->>>>>>> 82dd9cb4
+            flush(container1Object1);
 
             // Wait for the Container to get reconnected.
             await waitForContainerReconnection(container1);
