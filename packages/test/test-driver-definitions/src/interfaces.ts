--- conflicted
+++ resolved
@@ -49,8 +49,7 @@
      * type, this should only be done it absolutely necessary for complex scenarios
      * as the test may not  work against all supported servers if done.
      */
-<<<<<<< HEAD
-    createContainerUrl(testId: string): string;
+    createContainerUrl(testId: string): Promise<string>;
 }
 
 /**
@@ -59,7 +58,4 @@
  */
 export interface ITelemetryBufferedLogger extends ITelemetryBaseLogger {
     flush(): Promise<void>;
-=======
-    createContainerUrl(testId: string): Promise<string>;
->>>>>>> 8101ce30
 }