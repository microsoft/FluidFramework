{
  "name": "@fluidframework/test-driver-definitions",
<<<<<<< HEAD
  "version": "0.46.0",
=======
  "version": "0.47.0",
>>>>>>> 538c370c
  "description": "A driver abstraction and implementations for testing against server",
  "homepage": "https://fluidframework.com",
  "repository": "https://github.com/microsoft/FluidFramework",
  "license": "MIT",
  "author": "Microsoft and contributors",
  "sideEffects": false,
  "main": "dist/index.js",
  "module": "lib/index.js",
  "types": "dist/index.d.ts",
  "scripts": {
    "build": "npm run build:genver && concurrently npm:build:compile npm:lint && npm run build:docs",
    "build:compile": "concurrently npm:tsc npm:build:esnext",
    "build:compile:min": "npm run build:compile",
    "build:docs": "api-extractor run --local --typescript-compiler-folder ../../../node_modules/typescript && copyfiles -u 1 ./_api-extractor-temp/doc-models/* ../../../_api-extractor-temp/",
    "build:esnext": "tsc --project ./tsconfig.esnext.json",
    "build:full": "npm run build",
    "build:full:compile": "npm run build:compile",
    "build:genver": "gen-version",
    "ci:build:docs": "api-extractor run --typescript-compiler-folder ../../../node_modules/typescript && copyfiles -u 1 ./_api-extractor-temp/* ../../../_api-extractor-temp/",
    "clean": "rimraf dist lib *.tsbuildinfo *.build.log",
    "eslint": "eslint --format stylish src",
    "eslint:fix": "eslint --format stylish src --fix",
    "lint": "npm run eslint",
    "lint:fix": "npm run eslint:fix",
    "tsc": "tsc",
    "tsfmt": "tsfmt --verify",
    "tsfmt:fix": "tsfmt --replace"
  },
  "nyc": {
    "all": true,
    "cache-dir": "nyc/.cache",
    "exclude": [
      "src/test/**/*.ts",
      "dist/test/**/*.js"
    ],
    "exclude-after-remap": false,
    "include": [
      "src/**/*.ts",
      "dist/**/*.js"
    ],
    "report-dir": "nyc/report",
    "reporter": [
      "cobertura",
      "html",
      "text"
    ],
    "temp-directory": "nyc/.nyc_output"
  },
  "dependencies": {
    "@fluidframework/common-definitions": "^0.20.1",
    "@fluidframework/core-interfaces": "^0.39.7",
    "@fluidframework/driver-definitions": "^0.39.6",
    "@fluidframework/protocol-definitions": "^0.1024.0",
    "uuid": "^8.3.1"
  },
  "devDependencies": {
    "@fluidframework/build-common": "^0.22.0",
    "@fluidframework/eslint-config-fluid": "^0.23.0",
    "@microsoft/api-extractor": "^7.16.1",
    "@types/mocha": "^8.2.2",
    "@typescript-eslint/eslint-plugin": "~4.14.0",
    "@typescript-eslint/parser": "~4.14.0",
    "concurrently": "^5.2.0",
    "copyfiles": "^2.1.0",
    "eslint": "~7.18.0",
    "eslint-plugin-eslint-comments": "~3.2.0",
    "eslint-plugin-import": "~2.22.1",
    "eslint-plugin-no-null": "~1.0.2",
    "eslint-plugin-prefer-arrow": "~1.2.2",
    "eslint-plugin-react": "~7.22.0",
    "eslint-plugin-unicorn": "~26.0.1",
    "mocha": "^8.4.0",
    "nyc": "^15.0.0",
    "rimraf": "^2.6.2",
    "typescript": "~4.1.3",
    "typescript-formatter": "7.1.0"
  }
}<|MERGE_RESOLUTION|>--- conflicted
+++ resolved
@@ -1,10 +1,6 @@
 {
   "name": "@fluidframework/test-driver-definitions",
-<<<<<<< HEAD
-  "version": "0.46.0",
-=======
   "version": "0.47.0",
->>>>>>> 538c370c
   "description": "A driver abstraction and implementations for testing against server",
   "homepage": "https://fluidframework.com",
   "repository": "https://github.com/microsoft/FluidFramework",
