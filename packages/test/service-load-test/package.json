{
  "name": "@fluid-internal/service-load-test",
  "version": "0.23.0",
  "private": true,
  "description": "End to end tests",
  "repository": "microsoft/FluidFramework",
  "license": "MIT",
  "author": "Microsoft",
  "sideEffects": "false",
  "main": "dist/index.js",
  "module": "lib/index.js",
  "types": "dist/index.d.ts",
  "scripts": {
    "build": "npm run build:genver && concurrently npm:build:compile npm:lint",
    "build:compile": "concurrently npm:tsc npm:build:esnext",
    "build:esnext": "tsc --project ./tsconfig.esnext.json",
    "build:full": "npm run build",
    "build:full:compile": "npm run build:compile",
    "build:genver": "gen-version",
    "clean": "rimraf dist lib *.tsbuildinfo *.build.log",
    "debug": "node --inspect-brk ./dist/nodeStressTest.js --debug",
    "debug:mini": "node --inspect-brk ./dist/nodeStressTest.js --debug --profile mini",
    "eslint": "eslint --ext=ts,tsx --format stylish src",
    "eslint:fix": "eslint --ext=ts,tsx --format stylish src --fix",
    "lint": "npm run eslint",
    "lint:fix": "npm run eslint:fix",
    "start": "node ./dist/nodeStressTest.js",
    "start:mini": "node ./dist/nodeStressTest.js --profile mini",
    "tsc": "tsc"
  },
  "nyc": {
    "all": true,
    "cache-dir": "nyc/.cache",
    "exclude": [
      "src/test/**/*.ts",
      "dist/test/**/*.js"
    ],
    "exclude-after-remap": false,
    "include": [
      "src/**/*.ts",
      "dist/**/*.js"
    ],
    "report-dir": "nyc/report",
    "reporter": [
      "cobertura",
      "html",
      "text"
    ],
    "temp-directory": "nyc/.nyc_output"
  },
  "dependencies": {
<<<<<<< HEAD
    "commander": "^5.1.0",
    "@fluidframework/aqueduct": "^0.22.0",
    "@fluidframework/container-definitions": "^0.22.0",
    "@fluidframework/container-loader": "^0.22.0",
    "@fluidframework/odsp-driver": "^0.22.0",
    "@fluidframework/test-utils": "^0.22.0",
    "@fluidframework/tool-utils": "^0.22.0"
=======
    "@fluidframework/aqueduct": "^0.23.0",
    "@fluidframework/container-definitions": "^0.23.0",
    "@fluidframework/container-loader": "^0.23.0",
    "@fluidframework/odsp-driver": "^0.23.0",
    "@fluidframework/test-utils": "^0.23.0",
    "@fluidframework/tool-utils": "^0.23.0"
>>>>>>> f13c2184
  },
  "devDependencies": {
    "@fluidframework/build-common": "^0.18.0",
    "@fluidframework/eslint-config-fluid": "^0.18.0",
    "@types/mocha": "^5.2.5",
    "@types/node": "^10.17.24",
    "@typescript-eslint/eslint-plugin": "~2.17.0",
    "@typescript-eslint/parser": "~2.17.0",
    "concurrently": "^5.2.0",
    "eslint": "~6.8.0",
    "eslint-plugin-eslint-comments": "~3.1.2",
    "eslint-plugin-import": "2.20.0",
    "eslint-plugin-no-null": "~1.0.2",
    "eslint-plugin-optimize-regex": "~1.1.7",
    "eslint-plugin-prefer-arrow": "~1.1.7",
    "eslint-plugin-react": "~7.18.0",
    "eslint-plugin-unicorn": "~15.0.1",
    "make-promises-safe": "^5.1.0",
    "mocha": "^8.0.1",
    "mocha-junit-reporter": "^1.18.0",
    "nyc": "^15.0.0",
    "rimraf": "^2.6.2",
    "typescript": "~3.7.4"
  }
}<|MERGE_RESOLUTION|>--- conflicted
+++ resolved
@@ -49,22 +49,13 @@
     "temp-directory": "nyc/.nyc_output"
   },
   "dependencies": {
-<<<<<<< HEAD
     "commander": "^5.1.0",
-    "@fluidframework/aqueduct": "^0.22.0",
-    "@fluidframework/container-definitions": "^0.22.0",
-    "@fluidframework/container-loader": "^0.22.0",
-    "@fluidframework/odsp-driver": "^0.22.0",
-    "@fluidframework/test-utils": "^0.22.0",
-    "@fluidframework/tool-utils": "^0.22.0"
-=======
     "@fluidframework/aqueduct": "^0.23.0",
     "@fluidframework/container-definitions": "^0.23.0",
     "@fluidframework/container-loader": "^0.23.0",
     "@fluidframework/odsp-driver": "^0.23.0",
     "@fluidframework/test-utils": "^0.23.0",
     "@fluidframework/tool-utils": "^0.23.0"
->>>>>>> f13c2184
   },
   "devDependencies": {
     "@fluidframework/build-common": "^0.18.0",
