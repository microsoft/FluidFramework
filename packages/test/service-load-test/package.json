{
  "name": "@fluid-internal/service-load-test",
  "version": "0.36.0",
  "private": true,
  "description": "End to end tests",
  "homepage": "https://fluidframework.com",
  "repository": "https://github.com/microsoft/FluidFramework",
  "license": "MIT",
  "author": "Microsoft",
  "sideEffects": false,
  "main": "dist/index.js",
  "module": "lib/index.js",
  "types": "dist/index.d.ts",
  "scripts": {
    "build": "npm run build:genver && concurrently npm:build:compile npm:lint",
    "build:compile": "concurrently npm:tsc npm:build:esnext",
    "build:esnext": "tsc --project ./tsconfig.esnext.json",
    "build:full": "npm run build",
    "build:full:compile": "npm run build:compile",
    "build:genver": "gen-version",
    "clean": "rimraf dist lib *.tsbuildinfo *.build.log",
    "debug": "node --inspect-brk ./dist/nodeStressTest.js --debug",
    "debug:mini": "node --inspect-brk ./dist/nodeStressTest.js --debug --profile mini",
    "eslint": "eslint --format stylish src",
    "eslint:fix": "eslint --format stylish src --fix",
    "lint": "npm run eslint",
    "lint:fix": "npm run eslint:fix",
    "start": "node ./dist/nodeStressTest.js",
    "start:mini": "node ./dist/nodeStressTest.js --profile mini",
    "tsc": "tsc",
    "usePrereleaseDeps": "node ./scripts/usePrereleaseDeps.js"
  },
  "nyc": {
    "all": true,
    "cache-dir": "nyc/.cache",
    "exclude": [
      "src/test/**/*.ts",
      "dist/test/**/*.js"
    ],
    "exclude-after-remap": false,
    "include": [
      "src/**/*.ts",
      "dist/**/*.js"
    ],
    "report-dir": "nyc/report",
    "reporter": [
      "cobertura",
      "html",
      "text"
    ],
    "temp-directory": "nyc/.nyc_output"
  },
  "dependencies": {
<<<<<<< HEAD
    "@fluidframework/aqueduct": "^0.35.0",
    "@fluidframework/container-definitions": "^0.35.0",
    "@fluidframework/container-loader": "^0.35.0",
    "@fluidframework/core-interfaces": "^0.35.0",
    "@fluidframework/odsp-doclib-utils": "^0.35.0",
    "@fluidframework/odsp-driver": "^0.35.0",
    "@fluidframework/test-driver-definitions": "^0.35.0",
    "@fluidframework/test-utils": "^0.35.0",
    "@fluidframework/tool-utils": "^0.35.0",
=======
    "@fluidframework/aqueduct": "^0.36.0",
    "@fluidframework/container-definitions": "^0.36.0",
    "@fluidframework/container-loader": "^0.36.0",
    "@fluidframework/core-interfaces": "^0.36.0",
    "@fluidframework/test-driver-definitions": "^0.36.0",
    "@fluidframework/test-drivers": "^0.36.0",
    "@fluidframework/test-utils": "^0.36.0",
    "@fluidframework/tool-utils": "^0.36.0",
>>>>>>> 8101ce30
    "commander": "^5.1.0"
  },
  "devDependencies": {
    "@fluidframework/build-common": "^0.20.0-0",
    "@fluidframework/eslint-config-fluid": "^0.23.0-0",
    "@fluidframework/mocha-test-setup": "^0.36.0",
    "@types/mocha": "^5.2.5",
    "@types/node": "^10.17.24",
    "@typescript-eslint/eslint-plugin": "~4.14.0",
    "@typescript-eslint/parser": "~4.14.0",
    "concurrently": "^5.2.0",
    "eslint": "~7.18.0",
    "eslint-plugin-eslint-comments": "~3.2.0",
    "eslint-plugin-import": "~2.22.1",
    "eslint-plugin-no-null": "~1.0.2",
    "eslint-plugin-prefer-arrow": "~1.2.2",
    "eslint-plugin-react": "~7.22.0",
    "eslint-plugin-unicorn": "~26.0.1",
    "mocha": "^8.1.1",
    "mocha-junit-reporter": "^1.18.0",
    "nyc": "^15.0.0",
    "rimraf": "^2.6.2",
    "typescript": "~4.1.3"
  }
}<|MERGE_RESOLUTION|>--- conflicted
+++ resolved
@@ -51,17 +51,6 @@
     "temp-directory": "nyc/.nyc_output"
   },
   "dependencies": {
-<<<<<<< HEAD
-    "@fluidframework/aqueduct": "^0.35.0",
-    "@fluidframework/container-definitions": "^0.35.0",
-    "@fluidframework/container-loader": "^0.35.0",
-    "@fluidframework/core-interfaces": "^0.35.0",
-    "@fluidframework/odsp-doclib-utils": "^0.35.0",
-    "@fluidframework/odsp-driver": "^0.35.0",
-    "@fluidframework/test-driver-definitions": "^0.35.0",
-    "@fluidframework/test-utils": "^0.35.0",
-    "@fluidframework/tool-utils": "^0.35.0",
-=======
     "@fluidframework/aqueduct": "^0.36.0",
     "@fluidframework/container-definitions": "^0.36.0",
     "@fluidframework/container-loader": "^0.36.0",
@@ -70,7 +59,6 @@
     "@fluidframework/test-drivers": "^0.36.0",
     "@fluidframework/test-utils": "^0.36.0",
     "@fluidframework/tool-utils": "^0.36.0",
->>>>>>> 8101ce30
     "commander": "^5.1.0"
   },
   "devDependencies": {
