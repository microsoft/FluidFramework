--- conflicted
+++ resolved
@@ -5,88 +5,11 @@
 
 import child_process from "child_process";
 import commander from "commander";
-<<<<<<< HEAD
-import { Loader } from "@fluidframework/container-loader";
-import { IFluidCodeDetails } from "@fluidframework/core-interfaces";
-import { LocalCodeLoader } from "@fluidframework/test-utils";
-import { ITestDriver, TestDriverTypes, ITelemetryBufferedLogger } from "@fluidframework/test-driver-definitions";
-import { createFluidTestDriver } from "@fluidframework/test-drivers";
-import { requestFluidObject } from "@fluidframework/runtime-utils";
-import { ChildLogger } from "@fluidframework/telemetry-utils";
-import { pkgName, pkgVersion } from "./packageVersion";
-import { ITestConfig, ILoadTestConfig } from "./testConfigFile";
-import { IRunConfig, fluidExport, ILoadTest } from "./loadTestDataStore";
-
-const packageName = `${pkgName}@${pkgVersion}`;
-
-// Provide default implementation of getTestLogger since it's declared as always defined
-const nullLogger: ITelemetryBufferedLogger = { send: () => {}, flush: async () => {} };
-
-let logger: ITelemetryBufferedLogger = nullLogger;
-
-const codeDetails: IFluidCodeDetails = {
-    package: packageName,
-    config: {},
-};
-
-const codeLoader = new LocalCodeLoader([[codeDetails, fluidExport]]);
-
-function createLoader(testDriver: ITestDriver, runId?: number) {
-    // Construct the loader
-    const loader = new Loader({
-        urlResolver: testDriver.createUrlResolver(),
-        documentServiceFactory: testDriver.createDocumentServiceFactory(),
-        codeLoader,
-        logger: ChildLogger.create(logger, undefined, {all: {buildId: process.env.BUILD_BUILDID,
-            runId }}),
-    });
-    return loader;
-}
-
-async function initialize(testDriver: ITestDriver) {
-    const loader = createLoader(testDriver);
-    const container = await loader.createDetachedContainer(codeDetails);
-    container.on("error", (error) => {
-        console.log(error);
-        process.exit(-1);
-    });
-    const testId = Date.now().toString();
-    const request = testDriver.createCreateNewRequest(testId);
-    await container.attach(request);
-    container.close();
-
-    return testId;
-}
-
-async function load(testDriver: ITestDriver, testId: string, runId: number) {
-    const loader = createLoader(testDriver, runId);
-    const url =  await testDriver.createContainerUrl(testId);
-    const container = await loader.resolve({ url });
-    return requestFluidObject<ILoadTest>(container,"/");
-}
-
-const createTestDriver =
-    async (driver: TestDriverTypes) => createFluidTestDriver(driver,{
-        odsp: {
-            directory: "stress",
-        },
-    });
-
-async function main() {
-    if (process.env.FLUID_TEST_LOGGER_PKG_PATH) {
-        await import(process.env.FLUID_TEST_LOGGER_PKG_PATH);
-        const testLogger = getTestLogger?.();
-        assert(testLogger, "Expected getTestLogger to return something");
-        logger = testLogger;
-    }
-
-=======
 import { TestDriverTypes } from "@fluidframework/test-driver-definitions";
 import { ILoadTestConfig } from "./testConfigFile";
 import { createTestDriver, getProfile, initialize, safeExit } from "./utils";
 
 async function main() {
->>>>>>> c9f39f5a
     commander
         .version("0.0.1")
         .requiredOption("-d, --driver <driver>", "Which test driver info to use", "odsp")
@@ -109,9 +32,9 @@
     }
 
     const result = await orchestratorProcess(
-        driver,
-        { ...profile, name: profileArg },
-        { testId, debug });
+            driver,
+            { ...profile, name: profileArg },
+            { testId, debug });
 
     await safeExit(result);
 }
