/*!
 * Copyright (c) Microsoft Corporation. All rights reserved.
 * Licensed under the MIT License.
 */

import fs from "fs";
import child_process from "child_process";
import commander from "commander";
import {
    IProxyLoaderFactory,
    IFluidCodeDetails,
    IDetachedContainerSource,
} from "@fluidframework/container-definitions";
import { Loader } from "@fluidframework/container-loader";
import { OdspDocumentServiceFactory, OdspDriverUrlResolver } from "@fluidframework/odsp-driver";
import { LocalCodeLoader } from "@fluidframework/test-utils";

import {
    OdspTokenManager,
    odspTokensCache,
    getMicrosoftConfiguration,
    OdspTokenConfig,
} from "@fluidframework/tool-utils";
import { pkgName, pkgVersion } from "./packageVersion";
import { ITestConfig, IRunConfig, fluidExport, ILoadTest } from "./loadTestComponent";
const packageName = `${pkgName}@${pkgVersion}`;

interface ITestConfigs {
    full: ITestConfig,
    mini: ITestConfig,
}

interface IConfig {
    server: string,
    driveId: string,
    username: string,
    profiles: ITestConfigs,
}

const codeDetails: IFluidCodeDetails = {
    package: packageName,
    config: {},
};

const source: IDetachedContainerSource = {
    codeDetails,
    useSnapshot: false,
};

const codeLoader = new LocalCodeLoader([[codeDetails, fluidExport]]);
const urlResolver = new OdspDriverUrlResolver();
const odspTokenManager = new OdspTokenManager(odspTokensCache);

const passwordTokenConfig = (username, password): OdspTokenConfig => ({
    type: "password",
    username,
    password,
});

function createLoader(config: IConfig, password: string) {
    // Construct the loader
    const loader = new Loader(
        urlResolver,
        new OdspDocumentServiceFactory(
            async (siteUrl: string, refresh) => {
                const tokens = await odspTokenManager.getOdspTokens(
                    config.server,
                    getMicrosoftConfiguration(),
                    passwordTokenConfig(config.username, password),
                    refresh,
                );
                return tokens.accessToken;
            },
            async (refresh: boolean) => {
                const tokens = await odspTokenManager.getPushTokens(
                    config.server,
                    getMicrosoftConfiguration(),
                    passwordTokenConfig(config.username, password),
                    refresh,
                );
                return tokens.accessToken;
            },
        ),
        codeLoader,
        {},
        {},
        new Map<string, IProxyLoaderFactory>(),
    );
    return loader;
}

<<<<<<< HEAD
async function initialize(config: IConfig) {
    const loader = createLoader(config);
    const container = await loader.createDetachedContainer(source);
=======
async function initialize(config: IConfig, password: string) {
    const loader = createLoader(config, password);
    const container = await loader.createDetachedContainer(codeDetails);
>>>>>>> 5e91168f
    container.on("error", (error) => {
        console.log(error);
        process.exit(-1);
    });
    const tenant = `https://${config.server}`;
    const request = urlResolver.createCreateNewRequest(tenant, config.driveId, "/test", "test");
    await container.attach(request);
    const componentUrl = await container.getAbsoluteUrl("/");
    console.log(componentUrl);
    container.close();

    return componentUrl;
}

async function load(config: IConfig, url: string, password: string) {
    const loader = createLoader(config, password);
    const respond = await loader.request({ url });
    // TODO: Error checking
    return respond.value as ILoadTest;
}

async function main() {
    let config: IConfig;
    try {
        config = JSON.parse(fs.readFileSync("./testConfig.json", "utf-8"));
    } catch (e) {
        console.error("Failed to read testConfig.json");
        console.error(e);
        process.exit(-1);
    }

    commander
        .version("0.0.1")
        .requiredOption("-w, --password <password>", "Password for username provided in testconfig.json")
        .requiredOption("-p, --profile <profile>", "Which test profile to use from testConfig.json", "full")
        .option("-u, --url <url>", "Load an existing data store rather than creating new")
        .option("-r, --runId <runId>", "run a child process with the given id. Requires --url option.")
        .option("-d, --debug", "Debug child processes via --inspect-brk")
        .parse(process.argv);

    const password: string = commander.password;
    const profile: string = commander.profile;
    let url: string | undefined = commander.url;
    const runId: number | undefined = commander.runId === undefined ? undefined : parseInt(commander.runId, 10);
    const debug: true | undefined = commander.debug;

    if (config.profiles[profile] === undefined) {
        console.error("Invalid --profile argument not found in testConfig.json profiles");
        process.exit(-1);
    }

    // When runId is specified, kick off a single test runner and exit when it's finished
    if (runId !== undefined) {
        if (url === undefined) {
            console.error("Missing --url argument needed to run child process");
            process.exit(-1);
        }
        const runConfig: IRunConfig = {
            runId,
            testConfig: config.profiles[profile],
        };
        const stressTest = await load(config, url, password);
        await stressTest.run(runConfig);
        process.exit(0);
    }

    // When runId is not specified, this is the orchestrator process which will spawn child test runners.

    // Ensure fresh tokens here so the test runners have them cached
    await odspTokenManager.getOdspTokens(
        config.server,
        getMicrosoftConfiguration(),
        passwordTokenConfig(config.username, password),
        undefined /* forceRefresh */,
        true /* forceReauth */,
    );
    await odspTokenManager.getPushTokens(
        config.server,
        getMicrosoftConfiguration(),
        passwordTokenConfig(config.username, password),
        undefined /* forceRefresh */,
        true /* forceReauth */,
    );

    if (url === undefined) {
        // Create a new file
        url = await initialize(config, password);
    }

    const p: Promise<void>[] = [];
    for (let i = 0; i < config.profiles[profile].numClients; i++) {
        const args = [
            "dist\\nodeStressTest.js",
            "--password", password,
            "--profile", profile,
            "--runId", i.toString(),
            "--url", url];
        if (debug) {
            const debugPort = 9230 + i; // 9229 is the default and will be used for the root orchestrator process
            args.unshift(`--inspect-brk=${debugPort}`);
        }
        const process = child_process.spawn(
            "node",
            args,
            { stdio: "inherit" },
        );
        p.push(new Promise((resolve) => process.on("close", resolve)));
    }
    await Promise.all(p);
    process.exit(0);
}

main().catch(
    (error) => {
        console.error(error);
    },
);<|MERGE_RESOLUTION|>--- conflicted
+++ resolved
@@ -89,15 +89,9 @@
     return loader;
 }
 
-<<<<<<< HEAD
-async function initialize(config: IConfig) {
-    const loader = createLoader(config);
-    const container = await loader.createDetachedContainer(source);
-=======
 async function initialize(config: IConfig, password: string) {
     const loader = createLoader(config, password);
-    const container = await loader.createDetachedContainer(codeDetails);
->>>>>>> 5e91168f
+    const container = await loader.createDetachedContainer(source);
     container.on("error", (error) => {
         console.log(error);
         process.exit(-1);
