/*!
 * Copyright (c) Microsoft Corporation. All rights reserved.
 * Licensed under the MIT License.
 */

import fs from "fs";
import child_process from "child_process";
import commander from "commander";
import { IProxyLoaderFactory, IFluidCodeDetails } from "@fluidframework/container-definitions";
import { Loader } from "@fluidframework/container-loader";
import { OdspDocumentServiceFactory, OdspDriverUrlResolver } from "@fluidframework/odsp-driver";
import { LocalCodeLoader } from "@fluidframework/test-utils";

import {
    OdspTokenManager,
    odspTokensCache,
    getMicrosoftConfiguration,
    OdspTokenConfig,
} from "@fluidframework/tool-utils";
import { pkgName, pkgVersion } from "./packageVersion";
import { ITestConfig, IRunConfig, fluidExport, ILoadTest } from "./loadTestComponent";
const packageName = `${pkgName}@${pkgVersion}`;

interface ITestConfigs {
    full: ITestConfig,
    mini: ITestConfig,
}

interface IConfig {
    server: string,
    driveId: string,
<<<<<<< HEAD
    username: string,
    password: string,
    activeProfile: keyof(ITestConfigs),
=======
>>>>>>> 04f67db7
    profiles: ITestConfigs,
}

const codeDetails: IFluidCodeDetails = {
    package: packageName,
    config: {},
};

const codeLoader = new LocalCodeLoader([[codeDetails, fluidExport]]);
const urlResolver = new OdspDriverUrlResolver();
const odspTokenManager = new OdspTokenManager(odspTokensCache);

const passwordTokenConfig = (config): OdspTokenConfig => ({
    type: "password",
    username: config.username,
    password: config.password,
});

function createLoader(config: IConfig, reauth: boolean) {
    // Construct the loader
    const loader = new Loader(
        urlResolver,
        new OdspDocumentServiceFactory(
            async (siteUrl: string, refresh) => {
                const tokens = await odspTokenManager.getOdspTokens(
                    config.server,
                    getMicrosoftConfiguration(),
                    passwordTokenConfig(config),
                    undefined,
                    refresh,
                    reauth,
                );
                return tokens.accessToken;
            },
            async (refresh: boolean) => {
                const tokens = await odspTokenManager.getPushTokens(
                    config.server,
                    getMicrosoftConfiguration(),
                    passwordTokenConfig(config),
                    undefined,
                    refresh,
                    reauth,  //* There may be a bug when this is true for push tokens.
                );
                return tokens.accessToken;
            },
        ),
        codeLoader,
        {},
        {},
        new Map<string, IProxyLoaderFactory>(),
    );
    return loader;
}

async function initialize(config: IConfig) {
    const loader = createLoader(config, true /* reauth */);
    const container = await loader.createDetachedContainer(codeDetails);
    container.on("error", (error) => {
        console.log(error);
        process.exit(-1);
    });
    const tenant = `https://${config.server}`;
    const request = urlResolver.createCreateNewRequest(tenant, config.driveId, "/test", "test");
    await container.attach(request);
    const componentUrl = await container.getAbsoluteUrl("/");
    console.log(componentUrl);
    container.close();

    return componentUrl;
}

async function load(config: IConfig, url: string) {
    const loader = createLoader(config, false /* reauth */);
    const respond = await loader.request({ url });
    // TODO: Error checking
    return respond.value as ILoadTest;
}

async function main() {
    let config: IConfig;
    try {
        config = JSON.parse(fs.readFileSync("./testConfig.json", "utf-8"));
    } catch (e) {
        console.error("Failed to read testConfig.json");
        console.error(e);
        process.exit(-1);
    }

<<<<<<< HEAD
    // TODO: switch to use commander
    if (process.argv[2] === "--run") {
        if (process.argv[3] !== undefined && process.argv[4] !== undefined) {
            const runConfig: IRunConfig = {
                runId: parseInt(process.argv[3], 10),
                testConfig: config.profiles[config.activeProfile],
            };
            const stressTest = await load(config, process.argv[4]);
            await stressTest.run(runConfig);
            process.exit(0);
        }
        console.error("Missing arguments for run");
        process.exit(-1);
    }

    let nextArg = process.argv[2];
    let componentUrl: string;
    if (process.argv[2] === "--spawn") {
        // Use a pre-existing file
        componentUrl = process.argv[3];
        //* Fetch fresh tokens and cache them (usually done by initialize which will be skipped below)
        nextArg = process.argv[4];
=======
    commander
        .version("0.0.1")
        .requiredOption("-p, --profile <profile>", "Which test profile to use from testConfig.json", "full")
        .option("-u, --url <url>", "Load an existing data store rather than creating new")
        .option("-r, --runId <runId>", "run a child process with the given id. Requires --url option.")
        .option("-f, --refresh", "Refresh auth tokens")
        .option("-d, --debug", "Debug child processes via --inspect-brk")
        .parse(process.argv);

    const profile: string | undefined = commander.profile;
    let url: string | undefined = commander.url;
    const runId: number | undefined = commander.runId === undefined ? undefined : parseInt(commander.runId, 10);
    const refresh: true | undefined = commander.refresh;
    const debug: true | undefined = commander.debug;

    if (config.profiles[profile] === undefined) {
        console.error("Invalid --profile argument not found in testConfig.json profiles");
        process.exit(-1);
    }

    // When runId is specified, kick off a single test runner and exit when it's finished
    if (runId !== undefined) {
        if (url === undefined) {
            console.error("Missing --url argument needed to run child process");
            process.exit(-1);
        }
        const runConfig: IRunConfig = {
            runId,
            testConfig: config.profiles[profile],
        };
        const stressTest = await load(config, url);
        await stressTest.run(runConfig);
        process.exit(0);
>>>>>>> 04f67db7
    }

    // When runId is not specified, this is the orchestrator process which will spawn child test runners.

    if (refresh) {
        console.log("Refreshing tokens");
        await odspTokenManager.getOdspTokens(
            config.server,
            getMicrosoftConfiguration(),
            passwordTokenConfig(config),
            undefined,
            undefined,
            true,
        );

        await odspTokenManager.getPushTokens(
            config.server,
            getMicrosoftConfiguration(),
            passwordTokenConfig(config),
            undefined,
            undefined,
            true,
        );
    }

    if (url === undefined) {
        // Create a new file
        url = await initialize(config);
    }

    const p: Promise<void>[] = [];
<<<<<<< HEAD
    for (let i = 0; i < config.profiles[config.activeProfile].numClients; i++) {
=======
    for (let i = 0; i < config.profiles[profile].numClients; i++) {
        const args = ["dist\\nodeStressTest.js", "--profile", profile, "--runId", i.toString(), "--url", url];
        if (debug) {
            const debugPort = 9230 + i; // 9229 is the default and will be used for the root orchestrator process
            args.unshift(`--inspect-brk=${debugPort}`);
        }
>>>>>>> 04f67db7
        const process = child_process.spawn(
            "node",
            args,
            { stdio: "inherit" },
        );
        p.push(new Promise((resolve) => process.on("close", resolve)));
    }
    await Promise.all(p);
    process.exit(0);
}

main().catch(
    (error) => {
        console.error(error);
    },
);<|MERGE_RESOLUTION|>--- conflicted
+++ resolved
@@ -29,12 +29,6 @@
 interface IConfig {
     server: string,
     driveId: string,
-<<<<<<< HEAD
-    username: string,
-    password: string,
-    activeProfile: keyof(ITestConfigs),
-=======
->>>>>>> 04f67db7
     profiles: ITestConfigs,
 }
 
@@ -123,30 +117,6 @@
         process.exit(-1);
     }
 
-<<<<<<< HEAD
-    // TODO: switch to use commander
-    if (process.argv[2] === "--run") {
-        if (process.argv[3] !== undefined && process.argv[4] !== undefined) {
-            const runConfig: IRunConfig = {
-                runId: parseInt(process.argv[3], 10),
-                testConfig: config.profiles[config.activeProfile],
-            };
-            const stressTest = await load(config, process.argv[4]);
-            await stressTest.run(runConfig);
-            process.exit(0);
-        }
-        console.error("Missing arguments for run");
-        process.exit(-1);
-    }
-
-    let nextArg = process.argv[2];
-    let componentUrl: string;
-    if (process.argv[2] === "--spawn") {
-        // Use a pre-existing file
-        componentUrl = process.argv[3];
-        //* Fetch fresh tokens and cache them (usually done by initialize which will be skipped below)
-        nextArg = process.argv[4];
-=======
     commander
         .version("0.0.1")
         .requiredOption("-p, --profile <profile>", "Which test profile to use from testConfig.json", "full")
@@ -180,7 +150,6 @@
         const stressTest = await load(config, url);
         await stressTest.run(runConfig);
         process.exit(0);
->>>>>>> 04f67db7
     }
 
     // When runId is not specified, this is the orchestrator process which will spawn child test runners.
@@ -212,16 +181,12 @@
     }
 
     const p: Promise<void>[] = [];
-<<<<<<< HEAD
-    for (let i = 0; i < config.profiles[config.activeProfile].numClients; i++) {
-=======
     for (let i = 0; i < config.profiles[profile].numClients; i++) {
         const args = ["dist\\nodeStressTest.js", "--profile", profile, "--runId", i.toString(), "--url", url];
         if (debug) {
             const debugPort = 9230 + i; // 9229 is the default and will be used for the root orchestrator process
             args.unshift(`--inspect-brk=${debugPort}`);
         }
->>>>>>> 04f67db7
         const process = child_process.spawn(
             "node",
             args,
