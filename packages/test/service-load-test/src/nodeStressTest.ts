/*!
 * Copyright (c) Microsoft Corporation. All rights reserved.
 * Licensed under the MIT License.
 */

import assert from "assert";
import fs from "fs";
import child_process from "child_process";
import commander from "commander";
import { Loader } from "@fluidframework/container-loader";
import { IFluidCodeDetails } from "@fluidframework/core-interfaces";
import { LocalCodeLoader } from "@fluidframework/test-utils";
<<<<<<< HEAD
import {
    OdspTokenManager,
    odspTokensCache,
    getMicrosoftConfiguration,
    OdspTokenConfig,
} from "@fluidframework/tool-utils";
import { getLoginPageUrl, getOdspScope, getDriveId, IOdspTokens } from "@fluidframework/odsp-doclib-utils";
import { ITelemetryBufferedLogger } from "@fluidframework/test-driver-definitions";
=======
import { ITestDriver } from "@fluidframework/test-driver-definitions";
import { OdspTestDriver } from "@fluidframework/test-drivers";
>>>>>>> 8101ce30
import { pkgName, pkgVersion } from "./packageVersion";
import { ITestConfig, ILoadTestConfig, ITestTenant } from "./testConfigFile";
import { IRunConfig, fluidExport, ILoadTest } from "./loadTestDataStore";

const packageName = `${pkgName}@${pkgVersion}`;

interface IOdspTestLoginInfo {
    server: string;
    username: string;
    password: string;
    driveId: string;
}

const codeDetails: IFluidCodeDetails = {
    package: packageName,
    config: {},
};

const codeLoader = new LocalCodeLoader([[codeDetails, fluidExport]]);
<<<<<<< HEAD
const urlResolver = new OdspDriverUrlResolver();
const odspTokenManager = new OdspTokenManager(odspTokensCache);

let logger: ITelemetryBufferedLogger = { send: () => {}, flush: async () => {} };;

const passwordTokenConfig = (username, password): OdspTokenConfig => ({
    type: "password",
    username,
    password,
});

function createLoader(loginInfo: IOdspTestLoginInfo) {
    const documentServiceFactory = new OdspDocumentServiceFactory(
        async (options: OdspResourceTokenFetchOptions) => {
            const tokens = await odspTokenManager.getOdspTokens(
                loginInfo.server,
                getMicrosoftConfiguration(),
                passwordTokenConfig(loginInfo.username, loginInfo.password),
                options.refresh,
            );
            return tokens.accessToken;
        },
        async (options: OdspResourceTokenFetchOptions) => {
            const tokens = await odspTokenManager.getPushTokens(
                loginInfo.server,
                getMicrosoftConfiguration(),
                passwordTokenConfig(loginInfo.username, loginInfo.password),
                options.refresh,
            );
            return tokens.accessToken;
        },
    );
=======
>>>>>>> 8101ce30

function createLoader(testDriver: ITestDriver) {
    // Construct the loader
    const loader = new Loader({
        urlResolver: testDriver.createUrlResolver(),
        documentServiceFactory: testDriver.createDocumentServiceFactory(),
        codeLoader,
        logger,
    });
    return loader;
}

async function initialize(testDriver: ITestDriver) {
    const loader = createLoader(testDriver);
    const container = await loader.createDetachedContainer(codeDetails);
    container.on("error", (error) => {
        console.log(error);
        process.exit(-1);
    });
    const testId = Date.now().toString();
    const request = testDriver.createCreateNewRequest(testId);
    await container.attach(request);
    container.close();

    return testId;
}

async function load(testDriver: ITestDriver, testId: string) {
    const loader = createLoader(testDriver);
    const respond = await loader.request({ url: await testDriver.createContainerUrl(testId) });
    // TODO: Error checking
    return respond.value as ILoadTest;
}

async function main() {
    if (process.env.FLUID_TEST_LOGGER_PKG_PATH) {
        await import(process.env.FLUID_TEST_LOGGER_PKG_PATH);
        assert(getTestLogger);
        logger = getTestLogger();
    }

    commander
        .version("0.0.1")
        .requiredOption("-t, --tenant <tenant>", "Which test tenant info to use from testConfig.json", "fluidCI")
        .requiredOption("-p, --profile <profile>", "Which test profile to use from testConfig.json", "ci")
        .option("-id, --testId <testId>", "Load an existing data store rather than creating new")
        .option("-r, --runId <runId>", "run a child process with the given id. Requires --testId option.")
        .option("-d, --debug", "Debug child processes via --inspect-brk")
        .option("-l, --log <filter>", "Filter debug logging. If not provided, uses DEBUG env variable.")
        .parse(process.argv);

    const tenantArg: string = commander.tenant;
    const profileArg: string = commander.profile;
    const testId: string | undefined = commander.testId;
    const runId: number | undefined = commander.runId === undefined ? undefined : parseInt(commander.runId, 10);
    const debug: true | undefined = commander.debug;
    const log: string | undefined = commander.log;

    let config: ITestConfig;
    try {
        config = JSON.parse(fs.readFileSync("./testConfig.json", "utf-8"));
    } catch (e) {
        console.error("Failed to read testConfig.json");
        console.error(e);
        process.exit(-1);
    }

    const tenant: ITestTenant | undefined = config.tenants[tenantArg];
    if (tenant === undefined) {
        console.error("Invalid --tenant argument not found in testConfig.json tenants");
        process.exit(-1);
    }

    let password: string;
    try {
        // Expected format of login__odsp__test__accounts is simply string key-value pairs of username and password
        const passwords: { [user: string]: string } =
            JSON.parse(process.env.login__odsp__test__accounts ?? "");

        password = passwords[tenant.username];
        assert(password, "Expected to find Password in an env variable since it wasn't provided via script param");
    } catch (e) {
        console.error("Failed to parse login__odsp__test__accounts env variable");
        console.error(e);
        process.exit(-1);
    }
    const loginInfo: IOdspTestLoginInfo = {
        server: tenant.server, username: tenant.username, password, driveId: tenant.driveId };

    const profile: ILoadTestConfig | undefined = config.profiles[profileArg];
    if (profile === undefined) {
        console.error("Invalid --profile argument not found in testConfig.json profiles");
        process.exit(-1);
    }

    if (log !== undefined) {
        process.env.DEBUG = log;
    }

    let result: number;
    // When runId is specified (with testId), kick off a single test runner and exit when it's finished
    if (runId !== undefined) {
        if (testId === undefined) {
            console.error("Missing --testId argument needed to run child process");
            process.exit(-1);
        }
<<<<<<< HEAD
        result = await runnerProcess(loginInfo, profile, runId, url);
=======
        result = await runnerProcess(loginInfo, profile, runId, testId);
        process.exit(result);
>>>>>>> 8101ce30
    }
    else {
        // When runId is not specified, this is the orchestrator process which will spawn child test runners.
        result = await orchestratorProcess(
            { ...loginInfo, tenantFriendlyName: tenantArg },
            { ...profile, name: profileArg },
            { url, debug });
    }

    // There seems to be at least one dangling promise in ODSP Driver, give it a second to resolve
    await(new Promise((res) => { setTimeout(res, 1000); }));
    // Flush the logs
    await logger.flush();

<<<<<<< HEAD
=======
    // When runId is not specified, this is the orchestrator process which will spawn child test runners.
    result = await orchestratorProcess(
        { ...loginInfo, tenantFriendlyName: tenantArg },
        { ...profile, name: profileArg },
        { testId, debug });
>>>>>>> 8101ce30
    process.exit(result);
}

/**
 * Implementation of the runner process. Returns the return code to exit the process with.
 */
async function runnerProcess(
    loginInfo: IOdspTestLoginInfo,
    profile: ILoadTestConfig,
    runId: number,
    testId: string,
): Promise<number> {
    try {
        const runConfig: IRunConfig = {
            runId,
            testConfig: profile,
        };

        const testDriver = createTestDriver(loginInfo);

        const stressTest = await load(testDriver, testId);
        await stressTest.run(runConfig);
        console.log(`${runId.toString().padStart(3)}> exit`);
        return 0;
    } catch (e) {
        console.error(`${runId.toString().padStart(3)}> error: loading test`);
        console.error(e);
        return -1;
    }
}

const createTestDriver = (loginInfo: IOdspTestLoginInfo) =>
    OdspTestDriver.create(
        loginInfo.username,
        loginInfo.password,
        loginInfo.server,
        loginInfo.driveId,
        "stress");

/**
 * Implementation of the orchestrator process. Returns the return code to exit the process with.
 */
async function orchestratorProcess(
    loginInfo: IOdspTestLoginInfo & { tenantFriendlyName: string },
    profile: ILoadTestConfig & { name: string },
    args: { testId?: string, debug?: true },
): Promise<number> {
    const testDriver = createTestDriver(loginInfo);

    // Create a new file if a testId wasn't provided
    const testId = args.testId ?? await initialize(testDriver);

    const estRunningTimeMin = Math.floor(2 * profile.totalSendCount / (profile.opRatePerMin * profile.numClients));
    console.log(`Connecting to ${args.testId ? "existing" : "new"} Container targeting with testId:\n${testId }`);
    console.log(`Authenticated as user: ${loginInfo.username}`);
    console.log(`Selected test profile: ${profile.name}`);
    console.log(`Estimated run time: ${estRunningTimeMin} minutes\n`);

    const p: Promise<void>[] = [];
    for (let i = 0; i < profile.numClients; i++) {
        const childArgs: string[] = [
            "./dist/nodeStressTest.js",
            "--tenant", loginInfo.tenantFriendlyName,
            "--profile", profile.name,
            "--runId", i.toString(),
            "--testId", testId];
        if (args.debug) {
            const debugPort = 9230 + i; // 9229 is the default and will be used for the root orchestrator process
            childArgs.unshift(`--inspect-brk=${debugPort}`);
        }
        const process = child_process.spawn(
            "node",
            childArgs,
            { stdio: "inherit" },
        );
        p.push(new Promise((resolve) => process.on("close", resolve)));
    }
    await Promise.all(p);
    return 0;
}

main().catch(
    (error) => {
        console.error(error);
        process.exit(-1);
    },
);<|MERGE_RESOLUTION|>--- conflicted
+++ resolved
@@ -10,24 +10,15 @@
 import { Loader } from "@fluidframework/container-loader";
 import { IFluidCodeDetails } from "@fluidframework/core-interfaces";
 import { LocalCodeLoader } from "@fluidframework/test-utils";
-<<<<<<< HEAD
-import {
-    OdspTokenManager,
-    odspTokensCache,
-    getMicrosoftConfiguration,
-    OdspTokenConfig,
-} from "@fluidframework/tool-utils";
-import { getLoginPageUrl, getOdspScope, getDriveId, IOdspTokens } from "@fluidframework/odsp-doclib-utils";
-import { ITelemetryBufferedLogger } from "@fluidframework/test-driver-definitions";
-=======
-import { ITestDriver } from "@fluidframework/test-driver-definitions";
+import { ITestDriver, ITelemetryBufferedLogger } from "@fluidframework/test-driver-definitions";
 import { OdspTestDriver } from "@fluidframework/test-drivers";
->>>>>>> 8101ce30
 import { pkgName, pkgVersion } from "./packageVersion";
 import { ITestConfig, ILoadTestConfig, ITestTenant } from "./testConfigFile";
 import { IRunConfig, fluidExport, ILoadTest } from "./loadTestDataStore";
 
 const packageName = `${pkgName}@${pkgVersion}`;
+
+let logger: ITelemetryBufferedLogger = { send: () => {}, flush: async () => {} };
 
 interface IOdspTestLoginInfo {
     server: string;
@@ -42,41 +33,6 @@
 };
 
 const codeLoader = new LocalCodeLoader([[codeDetails, fluidExport]]);
-<<<<<<< HEAD
-const urlResolver = new OdspDriverUrlResolver();
-const odspTokenManager = new OdspTokenManager(odspTokensCache);
-
-let logger: ITelemetryBufferedLogger = { send: () => {}, flush: async () => {} };;
-
-const passwordTokenConfig = (username, password): OdspTokenConfig => ({
-    type: "password",
-    username,
-    password,
-});
-
-function createLoader(loginInfo: IOdspTestLoginInfo) {
-    const documentServiceFactory = new OdspDocumentServiceFactory(
-        async (options: OdspResourceTokenFetchOptions) => {
-            const tokens = await odspTokenManager.getOdspTokens(
-                loginInfo.server,
-                getMicrosoftConfiguration(),
-                passwordTokenConfig(loginInfo.username, loginInfo.password),
-                options.refresh,
-            );
-            return tokens.accessToken;
-        },
-        async (options: OdspResourceTokenFetchOptions) => {
-            const tokens = await odspTokenManager.getPushTokens(
-                loginInfo.server,
-                getMicrosoftConfiguration(),
-                passwordTokenConfig(loginInfo.username, loginInfo.password),
-                options.refresh,
-            );
-            return tokens.accessToken;
-        },
-    );
-=======
->>>>>>> 8101ce30
 
 function createLoader(testDriver: ITestDriver) {
     // Construct the loader
@@ -183,19 +139,14 @@
             console.error("Missing --testId argument needed to run child process");
             process.exit(-1);
         }
-<<<<<<< HEAD
-        result = await runnerProcess(loginInfo, profile, runId, url);
-=======
         result = await runnerProcess(loginInfo, profile, runId, testId);
-        process.exit(result);
->>>>>>> 8101ce30
     }
     else {
         // When runId is not specified, this is the orchestrator process which will spawn child test runners.
         result = await orchestratorProcess(
             { ...loginInfo, tenantFriendlyName: tenantArg },
             { ...profile, name: profileArg },
-            { url, debug });
+            { testId, debug });
     }
 
     // There seems to be at least one dangling promise in ODSP Driver, give it a second to resolve
@@ -203,14 +154,6 @@
     // Flush the logs
     await logger.flush();
 
-<<<<<<< HEAD
-=======
-    // When runId is not specified, this is the orchestrator process which will spawn child test runners.
-    result = await orchestratorProcess(
-        { ...loginInfo, tenantFriendlyName: tenantArg },
-        { ...profile, name: profileArg },
-        { testId, debug });
->>>>>>> 8101ce30
     process.exit(result);
 }
 
