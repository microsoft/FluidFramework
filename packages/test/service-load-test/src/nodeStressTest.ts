/*!
 * Copyright (c) Microsoft Corporation. All rights reserved.
 * Licensed under the MIT License.
 */

import fs from "fs";
import child_process from "child_process";
import commander from "commander";
import { Loader } from "@fluidframework/container-loader";
import { IFluidCodeDetails } from "@fluidframework/core-interfaces";
import { LocalCodeLoader } from "@fluidframework/test-utils";
<<<<<<< HEAD
import { ITestDriver, TestDriverTypes } from "@fluidframework/test-driver-definitions";
import { createFluidTestDriver } from "@fluidframework/test-drivers";
=======
import { ITestDriver } from "@fluidframework/test-driver-definitions";
import { OdspTestDriver } from "@fluidframework/test-drivers";
>>>>>>> 8101ce30
import { pkgName, pkgVersion } from "./packageVersion";
import { ITestConfig, ILoadTestConfig } from "./testConfigFile";
import { IRunConfig, fluidExport, ILoadTest } from "./loadTestDataStore";

const packageName = `${pkgName}@${pkgVersion}`;

<<<<<<< HEAD
=======
interface IOdspTestLoginInfo {
    server: string;
    username: string;
    password: string;
    driveId: string;
}

>>>>>>> 8101ce30
const codeDetails: IFluidCodeDetails = {
    package: packageName,
    config: {},
};

const codeLoader = new LocalCodeLoader([[codeDetails, fluidExport]]);

function createLoader(testDriver: ITestDriver) {
    // Construct the loader
    const loader = new Loader({
        urlResolver: testDriver.createUrlResolver(),
        documentServiceFactory: testDriver.createDocumentServiceFactory(),
        codeLoader,
    });
    return loader;
}

async function initialize(testDriver: ITestDriver) {
    const loader = createLoader(testDriver);
    const container = await loader.createDetachedContainer(codeDetails);
    container.on("error", (error) => {
        console.log(error);
        process.exit(-1);
    });
    const testId = Date.now().toString();
    const request = testDriver.createCreateNewRequest(testId);
    await container.attach(request);
    container.close();

    return testId;
}

async function load(testDriver: ITestDriver, testId: string) {
    const loader = createLoader(testDriver);
    const respond = await loader.request({ url: await testDriver.createContainerUrl(testId) });
    // TODO: Error checking
    return respond.value as ILoadTest;
}

async function main() {
    commander
        .version("0.0.1")
        .requiredOption("-d, --driver <driver>", "Which test tenant info to use from testConfig.json", "odsp")
        .requiredOption("-p, --profile <profile>", "Which test profile to use from testConfig.json", "ci")
        .option("-id, --testId <testId>", "Load an existing data store rather than creating new")
        .option("-r, --runId <runId>", "run a child process with the given id. Requires --testId option.")
        .option("-d, --debug", "Debug child processes via --inspect-brk")
        .option("-l, --log <filter>", "Filter debug logging. If not provided, uses DEBUG env variable.")
        .parse(process.argv);

    const driver: TestDriverTypes = commander.driver;
    const profileArg: string = commander.profile;
    const testId: string | undefined = commander.testId;
    const runId: number | undefined = commander.runId === undefined ? undefined : parseInt(commander.runId, 10);
    const debug: true | undefined = commander.debug;
    const log: string | undefined = commander.log;

    let config: ITestConfig;
    try {
        config = JSON.parse(fs.readFileSync("./testConfig.json", "utf-8"));
    } catch (e) {
        console.error("Failed to read testConfig.json");
        console.error(e);
        process.exit(-1);
    }

<<<<<<< HEAD
=======
    const tenant: ITestTenant | undefined = config.tenants[tenantArg];
    if (tenant === undefined) {
        console.error("Invalid --tenant argument not found in testConfig.json tenants");
        process.exit(-1);
    }

    let password: string;
    try {
        // Expected format of login__odsp__test__accounts is simply string key-value pairs of username and password
        const passwords: { [user: string]: string } =
            JSON.parse(process.env.login__odsp__test__accounts ?? "");

        password = passwords[tenant.username];
        assert(password, "Expected to find Password in an env variable since it wasn't provided via script param");
    } catch (e) {
        console.error("Failed to parse login__odsp__test__accounts env variable");
        console.error(e);
        process.exit(-1);
    }
    const loginInfo: IOdspTestLoginInfo = {
        server: tenant.server, username: tenant.username, password, driveId: tenant.driveId };

>>>>>>> 8101ce30
    const profile: ILoadTestConfig | undefined = config.profiles[profileArg];
    if (profile === undefined) {
        console.error("Invalid --profile argument not found in testConfig.json profiles");
        process.exit(-1);
    }

    if (log !== undefined) {
        process.env.DEBUG = log;
    }

    let result: number;
    // When runId is specified (with testId), kick off a single test runner and exit when it's finished
    if (runId !== undefined) {
        if (testId === undefined) {
            console.error("Missing --testId argument needed to run child process");
            process.exit(-1);
        }
<<<<<<< HEAD
        result = await runnerProcess(driver, profile, runId, testId);
=======
        result = await runnerProcess(loginInfo, profile, runId, testId);
>>>>>>> 8101ce30
        process.exit(result);
    }

    // When runId is not specified, this is the orchestrator process which will spawn child test runners.
    result = await orchestratorProcess(
        driver,
        { ...profile, name: profileArg },
        { testId, debug });
    process.exit(result);
}

/**
 * Implementation of the runner process. Returns the return code to exit the process with.
 */
async function runnerProcess(
    driver: TestDriverTypes,
    profile: ILoadTestConfig,
    runId: number,
    testId: string,
): Promise<number> {
    try {
        const runConfig: IRunConfig = {
            runId,
            testConfig: profile,
        };

<<<<<<< HEAD
        const testDriver = createFluidTestDriver(driver);
=======
        const testDriver = createTestDriver(loginInfo);
>>>>>>> 8101ce30

        const stressTest = await load(testDriver, testId);
        await stressTest.run(runConfig);
        console.log(`${runId.toString().padStart(3)}> exit`);
        return 0;
    } catch (e) {
        console.error(`${runId.toString().padStart(3)}> error: loading test`);
        console.error(e);
        return -1;
    }
}

const createTestDriver = (loginInfo: IOdspTestLoginInfo) =>
    OdspTestDriver.create(
        loginInfo.username,
        loginInfo.password,
        loginInfo.server,
        loginInfo.driveId,
        "stress");

/**
 * Implementation of the orchestrator process. Returns the return code to exit the process with.
 */
async function orchestratorProcess(
    driver: TestDriverTypes,
    profile: ILoadTestConfig & { name: string },
    args: { testId?: string, debug?: true },
): Promise<number> {
<<<<<<< HEAD
    const testDriver = createFluidTestDriver(driver);

    // Create a new file if a url wasn't provided
    const url = args.testId ?? await initialize(testDriver);

    const estRunningTimeMin = Math.floor(2 * profile.totalSendCount / (profile.opRatePerMin * profile.numClients));
    console.log(`Connecting to ${args.testId ? "existing" : "new"} Container targeting dataStore with URL:\n${url}`);
=======
    const testDriver = createTestDriver(loginInfo);

    // Create a new file if a testId wasn't provided
    const testId = args.testId ?? await initialize(testDriver);

    const estRunningTimeMin = Math.floor(2 * profile.totalSendCount / (profile.opRatePerMin * profile.numClients));
    console.log(`Connecting to ${args.testId ? "existing" : "new"} Container targeting with testId:\n${testId }`);
    console.log(`Authenticated as user: ${loginInfo.username}`);
>>>>>>> 8101ce30
    console.log(`Selected test profile: ${profile.name}`);
    console.log(`Estimated run time: ${estRunningTimeMin} minutes\n`);

    const p: Promise<void>[] = [];
    for (let i = 0; i < profile.numClients; i++) {
        const childArgs: string[] = [
            "./dist/nodeStressTest.js",
            "--driver", driver,
            "--profile", profile.name,
            "--runId", i.toString(),
<<<<<<< HEAD
            "--testId", url];
=======
            "--testId", testId];
>>>>>>> 8101ce30
        if (args.debug) {
            const debugPort = 9230 + i; // 9229 is the default and will be used for the root orchestrator process
            childArgs.unshift(`--inspect-brk=${debugPort}`);
        }
        const process = child_process.spawn(
            "node",
            childArgs,
            { stdio: "inherit" },
        );
        p.push(new Promise((resolve) => process.on("close", resolve)));
    }
    await Promise.all(p);
    return 0;
}

main().catch(
    (error) => {
        console.error(error);
        process.exit(-1);
    },
);<|MERGE_RESOLUTION|>--- conflicted
+++ resolved
@@ -9,29 +9,14 @@
 import { Loader } from "@fluidframework/container-loader";
 import { IFluidCodeDetails } from "@fluidframework/core-interfaces";
 import { LocalCodeLoader } from "@fluidframework/test-utils";
-<<<<<<< HEAD
 import { ITestDriver, TestDriverTypes } from "@fluidframework/test-driver-definitions";
 import { createFluidTestDriver } from "@fluidframework/test-drivers";
-=======
-import { ITestDriver } from "@fluidframework/test-driver-definitions";
-import { OdspTestDriver } from "@fluidframework/test-drivers";
->>>>>>> 8101ce30
 import { pkgName, pkgVersion } from "./packageVersion";
 import { ITestConfig, ILoadTestConfig } from "./testConfigFile";
 import { IRunConfig, fluidExport, ILoadTest } from "./loadTestDataStore";
 
 const packageName = `${pkgName}@${pkgVersion}`;
 
-<<<<<<< HEAD
-=======
-interface IOdspTestLoginInfo {
-    server: string;
-    username: string;
-    password: string;
-    driveId: string;
-}
-
->>>>>>> 8101ce30
 const codeDetails: IFluidCodeDetails = {
     package: packageName,
     config: {},
@@ -98,31 +83,6 @@
         process.exit(-1);
     }
 
-<<<<<<< HEAD
-=======
-    const tenant: ITestTenant | undefined = config.tenants[tenantArg];
-    if (tenant === undefined) {
-        console.error("Invalid --tenant argument not found in testConfig.json tenants");
-        process.exit(-1);
-    }
-
-    let password: string;
-    try {
-        // Expected format of login__odsp__test__accounts is simply string key-value pairs of username and password
-        const passwords: { [user: string]: string } =
-            JSON.parse(process.env.login__odsp__test__accounts ?? "");
-
-        password = passwords[tenant.username];
-        assert(password, "Expected to find Password in an env variable since it wasn't provided via script param");
-    } catch (e) {
-        console.error("Failed to parse login__odsp__test__accounts env variable");
-        console.error(e);
-        process.exit(-1);
-    }
-    const loginInfo: IOdspTestLoginInfo = {
-        server: tenant.server, username: tenant.username, password, driveId: tenant.driveId };
-
->>>>>>> 8101ce30
     const profile: ILoadTestConfig | undefined = config.profiles[profileArg];
     if (profile === undefined) {
         console.error("Invalid --profile argument not found in testConfig.json profiles");
@@ -140,11 +100,7 @@
             console.error("Missing --testId argument needed to run child process");
             process.exit(-1);
         }
-<<<<<<< HEAD
         result = await runnerProcess(driver, profile, runId, testId);
-=======
-        result = await runnerProcess(loginInfo, profile, runId, testId);
->>>>>>> 8101ce30
         process.exit(result);
     }
 
@@ -171,11 +127,7 @@
             testConfig: profile,
         };
 
-<<<<<<< HEAD
         const testDriver = createFluidTestDriver(driver);
-=======
-        const testDriver = createTestDriver(loginInfo);
->>>>>>> 8101ce30
 
         const stressTest = await load(testDriver, testId);
         await stressTest.run(runConfig);
@@ -188,14 +140,6 @@
     }
 }
 
-const createTestDriver = (loginInfo: IOdspTestLoginInfo) =>
-    OdspTestDriver.create(
-        loginInfo.username,
-        loginInfo.password,
-        loginInfo.server,
-        loginInfo.driveId,
-        "stress");
-
 /**
  * Implementation of the orchestrator process. Returns the return code to exit the process with.
  */
@@ -204,24 +148,13 @@
     profile: ILoadTestConfig & { name: string },
     args: { testId?: string, debug?: true },
 ): Promise<number> {
-<<<<<<< HEAD
-    const testDriver = createFluidTestDriver(driver);
-
-    // Create a new file if a url wasn't provided
-    const url = args.testId ?? await initialize(testDriver);
-
-    const estRunningTimeMin = Math.floor(2 * profile.totalSendCount / (profile.opRatePerMin * profile.numClients));
-    console.log(`Connecting to ${args.testId ? "existing" : "new"} Container targeting dataStore with URL:\n${url}`);
-=======
-    const testDriver = createTestDriver(loginInfo);
+    const testDriver = createFluidTestDriver();
 
     // Create a new file if a testId wasn't provided
     const testId = args.testId ?? await initialize(testDriver);
 
     const estRunningTimeMin = Math.floor(2 * profile.totalSendCount / (profile.opRatePerMin * profile.numClients));
     console.log(`Connecting to ${args.testId ? "existing" : "new"} Container targeting with testId:\n${testId }`);
-    console.log(`Authenticated as user: ${loginInfo.username}`);
->>>>>>> 8101ce30
     console.log(`Selected test profile: ${profile.name}`);
     console.log(`Estimated run time: ${estRunningTimeMin} minutes\n`);
 
@@ -232,11 +165,7 @@
             "--driver", driver,
             "--profile", profile.name,
             "--runId", i.toString(),
-<<<<<<< HEAD
-            "--testId", url];
-=======
             "--testId", testId];
->>>>>>> 8101ce30
         if (args.debug) {
             const debugPort = 9230 + i; // 9229 is the default and will be used for the root orchestrator process
             childArgs.unshift(`--inspect-brk=${debugPort}`);
