--- conflicted
+++ resolved
@@ -31,19 +31,10 @@
         process.env.DEBUG = log;
     }
 
-<<<<<<< HEAD
-    const result = await orchestratorProcess(
+    await orchestratorProcess(
             driver,
             { ...profile, name: profileArg },
             { testId, debug });
-
-    await safeExit(result);
-=======
-    await orchestratorProcess(
-        driver,
-        { ...profile, name: profileArg },
-        { testId, debug });
->>>>>>> 5d7976b7
 }
 /**
  * Implementation of the orchestrator process. Returns the return code to exit the process with.
@@ -83,7 +74,7 @@
         p.push(new Promise((resolve) => process.on("close", resolve)));
     }
     try{
-        await Promise.all(p);
+    await Promise.all(p);
     } finally{
         await safeExit(0, testId);
     }
