{
<<<<<<< HEAD
  "name": "@types/jest-environment-puppeteer",
  "version": "2.0.0-rc.2.0.0",
  "private": true,
  "description": "TypeScript `globals` definitions fix-up for jest-environment-puppeteer",
  "homepage": "https://fluidframework.com",
  "repository": {
    "type": "git",
    "url": "https://github.com/microsoft/FluidFramework.git",
    "directory": "packages/test/types_jest-environment-puppeteer"
  },
  "license": "MIT",
  "author": "Microsoft and contributors",
  "main": "",
  "types": "index.d.ts",
  "scripts": {
    "check:biome": "biome check .",
    "format": "fluid-build --task format .",
    "format:biome": "biome check --apply .",
    "lint": "fluid-build . --task lint",
    "lint:fix": "fluid-build . --task eslint:fix --task format"
  },
  "devDependencies": {
    "@biomejs/biome": "^1.6.1",
    "@fluidframework/build-tools": "^0.34.0",
    "jest-environment-puppeteer": "^9.0.2",
    "prettier": "~3.0.3"
  }
=======
	"name": "@types/jest-environment-puppeteer",
	"version": "2.0.0-rc.3.0.0",
	"private": true,
	"description": "TypeScript `globals` definitions fix-up for jest-environment-puppeteer",
	"homepage": "https://fluidframework.com",
	"repository": {
		"type": "git",
		"url": "https://github.com/microsoft/FluidFramework.git",
		"directory": "packages/test/types_jest-environment-puppeteer"
	},
	"license": "MIT",
	"author": "Microsoft and contributors",
	"main": "",
	"types": "index.d.ts",
	"devDependencies": {
		"jest-environment-puppeteer": "^9.0.2"
	}
>>>>>>> 7d00e817
}<|MERGE_RESOLUTION|>--- conflicted
+++ resolved
@@ -1,33 +1,4 @@
 {
-<<<<<<< HEAD
-  "name": "@types/jest-environment-puppeteer",
-  "version": "2.0.0-rc.2.0.0",
-  "private": true,
-  "description": "TypeScript `globals` definitions fix-up for jest-environment-puppeteer",
-  "homepage": "https://fluidframework.com",
-  "repository": {
-    "type": "git",
-    "url": "https://github.com/microsoft/FluidFramework.git",
-    "directory": "packages/test/types_jest-environment-puppeteer"
-  },
-  "license": "MIT",
-  "author": "Microsoft and contributors",
-  "main": "",
-  "types": "index.d.ts",
-  "scripts": {
-    "check:biome": "biome check .",
-    "format": "fluid-build --task format .",
-    "format:biome": "biome check --apply .",
-    "lint": "fluid-build . --task lint",
-    "lint:fix": "fluid-build . --task eslint:fix --task format"
-  },
-  "devDependencies": {
-    "@biomejs/biome": "^1.6.1",
-    "@fluidframework/build-tools": "^0.34.0",
-    "jest-environment-puppeteer": "^9.0.2",
-    "prettier": "~3.0.3"
-  }
-=======
 	"name": "@types/jest-environment-puppeteer",
 	"version": "2.0.0-rc.3.0.0",
 	"private": true,
@@ -45,5 +16,4 @@
 	"devDependencies": {
 		"jest-environment-puppeteer": "^9.0.2"
 	}
->>>>>>> 7d00e817
 }