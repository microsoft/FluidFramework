{
  "name": "@fluid-internal/functional-tests",
<<<<<<< HEAD
  "version": "0.17.2",
=======
  "version": "0.18.0",
>>>>>>> 11e596b6
  "description": "Functional tests",
  "repository": "microsoft/FluidFramework",
  "license": "MIT",
  "author": "Microsoft",
  "sideEffects": "false",
  "main": "dist/index.js",
  "module": "lib/index.js",
  "types": "dist/index.d.ts",
  "scripts": {
    "build": "npm run build:genver && concurrently npm:build:compile npm:lint",
    "build:compile": "concurrently npm:tsc npm:build:esnext",
    "build:esnext": "tsc --project ./tsconfig.esnext.json",
    "build:full": "npm run build",
    "build:full:compile": "npm run build:compile",
    "build:genver": "gen-version",
    "clean": "rimraf dist lib *.tsbuildinfo *.build.log",
    "eslint": "eslint --ext=ts,tsx --format stylish src",
    "eslint:fix": "eslint --ext=ts,tsx --format stylish src --fix",
    "lint": "npm run eslint",
    "lint:fix": "npm run eslint:fix",
    "test": "npm run test:mocha",
    "test:coverage": "nyc npm test -- --reporter mocha-junit-reporter --reporter-options mochaFile=nyc/junit-report.xml",
    "test:mocha": "mocha --recursive dist/test --exit -r make-promises-safe",
    "tsc": "tsc"
  },
  "nyc": {
    "all": true,
    "cache-dir": "nyc/.cache",
    "exclude": [
      "src/test/**/*.ts",
      "dist/test/**/*.js"
    ],
    "exclude-after-remap": false,
    "include": [
      "src/**/*.ts",
      "dist/**/*.js"
    ],
    "report-dir": "nyc/report",
    "reporter": [
      "cobertura",
      "html",
      "text"
    ],
    "temp-directory": "nyc/.nyc_output"
  },
  "devDependencies": {
    "@microsoft/eslint-config-fluid": "^0.16.0",
    "@microsoft/fluid-build-common": "^0.14.0",
<<<<<<< HEAD
    "@microsoft/fluid-common-utils": "^0.16.0",
    "@microsoft/fluid-container-loader": "^0.17.2",
    "@microsoft/fluid-container-runtime": "^0.17.2",
    "@microsoft/fluid-protocol-definitions": "^0.1004.2",
    "@microsoft/fluid-sequence": "^0.17.2",
    "@microsoft/fluid-test-loader-utils": "^0.17.2",
=======
    "@microsoft/fluid-common-utils": "^0.17.0",
    "@microsoft/fluid-container-loader": "^0.18.0",
    "@microsoft/fluid-container-runtime": "^0.18.0",
    "@microsoft/fluid-protocol-definitions": "^0.1004.2",
    "@microsoft/fluid-sequence": "^0.18.0",
    "@microsoft/fluid-test-loader-utils": "^0.18.0",
>>>>>>> 11e596b6
    "@types/mocha": "^5.2.5",
    "@typescript-eslint/eslint-plugin": "~2.17.0",
    "@typescript-eslint/parser": "~2.17.0",
    "concurrently": "^4.1.0",
    "eslint": "~6.8.0",
    "make-promises-safe": "^5.1.0",
    "mocha": "^5.2.0",
    "mocha-junit-reporter": "^1.18.0",
    "nyc": "^15.0.0",
    "rimraf": "^2.6.2",
    "ts-loader": "^6.1.2",
    "typescript": "~3.7.4",
    "webpack": "^4.16.5",
    "webpack-cli": "^3.1.2"
  }
}<|MERGE_RESOLUTION|>--- conflicted
+++ resolved
@@ -1,10 +1,6 @@
 {
   "name": "@fluid-internal/functional-tests",
-<<<<<<< HEAD
-  "version": "0.17.2",
-=======
   "version": "0.18.0",
->>>>>>> 11e596b6
   "description": "Functional tests",
   "repository": "microsoft/FluidFramework",
   "license": "MIT",
@@ -53,21 +49,12 @@
   "devDependencies": {
     "@microsoft/eslint-config-fluid": "^0.16.0",
     "@microsoft/fluid-build-common": "^0.14.0",
-<<<<<<< HEAD
-    "@microsoft/fluid-common-utils": "^0.16.0",
-    "@microsoft/fluid-container-loader": "^0.17.2",
-    "@microsoft/fluid-container-runtime": "^0.17.2",
-    "@microsoft/fluid-protocol-definitions": "^0.1004.2",
-    "@microsoft/fluid-sequence": "^0.17.2",
-    "@microsoft/fluid-test-loader-utils": "^0.17.2",
-=======
     "@microsoft/fluid-common-utils": "^0.17.0",
     "@microsoft/fluid-container-loader": "^0.18.0",
     "@microsoft/fluid-container-runtime": "^0.18.0",
     "@microsoft/fluid-protocol-definitions": "^0.1004.2",
     "@microsoft/fluid-sequence": "^0.18.0",
     "@microsoft/fluid-test-loader-utils": "^0.18.0",
->>>>>>> 11e596b6
     "@types/mocha": "^5.2.5",
     "@typescript-eslint/eslint-plugin": "~2.17.0",
     "@typescript-eslint/parser": "~2.17.0",
