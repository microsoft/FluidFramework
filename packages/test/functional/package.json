{
  "name": "@fluid-internal/functional-tests",
  "version": "0.19.0",
  "description": "Functional tests",
  "repository": "microsoft/FluidFramework",
  "license": "MIT",
  "author": "Microsoft",
  "sideEffects": "false",
  "main": "dist/index.js",
  "module": "lib/index.js",
  "types": "dist/index.d.ts",
  "scripts": {
    "build": "npm run build:genver && concurrently npm:build:compile npm:lint",
    "build:compile": "concurrently npm:tsc npm:build:esnext",
    "build:esnext": "tsc --project ./tsconfig.esnext.json",
    "build:full": "npm run build",
    "build:full:compile": "npm run build:compile",
    "build:genver": "gen-version",
    "clean": "rimraf dist lib *.tsbuildinfo *.build.log",
    "eslint": "eslint --ext=ts,tsx --format stylish src",
    "eslint:fix": "eslint --ext=ts,tsx --format stylish src --fix",
    "lint": "npm run eslint",
    "lint:fix": "npm run eslint:fix",
    "test": "npm run test:mocha",
    "test:coverage": "nyc npm test -- --reporter mocha-junit-reporter --reporter-options mochaFile=nyc/junit-report.xml",
    "test:mocha": "mocha --recursive dist/test --exit -r make-promises-safe",
    "tsc": "tsc"
  },
  "nyc": {
    "all": true,
    "cache-dir": "nyc/.cache",
    "exclude": [
      "src/test/**/*.ts",
      "dist/test/**/*.js"
    ],
    "exclude-after-remap": false,
    "include": [
      "src/**/*.ts",
      "dist/**/*.js"
    ],
    "report-dir": "nyc/report",
    "reporter": [
      "cobertura",
      "html",
      "text"
    ],
    "temp-directory": "nyc/.nyc_output"
  },
  "devDependencies": {
<<<<<<< HEAD
    "@microsoft/eslint-config-fluid": "^0.16.0",
    "@microsoft/fluid-build-common": "^0.16.0-0",
    "@microsoft/fluid-common-utils": "^0.18.2",
=======
    "@fluidframework/common-utils": "^0.19.0-0",
    "@fluidframework/eslint-config-fluid": "^0.17.0-0",
    "@microsoft/fluid-build-common": "^0.14.0",
>>>>>>> 747db28a
    "@microsoft/fluid-container-loader": "^0.19.0",
    "@microsoft/fluid-container-runtime": "^0.19.0",
    "@microsoft/fluid-protocol-definitions": "^0.1005.1",
    "@microsoft/fluid-sequence": "^0.19.0",
    "@microsoft/fluid-test-loader-utils": "^0.19.0",
    "@types/mocha": "^5.2.5",
    "@typescript-eslint/eslint-plugin": "~2.17.0",
    "@typescript-eslint/parser": "~2.17.0",
    "concurrently": "^4.1.0",
    "eslint": "~6.8.0",
    "make-promises-safe": "^5.1.0",
    "mocha": "^5.2.0",
    "mocha-junit-reporter": "^1.18.0",
    "nyc": "^15.0.0",
    "rimraf": "^2.6.2",
    "ts-loader": "^6.1.2",
    "typescript": "~3.7.4",
    "webpack": "^4.16.5",
    "webpack-cli": "^3.1.2"
  }
}<|MERGE_RESOLUTION|>--- conflicted
+++ resolved
@@ -47,15 +47,9 @@
     "temp-directory": "nyc/.nyc_output"
   },
   "devDependencies": {
-<<<<<<< HEAD
-    "@microsoft/eslint-config-fluid": "^0.16.0",
-    "@microsoft/fluid-build-common": "^0.16.0-0",
-    "@microsoft/fluid-common-utils": "^0.18.2",
-=======
     "@fluidframework/common-utils": "^0.19.0-0",
     "@fluidframework/eslint-config-fluid": "^0.17.0-0",
-    "@microsoft/fluid-build-common": "^0.14.0",
->>>>>>> 747db28a
+    "@microsoft/fluid-build-common": "^0.16.0-0",
     "@microsoft/fluid-container-loader": "^0.19.0",
     "@microsoft/fluid-container-runtime": "^0.19.0",
     "@microsoft/fluid-protocol-definitions": "^0.1005.1",
