{
  "name": "@fluid-internal/functional-tests",
  "version": "0.15.0",
  "description": "Functional tests",
  "repository": "microsoft/FluidFramework",
  "license": "MIT",
  "author": "Microsoft",
  "sideEffects": "false",
  "main": "dist/index.js",
  "module": "lib/index.js",
  "types": "dist/index.d.ts",
  "scripts": {
    "build": "npm run build:genver && concurrently npm:build:compile npm:lint",
    "build:compile": "concurrently npm:tsc npm:build:esnext",
    "build:compile:min": "npm run build:compile",
    "build:esnext": "tsc --project ./tsconfig.esnext.json",
    "build:full": "npm run build",
    "build:full:compile": "npm run build:compile",
    "build:genver": "gen-version",
    "clean": "rimraf dist lib *.tsbuildinfo *.build.log",
    "eslint": "eslint --ext=ts,tsx --format stylish src",
    "eslint:fix": "eslint --ext=ts,tsx --format stylish src --fix",
    "lint": "npm run eslint",
    "lint:fix": "npm run eslint:fix",
    "test": "npm run test:mocha",
    "test:coverage": "nyc npm test -- --reporter mocha-junit-reporter --reporter-options mochaFile=nyc/junit-report.xml",
    "test:mocha": "mocha --recursive dist/test --exit -r make-promises-safe",
    "tsc": "tsc"
  },
  "nyc": {
    "all": true,
    "cache-dir": "nyc/.cache",
    "exclude": [
      "src/test/**/*.ts",
      "dist/test/**/*.js"
    ],
    "exclude-after-remap": false,
    "include": [
      "src/**/*.ts",
      "dist/**/*.js"
    ],
    "report-dir": "nyc/report",
    "reporter": [
      "cobertura",
      "html",
      "text"
    ],
    "temp-directory": "nyc/.nyc_output"
  },
  "devDependencies": {
    "@microsoft/eslint-config-fluid": "^0.14.0",
    "@microsoft/fluid-build-common": "^0.14.0",
    "@microsoft/fluid-common-utils": "^0.14.0",
<<<<<<< HEAD
    "@microsoft/fluid-container-loader": "^0.14.0",
    "@microsoft/fluid-container-runtime": "^0.14.0",
=======
    "@microsoft/fluid-container-loader": "^0.15.0",
    "@microsoft/fluid-container-runtime": "^0.15.0",
>>>>>>> e553f9c1
    "@microsoft/fluid-protocol-definitions": "^0.1002.0",
    "@microsoft/fluid-sequence": "^0.15.0",
    "@microsoft/fluid-test-loader-utils": "^0.15.0",
    "@types/mocha": "^5.2.5",
    "@typescript-eslint/eslint-plugin": "~2.17.0",
    "@typescript-eslint/parser": "~2.17.0",
    "concurrently": "^4.1.0",
    "eslint": "~6.8.0",
    "make-promises-safe": "^5.1.0",
    "mocha": "^5.2.0",
    "mocha-junit-reporter": "^1.18.0",
    "nyc": "^15.0.0",
    "rimraf": "^2.6.2",
    "ts-loader": "^6.1.2",
    "typescript": "~3.7.4",
    "webpack": "^4.16.5",
    "webpack-cli": "^3.1.2"
  }
}<|MERGE_RESOLUTION|>--- conflicted
+++ resolved
@@ -51,13 +51,8 @@
     "@microsoft/eslint-config-fluid": "^0.14.0",
     "@microsoft/fluid-build-common": "^0.14.0",
     "@microsoft/fluid-common-utils": "^0.14.0",
-<<<<<<< HEAD
-    "@microsoft/fluid-container-loader": "^0.14.0",
-    "@microsoft/fluid-container-runtime": "^0.14.0",
-=======
     "@microsoft/fluid-container-loader": "^0.15.0",
     "@microsoft/fluid-container-runtime": "^0.15.0",
->>>>>>> e553f9c1
     "@microsoft/fluid-protocol-definitions": "^0.1002.0",
     "@microsoft/fluid-sequence": "^0.15.0",
     "@microsoft/fluid-test-loader-utils": "^0.15.0",
