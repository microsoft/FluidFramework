--- conflicted
+++ resolved
@@ -50,12 +50,9 @@
     "temp-directory": "nyc/.nyc_output"
   },
   "devDependencies": {
-<<<<<<< HEAD
     "@fluid-internal/test-loader-utils": "^0.20.0",
     "@fluidframework/build-common": "^0.16.0",
-=======
     "@fluidframework/build-common": "^0.17.0-0",
->>>>>>> fc2029b0
     "@fluidframework/common-utils": "^0.19.1",
     "@fluidframework/container-loader": "^0.20.0",
     "@fluidframework/container-runtime": "^0.20.0",
