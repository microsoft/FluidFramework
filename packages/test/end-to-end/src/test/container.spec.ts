/*!
 * Copyright (c) Microsoft Corporation. All rights reserved.
 * Licensed under the MIT License.
 */

import * as assert from "assert";
<<<<<<< HEAD
import { IRequest } from "@microsoft/fluid-component-core-interfaces";
=======
import { IRequest } from "@fluidframework/component-core-interfaces";
import { IProxyLoaderFactory } from "@fluidframework/container-definitions";
import { Container, ConnectionState, Loader } from "@fluidframework/container-loader";
>>>>>>> c99c0740
import {
    IGenericError,
    ErrorType,
    IProxyLoaderFactory,
} from "@microsoft/fluid-container-definitions";
import { Container, ConnectionState, Loader } from "@microsoft/fluid-container-loader";
import {
    IFluidResolvedUrl,
    IDocumentServiceFactory,
} from "@fluidframework/driver-definitions";
import { TestDocumentServiceFactory, TestResolver } from "@fluidframework/local-driver";
import { ILocalDeltaConnectionServer, LocalDeltaConnectionServer } from "@fluidframework/server-local-server";
import { MockDocumentDeltaConnection } from "@fluidframework/test-loader-utils";
import { LocalCodeLoader } from "@fluidframework/test-utils";

describe("Container", () => {
    const id = "fluid-test://localhost/containerTest";
    const testRequest: IRequest = { url: id };

    let testDeltaConnectionServer: ILocalDeltaConnectionServer;
    let testResolver: TestResolver;
    let testResolved: IFluidResolvedUrl;
    let deltaConnection: MockDocumentDeltaConnection;
    let serviceFactory: Readonly<IDocumentServiceFactory>;
    let codeLoader: LocalCodeLoader;
    let loader: Loader;

    beforeEach(async () => {
        testDeltaConnectionServer = LocalDeltaConnectionServer.create();
        testResolver = new TestResolver();
        testResolved = await testResolver.resolve(testRequest) as IFluidResolvedUrl;
        serviceFactory = new TestDocumentServiceFactory(testDeltaConnectionServer);
        codeLoader = new LocalCodeLoader([]);
        const options = {};

        loader = new Loader(
            testResolver,
            serviceFactory,
            codeLoader,
            options,
            {},
            new Map<string, IProxyLoaderFactory>(),
        );
    });

    it("Load container successfully", async () => {
        let success: boolean;
        try {
            await Container.load(
                "tenantId/documentId",
                serviceFactory,
                codeLoader,
                {},
                {},
                loader,
                testRequest,
                testResolved,
                testResolver);
            success = true;
        } catch (error) {
            success = false;
        }
        assert.strictEqual(success, true);
    });

    it("Load container unsuccessfully", async () => {
        let success: boolean = true;
        try {
            const mockFactory = Object.create(serviceFactory) as IDocumentServiceFactory;
            // Issue typescript-eslint/typescript-eslint #1256
            // eslint-disable-next-line @typescript-eslint/unbound-method
            mockFactory.createDocumentService = async (resolvedUrl) => {
                const service = await serviceFactory.createDocumentService(resolvedUrl);
                // Issue typescript-eslint/typescript-eslint #1256
                // eslint-disable-next-line @typescript-eslint/unbound-method
                service.connectToStorage = async ()=> Promise.reject(false);
                return service;
            };

            await Container.load(
                "tenantId/documentId",
                mockFactory,
                codeLoader,
                {},
                {},
                loader,
                testRequest,
                testResolved,
                testResolver);
            assert.fail("Error expected");
        } catch (error) {
            const err = error as IGenericError;
            success = err.error as boolean;
        }
        assert.strictEqual(success, false);
    });

    it("Load container with error", async () => {
        let success: boolean = true;
        try {
            const mockFactory = Object.create(serviceFactory) as IDocumentServiceFactory;
            // Issue typescript-eslint/typescript-eslint #1256
            // eslint-disable-next-line @typescript-eslint/unbound-method
            mockFactory.createDocumentService = async (resolvedUrl) => {
                const service = await serviceFactory.createDocumentService(resolvedUrl);
                // Issue typescript-eslint/typescript-eslint #1256
                // eslint-disable-next-line @typescript-eslint/unbound-method
                service.connectToDeltaStorage = async () => Promise.reject(false);
                return service;
            };
            await Container.load(
                "tenantId/documentId",
                mockFactory,
                codeLoader,
                {},
                {},
                loader,
                testRequest,
                testResolved,
                testResolver);
            assert.fail("Error expected");
        } catch (error) {
            assert.strictEqual(error.errorType, ErrorType.genericError, "Error is not a general error");
            const genericError = error as IGenericError;
            success = genericError.error as boolean;
        }
        assert.strictEqual(success, false);
    });

    it("Raise disconnected event", async () => {
        deltaConnection = new MockDocumentDeltaConnection(
            "test",
        );
        const mockFactory = Object.create(serviceFactory) as IDocumentServiceFactory;
        // Issue typescript-eslint/typescript-eslint #1256
        // eslint-disable-next-line @typescript-eslint/unbound-method
        mockFactory.createDocumentService = async (resolvedUrl) => {
            const service = await serviceFactory.createDocumentService(resolvedUrl);
            // Issue typescript-eslint/typescript-eslint #1256
            // eslint-disable-next-line @typescript-eslint/unbound-method
            service.connectToDeltaStream = async () => deltaConnection;
            return service;
        };

        const container = await Container.load(
            "tenantId/documentId",
            mockFactory,
            codeLoader,
            {},
            {},
            loader,
            testRequest,
            testResolved,
            testResolver);
        assert.strictEqual(container.connectionState, ConnectionState.Connecting,
            "Container should be in Connecting state");
        deltaConnection.disconnect();
        assert.strictEqual(container.connectionState, ConnectionState.Disconnected,
            "Container should be in Disconnected state");
        deltaConnection.removeAllListeners();
    });

    it("Raise connection error event", async () => {
        deltaConnection = new MockDocumentDeltaConnection(
            "test",
        );
        const mockFactory = Object.create(serviceFactory) as IDocumentServiceFactory;
        // Issue typescript-eslint/typescript-eslint #1256
        // eslint-disable-next-line @typescript-eslint/unbound-method
        mockFactory.createDocumentService = async (resolvedUrl) => {
            const service = await serviceFactory.createDocumentService(resolvedUrl);
            // Issue typescript-eslint/typescript-eslint #1256
            // eslint-disable-next-line @typescript-eslint/unbound-method
            service.connectToDeltaStream = async () => deltaConnection;
            return service;
        };
        let errorRaised = false;
        const container = await Container.load(
            "tenantId/documentId",
            mockFactory,
            codeLoader,
            {},
            {},
            loader,
            testRequest,
            testResolved,
            testResolver);
        container.on("error", () => {
            errorRaised = true;
        });
        assert.strictEqual(container.connectionState, ConnectionState.Connecting,
            "Container should be in Connecting state");
        const err = {
            message: "Test error",
            canRetry: false,
        };
        deltaConnection.emitError(err);
        assert.strictEqual(container.connectionState, ConnectionState.Disconnected,
            "Container should be in Disconnected state");
        // All errors on socket are not critical!
        assert.strictEqual(container.closed, false, "Container should not be closed");
        assert.strictEqual(errorRaised, false, "Error event should not be raised.");
        deltaConnection.removeAllListeners();
    });

    it("Close called on container", async () => {
        deltaConnection = new MockDocumentDeltaConnection(
            "test",
        );
        const mockFactory = Object.create(serviceFactory) as IDocumentServiceFactory;
        // Issue typescript-eslint/typescript-eslint #1256
        // eslint-disable-next-line @typescript-eslint/unbound-method
        mockFactory.createDocumentService = async (resolvedUrl) => {
            const service = await serviceFactory.createDocumentService(resolvedUrl);
            // Issue typescript-eslint/typescript-eslint #1256
            // eslint-disable-next-line @typescript-eslint/unbound-method
            service.connectToDeltaStream = async () => deltaConnection;
            return service;
        };
        const container = await Container.load(
            "tenantId/documentId",
            mockFactory,
            codeLoader,
            {},
            {},
            loader,
            testRequest,
            testResolved,
            testResolver);
        container.on("error", () => {
            assert.ok(false, "Error event should not be raised.");
        });
        assert.strictEqual(container.connectionState, ConnectionState.Connecting,
            "Container should be in Connecting state");
        container.close();
        assert.strictEqual(container.connectionState, ConnectionState.Disconnected,
            "Container should be in Disconnected state");
        assert.strictEqual(container.closed, true, "Container should be closed");
        deltaConnection.removeAllListeners();
    });

    it("Check client details and Id", async () => {
        const container = await Container.load(
            "tenantId/documentId",
            serviceFactory,
            codeLoader,
            {},
            {},
            loader,
            testRequest,
            testResolved,
            testResolver);
        assert.strictEqual(container.id, "documentId", "Container's id should be set");
        assert.strictEqual(container.clientDetails.capabilities.interactive, true,
            "Client details should be set with interactive as true");
    });
});<|MERGE_RESOLUTION|>--- conflicted
+++ resolved
@@ -4,19 +4,13 @@
  */
 
 import * as assert from "assert";
-<<<<<<< HEAD
-import { IRequest } from "@microsoft/fluid-component-core-interfaces";
-=======
 import { IRequest } from "@fluidframework/component-core-interfaces";
-import { IProxyLoaderFactory } from "@fluidframework/container-definitions";
-import { Container, ConnectionState, Loader } from "@fluidframework/container-loader";
->>>>>>> c99c0740
 import {
     IGenericError,
     ErrorType,
     IProxyLoaderFactory,
-} from "@microsoft/fluid-container-definitions";
-import { Container, ConnectionState, Loader } from "@microsoft/fluid-container-loader";
+} from "@fluidframework/container-definitions";
+import { Container, ConnectionState, Loader } from "@fluidframework/container-loader";
 import {
     IFluidResolvedUrl,
     IDocumentServiceFactory,
