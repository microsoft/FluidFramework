/*!
 * Copyright (c) Microsoft Corporation. All rights reserved.
 * Licensed under the MIT License.
 */

import * as API from "@fluid-internal/client-api";
import { IRequest } from "@microsoft/fluid-component-core-interfaces";
import { IProxyLoaderFactory } from "@microsoft/fluid-container-definitions";
import { Container, Loader } from "@microsoft/fluid-container-loader";
import {
    IDocumentDeltaStorageService,
    IDocumentService,
    IDocumentStorageService,
    IFluidResolvedUrl,
<<<<<<< HEAD
    IGeneralError,
=======
    IDocumentDeltaConnection,
>>>>>>> f559602a
} from "@microsoft/fluid-driver-definitions";
import {
    ITestDeltaConnectionServer,
    TestDeltaConnectionServer,
    TestDocumentServiceFactory,
    TestResolver,
} from "@microsoft/fluid-local-test-server";
import { MockDocumentDeltaConnection } from "@microsoft/fluid-test-loader-utils";
import * as assert from "assert";
import { ConnectionState } from "@microsoft/fluid-protocol-definitions";

describe("Container", () => {
    let testDeltaConnectionServer: ITestDeltaConnectionServer;
    let testResolver: TestResolver;
    let testResolved: IFluidResolvedUrl;
    let deltaConnection: MockDocumentDeltaConnection;
    const testRequest: IRequest = { url: "" };
    let service: IDocumentService;
    let codeLoader: API.CodeLoader;
    let loader: Loader;

    beforeEach(async () => {
        testDeltaConnectionServer = TestDeltaConnectionServer.create();
        testResolver = new TestResolver();
        testResolved = await testResolver.resolve(testRequest) as IFluidResolvedUrl;
        const serviceFactory = new TestDocumentServiceFactory(testDeltaConnectionServer);
        service = await serviceFactory.createDocumentService(testResolved);
        const host = { resolver: testResolver };

        codeLoader = new API.CodeLoader({ generateSummaries: false });
        const options = {};

        loader = new Loader(host, serviceFactory, codeLoader, options, {}, new Map<string, IProxyLoaderFactory>());
    });

    it("Load container successfully", async () => {
        let success: boolean;
        try {
            await Container.load(
                "tenantId/documentId",
                service,
                codeLoader,
                {},
                {},
                loader,
                testRequest);
            success = true;
        } catch (error) {
            success = false;
        }
        assert.equal(success, true);
    });

    it("Load container unsuccessfully", async () => {
        let success: boolean = true;
        try {
            service.connectToStorage = (): Promise<IDocumentStorageService> => {
                return Promise.reject(false);
            };
            await Container.load(
                "tenantId/documentId",
                service,
                codeLoader,
                {},
                {},
                loader,
                testRequest);
        } catch (error) {
            const err = error as IGeneralError;
            success = err.error as boolean;
        }
        assert.equal(success, false);
    });

    it("Load container with error", async () => {
        let success: boolean = true;
        try {
            service.connectToDeltaStorage = async (): Promise<IDocumentDeltaStorageService> => {
                return Promise.reject(false);
            };
            await Container.load(
                "tenantId/documentId",
                service,
                codeLoader,
                {},
                {},
                loader,
                testRequest);
        } catch (error) {
            const generalError = error as IGeneralError;
            success = generalError.error as boolean;
        }
        assert.equal(success, false);
    });

    it("Raise disconnected event", async () => {
        deltaConnection = new MockDocumentDeltaConnection(
            "test",
        );
        service.connectToDeltaStream = async (): Promise<IDocumentDeltaConnection> => {
            return deltaConnection;
        };

        const container = await Container.load(
            "tenantId/documentId",
            service,
            codeLoader,
            {},
            {},
            loader,
            testRequest);
        assert.equal(container.connectionState, ConnectionState.Connecting, "Container should be in Connecting state");
        deltaConnection.disconnect();
        assert.equal(container.connectionState, ConnectionState.Disconnected, "Container should be in Disconnected state");
        deltaConnection.removeAllListeners();
    });

    it("Raise error event", async () => {
        deltaConnection = new MockDocumentDeltaConnection(
            "test",
        );
        service.connectToDeltaStream = async (): Promise<IDocumentDeltaConnection> => {
            return deltaConnection;
        };

        const container = await Container.load(
            "tenantId/documentId",
            service,
            codeLoader,
            {},
            {},
            loader,
            testRequest);
        assert.equal(container.connectionState, ConnectionState.Connecting, "Container should be in Connecting state");
        deltaConnection.emitError("Test Error");
        assert.equal(container.connectionState, ConnectionState.Disconnected, "Container should be in Disconnected state");
        assert.equal(container.closed, false, "Container should not be closed");
        deltaConnection.removeAllListeners();
    });

    it("Raise critical error event with checking error raised on container", async () => {
        deltaConnection = new MockDocumentDeltaConnection(
            "test",
        );
        service.connectToDeltaStream = async (): Promise<IDocumentDeltaConnection> => {
            return deltaConnection;
        };
        let errorRaised = false;
        const container = await Container.load(
            "tenantId/documentId",
            service,
            codeLoader,
            {},
            {},
            loader,
            testRequest);
        container.on("error", (error) => {
            errorRaised = true;
        });
        assert.equal(container.connectionState, ConnectionState.Connecting, "Container should be in Connecting state");
        const err = {
            message: "Test error",
            canRetry: false,
        };
        deltaConnection.emitError(err);
        assert.equal(container.connectionState, ConnectionState.Disconnected, "Container should be in Disconnected state");
        assert.equal(container.closed, true, "Container should be closed");
        assert.equal(errorRaised, true, "Error event should be raised.");
        deltaConnection.removeAllListeners();
    });

    it("Close called on container", async () => {
        deltaConnection = new MockDocumentDeltaConnection(
            "test",
        );
        service.connectToDeltaStream = async (): Promise<IDocumentDeltaConnection> => {
            return deltaConnection;
        };
        const container = await Container.load(
            "tenantId/documentId",
            service,
            codeLoader,
            {},
            {},
            loader,
            testRequest);
        container.on("error", (error) => {
            assert.ok(false, "Error event should not be raised.");
        });
        assert.equal(container.connectionState, ConnectionState.Connecting, "Container should be in Connecting state");
        container.close();
        assert.equal(container.connectionState, ConnectionState.Disconnected, "Container should be in Disconnected state");
        assert.equal(container.closed, true, "Container should be closed");
        deltaConnection.removeAllListeners();
    });
});<|MERGE_RESOLUTION|>--- conflicted
+++ resolved
@@ -12,11 +12,8 @@
     IDocumentService,
     IDocumentStorageService,
     IFluidResolvedUrl,
-<<<<<<< HEAD
     IGeneralError,
-=======
     IDocumentDeltaConnection,
->>>>>>> f559602a
 } from "@microsoft/fluid-driver-definitions";
 import {
     ITestDeltaConnectionServer,
