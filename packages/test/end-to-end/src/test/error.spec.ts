/*!
 * Copyright (c) Microsoft Corporation. All rights reserved.
 * Licensed under the MIT License.
 */

import * as assert from "assert";
<<<<<<< HEAD
import { IRequest } from "@microsoft/fluid-component-core-interfaces";
import {
    ErrorType,
    IThrottlingWarning,
    IProxyLoaderFactory,
} from "@microsoft/fluid-container-definitions";
import { Container, Loader } from "@microsoft/fluid-container-loader";
=======
import { IRequest } from "@fluidframework/component-core-interfaces";
import { IProxyLoaderFactory } from "@fluidframework/container-definitions";
import { Container, Loader } from "@fluidframework/container-loader";
>>>>>>> c99c0740
import {
    IFluidResolvedUrl,
    IDocumentServiceFactory,
<<<<<<< HEAD
} from "@microsoft/fluid-driver-definitions";
=======
    IThrottlingError,
} from "@fluidframework/driver-definitions";
>>>>>>> c99c0740
import {
    CreateContainerError,
    createNetworkError,
    createWriteError,
    ErrorWithProps,
    invalidFileNameErrorCode,
} from "@fluidframework/driver-utils";
import { TestDocumentServiceFactory, TestResolver } from "@fluidframework/local-driver";
import { ILocalDeltaConnectionServer, LocalDeltaConnectionServer } from "@fluidframework/server-local-server";
import { LocalCodeLoader } from "@fluidframework/test-utils";

describe("Errors Types", () => {
    const id = "fluid-test://localhost/errorTest";
    const testRequest: IRequest = { url: id };

    let testDeltaConnectionServer: ILocalDeltaConnectionServer;
    let testResolver: TestResolver;
    let testResolved: IFluidResolvedUrl;
    let serviceFactory: IDocumentServiceFactory;
    let codeLoader: LocalCodeLoader;
    let loader: Loader;

    it("GeneralError Test", async () => {
        // Setup
        testDeltaConnectionServer = LocalDeltaConnectionServer.create();
        testResolver = new TestResolver();
        testResolved = await testResolver.resolve(testRequest) as IFluidResolvedUrl;
        serviceFactory = new TestDocumentServiceFactory(testDeltaConnectionServer);

        codeLoader = new LocalCodeLoader([]);
        const options = {};

        loader = new Loader(
            testResolver,
            serviceFactory,
            codeLoader,
            options,
            {},
            new Map<string, IProxyLoaderFactory>());

        try {
            const mockFactory = Object.create(serviceFactory) as IDocumentServiceFactory;
            // Issue typescript-eslint/typescript-eslint #1256
            // eslint-disable-next-line @typescript-eslint/unbound-method
            mockFactory.createDocumentService = async (resolvedUrl) => {
                const service = await serviceFactory.createDocumentService(resolvedUrl);
                // Issue typescript-eslint/typescript-eslint #1256
                // eslint-disable-next-line @typescript-eslint/unbound-method
                service.connectToDeltaStorage = async () => Promise.reject(false);
                return service;
            };

            await Container.load(
                "tenantId/documentId",
                mockFactory,
                codeLoader,
                {},
                {},
                loader,
                testRequest,
                testResolved,
                testResolver);

            assert.fail("Error expected");
        } catch (error) {
            assert.equal(error.errorType, ErrorType.genericError, "Error should be a genericError");
        }
    });

    it("GeneralError Logging Test", async () => {
        const err = {
            userData: "My name is Mark",
            message: "Some message",
        };
        const iError = (CreateContainerError(err) as any) as ErrorWithProps;
        const props = iError.getCustomProperties() as any;
        assert.equal(props.userData, undefined, "We shouldn't expose the properties of the inner/original error");
        assert.equal(props.message, err.message, "But name is copied over!");
    });

    function assertCustomPropertySupport(err: any) {
        err.asdf = "asdf";
        if (err.getCustomProperties !== undefined) {
            assert.equal(err.getCustomProperties().asdf, "asdf", "Error should have property asdf");
        }
        else {
            assert.fail("Error should support getCustomProperties()");
        }
    }

    it("GenericNetworkError Test_1", async () => {
        const networkError = createNetworkError("Test Message", false /* canRetry */);
        assert.equal(networkError.errorType, ErrorType.genericNetworkError,
            "Error should be a genericNetworkError");
        assertCustomPropertySupport(networkError);
        assert.equal(networkError.canRetry, false, "canRetry should be preserved");
    });

    it("GenericNetworkError Test_2", async () => {
        const networkError = createNetworkError(
            "Test Message",
            true /* canRetry */,
            400 /* statusCode */,
            undefined /* retryAfterSeconds */);
        if (networkError.errorType !== ErrorType.genericNetworkError) {
            assert.fail("Error should be a genericNetworkError");
        }
        else {
            assert.equal(networkError.canRetry, true, "canRetry should be preserved");
            assert.equal(networkError.statusCode, 400, "status code should be preserved");
        }
    });

    it("GenericNetworkError Test", async () => {
        const networkError = createNetworkError(
            "Test Message",
            false /* canRetry */,
            500 /* statusCode */);
        assertCustomPropertySupport(networkError);
        if (networkError.errorType !== ErrorType.genericNetworkError) {
            assert.fail("Error should be a genericNetworkError");
        }
        else {
            assert.equal(networkError.canRetry, false, "Error should be critical");
        }
    });

    it("AuthorizationError Test 401", async () => {
        const networkError = createNetworkError(
            "Test Message",
            false /* canRetry */,
            401 /* statusCode */);
        assert.equal(networkError.errorType, ErrorType.authorizationError,
            "Error should be an authorizationError");
        assertCustomPropertySupport(networkError);
    });

    it("AuthorizationError Test 403", async () => {
        const networkError = createNetworkError(
            "Test Message",
            false /* canRetry */,
            403 /* statusCode */);
        if (networkError.errorType !== ErrorType.authorizationError) {
            assert.fail("Error should be an authorizationError");
        }
        else {
            assert.equal(networkError.errorType, ErrorType.authorizationError, "canRetry should be preserved");
            assert.equal(networkError.canRetry, false, "canRetry should be preserved");
        }
    });

    it("OutOfStorageError Test 507", async () => {
        const networkError = createNetworkError(
            "Test Message",
            false /* canRetry */,
            507 /* statusCode */);
        assert.equal(networkError.errorType, ErrorType.outOfStorageError,
            "Error should be an OutOfStorageError");
        assertCustomPropertySupport(networkError);
    });

    it("FileNotFoundOrAccessDeniedError Test", async () => {
        const networkError = createNetworkError(
            "Test Message",
            false /* canRetry */,
            404 /* statusCode */);
        assertCustomPropertySupport(networkError);
        if (networkError.errorType !== ErrorType.fileNotFoundOrAccessDeniedError) {
            assert.fail("Error should be a fileNotFoundOrAccessDeniedError");
        }
        else {
            assert.equal(networkError.errorType, ErrorType.fileNotFoundOrAccessDeniedError,
                "canRetry should be preserved");
            assert.equal(networkError.canRetry, false, "canRetry should be preserved");
        }
    });

    it("InvalidFileNameError Test 414", async () => {
        const networkError = createNetworkError(
            "Test Message",
            false /* canRetry */,
            414 /* statusCode */);
        assert.equal(networkError.errorType, ErrorType.invalidFileNameError,
            "Error should be an InvalidFileNameError");
        assertCustomPropertySupport(networkError);
    });

    it("InvalidFileNameError Test", async () => {
        const networkError = createNetworkError(
            "Test Message",
            false /* canRetry */,
            invalidFileNameErrorCode /* statusCode */);
        assert.equal(networkError.errorType, ErrorType.invalidFileNameError,
            "Error should be an InvalidFileNameError");
        assertCustomPropertySupport(networkError);
    });

    it("ThrottlingError Test", async () => {
        const networkError = createNetworkError(
            "Test Message",
            true /* canRetry */,
            400 /* statusCode */,
            100 /* retryAfterSeconds */) as IThrottlingWarning;
        assertCustomPropertySupport(networkError);
        assert.equal(networkError.errorType, ErrorType.throttlingError, "Error should be a throttlingError");
        assert.equal(networkError.retryAfterSeconds, 100, "retryAfterSeconds should be preserved");
    });

    it("WriteError Test", async () => {
        const writeError = createWriteError("Test Error");
        assertCustomPropertySupport(writeError);
        assert.equal(writeError.errorType, ErrorType.writeError, "Error should be a writeError");
        assert.equal(writeError.canRetry, false, "Error should be critical");
    });

    it("string test", async () => {
        const text = "Sample text";
        const writeError = CreateContainerError(text);
        assertCustomPropertySupport(writeError);
        assert.equal(writeError.errorType, ErrorType.genericError, "Error should be a writeError");
        assert.equal(writeError.message, text, "Text is preserved");
        assert.equal(writeError.canRetry, false, "Error should be critical");
    });

    it("Check double conversion of network error", async () => {
        const networkError = createNetworkError("Test Error", true /* canRetry */);
        const error1 = CreateContainerError(networkError);
        const error2 = CreateContainerError(error1);
        assertCustomPropertySupport(error1);
        assertCustomPropertySupport(error2);
        assert.deepEqual(error1, error2, "Both errors should be same!!");
    });

    it("Check double conversion of general error", async () => {
        const err = {
            message: "Test Error",
        };
        const error1 = CreateContainerError(err);
        const error2 = CreateContainerError(error1);
        assertCustomPropertySupport(error1);
        assertCustomPropertySupport(error2);
        assert.deepEqual(error1, error2, "Both errors should be same!!");
        assert.deepEqual(error2.message, err.message, "Message text should not be lost!!");
    });

    it("Check frozen error", async () => {
        const err = {
            message: "Test Error",
        };
        const error1 = CreateContainerError(err);
        const error2 = CreateContainerError(Object.freeze(err));
        assert.equal(error1.canRetry, false, "Can retry false 1.");
        assert.equal(error2.canRetry, false, "Can retry false 2");
    });

    it("Preserve existing properties", async () => {
        const err1 = {
            errorType: "Something",
            message: "Test Error",
            canRetry: true,
        };
        const error1 = CreateContainerError(err1);
        const error2 = CreateContainerError(Object.freeze(error1));
        assert.equal(error1.canRetry, true, "Preserve canRetry 1");
        assert.equal(error2.canRetry, true, "Preserve canRetry 2");
        assert.equal(error1.errorType, err1.errorType, "Preserve errorType 1");
        assert.equal(error2.errorType, err1.errorType, "Preserve errorType 2");
    });

    it("Overwrite canRetry", async () => {
        const err1 = {
            message: "Test Error",
            canRetry: true,
        };
        const error1 = CreateContainerError(err1, false);
        assert.equal(error1.canRetry, false, "canRetry 1");

        const err2 = {
            message: "Test Error",
            canRetry: false,
        };
        const error2 = CreateContainerError(err2, true);
        assert.equal(error2.canRetry, true, "canRetry 2");
    });
});<|MERGE_RESOLUTION|>--- conflicted
+++ resolved
@@ -4,28 +4,17 @@
  */
 
 import * as assert from "assert";
-<<<<<<< HEAD
-import { IRequest } from "@microsoft/fluid-component-core-interfaces";
+import { IRequest } from "@fluidframework/component-core-interfaces";
 import {
     ErrorType,
     IThrottlingWarning,
     IProxyLoaderFactory,
-} from "@microsoft/fluid-container-definitions";
-import { Container, Loader } from "@microsoft/fluid-container-loader";
-=======
-import { IRequest } from "@fluidframework/component-core-interfaces";
-import { IProxyLoaderFactory } from "@fluidframework/container-definitions";
+} from "@fluidframework/container-definitions";
 import { Container, Loader } from "@fluidframework/container-loader";
->>>>>>> c99c0740
 import {
     IFluidResolvedUrl,
     IDocumentServiceFactory,
-<<<<<<< HEAD
-} from "@microsoft/fluid-driver-definitions";
-=======
-    IThrottlingError,
 } from "@fluidframework/driver-definitions";
->>>>>>> c99c0740
 import {
     CreateContainerError,
     createNetworkError,
