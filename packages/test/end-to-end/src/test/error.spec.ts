--- conflicted
+++ resolved
@@ -194,15 +194,9 @@
     });
 
     it("Check double conversion of network error", async () => {
-<<<<<<< HEAD
         const networkError = createNetworkError("Test Error", true /*canRetry*/);
         const error1 = createIError(networkError);
         const error2 = createIError(error1);
-=======
-        const networkError = createNetworkError("Test Error", true /* canRetry */);
-        const error1 = createIError(networkError, true);
-        const error2 = createIError(error1, false);
->>>>>>> f6e12df8
         assert.equal(error1, error2, "Both errors should be same!!");
     });
 
