--- conflicted
+++ resolved
@@ -3,23 +3,13 @@
  * Licensed under the MIT License.
  */
 
-<<<<<<< HEAD
 import assert from "assert";
-import { IFluidCodeDetails, ILoader } from "@microsoft/fluid-container-definitions";
-import { Container } from "@microsoft/fluid-container-loader";
-import { DocumentDeltaEventManager } from "@microsoft/fluid-local-driver";
-import { MessageType } from "@microsoft/fluid-protocol-definitions";
-import { SharedString } from "@microsoft/fluid-sequence";
-import { LocalDeltaConnectionServer, ILocalDeltaConnectionServer } from "@microsoft/fluid-server-local-server";
-=======
-import * as assert from "assert";
 import { IFluidCodeDetails, ILoader } from "@fluidframework/container-definitions";
 import { Container } from "@fluidframework/container-loader";
 import { DocumentDeltaEventManager } from "@fluidframework/local-driver";
 import { MessageType } from "@fluidframework/protocol-definitions";
 import { SharedString } from "@fluidframework/sequence";
 import { LocalDeltaConnectionServer, ILocalDeltaConnectionServer } from "@fluidframework/server-local-server";
->>>>>>> 179e6c92
 import {
     createLocalLoader,
     ITestFluidComponent,
