--- conflicted
+++ resolved
@@ -16,12 +16,8 @@
     initializeLocalContainer,
     ITestFluidComponent,
     TestFluidComponentFactory,
-<<<<<<< HEAD
-} from "@fluidframework/test-utils";
+} from "@fluid-internal/test-utils";
 import { ContainerMessageType } from "@fluidframework/container-runtime";
-=======
-} from "@fluid-internal/test-utils";
->>>>>>> ed45edb8
 
 describe("Batching", () => {
     const id = `fluid-test://localhost/batchingTest`;
