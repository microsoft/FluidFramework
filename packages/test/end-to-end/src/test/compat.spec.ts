/*!
 * Copyright (c) Microsoft Corporation. All rights reserved.
 * Licensed under the MIT License.
 */

import assert from "assert";
import {
    ContainerRuntimeFactoryWithDefaultComponent,
    PrimedComponent,
    PrimedComponentFactory,
} from "@fluidframework/aqueduct";
import { IFluidCodeDetails, IFluidModule, ILoader, IRuntimeFactory } from "@fluidframework/container-definitions";
import { Container } from "@fluidframework/container-loader";
import { DocumentDeltaEventManager } from "@fluidframework/local-driver";
import { IComponentFactory } from "@fluidframework/runtime-definitions";
import { ILocalDeltaConnectionServer, LocalDeltaConnectionServer } from "@fluidframework/server-local-server";
import { createLocalLoader, initializeLocalContainer } from "@fluidframework/test-utils";
import * as old from "./oldVersion";

class TestComponent extends PrimedComponent {
    public static readonly type = "@fluid-example/test-component";
    public get _runtime() { return this.runtime; }
    public get _root() { return this.root; }
}

// This class represents an old-version component used for testing
// loader-runtime compatibility. This class should only be changed when the old
// dependencies are updated as part of a minor version bump. Otherwise, changes
// between loader and runtime should be backwards-compatible and changing this
// class should not be necessary.
class OldTestComponent extends old.PrimedComponent {
    public static readonly type = "@fluid-example/test-component";
    public get _runtime() { return this.runtime; }
    public get _root() { return this.root; }
}

describe("loader/runtime compatibility", () => {
    const id = "fluid-test://localhost/compatibilityTest";
    const codeDetails: IFluidCodeDetails = {
        package: "compatibilityTestPackage",
        config: {},
    };

    const createComponentFactory = (): IComponentFactory => {
        return new PrimedComponentFactory(TestComponent.type, TestComponent, [], {});
    };

    const createOldComponentFactory = (): old.IComponentFactory => {
        return new old.PrimedComponentFactory(OldTestComponent.type, OldTestComponent, [], {});
    };

    const createRuntimeFactory = (
        type: string,
        componentFactory: IComponentFactory | old.IComponentFactory,
    ): IRuntimeFactory => {
        return new ContainerRuntimeFactoryWithDefaultComponent(
            type,
            [[type, Promise.resolve(componentFactory as IComponentFactory)]],
        );
    };

    const createOldRuntimeFactory = (
        type: string,
        componentFactory: IComponentFactory | old.IComponentFactory,
    ): old.IRuntimeFactory => {
        return new old.ContainerRuntimeFactoryWithDefaultComponent(
            type,
            [[type, Promise.resolve(componentFactory as old.IComponentFactory)]],
        );
    };

    async function createContainer(
        fluidModule: IFluidModule | old.IFluidModule,
        deltaConnectionServer: ILocalDeltaConnectionServer,
    ): Promise<Container> {
<<<<<<< HEAD
        const loader: ILoader = createLocalLoader([[codeDetails, factory]], deltaConnectionServer);
=======
        const loader: ILoader = createLocalLoader([[codeDetails, fluidModule as IFluidModule]], deltaConnectionServer);
>>>>>>> cb53ec66
        return initializeLocalContainer(id, loader, codeDetails);
    }

    async function createContainerWithOldLoader(
        fluidModule: IFluidModule | old.IFluidModule,
        deltaConnectionServer: ILocalDeltaConnectionServer,
    ): Promise<old.Container> {
<<<<<<< HEAD
        const loader = old.createLocalLoader([[codeDetails, factory]] as any, deltaConnectionServer);
=======
        const loader = old.createLocalLoader(
            [[codeDetails, fluidModule as old.IFluidModule]],
            deltaConnectionServer as any);
>>>>>>> cb53ec66
        return old.initializeLocalContainer(id, loader, codeDetails);
    }

    async function getComponent<T>(componentId: string, container: Container | old.Container): Promise<T> {
        const response = await container.request({ url: componentId });
        if (response.status !== 200 || response.mimeType !== "fluid/component") {
            throw new Error(`Component with id: ${componentId} not found`);
        }
        return response.value as T;
    }

    const tests = function() {
        it("loads", async function() {
            await this.containerDeltaEventManager.process();
        });

        it("can set/get on root directory", async function() {
            const test = ["fluid is", "pretty neat!"];
            this.component._root.set(test[0], test[1]);
            assert.strictEqual(await this.component._root.wait(test[0]), test[1]);
        });

        it("can load existing", async function() {
            const test = ["prague is", "also neat"];
            this.component._root.set(test[0], test[1]);
            assert.strictEqual(await this.component._root.wait(test[0]), test[1]);

            const containersP: Promise<Container | old.Container>[] = [
                createContainer( // new everything
                    { fluidExport: createRuntimeFactory(TestComponent.type, createComponentFactory()) },
                    this.deltaConnectionServer),
                createContainerWithOldLoader( // old loader, new container/component runtimes
                    { fluidExport: createRuntimeFactory(TestComponent.type, createComponentFactory()) },
                    this.deltaConnectionServer),
                createContainerWithOldLoader( // old loader/container runtime, new component runtime
                    { fluidExport: createOldRuntimeFactory(TestComponent.type, createComponentFactory()) },
                    this.deltaConnectionServer),
                createContainerWithOldLoader( // old everything
                    { fluidExport: createOldRuntimeFactory(TestComponent.type, createOldComponentFactory()) },
                    this.deltaConnectionServer),
                createContainer( // new loader, old container/component runtimes
                    { fluidExport: createOldRuntimeFactory(TestComponent.type, createOldComponentFactory()) },
                    this.deltaConnectionServer),
                createContainer( // new loader/container runtime, old component runtime
                    { fluidExport: createRuntimeFactory(TestComponent.type, createOldComponentFactory()) },
                    this.deltaConnectionServer),
            ];

            const components = await Promise.all(containersP.map(async (containerP) => containerP.then(
                async (container) => getComponent<TestComponent | OldTestComponent>("default", container))));

            // get initial test value from each component
            components.map(async (component) => assert.strictEqual(await component._root.wait(test[0]), test[1]));

            // set a test value from every component (besides initial)
            const test2 = [...Array(components.length).keys()].map((x) => x.toString());
            components.map(async (component, i) => (component._root as any).set(test2[i], test2[i]));

            // get every test value from every component (besides initial)
            components.map(async (component) => test2.map(
                async (testVal) => assert.strictEqual(await component._root.wait(testVal), testVal)));

            // get every value from initial component
            test2.map(async (testVal) => assert.strictEqual(await this.component._root.wait(testVal), testVal));
        });
    };

    describe("old loader, new runtime", function() {
        beforeEach(async function() {
            this.deltaConnectionServer = LocalDeltaConnectionServer.create();
            this.containerDeltaEventManager = new DocumentDeltaEventManager(this.deltaConnectionServer);
            this.container = await createContainerWithOldLoader(
                { fluidExport: createRuntimeFactory(TestComponent.type, createComponentFactory()) },
                this.deltaConnectionServer);
            this.component = await getComponent<TestComponent>("default", this.container);
            this.containerDeltaEventManager.registerDocuments(this.component._runtime);
        });

        tests();

        afterEach(async function() {
            await this.deltaConnectionServer.webSocketServer.close();
        });
    });

    describe("new loader, old runtime", function() {
        beforeEach(async function() {
            this.deltaConnectionServer = LocalDeltaConnectionServer.create();
            this.containerDeltaEventManager = new DocumentDeltaEventManager(this.deltaConnectionServer);
            this.container = await createContainer(
                { fluidExport: createOldRuntimeFactory(OldTestComponent.type, createOldComponentFactory()) },
                this.deltaConnectionServer,
            );

            this.component = await getComponent<OldTestComponent>("default", this.container);
            this.containerDeltaEventManager.registerDocuments(this.component._runtime);
        });

        tests();

        afterEach(async function() {
            await this.deltaConnectionServer.webSocketServer.close();
        });
    });

    describe("old ContainerRuntime, new ComponentRuntime", function() {
        beforeEach(async function() {
            this.deltaConnectionServer = LocalDeltaConnectionServer.create();
            this.containerDeltaEventManager = new DocumentDeltaEventManager(this.deltaConnectionServer);
            this.container = await createContainerWithOldLoader(
                { fluidExport: createOldRuntimeFactory(TestComponent.type, createComponentFactory()) },
                this.deltaConnectionServer,
            );

            this.component = await getComponent<OldTestComponent>("default", this.container);
            this.containerDeltaEventManager.registerDocuments(this.component._runtime);
        });

        tests();

        afterEach(async function() {
            await this.deltaConnectionServer.webSocketServer.close();
        });
    });

    describe("new ContainerRuntime, old ComponentRuntime", function() {
        beforeEach(async function() {
            this.deltaConnectionServer = LocalDeltaConnectionServer.create();
            this.containerDeltaEventManager = new DocumentDeltaEventManager(this.deltaConnectionServer);
            this.container = await createContainer(
                { fluidExport: createRuntimeFactory(OldTestComponent.type, createOldComponentFactory()) },
                this.deltaConnectionServer,
            );

            this.component = await getComponent<OldTestComponent>("default", this.container);
            this.containerDeltaEventManager.registerDocuments(this.component._runtime);
        });

        tests();

        afterEach(async function() {
            await this.deltaConnectionServer.webSocketServer.close();
        });
    });
});<|MERGE_RESOLUTION|>--- conflicted
+++ resolved
@@ -73,11 +73,7 @@
         fluidModule: IFluidModule | old.IFluidModule,
         deltaConnectionServer: ILocalDeltaConnectionServer,
     ): Promise<Container> {
-<<<<<<< HEAD
-        const loader: ILoader = createLocalLoader([[codeDetails, factory]], deltaConnectionServer);
-=======
         const loader: ILoader = createLocalLoader([[codeDetails, fluidModule as IFluidModule]], deltaConnectionServer);
->>>>>>> cb53ec66
         return initializeLocalContainer(id, loader, codeDetails);
     }
 
@@ -85,13 +81,9 @@
         fluidModule: IFluidModule | old.IFluidModule,
         deltaConnectionServer: ILocalDeltaConnectionServer,
     ): Promise<old.Container> {
-<<<<<<< HEAD
-        const loader = old.createLocalLoader([[codeDetails, factory]] as any, deltaConnectionServer);
-=======
         const loader = old.createLocalLoader(
             [[codeDetails, fluidModule as old.IFluidModule]],
             deltaConnectionServer as any);
->>>>>>> cb53ec66
         return old.initializeLocalContainer(id, loader, codeDetails);
     }
 
