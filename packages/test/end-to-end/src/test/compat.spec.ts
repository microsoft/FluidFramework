--- conflicted
+++ resolved
@@ -8,21 +8,8 @@
     ContainerRuntimeFactoryWithDefaultComponent,
     PrimedComponent,
     PrimedComponentFactory,
-<<<<<<< HEAD
-} from "@microsoft/fluid-aqueduct";
-import { IFluidCodeDetails, IFluidModule, ILoader, IRuntimeFactory } from "@microsoft/fluid-container-definitions";
-import { Container } from "@microsoft/fluid-container-loader";
-import { DocumentDeltaEventManager } from "@microsoft/fluid-local-driver";
-import { IComponentFactory } from "@microsoft/fluid-runtime-definitions";
-import { ILocalDeltaConnectionServer, LocalDeltaConnectionServer } from "@microsoft/fluid-server-local-server";
-import { createLocalLoader, initializeLocalContainer } from "@microsoft/fluid-test-utils";
-import * as old from "./oldVersion";
-
-class TestComponent extends PrimedComponent {
-    public static readonly type = "@chaincode/test-component";
-=======
 } from "@fluidframework/aqueduct";
-import { IFluidCodeDetails, ILoader, IRuntimeFactory } from "@fluidframework/container-definitions";
+import { IFluidCodeDetails, IFluidModule, ILoader, IRuntimeFactory } from "@fluidframework/container-definitions";
 import { Container } from "@fluidframework/container-loader";
 import { DocumentDeltaEventManager } from "@fluidframework/local-driver";
 import { IComponentFactory } from "@fluidframework/runtime-definitions";
@@ -32,15 +19,6 @@
 
 class TestComponent extends PrimedComponent {
     public static readonly type = "@fluid-example/test-component";
-
-    public static readonly componentFactory = new PrimedComponentFactory(TestComponent.type, TestComponent, [], {});
-
-    public static readonly runtimeFactory = new ContainerRuntimeFactoryWithDefaultComponent(
-        TestComponent.type,
-        [[TestComponent.type, Promise.resolve(TestComponent.componentFactory)]],
-    );
-
->>>>>>> 7a0c698a
     public get _runtime() { return this.runtime; }
     public get _root() { return this.root; }
 }
@@ -51,24 +29,7 @@
 // between loader and runtime should be backwards-compatible and changing this
 // class should not be necessary.
 class OldTestComponent extends old.PrimedComponent {
-<<<<<<< HEAD
-    public static readonly type = "@chaincode/test-component";
-=======
-    public static readonly type = "@fluid-example/old-test-component";
-
-    public static readonly componentFactory = new old.PrimedComponentFactory(
-        OldTestComponent.type,
-        OldTestComponent,
-        [],
-        {},
-    );
-
-    public static readonly runtimeFactory = new old.ContainerRuntimeFactoryWithDefaultComponent(
-        OldTestComponent.type,
-        [[OldTestComponent.type, Promise.resolve(OldTestComponent.componentFactory)]],
-    );
-
->>>>>>> 7a0c698a
+    public static readonly type = "@fluid-example/test-component";
     public get _runtime() { return this.runtime; }
     public get _root() { return this.root; }
 }
