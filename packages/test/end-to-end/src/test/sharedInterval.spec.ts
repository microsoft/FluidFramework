/*!
 * Copyright (c) Microsoft Corporation. All rights reserved.
 * Licensed under the MIT License.
 */

<<<<<<< HEAD
import assert from "assert";
import { IComponentHandle } from "@microsoft/fluid-component-core-interfaces";
import { IFluidCodeDetails, ILoader } from "@microsoft/fluid-container-definitions";
import { Container } from "@microsoft/fluid-container-loader";
import { DocumentDeltaEventManager } from "@microsoft/fluid-local-driver";
import { ISharedMap, SharedMap } from "@microsoft/fluid-map";
import { IntervalType, LocalReference } from "@microsoft/fluid-merge-tree";
import { IBlob } from "@microsoft/fluid-protocol-definitions";
=======
import * as assert from "assert";
import { IComponentHandle } from "@fluidframework/component-core-interfaces";
import { IFluidCodeDetails, ILoader } from "@fluidframework/container-definitions";
import { Container } from "@fluidframework/container-loader";
import { DocumentDeltaEventManager } from "@fluidframework/local-driver";
import { ISharedMap, SharedMap } from "@fluidframework/map";
import { IntervalType, LocalReference } from "@fluidframework/merge-tree";
import { IBlob } from "@fluidframework/protocol-definitions";
>>>>>>> 179e6c92
import {
    IntervalCollectionView,
    ISerializedInterval,
    SequenceInterval,
    SharedString,
} from "@fluidframework/sequence";
import { ILocalDeltaConnectionServer, LocalDeltaConnectionServer } from "@fluidframework/server-local-server";
import { ISharedObjectFactory } from "@fluidframework/shared-object-base";
import {
    createLocalLoader,
    ITestFluidComponent,
    initializeLocalContainer,
    TestFluidComponentFactory,
} from "@fluidframework/test-utils";

const assertIntervalsHelper = (
    sharedString: SharedString,
    intervals: IntervalCollectionView<SequenceInterval>,
    expected: readonly {start: number; end: number}[],
) => {
    const actual = intervals.findOverlappingIntervals(0, sharedString.getLength() - 1);
    assert.strictEqual(actual.length, expected.length,
        `findOverlappingIntervals() must return the expected number of intervals`);

    for (const actualInterval of actual) {
        const start = sharedString.localRefToPos(actualInterval.start);
        const end = sharedString.localRefToPos(actualInterval.end);
        let found = false;

        // console.log(`[${start},${end}): ${sharedString.getText().slice(start, end)}`);

        for (const expectedInterval of expected) {
            if (expectedInterval.start === start && expectedInterval.end === end) {
                found = true;
                break;
            }
        }

        assert(found, `Unexpected interval [${start}..${end}) (expected ${JSON.stringify(expected)})`);
    }
};

describe("SharedInterval", () => {
    const id = "fluid-test://localhost/sharedIntervalTest";
    const codeDetails: IFluidCodeDetails = {
        package: "sharedIntervalTestPackage",
        config: {},
    };

    let deltaConnectionServer: ILocalDeltaConnectionServer;
    let containerDeltaEventManager: DocumentDeltaEventManager;

    async function getComponent(componentId: string, container: Container): Promise<ITestFluidComponent> {
        const response = await container.request({ url: componentId });
        if (response.status !== 200 || response.mimeType !== "fluid/component") {
            throw new Error(`Component with id: ${componentId} not found`);
        }
        return response.value as ITestFluidComponent;
    }

    async function createContainer(factoryEntries: Iterable<[string, ISharedObjectFactory]>): Promise<Container> {
        const factory = new TestFluidComponentFactory(factoryEntries);
        const loader: ILoader = createLocalLoader([[ codeDetails, factory ]], deltaConnectionServer);
        return initializeLocalContainer(id, loader, codeDetails);
    }

    describe("one client", () => {
        const stringId = "stringKey";

        let sharedString: SharedString;
        let intervals: IntervalCollectionView<SequenceInterval>;

        const assertIntervals = (expected: readonly {start: number; end: number}[]) => {
            assertIntervalsHelper(sharedString, intervals, expected);
        };

        beforeEach(async () => {
            deltaConnectionServer = LocalDeltaConnectionServer.create();

            const container = await createContainer([[ stringId, SharedString.getFactory() ]]);
            const component = await getComponent("default", container);
            sharedString = await component.getSharedObject<SharedString>(stringId);
            sharedString.insertText(0, "012");
            intervals = await sharedString.getIntervalCollection("intervals").getView();

            containerDeltaEventManager = new DocumentDeltaEventManager(deltaConnectionServer);
            containerDeltaEventManager.registerDocuments(component.runtime);
        });

        it("replace all is included", async () => {
            // Temporarily, append a padding character to the initial string to work around #1761:
            // (See: https://github.com/Microsoft/Prague/issues/1761)
            sharedString.insertText(3, ".");

            intervals.add(0, 3, IntervalType.SlideOnRemove);
            assertIntervals([{ start: 0, end: 3 }]);

            sharedString.replaceText(0, 3, `xxx`);
            assertIntervals([{ start: 0, end: 3 }]);
        });

        it("remove all yields empty range", async () => {
            // Temporarily, appending a padding character to the initial string to work around #1761:
            // (See: https://github.com/Microsoft/Prague/issues/1761)
            const len = sharedString.getLength();
            intervals.add(0, len - 1, IntervalType.SlideOnRemove);
            assertIntervals([{ start: 0, end: len - 1 }]);

            sharedString.removeRange(0, len);
            assertIntervals([{ start: LocalReference.DetachedPosition, end: LocalReference.DetachedPosition }]);
        });

        it("replace before is excluded", async () => {
            intervals.add(1, 2, IntervalType.SlideOnRemove);
            assertIntervals([{ start: 1, end: 2 }]);

            sharedString.replaceText(0, 1, `x`);
            assertIntervals([{ start: 1, end: 2 }]);
        });

        it("insert at first position is excluded", async () => {
            intervals.add(0, 2, IntervalType.SlideOnRemove);
            assertIntervals([{ start: 0, end: 2 }]);

            sharedString.insertText(0, ".");
            assertIntervals([{ start: 1, end: 3 }]);
        });

        it("replace first is included", async () => {
            sharedString.insertText(0, "012");
            intervals.add(0, 2, IntervalType.SlideOnRemove);
            assertIntervals([{ start: 0, end: 2 }]);

            sharedString.replaceText(0, 1, `x`);
            assertIntervals([{ start: 0, end: 2 }]);
        });

        it("replace last is included", async () => {
            sharedString.insertText(0, "012");
            intervals.add(0, 2, IntervalType.SlideOnRemove);
            assertIntervals([{ start: 0, end: 2 }]);

            sharedString.replaceText(1, 2, `x`);
            assertIntervals([{ start: 0, end: 2 }]);
        });

        it("insert at last position is included", async () => {
            intervals.add(0, 2, IntervalType.SlideOnRemove);
            assertIntervals([{ start: 0, end: 2 }]);

            sharedString.insertText(2, ".");
            assertIntervals([{ start: 0, end: 3 }]);
        });

        it("insert after last position is excluded", async () => {
            intervals.add(0, 2, IntervalType.SlideOnRemove);
            assertIntervals([{ start: 0, end: 2 }]);

            sharedString.insertText(3, ".");
            assertIntervals([{ start: 0, end: 2 }]);
        });

        it("replace after", async () => {
            intervals.add(0, 1, IntervalType.SlideOnRemove);
            assertIntervals([{ start: 0, end: 1 }]);

            sharedString.replaceText(1, 2, `x`);
            assertIntervals([{ start: 0, end: 1 }]);
        });

        // Uncomment below test to reproduce issue #2479:
        // https://github.com/microsoft/Prague/issues/2479
        //
        it("repeated replacement", async () => {
            sharedString.insertText(0, "012");
            intervals.add(0, 2, IntervalType.SlideOnRemove);
            assertIntervals([{ start: 0, end: 2 }]);

            for (let j = 0; j < 10; j++) {
                for (let i = 0; i < 10; i++) {
                    sharedString.replaceText(0, 1, `x`);
                    assertIntervals([{ start: 0, end: 2 }]);

                    sharedString.replaceText(1, 2, `x`);
                    assertIntervals([{ start: 0, end: 2 }]);

                    sharedString.replaceText(2, 3, `x`);
                    assertIntervals([{ start: 0, end: 2 }]);
                }

                await containerDeltaEventManager.process();
            }
        });

        afterEach(async () => {
            await deltaConnectionServer.webSocketServer.close();
        });
    });

    describe("multiple clients", () => {
        it("propagates", async () => {
            const stringId = "stringKey";

            deltaConnectionServer = LocalDeltaConnectionServer.create();
            containerDeltaEventManager = new DocumentDeltaEventManager(deltaConnectionServer);

            const container1 = await createContainer([[ stringId, SharedString.getFactory() ]]);
            const component1 = await getComponent("default", container1);
            const sharedString1 = await component1.getSharedObject<SharedString>(stringId);

            sharedString1.insertText(0, "0123456789");
            const intervals1 = await sharedString1.getIntervalCollection("intervals").getView();
            intervals1.add(1, 7, IntervalType.SlideOnRemove);
            assertIntervalsHelper(sharedString1, intervals1, [{ start: 1, end: 7 }]);

            const container2 = await createContainer([[ stringId, SharedString.getFactory() ]]);
            const component2 = await getComponent("default", container2);
            containerDeltaEventManager.registerDocuments(component1.runtime, component2.runtime);

            const sharedString2 = await component2.getSharedObject<SharedString>(stringId);
            const intervals2 = await sharedString2.getIntervalCollection("intervals").getView();
            assertIntervalsHelper(sharedString2, intervals2, [{ start: 1, end: 7 }]);

            sharedString2.removeRange(4, 5);
            assertIntervalsHelper(sharedString2, intervals2, [{ start: 1, end: 6 }]);

            sharedString2.insertText(4, "x");
            assertIntervalsHelper(sharedString2, intervals2, [{ start: 1, end: 7 }]);

            await containerDeltaEventManager.process();
            assertIntervalsHelper(sharedString1, intervals1, [{ start: 1, end: 7 }]);

            await deltaConnectionServer.webSocketServer.close();
        });
    });

    describe("Handles in value types", () => {
        const mapId = "mapKey";
        const stringId = "stringKey";

        let component1: ITestFluidComponent;
        let sharedMap1: ISharedMap;
        let sharedMap2: ISharedMap;
        let sharedMap3: ISharedMap;

        beforeEach(async () => {
            deltaConnectionServer = LocalDeltaConnectionServer.create();

            const container1 = await createContainer([
                [ mapId, SharedMap.getFactory() ],
                [ stringId, SharedString.getFactory() ],
            ]);
            component1 = await getComponent("default", container1);
            sharedMap1 = await component1.getSharedObject<SharedMap>(mapId);

            const container2 = await createContainer([
                [ mapId, SharedMap.getFactory() ],
                [ stringId, SharedString.getFactory() ],
            ]);
            const component2 = await getComponent("default", container2);
            sharedMap2 = await component2.getSharedObject<SharedMap>(mapId);

            const container3 = await createContainer([
                [ mapId, SharedMap.getFactory() ],
                [ stringId, SharedString.getFactory() ],
            ]);
            const component3 = await getComponent("default", container3);
            sharedMap3 = await component3.getSharedObject<SharedMap>(mapId);

            containerDeltaEventManager = new DocumentDeltaEventManager(deltaConnectionServer);
            containerDeltaEventManager.registerDocuments(component1.runtime, component2.runtime, component3.runtime);
        });

        // This functionality is used in Word and FlowView's "add comment" functionality.
        it("Can store shared objects in a shared string's interval collection via properties", async () => {
            sharedMap1.set("outerString", SharedString.create(component1.runtime).handle);
            await containerDeltaEventManager.process();

            const outerString1 = await sharedMap1.get<IComponentHandle<SharedString>>("outerString").get();
            const outerString2 = await sharedMap2.get<IComponentHandle<SharedString>>("outerString").get();
            const outerString3 = await sharedMap3.get<IComponentHandle<SharedString>>("outerString").get();
            assert.ok(outerString1, "String did not correctly set as value in container 1's map");
            assert.ok(outerString2, "String did not correctly set as value in container 2's map");
            assert.ok(outerString3, "String did not correctly set as value in container 3's map");

            outerString1.insertText(0, "outer string");

            const intervalCollection1 = outerString1.getIntervalCollection("comments");
            await containerDeltaEventManager.process();

            const intervalCollection2 = outerString2.getIntervalCollection("comments");
            const intervalCollection3 = outerString3.getIntervalCollection("comments");
            assert.ok(intervalCollection1, "Could not get the comments interval collection in container 1");
            assert.ok(intervalCollection2, "Could not get the comments interval collection in container 2");
            assert.ok(intervalCollection3, "Could not get the comments interval collection in container 3");

            const comment1Text = SharedString.create(component1.runtime);
            comment1Text.insertText(0, "a comment...");
            intervalCollection1.add(0, 3, IntervalType.SlideOnRemove, { story: comment1Text.handle });
            const comment2Text = SharedString.create(component1.runtime);
            comment2Text.insertText(0, "another comment...");
            intervalCollection1.add(5, 7, IntervalType.SlideOnRemove, { story: comment2Text.handle });
            const nestedMap = SharedMap.create(component1.runtime);
            nestedMap.set("nestedKey", "nestedValue");
            intervalCollection1.add(8, 9, IntervalType.SlideOnRemove, { story: nestedMap.handle });
            await containerDeltaEventManager.process();

            const serialized1 = intervalCollection1.serializeInternal();
            const serialized2 = intervalCollection2.serializeInternal();
            const serialized3 = intervalCollection3.serializeInternal();
            assert.equal(serialized1.length, 3, "Incorrect interval collection size in container 1");
            assert.equal(serialized2.length, 3, "Incorrect interval collection size in container 2");
            assert.equal(serialized3.length, 3, "Incorrect interval collection size in container 3");

            const interval1From3 = serialized3[0] as ISerializedInterval;
            const comment1From3 = await (interval1From3.properties.story as IComponentHandle<SharedString>).get();
            assert.equal(
                comment1From3.getText(0, 12), "a comment...", "Incorrect text in interval collection's shared string");
            const interval3From3 = serialized3[2] as ISerializedInterval;
            const mapFrom3 = await (interval3From3.properties.story as IComponentHandle<SharedMap>).get();
            assert.equal(
                mapFrom3.get("nestedKey"), "nestedValue", "Incorrect value in interval collection's shared map");

            // SharedString snapshots as a blob
            const snapshotBlob = outerString2.snapshot().entries[0].value as IBlob;
            // Since it's based on a map kernel, its contents parse as
            // an IMapDataObjectSerializable with the "comments" member we set
            const parsedSnapshot = JSON.parse(snapshotBlob.contents);
            // LocalIntervalCollection serializes as an array of ISerializedInterval, let's get the first comment
            const serializedInterval1FromSnapshot =
                (parsedSnapshot["intervalCollections/comments"].value as ISerializedInterval[])[0];
            // The "story" is the ILocalValue of the handle pointing to the SharedString
            const handleLocalValueFromSnapshot = serializedInterval1FromSnapshot.properties.story as { type: string };
            assert.equal(
                handleLocalValueFromSnapshot.type,
                "__fluid_handle__",
                "Incorrect handle type in shared interval's snapshot");
        });

        afterEach(async () => {
            await deltaConnectionServer.webSocketServer.close();
        });
    });
});<|MERGE_RESOLUTION|>--- conflicted
+++ resolved
@@ -3,17 +3,7 @@
  * Licensed under the MIT License.
  */
 
-<<<<<<< HEAD
 import assert from "assert";
-import { IComponentHandle } from "@microsoft/fluid-component-core-interfaces";
-import { IFluidCodeDetails, ILoader } from "@microsoft/fluid-container-definitions";
-import { Container } from "@microsoft/fluid-container-loader";
-import { DocumentDeltaEventManager } from "@microsoft/fluid-local-driver";
-import { ISharedMap, SharedMap } from "@microsoft/fluid-map";
-import { IntervalType, LocalReference } from "@microsoft/fluid-merge-tree";
-import { IBlob } from "@microsoft/fluid-protocol-definitions";
-=======
-import * as assert from "assert";
 import { IComponentHandle } from "@fluidframework/component-core-interfaces";
 import { IFluidCodeDetails, ILoader } from "@fluidframework/container-definitions";
 import { Container } from "@fluidframework/container-loader";
@@ -21,7 +11,6 @@
 import { ISharedMap, SharedMap } from "@fluidframework/map";
 import { IntervalType, LocalReference } from "@fluidframework/merge-tree";
 import { IBlob } from "@fluidframework/protocol-definitions";
->>>>>>> 179e6c92
 import {
     IntervalCollectionView,
     ISerializedInterval,
