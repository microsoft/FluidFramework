--- conflicted
+++ resolved
@@ -3,15 +3,8 @@
  * Licensed under the MIT License.
  */
 
-<<<<<<< HEAD
 import { ContainerRuntimeFactoryWithDefaultDataStore } from "@fluidframework/aqueduct";
-import { FluidDataStoreRegistry } from "@fluidframework/runtime-utils";
-=======
-import {
-    ContainerRuntimeFactoryWithDefaultDataStore,
-} from "@fluidframework/aqueduct";
-import { createDataStoreFactory } from "@fluidframework/runtime-utils";
->>>>>>> c97c692f
+import { createDataStoreFactory, FluidDataStoreRegistry } from "@fluidframework/runtime-utils";
 
 import { VersiontestInstantiationFactory } from "./main";
 
@@ -21,16 +14,9 @@
 const object2Factory = createDataStoreFactory("@fluid-internal/version-test-1", VersiontestInstantiationFactory);
 
 export const fluidExport = new ContainerRuntimeFactoryWithDefaultDataStore(
-<<<<<<< HEAD
-    fluidPackageName,
+    defaultFactory,
     new FluidDataStoreRegistry([
-        [fluidPackageName, Promise.resolve(VersiontestInstantiationFactory)],
-        ["@fluid-internal/version-test-1", Promise.resolve(VersiontestInstantiationFactory)],
-=======
-    defaultFactory,
-    new Map([
         [defaultFactory.type, Promise.resolve(defaultFactory)],
         [object2Factory.type, Promise.resolve(object2Factory)],
->>>>>>> c97c692f
     ]),
 );