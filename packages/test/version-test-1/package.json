{
  "name": "@fluid-internal/version-test-1",
  "version": "0.31.0",
  "private": true,
  "description": "Fluid object to test version conversion.",
  "homepage": "https://fluidframework.com",
  "repository": "https://github.com/microsoft/FluidFramework",
  "license": "MIT",
  "author": "Microsoft",
  "main": "dist/index.js",
  "module": "lib/index.js",
  "types": "dist/index.d.ts",
  "scripts": {
    "build": "concurrently npm:build:compile npm:lint",
    "build-v2": "cd @fluid-internal/version-test-2 && test -e dist/main.bundle.js || npm run webpack",
    "build:compile": "npm run tsc",
    "build:compile:min": "npm run build:compile",
    "build:full": "concurrently npm:build npm:webpack",
    "build:full:compile": "concurrently npm:build:compile npm:webpack",
    "clean": "rimraf dist lib *.tsbuildinfo *.build.log",
    "eslint": "eslint --format stylish src tests",
    "eslint:fix": "eslint --format stylish src tests --fix",
    "lint": "npm run eslint",
    "lint:fix": "npm run eslint:fix",
    "prepack": "npm run webpack",
    "start": "webpack-dev-server --config webpack.config.js --package package.json",
    "start:localhost": "webpack-dev-server --config webpack.config.js --package package.json --env.mode localhost",
    "start:r11s": "webpack-dev-server --config webpack.config.js --package package.json --env.mode r11s",
    "start:spo-df": "webpack-dev-server --config webpack.config.js --package package.json --env.mode spo-df",
    "test": "npm run test:jest",
    "test:jest": "npm run build-v2 && jest",
    "tsc": "tsc",
    "tsfmt": "tsfmt --verify",
    "tsfmt:fix": "tsfmt --replace",
    "webpack": "webpack --env.production && npm run tsc",
    "webpack:dev": "webpack --env.development"
  },
  "dependencies": {
<<<<<<< HEAD
    "@fluidframework/aqueduct": "^0.30.0",
    "@fluidframework/base-host": "^0.30.0",
    "@fluidframework/common-utils": "^0.26.0-0",
    "@fluidframework/runtime-utils": "^0.30.0",
    "@fluidframework/view-interfaces": "^0.30.0",
=======
    "@fluidframework/aqueduct": "^0.31.0",
    "@fluidframework/base-host": "^0.31.0",
    "@fluidframework/common-utils": "^0.25.0",
    "@fluidframework/runtime-utils": "^0.31.0",
    "@fluidframework/view-interfaces": "^0.31.0",
>>>>>>> ce811914
    "react": "^16.10.2",
    "react-dom": "^16.10.2"
  },
  "devDependencies": {
    "@fluidframework/eslint-config-fluid": "^0.21.0",
    "@fluidframework/test-tools": "^0.2.3074",
    "@fluidframework/webpack-fluid-loader": "^0.31.0",
    "@types/jest": "22.2.3",
    "@types/jest-environment-puppeteer": "2.2.0",
    "@types/node": "^10.17.24",
    "@types/react": "^16.9.15",
    "@types/react-dom": "^16.9.4",
    "@typescript-eslint/eslint-plugin": "~4.2.0",
    "@typescript-eslint/parser": "~4.2.0",
    "concurrently": "^5.2.0",
    "eslint": "~7.9.0",
    "eslint-plugin-eslint-comments": "~3.2.0",
    "eslint-plugin-import": "~2.22.0",
    "eslint-plugin-no-null": "~1.0.2",
    "eslint-plugin-prefer-arrow": "~1.2.2",
    "eslint-plugin-react": "~7.21.2",
    "eslint-plugin-unicorn": "~22.0.0",
    "jest": "^26.4.2",
    "jest-junit": "^10.0.0",
    "jest-puppeteer": "^4.3.0",
    "puppeteer": "^1.20.0",
    "rimraf": "^2.6.2",
    "ts-jest": "^26.2.0",
    "ts-loader": "^6.1.2",
    "typescript": "~3.7.4",
    "typescript-formatter": "7.1.0",
    "webpack": "^4.43.0",
    "webpack-cli": "^3.3.11",
    "webpack-dev-server": "^3.8.0",
    "webpack-merge": "^4.1.4"
  },
  "fluid": {
    "browser": {
      "umd": {
        "files": [
          "dist/main.bundle.js"
        ],
        "library": "main"
      }
    }
  },
  "jest-junit": {
    "outputDirectory": "nyc",
    "outputName": "jest-junit-report.xml"
  }
}<|MERGE_RESOLUTION|>--- conflicted
+++ resolved
@@ -36,19 +36,11 @@
     "webpack:dev": "webpack --env.development"
   },
   "dependencies": {
-<<<<<<< HEAD
-    "@fluidframework/aqueduct": "^0.30.0",
-    "@fluidframework/base-host": "^0.30.0",
-    "@fluidframework/common-utils": "^0.26.0-0",
-    "@fluidframework/runtime-utils": "^0.30.0",
-    "@fluidframework/view-interfaces": "^0.30.0",
-=======
     "@fluidframework/aqueduct": "^0.31.0",
     "@fluidframework/base-host": "^0.31.0",
     "@fluidframework/common-utils": "^0.25.0",
     "@fluidframework/runtime-utils": "^0.31.0",
     "@fluidframework/view-interfaces": "^0.31.0",
->>>>>>> ce811914
     "react": "^16.10.2",
     "react-dom": "^16.10.2"
   },
