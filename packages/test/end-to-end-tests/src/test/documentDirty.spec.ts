/*!
 * Copyright (c) Microsoft Corporation. All rights reserved.
 * Licensed under the MIT License.
 */

import * as assert from "assert";
import { ContainerRuntimeFactoryWithDefaultDataStore } from "@fluidframework/aqueduct";
import { IFluidCodeDetails, IProxyLoaderFactory } from "@fluidframework/container-definitions";
import { Container, Loader } from "@fluidframework/container-loader";
import { IContainerRuntime } from "@fluidframework/container-runtime-definitions";
import { LocalDocumentServiceFactory, LocalResolver } from "@fluidframework/local-driver";
import { SharedMap } from "@fluidframework/map";
import { requestFluidObject } from "@fluidframework/runtime-utils";
import { ILocalDeltaConnectionServer, LocalDeltaConnectionServer } from "@fluidframework/server-local-server";
import {
    initializeLocalContainer,
    ITestFluidObject,
    LocalCodeLoader,
    OpProcessingController,
    TestFluidObjectFactory,
    ChannelFactoryRegistry,
} from "@fluidframework/test-utils";
import { ICompatTestArgs, compatTest } from "./compatUtils";

const id = `fluid-test://localhost/documentDirtyTest`;
const mapId = "mapKey";
const registry: ChannelFactoryRegistry = [
    [mapId, SharedMap.getFactory()],
];
const codeDetails: IFluidCodeDetails = {
    package: "documentDirtyTestPackage",
    config: {},
};

const tests = (args: ICompatTestArgs) => {
    let opProcessingController: OpProcessingController;
    let container: Container;
    let containerComp: ITestFluidObject;
    let containerCompContainerRuntime: IContainerRuntime;
    let containerCompMap: SharedMap;
    let wasMarkedDirtyCount: number;
    let wasMarkedCleanCount: number;

    /**
     * Waits for the "connected" event from the given container.
     */
    async function waitForContainerReconnection(c: Container): Promise<void> {
        assert.equal(c.connected, false);
        await new Promise((resolve) => c.once("connected", () => resolve()));
    }

    /**
     * Increments clean count when the "savedDocument" event is fired
     */
    function registerSavedDocumentHandler(runtime: IContainerRuntime): void {
        runtime.on("savedDocument", () => {
            wasMarkedCleanCount += 1;
            assert.equal(runtime.isDocumentDirty(), false, "Document is marked clean");
        });
    }

    /**
     * Increments dirty count when the "dirtyDocument" event is fired
     */
    function registerDirtyDocumentHandler(runtime: IContainerRuntime): void {
        runtime.on("dirtyDocument", () => {
            wasMarkedDirtyCount += 1;
            assert.equal(runtime.isDocumentDirty(), true, "Document is marked dirty");
        });
    }

<<<<<<< HEAD
    beforeEach(async () => {
        // Create the first container, component and DDSes.
        container = await args.makeTestContainer(registry) as Container;
        containerComp = await requestFluidObject(container, "default");
=======
    async function createContainer(): Promise<Container> {
        const factory: TestFluidObjectFactory = new TestFluidObjectFactory(
            [
                [mapId, SharedMap.getFactory()],
            ],
        );

        const runtimeFactory =
            new ContainerRuntimeFactoryWithDefaultDataStore(
                "default",
                [
                    ["default", Promise.resolve(factory)],
                ],
            );

        const urlResolver = new LocalResolver();
        const codeLoader = new LocalCodeLoader([[codeDetails, runtimeFactory]]);

        const loader = new Loader(
            urlResolver,
            documentServiceFactory,
            codeLoader,
            {},
            {},
            new Map<string, IProxyLoaderFactory>());

        return initializeLocalContainer(id, loader, codeDetails);
    }

    async function requestFluidObject(dataStoreId: string, fromContainer: Container):
        Promise<ITestFluidObject> {
        const response = await fromContainer.request({ url: dataStoreId });
        if (response.status !== 200 || response.mimeType !== "fluid/object") {
            throw new Error(`DataStore with id: ${dataStoreId} not found`);
        }
        return response.value as ITestFluidObject;
    }

    beforeEach(async () => {
        deltaConnectionServer = LocalDeltaConnectionServer.create();
        documentServiceFactory = new LocalDocumentServiceFactory(deltaConnectionServer);

        // Create the first container, dataStore and DDSes.
        container = await createContainer();
        containerComp = await requestFluidObject("default", container);
>>>>>>> 7f14ea9d
        containerCompContainerRuntime = containerComp.context.containerRuntime as IContainerRuntime;
        containerCompMap = await containerComp.getSharedObject<SharedMap>(mapId);
        opProcessingController = new OpProcessingController(args.deltaConnectionServer);
        opProcessingController.addDeltaManagers(containerComp.runtime.deltaManager);

        await opProcessingController.process();

        wasMarkedDirtyCount = 0;
        wasMarkedCleanCount = 0;

        registerSavedDocumentHandler(containerCompContainerRuntime);
        registerDirtyDocumentHandler(containerCompContainerRuntime);
    });

    describe("Connected state", () => {
        it("marks state as dirty when ops are sent and clean when acks are received", async () => {
            containerCompMap.set("key", "value");

            assert.equal(wasMarkedDirtyCount, 1,
                "Document will have been marked dirty after value set");

            assert.equal(containerCompContainerRuntime.isDocumentDirty(), true,
                "Document is dirty after value set");

            // Wait for the ops to get processed which should mark the document clean after processing
            await opProcessingController.process();

            // Document will have been marked clean on reconnection
            assert.equal(wasMarkedCleanCount, 1,
                "Document will have been marked clean after ops are processed");

            assert.equal(containerCompContainerRuntime.isDocumentDirty(), false,
                "Document is cleaned after all ops have been acked");
        });

        it("marks state as dirty when batch ops are sent and clean when acks are received", async () => {
            containerComp.context.containerRuntime.orderSequentially(() => {
                containerCompMap.set("key1", "value1");
                containerCompMap.set("key2", "value2");
            });

            assert.equal(wasMarkedDirtyCount, 1,
                "Document will have been marked dirty after value set");

            assert.equal(containerCompContainerRuntime.isDocumentDirty(), true,
                "Document is dirty after value set");

            // Wait for the ops to get processed which should mark the document clean after processing
            await opProcessingController.process();

            assert.equal(containerCompContainerRuntime.isDocumentDirty(), false,
                "Document is cleaned after all ops have been acked");
        });

        it(`doesn't affect document state while reconnecting`, async () => {
            // Disconnect the client.
            args.documentServiceFactory.disconnectClient(container.clientId, "Disconnected for testing");

            // Wait for the Container to get reconnected.
            await waitForContainerReconnection(container);

            // Document will have been marked clean on reconnection
            assert.equal(wasMarkedCleanCount, 0,
                "Document will not have been marked clean again on reconnection if it was already clean");
        });
    });

    describe("Disconnected state", () => {
        it(`sets operations when disconnected and then reconnects to process them`, async () => {
            // Disconnect the client.
            args.documentServiceFactory.disconnectClient(container.clientId, "Disconnected for testing");

            // Set values in DDSes in disconnected state.
            containerCompMap.set("key", "value");

            assert.equal(containerCompContainerRuntime.isDocumentDirty(), true,
                "Document is marked dirty on edit");

            // Document should have been marked dirty again due to pending DDS ops
            assert.equal(wasMarkedDirtyCount, 1,
                `Document should have been marked dirty due to value set`);

            // Wait for the Container to get reconnected.
            await waitForContainerReconnection(container);

            // Document will have been marked clean on reconnection
            assert.equal(wasMarkedCleanCount, 1,
                "Document will have been marked clean on reconnection");

            // Document should have been marked dirty again due to pending DDS ops
            assert.equal(wasMarkedDirtyCount, 2,
                `Document should have been marked dirty again due to pending DDS ops and incremented the count.
                Dirty count: ${wasMarkedDirtyCount}`);

            // Document should have been marked dirty after to overwrite the clean value, so that the final
            // state is dirty
            assert.equal(containerCompContainerRuntime.isDocumentDirty(), true,
                "Document should have been marked dirty to overwrite the clean value,"
                + "so that the final state is dirty");

            await opProcessingController.process();

            assert.equal(containerCompContainerRuntime.isDocumentDirty(), false,
                "Document is cleaned after all ops have been acked");

            // TODO: These counts should be 2 once #2724 is closed
            // Document should have been marked dirty again due to pending DDS ops
            assert.equal(wasMarkedDirtyCount, 3,
                `Document will have incremented the dirty count`);

            // Document will have been marked clean on reconnection
            assert.equal(wasMarkedCleanCount, 3,
                "Document will have been marked clean two more times");
        });

        it(`sets ops while connected, but disconnects before sending ops,
        then reconnects to process them`, async () => {
            // Set values in DDSes in disconnected state.
            containerCompMap.set("key", "value");

            assert.equal(wasMarkedDirtyCount, 1,
                `Document will have incremented the dirty count due to the value set`);

            assert.equal(containerCompContainerRuntime.isDocumentDirty(), true,
                "Document is marked dirty on edit");

            // Disconnect the client.
            args.documentServiceFactory.disconnectClient(container.clientId, "Disconnected for testing");

            assert.equal(wasMarkedDirtyCount, 1,
                `Document will not increment the dirty count as it was already dirty`);

            assert.equal(containerCompContainerRuntime.isDocumentDirty(), true,
                "Document is still dirty on disconnect");

            // Wait for the Container to get reconnected.
            await waitForContainerReconnection(container);

            // Document will have been marked clean on reconnection
            assert.equal(wasMarkedCleanCount, 1,
                "Document will have been marked clean on reconnection");

            // Document should have been marked dirty after to overwrite the clean value, so that the final
            // state is dirty
            assert.equal(containerCompContainerRuntime.isDocumentDirty(), true,
                "Document should have been marked dirty to overwrite the clean value, so that the final"
                + "state is dirty");

            // Wait for the ops to get processed.
            await opProcessingController.process();

            assert.equal(wasMarkedDirtyCount, 2,
                `Document will have incremented the dirty count`);

            // Document will have been marked clean again on reconnection
            assert.equal(wasMarkedCleanCount, 2,
                `Document will have been incremented the clean count on reconnection.
                Clean count: ${wasMarkedCleanCount}`);

            assert.equal(containerCompContainerRuntime.isDocumentDirty(), false,
                "Document is cleaned after all ops have been acked");
        });
    });

    describe("Disconnected state with batch operations", () => {
        it(`sets operations when disconnected and then reconnects to process them`, async () => {
            // Disconnect the client.
            args.documentServiceFactory.disconnectClient(container.clientId, "Disconnected for testing");

            // Set batch values in DDSes in disconnected state.
            containerComp.context.containerRuntime.orderSequentially(() => {
                containerCompMap.set("key1", "value1");
                containerCompMap.set("key2", "value2");
            });

            assert.equal(containerCompContainerRuntime.isDocumentDirty(), true,
                "Document is marked dirty on edit");

            // Document should have been marked dirty again due to pending DDS ops
            assert.equal(wasMarkedDirtyCount, 1,
                `Document should have been marked dirty due to value set`);

            // Wait for the Container to get reconnected.
            await waitForContainerReconnection(container);

            // Document will have been marked clean on reconnection
            assert.equal(wasMarkedCleanCount, 1,
                "Document will have been marked clean on reconnection");

            // Document should have been marked dirty again due to pending DDS ops
            assert.equal(wasMarkedDirtyCount, 2,
                `Document should have been marked dirty again due to pending DDS ops and incremented the count.
                Dirty count: ${wasMarkedDirtyCount}`);

            // Document should have been marked dirty after to overwrite the clean value, so that the final
            // state is dirty
            assert.equal(containerCompContainerRuntime.isDocumentDirty(), true,
                "Document should have been marked dirty after to overwrite the clean value,"
                + "so that the final state is dirty");

            await opProcessingController.process();

            assert.equal(containerCompContainerRuntime.isDocumentDirty(), false,
                "Document is cleaned after all ops have been acked");

            // TODO: These counts should be 2 once #2724 is closed
            // Document should have been marked dirty again due to pending DDS ops
            assert.equal(wasMarkedDirtyCount, 3,
                `Document will have incremented the dirty count`);

            // Document will have been marked clean on reconnection
            assert.equal(wasMarkedCleanCount, 3,
                "Document will have been marked clean twice more");
        });

        it(`sets ops while connected, but disconnects before sending ops,
        then reconnects to process them`, async () => {
            // Set batch values in DDSes in disconnected state.
            containerComp.context.containerRuntime.orderSequentially(() => {
                containerCompMap.set("key1", "value1");
                containerCompMap.set("key2", "value2");
            });

            assert.equal(wasMarkedDirtyCount, 1,
                `Document will have incremented the dirty count due to the value set`);

            assert.equal(containerCompContainerRuntime.isDocumentDirty(), true,
                "Document is marked dirty on edit");

            // Disconnect the client.
            args.documentServiceFactory.disconnectClient(container.clientId, "Disconnected for testing");

            assert.equal(wasMarkedDirtyCount, 1,
                `Document will not increment the dirty count as it was already dirty`);

            assert.equal(containerCompContainerRuntime.isDocumentDirty(), true,
                "Document is still dirty on disconnect");

            // Wait for the Container to get reconnected.
            await waitForContainerReconnection(container);

            // Document will have been marked clean on reconnection
            assert.equal(wasMarkedCleanCount, 1,
                "Document will have been marked clean on reconnection");

            // Document should have been marked dirty after to overwrite the clean value, so that the final
            // state is dirty
            assert.equal(containerCompContainerRuntime.isDocumentDirty(), true,
                "Document should have been marked dirty after to overwrite the clean value, so that the final"
                + "state is dirty");

            // Wait for the ops to get processed.
            await opProcessingController.process();

            assert.equal(wasMarkedDirtyCount, 2,
                `Document will have incremented the dirty count`);

            // Document will have been marked clean again on reconnection
            assert.equal(wasMarkedCleanCount, 2,
                `Document will have been marked clean again.
                Clean count: ${wasMarkedCleanCount}`);

            assert.equal(containerCompContainerRuntime.isDocumentDirty(), false,
                "Document is cleaned after all ops have been acked");
        });
    });

    afterEach(async () => {
        containerCompContainerRuntime.removeAllListeners();
    });
};

describe("Document Dirty", () => {
    let deltaConnectionServer: ILocalDeltaConnectionServer;
    let documentServiceFactory: LocalDocumentServiceFactory;

    async function createContainer(): Promise<Container> {
        const factory: TestFluidObjectFactory = new TestFluidObjectFactory(registry);

        const runtimeFactory =
            new ContainerRuntimeFactoryWithDefaultDataStore(
                "default",
                [
                    ["default", Promise.resolve(factory)],
                ],
            );

        const urlResolver = new LocalResolver();
        const codeLoader = new LocalCodeLoader([[codeDetails, runtimeFactory]]);

        const loader = new Loader(
            urlResolver,
            documentServiceFactory,
            codeLoader,
            {},
            {},
            new Map<string, IProxyLoaderFactory>());

        return initializeLocalContainer(id, loader, codeDetails);
    }

    beforeEach(async () => {
        deltaConnectionServer = LocalDeltaConnectionServer.create();
        documentServiceFactory = new LocalDocumentServiceFactory(deltaConnectionServer);
    });

    tests({
        makeTestContainer: createContainer,
        get deltaConnectionServer() { return deltaConnectionServer; },
        get documentServiceFactory() { return documentServiceFactory; },
    });

    afterEach(async () => {
        await deltaConnectionServer.webSocketServer.close();
    });

    describe("compatibility", () => {
        compatTest(tests, { testFluidComponent: true });
    });
});<|MERGE_RESOLUTION|>--- conflicted
+++ resolved
@@ -69,18 +69,288 @@
         });
     }
 
-<<<<<<< HEAD
     beforeEach(async () => {
-        // Create the first container, component and DDSes.
+        // Create the first container, dataStore and DDSes.
         container = await args.makeTestContainer(registry) as Container;
         containerComp = await requestFluidObject(container, "default");
-=======
+        containerCompContainerRuntime = containerComp.context.containerRuntime as IContainerRuntime;
+        containerCompMap = await containerComp.getSharedObject<SharedMap>(mapId);
+        opProcessingController = new OpProcessingController(args.deltaConnectionServer);
+        opProcessingController.addDeltaManagers(containerComp.runtime.deltaManager);
+
+        await opProcessingController.process();
+
+        wasMarkedDirtyCount = 0;
+        wasMarkedCleanCount = 0;
+
+        registerSavedDocumentHandler(containerCompContainerRuntime);
+        registerDirtyDocumentHandler(containerCompContainerRuntime);
+    });
+
+    describe("Connected state", () => {
+        it("marks state as dirty when ops are sent and clean when acks are received", async () => {
+            containerCompMap.set("key", "value");
+
+            assert.equal(wasMarkedDirtyCount, 1,
+                "Document will have been marked dirty after value set");
+
+            assert.equal(containerCompContainerRuntime.isDocumentDirty(), true,
+                "Document is dirty after value set");
+
+            // Wait for the ops to get processed which should mark the document clean after processing
+            await opProcessingController.process();
+
+            // Document will have been marked clean on reconnection
+            assert.equal(wasMarkedCleanCount, 1,
+                "Document will have been marked clean after ops are processed");
+
+            assert.equal(containerCompContainerRuntime.isDocumentDirty(), false,
+                "Document is cleaned after all ops have been acked");
+        });
+
+        it("marks state as dirty when batch ops are sent and clean when acks are received", async () => {
+            containerComp.context.containerRuntime.orderSequentially(() => {
+                containerCompMap.set("key1", "value1");
+                containerCompMap.set("key2", "value2");
+            });
+
+            assert.equal(wasMarkedDirtyCount, 1,
+                "Document will have been marked dirty after value set");
+
+            assert.equal(containerCompContainerRuntime.isDocumentDirty(), true,
+                "Document is dirty after value set");
+
+            // Wait for the ops to get processed which should mark the document clean after processing
+            await opProcessingController.process();
+
+            assert.equal(containerCompContainerRuntime.isDocumentDirty(), false,
+                "Document is cleaned after all ops have been acked");
+        });
+
+        it(`doesn't affect document state while reconnecting`, async () => {
+            // Disconnect the client.
+            args.documentServiceFactory.disconnectClient(container.clientId, "Disconnected for testing");
+
+            // Wait for the Container to get reconnected.
+            await waitForContainerReconnection(container);
+
+            // Document will have been marked clean on reconnection
+            assert.equal(wasMarkedCleanCount, 0,
+                "Document will not have been marked clean again on reconnection if it was already clean");
+        });
+    });
+
+    describe("Disconnected state", () => {
+        it(`sets operations when disconnected and then reconnects to process them`, async () => {
+            // Disconnect the client.
+            args.documentServiceFactory.disconnectClient(container.clientId, "Disconnected for testing");
+
+            // Set values in DDSes in disconnected state.
+            containerCompMap.set("key", "value");
+
+            assert.equal(containerCompContainerRuntime.isDocumentDirty(), true,
+                "Document is marked dirty on edit");
+
+            // Document should have been marked dirty again due to pending DDS ops
+            assert.equal(wasMarkedDirtyCount, 1,
+                `Document should have been marked dirty due to value set`);
+
+            // Wait for the Container to get reconnected.
+            await waitForContainerReconnection(container);
+
+            // Document will have been marked clean on reconnection
+            assert.equal(wasMarkedCleanCount, 1,
+                "Document will have been marked clean on reconnection");
+
+            // Document should have been marked dirty again due to pending DDS ops
+            assert.equal(wasMarkedDirtyCount, 2,
+                `Document should have been marked dirty again due to pending DDS ops and incremented the count.
+                Dirty count: ${wasMarkedDirtyCount}`);
+
+            // Document should have been marked dirty after to overwrite the clean value, so that the final
+            // state is dirty
+            assert.equal(containerCompContainerRuntime.isDocumentDirty(), true,
+                "Document should have been marked dirty to overwrite the clean value,"
+                + "so that the final state is dirty");
+
+            await opProcessingController.process();
+
+            assert.equal(containerCompContainerRuntime.isDocumentDirty(), false,
+                "Document is cleaned after all ops have been acked");
+
+            // TODO: These counts should be 2 once #2724 is closed
+            // Document should have been marked dirty again due to pending DDS ops
+            assert.equal(wasMarkedDirtyCount, 3,
+                `Document will have incremented the dirty count`);
+
+            // Document will have been marked clean on reconnection
+            assert.equal(wasMarkedCleanCount, 3,
+                "Document will have been marked clean two more times");
+        });
+
+        it(`sets ops while connected, but disconnects before sending ops,
+        then reconnects to process them`, async () => {
+            // Set values in DDSes in disconnected state.
+            containerCompMap.set("key", "value");
+
+            assert.equal(wasMarkedDirtyCount, 1,
+                `Document will have incremented the dirty count due to the value set`);
+
+            assert.equal(containerCompContainerRuntime.isDocumentDirty(), true,
+                "Document is marked dirty on edit");
+
+            // Disconnect the client.
+            args.documentServiceFactory.disconnectClient(container.clientId, "Disconnected for testing");
+
+            assert.equal(wasMarkedDirtyCount, 1,
+                `Document will not increment the dirty count as it was already dirty`);
+
+            assert.equal(containerCompContainerRuntime.isDocumentDirty(), true,
+                "Document is still dirty on disconnect");
+
+            // Wait for the Container to get reconnected.
+            await waitForContainerReconnection(container);
+
+            // Document will have been marked clean on reconnection
+            assert.equal(wasMarkedCleanCount, 1,
+                "Document will have been marked clean on reconnection");
+
+            // Document should have been marked dirty after to overwrite the clean value, so that the final
+            // state is dirty
+            assert.equal(containerCompContainerRuntime.isDocumentDirty(), true,
+                "Document should have been marked dirty to overwrite the clean value, so that the final"
+                + "state is dirty");
+
+            // Wait for the ops to get processed.
+            await opProcessingController.process();
+
+            assert.equal(wasMarkedDirtyCount, 2,
+                `Document will have incremented the dirty count`);
+
+            // Document will have been marked clean again on reconnection
+            assert.equal(wasMarkedCleanCount, 2,
+                `Document will have been incremented the clean count on reconnection.
+                Clean count: ${wasMarkedCleanCount}`);
+
+            assert.equal(containerCompContainerRuntime.isDocumentDirty(), false,
+                "Document is cleaned after all ops have been acked");
+        });
+    });
+
+    describe("Disconnected state with batch operations", () => {
+        it(`sets operations when disconnected and then reconnects to process them`, async () => {
+            // Disconnect the client.
+            args.documentServiceFactory.disconnectClient(container.clientId, "Disconnected for testing");
+
+            // Set batch values in DDSes in disconnected state.
+            containerComp.context.containerRuntime.orderSequentially(() => {
+                containerCompMap.set("key1", "value1");
+                containerCompMap.set("key2", "value2");
+            });
+
+            assert.equal(containerCompContainerRuntime.isDocumentDirty(), true,
+                "Document is marked dirty on edit");
+
+            // Document should have been marked dirty again due to pending DDS ops
+            assert.equal(wasMarkedDirtyCount, 1,
+                `Document should have been marked dirty due to value set`);
+
+            // Wait for the Container to get reconnected.
+            await waitForContainerReconnection(container);
+
+            // Document will have been marked clean on reconnection
+            assert.equal(wasMarkedCleanCount, 1,
+                "Document will have been marked clean on reconnection");
+
+            // Document should have been marked dirty again due to pending DDS ops
+            assert.equal(wasMarkedDirtyCount, 2,
+                `Document should have been marked dirty again due to pending DDS ops and incremented the count.
+                Dirty count: ${wasMarkedDirtyCount}`);
+
+            // Document should have been marked dirty after to overwrite the clean value, so that the final
+            // state is dirty
+            assert.equal(containerCompContainerRuntime.isDocumentDirty(), true,
+                "Document should have been marked dirty after to overwrite the clean value,"
+                + "so that the final state is dirty");
+
+            await opProcessingController.process();
+
+            assert.equal(containerCompContainerRuntime.isDocumentDirty(), false,
+                "Document is cleaned after all ops have been acked");
+
+            // TODO: These counts should be 2 once #2724 is closed
+            // Document should have been marked dirty again due to pending DDS ops
+            assert.equal(wasMarkedDirtyCount, 3,
+                `Document will have incremented the dirty count`);
+
+            // Document will have been marked clean on reconnection
+            assert.equal(wasMarkedCleanCount, 3,
+                "Document will have been marked clean twice more");
+        });
+
+        it(`sets ops while connected, but disconnects before sending ops,
+        then reconnects to process them`, async () => {
+            // Set batch values in DDSes in disconnected state.
+            containerComp.context.containerRuntime.orderSequentially(() => {
+                containerCompMap.set("key1", "value1");
+                containerCompMap.set("key2", "value2");
+            });
+
+            assert.equal(wasMarkedDirtyCount, 1,
+                `Document will have incremented the dirty count due to the value set`);
+
+            assert.equal(containerCompContainerRuntime.isDocumentDirty(), true,
+                "Document is marked dirty on edit");
+
+            // Disconnect the client.
+            args.documentServiceFactory.disconnectClient(container.clientId, "Disconnected for testing");
+
+            assert.equal(wasMarkedDirtyCount, 1,
+                `Document will not increment the dirty count as it was already dirty`);
+
+            assert.equal(containerCompContainerRuntime.isDocumentDirty(), true,
+                "Document is still dirty on disconnect");
+
+            // Wait for the Container to get reconnected.
+            await waitForContainerReconnection(container);
+
+            // Document will have been marked clean on reconnection
+            assert.equal(wasMarkedCleanCount, 1,
+                "Document will have been marked clean on reconnection");
+
+            // Document should have been marked dirty after to overwrite the clean value, so that the final
+            // state is dirty
+            assert.equal(containerCompContainerRuntime.isDocumentDirty(), true,
+                "Document should have been marked dirty after to overwrite the clean value, so that the final"
+                + "state is dirty");
+
+            // Wait for the ops to get processed.
+            await opProcessingController.process();
+
+            assert.equal(wasMarkedDirtyCount, 2,
+                `Document will have incremented the dirty count`);
+
+            // Document will have been marked clean again on reconnection
+            assert.equal(wasMarkedCleanCount, 2,
+                `Document will have been marked clean again.
+                Clean count: ${wasMarkedCleanCount}`);
+
+            assert.equal(containerCompContainerRuntime.isDocumentDirty(), false,
+                "Document is cleaned after all ops have been acked");
+        });
+    });
+
+    afterEach(async () => {
+        containerCompContainerRuntime.removeAllListeners();
+    });
+};
+
+describe("Document Dirty", () => {
+    let deltaConnectionServer: ILocalDeltaConnectionServer;
+    let documentServiceFactory: LocalDocumentServiceFactory;
+
     async function createContainer(): Promise<Container> {
-        const factory: TestFluidObjectFactory = new TestFluidObjectFactory(
-            [
-                [mapId, SharedMap.getFactory()],
-            ],
-        );
+        const factory: TestFluidObjectFactory = new TestFluidObjectFactory(registry);
 
         const runtimeFactory =
             new ContainerRuntimeFactoryWithDefaultDataStore(
@@ -104,324 +374,6 @@
         return initializeLocalContainer(id, loader, codeDetails);
     }
 
-    async function requestFluidObject(dataStoreId: string, fromContainer: Container):
-        Promise<ITestFluidObject> {
-        const response = await fromContainer.request({ url: dataStoreId });
-        if (response.status !== 200 || response.mimeType !== "fluid/object") {
-            throw new Error(`DataStore with id: ${dataStoreId} not found`);
-        }
-        return response.value as ITestFluidObject;
-    }
-
-    beforeEach(async () => {
-        deltaConnectionServer = LocalDeltaConnectionServer.create();
-        documentServiceFactory = new LocalDocumentServiceFactory(deltaConnectionServer);
-
-        // Create the first container, dataStore and DDSes.
-        container = await createContainer();
-        containerComp = await requestFluidObject("default", container);
->>>>>>> 7f14ea9d
-        containerCompContainerRuntime = containerComp.context.containerRuntime as IContainerRuntime;
-        containerCompMap = await containerComp.getSharedObject<SharedMap>(mapId);
-        opProcessingController = new OpProcessingController(args.deltaConnectionServer);
-        opProcessingController.addDeltaManagers(containerComp.runtime.deltaManager);
-
-        await opProcessingController.process();
-
-        wasMarkedDirtyCount = 0;
-        wasMarkedCleanCount = 0;
-
-        registerSavedDocumentHandler(containerCompContainerRuntime);
-        registerDirtyDocumentHandler(containerCompContainerRuntime);
-    });
-
-    describe("Connected state", () => {
-        it("marks state as dirty when ops are sent and clean when acks are received", async () => {
-            containerCompMap.set("key", "value");
-
-            assert.equal(wasMarkedDirtyCount, 1,
-                "Document will have been marked dirty after value set");
-
-            assert.equal(containerCompContainerRuntime.isDocumentDirty(), true,
-                "Document is dirty after value set");
-
-            // Wait for the ops to get processed which should mark the document clean after processing
-            await opProcessingController.process();
-
-            // Document will have been marked clean on reconnection
-            assert.equal(wasMarkedCleanCount, 1,
-                "Document will have been marked clean after ops are processed");
-
-            assert.equal(containerCompContainerRuntime.isDocumentDirty(), false,
-                "Document is cleaned after all ops have been acked");
-        });
-
-        it("marks state as dirty when batch ops are sent and clean when acks are received", async () => {
-            containerComp.context.containerRuntime.orderSequentially(() => {
-                containerCompMap.set("key1", "value1");
-                containerCompMap.set("key2", "value2");
-            });
-
-            assert.equal(wasMarkedDirtyCount, 1,
-                "Document will have been marked dirty after value set");
-
-            assert.equal(containerCompContainerRuntime.isDocumentDirty(), true,
-                "Document is dirty after value set");
-
-            // Wait for the ops to get processed which should mark the document clean after processing
-            await opProcessingController.process();
-
-            assert.equal(containerCompContainerRuntime.isDocumentDirty(), false,
-                "Document is cleaned after all ops have been acked");
-        });
-
-        it(`doesn't affect document state while reconnecting`, async () => {
-            // Disconnect the client.
-            args.documentServiceFactory.disconnectClient(container.clientId, "Disconnected for testing");
-
-            // Wait for the Container to get reconnected.
-            await waitForContainerReconnection(container);
-
-            // Document will have been marked clean on reconnection
-            assert.equal(wasMarkedCleanCount, 0,
-                "Document will not have been marked clean again on reconnection if it was already clean");
-        });
-    });
-
-    describe("Disconnected state", () => {
-        it(`sets operations when disconnected and then reconnects to process them`, async () => {
-            // Disconnect the client.
-            args.documentServiceFactory.disconnectClient(container.clientId, "Disconnected for testing");
-
-            // Set values in DDSes in disconnected state.
-            containerCompMap.set("key", "value");
-
-            assert.equal(containerCompContainerRuntime.isDocumentDirty(), true,
-                "Document is marked dirty on edit");
-
-            // Document should have been marked dirty again due to pending DDS ops
-            assert.equal(wasMarkedDirtyCount, 1,
-                `Document should have been marked dirty due to value set`);
-
-            // Wait for the Container to get reconnected.
-            await waitForContainerReconnection(container);
-
-            // Document will have been marked clean on reconnection
-            assert.equal(wasMarkedCleanCount, 1,
-                "Document will have been marked clean on reconnection");
-
-            // Document should have been marked dirty again due to pending DDS ops
-            assert.equal(wasMarkedDirtyCount, 2,
-                `Document should have been marked dirty again due to pending DDS ops and incremented the count.
-                Dirty count: ${wasMarkedDirtyCount}`);
-
-            // Document should have been marked dirty after to overwrite the clean value, so that the final
-            // state is dirty
-            assert.equal(containerCompContainerRuntime.isDocumentDirty(), true,
-                "Document should have been marked dirty to overwrite the clean value,"
-                + "so that the final state is dirty");
-
-            await opProcessingController.process();
-
-            assert.equal(containerCompContainerRuntime.isDocumentDirty(), false,
-                "Document is cleaned after all ops have been acked");
-
-            // TODO: These counts should be 2 once #2724 is closed
-            // Document should have been marked dirty again due to pending DDS ops
-            assert.equal(wasMarkedDirtyCount, 3,
-                `Document will have incremented the dirty count`);
-
-            // Document will have been marked clean on reconnection
-            assert.equal(wasMarkedCleanCount, 3,
-                "Document will have been marked clean two more times");
-        });
-
-        it(`sets ops while connected, but disconnects before sending ops,
-        then reconnects to process them`, async () => {
-            // Set values in DDSes in disconnected state.
-            containerCompMap.set("key", "value");
-
-            assert.equal(wasMarkedDirtyCount, 1,
-                `Document will have incremented the dirty count due to the value set`);
-
-            assert.equal(containerCompContainerRuntime.isDocumentDirty(), true,
-                "Document is marked dirty on edit");
-
-            // Disconnect the client.
-            args.documentServiceFactory.disconnectClient(container.clientId, "Disconnected for testing");
-
-            assert.equal(wasMarkedDirtyCount, 1,
-                `Document will not increment the dirty count as it was already dirty`);
-
-            assert.equal(containerCompContainerRuntime.isDocumentDirty(), true,
-                "Document is still dirty on disconnect");
-
-            // Wait for the Container to get reconnected.
-            await waitForContainerReconnection(container);
-
-            // Document will have been marked clean on reconnection
-            assert.equal(wasMarkedCleanCount, 1,
-                "Document will have been marked clean on reconnection");
-
-            // Document should have been marked dirty after to overwrite the clean value, so that the final
-            // state is dirty
-            assert.equal(containerCompContainerRuntime.isDocumentDirty(), true,
-                "Document should have been marked dirty to overwrite the clean value, so that the final"
-                + "state is dirty");
-
-            // Wait for the ops to get processed.
-            await opProcessingController.process();
-
-            assert.equal(wasMarkedDirtyCount, 2,
-                `Document will have incremented the dirty count`);
-
-            // Document will have been marked clean again on reconnection
-            assert.equal(wasMarkedCleanCount, 2,
-                `Document will have been incremented the clean count on reconnection.
-                Clean count: ${wasMarkedCleanCount}`);
-
-            assert.equal(containerCompContainerRuntime.isDocumentDirty(), false,
-                "Document is cleaned after all ops have been acked");
-        });
-    });
-
-    describe("Disconnected state with batch operations", () => {
-        it(`sets operations when disconnected and then reconnects to process them`, async () => {
-            // Disconnect the client.
-            args.documentServiceFactory.disconnectClient(container.clientId, "Disconnected for testing");
-
-            // Set batch values in DDSes in disconnected state.
-            containerComp.context.containerRuntime.orderSequentially(() => {
-                containerCompMap.set("key1", "value1");
-                containerCompMap.set("key2", "value2");
-            });
-
-            assert.equal(containerCompContainerRuntime.isDocumentDirty(), true,
-                "Document is marked dirty on edit");
-
-            // Document should have been marked dirty again due to pending DDS ops
-            assert.equal(wasMarkedDirtyCount, 1,
-                `Document should have been marked dirty due to value set`);
-
-            // Wait for the Container to get reconnected.
-            await waitForContainerReconnection(container);
-
-            // Document will have been marked clean on reconnection
-            assert.equal(wasMarkedCleanCount, 1,
-                "Document will have been marked clean on reconnection");
-
-            // Document should have been marked dirty again due to pending DDS ops
-            assert.equal(wasMarkedDirtyCount, 2,
-                `Document should have been marked dirty again due to pending DDS ops and incremented the count.
-                Dirty count: ${wasMarkedDirtyCount}`);
-
-            // Document should have been marked dirty after to overwrite the clean value, so that the final
-            // state is dirty
-            assert.equal(containerCompContainerRuntime.isDocumentDirty(), true,
-                "Document should have been marked dirty after to overwrite the clean value,"
-                + "so that the final state is dirty");
-
-            await opProcessingController.process();
-
-            assert.equal(containerCompContainerRuntime.isDocumentDirty(), false,
-                "Document is cleaned after all ops have been acked");
-
-            // TODO: These counts should be 2 once #2724 is closed
-            // Document should have been marked dirty again due to pending DDS ops
-            assert.equal(wasMarkedDirtyCount, 3,
-                `Document will have incremented the dirty count`);
-
-            // Document will have been marked clean on reconnection
-            assert.equal(wasMarkedCleanCount, 3,
-                "Document will have been marked clean twice more");
-        });
-
-        it(`sets ops while connected, but disconnects before sending ops,
-        then reconnects to process them`, async () => {
-            // Set batch values in DDSes in disconnected state.
-            containerComp.context.containerRuntime.orderSequentially(() => {
-                containerCompMap.set("key1", "value1");
-                containerCompMap.set("key2", "value2");
-            });
-
-            assert.equal(wasMarkedDirtyCount, 1,
-                `Document will have incremented the dirty count due to the value set`);
-
-            assert.equal(containerCompContainerRuntime.isDocumentDirty(), true,
-                "Document is marked dirty on edit");
-
-            // Disconnect the client.
-            args.documentServiceFactory.disconnectClient(container.clientId, "Disconnected for testing");
-
-            assert.equal(wasMarkedDirtyCount, 1,
-                `Document will not increment the dirty count as it was already dirty`);
-
-            assert.equal(containerCompContainerRuntime.isDocumentDirty(), true,
-                "Document is still dirty on disconnect");
-
-            // Wait for the Container to get reconnected.
-            await waitForContainerReconnection(container);
-
-            // Document will have been marked clean on reconnection
-            assert.equal(wasMarkedCleanCount, 1,
-                "Document will have been marked clean on reconnection");
-
-            // Document should have been marked dirty after to overwrite the clean value, so that the final
-            // state is dirty
-            assert.equal(containerCompContainerRuntime.isDocumentDirty(), true,
-                "Document should have been marked dirty after to overwrite the clean value, so that the final"
-                + "state is dirty");
-
-            // Wait for the ops to get processed.
-            await opProcessingController.process();
-
-            assert.equal(wasMarkedDirtyCount, 2,
-                `Document will have incremented the dirty count`);
-
-            // Document will have been marked clean again on reconnection
-            assert.equal(wasMarkedCleanCount, 2,
-                `Document will have been marked clean again.
-                Clean count: ${wasMarkedCleanCount}`);
-
-            assert.equal(containerCompContainerRuntime.isDocumentDirty(), false,
-                "Document is cleaned after all ops have been acked");
-        });
-    });
-
-    afterEach(async () => {
-        containerCompContainerRuntime.removeAllListeners();
-    });
-};
-
-describe("Document Dirty", () => {
-    let deltaConnectionServer: ILocalDeltaConnectionServer;
-    let documentServiceFactory: LocalDocumentServiceFactory;
-
-    async function createContainer(): Promise<Container> {
-        const factory: TestFluidObjectFactory = new TestFluidObjectFactory(registry);
-
-        const runtimeFactory =
-            new ContainerRuntimeFactoryWithDefaultDataStore(
-                "default",
-                [
-                    ["default", Promise.resolve(factory)],
-                ],
-            );
-
-        const urlResolver = new LocalResolver();
-        const codeLoader = new LocalCodeLoader([[codeDetails, runtimeFactory]]);
-
-        const loader = new Loader(
-            urlResolver,
-            documentServiceFactory,
-            codeLoader,
-            {},
-            {},
-            new Map<string, IProxyLoaderFactory>());
-
-        return initializeLocalContainer(id, loader, codeDetails);
-    }
-
     beforeEach(async () => {
         deltaConnectionServer = LocalDeltaConnectionServer.create();
         documentServiceFactory = new LocalDocumentServiceFactory(deltaConnectionServer);
@@ -438,6 +390,6 @@
     });
 
     describe("compatibility", () => {
-        compatTest(tests, { testFluidComponent: true });
+        compatTest(tests, { testFluidObject: true });
     });
 });