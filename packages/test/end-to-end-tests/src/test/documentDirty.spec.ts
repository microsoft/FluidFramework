--- conflicted
+++ resolved
@@ -94,15 +94,9 @@
         return initializeLocalContainer(id, loader, codeDetails);
     }
 
-<<<<<<< HEAD
     async function requestFluidObject(dataStoreId: string, fromContainer: Container):
-        Promise<ITestFluidComponent> {
+        Promise<ITestFluidObject> {
         const response = await fromContainer.request({ url: dataStoreId });
-=======
-    async function requestFluidObject(componentId: string, fromContainer: Container):
-        Promise<ITestFluidObject> {
-        const response = await fromContainer.request({ url: componentId });
->>>>>>> 87ed0809
         if (response.status !== 200 || response.mimeType !== "fluid/object") {
             throw new Error(`DataStore with id: ${dataStoreId} not found`);
         }
