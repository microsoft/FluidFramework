/*!
 * Copyright (c) Microsoft Corporation. All rights reserved.
 * Licensed under the MIT License.
 */

import assert from "assert";
import { IFluidHandle } from "@fluidframework/core-interfaces";
import { SharedMap } from "@fluidframework/map";
import { requestFluidObject } from "@fluidframework/runtime-utils";
import {
    TestFluidObject,
} from "@fluidframework/test-utils";
import {
    generateTest,
    ITestObjectProvider,
    TestDataObject,
} from "./compatUtils";

const tests = (argsFactory: () => ITestObjectProvider) => {
    let args: ITestObjectProvider;
    beforeEach(()=>{
        args = argsFactory();
    });
    afterEach(() => {
        args.reset();
    });

    let firstContainerObject1: TestDataObject;
    let firstContainerObject2: TestDataObject;
    let secondContainerObject1: TestDataObject;

    beforeEach(async () => {
        // Create a Container for the first client.
        const firstContainer = await args.makeTestContainer();
        firstContainerObject1 = await requestFluidObject<TestDataObject>(firstContainer, "default");
        const containerRuntime1 = firstContainerObject1._context.containerRuntime;
        const dataStore = await containerRuntime1.createDataStore(TestDataObject.type);
        firstContainerObject2 = await requestFluidObject<TestDataObject>(dataStore, "");

        // Load the Container that was created by the first client.
        const secondContainer = await args.loadTestContainer();
        secondContainerObject1 = await requestFluidObject<TestDataObject>(secondContainer, "default");

        await args.opProcessingController.process();
    });

<<<<<<< HEAD
=======
    it("should generate the absolute path for ContainerRuntime correctly", () => {
        // The expected absolute path for the ContainerRuntime is empty string.
        const absolutePath = "";

        // Verify that the local client's ContainerRuntime has the correct absolute path.
        const containerRuntime1 = firstContainerObject1._context.containerRuntime.IFluidHandleContext;
        assert.equal(containerRuntime1.absolutePath, absolutePath, "The ContainerRuntime's path is incorrect");

        // Verify that the remote client's ContainerRuntime has the correct absolute path.
        const containerRuntime2 = secondContainerObject1._context.containerRuntime.IFluidHandleContext;
        assert.equal(containerRuntime2.absolutePath, absolutePath, "The remote ContainerRuntime's path is incorrect");
    });

    it("should generate the absolute path for FluidDataObjectRuntime correctly", function() {
        // The expected absolute path for the FluidDataObjectRuntime.
        const absolutePath = `/${firstContainerObject1._runtime.id}`;

        // Verify that the local client's FluidDataObjectRuntime has the correct absolute path.
        const fluidHandleContext11 = firstContainerObject1._runtime.rootRoutingContext;
        assert.equal(fluidHandleContext11.absolutePath, absolutePath,
            "The FluidDataObjectRuntime's path is incorrect");

        // Verify that the remote client's FluidDataObjectRuntime has the correct absolute path.
        const fluidHandleContext12 = secondContainerObject1._runtime.rootRoutingContext;
        assert.equal(
            fluidHandleContext12.absolutePath,
            absolutePath,
            "The remote FluidDataObjectRuntime's path is incorrect");
    });

>>>>>>> e7bb315c
    it("can store and retrieve a DDS from handle within same data store runtime", async () => {
        // Create a new SharedMap in `firstContainerObject1` and set a value.
        const sharedMap = SharedMap.create(firstContainerObject1._runtime);
        sharedMap.set("key1", "value1");

        const sharedMapHandle = sharedMap.handle;

        // The expected absolute path.
        const absolutePath = `/default/${sharedMap.id}`;

        // Verify that the local client's handle has the correct absolute path.
        assert.equal(sharedMapHandle.absolutePath, absolutePath, "The handle's path is incorrect");

        // Add the handle to the root DDS of `firstContainerObject1`.
        firstContainerObject1._root.set("sharedMap", sharedMapHandle);

        await args.opProcessingController.process();

        // Get the handle in the remote client.
        const remoteSharedMapHandle = secondContainerObject1._root.get<IFluidHandle<SharedMap>>("sharedMap");
        assert(remoteSharedMapHandle);

        // Verify that the remote client's handle has the correct absolute path.
        assert.equal(remoteSharedMapHandle.absolutePath, absolutePath, "The remote handle's path is incorrect");

        // Get the SharedMap from the handle.
        const remoteSharedMap = await remoteSharedMapHandle.get();
        // Verify that it has the value that was set in the local client.
        assert.equal(remoteSharedMap.get("key1"), "value1", "The map does not have the value that was set");
    });

    it("can store and retrieve a DDS from handle in different data store runtime", async () => {
        // Create a new SharedMap in `firstContainerObject2` and set a value.
        const sharedMap = SharedMap.create(firstContainerObject2._runtime);
        sharedMap.set("key1", "value1");

        const sharedMapHandle = sharedMap.handle;

        // The expected absolute path.
        const absolutePath = `/${firstContainerObject2._runtime.id}/${sharedMap.id}`;

        // Verify that the local client's handle has the correct absolute path.
        assert.equal(sharedMapHandle.absolutePath, absolutePath, "The handle's path is incorrect");

        // Add the handle to the root DDS of `firstContainerObject1` so that the FluidDataObjectRuntime is different.
        firstContainerObject1._root.set("sharedMap", sharedMap.handle);

        await args.opProcessingController.process();

        // Get the handle in the remote client.
        const remoteSharedMapHandle = secondContainerObject1._root.get<IFluidHandle<SharedMap>>("sharedMap");
        assert(remoteSharedMapHandle);

        // Verify that the remote client's handle has the correct absolute path.
        assert.equal(remoteSharedMapHandle.absolutePath, absolutePath, "The remote handle's path is incorrect");

        // Get the SharedMap from the handle.
        const remoteSharedMap = await remoteSharedMapHandle.get();
        // Verify that it has the value that was set in the local client.
        assert.equal(remoteSharedMap.get("key1"), "value1", "The map does not have the value that was set");
    });

    it("can store and retrieve a PureDataObject from handle in different data store runtime", async () => {
        // The expected absolute path.
        const absolutePath = `/${firstContainerObject2._runtime.id}`;

        const dataObjectHandle = firstContainerObject2.handle;

        // Verify that the local client's handle has the correct absolute path.
        assert.equal(dataObjectHandle.absolutePath, absolutePath, "The handle's absolutepath is not correct");

        // Add `firstContainerObject2's` handle to the root DDS of `firstContainerObject1` so that the
        // FluidDataObjectRuntime is different.
        firstContainerObject1._root.set("dataObject2", firstContainerObject2.handle);

        await args.opProcessingController.process();

        // Get the handle in the remote client.
        const remoteDataObjectHandle =
            secondContainerObject1._root.get<IFluidHandle<TestFluidObject>>("dataObject2");
        assert(remoteDataObjectHandle);

        // Verify that the remote client's handle has the correct absolute path.
        assert.equal(remoteDataObjectHandle.absolutePath, absolutePath, "The remote handle's path is incorrect");

        // Get the dataObject from the handle.
        const container2DataObject2 = await remoteDataObjectHandle.get();
        // Verify that the `url` matches with that of the dataObject in container1.
        assert.equal(
            container2DataObject2.handle.absolutePath,
            firstContainerObject2.handle.absolutePath,
            "The urls do not match");
    });
};

describe("FluidObjectHandle", () => {
    generateTest(tests);
});<|MERGE_RESOLUTION|>--- conflicted
+++ resolved
@@ -44,39 +44,6 @@
         await args.opProcessingController.process();
     });
 
-<<<<<<< HEAD
-=======
-    it("should generate the absolute path for ContainerRuntime correctly", () => {
-        // The expected absolute path for the ContainerRuntime is empty string.
-        const absolutePath = "";
-
-        // Verify that the local client's ContainerRuntime has the correct absolute path.
-        const containerRuntime1 = firstContainerObject1._context.containerRuntime.IFluidHandleContext;
-        assert.equal(containerRuntime1.absolutePath, absolutePath, "The ContainerRuntime's path is incorrect");
-
-        // Verify that the remote client's ContainerRuntime has the correct absolute path.
-        const containerRuntime2 = secondContainerObject1._context.containerRuntime.IFluidHandleContext;
-        assert.equal(containerRuntime2.absolutePath, absolutePath, "The remote ContainerRuntime's path is incorrect");
-    });
-
-    it("should generate the absolute path for FluidDataObjectRuntime correctly", function() {
-        // The expected absolute path for the FluidDataObjectRuntime.
-        const absolutePath = `/${firstContainerObject1._runtime.id}`;
-
-        // Verify that the local client's FluidDataObjectRuntime has the correct absolute path.
-        const fluidHandleContext11 = firstContainerObject1._runtime.rootRoutingContext;
-        assert.equal(fluidHandleContext11.absolutePath, absolutePath,
-            "The FluidDataObjectRuntime's path is incorrect");
-
-        // Verify that the remote client's FluidDataObjectRuntime has the correct absolute path.
-        const fluidHandleContext12 = secondContainerObject1._runtime.rootRoutingContext;
-        assert.equal(
-            fluidHandleContext12.absolutePath,
-            absolutePath,
-            "The remote FluidDataObjectRuntime's path is incorrect");
-    });
-
->>>>>>> e7bb315c
     it("can store and retrieve a DDS from handle within same data store runtime", async () => {
         // Create a new SharedMap in `firstContainerObject1` and set a value.
         const sharedMap = SharedMap.create(firstContainerObject1._runtime);
