--- conflicted
+++ resolved
@@ -27,10 +27,9 @@
     }
 }
 
-<<<<<<< HEAD
-async function getComponent(componentId: string, container: Container): Promise<Component> {
+async function requestFluidObject(componentId: string, container: Container): Promise<Component> {
     const response = await container.request({ url: componentId });
-    if (response.status !== 200 || response.mimeType !== "fluid/component") {
+    if (response.status !== 200 || response.mimeType !== "fluid/object") {
         throw new Error(`Component with id: ${componentId} not found`);
     }
     return response.value as Component;
@@ -41,7 +40,7 @@
 
     beforeEach(async function() {
         const container = await makeTestContainer();
-        component = await getComponent("default", container);
+        component = await requestFluidObject("default", container);
     });
 
     it("Blob support", async () => {
@@ -49,21 +48,18 @@
         assert(await handle.get() === "aaaa", "Could not write blob to component");
         component.root.set("key", handle);
 
-        const handle2 = component.root.get<IComponentHandle<string>>("key");
+        const handle2 = component.root.get<IFluidHandle<string>>("key");
         const value2 = await handle2.get();
         assert(value2 === "aaaa", "Could not get blob from shared object in the component");
 
         const container2 = await makeTestContainer();
-        const component2 = await getComponent("default", container2);
-        const value = await component2.root.get<IComponentHandle<string>>("key").get();
+        const component2 = await requestFluidObject("default", container2);
+        const value = await component2.root.get<IFluidHandle<string>>("key").get();
         assert(value === "aaaa", "Blob value not synced across containers");
     });
 };
 
-describe("PrimedComponent", () => {
-=======
 describe("DataObject", () => {
->>>>>>> 9fc87721
     describe("Blob support", () => {
         const id = "fluid-test://localhost/primedComponentTest";
         const codeDetails: IFluidCodeDetails = {
@@ -78,43 +74,11 @@
             return initializeLocalContainer(id, loader, codeDetails);
         }
 
-<<<<<<< HEAD
         beforeEach(async () => {
             deltaConnectionServer = LocalDeltaConnectionServer.create();
         });
 
         tests(createContainer);
-=======
-        async function requestFluidObject(componentId: string, container: Container): Promise<Component> {
-            const response = await container.request({ url: componentId });
-            if (response.status !== 200 || response.mimeType !== "fluid/object") {
-                throw new Error(`Component with id: ${componentId} not found`);
-            }
-            return response.value as Component;
-        }
-
-        beforeEach(async () => {
-            deltaConnectionServer = LocalDeltaConnectionServer.create();
-
-            const container = await createContainer();
-            component = await requestFluidObject("default", container);
-        });
-
-        it("Blob support", async () => {
-            const handle = await component.writeBlob("aaaa");
-            assert(await handle.get() === "aaaa", "Could not write blob to component");
-            component.root.set("key", handle);
-
-            const handle2 = component.root.get<IFluidHandle<string>>("key");
-            const value2 = await handle2.get();
-            assert(value2 === "aaaa", "Could not get blob from shared object in the component");
-
-            const container2 = await createContainer();
-            const component2 = await requestFluidObject("default", container2);
-            const value = await component2.root.get<IFluidHandle<string>>("key").get();
-            assert(value === "aaaa", "Blob value not synced across containers");
-        });
->>>>>>> 9fc87721
 
         afterEach(async () => {
             await deltaConnectionServer.webSocketServer.close();
