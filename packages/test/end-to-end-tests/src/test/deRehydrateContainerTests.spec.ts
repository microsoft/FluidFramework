/*!
 * Copyright (c) Microsoft Corporation. All rights reserved.
 * Licensed under the MIT License.
 */

import assert from "assert";
import { IFluidCodeDetails, IProxyLoaderFactory } from "@fluidframework/container-definitions";
import { Loader } from "@fluidframework/container-loader";
import { IUrlResolver } from "@fluidframework/driver-definitions";
import { LocalDocumentServiceFactory, LocalResolver } from "@fluidframework/local-driver";
import { ILocalDeltaConnectionServer, LocalDeltaConnectionServer } from "@fluidframework/server-local-server";
import {
    LocalCodeLoader,
    TestFluidComponentFactory,
} from "@fluidframework/test-utils";
import { SharedMap } from "@fluidframework/map";
import { IDocumentAttributes } from "@fluidframework/protocol-definitions";

const detachedContainerRefSeqNumber = 1;

describe(`Dehydrate Rehydrate Container Test`, () => {
    const codeDetails: IFluidCodeDetails = {
        package: "detachedContainerTestPackage1",
        config: {},
    };
    const mapId1 = "mapId1";

    let testDeltaConnectionServer: ILocalDeltaConnectionServer;
    let loader: Loader;

    async function createDetachedContainerAndGetRootComponent() {
        const container = await loader.createDetachedContainer(codeDetails);
        // Get the root component from the detached container.
        const response = await container.request({ url: "/" });
        const defaultComponent = response.value;
        return {
            container,
            defaultComponent,
        };
    }

    function createTestLoader(urlResolver: IUrlResolver): Loader {
        const factory: TestFluidComponentFactory = new TestFluidComponentFactory([
            [mapId1, SharedMap.getFactory()],
        ]);
        const codeLoader = new LocalCodeLoader([[codeDetails, factory]]);
        const documentServiceFactory = new LocalDocumentServiceFactory(testDeltaConnectionServer);
        return new Loader(
            urlResolver,
            documentServiceFactory,
            codeLoader,
            {},
            {},
            new Map<string, IProxyLoaderFactory>());
    }

    beforeEach(async () => {
        testDeltaConnectionServer = LocalDeltaConnectionServer.create();
        const urlResolver = new LocalResolver();
        loader = createTestLoader(urlResolver);
    });

    it("Dehydrated container snapshot", async () => {
        const { container } =
            await createDetachedContainerAndGetRootComponent();
        const snapshotTree = JSON.parse(container.serialize());

        assert.strictEqual(Object.keys(snapshotTree.trees).length, 3,
            "3 trees should be there(protocol, default component, scheduler");
        assert.strictEqual(Object.keys(snapshotTree.trees[".protocol"].blobs).length, 8,
            "4 protocol blobs should be there(8 mappings)");

        // Check for protocol attributes
        const protocolAttributesBlobId = snapshotTree.trees[".protocol"].blobs.attributes;
        const protocolAttributes: IDocumentAttributes =
            JSON.parse(Buffer.from(snapshotTree.trees[".protocol"].blobs[protocolAttributesBlobId],
<<<<<<< HEAD
            "base64").toString());
        assert.strictEqual(protocolAttributes.sequenceNumber, detachedContainerRefSeqNumber, "initial aeq #");
        assert(
            protocolAttributes.minimumSequenceNumber <= protocolAttributes.sequenceNumber,
            "Min Seq # <= seq #");
=======
                "base64").toString());
        assert.strictEqual(protocolAttributes.sequenceNumber, 0, "Seq number should be 0");
        assert.strictEqual(protocolAttributes.minimumSequenceNumber, 0, "Min Seq number should be 0");
>>>>>>> c4daf47a

        // Check for default component
        const defaultComponentBlobId = snapshotTree.trees.default.blobs[".component"];
        const componentAttributes = JSON.parse(
            Buffer.from(snapshotTree.trees.default.blobs[defaultComponentBlobId], "base64").toString());
        assert.strictEqual(componentAttributes.pkg, JSON.stringify(["default"]), "Package name should be default");
    });

    it("Dehydrated container snapshot 2 times with changes in between", async () => {
        const { container, defaultComponent } =
            await createDetachedContainerAndGetRootComponent();
        const snapshotTree1 = JSON.parse(container.serialize());
        // Create a channel
        const channel = defaultComponent.runtime.createChannel("test1",
            "https://graph.microsoft.com/types/map") as SharedMap;
        channel.bindToContext();
        const snapshotTree2 = JSON.parse(container.serialize());

        assert.strictEqual(JSON.stringify(Object.keys(snapshotTree1.trees)),
            JSON.stringify(Object.keys(snapshotTree2.trees)),
            "3 trees should be there(protocol, default component, scheduler");

        // Check for protocol attributes
        const protocolAttributesBlobId1 = snapshotTree1.trees[".protocol"].blobs.attributes;
        const protocolAttributesBlobId2 = snapshotTree2.trees[".protocol"].blobs.attributes;
        const protocolAttributes1: IDocumentAttributes =
            JSON.parse(Buffer.from(snapshotTree1.trees[".protocol"].blobs[protocolAttributesBlobId1],
                "base64").toString());
        const protocolAttributes2: IDocumentAttributes =
            JSON.parse(Buffer.from(snapshotTree2.trees[".protocol"].blobs[protocolAttributesBlobId2],
                "base64").toString());
        assert.strictEqual(JSON.stringify(protocolAttributes1), JSON.stringify(protocolAttributes2),
            "Protocol attributes should be same as no change happened");

        // Check for newly create channel
        assert.strictEqual(snapshotTree1.trees.default.trees.test1, undefined,
            "Test channel 1 should not be present in snapshot 1");
        assert(snapshotTree2.trees.default.trees.test1,
            "Test channel 1 should be present in snapshot 2");
    });
});<|MERGE_RESOLUTION|>--- conflicted
+++ resolved
@@ -74,17 +74,11 @@
         const protocolAttributesBlobId = snapshotTree.trees[".protocol"].blobs.attributes;
         const protocolAttributes: IDocumentAttributes =
             JSON.parse(Buffer.from(snapshotTree.trees[".protocol"].blobs[protocolAttributesBlobId],
-<<<<<<< HEAD
             "base64").toString());
         assert.strictEqual(protocolAttributes.sequenceNumber, detachedContainerRefSeqNumber, "initial aeq #");
         assert(
             protocolAttributes.minimumSequenceNumber <= protocolAttributes.sequenceNumber,
             "Min Seq # <= seq #");
-=======
-                "base64").toString());
-        assert.strictEqual(protocolAttributes.sequenceNumber, 0, "Seq number should be 0");
-        assert.strictEqual(protocolAttributes.minimumSequenceNumber, 0, "Min Seq number should be 0");
->>>>>>> c4daf47a
 
         // Check for default component
         const defaultComponentBlobId = snapshotTree.trees.default.blobs[".component"];
