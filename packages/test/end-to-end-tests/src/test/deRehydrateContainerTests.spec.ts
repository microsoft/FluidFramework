--- conflicted
+++ resolved
@@ -90,18 +90,11 @@
         // Check for protocol attributes
         const protocolAttributesBlobId = snapshotTree.trees[".protocol"].blobs.attributes;
         const protocolAttributes: IDocumentAttributes =
-<<<<<<< HEAD
-            JSON.parse(Buffer.from(snapshotTree.trees[".protocol"].blobs[protocolAttributesBlobId],
-            "base64").toString());
+            JSON.parse(fromBase64ToUtf8(snapshotTree.trees[".protocol"].blobs[protocolAttributesBlobId]));
         assert.strictEqual(protocolAttributes.sequenceNumber, detachedContainerRefSeqNumber, "initial aeq #");
         assert(
             protocolAttributes.minimumSequenceNumber <= protocolAttributes.sequenceNumber,
             "Min Seq # <= seq #");
-=======
-            JSON.parse(fromBase64ToUtf8(snapshotTree.trees[".protocol"].blobs[protocolAttributesBlobId]));
-        assert.strictEqual(protocolAttributes.sequenceNumber, 0, "Seq number should be 0");
-        assert.strictEqual(protocolAttributes.minimumSequenceNumber, 0, "Min Seq number should be 0");
->>>>>>> 0173f9dc
 
         // Check for default dataStore
         const defaultDataStoreBlobId = snapshotTree.trees.default.blobs[".component"];
