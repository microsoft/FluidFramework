/*!
 * Copyright (c) Microsoft Corporation. All rights reserved.
 * Licensed under the MIT License.
 */

import assert from "assert";
import {
    IFluidCodeDetails,
    IProxyLoaderFactory,
} from "@fluidframework/container-definitions";
import { Loader } from "@fluidframework/container-loader";
import { IUrlResolver } from "@fluidframework/driver-definitions";
import { LocalDocumentServiceFactory, LocalResolver } from "@fluidframework/local-driver";
import { ILocalDeltaConnectionServer, LocalDeltaConnectionServer } from "@fluidframework/server-local-server";
import {
    LocalCodeLoader,
    TestFluidObjectFactory,
    ITestFluidObject,
    TestFluidObject,
} from "@fluidframework/test-utils";
import { SharedMap, SharedDirectory } from "@fluidframework/map";
import { IDocumentAttributes } from "@fluidframework/protocol-definitions";
import { IContainerRuntime } from "@fluidframework/container-runtime-definitions";
import { IContainerRuntimeBase } from "@fluidframework/runtime-definitions";
import { IRequest } from "@fluidframework/core-interfaces";
import { SharedString, SparseMatrix } from "@fluidframework/sequence";
import { ConsensusRegisterCollection } from "@fluidframework/register-collection";
import { ConsensusQueue, ConsensusOrderedCollection } from "@fluidframework/ordered-collection";
import { SharedMatrix } from "@fluidframework/matrix";
import { SharedCell } from "@fluidframework/cell";
import { Ink } from "@fluidframework/ink";
import { SharedCounter } from "@fluidframework/counter";

describe(`Dehydrate Rehydrate Container Test`, () => {
    const documentId = "deReHydrateContainerTest";
    const codeDetails: IFluidCodeDetails = {
        package: "detachedContainerTestPackage1",
        config: {},
    };

    const sharedStringId = "ss1Key";
    const sharedMapId = "sm1Key";
    const crcId = "crc1Key";
    const cocId = "coc1Key";
    const sharedDirectoryId = "sd1Key";
    const sharedCellId = "scell1Key";
    const sharedMatrixId = "smatrix1Key";
    const sharedInkId = "sink1Key";
    const sparseMatrixId = "sparsematrixKey";
    const sharedCounterId = "sharedcounterKey";

    let testDeltaConnectionServer: ILocalDeltaConnectionServer;
    let loader: Loader;
    let request: IRequest;

    async function createDetachedContainerAndGetRootDataStore() {
        const container = await loader.createDetachedContainer(codeDetails);
<<<<<<< HEAD
        // Get the root data store from the detached container.
=======
        // Get the root dataStore from the detached container.
>>>>>>> 05e753da
        const response = await container.request({ url: "/" });
        const defaultDataStore = response.value;
        return {
            container,
            defaultDataStore,
        };
    }

    function createTestLoader(urlResolver: IUrlResolver): Loader {
<<<<<<< HEAD
        const factory: TestFluidComponentFactory = new TestFluidComponentFactory([
            [sharedStringId, SharedString.getFactory()],
            [sharedMapId, SharedMap.getFactory()],
            [crcId, ConsensusRegisterCollection.getFactory()],
            [sharedDirectoryId, SharedDirectory.getFactory()],
            [sharedCellId, SharedCell.getFactory()],
            [sharedInkId, Ink.getFactory()],
            [sharedMatrixId, SharedMatrix.getFactory()],
            [cocId, ConsensusQueue.getFactory()],
            [sparseMatrixId, SparseMatrix.getFactory()],
            [sharedCounterId, SharedCounter.getFactory()],
=======
        const factory: TestFluidObjectFactory = new TestFluidObjectFactory([
            [mapId1, SharedMap.getFactory()],
>>>>>>> 05e753da
        ]);

        const codeLoader = new LocalCodeLoader([[codeDetails, factory]]);
        const documentServiceFactory = new LocalDocumentServiceFactory(testDeltaConnectionServer);
        return new Loader(
            urlResolver,
            documentServiceFactory,
            codeLoader,
            {},
            {},
            new Map<string, IProxyLoaderFactory>());
    }

    const createPeerDataStore = async (
        containerRuntime: IContainerRuntimeBase,
    ) => {
        const peerDataStoreRuntimeChannel = await (containerRuntime as IContainerRuntime)
            .createDataStoreWithRealizationFn(["default"]);
        const peerDataStore =
            (await peerDataStoreRuntimeChannel.request({ url: "/" })).value as ITestFluidObject;
        return {
            peerDataStore,
            peerDataStoreRuntimeChannel,
        };
    };

    beforeEach(async () => {
        testDeltaConnectionServer = LocalDeltaConnectionServer.create();
        const urlResolver = new LocalResolver();
        request = urlResolver.createCreateNewRequest(documentId);
        loader = createTestLoader(urlResolver);
    });

    it("Dehydrated container snapshot", async () => {
        const { container } =
            await createDetachedContainerAndGetRootDataStore();
        const snapshotTree = JSON.parse(container.serialize());

        assert.strictEqual(Object.keys(snapshotTree.trees).length, 3,
<<<<<<< HEAD
            "3 trees should be there(protocol, default data store, scheduler");
=======
            "3 trees should be there(protocol, default dataStore, scheduler");
>>>>>>> 05e753da
        assert.strictEqual(Object.keys(snapshotTree.trees[".protocol"].blobs).length, 8,
            "4 protocol blobs should be there(8 mappings)");

        // Check for protocol attributes
        const protocolAttributesBlobId = snapshotTree.trees[".protocol"].blobs.attributes;
        const protocolAttributes: IDocumentAttributes =
            JSON.parse(Buffer.from(snapshotTree.trees[".protocol"].blobs[protocolAttributesBlobId],
                "base64").toString());
        assert.strictEqual(protocolAttributes.sequenceNumber, 0, "Seq number should be 0");
        assert.strictEqual(protocolAttributes.minimumSequenceNumber, 0, "Min Seq number should be 0");

<<<<<<< HEAD
        // Check for default data store
        const defaultComponentBlobId = snapshotTree.trees.default.blobs[".component"];
        const componentAttributes = JSON.parse(
            Buffer.from(snapshotTree.trees.default.blobs[defaultComponentBlobId], "base64").toString());
        assert.strictEqual(componentAttributes.pkg, JSON.stringify(["default"]), "Package name should be default");
=======
        // Check for default dataStore
        const defaultDataStoreBlobId = snapshotTree.trees.default.blobs[".component"];
        const dataStoreAttributes = JSON.parse(
            Buffer.from(snapshotTree.trees.default.blobs[defaultDataStoreBlobId], "base64").toString());
        assert.strictEqual(dataStoreAttributes.pkg, JSON.stringify(["default"]), "Package name should be default");
>>>>>>> 05e753da
    });

    it("Dehydrated container snapshot 2 times with changes in between", async () => {
        const { container, defaultDataStore } =
<<<<<<< HEAD
            await createDetachedContainerAndGetRootComponent();
=======
            await createDetachedContainerAndGetRootDataStore();
>>>>>>> 05e753da
        const snapshotTree1 = JSON.parse(container.serialize());
        // Create a channel
        const channel = defaultDataStore.runtime.createChannel("test1",
            "https://graph.microsoft.com/types/map") as SharedMap;
        channel.bindToContext();
        const snapshotTree2 = JSON.parse(container.serialize());

        assert.strictEqual(JSON.stringify(Object.keys(snapshotTree1.trees)),
            JSON.stringify(Object.keys(snapshotTree2.trees)),
<<<<<<< HEAD
            "3 trees should be there(protocol, default data store, scheduler");
=======
            "3 trees should be there(protocol, default dataStore, scheduler");
>>>>>>> 05e753da

        // Check for protocol attributes
        const protocolAttributesBlobId1 = snapshotTree1.trees[".protocol"].blobs.attributes;
        const protocolAttributesBlobId2 = snapshotTree2.trees[".protocol"].blobs.attributes;
        const protocolAttributes1: IDocumentAttributes =
            JSON.parse(Buffer.from(snapshotTree1.trees[".protocol"].blobs[protocolAttributesBlobId1],
                "base64").toString());
        const protocolAttributes2: IDocumentAttributes =
            JSON.parse(Buffer.from(snapshotTree2.trees[".protocol"].blobs[protocolAttributesBlobId2],
                "base64").toString());
        assert.strictEqual(JSON.stringify(protocolAttributes1), JSON.stringify(protocolAttributes2),
            "Protocol attributes should be same as no change happened");

        // Check for newly create channel
        assert.strictEqual(snapshotTree1.trees.default.trees.test1, undefined,
            "Test channel 1 should not be present in snapshot 1");
        assert(snapshotTree2.trees.default.trees.test1,
            "Test channel 1 should be present in snapshot 2");
    });

<<<<<<< HEAD
    it("Dehydrated container snapshot with data store handle stored in map of other bound data store", async () => {
        const { container, defaultDataStore } =
            await createDetachedContainerAndGetRootComponent();

        // Create another data store
        const peerComponent = await createPeerComponent(defaultDataStore.context.containerRuntime);
        const component2 = peerComponent.peerComponent as TestFluidComponent;

        // Create a channel
        const rootOfComponent1 =
            await (defaultDataStore as TestFluidComponent).getSharedObject<SharedMap>(sharedMapId);
        rootOfComponent1.set("component2", component2.handle);
=======
    it("Dehydrated container snapshot with dataStore handle stored in map of other bound dataStore", async () => {
        const { container, defaultDataStore } =
            await createDetachedContainerAndGetRootDataStore();

        // Create another dataStore
        const peerDataStore = await createPeerDataStore(defaultDataStore.context.containerRuntime);
        const dataStore2 = peerDataStore.peerDataStore as TestFluidObject;

        // Create a channel
        const rootOfDataStore1 = await (defaultDataStore as TestFluidObject).getSharedObject<SharedMap>(mapId1);
        rootOfDataStore1.set("dataStore2", dataStore2.handle);
>>>>>>> 05e753da

        const snapshotTree = JSON.parse(container.serialize());

        assert.strictEqual(Object.keys(snapshotTree.trees).length, 4, "4 trees should be there");
<<<<<<< HEAD
        assert(snapshotTree.trees[component2.runtime.id], "Handle Bounded data store should be in summary");
    });

    it("Rehydrate container from snapshot and check contents before attach", async () => {
        const { container } =
            await createDetachedContainerAndGetRootComponent();

        const snapshotTree = JSON.parse(container.serialize());

        const container2 = await loader.createDetachedContainerFromSnapshot(snapshotTree);

        // Check for scheduler
        const schedulerResponse = await container2.request({ url: "_scheduler" });
        assert.strictEqual(schedulerResponse.status, 200, "Scheduler Component should exist!!");
        const schedulerDataStore = schedulerResponse.value as ITestFluidComponent;
        assert.strictEqual(schedulerDataStore.runtime.id, "_scheduler", "Id should be of scheduler");

        // Check for default data store
        const response = await container2.request({ url: "/" });
        assert.strictEqual(response.status, 200, "Component should exist!!");
        const defaultDataStore = response.value as ITestFluidComponent;
        assert.strictEqual(defaultDataStore.runtime.id, "default", "Id should be default");

        // Check for dds
        const sharedMap = await defaultDataStore.getSharedObject<SharedMap>(sharedMapId);
        const sharedDir = await defaultDataStore.getSharedObject<SharedDirectory>(sharedDirectoryId);
        const sharedString = await defaultDataStore.getSharedObject<SharedString>(sharedStringId);
        const sharedCell = await defaultDataStore.getSharedObject<SharedCell>(sharedCellId);
        const sharedCounter = await defaultDataStore.getSharedObject<SharedCounter>(sharedCounterId);
        const crc = await defaultDataStore.getSharedObject<ConsensusRegisterCollection<string>>(crcId);
        const coc = await defaultDataStore.getSharedObject<ConsensusOrderedCollection>(cocId);
        const ink = await defaultDataStore.getSharedObject<Ink>(sharedInkId);
        const sharedMatrix = await defaultDataStore.getSharedObject<SharedMatrix>(sharedMatrixId);
        const sparseMatrix = await defaultDataStore.getSharedObject<SparseMatrix>(sparseMatrixId);
        assert.strictEqual(sharedMap.id, sharedMapId, "Shared map should exist!!");
        assert.strictEqual(sharedDir.id, sharedDirectoryId, "Shared directory should exist!!");
        assert.strictEqual(sharedString.id, sharedStringId, "Shared string should exist!!");
        assert.strictEqual(sharedCell.id, sharedCellId, "Shared cell should exist!!");
        assert.strictEqual(sharedCounter.id, sharedCounterId, "Shared counter should exist!!");
        assert.strictEqual(crc.id, crcId, "CRC should exist!!");
        assert.strictEqual(coc.id, cocId, "COC should exist!!");
        assert.strictEqual(ink.id, sharedInkId, "Shared ink should exist!!");
        assert.strictEqual(sharedMatrix.id, sharedMatrixId, "Shared matrix should exist!!");
        assert.strictEqual(sparseMatrix.id, sparseMatrixId, "Sparse matrix should exist!!");
    });

    it("Rehydrate container from snapshot and check contents after attach", async () => {
        const { container } =
            await createDetachedContainerAndGetRootComponent();

        const snapshotTree = JSON.parse(container.serialize());

        const container2 = await loader.createDetachedContainerFromSnapshot(snapshotTree);
        await container2.attach(request);

        // Check for scheduler
        const schedulerResponse = await container2.request({ url: "_scheduler" });
        assert.strictEqual(schedulerResponse.status, 200, "Scheduler Component should exist!!");
        const schedulerDataStore = schedulerResponse.value as ITestFluidComponent;
        assert.strictEqual(schedulerDataStore.runtime.id, "_scheduler", "Id should be of scheduler");

        // Check for default data store
        const response = await container2.request({ url: "/" });
        assert.strictEqual(response.status, 200, "Component should exist!!");
        const defaultDataStore = response.value as ITestFluidComponent;
        assert.strictEqual(defaultDataStore.runtime.id, "default", "Id should be default");

        // Check for dds
        const sharedMap = await defaultDataStore.getSharedObject<SharedMap>(sharedMapId);
        const sharedDir = await defaultDataStore.getSharedObject<SharedDirectory>(sharedDirectoryId);
        const sharedString = await defaultDataStore.getSharedObject<SharedString>(sharedStringId);
        const sharedCell = await defaultDataStore.getSharedObject<SharedCell>(sharedCellId);
        const sharedCounter = await defaultDataStore.getSharedObject<SharedCounter>(sharedCounterId);
        const crc = await defaultDataStore.getSharedObject<ConsensusRegisterCollection<string>>(crcId);
        const coc = await defaultDataStore.getSharedObject<ConsensusOrderedCollection>(cocId);
        const ink = await defaultDataStore.getSharedObject<Ink>(sharedInkId);
        const sharedMatrix = await defaultDataStore.getSharedObject<SharedMatrix>(sharedMatrixId);
        const sparseMatrix = await defaultDataStore.getSharedObject<SparseMatrix>(sparseMatrixId);
        assert.strictEqual(sharedMap.id, sharedMapId, "Shared map should exist!!");
        assert.strictEqual(sharedDir.id, sharedDirectoryId, "Shared directory should exist!!");
        assert.strictEqual(sharedString.id, sharedStringId, "Shared string should exist!!");
        assert.strictEqual(sharedCell.id, sharedCellId, "Shared cell should exist!!");
        assert.strictEqual(sharedCounter.id, sharedCounterId, "Shared counter should exist!!");
        assert.strictEqual(crc.id, crcId, "CRC should exist!!");
        assert.strictEqual(coc.id, cocId, "COC should exist!!");
        assert.strictEqual(ink.id, sharedInkId, "Shared ink should exist!!");
        assert.strictEqual(sharedMatrix.id, sharedMatrixId, "Shared matrix should exist!!");
        assert.strictEqual(sparseMatrix.id, sparseMatrixId, "Sparse matrix should exist!!");
    });

    it("Change contents of dds, then rehydrate and then check snapshot", async () => {
        const { container } =
            await createDetachedContainerAndGetRootComponent();

        const responseBefore = await container.request({ url: "/" });
        const defaultDataStoreBefore = responseBefore.value as ITestFluidComponent;
        const sharedStringBefore = await defaultDataStoreBefore.getSharedObject<SharedString>(sharedStringId);
        sharedStringBefore.insertText(0, "Hello");

        const snapshotTree = JSON.parse(container.serialize());

        const container2 = await loader.createDetachedContainerFromSnapshot(snapshotTree);

        const responseAfter = await container2.request({ url: "/" });
        const defaultDataStoreAfter = responseAfter.value as ITestFluidComponent;
        const sharedStringAfter = await defaultDataStoreAfter.getSharedObject<SharedString>(sharedStringId);
        assert.strictEqual(JSON.stringify(sharedStringAfter.snapshot()), JSON.stringify(sharedStringBefore.snapshot()),
            "Snapshot of shared string should match and contents should be same!!");
    });

    it("Rehydrate container from snapshot, change contents of dds and then check snapshot", async () => {
        const { container } =
            await createDetachedContainerAndGetRootComponent();
        let str = "AA";
        const response1 = await container.request({ url: "/" });
        const defaultComponent1 = response1.value as ITestFluidComponent;
        const sharedString1 = await defaultComponent1.getSharedObject<SharedString>(sharedStringId);
        sharedString1.insertText(0, str);
        const snapshotTree = JSON.parse(container.serialize());

        const container2 = await loader.createDetachedContainerFromSnapshot(snapshotTree);
        const responseBefore = await container2.request({ url: "/" });
        const defaultDataStoreBefore = responseBefore.value as ITestFluidComponent;
        const sharedStringBefore = await defaultDataStoreBefore.getSharedObject<SharedString>(sharedStringId);
        const sharedMapBefore = await defaultDataStoreBefore.getSharedObject<SharedMap>(sharedMapId);
        str += "BB";
        sharedStringBefore.insertText(0, str);
        sharedMapBefore.set("0", str);

        await container2.attach(request);
        const responseAfter = await container2.request({ url: "/" });
        const defaultDataStoreAfter = responseAfter.value as ITestFluidComponent;
        const sharedStringAfter = await defaultDataStoreAfter.getSharedObject<SharedString>(sharedStringId);
        const sharedMapAfter = await defaultDataStoreAfter.getSharedObject<SharedMap>(sharedMapId);
        assert.strictEqual(JSON.stringify(sharedStringAfter.snapshot()), JSON.stringify(sharedStringBefore.snapshot()),
            "Snapshot of shared string should match and contents should be same!!");
        assert.strictEqual(JSON.stringify(sharedMapAfter.snapshot()), JSON.stringify(sharedMapBefore.snapshot()),
            "Snapshot of shared map should match and contents should be same!!");
=======
        assert(snapshotTree.trees[dataStore2.runtime.id], "Handle Bounded dataStore should be in summary");
>>>>>>> 05e753da
    });
});<|MERGE_RESOLUTION|>--- conflicted
+++ resolved
@@ -14,9 +14,9 @@
 import { ILocalDeltaConnectionServer, LocalDeltaConnectionServer } from "@fluidframework/server-local-server";
 import {
     LocalCodeLoader,
-    TestFluidObjectFactory,
-    ITestFluidObject,
-    TestFluidObject,
+    TestFluidComponentFactory,
+    ITestFluidComponent,
+    TestFluidComponent,
 } from "@fluidframework/test-utils";
 import { SharedMap, SharedDirectory } from "@fluidframework/map";
 import { IDocumentAttributes } from "@fluidframework/protocol-definitions";
@@ -53,23 +53,18 @@
     let loader: Loader;
     let request: IRequest;
 
-    async function createDetachedContainerAndGetRootDataStore() {
+    async function createDetachedContainerAndGetRootComponent() {
         const container = await loader.createDetachedContainer(codeDetails);
-<<<<<<< HEAD
-        // Get the root data store from the detached container.
-=======
-        // Get the root dataStore from the detached container.
->>>>>>> 05e753da
+        // Get the root component from the detached container.
         const response = await container.request({ url: "/" });
-        const defaultDataStore = response.value;
+        const defaultComponent = response.value;
         return {
             container,
-            defaultDataStore,
+            defaultComponent,
         };
     }
 
     function createTestLoader(urlResolver: IUrlResolver): Loader {
-<<<<<<< HEAD
         const factory: TestFluidComponentFactory = new TestFluidComponentFactory([
             [sharedStringId, SharedString.getFactory()],
             [sharedMapId, SharedMap.getFactory()],
@@ -81,10 +76,6 @@
             [cocId, ConsensusQueue.getFactory()],
             [sparseMatrixId, SparseMatrix.getFactory()],
             [sharedCounterId, SharedCounter.getFactory()],
-=======
-        const factory: TestFluidObjectFactory = new TestFluidObjectFactory([
-            [mapId1, SharedMap.getFactory()],
->>>>>>> 05e753da
         ]);
 
         const codeLoader = new LocalCodeLoader([[codeDetails, factory]]);
@@ -98,16 +89,16 @@
             new Map<string, IProxyLoaderFactory>());
     }
 
-    const createPeerDataStore = async (
+    const createPeerComponent = async (
         containerRuntime: IContainerRuntimeBase,
     ) => {
-        const peerDataStoreRuntimeChannel = await (containerRuntime as IContainerRuntime)
+        const peerComponentRuntimeChannel = await (containerRuntime as IContainerRuntime)
             .createDataStoreWithRealizationFn(["default"]);
-        const peerDataStore =
-            (await peerDataStoreRuntimeChannel.request({ url: "/" })).value as ITestFluidObject;
+        const peerComponent =
+            (await peerComponentRuntimeChannel.request({ url: "/" })).value as ITestFluidComponent;
         return {
-            peerDataStore,
-            peerDataStoreRuntimeChannel,
+            peerComponent,
+            peerComponentRuntimeChannel,
         };
     };
 
@@ -120,15 +111,11 @@
 
     it("Dehydrated container snapshot", async () => {
         const { container } =
-            await createDetachedContainerAndGetRootDataStore();
+            await createDetachedContainerAndGetRootComponent();
         const snapshotTree = JSON.parse(container.serialize());
 
         assert.strictEqual(Object.keys(snapshotTree.trees).length, 3,
-<<<<<<< HEAD
-            "3 trees should be there(protocol, default data store, scheduler");
-=======
-            "3 trees should be there(protocol, default dataStore, scheduler");
->>>>>>> 05e753da
+            "3 trees should be there(protocol, default component, scheduler");
         assert.strictEqual(Object.keys(snapshotTree.trees[".protocol"].blobs).length, 8,
             "4 protocol blobs should be there(8 mappings)");
 
@@ -140,42 +127,26 @@
         assert.strictEqual(protocolAttributes.sequenceNumber, 0, "Seq number should be 0");
         assert.strictEqual(protocolAttributes.minimumSequenceNumber, 0, "Min Seq number should be 0");
 
-<<<<<<< HEAD
-        // Check for default data store
+        // Check for default component
         const defaultComponentBlobId = snapshotTree.trees.default.blobs[".component"];
         const componentAttributes = JSON.parse(
             Buffer.from(snapshotTree.trees.default.blobs[defaultComponentBlobId], "base64").toString());
         assert.strictEqual(componentAttributes.pkg, JSON.stringify(["default"]), "Package name should be default");
-=======
-        // Check for default dataStore
-        const defaultDataStoreBlobId = snapshotTree.trees.default.blobs[".component"];
-        const dataStoreAttributes = JSON.parse(
-            Buffer.from(snapshotTree.trees.default.blobs[defaultDataStoreBlobId], "base64").toString());
-        assert.strictEqual(dataStoreAttributes.pkg, JSON.stringify(["default"]), "Package name should be default");
->>>>>>> 05e753da
     });
 
     it("Dehydrated container snapshot 2 times with changes in between", async () => {
-        const { container, defaultDataStore } =
-<<<<<<< HEAD
-            await createDetachedContainerAndGetRootComponent();
-=======
-            await createDetachedContainerAndGetRootDataStore();
->>>>>>> 05e753da
+        const { container, defaultComponent } =
+            await createDetachedContainerAndGetRootComponent();
         const snapshotTree1 = JSON.parse(container.serialize());
         // Create a channel
-        const channel = defaultDataStore.runtime.createChannel("test1",
+        const channel = defaultComponent.runtime.createChannel("test1",
             "https://graph.microsoft.com/types/map") as SharedMap;
         channel.bindToContext();
         const snapshotTree2 = JSON.parse(container.serialize());
 
         assert.strictEqual(JSON.stringify(Object.keys(snapshotTree1.trees)),
             JSON.stringify(Object.keys(snapshotTree2.trees)),
-<<<<<<< HEAD
-            "3 trees should be there(protocol, default data store, scheduler");
-=======
-            "3 trees should be there(protocol, default dataStore, scheduler");
->>>>>>> 05e753da
+            "3 trees should be there(protocol, default component, scheduler");
 
         // Check for protocol attributes
         const protocolAttributesBlobId1 = snapshotTree1.trees[".protocol"].blobs.attributes;
@@ -196,38 +167,23 @@
             "Test channel 1 should be present in snapshot 2");
     });
 
-<<<<<<< HEAD
-    it("Dehydrated container snapshot with data store handle stored in map of other bound data store", async () => {
-        const { container, defaultDataStore } =
-            await createDetachedContainerAndGetRootComponent();
-
-        // Create another data store
-        const peerComponent = await createPeerComponent(defaultDataStore.context.containerRuntime);
+    it("Dehydrated container snapshot with component handle stored in map of other bound component", async () => {
+        const { container, defaultComponent } =
+            await createDetachedContainerAndGetRootComponent();
+
+        // Create another component
+        const peerComponent = await createPeerComponent(defaultComponent.context.containerRuntime);
         const component2 = peerComponent.peerComponent as TestFluidComponent;
 
         // Create a channel
         const rootOfComponent1 =
-            await (defaultDataStore as TestFluidComponent).getSharedObject<SharedMap>(sharedMapId);
+            await (defaultComponent as TestFluidComponent).getSharedObject<SharedMap>(sharedMapId);
         rootOfComponent1.set("component2", component2.handle);
-=======
-    it("Dehydrated container snapshot with dataStore handle stored in map of other bound dataStore", async () => {
-        const { container, defaultDataStore } =
-            await createDetachedContainerAndGetRootDataStore();
-
-        // Create another dataStore
-        const peerDataStore = await createPeerDataStore(defaultDataStore.context.containerRuntime);
-        const dataStore2 = peerDataStore.peerDataStore as TestFluidObject;
-
-        // Create a channel
-        const rootOfDataStore1 = await (defaultDataStore as TestFluidObject).getSharedObject<SharedMap>(mapId1);
-        rootOfDataStore1.set("dataStore2", dataStore2.handle);
->>>>>>> 05e753da
 
         const snapshotTree = JSON.parse(container.serialize());
 
         assert.strictEqual(Object.keys(snapshotTree.trees).length, 4, "4 trees should be there");
-<<<<<<< HEAD
-        assert(snapshotTree.trees[component2.runtime.id], "Handle Bounded data store should be in summary");
+        assert(snapshotTree.trees[component2.runtime.id], "Handle Bounded component should be in summary");
     });
 
     it("Rehydrate container from snapshot and check contents before attach", async () => {
@@ -241,26 +197,26 @@
         // Check for scheduler
         const schedulerResponse = await container2.request({ url: "_scheduler" });
         assert.strictEqual(schedulerResponse.status, 200, "Scheduler Component should exist!!");
-        const schedulerDataStore = schedulerResponse.value as ITestFluidComponent;
-        assert.strictEqual(schedulerDataStore.runtime.id, "_scheduler", "Id should be of scheduler");
-
-        // Check for default data store
+        const schedulerComponent = schedulerResponse.value as ITestFluidComponent;
+        assert.strictEqual(schedulerComponent.runtime.id, "_scheduler", "Id should be of scheduler");
+
+        // Check for default component
         const response = await container2.request({ url: "/" });
         assert.strictEqual(response.status, 200, "Component should exist!!");
-        const defaultDataStore = response.value as ITestFluidComponent;
-        assert.strictEqual(defaultDataStore.runtime.id, "default", "Id should be default");
+        const defaultComponent = response.value as ITestFluidComponent;
+        assert.strictEqual(defaultComponent.runtime.id, "default", "Id should be default");
 
         // Check for dds
-        const sharedMap = await defaultDataStore.getSharedObject<SharedMap>(sharedMapId);
-        const sharedDir = await defaultDataStore.getSharedObject<SharedDirectory>(sharedDirectoryId);
-        const sharedString = await defaultDataStore.getSharedObject<SharedString>(sharedStringId);
-        const sharedCell = await defaultDataStore.getSharedObject<SharedCell>(sharedCellId);
-        const sharedCounter = await defaultDataStore.getSharedObject<SharedCounter>(sharedCounterId);
-        const crc = await defaultDataStore.getSharedObject<ConsensusRegisterCollection<string>>(crcId);
-        const coc = await defaultDataStore.getSharedObject<ConsensusOrderedCollection>(cocId);
-        const ink = await defaultDataStore.getSharedObject<Ink>(sharedInkId);
-        const sharedMatrix = await defaultDataStore.getSharedObject<SharedMatrix>(sharedMatrixId);
-        const sparseMatrix = await defaultDataStore.getSharedObject<SparseMatrix>(sparseMatrixId);
+        const sharedMap = await defaultComponent.getSharedObject<SharedMap>(sharedMapId);
+        const sharedDir = await defaultComponent.getSharedObject<SharedDirectory>(sharedDirectoryId);
+        const sharedString = await defaultComponent.getSharedObject<SharedString>(sharedStringId);
+        const sharedCell = await defaultComponent.getSharedObject<SharedCell>(sharedCellId);
+        const sharedCounter = await defaultComponent.getSharedObject<SharedCounter>(sharedCounterId);
+        const crc = await defaultComponent.getSharedObject<ConsensusRegisterCollection<string>>(crcId);
+        const coc = await defaultComponent.getSharedObject<ConsensusOrderedCollection>(cocId);
+        const ink = await defaultComponent.getSharedObject<Ink>(sharedInkId);
+        const sharedMatrix = await defaultComponent.getSharedObject<SharedMatrix>(sharedMatrixId);
+        const sparseMatrix = await defaultComponent.getSharedObject<SparseMatrix>(sparseMatrixId);
         assert.strictEqual(sharedMap.id, sharedMapId, "Shared map should exist!!");
         assert.strictEqual(sharedDir.id, sharedDirectoryId, "Shared directory should exist!!");
         assert.strictEqual(sharedString.id, sharedStringId, "Shared string should exist!!");
@@ -285,26 +241,26 @@
         // Check for scheduler
         const schedulerResponse = await container2.request({ url: "_scheduler" });
         assert.strictEqual(schedulerResponse.status, 200, "Scheduler Component should exist!!");
-        const schedulerDataStore = schedulerResponse.value as ITestFluidComponent;
-        assert.strictEqual(schedulerDataStore.runtime.id, "_scheduler", "Id should be of scheduler");
-
-        // Check for default data store
+        const schedulerComponent = schedulerResponse.value as ITestFluidComponent;
+        assert.strictEqual(schedulerComponent.runtime.id, "_scheduler", "Id should be of scheduler");
+
+        // Check for default component
         const response = await container2.request({ url: "/" });
         assert.strictEqual(response.status, 200, "Component should exist!!");
-        const defaultDataStore = response.value as ITestFluidComponent;
-        assert.strictEqual(defaultDataStore.runtime.id, "default", "Id should be default");
+        const defaultComponent = response.value as ITestFluidComponent;
+        assert.strictEqual(defaultComponent.runtime.id, "default", "Id should be default");
 
         // Check for dds
-        const sharedMap = await defaultDataStore.getSharedObject<SharedMap>(sharedMapId);
-        const sharedDir = await defaultDataStore.getSharedObject<SharedDirectory>(sharedDirectoryId);
-        const sharedString = await defaultDataStore.getSharedObject<SharedString>(sharedStringId);
-        const sharedCell = await defaultDataStore.getSharedObject<SharedCell>(sharedCellId);
-        const sharedCounter = await defaultDataStore.getSharedObject<SharedCounter>(sharedCounterId);
-        const crc = await defaultDataStore.getSharedObject<ConsensusRegisterCollection<string>>(crcId);
-        const coc = await defaultDataStore.getSharedObject<ConsensusOrderedCollection>(cocId);
-        const ink = await defaultDataStore.getSharedObject<Ink>(sharedInkId);
-        const sharedMatrix = await defaultDataStore.getSharedObject<SharedMatrix>(sharedMatrixId);
-        const sparseMatrix = await defaultDataStore.getSharedObject<SparseMatrix>(sparseMatrixId);
+        const sharedMap = await defaultComponent.getSharedObject<SharedMap>(sharedMapId);
+        const sharedDir = await defaultComponent.getSharedObject<SharedDirectory>(sharedDirectoryId);
+        const sharedString = await defaultComponent.getSharedObject<SharedString>(sharedStringId);
+        const sharedCell = await defaultComponent.getSharedObject<SharedCell>(sharedCellId);
+        const sharedCounter = await defaultComponent.getSharedObject<SharedCounter>(sharedCounterId);
+        const crc = await defaultComponent.getSharedObject<ConsensusRegisterCollection<string>>(crcId);
+        const coc = await defaultComponent.getSharedObject<ConsensusOrderedCollection>(cocId);
+        const ink = await defaultComponent.getSharedObject<Ink>(sharedInkId);
+        const sharedMatrix = await defaultComponent.getSharedObject<SharedMatrix>(sharedMatrixId);
+        const sparseMatrix = await defaultComponent.getSharedObject<SparseMatrix>(sparseMatrixId);
         assert.strictEqual(sharedMap.id, sharedMapId, "Shared map should exist!!");
         assert.strictEqual(sharedDir.id, sharedDirectoryId, "Shared directory should exist!!");
         assert.strictEqual(sharedString.id, sharedStringId, "Shared string should exist!!");
@@ -322,8 +278,8 @@
             await createDetachedContainerAndGetRootComponent();
 
         const responseBefore = await container.request({ url: "/" });
-        const defaultDataStoreBefore = responseBefore.value as ITestFluidComponent;
-        const sharedStringBefore = await defaultDataStoreBefore.getSharedObject<SharedString>(sharedStringId);
+        const defaultComponentBefore = responseBefore.value as ITestFluidComponent;
+        const sharedStringBefore = await defaultComponentBefore.getSharedObject<SharedString>(sharedStringId);
         sharedStringBefore.insertText(0, "Hello");
 
         const snapshotTree = JSON.parse(container.serialize());
@@ -331,8 +287,8 @@
         const container2 = await loader.createDetachedContainerFromSnapshot(snapshotTree);
 
         const responseAfter = await container2.request({ url: "/" });
-        const defaultDataStoreAfter = responseAfter.value as ITestFluidComponent;
-        const sharedStringAfter = await defaultDataStoreAfter.getSharedObject<SharedString>(sharedStringId);
+        const defaultComponentAfter = responseAfter.value as ITestFluidComponent;
+        const sharedStringAfter = await defaultComponentAfter.getSharedObject<SharedString>(sharedStringId);
         assert.strictEqual(JSON.stringify(sharedStringAfter.snapshot()), JSON.stringify(sharedStringBefore.snapshot()),
             "Snapshot of shared string should match and contents should be same!!");
     });
@@ -349,24 +305,21 @@
 
         const container2 = await loader.createDetachedContainerFromSnapshot(snapshotTree);
         const responseBefore = await container2.request({ url: "/" });
-        const defaultDataStoreBefore = responseBefore.value as ITestFluidComponent;
-        const sharedStringBefore = await defaultDataStoreBefore.getSharedObject<SharedString>(sharedStringId);
-        const sharedMapBefore = await defaultDataStoreBefore.getSharedObject<SharedMap>(sharedMapId);
+        const defaultComponentBefore = responseBefore.value as ITestFluidComponent;
+        const sharedStringBefore = await defaultComponentBefore.getSharedObject<SharedString>(sharedStringId);
+        const sharedMapBefore = await defaultComponentBefore.getSharedObject<SharedMap>(sharedMapId);
         str += "BB";
         sharedStringBefore.insertText(0, str);
         sharedMapBefore.set("0", str);
 
         await container2.attach(request);
         const responseAfter = await container2.request({ url: "/" });
-        const defaultDataStoreAfter = responseAfter.value as ITestFluidComponent;
-        const sharedStringAfter = await defaultDataStoreAfter.getSharedObject<SharedString>(sharedStringId);
-        const sharedMapAfter = await defaultDataStoreAfter.getSharedObject<SharedMap>(sharedMapId);
+        const defaultComponentAfter = responseAfter.value as ITestFluidComponent;
+        const sharedStringAfter = await defaultComponentAfter.getSharedObject<SharedString>(sharedStringId);
+        const sharedMapAfter = await defaultComponentAfter.getSharedObject<SharedMap>(sharedMapId);
         assert.strictEqual(JSON.stringify(sharedStringAfter.snapshot()), JSON.stringify(sharedStringBefore.snapshot()),
             "Snapshot of shared string should match and contents should be same!!");
         assert.strictEqual(JSON.stringify(sharedMapAfter.snapshot()), JSON.stringify(sharedMapBefore.snapshot()),
             "Snapshot of shared map should match and contents should be same!!");
-=======
-        assert(snapshotTree.trees[dataStore2.runtime.id], "Handle Bounded dataStore should be in summary");
->>>>>>> 05e753da
     });
 });