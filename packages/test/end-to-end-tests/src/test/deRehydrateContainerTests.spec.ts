/*!
 * Copyright (c) Microsoft Corporation. All rights reserved.
 * Licensed under the MIT License.
 */

import assert from "assert";
import { fromBase64ToUtf8 } from "@fluidframework/common-utils";
import { IFluidCodeDetails, IProxyLoaderFactory } from "@fluidframework/container-definitions";
import { Loader } from "@fluidframework/container-loader";
import { IUrlResolver } from "@fluidframework/driver-definitions";
import { LocalDocumentServiceFactory, LocalResolver } from "@fluidframework/local-driver";
import { ILocalDeltaConnectionServer, LocalDeltaConnectionServer } from "@fluidframework/server-local-server";
import {
    LocalCodeLoader,
    TestFluidObjectFactory,
    ITestFluidObject,
    TestFluidObject,
} from "@fluidframework/test-utils";
import { SharedMap } from "@fluidframework/map";
import { IDocumentAttributes } from "@fluidframework/protocol-definitions";
import { IContainerRuntimeBase } from "@fluidframework/runtime-definitions";
import { requestFluidObject } from "@fluidframework/runtime-utils";

describe(`Dehydrate Rehydrate Container Test`, () => {
    const codeDetails: IFluidCodeDetails = {
        package: "detachedContainerTestPackage1",
        config: {},
    };
    const mapId1 = "mapId1";

    let testDeltaConnectionServer: ILocalDeltaConnectionServer;
    let loader: Loader;

    async function createDetachedContainerAndGetRootDataStore() {
        const container = await loader.createDetachedContainer(codeDetails);
        // Get the root dataStore from the detached container.
        const response = await container.request({ url: "/" });
        const defaultDataStore = response.value;
        return {
            container,
            defaultDataStore,
        };
    }

    function createTestLoader(urlResolver: IUrlResolver): Loader {
        const factory: TestFluidObjectFactory = new TestFluidObjectFactory([
            [mapId1, SharedMap.getFactory()],
        ]);
        const codeLoader = new LocalCodeLoader([[codeDetails, factory]]);
        const documentServiceFactory = new LocalDocumentServiceFactory(testDeltaConnectionServer);
        return new Loader(
            urlResolver,
            documentServiceFactory,
            codeLoader,
            {},
            {},
            new Map<string, IProxyLoaderFactory>());
    }

    const createPeerDataStore = async (
        containerRuntime: IContainerRuntimeBase,
    ) => {
<<<<<<< HEAD
        const peerComponent = await requestFluidObject<ITestFluidComponent>(
            await containerRuntime.createDataStore(["default"]),
            "/");
        return {
            peerComponent,
            peerComponentRuntimeChannel: peerComponent.channel,
=======
        const peerDataStoreRuntimeChannel = await (containerRuntime as IContainerRuntime)
            .createDataStoreWithRealizationFn(["default"]);
        const peerDataStore =
            (await peerDataStoreRuntimeChannel.request({ url: "/" })).value as ITestFluidObject;
        return {
            peerDataStore,
            peerDataStoreRuntimeChannel,
>>>>>>> e7967bd4
        };
    };

    beforeEach(async () => {
        testDeltaConnectionServer = LocalDeltaConnectionServer.create();
        const urlResolver = new LocalResolver();
        loader = createTestLoader(urlResolver);
    });

    it("Dehydrated container snapshot", async () => {
        const { container } =
            await createDetachedContainerAndGetRootDataStore();
        const snapshotTree = JSON.parse(container.serialize());

        assert.strictEqual(Object.keys(snapshotTree.trees).length, 3,
            "3 trees should be there(protocol, default dataStore, scheduler");
        assert.strictEqual(Object.keys(snapshotTree.trees[".protocol"].blobs).length, 8,
            "4 protocol blobs should be there(8 mappings)");

        // Check for protocol attributes
        const protocolAttributesBlobId = snapshotTree.trees[".protocol"].blobs.attributes;
        const protocolAttributes: IDocumentAttributes =
            JSON.parse(fromBase64ToUtf8(snapshotTree.trees[".protocol"].blobs[protocolAttributesBlobId]));
        assert.strictEqual(protocolAttributes.sequenceNumber, 0, "Seq number should be 0");
        assert.strictEqual(protocolAttributes.minimumSequenceNumber, 0, "Min Seq number should be 0");

        // Check for default dataStore
        const defaultDataStoreBlobId = snapshotTree.trees.default.blobs[".component"];
        const dataStoreAttributes =
            JSON.parse(fromBase64ToUtf8(snapshotTree.trees.default.blobs[defaultDataStoreBlobId]));
        assert.strictEqual(dataStoreAttributes.pkg, JSON.stringify(["default"]), "Package name should be default");
    });

    it("Dehydrated container snapshot 2 times with changes in between", async () => {
        const { container, defaultDataStore } =
            await createDetachedContainerAndGetRootDataStore();
        const snapshotTree1 = JSON.parse(container.serialize());
        // Create a channel
        const channel = defaultDataStore.runtime.createChannel("test1",
            "https://graph.microsoft.com/types/map") as SharedMap;
        channel.bindToContext();
        const snapshotTree2 = JSON.parse(container.serialize());

        assert.strictEqual(JSON.stringify(Object.keys(snapshotTree1.trees)),
            JSON.stringify(Object.keys(snapshotTree2.trees)),
            "3 trees should be there(protocol, default dataStore, scheduler");

        // Check for protocol attributes
        const protocolAttributesBlobId1 = snapshotTree1.trees[".protocol"].blobs.attributes;
        const protocolAttributesBlobId2 = snapshotTree2.trees[".protocol"].blobs.attributes;
        const protocolAttributes1: IDocumentAttributes =
            JSON.parse(fromBase64ToUtf8(snapshotTree1.trees[".protocol"].blobs[protocolAttributesBlobId1]));
        const protocolAttributes2: IDocumentAttributes =
            JSON.parse(fromBase64ToUtf8(snapshotTree2.trees[".protocol"].blobs[protocolAttributesBlobId2]));
        assert.strictEqual(JSON.stringify(protocolAttributes1), JSON.stringify(protocolAttributes2),
            "Protocol attributes should be same as no change happened");

        // Check for newly create channel
        assert.strictEqual(snapshotTree1.trees.default.trees.test1, undefined,
            "Test channel 1 should not be present in snapshot 1");
        assert(snapshotTree2.trees.default.trees.test1,
            "Test channel 1 should be present in snapshot 2");
    });

    it("Dehydrated container snapshot with dataStore handle stored in map of other bound dataStore", async () => {
        const { container, defaultDataStore } =
            await createDetachedContainerAndGetRootDataStore();

        // Create another dataStore
        const peerDataStore = await createPeerDataStore(defaultDataStore.context.containerRuntime);
        const dataStore2 = peerDataStore.peerDataStore as TestFluidObject;

        // Create a channel
        const rootOfDataStore1 = await (defaultDataStore as TestFluidObject).getSharedObject<SharedMap>(mapId1);
        rootOfDataStore1.set("dataStore2", dataStore2.handle);

        const snapshotTree = JSON.parse(container.serialize());

        assert.strictEqual(Object.keys(snapshotTree.trees).length, 4, "4 trees should be there");
        assert(snapshotTree.trees[dataStore2.runtime.id], "Handle Bounded dataStore should be in summary");
    });
});<|MERGE_RESOLUTION|>--- conflicted
+++ resolved
@@ -60,22 +60,12 @@
     const createPeerDataStore = async (
         containerRuntime: IContainerRuntimeBase,
     ) => {
-<<<<<<< HEAD
-        const peerComponent = await requestFluidObject<ITestFluidComponent>(
+        const peerDataStore = await requestFluidObject<ITestFluidObject>(
             await containerRuntime.createDataStore(["default"]),
             "/");
         return {
-            peerComponent,
-            peerComponentRuntimeChannel: peerComponent.channel,
-=======
-        const peerDataStoreRuntimeChannel = await (containerRuntime as IContainerRuntime)
-            .createDataStoreWithRealizationFn(["default"]);
-        const peerDataStore =
-            (await peerDataStoreRuntimeChannel.request({ url: "/" })).value as ITestFluidObject;
-        return {
             peerDataStore,
-            peerDataStoreRuntimeChannel,
->>>>>>> e7967bd4
+            peerDataStoreRuntimeChannel: peerDataStore.channel,
         };
     };
 
