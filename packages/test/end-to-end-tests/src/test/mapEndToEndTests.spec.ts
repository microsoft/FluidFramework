--- conflicted
+++ resolved
@@ -28,13 +28,8 @@
     config: {},
 };
 
-<<<<<<< HEAD
-async function requestFluidObject(dataStoreId: string, container: Container): Promise<ITestFluidComponent> {
+async function requestFluidObject(dataStoreId: string, container: Container): Promise<ITestFluidObject> {
     const response = await container.request({ url: dataStoreId });
-=======
-async function requestFluidObject(componentId: string, container: Container): Promise<ITestFluidObject> {
-    const response = await container.request({ url: componentId });
->>>>>>> 87ed0809
     if (response.status !== 200 || response.mimeType !== "fluid/object") {
         throw new Error(`DataStore with id: ${dataStoreId} not found`);
     }
@@ -43,11 +38,7 @@
 
 const tests = (args: ICompatTestArgs) => {
     let opProcessingController: OpProcessingController;
-<<<<<<< HEAD
-    let dataStore1: ITestFluidComponent;
-=======
-    let component1: ITestFluidObject;
->>>>>>> 87ed0809
+    let dataStore1: ITestFluidObject;
     let sharedMap1: ISharedMap;
     let sharedMap2: ISharedMap;
     let sharedMap3: ISharedMap;
