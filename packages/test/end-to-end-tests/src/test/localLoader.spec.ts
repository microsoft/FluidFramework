--- conflicted
+++ resolved
@@ -9,12 +9,7 @@
 import { IFluidHandle, IFluidCodeDetails } from "@fluidframework/core-interfaces";
 import { SharedCounter } from "@fluidframework/counter";
 import { IFluidDataStoreRuntime } from "@fluidframework/datastore-definitions";
-<<<<<<< HEAD
-import { IUrlResolver } from "@fluidframework/driver-definitions";
-import { createLocalResolverCreateNewRequest, LocalResolver } from "@fluidframework/local-driver";
-=======
 import { LocalResolver } from "@fluidframework/local-driver";
->>>>>>> 25f77cc4
 import { IFluidDataStoreFactory } from "@fluidframework/runtime-definitions";
 import { requestFluidObject } from "@fluidframework/runtime-utils";
 import { SharedString } from "@fluidframework/sequence";
@@ -105,12 +100,8 @@
 
     async function createContainer(factory: IFluidDataStoreFactory): Promise<IContainer> {
         const loader: ILoader = createLocalLoader([[codeDetails, factory]], deltaConnectionServer, urlResolver);
-<<<<<<< HEAD
-        return createAndAttachContainer(codeDetails, loader, createLocalResolverCreateNewRequest(documentId));
-=======
         return createAndAttachContainer(
             codeDetails, loader, urlResolver.createCreateNewRequest(documentId));
->>>>>>> 25f77cc4
     }
 
     async function loadContainer(factory: IFluidDataStoreFactory): Promise<IContainer> {
