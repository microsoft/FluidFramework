/*!
 * Copyright (c) Microsoft Corporation. All rights reserved.
 * Licensed under the MIT License.
 */

import { strict as assert } from "assert";
import { DataObject, DataObjectFactory, ISharedComponentProps } from "@fluidframework/aqueduct";
import { IFluidHandle } from "@fluidframework/core-interfaces";
import { IFluidCodeDetails, ILoader } from "@fluidframework/container-definitions";
import { Container } from "@fluidframework/container-loader";
import { SharedCounter } from "@fluidframework/counter";
import { IFluidDataStoreFactory } from "@fluidframework/runtime-definitions";
import { IFluidDataStoreRuntime } from "@fluidframework/datastore-definitions";
import { SharedString } from "@fluidframework/sequence";
import { LocalDeltaConnectionServer, ILocalDeltaConnectionServer } from "@fluidframework/server-local-server";
import {
    createLocalLoader,
    OpProcessingController,
    ITestFluidObject,
    initializeLocalContainer,
    TestFluidObjectFactory,
} from "@fluidframework/test-utils";
import { requestFluidObject } from "@fluidframework/runtime-utils";

const counterKey = "count";

/**
 * Implementation of counter dataStore for testing.
 */
export class TestDataStore extends DataObject {
    public static readonly type = "@fluid-example/test-dataStore";

    public static getFactory() { return TestDataStore.factory; }

    private static readonly factory = new DataObjectFactory(
        TestDataStore.type,
        TestDataStore,
        [],
        {},
    );

    private counter!: SharedCounter;

    /**
     * Expose the runtime for testing purposes.
     */

    public runtime: IFluidDataStoreRuntime;

    public constructor(props: ISharedComponentProps) {
        super(props);
        this.runtime = props.runtime;
    }

    /**
     * Gets the current counter value.
     */
    public get value(): number { return this.counter.value; }

    /**
     * Increments the counter value by 1.
     */
    public increment() {
        this.counter.increment(1);
    }

    protected async initializingFirstTime() {
        const counter = SharedCounter.create(this.runtime);
        this.root.set(counterKey, counter.handle);
    }

    protected async hasInitialized() {
        const counterHandle = await this.root.wait<IFluidHandle<SharedCounter>>(counterKey);
        this.counter = await counterHandle.get();
    }
}

const testDataStoreFactory = new DataObjectFactory(
    TestDataStore.type,
    TestDataStore,
    [
        SharedCounter.getFactory(),
        SharedString.getFactory(),
    ],
    {},
);

describe("LocalLoader", () => {
    const id = "fluid-test://localhost/localLoaderTest";
    const codeDetails: IFluidCodeDetails = {
        package: "localLoaderTestPackage",
        config: {},
    };

    let deltaConnectionServer: ILocalDeltaConnectionServer;
    let opProcessingController: OpProcessingController;

    async function createContainer(factory: IFluidDataStoreFactory): Promise<Container> {
        const loader: ILoader = createLocalLoader([[codeDetails, factory]], deltaConnectionServer);
        return initializeLocalContainer(id, loader, codeDetails);
    }

    describe("1 dataStore", () => {
        let dataStore: TestDataStore;

        beforeEach(async () => {
            deltaConnectionServer = LocalDeltaConnectionServer.create();
            const container = await createContainer(testDataStoreFactory);
            dataStore = await requestFluidObject<TestDataStore>(container, "default");
        });

        it("opened", async () => {
            assert(dataStore instanceof TestDataStore, "requestFluidObject() must return the expected dataStore type.");
        });

        afterEach(async () => {
            await deltaConnectionServer.webSocketServer.close();
        });
    });

    describe("2 dataStores", () => {
        beforeEach(async () => {
            deltaConnectionServer = LocalDeltaConnectionServer.create();
            opProcessingController = new OpProcessingController(deltaConnectionServer);
        });

        afterEach(async () => {
            await deltaConnectionServer.webSocketServer.close();
        });

        it("early open / late close", async () => {
            // Create/open both instance of TestDataStore before applying ops.
            const container1 = await createContainer(testDataStoreFactory);
            const dataStore1 = await requestFluidObject<TestDataStore>(container1, "default");

            const container2 = await createContainer(testDataStoreFactory);
            const dataStore2 = await requestFluidObject<TestDataStore>(container2, "default");

            assert(dataStore1 !== dataStore2, "Each container must return a separate TestDataStore instance.");

            opProcessingController.addDeltaManagers(
                dataStore1.runtime.deltaManager,
                dataStore2.runtime.deltaManager);

            dataStore1.increment();
            assert.equal(dataStore1.value, 1, "Local update by 'dataStore1' must be promptly observable");

            await opProcessingController.process();
            assert.equal(
                dataStore2.value, 1, "Remote update by 'dataStore1' must be observable to 'dataStore2' after sync.");

            dataStore2.increment();
            assert.equal(dataStore2.value, 2, "Local update by 'dataStore2' must be promptly observable");

            await opProcessingController.process();
            assert.equal(
                dataStore1.value, 2, "Remote update by 'dataStore2' must be observable to 'dataStore1' after sync.");

            await deltaConnectionServer.webSocketServer.close();
        });

        it("late open / early close", async () => {
            const container1 = await createContainer(testDataStoreFactory);
            const dataStore1 = await requestFluidObject<TestDataStore>(container1, "default");

            dataStore1.increment();
            assert.equal(dataStore1.value, 1, "Local update by 'dataStore1' must be promptly observable");

            // Wait until ops are pending before opening second TestDataStore instance.
            const container2 = await createContainer(testDataStoreFactory);
            const dataStore2 = await requestFluidObject<TestDataStore>(container2, "default");
            assert(dataStore1 !== dataStore2, "Each container must return a separate TestDataStore instance.");

            opProcessingController.addDeltaManagers(
                dataStore1.runtime.deltaManager,
                dataStore2.runtime.deltaManager);

            await opProcessingController.process();
            assert.equal(
                dataStore2.value, 1, "Remote update by 'dataStore1' must be observable to 'dataStore2' after sync.");

            dataStore2.increment();
            assert.equal(dataStore2.value, 2, "Local update by 'dataStore2' must be promptly observable");

            await opProcessingController.process();

            // Close the server instance as soon as we're finished with it.
            await deltaConnectionServer.webSocketServer.close();

            assert.equal(
                dataStore1.value, 2, "Remote update by 'dataStore2' must be observable to 'dataStore1' after sync.");
        });
    });

    describe("Distributed data types", () => {
        describe("1 data type", () => {
            let text: SharedString;

            beforeEach(async () => {
                deltaConnectionServer = LocalDeltaConnectionServer.create();

                const factory = new TestFluidObjectFactory([["text", SharedString.getFactory()]]);
                const container = await createContainer(factory);
<<<<<<< HEAD
                const dataStore = await requestFluidObject<ITestFluidComponent>(container, "default");
                text = await dataStore.getSharedObject("text");
=======
                const component = await requestFluidObject<ITestFluidObject>(container, "default");
                text = await component.getSharedObject("text");
>>>>>>> 87ed0809
            });

            it("opened", async () => {
                assert(text instanceof SharedString, "createType() must return the expected dataStore type.");
            });

            afterEach(async () => {
                await deltaConnectionServer.webSocketServer.close();
            });
        });

        describe("2 data types", () => {
<<<<<<< HEAD
            let dataStore1: ITestFluidComponent;
            let dataStore2: ITestFluidComponent;
=======
            let component1: ITestFluidObject;
            let component2: ITestFluidObject;
>>>>>>> 87ed0809
            let text1: SharedString;
            let text2: SharedString;

            beforeEach(async () => {
                deltaConnectionServer = LocalDeltaConnectionServer.create();
                opProcessingController = new OpProcessingController(deltaConnectionServer);

                const factory = new TestFluidObjectFactory([["text", SharedString.getFactory()]]);

                const container1 = await createContainer(factory);
<<<<<<< HEAD
                dataStore1 = await requestFluidObject<ITestFluidComponent>(container1, "default");
                text1 = await dataStore1.getSharedObject<SharedString>("text");

                const container2 = await createContainer(factory);
                dataStore2 = await requestFluidObject<ITestFluidComponent>(container2, "default");
                text2 = await dataStore2.getSharedObject<SharedString>("text");
=======
                component1 = await requestFluidObject<ITestFluidObject>(container1, "default");
                text1 = await component1.getSharedObject<SharedString>("text");

                const container2 = await createContainer(factory);
                component2 = await requestFluidObject<ITestFluidObject>(container2, "default");
                text2 = await component2.getSharedObject<SharedString>("text");
>>>>>>> 87ed0809

                opProcessingController.addDeltaManagers(
                    dataStore1.runtime.deltaManager,
                    dataStore2.runtime.deltaManager);
            });

            it("edits propagate", async () => {
                assert.strictEqual(text1.getLength(), 0, "The SharedString in dataStore1 is not empty.");
                assert.strictEqual(text2.getLength(), 0, "The SharedString in dataStore2 is not empty.");

                text1.insertText(0, "1");
                text2.insertText(0, "2");
                await opProcessingController.process();

                assert.strictEqual(text1.getLength(), 2, "The SharedString in dataStore1 is has incorrect length.");
                assert.strictEqual(text2.getLength(), 2, "The SharedString in dataStore2 is has incorrect length.");
            });

            afterEach(async () => {
                await deltaConnectionServer.webSocketServer.close();
            });
        });

        describe("Controlling dataStore coauth via OpProcessingController", () => {
            let dataStore1: TestDataStore;
            let dataStore2: TestDataStore;

            beforeEach(async () => {
                deltaConnectionServer = LocalDeltaConnectionServer.create();

                const container1 = await createContainer(testDataStoreFactory);
                dataStore1 = await requestFluidObject<TestDataStore>(container1, "default");

                const container2 = await createContainer(testDataStoreFactory);
                dataStore2 = await requestFluidObject<TestDataStore>(container2, "default");
            });

            it("Controlled inbounds and outbounds", async () => {
                opProcessingController = new OpProcessingController(deltaConnectionServer);
                opProcessingController.addDeltaManagers(
                    dataStore1.runtime.deltaManager,
                    dataStore2.runtime.deltaManager);

                await opProcessingController.pauseProcessing();

                dataStore1.increment();
                assert.equal(dataStore1.value, 1, "Expected user1 to see the local increment");
                assert.equal(dataStore2.value, 0,
                    "Expected user 2 NOT to see the increment due to pauseProcessing call");
                await opProcessingController.processOutgoing(dataStore1.runtime.deltaManager);
                assert.equal(dataStore2.value, 0,
                    "Expected user 2 NOT to see the increment due to no processIncoming call yet");
                await opProcessingController.processIncoming(dataStore2.runtime.deltaManager);
                assert.equal(dataStore2.value, 1, "Expected user 2 to see the increment now");

                dataStore2.increment();
                assert.equal(dataStore2.value, 2, "Expected user 2 to see the local increment");
                assert.equal(dataStore1.value, 1,
                    "Expected user 1 NOT to see the increment due to pauseProcessing call");
                await opProcessingController.processOutgoing(dataStore2.runtime.deltaManager);
                assert.equal(dataStore1.value, 1,
                    "Expected user 1 NOT to see the increment due to no processIncoming call yet");
                await opProcessingController.processIncoming(dataStore1.runtime.deltaManager);
                assert.equal(dataStore1.value, 2, "Expected user 1 to see the increment now");
            });

            afterEach(async () => {
                await deltaConnectionServer.webSocketServer.close();
            });
        });
    });
});<|MERGE_RESOLUTION|>--- conflicted
+++ resolved
@@ -201,13 +201,8 @@
 
                 const factory = new TestFluidObjectFactory([["text", SharedString.getFactory()]]);
                 const container = await createContainer(factory);
-<<<<<<< HEAD
-                const dataStore = await requestFluidObject<ITestFluidComponent>(container, "default");
+                const dataStore = await requestFluidObject<ITestFluidObject>(container, "default");
                 text = await dataStore.getSharedObject("text");
-=======
-                const component = await requestFluidObject<ITestFluidObject>(container, "default");
-                text = await component.getSharedObject("text");
->>>>>>> 87ed0809
             });
 
             it("opened", async () => {
@@ -220,13 +215,8 @@
         });
 
         describe("2 data types", () => {
-<<<<<<< HEAD
-            let dataStore1: ITestFluidComponent;
-            let dataStore2: ITestFluidComponent;
-=======
-            let component1: ITestFluidObject;
-            let component2: ITestFluidObject;
->>>>>>> 87ed0809
+            let dataStore1: ITestFluidObject;
+            let dataStore2: ITestFluidObject;
             let text1: SharedString;
             let text2: SharedString;
 
@@ -237,21 +227,12 @@
                 const factory = new TestFluidObjectFactory([["text", SharedString.getFactory()]]);
 
                 const container1 = await createContainer(factory);
-<<<<<<< HEAD
-                dataStore1 = await requestFluidObject<ITestFluidComponent>(container1, "default");
+                dataStore1 = await requestFluidObject<ITestFluidObject>(container1, "default");
                 text1 = await dataStore1.getSharedObject<SharedString>("text");
 
                 const container2 = await createContainer(factory);
-                dataStore2 = await requestFluidObject<ITestFluidComponent>(container2, "default");
+                dataStore2 = await requestFluidObject<ITestFluidObject>(container2, "default");
                 text2 = await dataStore2.getSharedObject<SharedString>("text");
-=======
-                component1 = await requestFluidObject<ITestFluidObject>(container1, "default");
-                text1 = await component1.getSharedObject<SharedString>("text");
-
-                const container2 = await createContainer(factory);
-                component2 = await requestFluidObject<ITestFluidObject>(container2, "default");
-                text2 = await component2.getSharedObject<SharedString>("text");
->>>>>>> 87ed0809
 
                 opProcessingController.addDeltaManagers(
                     dataStore1.runtime.deltaManager,
