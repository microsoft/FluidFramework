/*!
 * Copyright (c) Microsoft Corporation. All rights reserved.
 * Licensed under the MIT License.
 */

import { strict as assert } from "assert";
import { IContainer } from "@fluidframework/container-definitions";
import {
    IFluidCodeDetails,
    IFluidCodeDetailsComparer,
    IFluidPackage,
    isFluidPackage,
} from "@fluidframework/core-interfaces";
import { ILocalDeltaConnectionServer, LocalDeltaConnectionServer } from "@fluidframework/server-local-server";
import {
    createAndAttachContainer,
    createLocalLoader,
    ITestFluidObject,
    OpProcessingController,
    SupportedExportInterfaces,
    TestFluidObjectFactory,
} from "@fluidframework/test-utils";
import { ISharedMap, SharedMap } from "@fluidframework/map";
import { createLocalResolverCreateNewRequest, LocalResolver } from "@fluidframework/local-driver";
import { requestFluidObject } from "@fluidframework/runtime-utils";

interface ICodeProposalTestPackage extends IFluidPackage{
    version: number,
    schema: number,
}

function isCodeProposalTestPackage(pkg: unknown): pkg is ICodeProposalTestPackage {
    const maybe = pkg as Partial<ICodeProposalTestPackage> | undefined;
    return typeof maybe?.version === "number"
    && typeof maybe?.schema === "number"
    && isFluidPackage(maybe);
}

describe("CodeProposal.EndToEnd", () => {
    const documentId = "codeProposalTest";
    const documentLoadUrl = `fluid-test://localhost/${documentId}`;
    const packageV1: ICodeProposalTestPackage = {
        name: "test",
        version: 1,
        schema: 1,
        fluid: {},
    };
    const packageV1dot5: ICodeProposalTestPackage = {
        ... packageV1,
        version: 1.5,
    };
    const packageV2: ICodeProposalTestPackage = {
        name: "test",
        version: 2,
        schema: 2,
        fluid: {},
    };

    let deltaConnectionServer: ILocalDeltaConnectionServer;
    let opProcessingController: OpProcessingController;
    let hotSwapContext = false;

    function createLoader(urlResolver: LocalResolver) {
        const codeDetailsComparer: IFluidCodeDetailsComparer = {
            get IFluidCodeDetailsComparer() {return this;},
            compare: async (a, b)=>
                isCodeProposalTestPackage(a.package)
                && isCodeProposalTestPackage(b.package)
                    ? a.package.version - b.package.version
                    : undefined,
            satisfies: async (a,b)=>
                isCodeProposalTestPackage(a.package)
                && isCodeProposalTestPackage(b.package)
                && a.package.schema === b.package.schema,
        };

        const fluidExport: SupportedExportInterfaces = {
            IFluidDataStoreFactory: new TestFluidObjectFactory([["map", SharedMap.getFactory()]]),
            IFluidCodeDetailsComparer: codeDetailsComparer,

        };
        return createLocalLoader(
            [
                [{ package: packageV1 }, fluidExport],
                [{ package: packageV2 },fluidExport],
                [{ package: packageV1dot5 }, fluidExport],
            ],
            deltaConnectionServer, urlResolver,
            { hotSwapContext });
    }

    async function createContainer(code: IFluidCodeDetails): Promise<IContainer> {
        const urlResolver = new LocalResolver();
        const loader = createLoader(urlResolver);
<<<<<<< HEAD
        return createAndAttachContainer(code, loader, createLocalResolverCreateNewRequest(documentId));
=======
        return createAndAttachContainer(code, loader, urlResolver.createCreateNewRequest(documentId));
>>>>>>> 25f77cc4
    }

    async function loadContainer(): Promise<IContainer> {
        const urlResolver = new LocalResolver();
        const loader = createLoader(urlResolver);
        return loader.resolve({ url: documentLoadUrl });
    }

    let containers: IContainer[];
    beforeEach(async () => {
        deltaConnectionServer = LocalDeltaConnectionServer.create();
        containers = [];

        const codeDetails: IFluidCodeDetails = { package: packageV1 };

        // Create a Container for the first client.
        containers.push(await createContainer(codeDetails));

        opProcessingController = new OpProcessingController(deltaConnectionServer);
        opProcessingController.addDeltaManagers(containers[0].deltaManager);

        await opProcessingController.process();

        // Load the Container that was created by the first client.
        containers.push(await loadContainer());
        opProcessingController.addDeltaManagers(containers[1].deltaManager);

        assert.deepStrictEqual(
            containers[0].codeDetails,
            codeDetails,
            "Code proposal in containers[0] doesn't match");

        assert.deepStrictEqual(
            containers[1].codeDetails,
            codeDetails,
            "Code proposal in containers[1] doesn't match");

        await testRoundTrip();
    });

    it("Code Proposal", async () => {
        const proposal: IFluidCodeDetails = { package: packageV2 };
        for (let i = 0; i < containers.length; i++) {
            containers[i].once("contextDisposed",(c)=>{
                assert.deepStrictEqual(
                    c,
                    proposal,
                    `containers[${i}] context should dispose`);
                assert.strictEqual(
                    containers[i].closed,
                    false,
                    `containers[${i}] should not be closed yet`);
            });

            containers[i].once("contextChanged",()=>{
                throw Error(`context should not change for containers[${i}]`);
            });
        }

        const res = await Promise.all([
            containers[0].proposeCodeDetails(proposal),
            opProcessingController.process(),
        ]);

        assert.strictEqual(res[0], true, "Code proposal should be accepted");

        for (let i = 0; i < containers.length; i++) {
            assert.strictEqual(containers[i].closed, true, `containers[${i}] should be closed`);
        }
    });

    it("Code Proposal Rejection", async () => {
        for (let i = 0; i < containers.length; i++) {
            containers[i].once("contextDisposed",()=>{
                throw Error(`context should not dispose for containers[${i}]`);
            });

            containers[i].once("contextChanged",()=>{
                throw Error(`context should not change for containers[${i}]`);
            });
        }

        const proposal: IFluidCodeDetails = { package: packageV2 };
        containers[1].on("codeDetailsProposed",(c, p)=>{
                assert.deepStrictEqual(
                    c,
                    proposal,
                    "codeDetails2 should have been proposed");
                p.reject();
            });

        const res = await Promise.all([
            containers[0].proposeCodeDetails(proposal),
            opProcessingController.process(),
        ]);

        assert.strictEqual(res[0], false, "Code proposal should be rejected");

        for (let i = 0; i < containers.length; i++) {
            assert.strictEqual(containers[i].closed, false, `containers[${i}] should not be closed`);
            assert.deepStrictEqual(
                containers[i].codeDetails,
                { package: packageV1 },
                `containers[${i}] code details should not update`);
        }
    });

    it("Code Proposal With Compatible Existing", async () => {
        for (let i = 0; i < containers.length; i++) {
            containers[i].once("contextDisposed",()=>{
                throw Error(`context should not dispose for containers[${i}]`);
            });

            containers[i].once("contextChanged",()=>{
                throw Error(`context should not change for containers[${i}]`);
            });
        }
        const proposal: IFluidCodeDetails = { package: packageV1dot5 };
        const res = await Promise.all([
            containers[0].proposeCodeDetails(proposal),
            opProcessingController.process(),
        ]);

        assert.strictEqual(res[0], true, "Code proposal should be accepted");

        for (let i = 0; i < containers.length; i++) {
            assert.strictEqual(containers[i].closed, false, `containers[${i}] should not be closed`);
            assert.deepStrictEqual(
                containers[i].codeDetails,
                { package: packageV1 },
                `containers[${i}] code details should update`);
        }
    });

    describe("(hot-swap)", () => {
        before(() => hotSwapContext = true);
        after(() => hotSwapContext = false);

        it("Code Proposal", async () => {
            const proposal: IFluidCodeDetails = { package: packageV2 };
            for (let i = 0; i < containers.length; i++) {
                containers[i].once("contextDisposed",(c)=>{
                    assert.deepStrictEqual(
                        c,
                        proposal,
                        `containers[${i}] context should dispose`);
                });

                containers[i].once("contextChanged",(c)=>{
                    assert.deepStrictEqual(
                        c,
                        proposal,
                        `containers[${i}] context should be change`);
                });
            }

            const res = await Promise.all([
                containers[0].proposeCodeDetails(proposal),
                opProcessingController.process(),
            ]);

            assert.strictEqual(res[0], true, "Code proposal should be accepted");

            for (let i = 0; i < containers.length; i++) {
                assert.strictEqual(containers[i].closed, false, `containers[${i}] should not be closed`);
                assert.deepStrictEqual(
                    containers[i].codeDetails,
                    proposal,
                    `containers[${i}] code details should update`);
            }
        });

        it("Code Proposal Rejection", async () => {
            for (let i = 0; i < containers.length; i++) {
                containers[i].once("contextDisposed",(c)=>{
                    assert.fail(`context should not dispose for containers[${i}]`);
                });

                containers[i].once("contextChanged",(c)=>{
                    assert.fail(`context should not change for containers[${i}]`);
                });
            }

            const proposal: IFluidCodeDetails = { package: packageV2 };
            containers[1].on("codeDetailsProposed",(c, p)=>{
                    assert.deepStrictEqual(
                        c,
                        proposal,
                        "codeDetails2 should have been proposed");
                    p.reject();
                });

            const res = await Promise.all([
                containers[0].proposeCodeDetails(proposal),
                opProcessingController.process(),
            ]);

            assert.strictEqual(res[0], false, "Code proposal should be rejected");

            for (let i = 0; i < containers.length; i++) {
                assert.strictEqual(containers[i].closed, false, `containers[${i}] should not be closed`);
                assert.deepStrictEqual(
                    containers[i].codeDetails,
                    { package: packageV1 },
                    `containers[${i}] code details should not update`);
            }
        });

        it("Close Container on Context Dispose", async () => {
            const proposal: IFluidCodeDetails = { package: packageV2 };
            for (let i = 0; i < containers.length; i++) {
                containers[i].once("contextDisposed",(c)=>{
                    assert.deepStrictEqual(
                        c,
                        proposal,
                        `containers[${i}] context should dispose`);
                });
            }

            containers[1].once("contextDisposed",()=>{
                containers[1].close();
                containers[1].once("contextChanged",()=>{
                    assert.fail("containers[1]: contextChanged should not fire");
                });
            });

            const res = await Promise.all([
                containers[0].proposeCodeDetails(proposal),
                opProcessingController.process(),
            ]);

            assert.strictEqual(res[0], true, "Code proposal should be accepted");
            assert.strictEqual(containers[0].closed, false, "containers[0] should not be closed");
            assert.deepStrictEqual(
                containers[0].codeDetails,
                proposal,
                `containers[0] code details should update`);

            assert.strictEqual(containers[1].closed, true, "containers[1] should be closed");
        });

        it("Code Proposal With Compatible Existing", async () => {
            for (let i = 0; i < containers.length; i++) {
                containers[i].once("contextDisposed",(c)=>{
                    assert.fail(`context should not dispose for containers[${i}]`);
                });

                containers[i].once("contextChanged",(c)=>{
                    assert.fail(`context should not change for containers[${i}]`);
                });
            }
            const proposal: IFluidCodeDetails = { package: packageV1dot5 };
            const res = await Promise.all([
                containers[0].proposeCodeDetails(proposal),
                opProcessingController.process(),
            ]);

            assert.strictEqual(res[0], true, "Code proposal should be accepted");

            for (let i = 0; i < containers.length; i++) {
                assert.strictEqual(containers[i].closed, false, `containers[${i}] should not be closed`);
                assert.deepStrictEqual(
                    containers[i].codeDetails,
                    { package: packageV1 },
                    `containers[${i}] code details should update`);
            }
        });
    });

    async function testRoundTrip() {
        const keys: string[] = [];
        const maps: ISharedMap[] = [];
        for (const container of containers) {
            if (!container.closed) {
                const dataObject = await requestFluidObject<ITestFluidObject>(container, "default");
                const map = await dataObject.getSharedObject<ISharedMap>("map");
                const key = Date.now().toString();
                map.set(key, key);
                keys.push(key);
                maps.push(map);
            }
        }
        const waiters: Promise<void>[] = [];
        for (const map of maps) {
            waiters.push(... keys.map(async (k)=>map.wait(k)));
        }

        await Promise.all([opProcessingController.process(), ...waiters]);

        for (const map of maps) {
            for (const key of keys) {
                assert.strictEqual(map.get(key), key);
            }
        }
    }

    afterEach(async () => {
        await testRoundTrip();
        await deltaConnectionServer.webSocketServer.close();
    });
});<|MERGE_RESOLUTION|>--- conflicted
+++ resolved
@@ -21,7 +21,7 @@
     TestFluidObjectFactory,
 } from "@fluidframework/test-utils";
 import { ISharedMap, SharedMap } from "@fluidframework/map";
-import { createLocalResolverCreateNewRequest, LocalResolver } from "@fluidframework/local-driver";
+import { LocalResolver } from "@fluidframework/local-driver";
 import { requestFluidObject } from "@fluidframework/runtime-utils";
 
 interface ICodeProposalTestPackage extends IFluidPackage{
@@ -92,11 +92,7 @@
     async function createContainer(code: IFluidCodeDetails): Promise<IContainer> {
         const urlResolver = new LocalResolver();
         const loader = createLoader(urlResolver);
-<<<<<<< HEAD
-        return createAndAttachContainer(code, loader, createLocalResolverCreateNewRequest(documentId));
-=======
         return createAndAttachContainer(code, loader, urlResolver.createCreateNewRequest(documentId));
->>>>>>> 25f77cc4
     }
 
     async function loadContainer(): Promise<IContainer> {
