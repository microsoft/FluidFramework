--- conflicted
+++ resolved
@@ -34,21 +34,12 @@
 
     beforeEach(async () => {
         const container1 = await args.makeTestContainer(registry) as Container;
-<<<<<<< HEAD
-        const dataStore1 = await requestFluidObject<ITestFluidComponent>(container1, "default");
+        const dataStore1 = await requestFluidObject<ITestFluidObject>(container1, "default");
         sharedString1 = await dataStore1.getSharedObject<SharedString>(stringId);
 
         const container2 = await args.makeTestContainer(registry) as Container;
-        const dataStore2 = await requestFluidObject<ITestFluidComponent>(container2, "default");
+        const dataStore2 = await requestFluidObject<ITestFluidObject>(container2, "default");
         sharedString2 = await dataStore2.getSharedObject<SharedString>(stringId);
-=======
-        const component1 = await requestFluidObject<ITestFluidObject>(container1, "default");
-        sharedString1 = await component1.getSharedObject<SharedString>(stringId);
-
-        const container2 = await args.makeTestContainer(registry) as Container;
-        const component2 = await requestFluidObject<ITestFluidObject>(container2, "default");
-        sharedString2 = await component2.getSharedObject<SharedString>(stringId);
->>>>>>> 87ed0809
 
         opProcessingController = new OpProcessingController(args.deltaConnectionServer);
         opProcessingController.addDeltaManagers(dataStore1.runtime.deltaManager, dataStore2.runtime.deltaManager);
@@ -75,13 +66,8 @@
 
         // Create a initialize a new container with the same id.
         const newContainer = await args.makeTestContainer(registry) as Container;
-<<<<<<< HEAD
-        const newDataStore = await requestFluidObject<ITestFluidComponent>(newContainer, "default");
+        const newDataStore = await requestFluidObject<ITestFluidObject>(newContainer, "default");
         const newSharedString = await newDataStore.getSharedObject<SharedString>(stringId);
-=======
-        const newComponent = await requestFluidObject<ITestFluidObject>(newContainer, "default");
-        const newSharedString = await newComponent.getSharedObject<SharedString>(stringId);
->>>>>>> 87ed0809
         assert.equal(newSharedString.getText(), text, "The new container should receive the inserted text on creation");
     });
 };
