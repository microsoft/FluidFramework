--- conflicted
+++ resolved
@@ -24,9 +24,9 @@
     config: {},
 };
 
-async function getComponent(componentId: string, container: Container): Promise<ITestFluidComponent> {
+async function requestFluidObject(componentId: string, container: Container): Promise<ITestFluidComponent> {
     const response = await container.request({ url: componentId });
-    if (response.status !== 200 || response.mimeType !== "fluid/component") {
+    if (response.status !== 200 || response.mimeType !== "fluid/object") {
         throw new Error(`Component with id: ${componentId} not found`);
     }
     return response.value as ITestFluidComponent;
@@ -36,39 +36,13 @@
     let sharedString1: SharedString;
     let sharedString2: SharedString;
 
-<<<<<<< HEAD
     beforeEach(async function() {
         const container1 = await makeTestContainer();
-        const component1 = await getComponent("default", container1);
+        const component1 = await requestFluidObject("default", container1);
         sharedString1 = await component1.getSharedObject<SharedString>(stringId);
 
         const container2 = await makeTestContainer();
-        const component2 = await getComponent("default", container2);
-=======
-    async function createContainer(): Promise<Container> {
-        const factory = new TestFluidComponentFactory([[stringId, SharedString.getFactory()]]);
-        const loader: ILoader = createLocalLoader([[codeDetails, factory]], deltaConnectionServer);
-        return initializeLocalContainer(id, loader, codeDetails);
-    }
-
-    async function requestFluidObject(componentId: string, container: Container): Promise<ITestFluidComponent> {
-        const response = await container.request({ url: componentId });
-        if (response.status !== 200 || response.mimeType !== "fluid/object") {
-            throw new Error(`Component with id: ${componentId} not found`);
-        }
-        return response.value as ITestFluidComponent;
-    }
-
-    beforeEach(async () => {
-        deltaConnectionServer = LocalDeltaConnectionServer.create();
-
-        const container1 = await createContainer();
-        const component1 = await requestFluidObject("default", container1);
-        sharedString1 = await component1.getSharedObject<SharedString>(stringId);
-
-        const container2 = await createContainer();
         const component2 = await requestFluidObject("default", container2);
->>>>>>> 9fc87721
         sharedString2 = await component2.getSharedObject<SharedString>(stringId);
 
         this.opProcessingController.addDeltaManagers(component1.runtime.deltaManager, component2.runtime.deltaManager);
@@ -94,13 +68,8 @@
         await this.opProcessingController.process();
 
         // Create a initialize a new container with the same id.
-<<<<<<< HEAD
         const newContainer = await makeTestContainer();
-        const newComponent = await getComponent("default", newContainer);
-=======
-        const newContainer = await createContainer();
         const newComponent = await requestFluidObject("default", newContainer);
->>>>>>> 9fc87721
         const newSharedString = await newComponent.getSharedObject<SharedString>(stringId);
         assert.equal(newSharedString.getText(), text, "The new container should receive the inserted text on creation");
     });
