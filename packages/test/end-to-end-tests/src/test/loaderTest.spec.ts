/*!
 * Copyright (c) Microsoft Corporation. All rights reserved.
 * Licensed under the MIT License.
 */

import { strict as assert } from "assert";
import {
    ContainerRuntimeFactoryWithDefaultDataStore,
    DataObject,
    DataObjectFactory,
} from "@fluidframework/aqueduct";
import { IContainer, ILoader, LoaderHeader } from "@fluidframework/container-definitions";
import { Container } from "@fluidframework/container-loader";
import { IFluidCodeDetails } from "@fluidframework/core-interfaces";
import { IUrlResolver } from "@fluidframework/driver-definitions";
import { LocalResolver } from "@fluidframework/local-driver";
import { ILocalDeltaConnectionServer, LocalDeltaConnectionServer } from "@fluidframework/server-local-server";
import { createAndAttachContainer, createLocalLoader, OpProcessingController } from "@fluidframework/test-utils";
import { requestFluidObject, FluidDataStoreRegistry } from "@fluidframework/runtime-utils";

class TestSharedDataObject1 extends DataObject {
    public get _root() {
        return this.root;
    }

    public get _runtime() {
        return this.runtime;
    }

    public get _context() {
        return this.context;
    }
}

class TestSharedDataObject2 extends DataObject {
    public get _root() {
        return this.root;
    }

    public get _runtime() {
        return this.runtime;
    }

    public get _context() {
        return this.context;
    }

    public get _id() {
        return this.id;
    }
}

const testSharedDataObjectFactory1 = new DataObjectFactory(
    "TestSharedDataObject1",
    TestSharedDataObject1,
    [],
    []);

const testSharedDataObjectFactory2 = new DataObjectFactory(
    "TestSharedDataObject2",
    TestSharedDataObject2,
    [],
    []);

describe("Loader.request", () => {
    const documentId = "loaderRequestTest";
    const documentLoadUrl = `fluid-test://localhost/${documentId}`;
    const codeDetails: IFluidCodeDetails = {
        package: "loaderRequestTestPackage",
        config: {},
    };

    let deltaConnectionServer: ILocalDeltaConnectionServer;
    let dataStore1: TestSharedDataObject1;
    let dataStore2: TestSharedDataObject2;
    let loader: ILoader;
    let urlResolver: IUrlResolver;
    let opProcessingController: OpProcessingController;

    async function createContainer(): Promise<IContainer> {
        const runtimeFactory =
            new ContainerRuntimeFactoryWithDefaultDataStore(
<<<<<<< HEAD
                "default",
                new FluidDataStoreRegistry([
                    ["default", Promise.resolve(testSharedDataObjectFactory1)],
                    ["TestSharedDataObject2", Promise.resolve(testSharedDataObjectFactory2)],
                ]),
=======
                testSharedDataObjectFactory1,
                [
                    [testSharedDataObjectFactory1.type, Promise.resolve(testSharedDataObjectFactory1)],
                    [testSharedDataObjectFactory2.type, Promise.resolve(testSharedDataObjectFactory2)],
                ],
>>>>>>> c97c692f
            );
        loader = createLocalLoader([[codeDetails, runtimeFactory]], deltaConnectionServer, urlResolver);
        return createAndAttachContainer(documentId, codeDetails, loader, urlResolver);
    }

    beforeEach(async () => {
        deltaConnectionServer = LocalDeltaConnectionServer.create();
        urlResolver = new LocalResolver();

        const container = await createContainer();
        dataStore1 = await requestFluidObject(container, "default");

        dataStore2 = await testSharedDataObjectFactory2.createInstance(dataStore1._context.containerRuntime);

        // this binds dataStore2 to dataStore1
        dataStore1._root.set("key", dataStore2.handle);

        opProcessingController = new OpProcessingController(deltaConnectionServer);
        opProcessingController.addDeltaManagers(container.deltaManager);
    });

    it("can create the data objects with correct types", async () => {
        const testUrl1 = `${documentLoadUrl}/${dataStore1.id}`;
        const testDataStore1 = await requestFluidObject(loader, testUrl1);
        const testUrl2 = `${documentLoadUrl}/${dataStore2.id}`;
        const testDataStore2 = await requestFluidObject(loader, testUrl2);

        assert(testDataStore1 instanceof TestSharedDataObject1, "requestFromLoader returns the wrong type for default");
        assert(testDataStore2 instanceof TestSharedDataObject2, "requestFromLoader returns the wrong type for object2");
    });

    it("can create data object using url with second id, having correct type and id", async () => {
        const dataStore2Url = `${documentLoadUrl}/${dataStore2.id}`;
        const testDataStore = await requestFluidObject(loader, dataStore2Url);

        assert(testDataStore instanceof TestSharedDataObject2, "request returns the wrong type with long url");
        assert.equal(testDataStore.id, dataStore2.id, "id is not correct");
    });

    it("can create data object using url with second id, having distinct value from default", async () => {
        const url = `${documentLoadUrl}/${dataStore2.id}`;
        const testDataStore = await requestFluidObject<TestSharedDataObject2>(loader, url);

        dataStore1._root.set("color", "purple");
        dataStore2._root.set("color", "pink");

        assert.equal(dataStore1._root.get("color"), "purple", "datastore1 value incorrect");
        assert.equal(await testDataStore._root.wait("color"), dataStore2._root.get("color"),
            "two instances of same dataStore have different values");
    });

    it("loaded container is paused using loader pause flags", async () => {
        // load the container paused
        const container2 = await loader.resolve({ url: documentLoadUrl, headers: { [LoaderHeader.pause]: true } });
        opProcessingController.addDeltaManagers(container2.deltaManager);

        // create a new data store using the original container
        const newDataStore = await testSharedDataObjectFactory2.createInstance(dataStore1._context.containerRuntime);
        // this binds newDataStore to dataStore1
        dataStore1._root.set("key", newDataStore.handle);

        // Flush all the ops
        await opProcessingController.process();

        // the dataStore3 shouldn't exist in container2 yet.
        try {
            await requestFluidObject(container2, {
                url: newDataStore.id,
                headers: { wait: false },   // data store load default wait to true currently
            });
            assert(false, "Loader pause flags doesn't pause container op processing");
        } catch (e) {
            assert.strictEqual(e.message, `DataStore ${newDataStore.id} does not exist`);
        }

        (container2 as Container).resume();

        // Flush all the ops
        await opProcessingController.process();

        const newDataStore2 = await requestFluidObject(container2, {
            url: newDataStore.id,
            headers: { wait: false },   // data store load default wait to true currently
        });
        assert(newDataStore2 instanceof TestSharedDataObject2, "requestFromLoader returns the wrong type for object2");
    });

    afterEach(async () => {
        await deltaConnectionServer.webSocketServer.close();
    });
});<|MERGE_RESOLUTION|>--- conflicted
+++ resolved
@@ -80,19 +80,11 @@
     async function createContainer(): Promise<IContainer> {
         const runtimeFactory =
             new ContainerRuntimeFactoryWithDefaultDataStore(
-<<<<<<< HEAD
-                "default",
+                testSharedDataObjectFactory1,
                 new FluidDataStoreRegistry([
-                    ["default", Promise.resolve(testSharedDataObjectFactory1)],
-                    ["TestSharedDataObject2", Promise.resolve(testSharedDataObjectFactory2)],
-                ]),
-=======
-                testSharedDataObjectFactory1,
-                [
                     [testSharedDataObjectFactory1.type, Promise.resolve(testSharedDataObjectFactory1)],
                     [testSharedDataObjectFactory2.type, Promise.resolve(testSharedDataObjectFactory2)],
-                ],
->>>>>>> c97c692f
+                ]),
             );
         loader = createLocalLoader([[codeDetails, runtimeFactory]], deltaConnectionServer, urlResolver);
         return createAndAttachContainer(documentId, codeDetails, loader, urlResolver);
