/*!
 * Copyright (c) Microsoft Corporation. All rights reserved.
 * Licensed under the MIT License.
 */

import { strict as assert } from "assert";
import {
    ContainerRuntimeFactoryWithDefaultDataStore,
    DataObject,
    DataObjectFactory,
} from "@fluidframework/aqueduct";
import { IContainer, ILoader, LoaderHeader } from "@fluidframework/container-definitions";
import { Container } from "@fluidframework/container-loader";
import { IFluidCodeDetails } from "@fluidframework/core-interfaces";
<<<<<<< HEAD
import { IUrlResolver } from "@fluidframework/driver-definitions";
import { createLocalResolverCreateNewRequest, LocalResolver } from "@fluidframework/local-driver";
=======
import { LocalResolver } from "@fluidframework/local-driver";
>>>>>>> 25f77cc4
import { ILocalDeltaConnectionServer, LocalDeltaConnectionServer } from "@fluidframework/server-local-server";
import { createAndAttachContainer, createLocalLoader, OpProcessingController } from "@fluidframework/test-utils";
import { requestFluidObject } from "@fluidframework/runtime-utils";

class TestSharedDataObject1 extends DataObject {
    public get _root() {
        return this.root;
    }

    public get _runtime() {
        return this.runtime;
    }

    public get _context() {
        return this.context;
    }
}

class TestSharedDataObject2 extends DataObject {
    public get _root() {
        return this.root;
    }

    public get _runtime() {
        return this.runtime;
    }

    public get _context() {
        return this.context;
    }

    public get _id() {
        return this.id;
    }
}

const testSharedDataObjectFactory1 = new DataObjectFactory(
    "TestSharedDataObject1",
    TestSharedDataObject1,
    [],
    []);

const testSharedDataObjectFactory2 = new DataObjectFactory(
    "TestSharedDataObject2",
    TestSharedDataObject2,
    [],
    []);

describe("Loader.request", () => {
    const documentId = "loaderRequestTest";
    const documentLoadUrl = `fluid-test://localhost/${documentId}`;
    const codeDetails: IFluidCodeDetails = {
        package: "loaderRequestTestPackage",
        config: {},
    };

    let deltaConnectionServer: ILocalDeltaConnectionServer;
    let dataStore1: TestSharedDataObject1;
    let dataStore2: TestSharedDataObject2;
    let loader: ILoader;
    let urlResolver: LocalResolver;
    let opProcessingController: OpProcessingController;

    async function createContainer(): Promise<IContainer> {
        const runtimeFactory =
            new ContainerRuntimeFactoryWithDefaultDataStore(
                testSharedDataObjectFactory1,
                [
                    [testSharedDataObjectFactory1.type, Promise.resolve(testSharedDataObjectFactory1)],
                    [testSharedDataObjectFactory2.type, Promise.resolve(testSharedDataObjectFactory2)],
                ],
            );
        loader = createLocalLoader([[codeDetails, runtimeFactory]], deltaConnectionServer, urlResolver);
<<<<<<< HEAD
        return createAndAttachContainer(codeDetails, loader, createLocalResolverCreateNewRequest(documentId));
=======
        return createAndAttachContainer(
            codeDetails, loader, urlResolver.createCreateNewRequest(documentId));
>>>>>>> 25f77cc4
    }

    beforeEach(async () => {
        deltaConnectionServer = LocalDeltaConnectionServer.create();
        urlResolver = new LocalResolver();

        const container = await createContainer();
        dataStore1 = await requestFluidObject(container, "default");

        dataStore2 = await testSharedDataObjectFactory2.createInstance(dataStore1._context.containerRuntime);

        // this binds dataStore2 to dataStore1
        dataStore1._root.set("key", dataStore2.handle);

        opProcessingController = new OpProcessingController();
        opProcessingController.addDeltaManagers(container.deltaManager);
    });

    it("can create the data objects with correct types", async () => {
        const testUrl1 = `${documentLoadUrl}/${dataStore1.id}`;
        const testDataStore1 = await requestFluidObject(loader, testUrl1);
        const testUrl2 = `${documentLoadUrl}/${dataStore2.id}`;
        const testDataStore2 = await requestFluidObject(loader, testUrl2);

        assert(testDataStore1 instanceof TestSharedDataObject1, "requestFromLoader returns the wrong type for default");
        assert(testDataStore2 instanceof TestSharedDataObject2, "requestFromLoader returns the wrong type for object2");
    });

    it("can create data object using url with second id, having correct type and id", async () => {
        const dataStore2Url = `${documentLoadUrl}/${dataStore2.id}`;
        const testDataStore = await requestFluidObject(loader, dataStore2Url);

        assert(testDataStore instanceof TestSharedDataObject2, "request returns the wrong type with long url");
        assert.equal(testDataStore.id, dataStore2.id, "id is not correct");
    });

    it("can create data object using url with second id, having distinct value from default", async () => {
        const url = `${documentLoadUrl}/${dataStore2.id}`;
        const testDataStore = await requestFluidObject<TestSharedDataObject2>(loader, url);

        dataStore1._root.set("color", "purple");
        dataStore2._root.set("color", "pink");

        assert.equal(dataStore1._root.get("color"), "purple", "datastore1 value incorrect");
        assert.equal(await testDataStore._root.wait("color"), dataStore2._root.get("color"),
            "two instances of same dataStore have different values");
    });

    it("loaded container is paused using loader pause flags", async () => {
        // load the container paused
        const container2 = await loader.resolve({ url: documentLoadUrl, headers: { [LoaderHeader.pause]: true } });
        opProcessingController.addDeltaManagers(container2.deltaManager);

        // create a new data store using the original container
        const newDataStore = await testSharedDataObjectFactory2.createInstance(dataStore1._context.containerRuntime);
        // this binds newDataStore to dataStore1
        dataStore1._root.set("key", newDataStore.handle);

        // the dataStore3 shouldn't exist in container2 yet.
        try {
            await requestFluidObject(container2, {
                url: newDataStore.id,
                headers: { wait: false },   // data store load default wait to true currently
            });
            assert(false, "Loader pause flags doesn't pause container op processing");
        } catch (e) {
            const topFrame: string | undefined = e?.stack.split("\n")[1].trimLeft();
            assert(topFrame?.startsWith("at DataStores.getDataStore"), "Expected an error in DataStores.getDataStore");
        }

        (container2 as Container).resume();

        // Flush all the ops
        await opProcessingController.process();

        const newDataStore2 = await requestFluidObject(container2, {
            url: newDataStore.id,
            headers: { wait: false },   // data store load default wait to true currently
        });
        assert(newDataStore2 instanceof TestSharedDataObject2, "requestFromLoader returns the wrong type for object2");
    });

    afterEach(async () => {
        await deltaConnectionServer.webSocketServer.close();
    });
});<|MERGE_RESOLUTION|>--- conflicted
+++ resolved
@@ -12,12 +12,7 @@
 import { IContainer, ILoader, LoaderHeader } from "@fluidframework/container-definitions";
 import { Container } from "@fluidframework/container-loader";
 import { IFluidCodeDetails } from "@fluidframework/core-interfaces";
-<<<<<<< HEAD
-import { IUrlResolver } from "@fluidframework/driver-definitions";
-import { createLocalResolverCreateNewRequest, LocalResolver } from "@fluidframework/local-driver";
-=======
 import { LocalResolver } from "@fluidframework/local-driver";
->>>>>>> 25f77cc4
 import { ILocalDeltaConnectionServer, LocalDeltaConnectionServer } from "@fluidframework/server-local-server";
 import { createAndAttachContainer, createLocalLoader, OpProcessingController } from "@fluidframework/test-utils";
 import { requestFluidObject } from "@fluidframework/runtime-utils";
@@ -91,12 +86,8 @@
                 ],
             );
         loader = createLocalLoader([[codeDetails, runtimeFactory]], deltaConnectionServer, urlResolver);
-<<<<<<< HEAD
-        return createAndAttachContainer(codeDetails, loader, createLocalResolverCreateNewRequest(documentId));
-=======
         return createAndAttachContainer(
             codeDetails, loader, urlResolver.createCreateNewRequest(documentId));
->>>>>>> 25f77cc4
     }
 
     beforeEach(async () => {
