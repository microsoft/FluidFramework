--- conflicted
+++ resolved
@@ -138,19 +138,11 @@
 
     it("loaded container is paused using loader pause flags", async () => {
         // load the container paused
-<<<<<<< HEAD
-        const container2 = await loader.resolve({
-            // eslint-disable-next-line @typescript-eslint/no-non-null-assertion
-            url: (await container.getAbsoluteUrl("/"))!,
-            headers: { [LoaderHeader.pause]: true },
-         });
-=======
         const headers = {
             [LoaderHeader.cache]: false,
             [LoaderHeader.pause]: true,
         };
         const container2 = await loader.resolve({ url: documentLoadUrl, headers });
->>>>>>> 7f4ef50f
         opProcessingController.addDeltaManagers(container2.deltaManager);
 
         // create a new data store using the original container
@@ -181,8 +173,6 @@
         });
         assert(newDataStore2 instanceof TestSharedDataObject2, "requestFromLoader returns the wrong type for object2");
     });
-<<<<<<< HEAD
-=======
 
     it("caches the loaded container across multiple requests as expected", async () => {
         // load the containers paused
@@ -213,9 +203,4 @@
         assert.strictEqual(sameDataStore1, sameDataStore2,
             "same containers do not return same data store for same request");
     });
-
-    afterEach(async () => {
-        await deltaConnectionServer.webSocketServer.close();
-    });
->>>>>>> 7f4ef50f
 });