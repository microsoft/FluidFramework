--- conflicted
+++ resolved
@@ -6,7 +6,6 @@
 import assert from "assert";
 import { Container } from "@fluidframework/container-loader";
 import {
-<<<<<<< HEAD
     compatTest,
     createPrimedComponentFactory,
     createContainer,
@@ -17,112 +16,9 @@
     TestComponent,
     OldTestComponent,
 } from "./compatUtils";
-=======
-    ContainerRuntime,
-    IContainerRuntimeOptions,
-} from "@fluidframework/container-runtime";
-import { ISummaryConfiguration } from "@fluidframework/protocol-definitions";
-import { IComponentFactory } from "@fluidframework/runtime-definitions";
-import { ILocalDeltaConnectionServer, LocalDeltaConnectionServer } from "@fluidframework/server-local-server";
-import { componentRuntimeRequestHandler, RuntimeRequestHandlerBuilder } from "@fluidframework/request-handler";
-import { createLocalLoader, OpProcessingController, initializeLocalContainer } from "@fluidframework/test-utils";
->>>>>>> 11ee9cfd
 import * as old from "./oldVersion";
 
 describe("loader/runtime compatibility", () => {
-<<<<<<< HEAD
-=======
-    const id = "fluid-test://localhost/compatibilityTest";
-    const codeDetails: IFluidCodeDetails = {
-        package: "compatibilityTestPackage",
-        config: {},
-    };
-
-    const createComponentFactory = (): IComponentFactory => {
-        return new PrimedComponentFactory(TestComponent.type, TestComponent, [], {});
-    };
-
-    const createOldComponentFactory = (): old.IComponentFactory => {
-        return new old.PrimedComponentFactory(OldTestComponent.type, OldTestComponent, [], {});
-    };
-
-    const createRuntimeFactory = (
-        type: string,
-        componentFactory: IComponentFactory | old.IComponentFactory,
-        runtimeOptions: IContainerRuntimeOptions = { initialSummarizerDelayMs: 0 },
-    ): IRuntimeFactory => {
-        const builder = new RuntimeRequestHandlerBuilder();
-        builder.pushHandler(
-            componentRuntimeRequestHandler,
-            defaultComponentRuntimeRequestHandler("default"));
-
-        return {
-            get IRuntimeFactory() { return this; },
-            instantiateRuntime: async (context: IContainerContext) => {
-                const runtime = await ContainerRuntime.load(
-                    context,
-                    [[type, Promise.resolve(componentFactory as IComponentFactory)]],
-                    async (req,rt) => builder.handleRequest(req,rt),
-                    runtimeOptions,
-                );
-                if (!runtime.existing) {
-                    const componentRuntime = await runtime.createComponent("default", type);
-                    await componentRuntime.request({ url: "/" });
-                    componentRuntime.bindToContext();
-                }
-                return runtime;
-            },
-        };
-    };
-
-    const createOldRuntimeFactory = (
-        type: string,
-        componentFactory: IComponentFactory | old.IComponentFactory,
-        runtimeOptions: old.IContainerRuntimeOptions = { initialSummarizerDelayMs: 0 },
-    ): old.IRuntimeFactory => {
-        const builder = new old.RuntimeRequestHandlerBuilder();
-        builder.pushHandler(
-            old.componentRuntimeRequestHandler,
-            old.defaultComponentRuntimeRequestHandler("default"));
-
-        return {
-            get IRuntimeFactory() { return this; },
-            instantiateRuntime: async (context: old.IContainerContext) => {
-                const runtime = await old.ContainerRuntime.load(
-                    context,
-                    [[type, Promise.resolve(componentFactory as old.IComponentFactory)]],
-                    async (req,rt) => builder.handleRequest(req,rt),
-                    runtimeOptions,
-                );
-                if (!runtime.existing) {
-                    const componentRuntime = await runtime.createComponent("default", type);
-                    await componentRuntime.request({ url: "/" });
-                    componentRuntime.bindToContext();
-                }
-                return runtime;
-            },
-        };
-    };
-
-    async function createContainer(
-        fluidModule: IFluidModule | old.IFluidModule,
-        deltaConnectionServer: ILocalDeltaConnectionServer,
-    ): Promise<Container> {
-        const loader: ILoader = createLocalLoader([[codeDetails, fluidModule as IFluidModule]], deltaConnectionServer);
-        return initializeLocalContainer(id, loader, codeDetails);
-    }
-
-    async function createContainerWithOldLoader(
-        fluidModule: IFluidModule | old.IFluidModule,
-        deltaConnectionServer: ILocalDeltaConnectionServer,
-    ): Promise<old.Container> {
-        const loader = old.createLocalLoader(
-            [[codeDetails, fluidModule as old.IFluidModule]],
-            deltaConnectionServer as any);
-        return old.initializeLocalContainer(id, loader, codeDetails);
-    }
-
->>>>>>> 11ee9cfd
     async function getComponent<T>(componentId: string, container: Container | old.Container): Promise<T> {
         const response = await container.request({ url: componentId });
         if (response.status !== 200 || response.mimeType !== "fluid/component") {
@@ -143,7 +39,7 @@
 
             component = await getComponent<TestComponent>("default", container);
 
-            this.containerDeltaEventManager.registerDocuments(component._runtime);
+            this.opProcessingController.addDeltaManagers(component._runtime.deltaManager);
         });
 
         afterEach(async function() {
@@ -213,77 +109,5 @@
         });
     };
 
-<<<<<<< HEAD
     compatTest(tests);
-=======
-    describe("old loader, new runtime", function() {
-        beforeEach(async function() {
-            this.deltaConnectionServer = LocalDeltaConnectionServer.create(
-                undefined,
-                // eslint-disable-next-line @typescript-eslint/consistent-type-assertions
-                { summary: { maxOps: 1 } as ISummaryConfiguration },
-            );
-            this.opProcessingController = new OpProcessingController(this.deltaConnectionServer);
-            this.container = await createContainerWithOldLoader(
-                { fluidExport: createRuntimeFactory(TestComponent.type, createComponentFactory()) },
-                this.deltaConnectionServer);
-            this.component = await getComponent<TestComponent>("default", this.container);
-            this.opProcessingController.addDeltaManagers(this.component._runtime.deltaManager);
-        });
-
-        tests();
-
-        afterEach(async function() {
-            await this.deltaConnectionServer.webSocketServer.close();
-        });
-    });
-
-    describe("new loader, old runtime", function() {
-        beforeEach(async function() {
-            this.deltaConnectionServer = LocalDeltaConnectionServer.create(
-                undefined,
-                // eslint-disable-next-line @typescript-eslint/consistent-type-assertions
-                { summary: { maxOps: 1 } as ISummaryConfiguration },
-            );
-            this.opProcessingController = new OpProcessingController(this.deltaConnectionServer);
-            this.container = await createContainer(
-                { fluidExport: createOldRuntimeFactory(OldTestComponent.type, createOldComponentFactory()) },
-                this.deltaConnectionServer,
-            );
-
-            this.component = await getComponent<OldTestComponent>("default", this.container);
-            this.opProcessingController.addDeltaManagers(this.component._runtime.deltaManager);
-        });
-
-        tests();
-
-        afterEach(async function() {
-            await this.deltaConnectionServer.webSocketServer.close();
-        });
-    });
-
-    describe("new ContainerRuntime, old ComponentRuntime", function() {
-        beforeEach(async function() {
-            this.deltaConnectionServer = LocalDeltaConnectionServer.create(
-                undefined,
-                // eslint-disable-next-line @typescript-eslint/consistent-type-assertions
-                { summary: { maxOps: 1 } as ISummaryConfiguration },
-            );
-            this.opProcessingController = new OpProcessingController(this.deltaConnectionServer);
-            this.container = await createContainer(
-                { fluidExport: createRuntimeFactory(OldTestComponent.type, createOldComponentFactory()) },
-                this.deltaConnectionServer,
-            );
-
-            this.component = await getComponent<OldTestComponent>("default", this.container);
-            this.opProcessingController.addDeltaManagers(this.component._runtime.deltaManager);
-        });
-
-        tests();
-
-        afterEach(async function() {
-            await this.deltaConnectionServer.webSocketServer.close();
-        });
-    });
->>>>>>> 11ee9cfd
 });