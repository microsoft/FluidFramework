/*!
 * Copyright (c) Microsoft Corporation. All rights reserved.
 * Licensed under the MIT License.
 */

import assert from "assert";
import {
    DataObject,
    DataObjectFactory,
    defaultRouteRequestHandler,
} from "@fluidframework/aqueduct";
import {
    IContainerContext,
    IFluidCodeDetails,
    IFluidModule,
    ILoader,
    IRuntimeFactory,
} from "@fluidframework/container-definitions";
import { Container } from "@fluidframework/container-loader";
import {
    ContainerRuntime,
    IContainerRuntimeOptions,
} from "@fluidframework/container-runtime";
import { ISummaryConfiguration } from "@fluidframework/protocol-definitions";
import { IFluidDataStoreFactory } from "@fluidframework/runtime-definitions";
import { ILocalDeltaConnectionServer, LocalDeltaConnectionServer } from "@fluidframework/server-local-server";
<<<<<<< HEAD
=======
import { dataStoreRuntimeRequestHandler, RuntimeRequestHandlerBuilder } from "@fluidframework/request-handler";
>>>>>>> 14d63d3f
import { createLocalLoader, OpProcessingController, initializeLocalContainer } from "@fluidframework/test-utils";
import {
    deprecated_innerRequestHandler,
    buildRuntimeRequestHandler,
} from "@fluidframework/request-handler";
import * as old from "./oldVersion";

class TestComponent extends DataObject {
    public static readonly type = "@fluid-example/test-component";
    public get _runtime() { return this.runtime; }
    public get _root() { return this.root; }
}

// This class represents an old-version component used for testing
// loader-runtime compatibility. This class should only be changed when the old
// dependencies are updated as part of a minor version bump. Otherwise, changes
// between loader and runtime should be backwards-compatible and changing this
// class should not be necessary.
class OldTestComponent extends old.DataObject {
    public static readonly type = "@fluid-example/test-component";
    public get _runtime() { return this.runtime; }
    public get _root() { return this.root; }
}

describe("loader/runtime compatibility", () => {
    const id = "fluid-test://localhost/compatibilityTest";
    const codeDetails: IFluidCodeDetails = {
        package: "compatibilityTestPackage",
        config: {},
    };

    const createComponentFactory = (): IFluidDataStoreFactory => {
        return new DataObjectFactory(TestComponent.type, TestComponent, [], {});
    };

    const createOldComponentFactory = (): old.IFluidDataStoreFactory => {
        return new old.DataObjectFactory(OldTestComponent.type, OldTestComponent, [], {});
    };

    const createRuntimeFactory = (
        type: string,
        componentFactory: IFluidDataStoreFactory | old.IFluidDataStoreFactory,
        runtimeOptions: IContainerRuntimeOptions = { initialSummarizerDelayMs: 0 },
    ): IRuntimeFactory => {
<<<<<<< HEAD
=======
        const builder = new RuntimeRequestHandlerBuilder();
        builder.pushHandler(
            dataStoreRuntimeRequestHandler,
            defaultDataStoreRuntimeRequestHandler("default"));

>>>>>>> 14d63d3f
        return {
            get IRuntimeFactory() { return this; },
            instantiateRuntime: async (context: IContainerContext) => {
                const runtime: ContainerRuntime = await ContainerRuntime.load(
                    context,
                    [[type, Promise.resolve(componentFactory as IFluidDataStoreFactory)]],
                    buildRuntimeRequestHandler(
                        defaultRouteRequestHandler("default"),
                        deprecated_innerRequestHandler,
                    ),
                    runtimeOptions,
                );
                if (!runtime.existing) {
                    await runtime.createRootDataStore(type, "default");
                }
                return runtime;
            },
        };
    };

    // back-compatL <= 0.24: This function should be removed in favor or defaultRouteRequestHandler.
    function old_defaultContainerRequestHandler(defaultUrl?: string) {
        const builder = new old.RuntimeRequestHandlerBuilder();
        builder.pushHandler(
            old.dataStoreRuntimeRequestHandler,
            old.defaultDataStoreRuntimeRequestHandler("default"));
        return async (req, rt) => builder.handleRequest(req, rt);
    }

    const createOldRuntimeFactory = (
        type: string,
        componentFactory: IFluidDataStoreFactory | old.IFluidDataStoreFactory,
        runtimeOptions: old.IContainerRuntimeOptions = { initialSummarizerDelayMs: 0 },
    ): old.IRuntimeFactory => {
        return {
            get IRuntimeFactory() { return this; },
            instantiateRuntime: async (context: old.IContainerContext) => {
                const runtime: old.ContainerRuntime = await old.ContainerRuntime.load(
                    context,
                    [[type, Promise.resolve(componentFactory as old.IFluidDataStoreFactory)]],
                    old_defaultContainerRequestHandler("default"),
                    runtimeOptions,
                );
                if (!runtime.existing) {
                    const dataStoreRuntime = await runtime.createComponent("default", type);
                    await dataStoreRuntime.request({ url: "/" });
                    dataStoreRuntime.bindToContext();
                }
                return runtime;
            },
        };
    };

    async function createContainer(
        fluidModule: IFluidModule | old.IFluidModule,
        deltaConnectionServer: ILocalDeltaConnectionServer,
    ): Promise<Container> {
        const loader: ILoader = createLocalLoader([[codeDetails, fluidModule as IFluidModule]], deltaConnectionServer);
        return initializeLocalContainer(id, loader, codeDetails);
    }

    async function createContainerWithOldLoader(
        fluidModule: IFluidModule | old.IFluidModule,
        deltaConnectionServer: ILocalDeltaConnectionServer,
    ): Promise<old.Container> {
        const loader = old.createLocalLoader(
            [[codeDetails, fluidModule as old.IFluidModule]],
            deltaConnectionServer as any);
        return old.initializeLocalContainer(id, loader, codeDetails);
    }

    async function requestFluidObject<T>(componentId: string, container: Container | old.Container): Promise<T> {
        const response = await container.request({ url: componentId });
        if (response.status !== 200
            || (response.mimeType !== "fluid/component" && response.mimeType !== "fluid/object")) {
            throw new Error(`Component with id: ${componentId} not found`);
        }
        return response.value as T;
    }

    const tests = function() {
        it("loads", async function() {
            await this.opProcessingController.process();
        });

        it("can set/get on root directory", async function() {
            const test = ["fluid is", "pretty neat!"];
            this.component._root.set(test[0], test[1]);
            assert.strictEqual(await this.component._root.wait(test[0]), test[1]);
        });

        it("can summarize", async function() {
            let success = true;
            this.container.on("error", () => success = false);
            this.container.on("warning", () => success = false);
            this.container.on("closed", (error) => success = success && error === undefined);

            // wait for summary ack/nack
            await new Promise((resolve, reject) => this.container.on("op", (op) => {
                if (op.type === "summaryAck") {
                    resolve();
                } else if (op.type === "summaryNack") {
                    reject("summaryNack");
                }
            }));

            assert.strictEqual(success, true, "container error");
        });

        it("can load existing", async function() {
            const test = ["prague is", "also neat"];
            this.component._root.set(test[0], test[1]);
            assert.strictEqual(await this.component._root.wait(test[0]), test[1]);

            const containersP: Promise<Container | old.Container>[] = [
                createContainer( // new everything
                    { fluidExport: createRuntimeFactory(TestComponent.type, createComponentFactory()) },
                    this.deltaConnectionServer),
                createContainerWithOldLoader( // old loader, new container/data store runtimes
                    { fluidExport: createRuntimeFactory(TestComponent.type, createComponentFactory()) },
                    this.deltaConnectionServer),
                createContainerWithOldLoader( // old everything
                    { fluidExport: createOldRuntimeFactory(TestComponent.type, createOldComponentFactory()) },
                    this.deltaConnectionServer),
                createContainer( // new loader, old container/data store runtimes
                    { fluidExport: createOldRuntimeFactory(TestComponent.type, createOldComponentFactory()) },
                    this.deltaConnectionServer),
                createContainer( // new loader/container runtime, old data store runtime
                    { fluidExport: createRuntimeFactory(TestComponent.type, createOldComponentFactory()) },
                    this.deltaConnectionServer),
            ];

            const components = await Promise.all(containersP.map(async (containerP) => containerP.then(
                async (container) => requestFluidObject<TestComponent | OldTestComponent>("default", container))));

            // get initial test value from each component
            components.map(async (component) => assert.strictEqual(await component._root.wait(test[0]), test[1]));

            // set a test value from every component (besides initial)
            const test2 = [...Array(components.length).keys()].map((x) => x.toString());
            components.map(async (component, i) => (component._root as any).set(test2[i], test2[i]));

            // get every test value from every component (besides initial)
            components.map(async (component) => test2.map(
                async (testVal) => assert.strictEqual(await component._root.wait(testVal), testVal)));

            // get every value from initial component
            test2.map(async (testVal) => assert.strictEqual(await this.component._root.wait(testVal), testVal));
        });
    };

    describe("old loader, new runtime", function() {
        beforeEach(async function() {
            this.deltaConnectionServer = LocalDeltaConnectionServer.create(
                undefined,
                // eslint-disable-next-line @typescript-eslint/consistent-type-assertions
                { summary: { maxOps: 1 } as ISummaryConfiguration },
            );
            this.opProcessingController = new OpProcessingController(this.deltaConnectionServer);
            this.container = await createContainerWithOldLoader(
                { fluidExport: createRuntimeFactory(TestComponent.type, createComponentFactory()) },
                this.deltaConnectionServer);
            this.component = await requestFluidObject<TestComponent>("default", this.container);
            this.opProcessingController.addDeltaManagers(this.component._runtime.deltaManager);
        });

        tests();

        afterEach(async function() {
            await this.deltaConnectionServer.webSocketServer.close();
        });
    });

    describe("new loader, old runtime", function() {
        beforeEach(async function() {
            this.deltaConnectionServer = LocalDeltaConnectionServer.create(
                undefined,
                // eslint-disable-next-line @typescript-eslint/consistent-type-assertions
                { summary: { maxOps: 1 } as ISummaryConfiguration },
            );
            this.opProcessingController = new OpProcessingController(this.deltaConnectionServer);
            this.container = await createContainer(
                { fluidExport: createOldRuntimeFactory(OldTestComponent.type, createOldComponentFactory()) },
                this.deltaConnectionServer,
            );

            this.component = await requestFluidObject<OldTestComponent>("default", this.container);
            this.opProcessingController.addDeltaManagers(this.component._runtime.deltaManager);
        });

        tests();

        afterEach(async function() {
            await this.deltaConnectionServer.webSocketServer.close();
        });
    });

    describe("new ContainerRuntime, old FluidDataStoreRuntime", function() {
        beforeEach(async function() {
            this.deltaConnectionServer = LocalDeltaConnectionServer.create(
                undefined,
                // eslint-disable-next-line @typescript-eslint/consistent-type-assertions
                { summary: { maxOps: 1 } as ISummaryConfiguration },
            );
            this.opProcessingController = new OpProcessingController(this.deltaConnectionServer);
            this.container = await createContainer(
                { fluidExport: createRuntimeFactory(OldTestComponent.type, createOldComponentFactory()) },
                this.deltaConnectionServer,
            );

            this.component = await requestFluidObject<OldTestComponent>("default", this.container);
            this.opProcessingController.addDeltaManagers(this.component._runtime.deltaManager);
        });

        tests();

        afterEach(async function() {
            await this.deltaConnectionServer.webSocketServer.close();
        });
    });
});<|MERGE_RESOLUTION|>--- conflicted
+++ resolved
@@ -24,10 +24,6 @@
 import { ISummaryConfiguration } from "@fluidframework/protocol-definitions";
 import { IFluidDataStoreFactory } from "@fluidframework/runtime-definitions";
 import { ILocalDeltaConnectionServer, LocalDeltaConnectionServer } from "@fluidframework/server-local-server";
-<<<<<<< HEAD
-=======
-import { dataStoreRuntimeRequestHandler, RuntimeRequestHandlerBuilder } from "@fluidframework/request-handler";
->>>>>>> 14d63d3f
 import { createLocalLoader, OpProcessingController, initializeLocalContainer } from "@fluidframework/test-utils";
 import {
     deprecated_innerRequestHandler,
@@ -72,14 +68,6 @@
         componentFactory: IFluidDataStoreFactory | old.IFluidDataStoreFactory,
         runtimeOptions: IContainerRuntimeOptions = { initialSummarizerDelayMs: 0 },
     ): IRuntimeFactory => {
-<<<<<<< HEAD
-=======
-        const builder = new RuntimeRequestHandlerBuilder();
-        builder.pushHandler(
-            dataStoreRuntimeRequestHandler,
-            defaultDataStoreRuntimeRequestHandler("default"));
-
->>>>>>> 14d63d3f
         return {
             get IRuntimeFactory() { return this; },
             instantiateRuntime: async (context: IContainerContext) => {
