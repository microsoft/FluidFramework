--- conflicted
+++ resolved
@@ -24,11 +24,7 @@
 import * as old from "./oldVersion";
 
 const runtimeOptions: IContainerRuntimeOptions = {
-<<<<<<< HEAD
-    summaryConfigOverrides:{ maxOps: 1 },
-=======
      summaryConfigOverrides: { maxOps: 1 },
->>>>>>> 33266d12
 };
 
 async function loadContainer(
@@ -101,29 +97,6 @@
             const containersP: Promise<IContainer | old.IContainer>[] = [
                 loadContainer( // new everything
                     { fluidExport: createRuntimeFactory(
-<<<<<<< HEAD
-                        TestDataObject.type, createPrimedDataStoreFactory(), runtimeOptions) },
-                    args.deltaConnectionServer),
-                loadContainerWithOldLoader( // old loader, new container/data store runtimes
-                    { fluidExport: createRuntimeFactory(
-                        TestDataObject.type, createPrimedDataStoreFactory(), runtimeOptions) },
-                    args.deltaConnectionServer),
-                loadContainerWithOldLoader( // old everything
-                    { fluidExport: createOldRuntimeFactory(
-                        TestDataObject.type, createOldPrimedDataStoreFactory(), runtimeOptions) },
-                    args.deltaConnectionServer),
-                loadContainer( // new loader, old container/data store runtimes
-                    { fluidExport: createOldRuntimeFactory(
-                        TestDataObject.type, createOldPrimedDataStoreFactory(), runtimeOptions) },
-                    args.deltaConnectionServer),
-                loadContainer( // new loader/container runtime, old data store runtime
-                    { fluidExport: createRuntimeFactory(
-                        TestDataObject.type, createOldPrimedDataStoreFactory(), runtimeOptions) },
-                    args.deltaConnectionServer),
-                loadContainerWithOldLoader( // old loader/container runtime, new data store runtime
-                    { fluidExport: createOldRuntimeFactory(
-                        TestDataObject.type, createPrimedDataStoreFactory(), runtimeOptions) },
-=======
                         TestDataObject.type,
                         createPrimedDataStoreFactory(),
                         runtimeOptions) },
@@ -157,7 +130,6 @@
                         TestDataObject.type,
                         createPrimedDataStoreFactory(),
                         runtimeOptions) },
->>>>>>> 33266d12
                     args.deltaConnectionServer),
             ];
 
