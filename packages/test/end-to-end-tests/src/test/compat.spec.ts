/*!
 * Copyright (c) Microsoft Corporation. All rights reserved.
 * Licensed under the MIT License.
 */

import assert from "assert";
<<<<<<< HEAD
import {
    DataObject,
    DataObjectFactory,
    defaultRouteRequestHandler,
} from "@fluidframework/aqueduct";
import {
    IContainerContext,
    IFluidCodeDetails,
    IFluidModule,
    ILoader,
    IRuntimeFactory,
} from "@fluidframework/container-definitions";
=======
>>>>>>> f84b86b3
import { Container } from "@fluidframework/container-loader";
import { IFluidRouter } from "@fluidframework/core-interfaces";
import { requestFluidObject } from "@fluidframework/runtime-utils";
import { OpProcessingController } from "@fluidframework/test-utils";
import {
<<<<<<< HEAD
    ContainerRuntime,
    IContainerRuntimeOptions,
} from "@fluidframework/container-runtime";
import { ISummaryConfiguration } from "@fluidframework/protocol-definitions";
import { IFluidDataStoreFactory } from "@fluidframework/runtime-definitions";
import { ILocalDeltaConnectionServer, LocalDeltaConnectionServer } from "@fluidframework/server-local-server";
import { createLocalLoader, OpProcessingController, initializeLocalContainer } from "@fluidframework/test-utils";
import {
    deprecated_innerRequestHandler,
    buildRuntimeRequestHandler,
} from "@fluidframework/request-handler";
=======
    compatTest,
    createContainer,
    createContainerWithOldLoader,
    createOldPrimedComponentFactory,
    createOldRuntimeFactory,
    createPrimedComponentFactory,
    createRuntimeFactory,
    ICompatTestArgs,
    OldTestComponent,
    TestComponent,
} from "./compatUtils";
>>>>>>> f84b86b3
import * as old from "./oldVersion";

describe("loader/runtime compatibility", () => {
<<<<<<< HEAD
    const id = "fluid-test://localhost/compatibilityTest";
    const codeDetails: IFluidCodeDetails = {
        package: "compatibilityTestPackage",
        config: {},
    };

    const createComponentFactory = (): IFluidDataStoreFactory => {
        return new DataObjectFactory(TestComponent.type, TestComponent, [], {});
    };

    const createOldComponentFactory = (): old.IFluidDataStoreFactory => {
        return new old.DataObjectFactory(OldTestComponent.type, OldTestComponent, [], {});
    };

    const createRuntimeFactory = (
        type: string,
        componentFactory: IFluidDataStoreFactory | old.IFluidDataStoreFactory,
        runtimeOptions: IContainerRuntimeOptions = { initialSummarizerDelayMs: 0 },
    ): IRuntimeFactory => {
        return {
            get IRuntimeFactory() { return this; },
            instantiateRuntime: async (context: IContainerContext) => {
                const runtime: ContainerRuntime = await ContainerRuntime.load(
                    context,
                    [[type, Promise.resolve(componentFactory as IFluidDataStoreFactory)]],
                    buildRuntimeRequestHandler(
                        defaultRouteRequestHandler("default"),
                        deprecated_innerRequestHandler,
                    ),
                    runtimeOptions,
                );
                if (!runtime.existing) {
                    await runtime.createRootDataStore(type, "default");
                }
                return runtime;
            },
        };
    };

    // back-compatL <= 0.24: This function should be removed in favor of similar logic in createRuntimeFactory.
    function old_defaultContainerRequestHandler(defaultUrl?: string) {
        const builder = new old.RuntimeRequestHandlerBuilder();
        builder.pushHandler(
            old.componentRuntimeRequestHandler,
            old.defaultDataStoreRuntimeRequestHandler("default"));
        return async (req, rt) => builder.handleRequest(req, rt);
    }

    const createOldRuntimeFactory = (
        type: string,
        componentFactory: IFluidDataStoreFactory | old.IFluidDataStoreFactory,
        runtimeOptions: old.IContainerRuntimeOptions = { initialSummarizerDelayMs: 0 },
    ): old.IRuntimeFactory => {
        return {
            get IRuntimeFactory() { return this; },
            instantiateRuntime: async (context: old.IContainerContext) => {
                const runtime: old.ContainerRuntime = await old.ContainerRuntime.load(
                    context,
                    [[type, Promise.resolve(componentFactory as old.IFluidDataStoreFactory)]],
                    old_defaultContainerRequestHandler("default"),
                    runtimeOptions,
                );
                if (!runtime.existing) {
                    const dataStoreRuntime = await runtime.createComponent("default", type);
                    await dataStoreRuntime.request({ url: "/" });
                    dataStoreRuntime.bindToContext();
                }
                return runtime;
            },
        };
    };
=======
    const tests = function(args: ICompatTestArgs) {
        let container: Container | old.Container;
        let component: TestComponent | OldTestComponent;
        let opProcessingController: OpProcessingController;
        let containerError: boolean = false;

        beforeEach(async function() {
            assert(args.deltaConnectionServer !== undefined);
            container = await args.makeTestContainer();
            container.on("warning", () => containerError = true);
            container.on("closed", (error) => containerError = containerError || error !== undefined);
>>>>>>> f84b86b3

            component = await requestFluidObject<TestComponent>(container as IFluidRouter, "default");

            opProcessingController = new OpProcessingController(args.deltaConnectionServer);
            opProcessingController.addDeltaManagers(component._runtime.deltaManager);
        });

        afterEach(async function() {
            assert.strictEqual(containerError, false, "Container warning or close with error");
        });

        it("loads", async function() {
            await opProcessingController.process();
        });

        it("can set/get on root directory", async function() {
            const test = ["fluid is", "pretty neat!"];
            (component._root as any).set(test[0], test[1]);
            assert.strictEqual(await component._root.wait(test[0]), test[1]);
        });

        it("can summarize", async function() {
            // wait for summary ack/nack
            await new Promise((resolve, reject) => container.on("op", (op) => {
                if (op.type === "summaryAck") {
                    resolve();
                } else if (op.type === "summaryNack") {
                    reject("summaryNack");
                }
            }));
        });

        it("can load existing", async function() {
            const test = ["prague is", "also neat"];
            (component._root as any).set(test[0], test[1]);
            assert.strictEqual(await component._root.wait(test[0]), test[1]);

            const containersP: Promise<Container | old.Container>[] = [
                createContainer( // new everything
                    { fluidExport: createRuntimeFactory(TestComponent.type, createPrimedComponentFactory()) },
                    args.deltaConnectionServer),
                createContainerWithOldLoader( // old loader, new container/component runtimes
                    { fluidExport: createRuntimeFactory(TestComponent.type, createPrimedComponentFactory()) },
                    args.deltaConnectionServer),
                createContainerWithOldLoader( // old everything
                    { fluidExport: createOldRuntimeFactory(TestComponent.type, createOldPrimedComponentFactory()) },
                    args.deltaConnectionServer),
                createContainer( // new loader, old container/component runtimes
                    { fluidExport: createOldRuntimeFactory(TestComponent.type, createOldPrimedComponentFactory()) },
                    args.deltaConnectionServer),
                createContainer( // new loader/container runtime, old component runtime
                    { fluidExport: createRuntimeFactory(TestComponent.type, createOldPrimedComponentFactory()) },
                    args.deltaConnectionServer),
            ];

            const components = await Promise.all(containersP.map(async (containerP) => containerP.then(
                async (c) => requestFluidObject<TestComponent | OldTestComponent>(c as IFluidRouter, "default"))));

            // get initial test value from each component
            components.map(async (c) => assert.strictEqual(await c._root.wait(test[0]), test[1]));

            // set a test value from every component (besides initial)
            const test2 = [...Array(components.length).keys()].map((x) => x.toString());
            components.map(async (c, i) => (c._root as any).set(test2[i], test2[i]));

            // get every test value from every component (besides initial)
            components.map(async (c) => test2.map(
                async (testVal) => assert.strictEqual(await c._root.wait(testVal), testVal)));

            // get every value from initial component
            test2.map(async (testVal) => assert.strictEqual(await component._root.wait(testVal), testVal));
        });
    };

    compatTest(tests);
});<|MERGE_RESOLUTION|>--- conflicted
+++ resolved
@@ -4,39 +4,11 @@
  */
 
 import assert from "assert";
-<<<<<<< HEAD
-import {
-    DataObject,
-    DataObjectFactory,
-    defaultRouteRequestHandler,
-} from "@fluidframework/aqueduct";
-import {
-    IContainerContext,
-    IFluidCodeDetails,
-    IFluidModule,
-    ILoader,
-    IRuntimeFactory,
-} from "@fluidframework/container-definitions";
-=======
->>>>>>> f84b86b3
 import { Container } from "@fluidframework/container-loader";
 import { IFluidRouter } from "@fluidframework/core-interfaces";
 import { requestFluidObject } from "@fluidframework/runtime-utils";
 import { OpProcessingController } from "@fluidframework/test-utils";
 import {
-<<<<<<< HEAD
-    ContainerRuntime,
-    IContainerRuntimeOptions,
-} from "@fluidframework/container-runtime";
-import { ISummaryConfiguration } from "@fluidframework/protocol-definitions";
-import { IFluidDataStoreFactory } from "@fluidframework/runtime-definitions";
-import { ILocalDeltaConnectionServer, LocalDeltaConnectionServer } from "@fluidframework/server-local-server";
-import { createLocalLoader, OpProcessingController, initializeLocalContainer } from "@fluidframework/test-utils";
-import {
-    deprecated_innerRequestHandler,
-    buildRuntimeRequestHandler,
-} from "@fluidframework/request-handler";
-=======
     compatTest,
     createContainer,
     createContainerWithOldLoader,
@@ -48,83 +20,9 @@
     OldTestComponent,
     TestComponent,
 } from "./compatUtils";
->>>>>>> f84b86b3
 import * as old from "./oldVersion";
 
 describe("loader/runtime compatibility", () => {
-<<<<<<< HEAD
-    const id = "fluid-test://localhost/compatibilityTest";
-    const codeDetails: IFluidCodeDetails = {
-        package: "compatibilityTestPackage",
-        config: {},
-    };
-
-    const createComponentFactory = (): IFluidDataStoreFactory => {
-        return new DataObjectFactory(TestComponent.type, TestComponent, [], {});
-    };
-
-    const createOldComponentFactory = (): old.IFluidDataStoreFactory => {
-        return new old.DataObjectFactory(OldTestComponent.type, OldTestComponent, [], {});
-    };
-
-    const createRuntimeFactory = (
-        type: string,
-        componentFactory: IFluidDataStoreFactory | old.IFluidDataStoreFactory,
-        runtimeOptions: IContainerRuntimeOptions = { initialSummarizerDelayMs: 0 },
-    ): IRuntimeFactory => {
-        return {
-            get IRuntimeFactory() { return this; },
-            instantiateRuntime: async (context: IContainerContext) => {
-                const runtime: ContainerRuntime = await ContainerRuntime.load(
-                    context,
-                    [[type, Promise.resolve(componentFactory as IFluidDataStoreFactory)]],
-                    buildRuntimeRequestHandler(
-                        defaultRouteRequestHandler("default"),
-                        deprecated_innerRequestHandler,
-                    ),
-                    runtimeOptions,
-                );
-                if (!runtime.existing) {
-                    await runtime.createRootDataStore(type, "default");
-                }
-                return runtime;
-            },
-        };
-    };
-
-    // back-compatL <= 0.24: This function should be removed in favor of similar logic in createRuntimeFactory.
-    function old_defaultContainerRequestHandler(defaultUrl?: string) {
-        const builder = new old.RuntimeRequestHandlerBuilder();
-        builder.pushHandler(
-            old.componentRuntimeRequestHandler,
-            old.defaultDataStoreRuntimeRequestHandler("default"));
-        return async (req, rt) => builder.handleRequest(req, rt);
-    }
-
-    const createOldRuntimeFactory = (
-        type: string,
-        componentFactory: IFluidDataStoreFactory | old.IFluidDataStoreFactory,
-        runtimeOptions: old.IContainerRuntimeOptions = { initialSummarizerDelayMs: 0 },
-    ): old.IRuntimeFactory => {
-        return {
-            get IRuntimeFactory() { return this; },
-            instantiateRuntime: async (context: old.IContainerContext) => {
-                const runtime: old.ContainerRuntime = await old.ContainerRuntime.load(
-                    context,
-                    [[type, Promise.resolve(componentFactory as old.IFluidDataStoreFactory)]],
-                    old_defaultContainerRequestHandler("default"),
-                    runtimeOptions,
-                );
-                if (!runtime.existing) {
-                    const dataStoreRuntime = await runtime.createComponent("default", type);
-                    await dataStoreRuntime.request({ url: "/" });
-                    dataStoreRuntime.bindToContext();
-                }
-                return runtime;
-            },
-        };
-    };
-=======
     const tests = function(args: ICompatTestArgs) {
         let container: Container | old.Container;
         let component: TestComponent | OldTestComponent;
@@ -136,7 +34,6 @@
             container = await args.makeTestContainer();
             container.on("warning", () => containerError = true);
             container.on("closed", (error) => containerError = containerError || error !== undefined);
->>>>>>> f84b86b3
 
             component = await requestFluidObject<TestComponent>(container as IFluidRouter, "default");
 
