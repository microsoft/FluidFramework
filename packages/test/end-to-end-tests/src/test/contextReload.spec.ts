--- conflicted
+++ resolved
@@ -15,7 +15,7 @@
     IRuntimeFactory,
 } from "@fluidframework/container-definitions";
 import { IFluidCodeDetails } from "@fluidframework/core-interfaces";
-import { createLocalResolverCreateNewRequest, LocalResolver } from "@fluidframework/local-driver";
+import { LocalResolver } from "@fluidframework/local-driver";
 import { requestFluidObject } from "@fluidframework/runtime-utils";
 import { LocalDeltaConnectionServer } from "@fluidframework/server-local-server";
 import {
@@ -99,11 +99,7 @@
 
     async function createContainer(packageEntries, server, urlResolver: LocalResolver): Promise<IContainer> {
         const loader: ILoader = createLocalLoader(packageEntries, server, urlResolver, { hotSwapContext: true });
-<<<<<<< HEAD
-        return createAndAttachContainer(defaultCodeDetails, loader, createLocalResolverCreateNewRequest(documentId));
-=======
         return createAndAttachContainer(defaultCodeDetails, loader, urlResolver.createCreateNewRequest(documentId));
->>>>>>> 25f77cc4
     }
 
     async function loadContainer(packageEntries, server, urlResolver): Promise<IContainer> {
