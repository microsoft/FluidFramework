--- conflicted
+++ resolved
@@ -117,13 +117,8 @@
         const type = TestDataStore.type;
         const factory = new DataObjectFactory(type, dataStore, [], {});
         return new ContainerRuntimeFactoryWithDefaultDataStore(
-<<<<<<< HEAD
-            type,
-            new FluidDataStoreRegistry([[type, Promise.resolve(new DataObjectFactory(type, dataStore, [], {}))]]),
-=======
             factory,
-            [[type, Promise.resolve(factory)]],
->>>>>>> c97c692f
+            new FluidDataStoreRegistry([[type, Promise.resolve(factory)]]),
         );
     };
 
