/*!
 * Copyright (c) Microsoft Corporation. All rights reserved.
 * Licensed under the MIT License.
 */

import { strict as assert } from "assert";
import { DataObject, DataObjectFactory } from "@fluidframework/aqueduct";
import { UpgradeManager } from "@fluidframework/base-host";
import {
    ICodeLoader,
    IContainer,
} from "@fluidframework/container-definitions";
import { Container, Loader } from "@fluidframework/container-loader";
import { IFluidCodeDetails } from "@fluidframework/core-interfaces";
import { IFluidDataStoreRuntime } from "@fluidframework/datastore-definitions";
<<<<<<< HEAD
import { IUrlResolver } from "@fluidframework/driver-definitions";
import {
    createLocalResolverCreateNewRequest,
    LocalDocumentServiceFactory,
    LocalResolver,
} from "@fluidframework/local-driver";
=======
import { LocalDocumentServiceFactory, LocalResolver } from "@fluidframework/local-driver";
>>>>>>> 25f77cc4
import { IFluidDataStoreFactory } from "@fluidframework/runtime-definitions";
import { requestFluidObject } from "@fluidframework/runtime-utils";
import { ILocalDeltaConnectionServer, LocalDeltaConnectionServer } from "@fluidframework/server-local-server";
import {
    createAndAttachContainer,
    LocalCodeLoader,
    OpProcessingController,
} from "@fluidframework/test-utils";

class TestDataObject extends DataObject {
    public static readonly type = "@fluid-example/test-dataObject";

    public static getFactory() { return TestDataObject.factory; }
    private static readonly factory = new DataObjectFactory(
        TestDataObject.type,
        TestDataObject,
        [],
        {},
    );

    public get _runtime(): IFluidDataStoreRuntime { return this.runtime; }
    public get _root() { return this.root; }
}

describe("UpgradeManager (hot-swap)", () => {
    const documentId = "upgradeManagerTest";
    const documentLoadUrl = `fluid-test://localhost/${documentId}`;
    const codeDetails: IFluidCodeDetails = {
        package: "localLoaderTestPackage",
        config: {},
    };

    let deltaConnectionServer: ILocalDeltaConnectionServer;
    let urlResolver: LocalResolver;
    let documentServiceFactory: LocalDocumentServiceFactory;
    let opProcessingController: OpProcessingController;

    async function createContainer(factory: IFluidDataStoreFactory): Promise<IContainer> {
        const codeLoader: ICodeLoader = new LocalCodeLoader([[codeDetails, factory]]);
        const loader = new Loader({
            urlResolver,
            documentServiceFactory,
            codeLoader,
            options: { hotSwapContext: true },
        });

<<<<<<< HEAD
        return createAndAttachContainer(codeDetails, loader, createLocalResolverCreateNewRequest(documentId));
=======
        return createAndAttachContainer(
            codeDetails, loader, urlResolver.createCreateNewRequest(documentId));
>>>>>>> 25f77cc4
    }

    async function loadContainer(factory: IFluidDataStoreFactory): Promise<IContainer> {
        const codeLoader: ICodeLoader = new LocalCodeLoader([[codeDetails, factory]]);
        const loader = new Loader({
            urlResolver,
            documentServiceFactory,
            codeLoader,
            options: { hotSwapContext: true },
        });

        return loader.resolve({ url: documentLoadUrl });
    }

    beforeEach(async () => {
        deltaConnectionServer = LocalDeltaConnectionServer.create();
        urlResolver = new LocalResolver();
        documentServiceFactory = new LocalDocumentServiceFactory(deltaConnectionServer);
        opProcessingController = new OpProcessingController();
    });

    afterEach(async () => {
        await deltaConnectionServer.webSocketServer.close();
    });

    it("prevents multiple approved proposals", async () => {
        const clients = 10;

        const addCounts = Array(clients).fill(0);
        const approveCounts = Array(clients).fill(0);
        const containers: IContainer[] = [];

        // Create the first Container.
        const container1 = await createContainer(TestDataObject.getFactory());
        containers.push(container1);

        // Load rest of the Containers.
        const restOfContainersP =
            Array(clients - 1).fill(undefined).map(async () => loadContainer(TestDataObject.getFactory()));
        const restOfContainers = await Promise.all(restOfContainersP);
        containers.push(...restOfContainers);

        const dataObjects = await Promise.all(containers.map(
            async (container) => requestFluidObject<TestDataObject>(container, "default")));

        opProcessingController.addDeltaManagers(...containers.map((c) => c.deltaManager));

        dataObjects.map((c, i) => {
            c._runtime.getQuorum().on("addProposal", () => { ++addCounts[i]; });
            c._runtime.getQuorum().on("approveProposal", () => { ++approveCounts[i]; });
        });

        const upgradeManagers = containers.map((c) => new UpgradeManager((c as any).context.runtime));

        const succeededP = upgradeManagers.map(async (u) => new Promise<void>((res) => u.on("upgradeSucceeded", res)));

        // Set a key in the root map of each dataObject. The Containers are created in "read" mode so the first op
        // it sends will get nack'd and it reconnects.
        // We should wait for this to happen before we send a new code proposal so that it doesn't get nack'd.
        dataObjects.map((dataObject) => {
            dataObject._root.set("tempKey", "tempValue");
        });

        await opProcessingController.process();

        // upgrade all containers at once
        const resultsP = upgradeManagers.map(async (u) => u.upgrade(codeDetails, true));

        await Promise.all(succeededP);

        const results = await Promise.all(resultsP);
        // every client sees number of added proposals equal to number of clients
        addCounts.map((a) => assert.strictEqual(a, clients));
        // every client sees exactly one approval
        approveCounts.map((a) => assert.strictEqual(a, 1));
        // only one upgrade() call resolves true
        assert.strictEqual(results.filter((r) => r).length, 1);
    });

    it("1 client low priority is immediate", async () => {
        const container = await createContainer(TestDataObject.getFactory());
        const dataObject = await requestFluidObject<TestDataObject>(container, "default");

        opProcessingController.addDeltaManagers(container.deltaManager);
        const upgradeManager = new UpgradeManager((container as any).context.runtime);

        const upgradeP = new Promise<void>((resolve) => {
            upgradeManager.on("upgradeInProgress", resolve);
        });

        // Set a key in the root map. The Container is created in "read" mode so the first op it sends will get
        // nack'd and it reconnects.
        // We should wait for this to happen before we send a new code proposal so that it doesn't get nack'd.
        dataObject._root.set("tempKey", "tempValue");
        await opProcessingController.process();

        // eslint-disable-next-line @typescript-eslint/no-floating-promises
        upgradeManager.upgrade(codeDetails);
        await opProcessingController.process();
        await upgradeP;
    });

    it("2 clients low priority is delayed", async () => {
        // Create the first Container.
        const container1 = await createContainer(TestDataObject.getFactory());

        // Load the second Container.
        const container2 = await loadContainer(TestDataObject.getFactory()) as Container;

        const upgradeManager = new UpgradeManager((container1 as any).context.runtime);

        const quorumCount = (container: IContainer) =>
            Array.from(container.getQuorum().getMembers().values()).filter(
                (c) => c.client.details.capabilities.interactive).length;

        // we expect UpgradeManager not to initiate upgrade (within test timeout) unless there is <= 1 client connected
        const upgradeP = new Promise<void>((resolve, reject) => {
            // eslint-disable-next-line prefer-promise-reject-errors
            upgradeManager.on("upgradeInProgress", () => quorumCount(container1) === 1 ? resolve() : reject());
        });

        const dataObject = await requestFluidObject<TestDataObject>(container1, "default");
        opProcessingController.addDeltaManagers(container1.deltaManager);

        // Set a key in the root map of the first container's dataObject. The Container is created in "read" mode so the
        // first op it sends will get nack'd and it reconnects.
        // We should wait for this to happen before we send a new code proposal so that it doesn't get nack'd.
        dataObject._root.set("tempKey", "tempValue");
        await opProcessingController.process();

        // eslint-disable-next-line @typescript-eslint/no-floating-promises
        upgradeManager.upgrade(codeDetails);

        // disconnect one client, which should initiate upgrade
        assert(container2.clientId);
        documentServiceFactory.disconnectClient(container2.clientId, "test");

        await upgradeP;
    });
});<|MERGE_RESOLUTION|>--- conflicted
+++ resolved
@@ -13,16 +13,7 @@
 import { Container, Loader } from "@fluidframework/container-loader";
 import { IFluidCodeDetails } from "@fluidframework/core-interfaces";
 import { IFluidDataStoreRuntime } from "@fluidframework/datastore-definitions";
-<<<<<<< HEAD
-import { IUrlResolver } from "@fluidframework/driver-definitions";
-import {
-    createLocalResolverCreateNewRequest,
-    LocalDocumentServiceFactory,
-    LocalResolver,
-} from "@fluidframework/local-driver";
-=======
 import { LocalDocumentServiceFactory, LocalResolver } from "@fluidframework/local-driver";
->>>>>>> 25f77cc4
 import { IFluidDataStoreFactory } from "@fluidframework/runtime-definitions";
 import { requestFluidObject } from "@fluidframework/runtime-utils";
 import { ILocalDeltaConnectionServer, LocalDeltaConnectionServer } from "@fluidframework/server-local-server";
@@ -69,12 +60,8 @@
             options: { hotSwapContext: true },
         });
 
-<<<<<<< HEAD
-        return createAndAttachContainer(codeDetails, loader, createLocalResolverCreateNewRequest(documentId));
-=======
         return createAndAttachContainer(
             codeDetails, loader, urlResolver.createCreateNewRequest(documentId));
->>>>>>> 25f77cc4
     }
 
     async function loadContainer(factory: IFluidDataStoreFactory): Promise<IContainer> {
