/*!
 * Copyright (c) Microsoft Corporation. All rights reserved.
 * Licensed under the MIT License.
 */

import { strict as assert } from "assert";
import { IRequest } from "@fluidframework/core-interfaces";
import { AttachState } from "@fluidframework/container-definitions";
import { ConnectionState, Loader } from "@fluidframework/container-loader";
import { IFluidDataStoreContext } from "@fluidframework/runtime-definitions";
import {
    ChannelFactoryRegistry,
    ITestFluidObject,
} from "@fluidframework/test-utils";
import { SharedMap, SharedDirectory } from "@fluidframework/map";
import { Deferred } from "@fluidframework/common-utils";
import { SharedString, SparseMatrix } from "@fluidframework/sequence";
import { Ink, IColor } from "@fluidframework/ink";
import { SharedMatrix } from "@fluidframework/matrix";
import { ConsensusRegisterCollection } from "@fluidframework/register-collection";
import { SharedCell } from "@fluidframework/cell";
import { ConsensusQueue } from "@fluidframework/ordered-collection";
import { MergeTreeDeltaType } from "@fluidframework/merge-tree";
import { MessageType, ISequencedDocumentMessage } from "@fluidframework/protocol-definitions";
import { DataStoreMessageType } from "@fluidframework/datastore";
import { ContainerMessageType } from "@fluidframework/container-runtime";
import { convertContainerToDriverSerializedFormat, requestFluidObject } from "@fluidframework/runtime-utils";
import { createLocalResolverCreateNewRequest } from "@fluidframework/local-driver";
import {
    generateLocalTest,
    generateLocalNonCompatTest,
    ITestContainerConfig,
    DataObjectFactoryType,
    ITestObjectProvider,
} from "./compatUtils";

const detachedContainerRefSeqNumber = 0;

const documentId = "detachedContainerTest";

const sharedStringId = "ss1Key";
const sharedMapId = "sm1Key";
const crcId = "crc1Key";
const cocId = "coc1Key";
const sharedDirectoryId = "sd1Key";
const sharedCellId = "scell1Key";
const sharedMatrixId = "smatrix1Key";
const sharedInkId = "sink1Key";
const sparseMatrixId = "sparsematrixKey";

const registry: ChannelFactoryRegistry = [
    [sharedStringId, SharedString.getFactory()],
    [sharedMapId, SharedMap.getFactory()],
    [crcId, ConsensusRegisterCollection.getFactory()],
    [sharedDirectoryId, SharedDirectory.getFactory()],
    [sharedCellId, SharedCell.getFactory()],
    [sharedInkId, Ink.getFactory()],
    [sharedMatrixId, SharedMatrix.getFactory()],
    [cocId, ConsensusQueue.getFactory()],
    [sparseMatrixId, SparseMatrix.getFactory()],
];

const testContainerConfig: ITestContainerConfig = {
    fluidDataObjectType: DataObjectFactoryType.Test,
    registry,
};

<<<<<<< HEAD
const tests = (argsFactory: () => ILocalTestObjectProvider) => {
    let args: ILocalTestObjectProvider;
=======
const tests = (args: ITestObjectProvider) => {
>>>>>>> a406d368
    let request: IRequest;
    let loader: Loader;

    const createFluidObject = (async (
        dataStoreContext: IFluidDataStoreContext,
        type: string,
    ) => {
        return requestFluidObject<ITestFluidObject>(
            await dataStoreContext.containerRuntime.createDataStore(type),
            "");
    });

    beforeEach(async () => {
<<<<<<< HEAD
        args = argsFactory();
        request = args.urlResolver.createCreateNewRequest(documentId);
=======
        request = createLocalResolverCreateNewRequest(documentId);
>>>>>>> a406d368
        loader = args.makeTestLoader(testContainerConfig) as Loader;
    });

    it("Create detached container", async () => {
        const container = await loader.createDetachedContainer(args.defaultCodeDetails);
        assert.strictEqual(container.attachState, AttachState.Detached, "Container should be detached");
        assert.strictEqual(container.closed, false, "Container should be open");
        assert.strictEqual(container.deltaManager.inbound.length, 0, "Inbound queue should be empty");
        assert.strictEqual(container.getQuorum().getMembers().size, 0, "Quorum should not contain any members");
        assert.strictEqual(container.connectionState, ConnectionState.Disconnected,
            "Container should be in disconnected state!!");
        assert.strictEqual(container.chaincodePackage?.package, args.defaultCodeDetails.package,
            "Package should be same as provided");
        assert.strictEqual(container.id, "", "Detached container's id should be empty string");
        assert.strictEqual(container.clientDetails.capabilities.interactive, true,
            "Client details should be set with interactive as true");
    });

    it("Attach detached container", async () => {
        const container = await loader.createDetachedContainer(args.defaultCodeDetails);
        await container.attach(request);
        assert.strictEqual(container.attachState, AttachState.Attached, "Container should be attached");
        assert.strictEqual(container.closed, false, "Container should be open");
        assert.strictEqual(container.deltaManager.inbound.length, 0, "Inbound queue should be empty");
        assert.strictEqual(container.id, documentId, "Doc id is not matching!!");
    });

    it("DataStores in detached container", async () => {
        const container = await loader.createDetachedContainer(args.defaultCodeDetails);
        // Get the root dataStore from the detached container.
        const response = await container.request({ url: "/" });
        if (response.mimeType !== "fluid/object" && response.status !== 200) {
            assert.fail("Root dataStore should be created in detached container");
        }
        const dataStore = response.value as ITestFluidObject;

        // Create a sub dataStore of type TestFluidObject and verify that it is attached.
        const subDataStore = await createFluidObject(dataStore.context, "default");
        dataStore.root.set("attachKey", subDataStore.handle);
        assert.strictEqual(subDataStore.context.storage, undefined, "No storage should be there!!");

        // Get the sub dataStore's root channel and verify that it is attached.
        const testChannel = await subDataStore.runtime.getChannel("root");
        assert.strictEqual(testChannel.isAttached(), false, "Channel should be detached!!");
        assert.strictEqual(subDataStore.context.attachState, AttachState.Detached, "DataStore should be detached!!");
    });

    it("DataStores in attached container", async () => {
        const container = await loader.createDetachedContainer(args.defaultCodeDetails);
        // Get the root dataStore from the detached container.
        const response = await container.request({ url: "/" });
        const dataStore = response.value as ITestFluidObject;

        // Create a sub dataStore of type TestFluidObject.
        const testDataStore = await createFluidObject(dataStore.context, "default");
        dataStore.root.set("attachKey", testDataStore.handle);

        // Now attach the container
        await container.attach(request);

        assert(testDataStore.runtime.attachState !== AttachState.Detached,
            "DataStore should be attached!!");

        // Get the sub dataStore's "root" channel and verify that it is attached.
        const testChannel = await testDataStore.runtime.getChannel("root");
        assert.strictEqual(testChannel.isAttached(), true, "Channel should be attached!!");

        assert.strictEqual(testDataStore.context.attachState, AttachState.Attached, "DataStore should be attached!!");
    });

    it("Load attached container and check for dataStores", async () => {
        const container = await loader.createDetachedContainer(args.defaultCodeDetails);
        // Get the root dataStore from the detached container.
        const response = await container.request({ url: "/" });
        const dataStore = response.value as ITestFluidObject;

        // Create a sub dataStore of type TestFluidObject.
        const subDataStore1 = await createFluidObject(dataStore.context, "default");
        dataStore.root.set("attachKey", subDataStore1.handle);

        // Now attach the container and get the sub dataStore.
        await container.attach(request);

        // Now load the container from another loader.
        const loader2 = args.makeTestLoader(testContainerConfig);
        // Create a new request url from the resolvedUrl of the first container.
        assert(container.resolvedUrl);
        const requestUrl2 = await args.urlResolver.getAbsoluteUrl(container.resolvedUrl, "");
        const container2 = await loader2.resolve({ url: requestUrl2 });

        // Get the sub dataStore and assert that it is attached.
        const response2 = await container2.request({ url: `/${subDataStore1.context.id}` });
        const subDataStore2 = response2.value as ITestFluidObject;
        assert(subDataStore2.runtime.attachState !== AttachState.Detached,
            "DataStore should be attached!!");

        // Verify the attributes of the root channel of both sub dataStores.
        const testChannel1 = await subDataStore1.runtime.getChannel("root");
        const testChannel2 = await subDataStore2.runtime.getChannel("root");
        assert.strictEqual(testChannel2.isAttached(), true, "Channel should be attached!!");
        assert.strictEqual(testChannel2.isAttached(), testChannel1.isAttached(),
            "Value for isAttached should persist!!");

        // back-compat for N-2 <= 0.29, remove the else part when N-2 >= 0.30
        if (testChannel1.summarize && testChannel2.summarize) {
            assert.strictEqual(JSON.stringify(testChannel2.summarize()), JSON.stringify(testChannel1.summarize()),
                "Value for summarize should be same!!");
        } else {
            assert.strictEqual(
                JSON.stringify((testChannel2 as SharedMap).snapshot()),
                JSON.stringify((testChannel1 as SharedMap).snapshot()),
                "Value for summarize should be same!!");
        }
    });

    it("ReAttach detached container on failed attach", async () => {
        const container = await loader.createDetachedContainer(args.defaultCodeDetails);
        const oldFunc = args.documentServiceFactory.createContainer;
        args.documentServiceFactory.createContainer = (a, b, c) => { throw new Error("Test Error"); };
        let failedOnce = false;
        try {
            await container.attach(request);
        } catch (e) {
            failedOnce = true;
            args.documentServiceFactory.createContainer = oldFunc;
        }
        assert.strictEqual(failedOnce, true, "Attach call should fail");
        assert.strictEqual(container.attachState, AttachState.Attaching, "Container should be in attaching state");
        const response = await container.request({ url: "/" });
        const dataStore = response.value as ITestFluidObject;

        // Create a sub data store of type TestFluidObject.
        const dataStore1 = await createFluidObject(dataStore.context, "default");
        const defP = new Deferred();
        container.on("op", (op: ISequencedDocumentMessage) => {
            if (op.contents?.type === DataStoreMessageType.Attach) {
                assert.strictEqual(op.contents.contents.id, dataStore1.context.id,
                    "There should be an attach op for created data store");
                defP.resolve();
            }
        });
        dataStore1.channel.bindToContext();

        await container.attach(request);
        assert.strictEqual(container.attachState, AttachState.Attached, "Container should now be attached");
        await defP.promise;

        // Now load the container from another loader.
        const loader2 = args.makeTestLoader(testContainerConfig);
        // Create a new request url from the resolvedUrl of the first container.
        assert(container.resolvedUrl);
        const requestUrl2 = await args.urlResolver.getAbsoluteUrl(container.resolvedUrl, "");
        const container2 = await loader2.resolve({ url: requestUrl2 });

        // Get the sub data store and assert that it is attached.
        const response2 = await container2.request({ url: `/${dataStore1.context.id}` });
        const dataStore2 = response2.value as ITestFluidObject;
        assert(dataStore2, "Data store created in failed attach mode should exist");
        assert.strictEqual(dataStore1.runtime.attachState, AttachState.Attached, "Data store 1 should be attached");
        assert.strictEqual(dataStore2.runtime.attachState, AttachState.Attached, "Data store 2 should be attached");
    });

    it("Directly attach container through service factory, should resolve to same container", async () => {
        const container = await loader.createDetachedContainer(args.defaultCodeDetails);
        // Get the root dataStore from the detached container.
        const response = await container.request({ url: "/" });
        const dataStore = response.value as ITestFluidObject;

        // Create a sub dataStore of type TestFluidObject.
        const subDataStore1 = await createFluidObject(dataStore.context, "default");
        dataStore.root.set("attachKey", subDataStore1.handle);

        const snapshotTree = container.serialize();
        const summaryForAttach = convertContainerToDriverSerializedFormat(snapshotTree);
        const resolvedUrl = await args.urlResolver.resolve(request);
        assert(resolvedUrl);
        const service = await args.documentServiceFactory.createContainer(summaryForAttach as any, resolvedUrl);
        const absoluteUrl = await args.urlResolver.getAbsoluteUrl(service.resolvedUrl, "/");

        const container2 = await loader.resolve({ url: absoluteUrl });
        // Get the root dataStore from the detached container.
        const response2 = await container2.request({ url: "/" });
        const dataStore2 = response2.value as ITestFluidObject;
        assert.strictEqual(dataStore2.root.get("attachKey").absolutePath, subDataStore1.handle.absolutePath,
            "Stored handle should match!!");
    });

    it("Fire ops during container attach for shared string", async () => {
        const ops = { pos1: 0, seg: "b", type: 0 };
        const defPromise = new Deferred();
        const container = await loader.createDetachedContainer(args.defaultCodeDetails);
        container.deltaManager.submit = (type, contents, batch, metadata) => {
            assert.equal(type, MessageType.Operation);
            assert.equal(contents.type, ContainerMessageType.FluidDataStoreOp);

            assert.equal(contents.contents.contents.type, DataStoreMessageType.ChannelOp);

            assert.strictEqual(contents.contents.contents.content.address,
                sharedStringId, "Address should be shared string");
            assert.strictEqual(JSON.stringify(contents.contents.contents.content.contents),
                JSON.stringify(ops), "Ops should be equal");
            defPromise.resolve();
            return 0;
        };

        // Get the root dataStore from the detached container.
        const response = await container.request({ url: "/" });
        const dataStore = response.value as ITestFluidObject;
        const testChannel1 = await dataStore.getSharedObject<SharedString>(sharedStringId);

        // Fire op before attaching the container
        testChannel1.insertText(0, "a");
        const containerP = container.attach(request);

        // Fire op after the summary is taken and before it is attached.
        testChannel1.insertText(0, "b");
        await containerP;

        await defPromise.promise;
    });

    it("Fire ops during container attach for shared map", async () => {
        const ops = { key: "1", type: "set", value: { type: "Plain", value: "b" } };
        const defPromise = new Deferred();
        const container = await loader.createDetachedContainer(args.defaultCodeDetails);
        container.deltaManager.submit = (type, contents, batch, metadata) => {
            assert.strictEqual(contents.contents.contents.content.address,
                sharedMapId, "Address should be shared map");
            assert.strictEqual(JSON.stringify(contents.contents.contents.content.contents),
                JSON.stringify(ops), "Ops should be equal");
            defPromise.resolve();
            return 0;
        };

        // Get the root dataStore from the detached container.
        const response = await container.request({ url: "/" });
        const dataStore = response.value as ITestFluidObject;
        const testChannel1 = await dataStore.getSharedObject<SharedMap>(sharedMapId);

        // Fire op before attaching the container
        testChannel1.set("0", "a");
        const containerP = container.attach(request);

        // Fire op after the summary is taken and before it is attached.
        testChannel1.set("1", "b");
        await containerP;

        await defPromise.promise;
    });

    it("Fire channel attach ops during container attach", async () => {
        const testChannelId = "testChannel1";
        const defPromise = new Deferred();
        const container = await loader.createDetachedContainer(args.defaultCodeDetails);
        container.deltaManager.submit = (type, contents, batch, metadata) => {
            assert.strictEqual(contents.contents.contents.content.id,
                testChannelId, "Channel id should match");
            assert.strictEqual(contents.contents.contents.content.type,
                SharedMap.getFactory().type, "Channel type should match");
            assert.strictEqual(contents.contents.contents.type, DataStoreMessageType.Attach,
                "Op should be an attach op");
            defPromise.resolve();
            return 0;
        };

        // Get the root dataStore from the detached container.
        const response = await container.request({ url: "/" });
        const dataStore = response.value as ITestFluidObject;

        const containerP = container.attach(request);

        // Fire attach op
        const testChannel = dataStore.runtime.createChannel(testChannelId, SharedMap.getFactory().type);
        testChannel.handle.attachGraph();
        await containerP;
        await defPromise.promise;
    });

    it("Fire dataStore attach ops during container attach", async () => {
        const testDataStoreType = "default";
        const defPromise = new Deferred();
        const container = await loader.createDetachedContainer(args.defaultCodeDetails);

        // Get the root dataStore from the detached container.
        const response = await container.request({ url: "/" });
        const dataStore = response.value as ITestFluidObject;

        const containerP = container.attach(request);
        const router = await dataStore.context.containerRuntime.createDataStore([testDataStoreType]);
        const comp2 = await requestFluidObject<ITestFluidObject>(router, "/");

        container.deltaManager.submit = (type, contents, batch, metadata) => {
            assert.strictEqual(type, MessageType.Operation, "Op should be an attach op");
            assert.strictEqual(contents.type, ContainerMessageType.Attach, "Op should be an attach op");
            assert.strictEqual(contents.contents.id,
                comp2.context.id, "DataStore id should match");
            assert.strictEqual(contents.contents.type,
                testDataStoreType, "DataStore type should match");
            defPromise.resolve();
            return 0;
        };

        // Fire attach op
        dataStore.root.set("attachComp", comp2.handle);
        await containerP;
        await defPromise.promise;
    });

    it("Fire ops during container attach for consensus register collection", async () => {
        const op = {
            key: "1",
            type: "write",
            serializedValue: JSON.stringify("b"),
            refSeq: detachedContainerRefSeqNumber,
        };
        const defPromise = new Deferred();
        const container = await loader.createDetachedContainer(args.defaultCodeDetails);
        container.deltaManager.submit = (type, contents, batch, metadata) => {
            assert.strictEqual(contents.contents.contents.content.address,
                crcId, "Address should be consensus register collection");
            assert.strictEqual(JSON.stringify(contents.contents.contents.content.contents),
                JSON.stringify(op), "Op should be same");
            defPromise.resolve();
            return 0;
        };

        // Get the root dataStore from the detached container.
        const response = await container.request({ url: "/" });
        const dataStore = response.value as ITestFluidObject;
        const testChannel1 = await dataStore.getSharedObject<ConsensusRegisterCollection<string>>(crcId);

        // Fire op before attaching the container
        await testChannel1.write("0", "a");
        const containerP = container.attach(request);

        // Fire op after the summary is taken and before it is attached.
        // eslint-disable-next-line @typescript-eslint/no-floating-promises
        testChannel1.write("1", "b");
        await containerP;
        await defPromise.promise;
    });

    it("Fire ops during container attach for shared directory", async () => {
        const op = {
            key: "1",
            path: "/",
            type: "set",
            value: { type: "Plain", value: "b" },
        };
        const defPromise = new Deferred();
        const container = await loader.createDetachedContainer(args.defaultCodeDetails);
        container.deltaManager.submit = (type, contents, batch, metadata) => {
            assert.strictEqual(contents.contents.contents.content.address,
                sharedDirectoryId, "Address should be shared directory");
            assert.strictEqual(JSON.stringify(contents.contents.contents.content.contents),
                JSON.stringify(op), "Op should be same");
            defPromise.resolve();
            return 0;
        };

        // Get the root dataStore from the detached container.
        const response = await container.request({ url: "/" });
        const dataStore = response.value as ITestFluidObject;
        const testChannel1 = await dataStore.getSharedObject<SharedDirectory>(sharedDirectoryId);

        // Fire op before attaching the container
        testChannel1.set("0", "a");
        const containerP = container.attach(request);

        // Fire op after the summary is taken and before it is attached.
        testChannel1.set("1", "b");
        await containerP;
        await defPromise.promise;
    });

    it("Fire ops during container attach for shared cell", async () => {
        const op = { type: "setCell", value: { type: "Plain", value: "b" } };
        const defPromise = new Deferred();
        const container = await loader.createDetachedContainer(args.defaultCodeDetails);
        container.deltaManager.submit = (type, contents, batch, metadata) => {
            assert.strictEqual(contents.contents.contents.content.address,
                sharedCellId, "Address should be shared directory");
            assert.strictEqual(JSON.stringify(contents.contents.contents.content.contents),
                JSON.stringify(op), "Op should be same");
            defPromise.resolve();
            return 0;
        };

        // Get the root dataStore from the detached container.
        const response = await container.request({ url: "/" });
        const dataStore = response.value as ITestFluidObject;
        const testChannel1 = await dataStore.getSharedObject<SharedCell>(sharedCellId);

        // Fire op before attaching the container
        testChannel1.set("a");
        const containerP = container.attach(request);

        // Fire op after the summary is taken and before it is attached.
        testChannel1.set("b");
        await containerP;
        await defPromise.promise;
    });

    it("Fire ops during container attach for shared ink", async () => {
        const defPromise = new Deferred();
        const container = await loader.createDetachedContainer(args.defaultCodeDetails);
        container.deltaManager.submit = (type, contents, batch, metadata) => {
            assert.strictEqual(contents.contents.contents.content.address,
                sharedInkId, "Address should be ink");
            assert.strictEqual(contents.contents.contents.content.contents.type,
                "createStroke", "Op type should be same");
            assert.strictEqual(contents.contents.contents.content.contents.pen.thickness,
                20, "Thickness should be same");
            defPromise.resolve();
            return 0;
        };

        // Get the root dataStore from the detached container.
        const response = await container.request({ url: "/" });
        const dataStore = response.value as ITestFluidObject;
        const testChannel1 = await dataStore.getSharedObject<Ink>(sharedInkId);

        // Fire op before attaching the container
        const color: IColor = {
            a: 2, r: 127, b: 127, g: 127,
        };
        testChannel1.createStroke({ color, thickness: 10 });
        const containerP = container.attach(request);

        // Fire op after the summary is taken and before it is attached.
        testChannel1.createStroke({ color, thickness: 20 });
        await containerP;
        await defPromise.promise;
    });

    it("Fire ops during container attach for consensus ordered collection", async () => {
        const op = { opName: "add", value: JSON.stringify("s") };
        const defPromise = new Deferred();
        const container = await loader.createDetachedContainer(args.defaultCodeDetails);
        container.deltaManager.submit = (type, contents, batch, metadata) => {
            assert.strictEqual(contents.contents.contents.content.address,
                cocId, "Address should be consensus queue");
            assert.strictEqual(JSON.stringify(contents.contents.contents.content.contents),
                JSON.stringify(op), "Op should be same");
            defPromise.resolve();
            return 0;
        };

        // Get the root dataStore from the detached container.
        const response = await container.request({ url: "/" });
        const dataStore = response.value as ITestFluidObject;
        const testChannel1 = await dataStore.getSharedObject<ConsensusQueue>(cocId);

        // Fire op before attaching the container
        await testChannel1.add("a");
        const containerP = container.attach(request);

        // Fire op after the summary is taken and before it is attached.
        // eslint-disable-next-line @typescript-eslint/no-floating-promises
        testChannel1.add("s");

        await containerP;
        await defPromise.promise;
    });

    it("Fire ops during container attach for sparse matrix", async () => {
        const seg = { items: ["s"] };
        const defPromise = new Deferred();
        const container = await loader.createDetachedContainer(args.defaultCodeDetails);
        container.deltaManager.submit = (type, contents, batch, metadata) => {
            assert.strictEqual(contents.contents.contents.content.address,
                sparseMatrixId, "Address should be sparse matrix");
            if (contents.contents.contents.content.contents.ops[0].type === MergeTreeDeltaType.INSERT) {
                assert.strictEqual(JSON.stringify(contents.contents.contents.content.contents.ops[0].seg),
                    JSON.stringify(seg), "Seg should be same");
            } else {
                assert.strictEqual(JSON.stringify(contents.contents.contents.content.contents.ops[1].seg),
                    JSON.stringify(seg), "Seg should be same");
            }
            defPromise.resolve();
            return 0;
        };

        // Get the root dataStore from the detached container.
        const response = await container.request({ url: "/" });
        const dataStore = response.value as ITestFluidObject;
        const testChannel1 = await dataStore.getSharedObject<SparseMatrix>(sparseMatrixId);

        // Fire op before attaching the container
        testChannel1.insertRows(0, 1);
        testChannel1.insertCols(0, 1);
        const containerP = container.attach(request);

        // Fire op after the summary is taken and before it is attached.
        testChannel1.setItems(0, 0, seg.items);

        await containerP;
        await defPromise.promise;
    });

    it.skip("Fire ops during container attach for shared matrix", async () => {
        const op = { pos1: 0, seg: 9, type: 0, target: "rows" };
        const defPromise = new Deferred();
        const container = await loader.createDetachedContainer(args.defaultCodeDetails);
        container.deltaManager.submit = (type, contents, batch, metadata) => {
            assert.strictEqual(contents.contents.contents.content.address,
                sharedMatrixId, "Address should be shared matrix");
            assert.strictEqual(JSON.stringify(contents.contents.contents.content.contents),
                JSON.stringify(op), "Op should be same");
            defPromise.resolve();
            return 0;
        };

        // Get the root dataStore from the detached container.
        const response = await container.request({ url: "/" });
        const dataStore = response.value as ITestFluidObject;
        const testChannel1 = await dataStore.getSharedObject<SharedMatrix>(sharedMatrixId);

        // Fire op before attaching the container
        testChannel1.insertRows(0, 20);
        testChannel1.insertCols(0, 20);
        const containerP = container.attach(request);

        // Fire op after the summary is taken and before it is attached.
        testChannel1.insertRows(0, 9);

        await containerP;
        await defPromise.promise;
    });
};

describe("Detached Container", () => {
    generateLocalTest(tests);

    // non compat test
<<<<<<< HEAD
    generateLocalNonCompatTest((argsFactory: () => ILocalTestObjectProvider) => {
        let args: ILocalTestObjectProvider;
=======
    generateLocalNonCompatTest((args: ITestObjectProvider) => {
>>>>>>> a406d368
        let request: IRequest;
        let loader: Loader;

        beforeEach(async () => {
<<<<<<< HEAD
            args = argsFactory();
            request = args.urlResolver.createCreateNewRequest(documentId);
=======
            request = createLocalResolverCreateNewRequest(documentId);
>>>>>>> a406d368
            loader = args.makeTestLoader(testContainerConfig) as Loader;
        });

        it("Load attached container from cache and check if they are same", async () => {
            const container = await loader.createDetachedContainer(args.defaultCodeDetails);

            // Now attach the container and get the sub dataStore.
            await container.attach(request);

            // Create a new request url from the resolvedUrl of the first container.
            assert(container.resolvedUrl);
            const requestUrl2 = await args.urlResolver.getAbsoluteUrl(container.resolvedUrl, "");
            const container2 = await loader.resolve({ url: requestUrl2 });
            assert.strictEqual(container, container2, "Both containers should be same");
        });
    });
});<|MERGE_RESOLUTION|>--- conflicted
+++ resolved
@@ -65,12 +65,8 @@
     registry,
 };
 
-<<<<<<< HEAD
-const tests = (argsFactory: () => ILocalTestObjectProvider) => {
-    let args: ILocalTestObjectProvider;
-=======
-const tests = (args: ITestObjectProvider) => {
->>>>>>> a406d368
+const tests = (argsFactory: () => ITestObjectProvider) => {
+    let args: ITestObjectProvider;
     let request: IRequest;
     let loader: Loader;
 
@@ -84,12 +80,8 @@
     });
 
     beforeEach(async () => {
-<<<<<<< HEAD
         args = argsFactory();
-        request = args.urlResolver.createCreateNewRequest(documentId);
-=======
         request = createLocalResolverCreateNewRequest(documentId);
->>>>>>> a406d368
         loader = args.makeTestLoader(testContainerConfig) as Loader;
     });
 
@@ -625,22 +617,14 @@
     generateLocalTest(tests);
 
     // non compat test
-<<<<<<< HEAD
-    generateLocalNonCompatTest((argsFactory: () => ILocalTestObjectProvider) => {
-        let args: ILocalTestObjectProvider;
-=======
-    generateLocalNonCompatTest((args: ITestObjectProvider) => {
->>>>>>> a406d368
+    generateLocalNonCompatTest((argsFactory: () => ITestObjectProvider) => {
+        let args: ITestObjectProvider;
         let request: IRequest;
         let loader: Loader;
 
         beforeEach(async () => {
-<<<<<<< HEAD
             args = argsFactory();
-            request = args.urlResolver.createCreateNewRequest(documentId);
-=======
             request = createLocalResolverCreateNewRequest(documentId);
->>>>>>> a406d368
             loader = args.makeTestLoader(testContainerConfig) as Loader;
         });
 
