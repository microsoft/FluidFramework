--- conflicted
+++ resolved
@@ -55,13 +55,8 @@
         dataStoreContext: IFluidDataStoreContext,
         type: string,
     ) => {
-<<<<<<< HEAD
-        return requestFluidObject<ITestFluidComponent>(
+        return requestFluidObject<ITestFluidObject>(
             await dataStoreContext.containerRuntime.createDataStore(type),
-=======
-        return requestFluidObject<ITestFluidObject>(
-            await componentContext.containerRuntime.createDataStore(type),
->>>>>>> 87ed0809
             "");
     });
 
@@ -126,21 +121,12 @@
         if (response.mimeType !== "fluid/object" && response.status !== 200) {
             assert.fail("Root dataStore should be created in detached container");
         }
-<<<<<<< HEAD
-        const dataStore = response.value as ITestFluidComponent;
-
-        // Create a sub dataStore of type TestFluidComponent and verify that it is attached.
+        const dataStore = response.value as ITestFluidObject;
+
+        // Create a sub dataStore of type TestFluidObject and verify that it is attached.
         const subDataStore = await createFluidObject(dataStore.context, "default");
         dataStore.root.set("attachKey", subDataStore.handle);
         assert.strictEqual(subDataStore.context.storage, undefined, "No storage should be there!!");
-=======
-        const component = response.value as ITestFluidObject;
-
-        // Create a sub component of type TestFluidObject and verify that it is attached.
-        const subComponent = await createFluidObject(component.context, "default");
-        component.root.set("attachKey", subComponent.handle);
-        assert.strictEqual(subComponent.context.storage, undefined, "No storage should be there!!");
->>>>>>> 87ed0809
 
         // Get the sub dataStore's root channel and verify that it is attached.
         const testChannel = await subDataStore.runtime.getChannel("root");
@@ -152,19 +138,11 @@
         const container = await loader.createDetachedContainer(pkg);
         // Get the root dataStore from the detached container.
         const response = await container.request({ url: "/" });
-<<<<<<< HEAD
-        const dataStore = response.value as ITestFluidComponent;
-
-        // Create a sub dataStore of type TestFluidComponent.
+        const dataStore = response.value as ITestFluidObject;
+
+        // Create a sub dataStore of type TestFluidObject.
         const testDataStore = await createFluidObject(dataStore.context, "default");
         dataStore.root.set("attachKey", testDataStore.handle);
-=======
-        const component = response.value as ITestFluidObject;
-
-        // Create a sub component of type TestFluidObject.
-        const testComponent = await createFluidObject(component.context, "default");
-        component.root.set("attachKey", testComponent.handle);
->>>>>>> 87ed0809
 
         // Now attach the container
         await container.attach(request);
@@ -183,19 +161,11 @@
         const container = await loader.createDetachedContainer(pkg);
         // Get the root dataStore from the detached container.
         const response = await container.request({ url: "/" });
-<<<<<<< HEAD
-        const dataStore = response.value as ITestFluidComponent;
-
-        // Create a sub dataStore of type TestFluidComponent.
+        const dataStore = response.value as ITestFluidObject;
+
+        // Create a sub dataStore of type TestFluidObject.
         const subDataStore1 = await createFluidObject(dataStore.context, "default");
         dataStore.root.set("attachKey", subDataStore1.handle);
-=======
-        const component = response.value as ITestFluidObject;
-
-        // Create a sub component of type TestFluidObject.
-        const subComponent1 = await createFluidObject(component.context, "default");
-        component.root.set("attachKey", subComponent1.handle);
->>>>>>> 87ed0809
 
         // Now attach the container and get the sub dataStore.
         await container.attach(request);
@@ -207,19 +177,11 @@
         const requestUrl2 = await urlResolver2.getAbsoluteUrl(container.resolvedUrl, "");
         const container2 = await loader2.resolve({ url: requestUrl2 });
 
-<<<<<<< HEAD
         // Get the sub dataStore and assert that it is attached.
         const response2 = await container2.request({ url: `/${subDataStore1.context.id}` });
-        const subDataStore2 = response2.value as ITestFluidComponent;
+        const subDataStore2 = response2.value as ITestFluidObject;
         assert.strictEqual(subDataStore2.runtime.IFluidHandleContext.isAttached, true,
             "DataStore should be attached!!");
-=======
-        // Get the sub component and assert that it is attached.
-        const response2 = await container2.request({ url: `/${subComponent1.context.id}` });
-        const subComponent2 = response2.value as ITestFluidObject;
-        assert.strictEqual(subComponent2.runtime.IFluidHandleContext.isAttached, true,
-            "Component should be attached!!");
->>>>>>> 87ed0809
 
         // Verify the attributes of the root channel of both sub dataStores.
         const testChannel1 = await subDataStore1.runtime.getChannel("root");
@@ -252,13 +214,8 @@
 
         // Get the root dataStore from the detached container.
         const response = await container.request({ url: "/" });
-<<<<<<< HEAD
-        const dataStore = response.value as ITestFluidComponent;
+        const dataStore = response.value as ITestFluidObject;
         const testChannel1 = await dataStore.getSharedObject<SharedString>(sharedStringId);
-=======
-        const component = response.value as ITestFluidObject;
-        const testChannel1 = await component.getSharedObject<SharedString>(sharedStringId);
->>>>>>> 87ed0809
 
         // Fire op before attaching the container
         testChannel1.insertText(0, "a");
@@ -287,13 +244,8 @@
 
         // Get the root dataStore from the detached container.
         const response = await container.request({ url: "/" });
-<<<<<<< HEAD
-        const dataStore = response.value as ITestFluidComponent;
+        const dataStore = response.value as ITestFluidObject;
         const testChannel1 = await dataStore.getSharedObject<SharedMap>(sharedMapId);
-=======
-        const component = response.value as ITestFluidObject;
-        const testChannel1 = await component.getSharedObject<SharedMap>(sharedMapId);
->>>>>>> 87ed0809
 
         // Fire op before attaching the container
         testChannel1.set("0", "a");
@@ -324,11 +276,7 @@
 
         // Get the root dataStore from the detached container.
         const response = await container.request({ url: "/" });
-<<<<<<< HEAD
-        const dataStore = response.value as ITestFluidComponent;
-=======
-        const component = response.value as ITestFluidObject;
->>>>>>> 87ed0809
+        const dataStore = response.value as ITestFluidObject;
 
         const containerP = container.attach(request);
 
@@ -346,19 +294,11 @@
 
         // Get the root dataStore from the detached container.
         const response = await container.request({ url: "/" });
-<<<<<<< HEAD
-        const dataStore = response.value as ITestFluidComponent;
+        const dataStore = response.value as ITestFluidObject;
 
         const containerP = container.attach(request);
         const router = await dataStore.context.containerRuntime.createDataStore([testDataStoreType]);
-        const comp2 = await requestFluidObject<ITestFluidComponent>(router, "/");
-=======
-        const component = response.value as ITestFluidObject;
-
-        const containerP = container.attach(request);
-        const router = await component.context.containerRuntime.createDataStore([testComponentType]);
         const comp2 = await requestFluidObject<ITestFluidObject>(router, "/");
->>>>>>> 87ed0809
 
         // eslint-disable-next-line @typescript-eslint/unbound-method
         container.deltaManager.submit = (type, contents, batch, metadata) => {
@@ -394,13 +334,8 @@
 
         // Get the root dataStore from the detached container.
         const response = await container.request({ url: "/" });
-<<<<<<< HEAD
-        const dataStore = response.value as ITestFluidComponent;
+        const dataStore = response.value as ITestFluidObject;
         const testChannel1 = await dataStore.getSharedObject<ConsensusRegisterCollection<string>>(crcId);
-=======
-        const component = response.value as ITestFluidObject;
-        const testChannel1 = await component.getSharedObject<ConsensusRegisterCollection<string>>(crcId);
->>>>>>> 87ed0809
 
         // Fire op before attaching the container
         await testChannel1.write("0", "a");
@@ -434,13 +369,8 @@
 
         // Get the root dataStore from the detached container.
         const response = await container.request({ url: "/" });
-<<<<<<< HEAD
-        const dataStore = response.value as ITestFluidComponent;
+        const dataStore = response.value as ITestFluidObject;
         const testChannel1 = await dataStore.getSharedObject<SharedDirectory>(sharedDirectoryId);
-=======
-        const component = response.value as ITestFluidObject;
-        const testChannel1 = await component.getSharedObject<SharedDirectory>(sharedDirectoryId);
->>>>>>> 87ed0809
 
         // Fire op before attaching the container
         testChannel1.set("0", "a");
@@ -468,13 +398,8 @@
 
         // Get the root dataStore from the detached container.
         const response = await container.request({ url: "/" });
-<<<<<<< HEAD
-        const dataStore = response.value as ITestFluidComponent;
+        const dataStore = response.value as ITestFluidObject;
         const testChannel1 = await dataStore.getSharedObject<SharedCell>(sharedCellId);
-=======
-        const component = response.value as ITestFluidObject;
-        const testChannel1 = await component.getSharedObject<SharedCell>(sharedCellId);
->>>>>>> 87ed0809
 
         // Fire op before attaching the container
         testChannel1.set("a");
@@ -503,13 +428,8 @@
 
         // Get the root dataStore from the detached container.
         const response = await container.request({ url: "/" });
-<<<<<<< HEAD
-        const dataStore = response.value as ITestFluidComponent;
+        const dataStore = response.value as ITestFluidObject;
         const testChannel1 = await dataStore.getSharedObject<Ink>(sharedInkId);
-=======
-        const component = response.value as ITestFluidObject;
-        const testChannel1 = await component.getSharedObject<Ink>(sharedInkId);
->>>>>>> 87ed0809
 
         // Fire op before attaching the container
         const color: IColor = {
@@ -540,13 +460,8 @@
 
         // Get the root dataStore from the detached container.
         const response = await container.request({ url: "/" });
-<<<<<<< HEAD
-        const dataStore = response.value as ITestFluidComponent;
+        const dataStore = response.value as ITestFluidObject;
         const testChannel1 = await dataStore.getSharedObject<ConsensusQueue>(cocId);
-=======
-        const component = response.value as ITestFluidObject;
-        const testChannel1 = await component.getSharedObject<ConsensusQueue>(cocId);
->>>>>>> 87ed0809
 
         // Fire op before attaching the container
         await testChannel1.add("a");
@@ -581,13 +496,8 @@
 
         // Get the root dataStore from the detached container.
         const response = await container.request({ url: "/" });
-<<<<<<< HEAD
-        const dataStore = response.value as ITestFluidComponent;
+        const dataStore = response.value as ITestFluidObject;
         const testChannel1 = await dataStore.getSharedObject<SparseMatrix>(sparseMatrixId);
-=======
-        const component = response.value as ITestFluidObject;
-        const testChannel1 = await component.getSharedObject<SparseMatrix>(sparseMatrixId);
->>>>>>> 87ed0809
 
         // Fire op before attaching the container
         testChannel1.insertRows(0, 1);
@@ -617,13 +527,8 @@
 
         // Get the root dataStore from the detached container.
         const response = await container.request({ url: "/" });
-<<<<<<< HEAD
-        const dataStore = response.value as ITestFluidComponent;
+        const dataStore = response.value as ITestFluidObject;
         const testChannel1 = await dataStore.getSharedObject<SharedMatrix>(sharedMatrixId);
-=======
-        const component = response.value as ITestFluidObject;
-        const testChannel1 = await component.getSharedObject<SharedMatrix>(sharedMatrixId);
->>>>>>> 87ed0809
 
         // Fire op before attaching the container
         testChannel1.insertRows(0, 20);
