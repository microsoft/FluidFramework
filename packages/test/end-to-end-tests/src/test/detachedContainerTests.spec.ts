--- conflicted
+++ resolved
@@ -7,7 +7,7 @@
 import { IRequest } from "@fluidframework/core-interfaces";
 import { IFluidCodeDetails, IProxyLoaderFactory, AttachState } from "@fluidframework/container-definitions";
 import { ConnectionState, Loader } from "@fluidframework/container-loader";
-import { IUrlResolver, IDocumentServiceFactory } from "@fluidframework/driver-definitions";
+import { IUrlResolver } from "@fluidframework/driver-definitions";
 import { LocalDocumentServiceFactory, LocalResolver } from "@fluidframework/local-driver";
 import { IFluidDataStoreContext } from "@fluidframework/runtime-definitions";
 import { ILocalDeltaConnectionServer, LocalDeltaConnectionServer } from "@fluidframework/server-local-server";
@@ -62,11 +62,6 @@
 
 const tests = (args: ICompatTestArgs) => {
     let request: IRequest;
-<<<<<<< HEAD
-=======
-    let testDeltaConnectionServer: ILocalDeltaConnectionServer;
-    let documentServiceFactory: IDocumentServiceFactory;
->>>>>>> 8c158697
     let loader: Loader;
 
     const createFluidObject = (async (
@@ -78,36 +73,10 @@
             "");
     });
 
-<<<<<<< HEAD
-=======
-    function createTestLoader(urlResolver: IUrlResolver): Loader {
-        const factory: TestFluidObjectFactory = new TestFluidObjectFactory([
-            [sharedStringId, SharedString.getFactory()],
-            [sharedMapId, SharedMap.getFactory()],
-            [crcId, ConsensusRegisterCollection.getFactory()],
-            [sharedDirectoryId, SharedDirectory.getFactory()],
-            [sharedCellId, SharedCell.getFactory()],
-            [sharedInkId, Ink.getFactory()],
-            [sharedMatrixId, SharedMatrix.getFactory()],
-            [cocId, ConsensusQueue.getFactory()],
-            [sparseMatrixId, SparseMatrix.getFactory()],
-        ]);
-        const codeLoader = new LocalCodeLoader([[pkg, factory]]);
-        documentServiceFactory = new LocalDocumentServiceFactory(testDeltaConnectionServer);
-        return new Loader(
-            urlResolver,
-            documentServiceFactory,
-            codeLoader,
-            {},
-            {},
-            new Map<string, IProxyLoaderFactory>());
-    }
-
->>>>>>> 8c158697
     beforeEach(async () => {
         const urlResolver = new LocalResolver();
         request = urlResolver.createCreateNewRequest(documentId);
-        loader = args.makeTestLoader(registry, urlResolver) as Loader;
+        loader = args.makeTestLoader(registry, pkg, urlResolver) as Loader;
     });
 
     it("Create detached container", async () => {
@@ -192,7 +161,7 @@
 
         // Now load the container from another loader.
         const urlResolver2 = new LocalResolver();
-        const loader2 = args.makeTestLoader(registry, urlResolver2);
+        const loader2 = args.makeTestLoader(registry, pkg, urlResolver2);
         // Create a new request url from the resolvedUrl of the first container.
         const requestUrl2 = await urlResolver2.getAbsoluteUrl(container.resolvedUrl, "");
         const container2 = await loader2.resolve({ url: requestUrl2 });
@@ -216,17 +185,14 @@
 
     it("ReAttach detached container on failed attach", async () => {
         const container = await loader.createDetachedContainer(pkg);
-        // eslint-disable-next-line @typescript-eslint/unbound-method
-        const oldFunc = documentServiceFactory.createContainer;
-        // eslint-disable-next-line @typescript-eslint/unbound-method
-        documentServiceFactory.createContainer = (a, b, c) => { throw new Error("Test Error"); };
+        const oldFunc = args.documentServiceFactory.createContainer;
+        args.documentServiceFactory.createContainer = (a, b, c) => { throw new Error("Test Error"); };
         let failedOnce = false;
         try {
             await container.attach(request);
         } catch (e) {
             failedOnce = true;
-            // eslint-disable-next-line @typescript-eslint/unbound-method
-            documentServiceFactory.createContainer = oldFunc;
+            args.documentServiceFactory.createContainer = oldFunc;
         }
         assert.strictEqual(failedOnce, true, "Attach call should fail");
         assert.strictEqual(container.attachState, AttachState.Attaching, "Container should be in attaching state");
@@ -251,7 +217,7 @@
 
         // Now load the container from another loader.
         const urlResolver2 = new LocalResolver();
-        const loader2 = createTestLoader(urlResolver2);
+        const loader2 = args.makeTestLoader(registry, pkg, urlResolver2);
         // Create a new request url from the resolvedUrl of the first container.
         const requestUrl2 = await urlResolver2.getAbsoluteUrl(container.resolvedUrl, "");
         const container2 = await loader2.resolve({ url: requestUrl2 });
@@ -616,11 +582,11 @@
 
 describe("Detached Container", () => {
     let testDeltaConnectionServer: ILocalDeltaConnectionServer;
-
-    function createTestLoader(_, urlResolver: IUrlResolver): Loader {
+    let documentServiceFactory: LocalDocumentServiceFactory;
+
+    function createTestLoader(a, b, urlResolver: IUrlResolver): Loader {
         const factory: TestFluidObjectFactory = new TestFluidObjectFactory(registry);
         const codeLoader = new LocalCodeLoader([[pkg, factory]]);
-        const documentServiceFactory = new LocalDocumentServiceFactory(testDeltaConnectionServer);
         return new Loader(
             urlResolver,
             documentServiceFactory,
@@ -632,9 +598,13 @@
 
     beforeEach(async () => {
         testDeltaConnectionServer = LocalDeltaConnectionServer.create();
-    });
-
-    tests({ makeTestLoader: createTestLoader });
+        documentServiceFactory = new LocalDocumentServiceFactory(testDeltaConnectionServer);
+    });
+
+    tests({
+        makeTestLoader: createTestLoader,
+        get documentServiceFactory() { return documentServiceFactory; },
+    });
     // console.log(createTestLoader);
 
     afterEach(async () => {
@@ -642,6 +612,6 @@
     });
 
     describe("compatibility", () => {
-        compatTest(tests, { testFluidDataStore: true });
+        compatTest(tests, { testFluidDataObject: true });
     });
 });