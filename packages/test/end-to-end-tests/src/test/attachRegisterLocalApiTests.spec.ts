/*!
 * Copyright (c) Microsoft Corporation. All rights reserved.
 * Licensed under the MIT License.
 */

import assert from "assert";
import { IRequest } from "@fluidframework/component-core-interfaces";
import { IFluidCodeDetails, IProxyLoaderFactory } from "@fluidframework/container-definitions";
import { Loader } from "@fluidframework/container-loader";
import { IContainerRuntime } from "@fluidframework/container-runtime-definitions";
import { IUrlResolver } from "@fluidframework/driver-definitions";
import { TestDocumentServiceFactory, TestResolver } from "@fluidframework/local-driver";
import { ILocalDeltaConnectionServer, LocalDeltaConnectionServer } from "@fluidframework/server-local-server";
import {
    LocalCodeLoader,
    ITestFluidComponent,
    TestFluidComponentFactory,
    TestFluidComponent,
} from "@fluidframework/test-utils";
import { SharedObject } from "@fluidframework/shared-object-base";
import { IContainerRuntimeBase } from "@fluidframework/runtime-definitions";
import { SharedMap } from "@fluidframework/map";

describe(`Attach/Bind Api Tests For Attached Container`, () => {
    const documentId = "detachedContainerTest";
    const codeDetails: IFluidCodeDetails = {
        package: "detachedContainerTestPackage1",
        config: {},
    };
    const mapId1 = "mapId1";
    const mapId2 = "mapId2";

    let request: IRequest;
    let testDeltaConnectionServer: ILocalDeltaConnectionServer;
    let loader: Loader;

    const createTestStatementForAttachedDetached = (name: string, attached: boolean) =>
        `${name} should be ${attached ? "Attached" : "Detached"}`;

    async function createDetachedContainerAndGetRootComponent() {
        const container = await loader.createDetachedContainer(codeDetails);
        // Get the root component from the detached container.
        const response = await container.request({ url: "/" });
        const defaultComponent = response.value;
        return {
            container,
            defaultComponent,
        };
    }

    const createPeerComponent = async (
        containerRuntime: IContainerRuntimeBase,
    ) => {
        const peerComponentRuntimeChannel = await (containerRuntime as IContainerRuntime)
            .createComponentWithRealizationFn(["default"]);
        const peerComponent =
            (await peerComponentRuntimeChannel.request({ url: "/" })).value as ITestFluidComponent;
        return {
            peerComponent,
            peerComponentRuntimeChannel,
        };
    };

    function createTestLoader(urlResolver: IUrlResolver): Loader {
        const factory: TestFluidComponentFactory = new TestFluidComponentFactory([
            [mapId1, SharedMap.getFactory()],
            [mapId2, SharedMap.getFactory()],
        ]);
        const codeLoader = new LocalCodeLoader([[codeDetails, factory]]);
        const documentServiceFactory = new TestDocumentServiceFactory(testDeltaConnectionServer);
        return new Loader(
            urlResolver,
            documentServiceFactory,
            codeLoader,
            {},
            {},
            new Map<string, IProxyLoaderFactory>());
    }

    beforeEach(async () => {
        testDeltaConnectionServer = LocalDeltaConnectionServer.create();
        const urlResolver = new TestResolver();
        request = urlResolver.createCreateNewRequest(documentId);
        loader = createTestLoader(urlResolver);
    });

    it("Attaching component should not attach unregistered DDS", async () => {
        const { container, defaultComponent } =
            await createDetachedContainerAndGetRootComponent();
        await container.attach(request);

        // Create another component which returns the runtime channel.
        const peerComponent = await createPeerComponent(defaultComponent.context.containerRuntime);
        const component2 = peerComponent.peerComponent;
        const component2RuntimeChannel = peerComponent.peerComponentRuntimeChannel;

        assert.strictEqual(component2.runtime.isAttached, false,
            createTestStatementForAttachedDetached("Component2", false));

<<<<<<< HEAD
            assert.strictEqual(component2.runtime.IComponentHandleContext.isAttached, false,
                createTestStatementForAttachedDetached("Component2", false));
            assert.strictEqual(component2.runtime.isBoundToContext, false, "Component2 should be unbound");
=======
        // Create a channel
        const channel = component2.runtime.createChannel("test1", "https://graph.microsoft.com/types/map");
        assert.strictEqual(channel.handle.isAttached, false, "Channel should be detached");
>>>>>>> 14a9ed33

        component2RuntimeChannel.bindToContext();

        assert.strictEqual(component2.runtime.isAttached, true,
            createTestStatementForAttachedDetached("Component2", true));

<<<<<<< HEAD
            assert.strictEqual(component2.runtime.IComponentHandleContext.isAttached, isAttached,
                createTestStatementForAttachedDetached("Component2", isAttached));
            assert.strictEqual(component2.runtime.isBoundToContext, true, "Component2 should be bound");
=======
        assert.strictEqual(channel.handle.isAttached, false,
            "Channel should not be attached as it was not registered");
    });
>>>>>>> 14a9ed33

    it("Attaching component should attach registered DDS", async () => {
        const { container, defaultComponent } =
            await createDetachedContainerAndGetRootComponent();
        await container.attach(request);

        // Create another component which returns the runtime channel.
        const peerComponent = await createPeerComponent(defaultComponent.context.containerRuntime);
        const component2 = peerComponent.peerComponent;
        const component2RuntimeChannel = peerComponent.peerComponentRuntimeChannel;
        assert.strictEqual(component2.runtime.isAttached, false,
            createTestStatementForAttachedDetached("Component2", false));

        // Create a channel
        const channel = component2.runtime.createChannel("test1", "https://graph.microsoft.com/types/map");
        assert.strictEqual(channel.handle.isAttached, false, "Channel should be detached");

        // Now register the channel
        (await channel.handle.get() as SharedObject).bindToContext();
        component2RuntimeChannel.bindToContext();

        assert.strictEqual(component2.runtime.isAttached, true,
            createTestStatementForAttachedDetached("Component2", true));

        // Channel should get attached as it was registered to its component
        assert.strictEqual(channel.handle.isAttached, true,
            createTestStatementForAttachedDetached("Channel", true));
    });

    it("Attaching DDS should attach component", async () => {
        const { container, defaultComponent } =
            await createDetachedContainerAndGetRootComponent();
        await container.attach(request);

        // Create another component which returns the runtime channel.
        const peerComponent = await createPeerComponent(defaultComponent.context.containerRuntime);
        const component2 = peerComponent.peerComponent;
        assert.strictEqual(component2.runtime.isAttached, false,
            createTestStatementForAttachedDetached("Component2", false));

        // Create a channel
        const channel = component2.runtime.createChannel("test1", "https://graph.microsoft.com/types/map");
        assert.strictEqual(channel.handle.isAttached, false, "Channel should be detached");

        channel.handle.attachGraph();

        // Channel should get attached as it was registered to its component
        assert.strictEqual(channel.handle.isAttached, true,
            createTestStatementForAttachedDetached("Channel", true));

        assert.strictEqual(component2.runtime.isAttached, true,
            createTestStatementForAttachedDetached("Component2", true));
    });

    it("Sticking handle in attached dds should attach the DDS in attached container", async () => {
        const { container, defaultComponent } =
            await createDetachedContainerAndGetRootComponent();
        await container.attach(request);

        // Create another component which returns the runtime channel.
        const peerComponent = await createPeerComponent(defaultComponent.context.containerRuntime);
        const component2 = peerComponent.peerComponent;
        const component2RuntimeChannel = peerComponent.peerComponentRuntimeChannel;
        assert.strictEqual(component2.runtime.isAttached, false,
            createTestStatementForAttachedDetached("Component2", false));

        // Create a channel
        const channel = component2.runtime.createChannel("test1", "https://graph.microsoft.com/types/map");
        assert.strictEqual(channel.handle.isAttached, false, "Channel should be detached");

        component2RuntimeChannel.bindToContext();

        const rootOfComponent2 = await component2.runtime.getChannel("root") as SharedMap;
        const testChannelOfComponent2 = await component2.runtime.getChannel("test1");

        assert.strictEqual(rootOfComponent2.isAttached(), true,
            "Root Channel should be attached");
        assert.strictEqual(testChannelOfComponent2.isAttached(), false,
            "Test Channel should not be attached");
        rootOfComponent2.set("test1handle", channel.handle);

        assert.strictEqual(testChannelOfComponent2.isAttached(), true,
            "Test Channel should be bound only in attached container after sticking it in bounded dds");
    });

    it("Registering DDS in attached component should attach it", async () => {
        const { container, defaultComponent } =
            await createDetachedContainerAndGetRootComponent();
        await container.attach(request);

        // Create another component which returns the runtime channel.
        const peerComponent = await createPeerComponent(defaultComponent.context.containerRuntime);
        const component2 = peerComponent.peerComponent;
        const component2RuntimeChannel = peerComponent.peerComponentRuntimeChannel;

        assert.strictEqual(component2.runtime.isAttached, false,
            createTestStatementForAttachedDetached("Component2", false));

        // Create a channel
        const channel = component2.runtime.createChannel("test1", "https://graph.microsoft.com/types/map");
        assert.strictEqual(channel.handle.isAttached, false, "Channel should be detached");

        component2RuntimeChannel.bindToContext();

        (await channel.handle.get() as SharedObject).bindToContext();
        assert.strictEqual(channel.handle.isAttached, true,
            createTestStatementForAttachedDetached("Channel", true));
    });

    it("Registering DDS in detached component should not attach it", async () => {
        const { container, defaultComponent } =
            await createDetachedContainerAndGetRootComponent();
        await container.attach(request);

        // Create another component which returns the runtime channel.
        const peerComponent = await createPeerComponent(defaultComponent.context.containerRuntime);
        const component2 = peerComponent.peerComponent;

        assert.strictEqual(component2.runtime.isAttached, false,
            createTestStatementForAttachedDetached("Component2", false));
        assert.strictEqual(component2.runtime.isAttached, false, "Component2 should be unattached");

        // Create a channel
        const channel = component2.runtime.createChannel("test1", "https://graph.microsoft.com/types/map");
        assert.strictEqual(channel.handle.isAttached, false, "Channel should be detached");

        (await channel.handle.get() as SharedObject).bindToContext();
        assert.strictEqual(channel.handle.isAttached, false,
            "Channel should not get attached on registering it to unattached component");
    });

    it("Stick handle of 2 dds in each other and then attaching component should attach both DDS",
        async () => {
            const { container, defaultComponent } =
                await createDetachedContainerAndGetRootComponent();
            await container.attach(request);

            // Create another component which returns the runtime channel.
            const peerComponent = await createPeerComponent(defaultComponent.context.containerRuntime);
            const component2 = peerComponent.peerComponent;
            const component2RuntimeChannel = peerComponent.peerComponentRuntimeChannel;
<<<<<<< HEAD
            assert.strictEqual(component2.runtime.IComponentHandleContext.isAttached, false,
=======

            assert.strictEqual(component2.runtime.isAttached, false,
>>>>>>> 14a9ed33
                createTestStatementForAttachedDetached("Component2", false));
            assert.strictEqual(component2.runtime.isAttached, false, "Component2 should be unattached");

            // Create first channel
            const channel1 = component2.runtime.createChannel("test1", "https://graph.microsoft.com/types/map");
            assert.strictEqual(channel1.handle.isAttached, false, "Channel should be detached");

            // Create second channel
            const channel2 = component2.runtime.createChannel("test2", "https://graph.microsoft.com/types/map");
            assert.strictEqual(channel2.handle.isAttached, false, "Channel should be detached");

            // Now register both dds to parent component
            (await channel1.handle.get() as SharedObject).bindToContext();
            (await channel2.handle.get() as SharedObject).bindToContext();

            const testChannel1OfComponent2 = await component2.runtime.getChannel("test1") as SharedMap;
            const testChannel2OfComponent2 = await component2.runtime.getChannel("test2") as SharedMap;

<<<<<<< HEAD
            assert.strictEqual(component2.runtime.IComponentHandleContext.isAttached, isAttached,
                createTestStatementForAttachedDetached("Component2", isAttached));
            assert.strictEqual(component2.runtime.isBoundToContext, true, "Component2 should be bound");
=======
            testChannel1OfComponent2.set("test2handle", channel2.handle);
            testChannel2OfComponent2.set("test1handle", channel1.handle);
>>>>>>> 14a9ed33

            // Now attach the component2. Currently this will end up in infinite loop.
            component2RuntimeChannel.bindToContext();
            assert.strictEqual(testChannel1OfComponent2.handle.isAttached, true,
                createTestStatementForAttachedDetached("Test Channel 1", true));
            assert.strictEqual(testChannel2OfComponent2.handle.isAttached, true,
                createTestStatementForAttachedDetached("Test Channel 1", true));
        });

    it("Stick handle of 2 dds in each other and then attaching 1 DDS should attach other DDS",
        async () => {
            const { container, defaultComponent } =
                await createDetachedContainerAndGetRootComponent();
            await container.attach(request);

            // Create another component which returns the runtime channel.
            const peerComponent = await createPeerComponent(defaultComponent.context.containerRuntime);
            const component2 = peerComponent.peerComponent;
<<<<<<< HEAD
            assert.strictEqual(component2.runtime.IComponentHandleContext.isAttached, false,
=======

            assert.strictEqual(component2.runtime.isAttached, false,
>>>>>>> 14a9ed33
                createTestStatementForAttachedDetached("Component2", false));
            assert.strictEqual(component2.runtime.isAttached, false, "Component2 should be unattached");

            // Create first channel
            const channel1 = component2.runtime.createChannel("test1", "https://graph.microsoft.com/types/map");
            assert.strictEqual(channel1.handle.isAttached, false, "Channel should be detached");

            // Create second channel
            const channel2 = component2.runtime.createChannel("test2", "https://graph.microsoft.com/types/map");
            assert.strictEqual(channel2.handle.isAttached, false, "Channel should be detached");

            // Now register both dds to parent component
            (await channel1.handle.get() as SharedObject).bindToContext();
            (await channel2.handle.get() as SharedObject).bindToContext();

            const testChannel1OfComponent2 = await component2.runtime.getChannel("test1") as SharedMap;
            const testChannel2OfComponent2 = await component2.runtime.getChannel("test2") as SharedMap;

            testChannel1OfComponent2.set("test2handle", channel2.handle);
            testChannel2OfComponent2.set("test1handle", channel1.handle);

<<<<<<< HEAD
            assert.strictEqual(component2.runtime.IComponentHandleContext.isAttached, isAttached,
                createTestStatementForAttachedDetached("Component2", isAttached));
            assert.strictEqual(component2.runtime.isBoundToContext, true, "Component2 should be bound");
=======
            channel1.handle.attachGraph();
            assert.strictEqual(testChannel1OfComponent2.isAttached(), true,
                "Test Channel 1 should be bound now after attaching graph it");
            assert.strictEqual(testChannel2OfComponent2.isAttached(), true,
                "Test Channel 2 should be bound now after attaching other DDS");
>>>>>>> 14a9ed33
        });

    it("Stick handle of 2 dds(of 2 different components) in each other and then attaching 1 DDS should " +
        "attach other DDS and component with correct recursion",
        async () => {
            const { container, defaultComponent } =
                await createDetachedContainerAndGetRootComponent();
            await container.attach(request);

            // Create another component which returns the runtime channel.
<<<<<<< HEAD
            const peerComponent = await createPeerComponent(defaultComponent.context.containerRuntime);
            const component2 = peerComponent.peerComponent;
            const component2RuntimeChannel = peerComponent.peerComponentRuntimeChannel;
            assert.strictEqual(component2.runtime.IComponentHandleContext.isAttached, false,
=======
            const peerComponent1 = await createPeerComponent(defaultComponent.context.containerRuntime);
            const component2 = peerComponent1.peerComponent;
            assert.strictEqual(component2.runtime.isAttached, false,
>>>>>>> 14a9ed33
                createTestStatementForAttachedDetached("Component2", false));
            assert.strictEqual(component2.runtime.isAttached, false, "Component2 should be unattached");

            // Create another component which returns the runtime channel.
            const peerComponent2 = await createPeerComponent(defaultComponent.context.containerRuntime);
            const component3 = peerComponent2.peerComponent;
            assert.strictEqual(component3.runtime.isAttached, false,
                createTestStatementForAttachedDetached("Component2", false));

            // Create first channel from component2
            const channel2 = component2.runtime.createChannel("test1", "https://graph.microsoft.com/types/map");
            assert.strictEqual(channel2.handle.isAttached, false, "Channel should be detached");

            // Create second channel from component 3
            const channel3 = component3.runtime.createChannel("test2", "https://graph.microsoft.com/types/map");
            assert.strictEqual(channel3.handle.isAttached, false, "Channel should be detached");

            const testChannelOfComponent2 = await component2.runtime.getChannel("test1") as SharedMap;
            const testChannelOfComponent3 = await component3.runtime.getChannel("test2") as SharedMap;

            testChannelOfComponent2.set("channel3handle", channel3.handle);
            testChannelOfComponent3.set("channel2handle", channel2.handle);

            // Currently it will go in infinite loop.
            channel2.handle.attachGraph();
            assert.strictEqual(testChannelOfComponent2.isAttached(), true,
                "Test Channel 1 should be bound now after attaching it");
            assert.strictEqual(testChannelOfComponent3.isAttached(), true,
                "Test Channel 2 should be bound now after attaching other DDS");
            assert.strictEqual(component2.runtime.isAttached, true, "Component 2 should be attached");
            assert.strictEqual(component3.runtime.isAttached, true, "Component 3 should be attached");
        });

    it("Stick handle of 2 different components and dds in each other and then attaching 1 component should " +
        "attach other components and dds with correct recursion",
        async () => {
            const { container, defaultComponent } =
                await createDetachedContainerAndGetRootComponent();
            await container.attach(request);

            // Create another component which returns the runtime channel.
<<<<<<< HEAD
            const peerComponent = await createPeerComponent(defaultComponent.context.containerRuntime);
            const component2 = peerComponent.peerComponent;
            const component2RuntimeChannel = peerComponent.peerComponentRuntimeChannel;

            assert.strictEqual(component2.runtime.IComponentHandleContext.isAttached, false,
                createTestStatementForAttachedDetached("Component2", false));
            assert.strictEqual(component2.runtime.isBoundToContext, false, "Component2 should be NotBound");

            // Create a channel
            const channel = component2.runtime.createChannel("test1", "https://graph.microsoft.com/types/map");
            assert.strictEqual(channel.isBoundToContext(), false, "Channel should be unregistered");
            assert.strictEqual(channel.handle.isAttached, false, "Channel should be detached");

            component2RuntimeChannel.bindToContext();
=======
            const peerComponent1 = await createPeerComponent(defaultComponent.context.containerRuntime);
            const component2 = peerComponent1.peerComponent as TestFluidComponent;
            assert.strictEqual(component2.runtime.isAttached, false, "Component2 should be unattached");
>>>>>>> 14a9ed33

            // Create another component which returns the runtime channel.
            const peerComponent2 = await createPeerComponent(defaultComponent.context.containerRuntime);
            const component3 = peerComponent2.peerComponent as TestFluidComponent;
            assert.strictEqual(component3.runtime.isAttached, false, "Component3 should be unattached");

            // Create first channel from component2
            const channel2 = await component2.getSharedObject<SharedMap>(mapId1);
            assert.strictEqual(channel2.handle.isAttached, false, "Channel should be detached");

            // Create second channel from component 3
            const channel3 = await component3.getSharedObject<SharedMap>(mapId2);
            assert.strictEqual(channel3.handle.isAttached, false, "Channel should be detached");

            // component2 POINTS TO component3, channel3
            // component3 POINTS TO component2, channel2
            // channel2   POINTS TO component3, channel3
            // channel3   POINTS TO component2, channel2
            channel2.set("channel3handle", channel3.handle);
            channel3.set("channel2handle", channel2.handle);
            channel2.set("component3", component3.handle);
            channel3.set("component2", component2.handle);
            component2.handle.bind(component3.handle);
            component2.handle.bind(channel3.handle);
            component3.handle.bind(component2.handle);
            component3.handle.bind(channel2.handle);

            component2.handle.attachGraph();
            assert.strictEqual(channel2.isAttached(), true,
                "Test Channel 2 should be bound now after attaching it");
            assert.strictEqual(channel3.isAttached(), true,
                "Test Channel 3 should be bound now after attaching other DDS");
            assert.strictEqual(component2.handle.isAttached, true,
                createTestStatementForAttachedDetached("Component2", true));
        });

    it("Generate more than 1 dds of a component and then stick handles in different dds and then attaching " +
        "1 handle should attach entire graph",
        async () => {
            const { container, defaultComponent } =
                await createDetachedContainerAndGetRootComponent();
            await container.attach(request);

            // Create another component which returns the runtime channel.
<<<<<<< HEAD
            const peerComponent = await createPeerComponent(defaultComponent.context.containerRuntime);
            const component2 = peerComponent.peerComponent;

            assert.strictEqual(component2.runtime.IComponentHandleContext.isAttached, false,
                createTestStatementForAttachedDetached("Component2", false));
            assert.strictEqual(component2.runtime.IComponentHandleContext.isAttached, false,
                "Component2 should be unattached");
=======
            const peerComponent1 = await createPeerComponent(defaultComponent.context.containerRuntime);
            const component2 = peerComponent1.peerComponent as TestFluidComponent;
            assert.strictEqual(component2.runtime.isAttached, false, "Component2 should be unattached");
>>>>>>> 14a9ed33

            // Create another component which returns the runtime channel.
            // Create another component which returns the runtime channel.
            const peerComponent2 = await createPeerComponent(defaultComponent.context.containerRuntime);
            const component3 = peerComponent2.peerComponent as TestFluidComponent;
            assert.strictEqual(component3.runtime.isAttached, false, "Component3 should be unattached");

            // Create another component which returns the runtime channel.
            const peerComponent3 = await createPeerComponent(defaultComponent.context.containerRuntime);
            const component4 = peerComponent3.peerComponent as TestFluidComponent;
            assert.strictEqual(component4.runtime.isAttached, false, "Component4 should be unattached");

            // Create two channel from component2
            const channel1OfComponent2 = await component2.getSharedObject<SharedMap>(mapId1);
            assert.strictEqual(channel1OfComponent2.handle.isAttached, false, "Channel should be detached");

            const channel2OfComponent2 = await component2.getSharedObject<SharedMap>(mapId2);
            assert.strictEqual(channel2OfComponent2.handle.isAttached, false, "Channel should be detached");

            // Create two channel from component 3
            const channel1OfComponent3 = await component3.getSharedObject<SharedMap>(mapId1);
            assert.strictEqual(channel1OfComponent3.handle.isAttached, false, "Channel should be detached");

            const channel2OfComponent3 = await component3.getSharedObject<SharedMap>(mapId2);
            assert.strictEqual(channel2OfComponent3.handle.isAttached, false, "Channel should be detached");

            // Create one channel from component 4
            const channel1OfComponent4 = await component4.getSharedObject<SharedMap>(mapId1);
            assert.strictEqual(channel1OfComponent4.handle.isAttached, false, "Channel should be detached");

            channel2OfComponent2.set("componet3Handle", component3.handle);
            channel1OfComponent3.set("channel23handle", channel2OfComponent3.handle);
            component3.handle.bind(component4.handle);

            // Channel 1 of component 2 points to its parent component 2.
            // Channel 2 of component 2 points to its parent component 2 and also to component 3.
            // Channel 1 of component 3 points to its parent component 3 and its sibling channel 2 of component 3.
            // Channel 2 of component 3 points to its parent component 3.
            // Channel 1 of component 4 points to its parent component 4.
            // Component 3 points to component 4.
            channel1OfComponent2.handle.attachGraph();

            // Everything should be attached except channel 1 of component 4
            assert.strictEqual(channel1OfComponent2.isAttached(), true, "Test Channel 12 should be bound");
            assert.strictEqual(channel2OfComponent2.isAttached(), true, "Test Channel 22 should be bound");
            assert.strictEqual(channel1OfComponent3.isAttached(), true, "Test Channel 13 should be bound");
            assert.strictEqual(channel2OfComponent3.isAttached(), true, "Test Channel 23 should be bound");
            assert.strictEqual(component2.runtime.isAttached, true, "Component 2 should have get bound");
            assert.strictEqual(component3.runtime.isAttached, true, "Component 3 should have get bound");
            assert.strictEqual(component4.runtime.isAttached, true, "Component 4 should have get bound");
            assert.strictEqual(channel1OfComponent4.isAttached(), true, "Test Channel 14 should be bound");
        });

<<<<<<< HEAD
        it("Stick handle of 2 dds in each other and then attaching component should attach both DDS",
            async () => {
                const { container, defaultComponent } =
                    await createDetachedContainerAndGetRootComponent();
                if (isAttached) {
                    await container.attach(request);
                }

                // Create another component which returns the runtime channel.
                const peerComponent = await createPeerComponent(defaultComponent.context.containerRuntime);
                const component2 = peerComponent.peerComponent;
                const component2RuntimeChannel = peerComponent.peerComponentRuntimeChannel;

                assert.strictEqual(component2.runtime.IComponentHandleContext.isAttached, false,
                    createTestStatementForAttachedDetached("Component2", false));
                assert.strictEqual(component2.runtime.IComponentHandleContext.isAttached, false,
                    "Component2 should be unattached");

                // Create first channel
                const channel1 = component2.runtime.createChannel("test1", "https://graph.microsoft.com/types/map");
                assert.strictEqual(channel1.isBoundToContext(), false, "Channel should be unregistered");
                assert.strictEqual(channel1.handle.isAttached, false, "Channel should be detached");

                // Create second channel
                const channel2 = component2.runtime.createChannel("test2", "https://graph.microsoft.com/types/map");
                assert.strictEqual(channel2.isBoundToContext(), false, "Channel should be unregistered");
                assert.strictEqual(channel2.handle.isAttached, false, "Channel should be detached");

                // Now register both dds to parent component
                (await channel1.handle.get() as SharedObject).bindToContext();
                (await channel2.handle.get() as SharedObject).bindToContext();

                const testChannel1OfComponent2 = await component2.runtime.getChannel("test1") as SharedMap;
                const testChannel2OfComponent2 = await component2.runtime.getChannel("test2") as SharedMap;

                testChannel1OfComponent2.set("test2handle", channel2.handle);
                testChannel2OfComponent2.set("test1handle", channel1.handle);

                // Now attach the component2. Currently this will end up in infinite loop.
                component2RuntimeChannel.bindToContext();
                assert.strictEqual(testChannel1OfComponent2.isBoundToContext(), true,
                    "Test Channel 1 should be bound now after attaching parent component");
                assert.strictEqual(testChannel2OfComponent2.isBoundToContext(), true,
                    "Test Channel 2 should be bound now after attaching parent component");
                assert.strictEqual(testChannel1OfComponent2.handle.isAttached, isAttached,
                    createTestStatementForAttachedDetached("Test Channel 1", isAttached));
                assert.strictEqual(testChannel2OfComponent2.handle.isAttached, isAttached,
                    createTestStatementForAttachedDetached("Test Channel 1", isAttached));
            });

        it("Stick handle of 2 dds in each other and then attaching 1 DDS should attach other DDS",
            async () => {
                const { container, defaultComponent } =
                    await createDetachedContainerAndGetRootComponent();
                if (isAttached) {
                    await container.attach(request);
                }

                // Create another component which returns the runtime channel.
                const peerComponent = await createPeerComponent(defaultComponent.context.containerRuntime);
                const component2 = peerComponent.peerComponent;

                assert.strictEqual(component2.runtime.IComponentHandleContext.isAttached, false,
                    createTestStatementForAttachedDetached("Component2", false));
                assert.strictEqual(component2.runtime.IComponentHandleContext.isAttached, false,
                    "Component2 should be unattached");

                // Create first channel
                const channel1 = component2.runtime.createChannel("test1", "https://graph.microsoft.com/types/map");
                assert.strictEqual(channel1.isBoundToContext(), false, "Channel should be unregistered");
                assert.strictEqual(channel1.handle.isAttached, false, "Channel should be detached");

                // Create second channel
                const channel2 = component2.runtime.createChannel("test2", "https://graph.microsoft.com/types/map");
                assert.strictEqual(channel2.isBoundToContext(), false, "Channel should be unregistered");
                assert.strictEqual(channel2.handle.isAttached, false, "Channel should be detached");

                // Now register both dds to parent component
                (await channel1.handle.get() as SharedObject).bindToContext();
                (await channel2.handle.get() as SharedObject).bindToContext();

                const testChannel1OfComponent2 = await component2.runtime.getChannel("test1") as SharedMap;
                const testChannel2OfComponent2 = await component2.runtime.getChannel("test2") as SharedMap;

                testChannel1OfComponent2.set("test2handle", channel2.handle);
                testChannel2OfComponent2.set("test1handle", channel1.handle);

                channel1.handle.attachGraph();
                assert.strictEqual(testChannel1OfComponent2.isBoundToContext(), true,
                    "Test Channel 1 should be bound now after attaching graph it");
                assert.strictEqual(testChannel2OfComponent2.isBoundToContext(), true,
                    "Test Channel 2 should be bound now after attaching other DDS");
            });

        it("Stick handle of 2 dds(of 2 different components) in each other and then attaching 1 DDS should " +
            "attach other DDS and component with correct recursion",
            async () => {
                const { container, defaultComponent } =
                    await createDetachedContainerAndGetRootComponent();
                if (isAttached) {
                    await container.attach(request);
                }

                // Create another component which returns the runtime channel.
                const peerComponent1 = await createPeerComponent(defaultComponent.context.containerRuntime);
                const component2 = peerComponent1.peerComponent;
                assert.strictEqual(component2.runtime.IComponentHandleContext.isAttached, false,
                    createTestStatementForAttachedDetached("Component2", false));
                assert.strictEqual(component2.runtime.IComponentHandleContext.isAttached, false,
                    "Component2 should be unattached");

                // Create another component which returns the runtime channel.
                const peerComponent2 = await createPeerComponent(defaultComponent.context.containerRuntime);
                const component3 = peerComponent2.peerComponent;
                assert.strictEqual(component3.runtime.IComponentHandleContext.isAttached, false,
                    createTestStatementForAttachedDetached("Component2", false));
                assert.strictEqual(component3.runtime.isBoundToContext, false, "Component2 should be unbound");

                // Create first channel from component2
                const channel2 = component2.runtime.createChannel("test1", "https://graph.microsoft.com/types/map");
                assert.strictEqual(channel2.isBoundToContext(), false, "Channel should be unregistered");
                assert.strictEqual(channel2.handle.isAttached, false, "Channel should be detached");

                // Create second channel from component 3
                const channel3 = component3.runtime.createChannel("test2", "https://graph.microsoft.com/types/map");
                assert.strictEqual(channel3.isBoundToContext(), false, "Channel should be unregistered");
                assert.strictEqual(channel3.handle.isAttached, false, "Channel should be detached");

                const testChannelOfComponent2 = await component2.runtime.getChannel("test1") as SharedMap;
                const testChannelOfComponent3 = await component3.runtime.getChannel("test2") as SharedMap;

                testChannelOfComponent2.set("channel3handle", channel3.handle);
                testChannelOfComponent3.set("channel2handle", channel2.handle);

                // Currently it will go in infinite loop.
                channel2.handle.attachGraph();
                assert.strictEqual(testChannelOfComponent2.isBoundToContext(), true,
                    "Test Channel 1 should be bound now after attaching it");
                assert.strictEqual(testChannelOfComponent3.isBoundToContext(), true,
                    "Test Channel 2 should be bound now after attaching other DDS");
                assert.strictEqual(component2.runtime.isBoundToContext, true, "Component 2 should have get bound");
                assert.strictEqual(component3.runtime.isBoundToContext, true, "Component 3 should have get bound");
            });

        it("Stick handle of 2 different components and dds in each other and then attaching 1 component should " +
            "attach other components and dds with correct recursion",
            async () => {
                const { container, defaultComponent } =
                    await createDetachedContainerAndGetRootComponent();
                if (isAttached) {
                    await container.attach(request);
                }

                // Create another component which returns the runtime channel.
                const peerComponent1 = await createPeerComponent(defaultComponent.context.containerRuntime);
                const component2 = peerComponent1.peerComponent as TestFluidComponent;
                assert.strictEqual(component2.runtime.IComponentHandleContext.isAttached, false,
                    "Component2 should be unattached");

                // Create another component which returns the runtime channel.
                const peerComponent2 = await createPeerComponent(defaultComponent.context.containerRuntime);
                const component3 = peerComponent2.peerComponent as TestFluidComponent;
                assert.strictEqual(component3.runtime.IComponentHandleContext.isAttached, false,
                    "Component3 should be unattached");

                // Create first channel from component2
                const channel2 = await component2.getSharedObject<SharedMap>(mapId1);
                assert.strictEqual(channel2.isBoundToContext(), false, "Channel should be unregistered");
                assert.strictEqual(channel2.handle.isAttached, false, "Channel should be detached");

                // Create second channel from component 3
                const channel3 = await component3.getSharedObject<SharedMap>(mapId2);
                assert.strictEqual(channel3.isBoundToContext(), false, "Channel should be unregistered");
                assert.strictEqual(channel3.handle.isAttached, false, "Channel should be detached");

                // component2 POINTS TO component3, channel3
                // component3 POINTS TO component2, channel2
                // channel2   POINTS TO component3, channel3
                // channel3   POINTS TO component2, channel2
                channel2.set("channel3handle", channel3.handle);
                channel3.set("channel2handle", channel2.handle);
                channel2.set("component3", component3.handle);
                channel3.set("component2", component2.handle);
                component2.handle.bind(component3.handle);
                component2.handle.bind(channel3.handle);
                component3.handle.bind(component2.handle);
                component3.handle.bind(channel2.handle);

                component2.handle.attachGraph();
                assert.strictEqual(channel2.isBoundToContext(), true,
                    "Test Channel 2 should be bound now after attaching it");
                assert.strictEqual(channel3.isBoundToContext(), true,
                    "Test Channel 3 should be bound now after attaching other DDS");
                assert.strictEqual(component2.handle.isAttached, isAttached,
                    createTestStatementForAttachedDetached("Component2", isAttached));
            });

        it("Generate more than 1 dds of a component and then stick handles in different dds and then attaching " +
            "1 handle should attach entire graph",
            async () => {
                const { container, defaultComponent } =
                    await createDetachedContainerAndGetRootComponent();
                if (isAttached) {
                    await container.attach(request);
                }

                // Create another component which returns the runtime channel.
                const peerComponent1 = await createPeerComponent(defaultComponent.context.containerRuntime);
                const component2 = peerComponent1.peerComponent as TestFluidComponent;
                assert.strictEqual(component2.runtime.IComponentHandleContext.isAttached, false,
                    "Component2 should be unattached");

                // Create another component which returns the runtime channel.
                // Create another component which returns the runtime channel.
                const peerComponent2 = await createPeerComponent(defaultComponent.context.containerRuntime);
                const component3 = peerComponent2.peerComponent as TestFluidComponent;
                assert.strictEqual(component3.runtime.IComponentHandleContext.isAttached, false,
                    "Component3 should be unattached");

                // Create another component which returns the runtime channel.
                const peerComponent3 = await createPeerComponent(defaultComponent.context.containerRuntime);
                const component4 = peerComponent3.peerComponent as TestFluidComponent;
                assert.strictEqual(component4.runtime.IComponentHandleContext.isAttached, false,
                    "Component4 should be unattached");

                // Create two channel from component2
                const channel1OfComponent2 = await component2.getSharedObject<SharedMap>(mapId1);
                assert.strictEqual(channel1OfComponent2.isBoundToContext(), false, "Channel should be unregistered");
                assert.strictEqual(channel1OfComponent2.handle.isAttached, false, "Channel should be detached");

                const channel2OfComponent2 = await component2.getSharedObject<SharedMap>(mapId2);
                assert.strictEqual(channel2OfComponent2.isBoundToContext(), false, "Channel should be unregistered");
                assert.strictEqual(channel2OfComponent2.handle.isAttached, false, "Channel should be detached");

                // Create two channel from component 3
                const channel1OfComponent3 = await component3.getSharedObject<SharedMap>(mapId1);
                assert.strictEqual(channel1OfComponent3.isBoundToContext(), false, "Channel should be unregistered");
                assert.strictEqual(channel1OfComponent3.handle.isAttached, false, "Channel should be detached");

                const channel2OfComponent3 = await component3.getSharedObject<SharedMap>(mapId2);
                assert.strictEqual(channel2OfComponent3.isBoundToContext(), false, "Channel should be unregistered");
                assert.strictEqual(channel2OfComponent3.handle.isAttached, false, "Channel should be detached");

                // Create one channel from component 4
                const channel1OfComponent4 = await component4.getSharedObject<SharedMap>(mapId1);
                assert.strictEqual(channel1OfComponent4.isBoundToContext(), false, "Channel should be unregistered");
                assert.strictEqual(channel1OfComponent4.handle.isAttached, false, "Channel should be detached");

                channel2OfComponent2.set("componet3Handle", component3.handle);
                channel1OfComponent3.set("channel23handle", channel2OfComponent3.handle);
                component3.handle.bind(component4.handle);

                // Channel 1 of component 2 points to its parent component 2.
                // Channel 2 of component 2 points to its parent component 2 and also to component 3.
                // Channel 1 of component 3 points to its parent component 3 and its sibling channel 2 of component 3.
                // Channel 2 of component 3 points to its parent component 3.
                // Channel 1 of component 4 points to its parent component 4.
                // Component 3 points to component 4.
                channel1OfComponent2.handle.attachGraph();

                // Everything should be attached except channel 1 of component 4
                assert.strictEqual(channel1OfComponent2.isBoundToContext(), true, "Test Channel 12 should be bound");
                assert.strictEqual(channel2OfComponent2.isBoundToContext(), true, "Test Channel 22 should be bound");
                assert.strictEqual(channel1OfComponent3.isBoundToContext(), true, "Test Channel 13 should be bound");
                assert.strictEqual(channel2OfComponent3.isBoundToContext(), true, "Test Channel 23 should be bound");
                assert.strictEqual(component2.isBoundToContext, true, "Component 2 should have get bound");
                assert.strictEqual(component3.isBoundToContext, true, "Component 3 should have get bound");
                assert.strictEqual(component4.isBoundToContext, true, "Component 4 should have get bound");
                assert.strictEqual(channel1OfComponent4.isBoundToContext(), true, "Test Channel 14 should be bound");
            });

        afterEach(async () => {
            await testDeltaConnectionServer.webSocketServer.close();
        });
=======
    afterEach(async () => {
        await testDeltaConnectionServer.webSocketServer.close();
>>>>>>> 14a9ed33
    });
});<|MERGE_RESOLUTION|>--- conflicted
+++ resolved
@@ -97,30 +97,18 @@
         assert.strictEqual(component2.runtime.isAttached, false,
             createTestStatementForAttachedDetached("Component2", false));
 
-<<<<<<< HEAD
-            assert.strictEqual(component2.runtime.IComponentHandleContext.isAttached, false,
-                createTestStatementForAttachedDetached("Component2", false));
-            assert.strictEqual(component2.runtime.isBoundToContext, false, "Component2 should be unbound");
-=======
-        // Create a channel
-        const channel = component2.runtime.createChannel("test1", "https://graph.microsoft.com/types/map");
-        assert.strictEqual(channel.handle.isAttached, false, "Channel should be detached");
->>>>>>> 14a9ed33
+        // Create a channel
+        const channel = component2.runtime.createChannel("test1", "https://graph.microsoft.com/types/map");
+        assert.strictEqual(channel.handle.isAttached, false, "Channel should be detached");
 
         component2RuntimeChannel.bindToContext();
 
         assert.strictEqual(component2.runtime.isAttached, true,
             createTestStatementForAttachedDetached("Component2", true));
 
-<<<<<<< HEAD
-            assert.strictEqual(component2.runtime.IComponentHandleContext.isAttached, isAttached,
-                createTestStatementForAttachedDetached("Component2", isAttached));
-            assert.strictEqual(component2.runtime.isBoundToContext, true, "Component2 should be bound");
-=======
         assert.strictEqual(channel.handle.isAttached, false,
             "Channel should not be attached as it was not registered");
     });
->>>>>>> 14a9ed33
 
     it("Attaching component should attach registered DDS", async () => {
         const { container, defaultComponent } =
@@ -262,12 +250,8 @@
             const peerComponent = await createPeerComponent(defaultComponent.context.containerRuntime);
             const component2 = peerComponent.peerComponent;
             const component2RuntimeChannel = peerComponent.peerComponentRuntimeChannel;
-<<<<<<< HEAD
-            assert.strictEqual(component2.runtime.IComponentHandleContext.isAttached, false,
-=======
 
             assert.strictEqual(component2.runtime.isAttached, false,
->>>>>>> 14a9ed33
                 createTestStatementForAttachedDetached("Component2", false));
             assert.strictEqual(component2.runtime.isAttached, false, "Component2 should be unattached");
 
@@ -286,14 +270,8 @@
             const testChannel1OfComponent2 = await component2.runtime.getChannel("test1") as SharedMap;
             const testChannel2OfComponent2 = await component2.runtime.getChannel("test2") as SharedMap;
 
-<<<<<<< HEAD
-            assert.strictEqual(component2.runtime.IComponentHandleContext.isAttached, isAttached,
-                createTestStatementForAttachedDetached("Component2", isAttached));
-            assert.strictEqual(component2.runtime.isBoundToContext, true, "Component2 should be bound");
-=======
             testChannel1OfComponent2.set("test2handle", channel2.handle);
             testChannel2OfComponent2.set("test1handle", channel1.handle);
->>>>>>> 14a9ed33
 
             // Now attach the component2. Currently this will end up in infinite loop.
             component2RuntimeChannel.bindToContext();
@@ -312,12 +290,8 @@
             // Create another component which returns the runtime channel.
             const peerComponent = await createPeerComponent(defaultComponent.context.containerRuntime);
             const component2 = peerComponent.peerComponent;
-<<<<<<< HEAD
-            assert.strictEqual(component2.runtime.IComponentHandleContext.isAttached, false,
-=======
 
             assert.strictEqual(component2.runtime.isAttached, false,
->>>>>>> 14a9ed33
                 createTestStatementForAttachedDetached("Component2", false));
             assert.strictEqual(component2.runtime.isAttached, false, "Component2 should be unattached");
 
@@ -339,17 +313,11 @@
             testChannel1OfComponent2.set("test2handle", channel2.handle);
             testChannel2OfComponent2.set("test1handle", channel1.handle);
 
-<<<<<<< HEAD
-            assert.strictEqual(component2.runtime.IComponentHandleContext.isAttached, isAttached,
-                createTestStatementForAttachedDetached("Component2", isAttached));
-            assert.strictEqual(component2.runtime.isBoundToContext, true, "Component2 should be bound");
-=======
             channel1.handle.attachGraph();
             assert.strictEqual(testChannel1OfComponent2.isAttached(), true,
                 "Test Channel 1 should be bound now after attaching graph it");
             assert.strictEqual(testChannel2OfComponent2.isAttached(), true,
                 "Test Channel 2 should be bound now after attaching other DDS");
->>>>>>> 14a9ed33
         });
 
     it("Stick handle of 2 dds(of 2 different components) in each other and then attaching 1 DDS should " +
@@ -360,16 +328,9 @@
             await container.attach(request);
 
             // Create another component which returns the runtime channel.
-<<<<<<< HEAD
-            const peerComponent = await createPeerComponent(defaultComponent.context.containerRuntime);
-            const component2 = peerComponent.peerComponent;
-            const component2RuntimeChannel = peerComponent.peerComponentRuntimeChannel;
-            assert.strictEqual(component2.runtime.IComponentHandleContext.isAttached, false,
-=======
             const peerComponent1 = await createPeerComponent(defaultComponent.context.containerRuntime);
             const component2 = peerComponent1.peerComponent;
             assert.strictEqual(component2.runtime.isAttached, false,
->>>>>>> 14a9ed33
                 createTestStatementForAttachedDetached("Component2", false));
             assert.strictEqual(component2.runtime.isAttached, false, "Component2 should be unattached");
 
@@ -411,26 +372,9 @@
             await container.attach(request);
 
             // Create another component which returns the runtime channel.
-<<<<<<< HEAD
-            const peerComponent = await createPeerComponent(defaultComponent.context.containerRuntime);
-            const component2 = peerComponent.peerComponent;
-            const component2RuntimeChannel = peerComponent.peerComponentRuntimeChannel;
-
-            assert.strictEqual(component2.runtime.IComponentHandleContext.isAttached, false,
-                createTestStatementForAttachedDetached("Component2", false));
-            assert.strictEqual(component2.runtime.isBoundToContext, false, "Component2 should be NotBound");
-
-            // Create a channel
-            const channel = component2.runtime.createChannel("test1", "https://graph.microsoft.com/types/map");
-            assert.strictEqual(channel.isBoundToContext(), false, "Channel should be unregistered");
-            assert.strictEqual(channel.handle.isAttached, false, "Channel should be detached");
-
-            component2RuntimeChannel.bindToContext();
-=======
             const peerComponent1 = await createPeerComponent(defaultComponent.context.containerRuntime);
             const component2 = peerComponent1.peerComponent as TestFluidComponent;
             assert.strictEqual(component2.runtime.isAttached, false, "Component2 should be unattached");
->>>>>>> 14a9ed33
 
             // Create another component which returns the runtime channel.
             const peerComponent2 = await createPeerComponent(defaultComponent.context.containerRuntime);
@@ -475,19 +419,9 @@
             await container.attach(request);
 
             // Create another component which returns the runtime channel.
-<<<<<<< HEAD
-            const peerComponent = await createPeerComponent(defaultComponent.context.containerRuntime);
-            const component2 = peerComponent.peerComponent;
-
-            assert.strictEqual(component2.runtime.IComponentHandleContext.isAttached, false,
-                createTestStatementForAttachedDetached("Component2", false));
-            assert.strictEqual(component2.runtime.IComponentHandleContext.isAttached, false,
-                "Component2 should be unattached");
-=======
             const peerComponent1 = await createPeerComponent(defaultComponent.context.containerRuntime);
             const component2 = peerComponent1.peerComponent as TestFluidComponent;
             assert.strictEqual(component2.runtime.isAttached, false, "Component2 should be unattached");
->>>>>>> 14a9ed33
 
             // Create another component which returns the runtime channel.
             // Create another component which returns the runtime channel.
@@ -541,284 +475,7 @@
             assert.strictEqual(channel1OfComponent4.isAttached(), true, "Test Channel 14 should be bound");
         });
 
-<<<<<<< HEAD
-        it("Stick handle of 2 dds in each other and then attaching component should attach both DDS",
-            async () => {
-                const { container, defaultComponent } =
-                    await createDetachedContainerAndGetRootComponent();
-                if (isAttached) {
-                    await container.attach(request);
-                }
-
-                // Create another component which returns the runtime channel.
-                const peerComponent = await createPeerComponent(defaultComponent.context.containerRuntime);
-                const component2 = peerComponent.peerComponent;
-                const component2RuntimeChannel = peerComponent.peerComponentRuntimeChannel;
-
-                assert.strictEqual(component2.runtime.IComponentHandleContext.isAttached, false,
-                    createTestStatementForAttachedDetached("Component2", false));
-                assert.strictEqual(component2.runtime.IComponentHandleContext.isAttached, false,
-                    "Component2 should be unattached");
-
-                // Create first channel
-                const channel1 = component2.runtime.createChannel("test1", "https://graph.microsoft.com/types/map");
-                assert.strictEqual(channel1.isBoundToContext(), false, "Channel should be unregistered");
-                assert.strictEqual(channel1.handle.isAttached, false, "Channel should be detached");
-
-                // Create second channel
-                const channel2 = component2.runtime.createChannel("test2", "https://graph.microsoft.com/types/map");
-                assert.strictEqual(channel2.isBoundToContext(), false, "Channel should be unregistered");
-                assert.strictEqual(channel2.handle.isAttached, false, "Channel should be detached");
-
-                // Now register both dds to parent component
-                (await channel1.handle.get() as SharedObject).bindToContext();
-                (await channel2.handle.get() as SharedObject).bindToContext();
-
-                const testChannel1OfComponent2 = await component2.runtime.getChannel("test1") as SharedMap;
-                const testChannel2OfComponent2 = await component2.runtime.getChannel("test2") as SharedMap;
-
-                testChannel1OfComponent2.set("test2handle", channel2.handle);
-                testChannel2OfComponent2.set("test1handle", channel1.handle);
-
-                // Now attach the component2. Currently this will end up in infinite loop.
-                component2RuntimeChannel.bindToContext();
-                assert.strictEqual(testChannel1OfComponent2.isBoundToContext(), true,
-                    "Test Channel 1 should be bound now after attaching parent component");
-                assert.strictEqual(testChannel2OfComponent2.isBoundToContext(), true,
-                    "Test Channel 2 should be bound now after attaching parent component");
-                assert.strictEqual(testChannel1OfComponent2.handle.isAttached, isAttached,
-                    createTestStatementForAttachedDetached("Test Channel 1", isAttached));
-                assert.strictEqual(testChannel2OfComponent2.handle.isAttached, isAttached,
-                    createTestStatementForAttachedDetached("Test Channel 1", isAttached));
-            });
-
-        it("Stick handle of 2 dds in each other and then attaching 1 DDS should attach other DDS",
-            async () => {
-                const { container, defaultComponent } =
-                    await createDetachedContainerAndGetRootComponent();
-                if (isAttached) {
-                    await container.attach(request);
-                }
-
-                // Create another component which returns the runtime channel.
-                const peerComponent = await createPeerComponent(defaultComponent.context.containerRuntime);
-                const component2 = peerComponent.peerComponent;
-
-                assert.strictEqual(component2.runtime.IComponentHandleContext.isAttached, false,
-                    createTestStatementForAttachedDetached("Component2", false));
-                assert.strictEqual(component2.runtime.IComponentHandleContext.isAttached, false,
-                    "Component2 should be unattached");
-
-                // Create first channel
-                const channel1 = component2.runtime.createChannel("test1", "https://graph.microsoft.com/types/map");
-                assert.strictEqual(channel1.isBoundToContext(), false, "Channel should be unregistered");
-                assert.strictEqual(channel1.handle.isAttached, false, "Channel should be detached");
-
-                // Create second channel
-                const channel2 = component2.runtime.createChannel("test2", "https://graph.microsoft.com/types/map");
-                assert.strictEqual(channel2.isBoundToContext(), false, "Channel should be unregistered");
-                assert.strictEqual(channel2.handle.isAttached, false, "Channel should be detached");
-
-                // Now register both dds to parent component
-                (await channel1.handle.get() as SharedObject).bindToContext();
-                (await channel2.handle.get() as SharedObject).bindToContext();
-
-                const testChannel1OfComponent2 = await component2.runtime.getChannel("test1") as SharedMap;
-                const testChannel2OfComponent2 = await component2.runtime.getChannel("test2") as SharedMap;
-
-                testChannel1OfComponent2.set("test2handle", channel2.handle);
-                testChannel2OfComponent2.set("test1handle", channel1.handle);
-
-                channel1.handle.attachGraph();
-                assert.strictEqual(testChannel1OfComponent2.isBoundToContext(), true,
-                    "Test Channel 1 should be bound now after attaching graph it");
-                assert.strictEqual(testChannel2OfComponent2.isBoundToContext(), true,
-                    "Test Channel 2 should be bound now after attaching other DDS");
-            });
-
-        it("Stick handle of 2 dds(of 2 different components) in each other and then attaching 1 DDS should " +
-            "attach other DDS and component with correct recursion",
-            async () => {
-                const { container, defaultComponent } =
-                    await createDetachedContainerAndGetRootComponent();
-                if (isAttached) {
-                    await container.attach(request);
-                }
-
-                // Create another component which returns the runtime channel.
-                const peerComponent1 = await createPeerComponent(defaultComponent.context.containerRuntime);
-                const component2 = peerComponent1.peerComponent;
-                assert.strictEqual(component2.runtime.IComponentHandleContext.isAttached, false,
-                    createTestStatementForAttachedDetached("Component2", false));
-                assert.strictEqual(component2.runtime.IComponentHandleContext.isAttached, false,
-                    "Component2 should be unattached");
-
-                // Create another component which returns the runtime channel.
-                const peerComponent2 = await createPeerComponent(defaultComponent.context.containerRuntime);
-                const component3 = peerComponent2.peerComponent;
-                assert.strictEqual(component3.runtime.IComponentHandleContext.isAttached, false,
-                    createTestStatementForAttachedDetached("Component2", false));
-                assert.strictEqual(component3.runtime.isBoundToContext, false, "Component2 should be unbound");
-
-                // Create first channel from component2
-                const channel2 = component2.runtime.createChannel("test1", "https://graph.microsoft.com/types/map");
-                assert.strictEqual(channel2.isBoundToContext(), false, "Channel should be unregistered");
-                assert.strictEqual(channel2.handle.isAttached, false, "Channel should be detached");
-
-                // Create second channel from component 3
-                const channel3 = component3.runtime.createChannel("test2", "https://graph.microsoft.com/types/map");
-                assert.strictEqual(channel3.isBoundToContext(), false, "Channel should be unregistered");
-                assert.strictEqual(channel3.handle.isAttached, false, "Channel should be detached");
-
-                const testChannelOfComponent2 = await component2.runtime.getChannel("test1") as SharedMap;
-                const testChannelOfComponent3 = await component3.runtime.getChannel("test2") as SharedMap;
-
-                testChannelOfComponent2.set("channel3handle", channel3.handle);
-                testChannelOfComponent3.set("channel2handle", channel2.handle);
-
-                // Currently it will go in infinite loop.
-                channel2.handle.attachGraph();
-                assert.strictEqual(testChannelOfComponent2.isBoundToContext(), true,
-                    "Test Channel 1 should be bound now after attaching it");
-                assert.strictEqual(testChannelOfComponent3.isBoundToContext(), true,
-                    "Test Channel 2 should be bound now after attaching other DDS");
-                assert.strictEqual(component2.runtime.isBoundToContext, true, "Component 2 should have get bound");
-                assert.strictEqual(component3.runtime.isBoundToContext, true, "Component 3 should have get bound");
-            });
-
-        it("Stick handle of 2 different components and dds in each other and then attaching 1 component should " +
-            "attach other components and dds with correct recursion",
-            async () => {
-                const { container, defaultComponent } =
-                    await createDetachedContainerAndGetRootComponent();
-                if (isAttached) {
-                    await container.attach(request);
-                }
-
-                // Create another component which returns the runtime channel.
-                const peerComponent1 = await createPeerComponent(defaultComponent.context.containerRuntime);
-                const component2 = peerComponent1.peerComponent as TestFluidComponent;
-                assert.strictEqual(component2.runtime.IComponentHandleContext.isAttached, false,
-                    "Component2 should be unattached");
-
-                // Create another component which returns the runtime channel.
-                const peerComponent2 = await createPeerComponent(defaultComponent.context.containerRuntime);
-                const component3 = peerComponent2.peerComponent as TestFluidComponent;
-                assert.strictEqual(component3.runtime.IComponentHandleContext.isAttached, false,
-                    "Component3 should be unattached");
-
-                // Create first channel from component2
-                const channel2 = await component2.getSharedObject<SharedMap>(mapId1);
-                assert.strictEqual(channel2.isBoundToContext(), false, "Channel should be unregistered");
-                assert.strictEqual(channel2.handle.isAttached, false, "Channel should be detached");
-
-                // Create second channel from component 3
-                const channel3 = await component3.getSharedObject<SharedMap>(mapId2);
-                assert.strictEqual(channel3.isBoundToContext(), false, "Channel should be unregistered");
-                assert.strictEqual(channel3.handle.isAttached, false, "Channel should be detached");
-
-                // component2 POINTS TO component3, channel3
-                // component3 POINTS TO component2, channel2
-                // channel2   POINTS TO component3, channel3
-                // channel3   POINTS TO component2, channel2
-                channel2.set("channel3handle", channel3.handle);
-                channel3.set("channel2handle", channel2.handle);
-                channel2.set("component3", component3.handle);
-                channel3.set("component2", component2.handle);
-                component2.handle.bind(component3.handle);
-                component2.handle.bind(channel3.handle);
-                component3.handle.bind(component2.handle);
-                component3.handle.bind(channel2.handle);
-
-                component2.handle.attachGraph();
-                assert.strictEqual(channel2.isBoundToContext(), true,
-                    "Test Channel 2 should be bound now after attaching it");
-                assert.strictEqual(channel3.isBoundToContext(), true,
-                    "Test Channel 3 should be bound now after attaching other DDS");
-                assert.strictEqual(component2.handle.isAttached, isAttached,
-                    createTestStatementForAttachedDetached("Component2", isAttached));
-            });
-
-        it("Generate more than 1 dds of a component and then stick handles in different dds and then attaching " +
-            "1 handle should attach entire graph",
-            async () => {
-                const { container, defaultComponent } =
-                    await createDetachedContainerAndGetRootComponent();
-                if (isAttached) {
-                    await container.attach(request);
-                }
-
-                // Create another component which returns the runtime channel.
-                const peerComponent1 = await createPeerComponent(defaultComponent.context.containerRuntime);
-                const component2 = peerComponent1.peerComponent as TestFluidComponent;
-                assert.strictEqual(component2.runtime.IComponentHandleContext.isAttached, false,
-                    "Component2 should be unattached");
-
-                // Create another component which returns the runtime channel.
-                // Create another component which returns the runtime channel.
-                const peerComponent2 = await createPeerComponent(defaultComponent.context.containerRuntime);
-                const component3 = peerComponent2.peerComponent as TestFluidComponent;
-                assert.strictEqual(component3.runtime.IComponentHandleContext.isAttached, false,
-                    "Component3 should be unattached");
-
-                // Create another component which returns the runtime channel.
-                const peerComponent3 = await createPeerComponent(defaultComponent.context.containerRuntime);
-                const component4 = peerComponent3.peerComponent as TestFluidComponent;
-                assert.strictEqual(component4.runtime.IComponentHandleContext.isAttached, false,
-                    "Component4 should be unattached");
-
-                // Create two channel from component2
-                const channel1OfComponent2 = await component2.getSharedObject<SharedMap>(mapId1);
-                assert.strictEqual(channel1OfComponent2.isBoundToContext(), false, "Channel should be unregistered");
-                assert.strictEqual(channel1OfComponent2.handle.isAttached, false, "Channel should be detached");
-
-                const channel2OfComponent2 = await component2.getSharedObject<SharedMap>(mapId2);
-                assert.strictEqual(channel2OfComponent2.isBoundToContext(), false, "Channel should be unregistered");
-                assert.strictEqual(channel2OfComponent2.handle.isAttached, false, "Channel should be detached");
-
-                // Create two channel from component 3
-                const channel1OfComponent3 = await component3.getSharedObject<SharedMap>(mapId1);
-                assert.strictEqual(channel1OfComponent3.isBoundToContext(), false, "Channel should be unregistered");
-                assert.strictEqual(channel1OfComponent3.handle.isAttached, false, "Channel should be detached");
-
-                const channel2OfComponent3 = await component3.getSharedObject<SharedMap>(mapId2);
-                assert.strictEqual(channel2OfComponent3.isBoundToContext(), false, "Channel should be unregistered");
-                assert.strictEqual(channel2OfComponent3.handle.isAttached, false, "Channel should be detached");
-
-                // Create one channel from component 4
-                const channel1OfComponent4 = await component4.getSharedObject<SharedMap>(mapId1);
-                assert.strictEqual(channel1OfComponent4.isBoundToContext(), false, "Channel should be unregistered");
-                assert.strictEqual(channel1OfComponent4.handle.isAttached, false, "Channel should be detached");
-
-                channel2OfComponent2.set("componet3Handle", component3.handle);
-                channel1OfComponent3.set("channel23handle", channel2OfComponent3.handle);
-                component3.handle.bind(component4.handle);
-
-                // Channel 1 of component 2 points to its parent component 2.
-                // Channel 2 of component 2 points to its parent component 2 and also to component 3.
-                // Channel 1 of component 3 points to its parent component 3 and its sibling channel 2 of component 3.
-                // Channel 2 of component 3 points to its parent component 3.
-                // Channel 1 of component 4 points to its parent component 4.
-                // Component 3 points to component 4.
-                channel1OfComponent2.handle.attachGraph();
-
-                // Everything should be attached except channel 1 of component 4
-                assert.strictEqual(channel1OfComponent2.isBoundToContext(), true, "Test Channel 12 should be bound");
-                assert.strictEqual(channel2OfComponent2.isBoundToContext(), true, "Test Channel 22 should be bound");
-                assert.strictEqual(channel1OfComponent3.isBoundToContext(), true, "Test Channel 13 should be bound");
-                assert.strictEqual(channel2OfComponent3.isBoundToContext(), true, "Test Channel 23 should be bound");
-                assert.strictEqual(component2.isBoundToContext, true, "Component 2 should have get bound");
-                assert.strictEqual(component3.isBoundToContext, true, "Component 3 should have get bound");
-                assert.strictEqual(component4.isBoundToContext, true, "Component 4 should have get bound");
-                assert.strictEqual(channel1OfComponent4.isBoundToContext(), true, "Test Channel 14 should be bound");
-            });
-
-        afterEach(async () => {
-            await testDeltaConnectionServer.webSocketServer.close();
-        });
-=======
     afterEach(async () => {
         await testDeltaConnectionServer.webSocketServer.close();
->>>>>>> 14a9ed33
     });
 });