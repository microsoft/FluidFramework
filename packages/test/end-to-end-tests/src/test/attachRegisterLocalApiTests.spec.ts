--- conflicted
+++ resolved
@@ -4,18 +4,13 @@
  */
 
 import assert from "assert";
-<<<<<<< HEAD
-import { IRequest } from "@fluidframework/component-core-interfaces";
+import { IRequest } from "@fluidframework/core-interfaces";
 import {
     IFluidCodeDetails,
     IProxyLoaderFactory,
     AttachState,
     DetachedContainerSource,
 } from "@fluidframework/container-definitions";
-=======
-import { IRequest } from "@fluidframework/core-interfaces";
-import { IFluidCodeDetails, IProxyLoaderFactory, AttachState } from "@fluidframework/container-definitions";
->>>>>>> 2df7795c
 import { Loader } from "@fluidframework/container-loader";
 import { IUrlResolver } from "@fluidframework/driver-definitions";
 import { LocalDocumentServiceFactory, LocalResolver } from "@fluidframework/local-driver";
