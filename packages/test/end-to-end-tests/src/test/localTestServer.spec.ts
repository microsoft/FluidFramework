--- conflicted
+++ resolved
@@ -6,12 +6,7 @@
 import { strict as assert } from "assert";
 import { IContainer, ILoader } from "@fluidframework/container-definitions";
 import { IFluidCodeDetails } from "@fluidframework/core-interfaces";
-<<<<<<< HEAD
-import { IUrlResolver } from "@fluidframework/driver-definitions";
-import { createLocalResolverCreateNewRequest, LocalResolver } from "@fluidframework/local-driver";
-=======
 import { LocalResolver } from "@fluidframework/local-driver";
->>>>>>> 25f77cc4
 import { MessageType } from "@fluidframework/protocol-definitions";
 import { SharedString } from "@fluidframework/sequence";
 import { requestFluidObject } from "@fluidframework/runtime-utils";
@@ -46,12 +41,8 @@
 
     async function createContainer(): Promise<IContainer> {
         const loader: ILoader = createLocalLoader([[codeDetails, factory]], deltaConnectionServer, urlResolver);
-<<<<<<< HEAD
-        return createAndAttachContainer(codeDetails, loader, createLocalResolverCreateNewRequest(documentId));
-=======
         return createAndAttachContainer(
             codeDetails, loader, urlResolver.createCreateNewRequest(documentId));
->>>>>>> 25f77cc4
     }
 
     async function loadContainer(): Promise<IContainer> {
