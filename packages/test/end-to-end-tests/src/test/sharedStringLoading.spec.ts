/*!
 * Copyright (c) Microsoft Corporation. All rights reserved.
 * Licensed under the MIT License.
 */

import { strict as assert } from "assert";
import { Loader } from "@fluidframework/container-loader";
import { requestFluidObject } from "@fluidframework/runtime-utils";
import { SharedString } from "@fluidframework/sequence";
import {
    ChannelFactoryRegistry,
    createDocumentId,
    ITestFluidObject,
    LocalCodeLoader,
    SupportedExportInterfaces,
    TestFluidObjectFactory,
} from "@fluidframework/test-utils";
import {
    IDocumentService,
    IDocumentServiceFactory,
    IDocumentStorageService,
    LoaderCachingPolicy,
 } from "@fluidframework/driver-definitions";
import { NetworkErrorBasic } from "@fluidframework/driver-utils";
import { IFluidHandle } from "@fluidframework/core-interfaces";
import { ReferenceType, TextSegment } from "@fluidframework/merge-tree";
import { ITestDriver } from "@fluidframework/test-driver-definitions";
import { bufferToString } from "@fluidframework/common-utils";

describe("SharedString", () => {
    let driver: ITestDriver;
    before(()=>{
        driver = getFluidTestDriver();
    });
    it("Failure to Load in Shared String", async ()=>{
        const stringId = "sharedStringKey";
        const registry: ChannelFactoryRegistry = [[stringId, SharedString.getFactory()]];
        const fluidExport: SupportedExportInterfaces = {
            IFluidDataStoreFactory: new TestFluidObjectFactory(registry),
        };
        const text = "hello world";
        const documentId = createDocumentId();
        { // creating client
            const codeDetails = { package: "no-dynamic-pkg" };
            const codeLoader = new LocalCodeLoader([
                [codeDetails, fluidExport],
            ]);

            const loader = new Loader({
                urlResolver: driver.createUrlResolver(),
                documentServiceFactory: driver.createDocumentServiceFactory(),
                codeLoader,
            });

            const container = await loader.createDetachedContainer(codeDetails);
            const dataObject = await requestFluidObject<ITestFluidObject>(container, "default");
            const sharedString  = await dataObject.root.get<IFluidHandle<SharedString>>(stringId)?.get();
            assert(sharedString);
            sharedString.insertText(0, text);

            await container.attach(driver.createCreateNewRequest(documentId));
        }
        { // normal load client
            const codeDetails = { package: "no-dynamic-pkg" };
            const codeLoader = new LocalCodeLoader([
                [codeDetails, fluidExport],
            ]);

            const loader = new Loader({
                urlResolver: driver.createUrlResolver(),
                documentServiceFactory: driver.createDocumentServiceFactory(),
                codeLoader,
            });

            const container = await loader.resolve(driver.createCreateNewRequest(documentId));
            const dataObject = await requestFluidObject<ITestFluidObject>(container, "default");
            const sharedString  = await dataObject.root.get<IFluidHandle<SharedString>>(stringId)?.get();
            assert(sharedString);
            assert.strictEqual(sharedString.getText(0), text);
        }
        { // failure load client
            const realSf: IDocumentServiceFactory = driver.createDocumentServiceFactory();
            const documentServiceFactory: IDocumentServiceFactory = {
                ...realSf,
                createDocumentService: async (resolvedUrl,logger) => {
                    const realDs = await realSf.createDocumentService(resolvedUrl, logger);
                    const mockDs = Object.create(realDs) as IDocumentService;
                    mockDs.connectToStorage = async ()=>{
                        const realStorage = await realDs.connectToStorage();
                        const mockstorage = Object.create(realStorage) as IDocumentStorageService;
<<<<<<< HEAD
                        (mockstorage as any).policies = {
                            ...realStorage.policies,
                            caching: LoaderCachingPolicy.NoCaching,
                        };
                        mockstorage.read = async (id)=>{
                            const blob = await realStorage.read(id);
                            const blobObj = JSON.parse(Buffer.from(blob, "Base64").toString());
=======
                        mockstorage.readBlob = async (id)=>{
                            const blob = await realStorage.readBlob(id);
                            const blobObj = JSON.parse(bufferToString(blob, "utf8"));
>>>>>>> 2cd5ae95
                            // throw when trying to load the header blob
                            if (blobObj.headerMetadata !== undefined) {
                                throw new NetworkErrorBasic(
                                    "Not Found",
                                    undefined,
                                    false,
                                    404);
                            }
                            return blob;
                        };
                        return mockstorage;
                    };
                    return mockDs;
                },
            };
            const codeDetails = { package: "no-dynamic-pkg" };
            const codeLoader = new LocalCodeLoader([
                [codeDetails, fluidExport],
            ]);

            const loader = new Loader({
                urlResolver: driver.createUrlResolver(),
                documentServiceFactory,
                codeLoader,
            });

            const container = await loader.resolve(driver.createCreateNewRequest(documentId));
            const dataObject = await requestFluidObject<ITestFluidObject>(container, "default");

            try {
                await dataObject.root.get<IFluidHandle<SharedString>>(stringId)?.get();
                assert.fail("expected failure");
            } catch {}
        }
    });

    it("Text operations successfully round trip on detached create", async ()=>{
        const stringId = "sharedStringKey";
        const registry: ChannelFactoryRegistry = [[stringId, SharedString.getFactory()]];
        const fluidExport: SupportedExportInterfaces = {
            IFluidDataStoreFactory: new TestFluidObjectFactory(registry),
        };
        const text = "hello world";
        const documentId = createDocumentId();
        let initialText = "";
        { // creating client
            const codeDetails = { package: "no-dynamic-pkg" };
            const codeLoader = new LocalCodeLoader([
                [codeDetails, fluidExport],
            ]);

            const loader = new Loader({
                urlResolver: driver.createUrlResolver(),
                documentServiceFactory: driver.createDocumentServiceFactory(),
                codeLoader,
            });

            const container = await loader.createDetachedContainer(codeDetails);
            const dataObject = await requestFluidObject<ITestFluidObject>(container, "default");
            const sharedString  = await dataObject.root.get<IFluidHandle<SharedString>>(stringId)?.get();
            assert(sharedString);

            for (let i = 0; i < 10; i++) {
                sharedString.insertText(0, text);

                const segInfo = sharedString.getContainingSegment(3);
                sharedString.insertAtReferencePosition(
                    sharedString.createPositionReference(segInfo.segment, segInfo.offset, ReferenceType.SlideOnRemove),
                    new TextSegment(text));

                sharedString.removeRange(0,5);

                const length = sharedString.getLength();
                sharedString.replaceText(length - 5, length, text);
            }
            initialText = sharedString.getText();

            await container.attach(driver.createCreateNewRequest(documentId));
        }
        { // normal load client
            const codeDetails = { package: "no-dynamic-pkg" };
            const codeLoader = new LocalCodeLoader([
                [codeDetails, fluidExport],
            ]);

            const loader = new Loader({
                urlResolver: driver.createUrlResolver(),
                documentServiceFactory: driver.createDocumentServiceFactory(),
                codeLoader,
            });

            const container = await loader.resolve(driver.createCreateNewRequest(documentId));
            const dataObject = await requestFluidObject<ITestFluidObject>(container, "default");
            const sharedString  = await dataObject.root.get<IFluidHandle<SharedString>>(stringId)?.get();
            assert(sharedString);
            assert.strictEqual(sharedString.getText(), initialText);
        }
    });
});<|MERGE_RESOLUTION|>--- conflicted
+++ resolved
@@ -88,19 +88,9 @@
                     mockDs.connectToStorage = async ()=>{
                         const realStorage = await realDs.connectToStorage();
                         const mockstorage = Object.create(realStorage) as IDocumentStorageService;
-<<<<<<< HEAD
-                        (mockstorage as any).policies = {
-                            ...realStorage.policies,
-                            caching: LoaderCachingPolicy.NoCaching,
-                        };
-                        mockstorage.read = async (id)=>{
-                            const blob = await realStorage.read(id);
-                            const blobObj = JSON.parse(Buffer.from(blob, "Base64").toString());
-=======
                         mockstorage.readBlob = async (id)=>{
                             const blob = await realStorage.readBlob(id);
                             const blobObj = JSON.parse(bufferToString(blob, "utf8"));
->>>>>>> 2cd5ae95
                             // throw when trying to load the header blob
                             if (blobObj.headerMetadata !== undefined) {
                                 throw new NetworkErrorBasic(
