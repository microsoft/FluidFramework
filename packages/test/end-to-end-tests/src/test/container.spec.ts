--- conflicted
+++ resolved
@@ -18,13 +18,8 @@
 import { LocalCodeLoader, TestObjectProvider, LoaderContainerTracker } from "@fluidframework/test-utils";
 import { ensureFluidResolvedUrl } from "@fluidframework/driver-utils";
 import { requestFluidObject } from "@fluidframework/runtime-utils";
-<<<<<<< HEAD
 import { ITestDriver, ITelemetryBufferedLogger } from "@fluidframework/test-driver-definitions";
-import { createPrimedDataStoreFactory, createRuntimeFactory, TestDataObject } from "./compatUtils";
-=======
-import { ITestDriver } from "@fluidframework/test-driver-definitions";
 import { getDataStoreFactory, createRuntimeFactory, TestDataObject } from "./compatUtils";
->>>>>>> cf6a0b58
 
 const id = "fluid-test://localhost/containerTest";
 const testRequest: IRequest = { url: id };
@@ -47,14 +42,9 @@
         loaderContainerTracker.reset();
     });
     async function loadContainer(props?: Partial<ILoaderProps>) {
-<<<<<<< HEAD
         const loader =  new Loader({
             ...props,
             logger,
-=======
-        const loader = new Loader({
-            ...props,
->>>>>>> cf6a0b58
             urlResolver: props?.urlResolver ?? driver.createUrlResolver(),
             documentServiceFactory:
                 props?.documentServiceFactory ?? driver.createDocumentServiceFactory(),
