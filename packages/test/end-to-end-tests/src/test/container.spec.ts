--- conflicted
+++ resolved
@@ -29,20 +29,15 @@
     let driver: ITestDriver;
     let logger: ITelemetryBaseLogger | undefined;
     const loaderContainerTracker = new LoaderContainerTracker();
-<<<<<<< HEAD
-    beforeEach(()=>{
-        driver = getFluidTestDriver();
+    before(function() {
         logger = getTestLogger();
-=======
-    before(function() {
         driver = getFluidTestDriver() as unknown as ITestDriver;
 
         // TODO: Convert these to mocked unit test. These are all API tests and doesn't
-        // need the service.  For new disable the tests other then local driver
+        // need the service.  For new disable the tests other than local driver
         if (driver.type !== "local") {
             this.skip();
         }
->>>>>>> 8101ce30
     });
     afterEach(() => {
         loaderContainerTracker.reset();
