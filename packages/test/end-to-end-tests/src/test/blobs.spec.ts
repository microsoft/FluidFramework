--- conflicted
+++ resolved
@@ -14,11 +14,7 @@
 import { generateLocalNonCompatTest, ITestObjectProvider, ITestContainerConfig, TestDataObject } from "./compatUtils";
 
 const testContainerConfig: ITestContainerConfig = {
-<<<<<<< HEAD
-    runtimeOptions: { initialSummarizerDelayMs: 20, summaryConfigOverrides:{ maxOps: 1 } },
-=======
     runtimeOptions: { initialSummarizerDelayMs: 20, summaryConfigOverrides: { maxOps: 1 } },
->>>>>>> 33266d12
     registry: [["sharedString", SharedString.getFactory()]],
 };
 
