--- conflicted
+++ resolved
@@ -11,58 +11,9 @@
 import { IFluidHandle } from "@fluidframework/core-interfaces";
 import { generateTest, ICompatLocalTestObjectProvider, TestDataObject, ITestContainerConfig } from "./compatUtils";
 
-<<<<<<< HEAD
-class TestComponent extends DataObject {
-    public static readonly type = "@fluid-example/test-component";
-    public get _runtime() { return this.runtime; }
-    public get _root() { return this.root; }
-}
-
-describe("blobs", () => {
-    const docId = "blobTest";
-    const documentLoadUrl = `fluid-test://localhost/${docId}`;
-    const codeDetails: IFluidCodeDetails = {
-        package: "blobTestPackage",
-        config: {},
-    };
-    const fluidModule = {
-        fluidExport: new TestContainerRuntimeFactory(
-            TestComponent.type,
-            new DataObjectFactory(TestComponent.type, TestComponent, [], {}),
-            { initialSummarizerDelayMs: 100 },
-        ),
-    };
-
-    let deltaConnectionServer: ILocalDeltaConnectionServer;
-    let urlResolver: IUrlResolver;
-
-    async function createContainer(): Promise<IContainer> {
-        const loader = createLocalLoader([[codeDetails, fluidModule]], deltaConnectionServer, urlResolver);
-        return createAndAttachContainer(docId, codeDetails, loader, urlResolver);
-    }
-
-    async function loadContainer(): Promise<IContainer> {
-        const loader = createLocalLoader([[codeDetails, fluidModule]], deltaConnectionServer, urlResolver);
-        return loader.resolve({ url: documentLoadUrl });
-    }
-
-    beforeEach(async () => {
-        deltaConnectionServer = LocalDeltaConnectionServer.create(
-            undefined,
-            // eslint-disable-next-line @typescript-eslint/consistent-type-assertions
-            { summary: { maxOps: 1 } as ISummaryConfiguration },
-        );
-        urlResolver = new LocalResolver();
-    });
-
-    afterEach(async () => {
-        await deltaConnectionServer.webSocketServer.close();
-    });
-=======
 const testContainerConfig: ITestContainerConfig = {
     runtimeOptions: { initialSummarizerDelayMs: 100 },
 };
->>>>>>> c8bcdda8
 
 const tests = (args: ICompatLocalTestObjectProvider) => {
     it("attach sends an op", async function() {
@@ -70,8 +21,7 @@
 
         const blobOpP = new Promise((res, rej) => container.on("op", (op) => {
             if (op.contents?.type === ContainerMessageType.BlobAttach) {
-                // eslint-disable-next-line max-len
-                // eslint-disable-next-line @typescript-eslint/strict-boolean-expressions, @typescript-eslint/no-unused-expressions
+                // eslint-disable-next-line @typescript-eslint/no-unused-expressions
                 op.metadata?.blobId ? res() : rej("no op metadata");
             }
         }));
@@ -94,16 +44,12 @@
         const blob = await component1._runtime.uploadBlob(IsoBuffer.from(testString, "utf-8"));
         component1._root.set(testKey, blob);
 
-<<<<<<< HEAD
-        const container2 = await loadContainer();
-        const component2 = await requestFluidObject<TestComponent>(container2, "default");
-=======
-        const container2 = await args.makeTestContainer(testContainerConfig);
+        const container2 = await args.loadTestContainer(testContainerConfig);
         const component2 = await requestFluidObject<TestDataObject>(container2, "default");
->>>>>>> c8bcdda8
 
         const blobHandle = await component2._root.wait<IFluidHandle<ArrayBufferLike>>(testKey);
-        assert.strictEqual(new TextDecoder().decode(await blobHandle.get()), testString);
+        // assert.strictEqual(new TextDecoder().decode(await blobHandle.get()), testString);
+        assert.strictEqual(IsoBuffer.from(await blobHandle.get()).toString("utf-8"), testString);
     });
 };
 
