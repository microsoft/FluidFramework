--- conflicted
+++ resolved
@@ -23,9 +23,9 @@
     config: {},
 };
 
-async function getComponent(componentId: string, container: Container): Promise<ITestFluidComponent> {
+async function requestFluidObject(componentId: string, container: Container): Promise<ITestFluidComponent> {
     const response = await container.request({ url: componentId });
-    if (response.status !== 200 || response.mimeType !== "fluid/component") {
+    if (response.status !== 200 || response.mimeType !== "fluid/object") {
         throw new Error(`Component with id: ${componentId} not found`);
     }
     return response.value as ITestFluidComponent;
@@ -35,37 +35,12 @@
     let component1: ITestFluidComponent;
     let component2: ITestFluidComponent;
 
-<<<<<<< HEAD
     beforeEach(async function() {
         const container1 = await makeTestContainer();
-        component1 = await getComponent("default", container1);
+        component1 = await requestFluidObject("default", container1);
 
         const container2 = await makeTestContainer();
-        component2 = await getComponent("default", container2);
-=======
-    async function createContainer(): Promise<Container> {
-        const factory = new TestFluidComponentFactory([]);
-        const loader: ILoader = createLocalLoader([[codeDetails, factory]], deltaConnectionServer);
-        return initializeLocalContainer(id, loader, codeDetails);
-    }
-
-    async function requestFluidObject(componentId: string, container: Container): Promise<ITestFluidComponent> {
-        const response = await container.request({ url: componentId });
-        if (response.status !== 200 || response.mimeType !== "fluid/object") {
-            throw new Error(`Component with id: ${componentId} not found`);
-        }
-        return response.value as ITestFluidComponent;
-    }
-
-    beforeEach(async () => {
-        deltaConnectionServer = LocalDeltaConnectionServer.create();
-
-        const container1 = await createContainer();
-        component1 = await requestFluidObject("default", container1);
-
-        const container2 = await createContainer();
         component2 = await requestFluidObject("default", container2);
->>>>>>> 9fc87721
 
         this.opProcessingController.addDeltaManagers(component1.runtime.deltaManager, component2.runtime.deltaManager);
     });
