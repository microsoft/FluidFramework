/*!
 * Copyright (c) Microsoft Corporation. All rights reserved.
 * Licensed under the MIT License.
 */

import assert from "assert";
import { IFluidCodeDetails, ILoader } from "@fluidframework/container-definitions";
import { Container } from "@fluidframework/container-loader";
import { ILocalDeltaConnectionServer, LocalDeltaConnectionServer } from "@fluidframework/server-local-server";
import { IInboundSignalMessage } from "@fluidframework/runtime-definitions";
import {
    createLocalLoader,
    OpProcessingController,
    ITestFluidComponent,
    initializeLocalContainer,
    TestFluidComponentFactory,
} from "@fluidframework/test-utils";
import { compatTest } from "./compatUtils";

const id = "fluid-test://localhost/localSignalsTest";
const codeDetails: IFluidCodeDetails = {
    package: "localSignalsTestPackage",
    config: {},
};

async function getComponent(componentId: string, container: Container): Promise<ITestFluidComponent> {
    const response = await container.request({ url: componentId });
    if (response.status !== 200 || response.mimeType !== "fluid/component") {
        throw new Error(`Component with id: ${componentId} not found`);
    }
    return response.value as ITestFluidComponent;
}

<<<<<<< HEAD
const tests = (makeTestContainer: () => Promise<Container>) => {
=======
describe("TestSignals", () => {
    const id = "fluid-test://localhost/localSignalsTest";
    const codeDetails: IFluidCodeDetails = {
        package: "localSignalsTestPackage",
        config: {},
    };

    let deltaConnectionServer: ILocalDeltaConnectionServer;
    let opProcessingController: OpProcessingController;
>>>>>>> 11ee9cfd
    let component1: ITestFluidComponent;
    let component2: ITestFluidComponent;

    beforeEach(async function() {
        const container1 = await makeTestContainer();
        component1 = await getComponent("default", container1);

        const container2 = await makeTestContainer();
        component2 = await getComponent("default", container2);

<<<<<<< HEAD
        this.containerDeltaEventManager.registerDocuments(component1.runtime, component2.runtime);
=======
        opProcessingController = new OpProcessingController(deltaConnectionServer);
        opProcessingController.addDeltaManagers(component1.runtime.deltaManager, component2.runtime.deltaManager);
>>>>>>> 11ee9cfd
    });

    describe("Attach signal Handlers on Both Clients", function() {
        it("Validate component runtime signals", async function() {
            let user1SignalReceivedCount = 0;
            let user2SignalReceivedCount = 0;

            component1.runtime.on("signal", (message: IInboundSignalMessage, local: boolean) => {
                if (message.type === "TestSignal") {
                    user1SignalReceivedCount += 1;
                }
            });

            component2.runtime.on("signal", (message: IInboundSignalMessage, local: boolean) => {
                if (message.type === "TestSignal") {
                    user2SignalReceivedCount += 1;
                }
            });

            component1.runtime.submitSignal("TestSignal", true);
<<<<<<< HEAD
            await this.containerDeltaEventManager.process();
=======
            await opProcessingController.process();
>>>>>>> 11ee9cfd
            assert.equal(user1SignalReceivedCount, 1, "client 1 did not received signal");
            assert.equal(user2SignalReceivedCount, 1, "client 2 did not received signal");

            component2.runtime.submitSignal("TestSignal", true);
<<<<<<< HEAD
            await this.containerDeltaEventManager.process();
=======
            await opProcessingController.process();
>>>>>>> 11ee9cfd
            assert.equal(user1SignalReceivedCount, 2, "client 1 did not received signal");
            assert.equal(user2SignalReceivedCount, 2, "client 2 did not received signal");
        });

        it("Validate host runtime signals", async function() {
            let user1SignalReceivedCount = 0;
            let user2SignalReceivedCount = 0;
            const user1ContainerRuntime = component1.context.containerRuntime;
            const user2ContainerRuntime = component2.context.containerRuntime;

            user1ContainerRuntime.on("signal", (message: IInboundSignalMessage, local: boolean) => {
                if (message.type === "TestSignal") {
                    user1SignalReceivedCount += 1;
                }
            });

            user2ContainerRuntime.on("signal", (message: IInboundSignalMessage, local: boolean) => {
                if (message.type === "TestSignal") {
                    user2SignalReceivedCount += 1;
                }
            });

            user1ContainerRuntime.submitSignal("TestSignal", true);
<<<<<<< HEAD
            await this.containerDeltaEventManager.process();
=======
            await opProcessingController.process();
>>>>>>> 11ee9cfd
            assert.equal(user1SignalReceivedCount, 1, "client 1 did not receive signal");
            assert.equal(user2SignalReceivedCount, 1, "client 2 did not receive signal");

            user2ContainerRuntime.submitSignal("TestSignal", true);
<<<<<<< HEAD
            await this.containerDeltaEventManager.process();
=======
            await opProcessingController.process();
>>>>>>> 11ee9cfd
            assert.equal(user1SignalReceivedCount, 2, "client 1 did not receive signal");
            assert.equal(user2SignalReceivedCount, 2, "client 2 did not receive signal");
        });
    });

    it("Validate signal events are raised on the correct runtime", async function() {
        let user1HostSignalReceivedCount = 0;
        let user2HostSignalReceivedCount = 0;
        let user1CompSignalReceivedCount = 0;
        let user2CompSignalReceivedCount = 0;
        const user1ContainerRuntime = component1.context.containerRuntime;
        const user2ContainerRuntime = component2.context.containerRuntime;
        const user1ComponentRuntime = component1.runtime;
        const user2ComponentRuntime = component2.runtime;

        user1ComponentRuntime.on("signal", (message: IInboundSignalMessage, local: boolean) => {
            if (message.type === "TestSignal") {
                user1CompSignalReceivedCount += 1;
            }
        });

        user2ComponentRuntime.on("signal", (message: IInboundSignalMessage, local: boolean) => {
            if (message.type === "TestSignal") {
                user2CompSignalReceivedCount += 1;
            }
        });

        user1ContainerRuntime.on("signal", (message: IInboundSignalMessage, local: boolean) => {
            if (message.type === "TestSignal") {
                user1HostSignalReceivedCount += 1;
            }
        });

        user2ContainerRuntime.on("signal", (message: IInboundSignalMessage, local: boolean) => {
            if (message.type === "TestSignal") {
                user2HostSignalReceivedCount += 1;
            }
        });

        user1ContainerRuntime.submitSignal("TestSignal", true);
<<<<<<< HEAD
        await this.containerDeltaEventManager.process();
=======
        await opProcessingController.process();
>>>>>>> 11ee9cfd
        assert.equal(user1HostSignalReceivedCount, 1, "client 1 did not receive signal on host runtime");
        assert.equal(user2HostSignalReceivedCount, 1, "client 2 did not receive signal on host runtime");
        assert.equal(user1CompSignalReceivedCount, 0, "client 1 should not receive signal on component runtime");
        assert.equal(user2CompSignalReceivedCount, 0, "client 2 should not receive signal on component runtime");

        user2ComponentRuntime.submitSignal("TestSignal", true);
<<<<<<< HEAD
        await this.containerDeltaEventManager.process();
=======
        await opProcessingController.process();
>>>>>>> 11ee9cfd
        assert.equal(user1HostSignalReceivedCount, 1, "client 1 should not receive signal on host runtime");
        assert.equal(user2HostSignalReceivedCount, 1, "client 2 should not receive signal on host runtime");
        assert.equal(user1CompSignalReceivedCount, 1, "client 1 did not receive signal on component runtime");
        assert.equal(user2CompSignalReceivedCount, 1, "client 2 did not receive signal on component runtime");
    });
};

describe("TestSignals", () => {
    let deltaConnectionServer: ILocalDeltaConnectionServer;
    const makeTestContainer = async () => {
        const factory = new TestFluidComponentFactory([]);
        const loader: ILoader = createLocalLoader([[codeDetails, factory]], deltaConnectionServer);
        return initializeLocalContainer(id, loader, codeDetails);
    };

    beforeEach(async function() {
        deltaConnectionServer = LocalDeltaConnectionServer.create();
        this.containerDeltaEventManager = new DocumentDeltaEventManager(deltaConnectionServer);
    });

    tests(makeTestContainer);

    afterEach(async () => {
        await deltaConnectionServer.webSocketServer.close();
    });

    describe("compatibility", function() {
        compatTest(tests as any, true);
    });
});<|MERGE_RESOLUTION|>--- conflicted
+++ resolved
@@ -31,19 +31,7 @@
     return response.value as ITestFluidComponent;
 }
 
-<<<<<<< HEAD
 const tests = (makeTestContainer: () => Promise<Container>) => {
-=======
-describe("TestSignals", () => {
-    const id = "fluid-test://localhost/localSignalsTest";
-    const codeDetails: IFluidCodeDetails = {
-        package: "localSignalsTestPackage",
-        config: {},
-    };
-
-    let deltaConnectionServer: ILocalDeltaConnectionServer;
-    let opProcessingController: OpProcessingController;
->>>>>>> 11ee9cfd
     let component1: ITestFluidComponent;
     let component2: ITestFluidComponent;
 
@@ -54,12 +42,7 @@
         const container2 = await makeTestContainer();
         component2 = await getComponent("default", container2);
 
-<<<<<<< HEAD
-        this.containerDeltaEventManager.registerDocuments(component1.runtime, component2.runtime);
-=======
-        opProcessingController = new OpProcessingController(deltaConnectionServer);
-        opProcessingController.addDeltaManagers(component1.runtime.deltaManager, component2.runtime.deltaManager);
->>>>>>> 11ee9cfd
+        this.opProcessingController.addDeltaManagers(component1.runtime.deltaManager, component2.runtime.deltaManager);
     });
 
     describe("Attach signal Handlers on Both Clients", function() {
@@ -80,20 +63,12 @@
             });
 
             component1.runtime.submitSignal("TestSignal", true);
-<<<<<<< HEAD
-            await this.containerDeltaEventManager.process();
-=======
-            await opProcessingController.process();
->>>>>>> 11ee9cfd
+            await this.opProcessingController.process();
             assert.equal(user1SignalReceivedCount, 1, "client 1 did not received signal");
             assert.equal(user2SignalReceivedCount, 1, "client 2 did not received signal");
 
             component2.runtime.submitSignal("TestSignal", true);
-<<<<<<< HEAD
-            await this.containerDeltaEventManager.process();
-=======
-            await opProcessingController.process();
->>>>>>> 11ee9cfd
+            await this.opProcessingController.process();
             assert.equal(user1SignalReceivedCount, 2, "client 1 did not received signal");
             assert.equal(user2SignalReceivedCount, 2, "client 2 did not received signal");
         });
@@ -117,20 +92,12 @@
             });
 
             user1ContainerRuntime.submitSignal("TestSignal", true);
-<<<<<<< HEAD
-            await this.containerDeltaEventManager.process();
-=======
-            await opProcessingController.process();
->>>>>>> 11ee9cfd
+            await this.opProcessingController.process();
             assert.equal(user1SignalReceivedCount, 1, "client 1 did not receive signal");
             assert.equal(user2SignalReceivedCount, 1, "client 2 did not receive signal");
 
             user2ContainerRuntime.submitSignal("TestSignal", true);
-<<<<<<< HEAD
-            await this.containerDeltaEventManager.process();
-=======
-            await opProcessingController.process();
->>>>>>> 11ee9cfd
+            await this.opProcessingController.process();
             assert.equal(user1SignalReceivedCount, 2, "client 1 did not receive signal");
             assert.equal(user2SignalReceivedCount, 2, "client 2 did not receive signal");
         });
@@ -171,22 +138,14 @@
         });
 
         user1ContainerRuntime.submitSignal("TestSignal", true);
-<<<<<<< HEAD
-        await this.containerDeltaEventManager.process();
-=======
-        await opProcessingController.process();
->>>>>>> 11ee9cfd
+        await this.opProcessingController.process();
         assert.equal(user1HostSignalReceivedCount, 1, "client 1 did not receive signal on host runtime");
         assert.equal(user2HostSignalReceivedCount, 1, "client 2 did not receive signal on host runtime");
         assert.equal(user1CompSignalReceivedCount, 0, "client 1 should not receive signal on component runtime");
         assert.equal(user2CompSignalReceivedCount, 0, "client 2 should not receive signal on component runtime");
 
         user2ComponentRuntime.submitSignal("TestSignal", true);
-<<<<<<< HEAD
-        await this.containerDeltaEventManager.process();
-=======
-        await opProcessingController.process();
->>>>>>> 11ee9cfd
+        await this.opProcessingController.process();
         assert.equal(user1HostSignalReceivedCount, 1, "client 1 should not receive signal on host runtime");
         assert.equal(user2HostSignalReceivedCount, 1, "client 2 should not receive signal on host runtime");
         assert.equal(user1CompSignalReceivedCount, 1, "client 1 did not receive signal on component runtime");
@@ -204,7 +163,7 @@
 
     beforeEach(async function() {
         deltaConnectionServer = LocalDeltaConnectionServer.create();
-        this.containerDeltaEventManager = new DocumentDeltaEventManager(deltaConnectionServer);
+        this.opProcessingController = new OpProcessingController(deltaConnectionServer);
     });
 
     tests(makeTestContainer);
