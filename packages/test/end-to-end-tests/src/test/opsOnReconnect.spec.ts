--- conflicted
+++ resolved
@@ -20,11 +20,7 @@
 import { SharedMap, SharedDirectory } from "@fluidframework/map";
 import { ISequencedDocumentMessage } from "@fluidframework/protocol-definitions";
 import { IEnvelope, FlushMode } from "@fluidframework/runtime-definitions";
-<<<<<<< HEAD
-import { requestFluidObject, FluidDataStoreRegistry } from "@fluidframework/runtime-utils";
-=======
-import { requestFluidObject, createDataStoreFactory } from "@fluidframework/runtime-utils";
->>>>>>> c97c692f
+import { requestFluidObject, createDataStoreFactory, FluidDataStoreRegistry } from "@fluidframework/runtime-utils";
 import { ILocalDeltaConnectionServer, LocalDeltaConnectionServer } from "@fluidframework/server-local-server";
 import { SharedString } from "@fluidframework/sequence";
 import {
@@ -80,19 +76,11 @@
         const dataObject2Factory = createDataStoreFactory("dataObject2", factory);
         const runtimeFactory =
             new ContainerRuntimeFactoryWithDefaultDataStore(
-<<<<<<< HEAD
-                "default",
+                defaultFactory,
                 new FluidDataStoreRegistry([
-                    ["default", Promise.resolve(factory)],
-                    ["dataObject2", Promise.resolve(factory)],
+                    [defaultFactory.type, Promise.resolve(factory)],
+                    [dataObject2Factory.type, Promise.resolve(factory)],
                 ]),
-=======
-                defaultFactory,
-                [
-                    [defaultFactory.type, Promise.resolve(defaultFactory)],
-                    [dataObject2Factory.type, Promise.resolve(dataObject2Factory)],
-                ],
->>>>>>> c97c692f
             );
 
         const codeLoader = new LocalCodeLoader([[codeDetails, runtimeFactory]]);
