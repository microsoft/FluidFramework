/*!
 * Copyright (c) Microsoft Corporation. All rights reserved.
 * Licensed under the MIT License.
 */

import assert from "assert";
import {
    ContainerRuntimeFactoryWithDefaultDataStore,
    DataObject,
    DataObjectFactory,
} from "@fluidframework/aqueduct";
import { IFluidHandle } from "@fluidframework/core-interfaces";
import { IFluidCodeDetails } from "@fluidframework/container-definitions";
import { Container } from "@fluidframework/container-loader";
import { SharedMap } from "@fluidframework/map";
import { ILocalDeltaConnectionServer, LocalDeltaConnectionServer } from "@fluidframework/server-local-server";
import {
    createLocalLoader,
    OpProcessingController,
    initializeLocalContainer,
    TestFluidObject,
} from "@fluidframework/test-utils";

/**
 * Test dataStore that extends DataObject so that we can test the FluidOjectHandle created by PureDataObject.
 */
class TestSharedDataStore extends DataObject {
    public get _root() {
        return this.root;
    }

    public get _runtime() {
        return this.runtime;
    }

    public get _context() {
        return this.context;
    }
}

const TestSharedDataStoreFactory = new DataObjectFactory(
    "TestSharedDataStore",
    TestSharedDataStore,
    [SharedMap.getFactory()],
    []);

describe("FluidOjectHandle", () => {
    const id = "fluid-test://localhost/dataStoreHandleTest";
    const codeDetails: IFluidCodeDetails = {
        package: "dataStoreHandleTestPackage",
        config: {},
    };

    let deltaConnectionServer: ILocalDeltaConnectionServer;
    let opProcessingController: OpProcessingController;
    let firstContainerDataStore1: TestSharedDataStore;
    let firstContainerDataStore2: TestSharedDataStore;
    let secondContainerDataStore1: TestSharedDataStore;

    async function requestFluidObject(dataStoreId: string, container: Container): Promise<TestSharedDataStore> {
        const response = await container.request({ url: dataStoreId });
        if (response.status !== 200 || response.mimeType !== "fluid/object") {
            throw new Error(`DataStore with id: ${dataStoreId} not found`);
        }
        return response.value as TestSharedDataStore;
    }

    async function createContainer(): Promise<Container> {
        const runtimeFactory =
            new ContainerRuntimeFactoryWithDefaultDataStore(
                "default",
                [
                    ["default", Promise.resolve(TestSharedDataStoreFactory)],
                    ["TestSharedDataStore", Promise.resolve(TestSharedDataStoreFactory)],
                ],
            );

        const loader = createLocalLoader([[codeDetails, runtimeFactory]], deltaConnectionServer);
        return initializeLocalContainer(id, loader, codeDetails);
    }

    beforeEach(async () => {
        deltaConnectionServer = LocalDeltaConnectionServer.create();

        const firstContainer = await createContainer();
<<<<<<< HEAD
        firstContainerComponent1 = await requestFluidObject("default", firstContainer);
        firstContainerComponent2 =
            await TestSharedComponentFactory.createRootInstance(firstContainerComponent1._context.containerRuntime);
=======
        firstContainerDataStore1 = await requestFluidObject("default", firstContainer);
        firstContainerDataStore2 =
            await TestSharedDataStoreFactory.createInstance(firstContainerDataStore1._context) as TestSharedDataStore;
>>>>>>> e7967bd4

        const secondContainer = await createContainer();
        secondContainerDataStore1 = await requestFluidObject("default", secondContainer);

        opProcessingController = new OpProcessingController(deltaConnectionServer);
        opProcessingController.addDeltaManagers(
            firstContainerDataStore1._runtime.deltaManager, secondContainerDataStore1._runtime.deltaManager);

        await opProcessingController.process();
    });

    it("should generate the absolute path for ContainerRuntime correctly", () => {
        // The expected absolute path for the ContainerRuntime is empty string.
        const absolutePath = "";

        // Verify that the local client's ContainerRuntime has the correct absolute path.
        const containerRuntime1 = firstContainerDataStore1._context.containerRuntime.IFluidHandleContext;
        assert.equal(containerRuntime1.absolutePath, absolutePath, "The ContainerRuntime's path is incorrect");

        // Verify that the remote client's ContainerRuntime has the correct absolute path.
        const containerRuntime2 = secondContainerDataStore1._context.containerRuntime.IFluidHandleContext;
        assert.equal(containerRuntime2.absolutePath, absolutePath, "The remote ContainerRuntime's path is incorrect");
    });

    it("should generate the absolute path for FluidDataStoreRuntime correctly", () => {
        // The expected absolute path for the FluidDataStoreRuntime.
        const absolutePath = `/${firstContainerDataStore1._runtime.id}`;

        // Verify that the local client's FluidDataStoreRuntime has the correct absolute path.
        const dataStoreRuntime1 = firstContainerDataStore1._runtime.IFluidHandleContext;
        assert.equal(dataStoreRuntime1.absolutePath, absolutePath, "The FluidDataStoreRuntime's path is incorrect");

        // Verify that the remote client's FluidDataStoreRuntime has the correct absolute path.
        const dataStoreRuntime2 = secondContainerDataStore1._runtime.IFluidHandleContext;
        assert.equal(
            dataStoreRuntime2.absolutePath,
            absolutePath,
            "The remote FluidDataStoreRuntime's path is incorrect");
    });

    it("can store and retrieve a DDS from handle within same data store runtime", async () => {
        // Create a new SharedMap in `firstContainerDataStore1` and set a value.
        const sharedMap = SharedMap.create(firstContainerDataStore1._runtime);
        sharedMap.set("key1", "value1");

        const sharedMapHandle = sharedMap.handle;

        // The expected absolute path.
        const absolutePath = `/default/${sharedMap.id}`;

        // Verify that the local client's handle has the correct absolute path.
        assert.equal(sharedMapHandle.absolutePath, absolutePath, "The handle's path is incorrect");

        // Add the handle to the root DDS of `firstContainerDataStore1`.
        firstContainerDataStore1._root.set("sharedMap", sharedMapHandle);

        await opProcessingController.process();

        // Get the handle in the remote client.
        const remoteSharedMapHandle = secondContainerDataStore1._root.get<IFluidHandle<SharedMap>>("sharedMap");

        // Verify that the remote client's handle has the correct absolute path.
        assert.equal(remoteSharedMapHandle.absolutePath, absolutePath, "The remote handle's path is incorrect");

        // Get the SharedMap from the handle.
        const remoteSharedMap = await remoteSharedMapHandle.get();
        // Verify that it has the value that was set in the local client.
        assert.equal(remoteSharedMap.get("key1"), "value1", "The map does not have the value that was set");
    });

    it("can store and retrieve a DDS from handle in different data store runtime", async () => {
        // Create a new SharedMap in `firstContainerDataStore2` and set a value.
        const sharedMap = SharedMap.create(firstContainerDataStore2._runtime);
        sharedMap.set("key1", "value1");

        const sharedMapHandle = sharedMap.handle;

        // The expected absolute path.
        const absolutePath = `/${firstContainerDataStore2._runtime.id}/${sharedMap.id}`;

        // Verify that the local client's handle has the correct absolute path.
        assert.equal(sharedMapHandle.absolutePath, absolutePath, "The handle's path is incorrect");

        // Add the handle to the root DDS of `firstContainerDataStore1` so that the FluidDataStoreRuntime is different.
        firstContainerDataStore1._root.set("sharedMap", sharedMap.handle);

        await opProcessingController.process();

        // Get the handle in the remote client.
        const remoteSharedMapHandle = secondContainerDataStore1._root.get<IFluidHandle<SharedMap>>("sharedMap");

        // Verify that the remote client's handle has the correct absolute path.
        assert.equal(remoteSharedMapHandle.absolutePath, absolutePath, "The remote handle's path is incorrect");

        // Get the SharedMap from the handle.
        const remoteSharedMap = await remoteSharedMapHandle.get();
        // Verify that it has the value that was set in the local client.
        assert.equal(remoteSharedMap.get("key1"), "value1", "The map does not have the value that was set");
    });

    it("can store and retrieve a PureDataObject from handle in different data store runtime", async () => {
        // The expected absolute path.
        const absolutePath = `/${firstContainerDataStore2._runtime.id}`;

        const dataStoreHandle = firstContainerDataStore2.handle;

        // Verify that the local client's handle has the correct absolute path.
        assert.equal(dataStoreHandle.absolutePath, absolutePath, "The handle's absolutepath is not correct");

        // Add `firstContainerDataStore2's` handle to the root DDS of `firstContainerDataStore1` so that the
        // FluidDataStoreRuntime is different.
        firstContainerDataStore1._root.set("dataStore2", firstContainerDataStore2.handle);

        await opProcessingController.process();

        // Get the handle in the remote client.
        const remoteDataStoreHandle =
            secondContainerDataStore1._root.get<IFluidHandle<TestFluidObject>>("dataStore2");

        // Verify that the remote client's handle has the correct absolute path.
        assert.equal(remoteDataStoreHandle.absolutePath, absolutePath, "The remote handle's path is incorrect");

        // Get the dataStore from the handle.
        const container2DataStore2 = await remoteDataStoreHandle.get();
        // Verify that the `url` matches with that of the dataStore in container1.
        assert.equal(container2DataStore2.url, firstContainerDataStore2.url, "The urls do not match");
    });

    afterEach(async () => {
        await deltaConnectionServer.webSocketServer.close();
    });
});<|MERGE_RESOLUTION|>--- conflicted
+++ resolved
@@ -83,15 +83,9 @@
         deltaConnectionServer = LocalDeltaConnectionServer.create();
 
         const firstContainer = await createContainer();
-<<<<<<< HEAD
-        firstContainerComponent1 = await requestFluidObject("default", firstContainer);
-        firstContainerComponent2 =
-            await TestSharedComponentFactory.createRootInstance(firstContainerComponent1._context.containerRuntime);
-=======
         firstContainerDataStore1 = await requestFluidObject("default", firstContainer);
         firstContainerDataStore2 =
-            await TestSharedDataStoreFactory.createInstance(firstContainerDataStore1._context) as TestSharedDataStore;
->>>>>>> e7967bd4
+            await TestSharedDataStoreFactory.createRootInstance(firstContainerDataStore1._context.containerRuntime);
 
         const secondContainer = await createContainer();
         secondContainerDataStore1 = await requestFluidObject("default", secondContainer);
