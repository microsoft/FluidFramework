/*!
 * Copyright (c) Microsoft Corporation. All rights reserved.
 * Licensed under the MIT License.
 */

import assert from "assert";
import {
    ContainerRuntimeFactoryWithDefaultDataStore,
    DataObject,
    DataObjectFactory,
} from "@fluidframework/aqueduct";
import { IFluidHandle } from "@fluidframework/core-interfaces";
import { IFluidCodeDetails } from "@fluidframework/container-definitions";
import { Container } from "@fluidframework/container-loader";
import { SharedMap } from "@fluidframework/map";
import { ILocalDeltaConnectionServer, LocalDeltaConnectionServer } from "@fluidframework/server-local-server";
import {
    createLocalLoader,
    OpProcessingController,
    initializeLocalContainer,
    TestFluidObject,
} from "@fluidframework/test-utils";

/**
<<<<<<< HEAD
 * Test dataStore that extends DataObject so that we can test the FluidOjectHandle created by PureDataObject.
=======
 * Test component that extends DataObject so that we can test the FluidObjectHandle created by PureDataObject.
>>>>>>> 87ed0809
 */
class TestSharedDataStore extends DataObject {
    public get _root() {
        return this.root;
    }

    public get _runtime() {
        return this.runtime;
    }

    public get _context() {
        return this.context;
    }
}

const TestSharedDataStoreFactory = new DataObjectFactory(
    "TestSharedDataStore",
    TestSharedDataStore,
    [SharedMap.getFactory()],
    []);

<<<<<<< HEAD
describe("FluidOjectHandle", () => {
    const id = "fluid-test://localhost/dataStoreHandleTest";
=======
describe("FluidObjectHandle", () => {
    const id = "fluid-test://localhost/componentHandleTest";
>>>>>>> 87ed0809
    const codeDetails: IFluidCodeDetails = {
        package: "dataStoreHandleTestPackage",
        config: {},
    };

    let deltaConnectionServer: ILocalDeltaConnectionServer;
    let opProcessingController: OpProcessingController;
    let firstContainerDataStore1: TestSharedDataStore;
    let firstContainerDataStore2: TestSharedDataStore;
    let secondContainerDataStore1: TestSharedDataStore;

    async function requestFluidObject(dataStoreId: string, container: Container): Promise<TestSharedDataStore> {
        const response = await container.request({ url: dataStoreId });
        if (response.status !== 200 || response.mimeType !== "fluid/object") {
            throw new Error(`DataStore with id: ${dataStoreId} not found`);
        }
        return response.value as TestSharedDataStore;
    }

    async function createContainer(): Promise<Container> {
        const runtimeFactory =
            new ContainerRuntimeFactoryWithDefaultDataStore(
                "default",
                [
                    ["default", Promise.resolve(TestSharedDataStoreFactory)],
                    ["TestSharedDataStore", Promise.resolve(TestSharedDataStoreFactory)],
                ],
            );

        const loader = createLocalLoader([[codeDetails, runtimeFactory]], deltaConnectionServer);
        return initializeLocalContainer(id, loader, codeDetails);
    }

    beforeEach(async () => {
        deltaConnectionServer = LocalDeltaConnectionServer.create();

        const firstContainer = await createContainer();
        firstContainerDataStore1 = await requestFluidObject("default", firstContainer);
        firstContainerDataStore2 =
            await TestSharedDataStoreFactory.createInstance(firstContainerDataStore1._context) as TestSharedDataStore;

        const secondContainer = await createContainer();
        secondContainerDataStore1 = await requestFluidObject("default", secondContainer);

        opProcessingController = new OpProcessingController(deltaConnectionServer);
        opProcessingController.addDeltaManagers(
            firstContainerDataStore1._runtime.deltaManager, secondContainerDataStore1._runtime.deltaManager);

        await opProcessingController.process();
    });

    it("should generate the absolute path for ContainerRuntime correctly", () => {
        // The expected absolute path for the ContainerRuntime is empty string.
        const absolutePath = "";

        // Verify that the local client's ContainerRuntime has the correct absolute path.
        const containerRuntime1 = firstContainerDataStore1._context.containerRuntime.IFluidHandleContext;
        assert.equal(containerRuntime1.absolutePath, absolutePath, "The ContainerRuntime's path is incorrect");

        // Verify that the remote client's ContainerRuntime has the correct absolute path.
        const containerRuntime2 = secondContainerDataStore1._context.containerRuntime.IFluidHandleContext;
        assert.equal(containerRuntime2.absolutePath, absolutePath, "The remote ContainerRuntime's path is incorrect");
    });

    it("should generate the absolute path for FluidDataStoreRuntime correctly", () => {
        // The expected absolute path for the FluidDataStoreRuntime.
        const absolutePath = `/${firstContainerDataStore1._runtime.id}`;

        // Verify that the local client's FluidDataStoreRuntime has the correct absolute path.
        const dataStoreRuntime1 = firstContainerDataStore1._runtime.IFluidHandleContext;
        assert.equal(dataStoreRuntime1.absolutePath, absolutePath, "The FluidDataStoreRuntime's path is incorrect");

        // Verify that the remote client's FluidDataStoreRuntime has the correct absolute path.
        const dataStoreRuntime2 = secondContainerDataStore1._runtime.IFluidHandleContext;
        assert.equal(
            dataStoreRuntime2.absolutePath,
            absolutePath,
            "The remote FluidDataStoreRuntime's path is incorrect");
    });

    it("can store and retrieve a DDS from handle within same data store runtime", async () => {
        // Create a new SharedMap in `firstContainerDataStore1` and set a value.
        const sharedMap = SharedMap.create(firstContainerDataStore1._runtime);
        sharedMap.set("key1", "value1");

        const sharedMapHandle = sharedMap.handle;

        // The expected absolute path.
        const absolutePath = `/default/${sharedMap.id}`;

        // Verify that the local client's handle has the correct absolute path.
        assert.equal(sharedMapHandle.absolutePath, absolutePath, "The handle's path is incorrect");

        // Add the handle to the root DDS of `firstContainerDataStore1`.
        firstContainerDataStore1._root.set("sharedMap", sharedMapHandle);

        await opProcessingController.process();

        // Get the handle in the remote client.
        const remoteSharedMapHandle = secondContainerDataStore1._root.get<IFluidHandle<SharedMap>>("sharedMap");

        // Verify that the remote client's handle has the correct absolute path.
        assert.equal(remoteSharedMapHandle.absolutePath, absolutePath, "The remote handle's path is incorrect");

        // Get the SharedMap from the handle.
        const remoteSharedMap = await remoteSharedMapHandle.get();
        // Verify that it has the value that was set in the local client.
        assert.equal(remoteSharedMap.get("key1"), "value1", "The map does not have the value that was set");
    });

    it("can store and retrieve a DDS from handle in different data store runtime", async () => {
        // Create a new SharedMap in `firstContainerDataStore2` and set a value.
        const sharedMap = SharedMap.create(firstContainerDataStore2._runtime);
        sharedMap.set("key1", "value1");

        const sharedMapHandle = sharedMap.handle;

        // The expected absolute path.
        const absolutePath = `/${firstContainerDataStore2._runtime.id}/${sharedMap.id}`;

        // Verify that the local client's handle has the correct absolute path.
        assert.equal(sharedMapHandle.absolutePath, absolutePath, "The handle's path is incorrect");

        // Add the handle to the root DDS of `firstContainerDataStore1` so that the FluidDataStoreRuntime is different.
        firstContainerDataStore1._root.set("sharedMap", sharedMap.handle);

        await opProcessingController.process();

        // Get the handle in the remote client.
        const remoteSharedMapHandle = secondContainerDataStore1._root.get<IFluidHandle<SharedMap>>("sharedMap");

        // Verify that the remote client's handle has the correct absolute path.
        assert.equal(remoteSharedMapHandle.absolutePath, absolutePath, "The remote handle's path is incorrect");

        // Get the SharedMap from the handle.
        const remoteSharedMap = await remoteSharedMapHandle.get();
        // Verify that it has the value that was set in the local client.
        assert.equal(remoteSharedMap.get("key1"), "value1", "The map does not have the value that was set");
    });

    it("can store and retrieve a PureDataObject from handle in different data store runtime", async () => {
        // The expected absolute path.
        const absolutePath = `/${firstContainerDataStore2._runtime.id}`;

        const dataStoreHandle = firstContainerDataStore2.handle;

        // Verify that the local client's handle has the correct absolute path.
        assert.equal(dataStoreHandle.absolutePath, absolutePath, "The handle's absolutepath is not correct");

        // Add `firstContainerDataStore2's` handle to the root DDS of `firstContainerDataStore1` so that the
        // FluidDataStoreRuntime is different.
        firstContainerDataStore1._root.set("dataStore2", firstContainerDataStore2.handle);

        await opProcessingController.process();

        // Get the handle in the remote client.
<<<<<<< HEAD
        const remoteDataStoreHandle =
            secondContainerDataStore1._root.get<IFluidHandle<TestFluidComponent>>("dataStore2");
=======
        const remoteComponentHandle =
            secondContainerComponent1._root.get<IFluidHandle<TestFluidObject>>("component2");
>>>>>>> 87ed0809

        // Verify that the remote client's handle has the correct absolute path.
        assert.equal(remoteDataStoreHandle.absolutePath, absolutePath, "The remote handle's path is incorrect");

        // Get the dataStore from the handle.
        const container2DataStore2 = await remoteDataStoreHandle.get();
        // Verify that the `url` matches with that of the dataStore in container1.
        assert.equal(container2DataStore2.url, firstContainerDataStore2.url, "The urls do not match");
    });

    afterEach(async () => {
        await deltaConnectionServer.webSocketServer.close();
    });
});<|MERGE_RESOLUTION|>--- conflicted
+++ resolved
@@ -22,11 +22,7 @@
 } from "@fluidframework/test-utils";
 
 /**
-<<<<<<< HEAD
  * Test dataStore that extends DataObject so that we can test the FluidOjectHandle created by PureDataObject.
-=======
- * Test component that extends DataObject so that we can test the FluidObjectHandle created by PureDataObject.
->>>>>>> 87ed0809
  */
 class TestSharedDataStore extends DataObject {
     public get _root() {
@@ -48,13 +44,8 @@
     [SharedMap.getFactory()],
     []);
 
-<<<<<<< HEAD
 describe("FluidOjectHandle", () => {
     const id = "fluid-test://localhost/dataStoreHandleTest";
-=======
-describe("FluidObjectHandle", () => {
-    const id = "fluid-test://localhost/componentHandleTest";
->>>>>>> 87ed0809
     const codeDetails: IFluidCodeDetails = {
         package: "dataStoreHandleTestPackage",
         config: {},
@@ -211,13 +202,8 @@
         await opProcessingController.process();
 
         // Get the handle in the remote client.
-<<<<<<< HEAD
         const remoteDataStoreHandle =
-            secondContainerDataStore1._root.get<IFluidHandle<TestFluidComponent>>("dataStore2");
-=======
-        const remoteComponentHandle =
-            secondContainerComponent1._root.get<IFluidHandle<TestFluidObject>>("component2");
->>>>>>> 87ed0809
+            secondContainerDataStore1._root.get<IFluidHandle<TestFluidObject>>("dataStore2");
 
         // Verify that the remote client's handle has the correct absolute path.
         assert.equal(remoteDataStoreHandle.absolutePath, absolutePath, "The remote handle's path is incorrect");
