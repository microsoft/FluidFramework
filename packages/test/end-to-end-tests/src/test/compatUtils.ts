/*!
 * Copyright (c) Microsoft Corporation. All rights reserved.
 * Licensed under the MIT License.
 */

/* eslint-disable import/no-extraneous-dependencies */

import { DataObject, DataObjectFactory } from "@fluidframework/aqueduct";
import {
    IContainer,
    ILoader,
    IRuntimeFactory,
} from "@fluidframework/container-definitions";
import { IContainerRuntimeOptions } from "@fluidframework/container-runtime";
import { IFluidCodeDetails } from "@fluidframework/core-interfaces";
import { IDocumentServiceFactory, IUrlResolver } from "@fluidframework/driver-definitions";
import { IClientConfiguration } from "@fluidframework/protocol-definitions";
import { IFluidDataStoreFactory } from "@fluidframework/runtime-definitions";
import { LocalServerTestDriver, TinyliciousTestDriver } from "@fluidframework/test-drivers";
import {
    ChannelFactoryRegistry,
    TestContainerRuntimeFactory,
    TestFluidObjectFactory,
    OpProcessingController,
    TestObjectProvider,
} from "@fluidframework/test-utils";
<<<<<<< HEAD
import { IDocumentServiceFactory, IUrlResolver } from "@fluidframework/driver-definitions";
=======
import * as oldTypes from "./oldVersionTypes";
>>>>>>> e30d869b
import * as old from "./oldVersion";
import * as old2 from "./oldVersion2";

/* eslint-enable import/no-extraneous-dependencies */

export interface ITestObjectProvider {
    /**
     * Used to create a test Container.
     * In generateLocalCompatTest(), this Container and its runtime will be arbitrarily-versioned.
     */
<<<<<<< HEAD
    makeTestContainer(testContainerConfig?: ITestContainerConfig): Promise<IContainer | old.IContainer>,
    loadTestContainer(testContainerConfig?: ITestContainerConfig): Promise<IContainer | old.IContainer>,
    makeTestLoader(testContainerConfig?: ITestContainerConfig): ILoader | old.ILoader,
    documentServiceFactory: IDocumentServiceFactory | old.IDocumentServiceFactory,
    urlResolver: IUrlResolver | old.IUrlResolver,
    defaultCodeDetails: IFluidCodeDetails | old.IFluidCodeDetails,
    opProcessingController: OpProcessingController | old.OpProcessingController,
    documentId: string;
=======
    makeTestContainer(testContainerConfig?: ITestContainerConfig): Promise<IContainer | oldTypes.IContainer>,
    loadTestContainer(testContainerConfig?: ITestContainerConfig): Promise<IContainer | oldTypes.IContainer>,
    makeTestLoader(testContainerConfig?: ITestContainerConfig): ILoader | oldTypes.ILoader,
    documentServiceFactory: IDocumentServiceFactory | oldTypes.IDocumentServiceFactory,
    urlResolver: IUrlResolver | oldTypes.IUrlResolver,
    defaultCodeDetails: IFluidCodeDetails | oldTypes.IFluidCodeDetails,
    opProcessingController: OpProcessingController | oldTypes.OpProcessingController,
    reset(): void | Promise<void>,
>>>>>>> e30d869b
}

export interface ITestOptions {
    serviceConfiguration?: Partial<IClientConfiguration>,
<<<<<<< HEAD
=======
    tinylicious?: boolean,

    // The old apis to use if running against an older version
    oldApis?: oldTypes.OldApi[],
>>>>>>> e30d869b
}

export enum DataObjectFactoryType {
    Primed, // default
    Test,
}

export interface ITestContainerConfig {
    // TestFluidDataObject instead of PrimedDataStore
    fluidDataObjectType?: DataObjectFactoryType,

    // And array of channel name and DDS factory pair to create on container creation time
    registry?: ChannelFactoryRegistry,

    // Container runtime options for the container instance
    runtimeOptions?: IContainerRuntimeOptions,
}

export const V1 = "0.1.0";
export const V2 = "0.2.0";

export class TestDataObject extends DataObject {
    public static readonly type = "@fluid-example/test-dataStore";
    public get _context() { return this.context; }
    public get _runtime() { return this.runtime; }
    public get _root() { return this.root; }
}

export const createPrimedDataStoreFactory = (registry?: ChannelFactoryRegistry): IFluidDataStoreFactory => {
    return new DataObjectFactory(
        TestDataObject.type,
        TestDataObject,
        [...registry ?? []].map((r) => r[1]),
        {});
};

export const createTestFluidDataStoreFactory = (registry: ChannelFactoryRegistry = []): IFluidDataStoreFactory => {
    return new TestFluidObjectFactory(registry);
};

export const createRuntimeFactory = (
    type: string,
    dataStoreFactory: IFluidDataStoreFactory | oldTypes.IFluidDataStoreFactory,
    runtimeOptions: IContainerRuntimeOptions = { initialSummarizerDelayMs: 0 },
): IRuntimeFactory => {
    return new TestContainerRuntimeFactory(type, dataStoreFactory as IFluidDataStoreFactory, runtimeOptions);
};

export function getDataStoreFactory(containerOptions?: ITestContainerConfig) {
    switch (containerOptions?.fluidDataObjectType) {
        case undefined:
        case DataObjectFactoryType.Primed:
            return createPrimedDataStoreFactory(containerOptions?.registry);
        case DataObjectFactoryType.Test:
            return createTestFluidDataStoreFactory(containerOptions?.registry);
        default:
            throw new Error("unknown data store factory type");
    }
}

<<<<<<< HEAD
function getOldDataStoreFactory(containerOptions?: ITestContainerConfig) {
    switch (containerOptions?.fluidDataObjectType) {
        case undefined:
        case DataObjectFactoryType.Primed:
            return createOldPrimedDataStoreFactory(containerOptions?.registry);
        case DataObjectFactoryType.Test:
            return createOldTestFluidDataStoreFactory(containerOptions?.registry);
        default:
            throw new Error("unknown data store factory type");
    }
}

export const generateNonCompatTest = (
=======
export const generateLocalNonCompatTest = (
>>>>>>> e30d869b
    tests: (compatArgsFactory: () => ITestObjectProvider) => void,
    options: ITestOptions = {},
) => {
    describe("non-compat", () => {
        tests(() => {
            // Run with all current versions
            const runtimeFactory = (containerOptions?: ITestContainerConfig) =>
            createRuntimeFactory(
                TestDataObject.type,
                getDataStoreFactory(containerOptions),
                containerOptions?.runtimeOptions,
            );
            const driver = getFluidTestDriver();
            return new TestObjectProvider(
                driver,
                runtimeFactory,
            );
        });
    });
};

<<<<<<< HEAD
export const generatCompatTest = (
    tests: (compatArgsFactory: () => ITestObjectProvider) => void,
=======
export const generateLocalCompatTest = (
    tests: (compatArgsFactory: () => ITestObjectProvider, oldApi: oldTypes.OldApi) => void,
>>>>>>> e30d869b
    options: ITestOptions = {},
) => {
    // Run against all currently supported versions by default
    const oldApis = options.oldApis ?? [old, old2];
    oldApis.forEach((oldApi: oldTypes.OldApi) => {
        describe("compat - old loader, new runtime", function() {
            tests(() => {
                return oldApi.createTestObjectProvider(
                    true, /* oldLoader */
                    false, /* oldContainerRuntime */
                    false, /* oldDataStoreRuntime */
                    TestDataObject.type,
                    options.serviceConfiguration,
                );
            }, oldApi);
        });

<<<<<<< HEAD
    describe("compat - new loader, old runtime", function() {
        tests(()=>{
            const runtimeFactory = (containerOptions?: ITestContainerConfig) =>
            createOldRuntimeFactory(
                OldTestDataObject.type,
                getOldDataStoreFactory(containerOptions),
                containerOptions?.runtimeOptions,
            ) as any as IRuntimeFactory;

            const driver = getFluidTestDriver();
            return  new TestObjectProvider<ITestContainerConfig>(
                driver,
                runtimeFactory,
            );
=======
        describe("compat - new loader, old runtime", function() {
            tests(() => {
                const driver = LocalServerTestDriver.createWithOptions(options);
                return oldApi.createTestObjectProvider(
                    false, /* oldLoader */
                    true, /* oldContainerRuntime */
                    true, /* oldDataStoreRuntime */
                    TestDataObject.type,
                    options.serviceConfiguration,
                    driver,
                );
            }, oldApi);
>>>>>>> e30d869b
        });

<<<<<<< HEAD
    describe("compat - new ContainerRuntime, old DataStoreRuntime", function() {
        tests(()=>{
            const runtimeFactory = (containerOptions?: ITestContainerConfig) =>
            createRuntimeFactory(
                OldTestDataObject.type,
                getOldDataStoreFactory(containerOptions),
                containerOptions?.runtimeOptions,
            );
            const driver = getFluidTestDriver();
            return new TestObjectProvider(
                driver,
                runtimeFactory,
            );
=======
        describe("compat - new ContainerRuntime, old DataStoreRuntime", function() {
            tests(() => {
                const driver = LocalServerTestDriver.createWithOptions(options);
                return oldApi.createTestObjectProvider(
                    false, /* oldLoader */
                    false, /* oldContainerRuntime */
                    true, /* oldDataStoreRuntime */
                    TestDataObject.type,
                    options.serviceConfiguration,
                    driver,
                );
            }, oldApi);
>>>>>>> e30d869b
        });

<<<<<<< HEAD
    describe("compat - old ContainerRuntime, new DataStoreRuntime", function() {
        tests(()=>{
            const runtimeFactory = (containerOptions?: ITestContainerConfig) =>
            createOldRuntimeFactory(
                TestDataObject.type,
                getDataStoreFactory(containerOptions),
                containerOptions?.runtimeOptions,
            );

            const testObjectProvider = new old.LocalTestObjectProvider(
                runtimeFactory,
                options.serviceConfiguration,
            );
            return testObjectProvider;
        });
    });
};

=======
        describe("compat - old ContainerRuntime, new DataStoreRuntime", function() {
            tests(() => {
                return oldApi.createTestObjectProvider(
                    true, /* oldLoader */
                    true, /* oldContainerRuntime */
                    false, /* oldDataStoreRuntime */
                    TestDataObject.type,
                    options.serviceConfiguration,
                );
            }, oldApi);
        });
    });
};

export const generateLocalTest = (
    tests: (compatArgsFactory: () => ITestObjectProvider) => void,
    options: ITestOptions = {},
) => {
    describe("local server", () => {
        generateLocalNonCompatTest(tests, options);
        generateLocalCompatTest(tests, options);
    });
};

const generateTinyliciousTest = (
    tests: (compatArgsFactory: () => ITestObjectProvider) => void,
    options: ITestOptions,
) => {
    if (options.tinylicious) {
        describe("tinylicious", () => {
            tests(() => {
                // Run with all current versions
                const runtimeFactory = (containerOptions?: ITestContainerConfig) =>
                createRuntimeFactory(
                    TestDataObject.type,
                    getDataStoreFactory(containerOptions),
                    containerOptions?.runtimeOptions,
                );

                return new TestObjectProvider(
                    new TinyliciousTestDriver(),
                    runtimeFactory);
            });
        });
    }
};

>>>>>>> e30d869b
export const generateTest = (
    tests: (compatArgsFactory: () => ITestObjectProvider) => void,
    options: ITestOptions = {},
) => {
    describe("test", () => {
        generateNonCompatTest(tests, options);
        // generatCompatTest(tests, options);
    });
};<|MERGE_RESOLUTION|>--- conflicted
+++ resolved
@@ -24,11 +24,7 @@
     OpProcessingController,
     TestObjectProvider,
 } from "@fluidframework/test-utils";
-<<<<<<< HEAD
-import { IDocumentServiceFactory, IUrlResolver } from "@fluidframework/driver-definitions";
-=======
 import * as oldTypes from "./oldVersionTypes";
->>>>>>> e30d869b
 import * as old from "./oldVersion";
 import * as old2 from "./oldVersion2";
 
@@ -39,16 +35,6 @@
      * Used to create a test Container.
      * In generateLocalCompatTest(), this Container and its runtime will be arbitrarily-versioned.
      */
-<<<<<<< HEAD
-    makeTestContainer(testContainerConfig?: ITestContainerConfig): Promise<IContainer | old.IContainer>,
-    loadTestContainer(testContainerConfig?: ITestContainerConfig): Promise<IContainer | old.IContainer>,
-    makeTestLoader(testContainerConfig?: ITestContainerConfig): ILoader | old.ILoader,
-    documentServiceFactory: IDocumentServiceFactory | old.IDocumentServiceFactory,
-    urlResolver: IUrlResolver | old.IUrlResolver,
-    defaultCodeDetails: IFluidCodeDetails | old.IFluidCodeDetails,
-    opProcessingController: OpProcessingController | old.OpProcessingController,
-    documentId: string;
-=======
     makeTestContainer(testContainerConfig?: ITestContainerConfig): Promise<IContainer | oldTypes.IContainer>,
     loadTestContainer(testContainerConfig?: ITestContainerConfig): Promise<IContainer | oldTypes.IContainer>,
     makeTestLoader(testContainerConfig?: ITestContainerConfig): ILoader | oldTypes.ILoader,
@@ -57,18 +43,14 @@
     defaultCodeDetails: IFluidCodeDetails | oldTypes.IFluidCodeDetails,
     opProcessingController: OpProcessingController | oldTypes.OpProcessingController,
     reset(): void | Promise<void>,
->>>>>>> e30d869b
 }
 
 export interface ITestOptions {
     serviceConfiguration?: Partial<IClientConfiguration>,
-<<<<<<< HEAD
-=======
     tinylicious?: boolean,
 
     // The old apis to use if running against an older version
     oldApis?: oldTypes.OldApi[],
->>>>>>> e30d869b
 }
 
 export enum DataObjectFactoryType {
@@ -129,23 +111,7 @@
     }
 }
 
-<<<<<<< HEAD
-function getOldDataStoreFactory(containerOptions?: ITestContainerConfig) {
-    switch (containerOptions?.fluidDataObjectType) {
-        case undefined:
-        case DataObjectFactoryType.Primed:
-            return createOldPrimedDataStoreFactory(containerOptions?.registry);
-        case DataObjectFactoryType.Test:
-            return createOldTestFluidDataStoreFactory(containerOptions?.registry);
-        default:
-            throw new Error("unknown data store factory type");
-    }
-}
-
-export const generateNonCompatTest = (
-=======
 export const generateLocalNonCompatTest = (
->>>>>>> e30d869b
     tests: (compatArgsFactory: () => ITestObjectProvider) => void,
     options: ITestOptions = {},
 ) => {
@@ -167,13 +133,8 @@
     });
 };
 
-<<<<<<< HEAD
-export const generatCompatTest = (
-    tests: (compatArgsFactory: () => ITestObjectProvider) => void,
-=======
 export const generateLocalCompatTest = (
     tests: (compatArgsFactory: () => ITestObjectProvider, oldApi: oldTypes.OldApi) => void,
->>>>>>> e30d869b
     options: ITestOptions = {},
 ) => {
     // Run against all currently supported versions by default
@@ -191,22 +152,6 @@
             }, oldApi);
         });
 
-<<<<<<< HEAD
-    describe("compat - new loader, old runtime", function() {
-        tests(()=>{
-            const runtimeFactory = (containerOptions?: ITestContainerConfig) =>
-            createOldRuntimeFactory(
-                OldTestDataObject.type,
-                getOldDataStoreFactory(containerOptions),
-                containerOptions?.runtimeOptions,
-            ) as any as IRuntimeFactory;
-
-            const driver = getFluidTestDriver();
-            return  new TestObjectProvider<ITestContainerConfig>(
-                driver,
-                runtimeFactory,
-            );
-=======
         describe("compat - new loader, old runtime", function() {
             tests(() => {
                 const driver = LocalServerTestDriver.createWithOptions(options);
@@ -219,24 +164,8 @@
                     driver,
                 );
             }, oldApi);
->>>>>>> e30d869b
-        });
-
-<<<<<<< HEAD
-    describe("compat - new ContainerRuntime, old DataStoreRuntime", function() {
-        tests(()=>{
-            const runtimeFactory = (containerOptions?: ITestContainerConfig) =>
-            createRuntimeFactory(
-                OldTestDataObject.type,
-                getOldDataStoreFactory(containerOptions),
-                containerOptions?.runtimeOptions,
-            );
-            const driver = getFluidTestDriver();
-            return new TestObjectProvider(
-                driver,
-                runtimeFactory,
-            );
-=======
+        });
+
         describe("compat - new ContainerRuntime, old DataStoreRuntime", function() {
             tests(() => {
                 const driver = LocalServerTestDriver.createWithOptions(options);
@@ -249,29 +178,8 @@
                     driver,
                 );
             }, oldApi);
->>>>>>> e30d869b
-        });
-
-<<<<<<< HEAD
-    describe("compat - old ContainerRuntime, new DataStoreRuntime", function() {
-        tests(()=>{
-            const runtimeFactory = (containerOptions?: ITestContainerConfig) =>
-            createOldRuntimeFactory(
-                TestDataObject.type,
-                getDataStoreFactory(containerOptions),
-                containerOptions?.runtimeOptions,
-            );
-
-            const testObjectProvider = new old.LocalTestObjectProvider(
-                runtimeFactory,
-                options.serviceConfiguration,
-            );
-            return testObjectProvider;
-        });
-    });
-};
-
-=======
+        });
+
         describe("compat - old ContainerRuntime, new DataStoreRuntime", function() {
             tests(() => {
                 return oldApi.createTestObjectProvider(
@@ -319,7 +227,6 @@
     }
 };
 
->>>>>>> e30d869b
 export const generateTest = (
     tests: (compatArgsFactory: () => ITestObjectProvider) => void,
     options: ITestOptions = {},
