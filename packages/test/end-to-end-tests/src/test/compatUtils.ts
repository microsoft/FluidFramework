--- conflicted
+++ resolved
@@ -30,10 +30,6 @@
     OpProcessingController,
     TestObjectProvider,
 } from "@fluidframework/test-utils";
-<<<<<<< HEAD
-=======
-import { LocalServerTestDriver, TinyliciousTestDriver } from "@fluidframework/test-drivers";
->>>>>>> a406d368
 import { IDocumentServiceFactory, IUrlResolver } from "@fluidframework/driver-definitions";
 import * as old from "./oldVersion";
 
@@ -51,11 +47,7 @@
     urlResolver: IUrlResolver | old.IUrlResolver,
     defaultCodeDetails: IFluidCodeDetails | old.IFluidCodeDetails,
     opProcessingController: OpProcessingController | old.OpProcessingController,
-<<<<<<< HEAD
     documentId: string;
-=======
->>>>>>> a406d368
-
 }
 
 export interface ITestOptions {
@@ -190,7 +182,6 @@
     }
 }
 
-<<<<<<< HEAD
 export const generateNonCompatTest = (
     tests: (compatArgsFactory: () => ITestObjectProvider) => void,
     options: ITestOptions = {},
@@ -217,66 +208,22 @@
 
 export const generatCompatTest = (
     tests: (compatArgsFactory: () => ITestObjectProvider) => void,
-=======
-export const generateLocalNonCompatTest = (
-    tests: (compatArgs: ITestObjectProvider) => void,
     options: ITestOptions = {},
 ) => {
-    describe("non-compat", () => {
-        // Run with all current versions
-        const runtimeFactory = (containerOptions?: ITestContainerConfig) =>
+    describe("compat - old loader, new runtime", function() {
+        tests(()=>{
+            const runtimeFactory = (containerOptions?: ITestContainerConfig) =>
             createRuntimeFactory(
                 TestDataObject.type,
                 getDataStoreFactory(containerOptions),
                 containerOptions?.runtimeOptions,
-            );
-
-        const localDriver = LocalServerTestDriver.createWithOptions(options);
-        const testObjectProvider = new TestObjectProvider(
-            localDriver,
-            runtimeFactory,
-        );
-
-        tests(testObjectProvider);
-
-        afterEach(async () => {
-            localDriver.reset(options);
-            testObjectProvider.reset();
-        });
-    });
-};
-
-export const generateLocalCompatTest = (
-    tests: (compatArgs: ITestObjectProvider) => void,
->>>>>>> a406d368
-    options: ITestOptions = {},
-) => {
-    describe("compat - old loader, new runtime", function() {
-        tests(()=>{
-            const runtimeFactory = (containerOptions?: ITestContainerConfig) =>
-            createRuntimeFactory(
-                TestDataObject.type,
-                getDataStoreFactory(containerOptions),
-                containerOptions?.runtimeOptions,
             ) as any as old.IRuntimeFactory;
 
-<<<<<<< HEAD
             const testObjectProvider = new old.LocalTestObjectProvider(
                 runtimeFactory,
                 options.serviceConfiguration,
             );
             return testObjectProvider;
-=======
-        const testObjectProvider = new old.LocalTestObjectProvider(
-            runtimeFactory,
-            options.serviceConfiguration,
-        );
-
-        tests(testObjectProvider);
-
-        afterEach(async function() {
-            await testObjectProvider.reset();
->>>>>>> a406d368
         });
     });
 
@@ -289,26 +236,12 @@
                 containerOptions?.runtimeOptions,
             ) as any as IRuntimeFactory;
 
-<<<<<<< HEAD
             const driver = getFluidTestDriver();
             const testObjectProvider = new TestObjectProvider<ITestContainerConfig>(
                 driver,
                 runtimeFactory,
             );
             return testObjectProvider;
-=======
-        const driver = LocalServerTestDriver.createWithOptions(options);
-        const testObjectProvider = new TestObjectProvider<ITestContainerConfig>(
-            driver,
-            runtimeFactory,
-        );
-
-        tests(testObjectProvider);
-
-        afterEach(async function() {
-            driver.reset(options);
-            testObjectProvider.reset();
->>>>>>> a406d368
         });
     });
 
@@ -320,27 +253,12 @@
                 getOldDataStoreFactory(containerOptions),
                 containerOptions?.runtimeOptions,
             );
-<<<<<<< HEAD
             const driver = getFluidTestDriver();
             const testObjectProvider = new TestObjectProvider(
                 driver,
                 runtimeFactory,
             );
             return testObjectProvider;
-=======
-        const driver = LocalServerTestDriver.createWithOptions(options);
-        driver.reset(options);
-        const testObjectProvider = new TestObjectProvider(
-            driver,
-            runtimeFactory,
-        );
-
-        tests(testObjectProvider);
-
-        afterEach(async function() {
-            driver.reset(options);
-            testObjectProvider.reset();
->>>>>>> a406d368
         });
     });
 
@@ -353,62 +271,11 @@
                 containerOptions?.runtimeOptions,
             );
 
-<<<<<<< HEAD
             const testObjectProvider = new old.LocalTestObjectProvider(
-=======
-        const testObjectProvider = new old.LocalTestObjectProvider(
-            runtimeFactory,
-            options.serviceConfiguration,
-        );
-
-        tests(testObjectProvider);
-
-        afterEach(async function() {
-            await testObjectProvider.reset();
-        });
-    });
-};
-
-export const generateLocalTest = (
-    tests: (compatArgs: ITestObjectProvider) => void,
-    options: ITestOptions = {},
-) => {
-    describe("local server", () => {
-        generateLocalNonCompatTest(tests, options);
-        generateLocalCompatTest(tests, options);
-    });
-};
-
-const generateTinyliciousTest = (
-    tests: (compatArgs: ITestObjectProvider) => void,
-    options: ITestOptions,
-) => {
-    if (options.tinylicious) {
-        describe("tinylicious", () => {
-            // Run with all current versions
-            const runtimeFactory = (containerOptions?: ITestContainerConfig) =>
-                createRuntimeFactory(
-                    TestDataObject.type,
-                    getDataStoreFactory(containerOptions),
-                    containerOptions?.runtimeOptions,
-                );
-
-            const testObjectProvider = new TestObjectProvider(
-                new TinyliciousTestDriver(),
->>>>>>> a406d368
                 runtimeFactory,
                 options.serviceConfiguration,
             );
-<<<<<<< HEAD
-            return testObjectProvider;
-=======
-
-            tests(testObjectProvider);
-
-            afterEach(async () => {
-                testObjectProvider.reset();
-            });
->>>>>>> a406d368
+            return testObjectProvider;
         });
     });
 };
