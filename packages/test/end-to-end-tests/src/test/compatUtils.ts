--- conflicted
+++ resolved
@@ -183,11 +183,7 @@
     }
 }
 
-<<<<<<< HEAD
 export const generateNonCompatTest = (
-=======
-export const generateLocalNonCompatTest = (
->>>>>>> d2d20b62
     tests: (compatArgsFactory: () => ITestObjectProvider) => void,
     options: ITestOptions = {},
 ) => {
@@ -200,31 +196,16 @@
                 getDataStoreFactory(containerOptions),
                 containerOptions?.runtimeOptions,
             );
-            const localDriver = LocalServerTestDriver.createWithOptions(options);
-
-<<<<<<< HEAD
             const driver = getFluidTestDriver();
-            const testObjectProvider = new TestObjectProvider(
+            return new TestObjectProvider(
                 driver,
                 runtimeFactory,
             );
-            return testObjectProvider;
         });
     });
 };
 
 export const generatCompatTest = (
-=======
-            return new TestObjectProvider(
-                localDriver,
-                runtimeFactory,
-            );
-        });
-    });
-};
-
-export const generateLocalCompatTest = (
->>>>>>> d2d20b62
     tests: (compatArgsFactory: () => ITestObjectProvider) => void,
     options: ITestOptions = {},
 ) => {
@@ -252,14 +233,9 @@
                 getOldDataStoreFactory(containerOptions),
                 containerOptions?.runtimeOptions,
             ) as any as IRuntimeFactory;
-<<<<<<< HEAD
 
             const driver = getFluidTestDriver();
             return  new TestObjectProvider<ITestContainerConfig>(
-=======
-            const driver = LocalServerTestDriver.createWithOptions(options);
-            return new TestObjectProvider(
->>>>>>> d2d20b62
                 driver,
                 runtimeFactory,
             );
@@ -274,11 +250,7 @@
                 getOldDataStoreFactory(containerOptions),
                 containerOptions?.runtimeOptions,
             );
-<<<<<<< HEAD
             const driver = getFluidTestDriver();
-=======
-            const driver = LocalServerTestDriver.createWithOptions(options);
->>>>>>> d2d20b62
             return new TestObjectProvider(
                 driver,
                 runtimeFactory,
@@ -295,51 +267,11 @@
                 containerOptions?.runtimeOptions,
             );
 
-<<<<<<< HEAD
             const testObjectProvider = new old.LocalTestObjectProvider(
                 runtimeFactory,
                 options.serviceConfiguration,
             );
             return testObjectProvider;
-=======
-            return new old.LocalTestObjectProvider(
-                runtimeFactory,
-                options.serviceConfiguration,
-            );
-        });
-    });
-};
-
-export const generateLocalTest = (
-    tests: (compatArgsFactory: () => ITestObjectProvider) => void,
-    options: ITestOptions = {},
-) => {
-    describe("local server", () => {
-        generateLocalNonCompatTest(tests, options);
-        generateLocalCompatTest(tests, options);
-    });
-};
-
-const generateTinyliciousTest = (
-    tests: (compatArgsFactory: () => ITestObjectProvider) => void,
-    options: ITestOptions,
-) => {
-    if (options.tinylicious) {
-        describe("tinylicious", () => {
-            tests(()=>{
-                // Run with all current versions
-                const runtimeFactory = (containerOptions?: ITestContainerConfig) =>
-                createRuntimeFactory(
-                    TestDataObject.type,
-                    getDataStoreFactory(containerOptions),
-                    containerOptions?.runtimeOptions,
-                );
-
-                return new TestObjectProvider(
-                    new TinyliciousTestDriver(),
-                    runtimeFactory);
-            });
->>>>>>> d2d20b62
         });
     });
 };
