/*!
 * Copyright (c) Microsoft Corporation. All rights reserved.
 * Licensed under the MIT License.
 */

/* eslint-disable import/no-extraneous-dependencies */

import { DataObject, DataObjectFactory } from "@fluidframework/aqueduct";
import {
    IFluidCodeDetails,
    IFluidModule,
    ILoader,
    IRuntimeFactory,
} from "@fluidframework/container-definitions";
import { Container } from "@fluidframework/container-loader";
import { IContainerRuntimeOptions } from "@fluidframework/container-runtime";
import { SharedMap } from "@fluidframework/map";
import { ISummaryConfiguration } from "@fluidframework/protocol-definitions";
import { IFluidDataStoreFactory } from "@fluidframework/runtime-definitions";
import { SharedString } from "@fluidframework/sequence";
import { ILocalDeltaConnectionServer, LocalDeltaConnectionServer } from "@fluidframework/server-local-server";
import {
    ChannelFactoryRegistry,
    createLocalLoader,
    initializeLocalContainer,
    TestContainerRuntimeFactory,
    TestFluidObjectFactory,
} from "@fluidframework/test-utils";
import * as old from "./oldVersion";

/* eslint-enable import/no-extraneous-dependencies */

const id = "fluid-test://localhost/compatibilityTest";
const codeDetails: IFluidCodeDetails = {
    package: "compatibilityTestPackage",
    config: {},
};

/**
 * Arguments given to the function passed into compatTest()
 */
export interface ICompatTestArgs {
    /**
     * Used to create a test Container. In compatTest(), this Container and its runtime will be arbitrarily-versioned.
     */
    makeTestContainer: (testFluidDataStoreFactoryRegistry?) => Promise<Container | old.Container>,
    deltaConnectionServer?: ILocalDeltaConnectionServer,
}

export interface ICompatTestOptions {
    /**
     * Use TestFluidDataStore instead of PrimedComponent
     */
    testFluidDataStore?: boolean,
}

// TODO: once 0.25 is released this can be replaced with the old imported type
type OldChannelFactoryRegistry = Iterable<[string | undefined, old.IChannelFactory]>;

// convert a channel factory registry for TestFluidComponentFactory to one with old channel factories
function convertRegistry(registry: ChannelFactoryRegistry = []): OldChannelFactoryRegistry {
    const oldRegistry = [];
    for (const [key, factory] of registry) {
        switch (factory.type) {
            case SharedMap.getFactory().type: oldRegistry.push([key, old.SharedMap.getFactory()]); break;
            case SharedString.getFactory().type: oldRegistry.push([key, old.SharedString.getFactory()]); break;
            default: throw Error("Invalid or unimplemented channel factory");
        }
    }

    return oldRegistry;
}

export class TestDataStore extends DataObject {
    public static readonly type = "@fluid-example/test-dataStore";
    public get _runtime() { return this.runtime; }
    public get _root() { return this.root; }
}

export class OldTestDataStore extends old.DataObject {
    public static readonly type = "@fluid-example/test-dataStore";
    public get _runtime() { return this.runtime; }
    public get _root() { return this.root; }
}

export const createPrimedDataStoreFactory = (): IFluidDataStoreFactory => {
    return new DataObjectFactory(TestDataStore.type, TestDataStore, [], {});
};

export const createOldPrimedDataStoreFactory = (): old.IFluidDataStoreFactory => {
    return new old.DataObjectFactory(OldTestDataStore.type, OldTestDataStore, [], {});
};

<<<<<<< HEAD
export const createTestFluidDataStoreFactory = (registry: ChannelFactoryRegistry = []): IFluidDataStoreFactory => {
    return new TestFluidComponentFactory(registry);
=======
export const createTestFluidComponentFactory = (registry: ChannelFactoryRegistry = []): IFluidDataStoreFactory => {
    return new TestFluidObjectFactory(registry);
>>>>>>> 87ed0809
};

export const createOldTestFluidDataStoreFactory = (registry?: ChannelFactoryRegistry): old.IFluidDataStoreFactory => {
    return new old.TestFluidComponentFactory(convertRegistry(registry));
};

export const createRuntimeFactory = (
    type: string,
    DataStoreFactory: IFluidDataStoreFactory | old.IFluidDataStoreFactory,
    runtimeOptions: IContainerRuntimeOptions = { initialSummarizerDelayMs: 0 },
): IRuntimeFactory => {
    return new TestContainerRuntimeFactory(type, DataStoreFactory as IFluidDataStoreFactory, runtimeOptions);
};

// TODO: once 0.25 is released this can import the old version of TestContainerRuntimeFactory used above
export const createOldRuntimeFactory = (
    type: string,
    dataStoreFactory: IFluidDataStoreFactory | old.IFluidDataStoreFactory,
    runtimeOptions: old.IContainerRuntimeOptions = { initialSummarizerDelayMs: 0 },
): old.IRuntimeFactory => {
    const builder = new old.RuntimeRequestHandlerBuilder();
    builder.pushHandler(
        old.dataStoreRuntimeRequestHandler,
        old.defaultDataStoreRuntimeRequestHandler("default"));

    return {
        get IRuntimeFactory() { return this; },
        instantiateRuntime: async (context: old.IContainerContext) => {
            const runtime = await old.ContainerRuntime.load(
                context,
                [[type, Promise.resolve(dataStoreFactory as old.IFluidDataStoreFactory)]],
                async (req, rt) => builder.handleRequest(req, rt),
                runtimeOptions,
            );
            if (!runtime.existing) {
                const dataStoreRuntime = await runtime._createDataStore("default", type);
                await dataStoreRuntime.request({ url: "/" });
                dataStoreRuntime.bindToContext();
            }
            return runtime;
        },
    };
};

export async function createContainer(
    fluidModule: IFluidModule | old.IFluidModule,
    deltaConnectionServer: ILocalDeltaConnectionServer,
): Promise<Container> {
    const loader: ILoader = createLocalLoader([[codeDetails, fluidModule as IFluidModule]], deltaConnectionServer);
    return initializeLocalContainer(id, loader, codeDetails);
}

export async function createContainerWithOldLoader(
    fluidModule: IFluidModule | old.IFluidModule,
    deltaConnectionServer: ILocalDeltaConnectionServer,
): Promise<old.Container> {
    const loader = old.createLocalLoader(
        [[codeDetails, fluidModule as old.IFluidModule]],
        deltaConnectionServer as any);
    return old.initializeLocalContainer(id, loader, codeDetails);
}

export const compatTest = (
    tests: (compatArgs: ICompatTestArgs) => void,
    options: ICompatTestOptions = {},
) => {
    describe("old loader, new runtime", function() {
        let deltaConnectionServer: ILocalDeltaConnectionServer;
        const makeTestContainer = async (registry?: ChannelFactoryRegistry) => createContainerWithOldLoader(
            {
                fluidExport: createRuntimeFactory(
                    TestDataStore.type,
                    options.testFluidDataStore
                        ? createTestFluidDataStoreFactory(registry)
                        : createPrimedDataStoreFactory(),
                ),
            },
            deltaConnectionServer,
        );

        beforeEach(async function() {
            deltaConnectionServer = LocalDeltaConnectionServer.create(
                undefined,
                // eslint-disable-next-line @typescript-eslint/consistent-type-assertions
                { summary: { maxOps: 1 } as ISummaryConfiguration },
            );
        });

        tests({
            makeTestContainer,
            // This is a getter because tests() is called before the beforeEach()
            // callback, at which point deltaConnectionServer is undefined.
            get deltaConnectionServer() { return deltaConnectionServer; },
        });

        afterEach(async function() {
            await deltaConnectionServer.webSocketServer.close();
        });
    });

    describe("new loader, old runtime", function() {
        let deltaConnectionServer: ILocalDeltaConnectionServer;
        const makeTestContainer = async (registry: ChannelFactoryRegistry) => createContainer(
            {
                fluidExport: createOldRuntimeFactory(
                    OldTestDataStore.type,
                    options.testFluidDataStore
                        ? createOldTestFluidDataStoreFactory(registry)
                        : createOldPrimedDataStoreFactory(),
                ),
            },
            deltaConnectionServer,
        );

        beforeEach(async function() {
            deltaConnectionServer = LocalDeltaConnectionServer.create(
                undefined,
                // eslint-disable-next-line @typescript-eslint/consistent-type-assertions
                { summary: { maxOps: 1 } as ISummaryConfiguration },
            );
        });

        tests({
            makeTestContainer,
            get deltaConnectionServer() { return deltaConnectionServer; },
        });

        afterEach(async function() {
            await deltaConnectionServer.webSocketServer.close();
        });
    });

    describe("new ContainerRuntime, old DataStoreRuntime", function() {
        let deltaConnectionServer: ILocalDeltaConnectionServer;
        const makeTestContainer = async (registry: ChannelFactoryRegistry) => createContainer(
            {
                fluidExport: createRuntimeFactory(
                    OldTestDataStore.type,
                    options.testFluidDataStore
                        ? createOldTestFluidDataStoreFactory(registry)
                        : createOldPrimedDataStoreFactory(),
                ),
            },
            deltaConnectionServer,
        );

        beforeEach(async function() {
            deltaConnectionServer = LocalDeltaConnectionServer.create(
                undefined,
                // eslint-disable-next-line @typescript-eslint/consistent-type-assertions
                { summary: { maxOps: 1 } as ISummaryConfiguration },
            );
        });

        tests({
            makeTestContainer,
            get deltaConnectionServer() { return deltaConnectionServer; },
        });

        afterEach(async function() {
            await deltaConnectionServer.webSocketServer.close();
        });
    });
};<|MERGE_RESOLUTION|>--- conflicted
+++ resolved
@@ -91,13 +91,8 @@
     return new old.DataObjectFactory(OldTestDataStore.type, OldTestDataStore, [], {});
 };
 
-<<<<<<< HEAD
 export const createTestFluidDataStoreFactory = (registry: ChannelFactoryRegistry = []): IFluidDataStoreFactory => {
-    return new TestFluidComponentFactory(registry);
-=======
-export const createTestFluidComponentFactory = (registry: ChannelFactoryRegistry = []): IFluidDataStoreFactory => {
     return new TestFluidObjectFactory(registry);
->>>>>>> 87ed0809
 };
 
 export const createOldTestFluidDataStoreFactory = (registry?: ChannelFactoryRegistry): old.IFluidDataStoreFactory => {
