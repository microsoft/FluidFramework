/*!
 * Copyright (c) Microsoft Corporation. All rights reserved.
 * Licensed under the MIT License.
 */

import assert from "assert";
import { IFluidCodeDetails } from "@fluidframework/container-definitions";
import { Container } from "@fluidframework/container-loader";
import { ContainerMessageType, schedulerId } from "@fluidframework/container-runtime";
import { IContainerRuntime } from "@fluidframework/container-runtime-definitions";
import { SharedMap } from "@fluidframework/map";
import { ISequencedDocumentMessage } from "@fluidframework/protocol-definitions";
import { IEnvelope, FlushMode } from "@fluidframework/runtime-definitions";
import { ILocalDeltaConnectionServer, LocalDeltaConnectionServer } from "@fluidframework/server-local-server";
import {
    createLocalLoader,
    OpProcessingController,
    initializeLocalContainer,
    ITestFluidObject,
    TestFluidObjectFactory,
} from "@fluidframework/test-utils";

describe("Batching", () => {
    const id = `fluid-test://localhost/batchingTest`;
    const map1Id = "map1Key";
    const map2Id = "map2Key";
    const codeDetails: IFluidCodeDetails = {
        package: "batchingTestPackage",
        config: {},
    };

    let deltaConnectionServer: ILocalDeltaConnectionServer;
    let opProcessingController: OpProcessingController;
<<<<<<< HEAD
    let dataStore1: ITestFluidComponent;
    let dataStore2: ITestFluidComponent;
    let dataStore1map1: SharedMap;
    let dataStore1map2: SharedMap;
    let dataStore2map1: SharedMap;
    let dataStore2map2: SharedMap;
=======
    let component1: ITestFluidObject;
    let component2: ITestFluidObject;
    let component1map1: SharedMap;
    let component1map2: SharedMap;
    let component2map1: SharedMap;
    let component2map2: SharedMap;
>>>>>>> 87ed0809

    async function createContainer(): Promise<Container> {
        const factory = new TestFluidObjectFactory(
            [
                [map1Id, SharedMap.getFactory()],
                [map2Id, SharedMap.getFactory()],
            ],
        );
        const loader = createLocalLoader([[codeDetails, factory]], deltaConnectionServer);
        return initializeLocalContainer(id, loader, codeDetails);
    }

<<<<<<< HEAD
    async function requestFluidObject(dataStoreId: string, container: Container): Promise<ITestFluidComponent> {
        const response = await container.request({ url: dataStoreId });
=======
    async function requestFluidObject(componentId: string, container: Container): Promise<ITestFluidObject> {
        const response = await container.request({ url: componentId });
>>>>>>> 87ed0809
        if (response.status !== 200 || response.mimeType !== "fluid/object") {
            throw new Error(`DataStore with id: ${dataStoreId} not found`);
        }
        return response.value as ITestFluidObject;
    }

<<<<<<< HEAD
    function setupBacthMessageListener(dataStore: ITestFluidComponent, receivedMessages: ISequencedDocumentMessage[]) {
        dataStore.context.containerRuntime.on("op", (message: ISequencedDocumentMessage) => {
=======
    function setupBacthMessageListener(component: ITestFluidObject, receivedMessages: ISequencedDocumentMessage[]) {
        component.context.containerRuntime.on("op", (message: ISequencedDocumentMessage) => {
>>>>>>> 87ed0809
            if (message.type === ContainerMessageType.FluidDataStoreOp) {
                const envelope = message.contents as IEnvelope;
                if (envelope.address !== schedulerId) {
                    receivedMessages.push(message);
                }
            }
        });
    }

    function verifyBatchMetadata(batchMessages: ISequencedDocumentMessage[]) {
        const batchCount = batchMessages.length;
        assert(batchCount !== 0, "No messages in the batch");

        const batchBeginMetadata = batchMessages[0].metadata?.batch;
        const batchEndMetadata = batchMessages[batchCount - 1].metadata?.batch;
        if (batchCount === 1) {
            assert.equal(batchBeginMetadata, undefined, "Batch with one message should not have batch metadata");
            return;
        }

        assert.equal(batchBeginMetadata, true, "Batch begin metadata not found");
        assert.equal(batchEndMetadata, false, "Batch end metadata not found");
    }

    beforeEach(async () => {
        deltaConnectionServer = LocalDeltaConnectionServer.create();

        const container1 = await createContainer();
        dataStore1 = await requestFluidObject("default", container1);
        dataStore1map1 = await dataStore1.getSharedObject<SharedMap>(map1Id);
        dataStore1map2 = await dataStore1.getSharedObject<SharedMap>(map2Id);

        const container2 = await createContainer();
        dataStore2 = await requestFluidObject("default", container2);
        dataStore2map1 = await dataStore2.getSharedObject<SharedMap>(map1Id);
        dataStore2map2 = await dataStore2.getSharedObject<SharedMap>(map2Id);

        opProcessingController = new OpProcessingController(deltaConnectionServer);
        opProcessingController.addDeltaManagers(dataStore1.runtime.deltaManager, dataStore2.runtime.deltaManager);

        await opProcessingController.process();
    });

    describe("Local ops batch metadata verification", () => {
        let dataStore1BatchMessages: ISequencedDocumentMessage[] = [];
        let dataStore2BatchMessages: ISequencedDocumentMessage[] = [];

        beforeEach(() => {
            setupBacthMessageListener(dataStore1, dataStore1BatchMessages);
            setupBacthMessageListener(dataStore2, dataStore2BatchMessages);
        });

        describe("Automatic batches via orderSequentially", () => {
            it("can send and receive mulitple batch ops correctly", async () => {
                // Send messages in batch in the first dataStore.
                dataStore1.context.containerRuntime.orderSequentially(() => {
                    dataStore1map1.set("key1", "value1");
                    dataStore1map2.set("key2", "value2");
                    dataStore1map1.set("key3", "value3");
                    dataStore1map2.set("key4", "value4");
                });

                // Wait for the ops to get processed by both the containers.
                await opProcessingController.process();

                assert.equal(
                    dataStore1BatchMessages.length, 4, "Incorrect number of messages received on local client");
                assert.equal(
                    dataStore2BatchMessages.length, 4, "Incorrect number of messages received on remote client");

                verifyBatchMetadata(dataStore1BatchMessages);
                verifyBatchMetadata(dataStore2BatchMessages);
            });

            it("can send and receive single batch op correctly", async () => {
                dataStore2.context.containerRuntime.orderSequentially(() => {
                    dataStore2map1.set("key1", "value1");
                });

                // Wait for the ops to get processed by both the containers.
                await opProcessingController.process();

                assert.equal(
                    dataStore1BatchMessages.length, 1, "Incorrect number of messages received on local client");
                assert.equal(
                    dataStore2BatchMessages.length, 1, "Incorrect number of messages received on remote client");

                verifyBatchMetadata(dataStore1BatchMessages);
                verifyBatchMetadata(dataStore2BatchMessages);
            });

            it("can send and receive consecutive batches correctly", async () => {
                /**
                 * This test verifies that among other things, the PendingStateManager's algorithm of handling
                 * consecutive batches is correct.
                 */
                dataStore2.context.containerRuntime.orderSequentially(() => {
                    dataStore2map1.set("key1", "value1");
                    dataStore2map2.set("key2", "value2");
                });

                dataStore2.context.containerRuntime.orderSequentially(() => {
                    dataStore2map1.set("key3", "value3");
                    dataStore2map2.set("key4", "value4");
                });

                // Wait for the ops to get processed by both the containers.
                await opProcessingController.process();

                assert.equal(
                    dataStore1BatchMessages.length, 4, "Incorrect number of messages received on local client");
                assert.equal(
                    dataStore2BatchMessages.length, 4, "Incorrect number of messages received on remote client");

                // Verify the local client's batches.
                verifyBatchMetadata(dataStore1BatchMessages.slice(0, 2));
                verifyBatchMetadata(dataStore1BatchMessages.slice(2, 4));

                // Verify the remote client's batches.
                verifyBatchMetadata(dataStore2BatchMessages.slice(0, 2));
                verifyBatchMetadata(dataStore2BatchMessages.slice(2, 4));
            });

            it("can handle calls to orderSequentially with no batch messages", async () => {
                /**
                 * This test verifies that among other things, the PendingStateManager's algorithm of handling batches
                 * with no messages is correct.
                 */
                dataStore1.context.containerRuntime.orderSequentially(() => {
                });

                // Wait for the ops to get processed by both the containers.
                await opProcessingController.process();

                assert.equal(
                    dataStore1BatchMessages.length, 0, "Incorrect number of messages received on local client");
                assert.equal(
                    dataStore2BatchMessages.length, 0, "Incorrect number of messages received on remote client");
            });

            it("can handle nested orderSequentially by ignoring inner calls to it", async () => {
                // If orderSequentially is nested, only the outermost is considered as the beginning and end of the
                // batch. The inner ones are ignored.
                dataStore1.context.containerRuntime.orderSequentially(() => {
                    dataStore1map1.set("key1", "value1");
                    // Level 1 nesting.
                    dataStore1.context.containerRuntime.orderSequentially(() => {
                        dataStore1map2.set("key2", "value2");
                        // Level 2 nesting.
                        dataStore1.context.containerRuntime.orderSequentially(() => {
                            dataStore1map1.set("key3", "value3");
                        });
                    });
                    dataStore1map2.set("key4", "value4");
                });

                // Wait for the ops to get processed by both the containers.
                await opProcessingController.process();

                assert.equal(
                    dataStore1BatchMessages.length, 4, "Incorrect number of messages received on local client");
                assert.equal(
                    dataStore2BatchMessages.length, 4, "Incorrect number of messages received on remote client");

                verifyBatchMetadata(dataStore1BatchMessages);
                verifyBatchMetadata(dataStore2BatchMessages);
            });
        });

        describe("Manually flushed batches", () => {
            it("can send and receive mulitple batch ops that are manually flushed", async () => {
                // Set the FlushMode to Manual.
                dataStore1.context.containerRuntime.setFlushMode(FlushMode.Manual);

                // Send the ops that are to be batched together.
                dataStore1map1.set("key1", "value1");
                dataStore1map2.set("key2", "value2");
                dataStore1map1.set("key3", "value3");
                dataStore1map2.set("key4", "value4");

                // Manually flush the batch.
                (dataStore1.context.containerRuntime as IContainerRuntime).flush();

                // Wait for the ops to get processed by both the containers.
                await opProcessingController.process();

                assert.equal(
                    dataStore1BatchMessages.length, 4, "Incorrect number of messages received on local client");
                assert.equal(
                    dataStore2BatchMessages.length, 4, "Incorrect number of messages received on remote client");

                verifyBatchMetadata(dataStore1BatchMessages);
                verifyBatchMetadata(dataStore2BatchMessages);
            });

            it("can send and receive single batch op that is manually flushed", async () => {
                // Manually flush a single message as a batch.
                dataStore2.context.containerRuntime.setFlushMode(FlushMode.Manual);
                dataStore2map1.set("key1", "value1");
                (dataStore2.context.containerRuntime as IContainerRuntime).flush();

                // Set the FlushMode back to Automatic.
                dataStore2.context.containerRuntime.setFlushMode(FlushMode.Automatic);

                // Wait for the ops to get processed by both the containers.
                await opProcessingController.process();

                assert.equal(
                    dataStore1BatchMessages.length, 1, "Incorrect number of messages received on local client");
                assert.equal(
                    dataStore2BatchMessages.length, 1, "Incorrect number of messages received on remote client");

                verifyBatchMetadata(dataStore1BatchMessages);
                verifyBatchMetadata(dataStore2BatchMessages);
            });

            it("can send and receive consecutive batches that are manually flushed", async () => {
                /**
                 * This test verifies that among other things, the PendingStateManager's algorithm of handling
                 * consecutive batches is correct.
                 */

                // Set the FlushMode to Manual.
                dataStore2.context.containerRuntime.setFlushMode(FlushMode.Manual);

                // Send the ops that are to be batched together.
                dataStore2map1.set("key1", "value1");
                dataStore2map2.set("key2", "value2");

                // Manually flush the batch.
                (dataStore2.context.containerRuntime as IContainerRuntime).flush();

                // Send the second set of ops that are to be batched together.
                dataStore2map1.set("key3", "value3");
                dataStore2map2.set("key4", "value4");

                // Manually flush the batch.
                (dataStore2.context.containerRuntime as IContainerRuntime).flush();

                // Send a third set of ops that are to be batched together.
                dataStore2map1.set("key5", "value5");
                dataStore2map2.set("key6", "value6");

                // Manually flush the batch.
                (dataStore2.context.containerRuntime as IContainerRuntime).flush();

                // Set the FlushMode back to Automatic.
                dataStore2.context.containerRuntime.setFlushMode(FlushMode.Automatic);

                // Wait for the ops to get processed by both the containers.
                await opProcessingController.process();

                assert.equal(
                    dataStore1BatchMessages.length, 6, "Incorrect number of messages received on local client");
                assert.equal(
                    dataStore2BatchMessages.length, 6, "Incorrect number of messages received on remote client");

                // Verify the local client's batches.
                verifyBatchMetadata(dataStore1BatchMessages.slice(0, 2));
                verifyBatchMetadata(dataStore1BatchMessages.slice(2, 4));
                verifyBatchMetadata(dataStore1BatchMessages.slice(4, 6));

                // Verify the remote client's batches.
                verifyBatchMetadata(dataStore2BatchMessages.slice(0, 2));
                verifyBatchMetadata(dataStore2BatchMessages.slice(2, 4));
                verifyBatchMetadata(dataStore2BatchMessages.slice(4, 6));
            });
        });

        afterEach(async () => {
            dataStore1BatchMessages = [];
            dataStore2BatchMessages = [];
        });
    });

    describe("Document Dirty State", () => {
        // Verifies that the document dirty state for the given document is as expected.
<<<<<<< HEAD
        function verifyDocumentDirtyState(dataStore: ITestFluidComponent, expectedState: boolean) {
            const dirty = (dataStore.context.containerRuntime as IContainerRuntime).isDocumentDirty();
=======
        function verifyDocumentDirtyState(component: ITestFluidObject, expectedState: boolean) {
            const dirty = (component.context.containerRuntime as IContainerRuntime).isDocumentDirty();
>>>>>>> 87ed0809
            assert.equal(dirty, expectedState, "The document dirty state is not as expected");
        }

        describe("Automatic batches via orderSequentially", () => {
            it("should clean document dirty state after a batch with single message is sent", async () => {
                // Send a batch with a single message.
                dataStore1.context.containerRuntime.orderSequentially(() => {
                    dataStore1map1.set("key1", "value1");
                });

                // Verify that the document is correctly set to dirty.
                verifyDocumentDirtyState(dataStore1, true);

                // Wait for the ops to get processed by both the containers.
                await opProcessingController.process();

                // Verify that the document dirty state is cleaned after the ops are processed.
                verifyDocumentDirtyState(dataStore1, false);
            });

            it("should clean document dirty state after a batch with multiple messages is sent", async () => {
                // Send a batch with multiple messages.
                dataStore1.context.containerRuntime.orderSequentially(() => {
                    dataStore1map1.set("key1", "value1");
                    dataStore1map2.set("key2", "value2");
                    dataStore1map1.set("key3", "value3");
                });

                // Verify that the document is correctly set to dirty.
                verifyDocumentDirtyState(dataStore1, true);

                // Wait for the ops to get processed by both the containers.
                await opProcessingController.process();

                // Verify that the document dirty state is cleaned after the ops are processed.
                verifyDocumentDirtyState(dataStore1, false);
            });

            it("should clean document dirty state after consecutive batches are sent", async () => {
                // Send a couple of batches consecutively.
                dataStore1.context.containerRuntime.orderSequentially(() => {
                    dataStore1map1.set("key1", "value1");
                });

                dataStore1.context.containerRuntime.orderSequentially(() => {
                    dataStore1map2.set("key2", "value2");
                    dataStore1map1.set("key3", "value3");
                    dataStore1map2.set("key4", "value4");
                });

                // Verify that the document is correctly set to dirty.
                verifyDocumentDirtyState(dataStore1, true);

                // Wait for the ops to get processed by both the containers.
                await opProcessingController.process();

                // Check that the document dirty state is cleaned after the ops are processed.
                // Verify that the document dirty state is cleaned after the ops are processed.
                verifyDocumentDirtyState(dataStore1, false);
            });

            it("should clean document dirty state after batch and non-batch messages are sent", async () => {
                // Send a non-batch message.
                dataStore1map1.set("key1", "value1");

                // Send a couple of batches consecutively.
                dataStore1.context.containerRuntime.orderSequentially(() => {
                    dataStore1map2.set("key2", "value2");
                    dataStore1map1.set("key3", "value3");
                    dataStore1map2.set("key4", "value4");
                });

                dataStore1.context.containerRuntime.orderSequentially(() => {
                    dataStore1map1.set("key5", "value5");
                });

                // Send another non-batch message.
                dataStore1map1.set("key5", "value5");

                // Verify that the document is correctly set to dirty.
                verifyDocumentDirtyState(dataStore1, true);

                // Wait for the ops to get processed by both the containers.
                await opProcessingController.process();

                // Verify that the document dirty state is cleaned after the ops are processed.
                verifyDocumentDirtyState(dataStore1, false);
            });
        });

        describe("Manually flushed batches", () => {
            it("should clean document dirty state after a batch with single message is flushed", async () => {
                // Manually flush a single batch message.
                dataStore1.context.containerRuntime.setFlushMode(FlushMode.Manual);
                dataStore1map1.set("key1", "value1");
                (dataStore1.context.containerRuntime as IContainerRuntime).flush();

                // Verify that the document is correctly set to dirty.
                verifyDocumentDirtyState(dataStore1, true);

                // Wait for the ops to get processed by both the containers.
                await opProcessingController.process();

                // Verify that the document dirty state is cleaned after the ops are processed.
                verifyDocumentDirtyState(dataStore1, false);
            });

            it("should clean document dirty state after a batch with multiple messages is flushed", async () => {
                // Manually flush a batch with multiple messages.
                dataStore1.context.containerRuntime.setFlushMode(FlushMode.Manual);
                dataStore1map1.set("key1", "value1");
                dataStore1map2.set("key2", "value2");
                dataStore1map1.set("key3", "value3");
                (dataStore1.context.containerRuntime as IContainerRuntime).flush();
                dataStore1.context.containerRuntime.setFlushMode(FlushMode.Automatic);

                // Verify that the document is correctly set to dirty.
                verifyDocumentDirtyState(dataStore1, true);

                // Wait for the ops to get processed by both the containers.
                await opProcessingController.process();

                // Verify that the document dirty state is cleaned after the ops are processed.
                verifyDocumentDirtyState(dataStore1, false);
            });

            it("should clean document dirty state after consecutive batches are flushed", async () => {
                // Flush a couple of batches consecutively.
                dataStore1.context.containerRuntime.setFlushMode(FlushMode.Manual);
                dataStore1map1.set("key1", "value1");
                (dataStore1.context.containerRuntime as IContainerRuntime).flush();

                dataStore1map2.set("key2", "value2");
                dataStore1map1.set("key3", "value3");
                dataStore1map2.set("key4", "value4");
                dataStore1.context.containerRuntime.setFlushMode(FlushMode.Automatic);

                // Verify that the document is correctly set to dirty.
                verifyDocumentDirtyState(dataStore1, true);

                // Wait for the ops to get processed by both the containers.
                await opProcessingController.process();

                // Check that the document dirty state is cleaned after the ops are processed.
                // Verify that the document dirty state is cleaned after the ops are processed.
                verifyDocumentDirtyState(dataStore1, false);
            });

            it("should clean document dirty state after batch and non-batch messages are flushed", async () => {
                // Send a non-batch message.
                dataStore1map1.set("key1", "value1");

                // Flush a couple of batches consecutively.
                dataStore1.context.containerRuntime.setFlushMode(FlushMode.Manual);
                dataStore1map2.set("key2", "value2");
                dataStore1map1.set("key3", "value3");
                dataStore1map2.set("key4", "value4");
                (dataStore1.context.containerRuntime as IContainerRuntime).flush();

                dataStore1map1.set("key5", "value5");
                (dataStore1.context.containerRuntime as IContainerRuntime).flush();

                // Send another non-batch message.
                dataStore1map1.set("key5", "value5");

                // Set the FlushMode back to Automatic.
                dataStore1.context.containerRuntime.setFlushMode(FlushMode.Automatic);

                // Verify that the document is correctly set to dirty.
                verifyDocumentDirtyState(dataStore1, true);

                // Wait for the ops to get processed by both the containers.
                await opProcessingController.process();

                // Verify that the document dirty state is cleaned after the ops are processed.
                verifyDocumentDirtyState(dataStore1, false);
            });
        });
    });

    afterEach(async () => {
        await deltaConnectionServer.webSocketServer.close();
    });
});<|MERGE_RESOLUTION|>--- conflicted
+++ resolved
@@ -31,21 +31,12 @@
 
     let deltaConnectionServer: ILocalDeltaConnectionServer;
     let opProcessingController: OpProcessingController;
-<<<<<<< HEAD
-    let dataStore1: ITestFluidComponent;
-    let dataStore2: ITestFluidComponent;
+    let dataStore1: ITestFluidObject;
+    let dataStore2: ITestFluidObject;
     let dataStore1map1: SharedMap;
     let dataStore1map2: SharedMap;
     let dataStore2map1: SharedMap;
     let dataStore2map2: SharedMap;
-=======
-    let component1: ITestFluidObject;
-    let component2: ITestFluidObject;
-    let component1map1: SharedMap;
-    let component1map2: SharedMap;
-    let component2map1: SharedMap;
-    let component2map2: SharedMap;
->>>>>>> 87ed0809
 
     async function createContainer(): Promise<Container> {
         const factory = new TestFluidObjectFactory(
@@ -58,26 +49,16 @@
         return initializeLocalContainer(id, loader, codeDetails);
     }
 
-<<<<<<< HEAD
-    async function requestFluidObject(dataStoreId: string, container: Container): Promise<ITestFluidComponent> {
+    async function requestFluidObject(dataStoreId: string, container: Container): Promise<ITestFluidObject> {
         const response = await container.request({ url: dataStoreId });
-=======
-    async function requestFluidObject(componentId: string, container: Container): Promise<ITestFluidObject> {
-        const response = await container.request({ url: componentId });
->>>>>>> 87ed0809
         if (response.status !== 200 || response.mimeType !== "fluid/object") {
             throw new Error(`DataStore with id: ${dataStoreId} not found`);
         }
         return response.value as ITestFluidObject;
     }
 
-<<<<<<< HEAD
-    function setupBacthMessageListener(dataStore: ITestFluidComponent, receivedMessages: ISequencedDocumentMessage[]) {
+    function setupBacthMessageListener(dataStore: ITestFluidObject, receivedMessages: ISequencedDocumentMessage[]) {
         dataStore.context.containerRuntime.on("op", (message: ISequencedDocumentMessage) => {
-=======
-    function setupBacthMessageListener(component: ITestFluidObject, receivedMessages: ISequencedDocumentMessage[]) {
-        component.context.containerRuntime.on("op", (message: ISequencedDocumentMessage) => {
->>>>>>> 87ed0809
             if (message.type === ContainerMessageType.FluidDataStoreOp) {
                 const envelope = message.contents as IEnvelope;
                 if (envelope.address !== schedulerId) {
@@ -355,13 +336,8 @@
 
     describe("Document Dirty State", () => {
         // Verifies that the document dirty state for the given document is as expected.
-<<<<<<< HEAD
-        function verifyDocumentDirtyState(dataStore: ITestFluidComponent, expectedState: boolean) {
+        function verifyDocumentDirtyState(dataStore: ITestFluidObject, expectedState: boolean) {
             const dirty = (dataStore.context.containerRuntime as IContainerRuntime).isDocumentDirty();
-=======
-        function verifyDocumentDirtyState(component: ITestFluidObject, expectedState: boolean) {
-            const dirty = (component.context.containerRuntime as IContainerRuntime).isDocumentDirty();
->>>>>>> 87ed0809
             assert.equal(dirty, expectedState, "The document dirty state is not as expected");
         }
 
