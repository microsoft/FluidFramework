--- conflicted
+++ resolved
@@ -44,32 +44,8 @@
     let dataStore2map1: SharedMap;
     let dataStore2map2: SharedMap;
 
-<<<<<<< HEAD
-    function setupBacthMessageListener(component: ITestFluidObject, receivedMessages: ISequencedDocumentMessage[]) {
-        component.context.containerRuntime.on("op", (message: ISequencedDocumentMessage) => {
-=======
-    async function createContainer(): Promise<Container> {
-        const factory = new TestFluidObjectFactory(
-            [
-                [map1Id, SharedMap.getFactory()],
-                [map2Id, SharedMap.getFactory()],
-            ],
-        );
-        const loader = createLocalLoader([[codeDetails, factory]], deltaConnectionServer);
-        return initializeLocalContainer(id, loader, codeDetails);
-    }
-
-    async function requestFluidObject(dataStoreId: string, container: Container): Promise<ITestFluidObject> {
-        const response = await container.request({ url: dataStoreId });
-        if (response.status !== 200 || response.mimeType !== "fluid/object") {
-            throw new Error(`DataStore with id: ${dataStoreId} not found`);
-        }
-        return response.value as ITestFluidObject;
-    }
-
     function setupBacthMessageListener(dataStore: ITestFluidObject, receivedMessages: ISequencedDocumentMessage[]) {
         dataStore.context.containerRuntime.on("op", (message: ISequencedDocumentMessage) => {
->>>>>>> 7f14ea9d
             if (message.type === ContainerMessageType.FluidDataStoreOp) {
                 const envelope = message.contents as IEnvelope;
                 if (envelope.address !== schedulerId) {
@@ -95,35 +71,18 @@
     }
 
     beforeEach(async () => {
-<<<<<<< HEAD
         const container1 = await args.makeTestContainer(registry) as Container;
-        component1 = await requestFluidObject(container1, "default");
-        component1map1 = await component1.getSharedObject<SharedMap>(map1Id);
-        component1map2 = await component1.getSharedObject<SharedMap>(map2Id);
-
-        const container2 = await args.makeTestContainer(registry) as Container;
-        component2 = await requestFluidObject(container2, "default");
-        component2map1 = await component2.getSharedObject<SharedMap>(map1Id);
-        component2map2 = await component2.getSharedObject<SharedMap>(map2Id);
-
-        opProcessingController = new OpProcessingController(args.deltaConnectionServer);
-        opProcessingController.addDeltaManagers(component1.runtime.deltaManager, component2.runtime.deltaManager);
-=======
-        deltaConnectionServer = LocalDeltaConnectionServer.create();
-
-        const container1 = await createContainer();
-        dataStore1 = await requestFluidObject("default", container1);
+        dataStore1 = await requestFluidObject(container1, "default");
         dataStore1map1 = await dataStore1.getSharedObject<SharedMap>(map1Id);
         dataStore1map2 = await dataStore1.getSharedObject<SharedMap>(map2Id);
 
-        const container2 = await createContainer();
-        dataStore2 = await requestFluidObject("default", container2);
+        const container2 = await args.makeTestContainer(registry) as Container;
+        dataStore2 = await requestFluidObject(container2, "default");
         dataStore2map1 = await dataStore2.getSharedObject<SharedMap>(map1Id);
         dataStore2map2 = await dataStore2.getSharedObject<SharedMap>(map2Id);
 
-        opProcessingController = new OpProcessingController(deltaConnectionServer);
+        opProcessingController = new OpProcessingController(args.deltaConnectionServer);
         opProcessingController.addDeltaManagers(dataStore1.runtime.deltaManager, dataStore2.runtime.deltaManager);
->>>>>>> 7f14ea9d
 
         await opProcessingController.process();
     });
@@ -568,6 +527,6 @@
     });
 
     describe("compatibility", () => {
-        compatTest(tests, { testFluidComponent: true });
+        compatTest(tests, { testFluidObject: true });
     });
 });