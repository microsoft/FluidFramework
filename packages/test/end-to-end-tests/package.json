--- conflicted
+++ resolved
@@ -62,12 +62,8 @@
     "@fluidframework/aqueduct": "^0.36.0",
     "@fluidframework/base-host": "^0.36.0",
     "@fluidframework/build-common": "^0.20.0-0",
-<<<<<<< HEAD
-    "@fluidframework/cell": "^0.35.0",
+    "@fluidframework/cell": "^0.36.0",
     "@fluidframework/common-definitions": "^0.19.1",
-=======
-    "@fluidframework/cell": "^0.36.0",
->>>>>>> 8101ce30
     "@fluidframework/common-utils": "^0.27.0",
     "@fluidframework/container-definitions": "^0.36.0",
     "@fluidframework/container-loader": "^0.36.0",
