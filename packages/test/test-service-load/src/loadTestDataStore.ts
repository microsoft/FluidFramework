--- conflicted
+++ resolved
@@ -10,13 +10,8 @@
 } from "@fluidframework/aqueduct";
 import { IFluidHandle, IRequest } from "@fluidframework/core-interfaces";
 import { ISharedCounter, SharedCounter } from "@fluidframework/counter";
-<<<<<<< HEAD
 import { ITaskManager, TaskManager } from "@fluidframework/task-manager";
-import { IDirectory, ISharedDirectory } from "@fluidframework/map";
-=======
-import { ITaskManager, TaskManager } from "@fluid-experimental/task-manager";
 import { IDirectory, ISharedDirectory, ISharedMap, SharedMap } from "@fluidframework/map";
->>>>>>> 49a92011
 import { IFluidDataStoreRuntime } from "@fluidframework/datastore-definitions";
 import random from "random-js";
 import { IContainerRuntimeOptions } from "@fluidframework/container-runtime";
@@ -489,11 +484,11 @@
         const clientSendCount = config.testConfig.totalSendCount / config.testConfig.numClients;
         const opsPerCycle = config.testConfig.opRatePerMin * cycleMs / 60000;
         const opsGapMs = cycleMs / opsPerCycle;
-        const opSizeinBytes = (typeof config.testConfig.opSizeinBytes === 'undefined') ? 
+        const opSizeinBytes = (typeof config.testConfig.opSizeinBytes === 'undefined') ?
         0 : config.testConfig.opSizeinBytes;
         assert(opSizeinBytes >= 0, "opSizeinBytes must be greater than or equal to zero.");
         const generateStringOfSize = (sizeInBytes: number): string => new Array(sizeInBytes + 1).join("0");
-        let opsSent = 0; 
+        let opsSent = 0;
         try {
             if (opSizeinBytes === 0) {
                 while (dataModel.counter.value < clientSendCount && !this.disposed) {
