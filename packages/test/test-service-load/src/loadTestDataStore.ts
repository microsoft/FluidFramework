--- conflicted
+++ resolved
@@ -482,98 +482,89 @@
     async sendOps(dataModel: LoadTestDataStoreModel, config: IRunConfig) {
         const cycleMs = config.testConfig.readWriteCycleMs;
         const clientSendCount = config.testConfig.totalSendCount / config.testConfig.numClients;
-        const opsSendType = (config.testConfig.opsSendType === "undefined") ?
+        const opsSendType = (typeof config.testConfig.opsSendType === "undefined") ?
         "staggeredReadWrite" : config.testConfig.opsSendType;
         const opsPerCycle = config.testConfig.opRatePerMin * cycleMs / 60000;
         const opsGapMs = cycleMs / opsPerCycle;
-<<<<<<< HEAD
-        if (opsSendType === "staggeredReadWrite") {
-            try {
-=======
         const opSizeinBytes = (typeof config.testConfig.opSizeinBytes === 'undefined') ? 
         0 : config.testConfig.opSizeinBytes;
         assert(opSizeinBytes >= 0, "opSizeinBytes must be greater than or equal to zero.");
         const generateStringOfSize = (sizeInBytes: number): string => new Array(sizeInBytes + 1).join("0");
         let opsSent = 0; 
-        try {
-            if (opSizeinBytes === 0) {
->>>>>>> 49a92011
-                while (dataModel.counter.value < clientSendCount && !this.disposed) {
-                    // this enables a quick ramp down. due to restart, some clients can lag
-                    // leading to a slow ramp down. so if there are less than half the clients
-                    // and it's partner is done, return true to complete the runner.
-                    if (this.runtime.getAudience().getMembers().size < config.testConfig.numClients / 2
-                        && ((await dataModel.getPartnerCounter())?.value ?? 0) >= clientSendCount) {
-                        return true;
+        if (opsSendType === "staggeredReadWrite") {
+            try {
+                if (opSizeinBytes === 0) {
+                    while (dataModel.counter.value < clientSendCount && !this.disposed) {
+                        // this enables a quick ramp down. due to restart, some clients can lag
+                        // leading to a slow ramp down. so if there are less than half the clients
+                        // and it's partner is done, return true to complete the runner.
+                        if (this.runtime.getAudience().getMembers().size < config.testConfig.numClients / 2
+                            && ((await dataModel.getPartnerCounter())?.value ?? 0) >= clientSendCount) {
+                            return true;
+                        }
+                        if (dataModel.assigned()) {
+                            dataModel.counter.increment(1);
+                            opsSent = dataModel.counter.value;
+                            if (opsSent % opsPerCycle === 0) {
+                                await dataModel.blobFinish();
+                                dataModel.abandonTask();
+                                // give our partner a half cycle to get the task
+                                await delay(cycleMs / 2);
+                            } else {
+                                // Random jitter of +- 50% of opWaitMs
+                                await delay(opsGapMs + opsGapMs * random.real(0, .5, true)(config.randEng));
+                            }
+                        } else {
+                            await dataModel.volunteerForTask();
+                        }
                     }
-<<<<<<< HEAD
-
-                    if (dataModel.assigned()) {
+                } else {
+                    while (opsSent < clientSendCount && !this.disposed) {
+                        if (dataModel.assigned()) {
+                            const opPayload = generateStringOfSize(opSizeinBytes);
+                            const opKey = Math.random().toString();
+                            dataModel.sharedmap.set(opKey, opPayload);
+                            opsSent++;
+                            if (opsSent % opsPerCycle === 0) {
+                                dataModel.abandonTask();
+                                await delay(cycleMs / 2);
+                            } else {
+                                await delay(opsGapMs + opsGapMs * random.real(0, .5, true)(config.randEng));
+                            }
+                        } else {
+                            await dataModel.volunteerForTask();
+                        }
+                    }
+                }
+                return !this.runtime.disposed;
+                } finally {
+                    dataModel.printStatus();
+                }
+        } else if (opsSendType === "allClientsConcurrentReadWrite") {
+            try {
+                if (opSizeinBytes === 0) {
+                    while (dataModel.counter.value < clientSendCount && !this.disposed) {
                         dataModel.counter.increment(1);
-                        if (dataModel.counter.value % opsPerCycle === 0) {
-=======
-                    if (dataModel.assigned()) {
-                        dataModel.counter.increment(1);
-                        opsSent = dataModel.counter.value;
-                        if (opsSent % opsPerCycle === 0) {
->>>>>>> 49a92011
-                            await dataModel.blobFinish();
-                            dataModel.abandonTask();
-                            // give our partner a half cycle to get the task
-                            await delay(cycleMs / 2);
-                        } else {
-                            // Random jitter of +- 50% of opWaitMs
-                            await delay(opsGapMs + opsGapMs * random.real(0, .5, true)(config.randEng));
-                        }
-<<<<<<< HEAD
-=======
-                    } else {
-                        await dataModel.volunteerForTask();
+                        // Random jitter of +- 50% of opWaitMs
+                        await delay(opsGapMs + opsGapMs * random.real(0, .5, true)(config.randEng));
                     }
                 }
-            } else {
-                while (opsSent < clientSendCount && !this.disposed) {
-                    if (dataModel.assigned()) {
+                else {
+                    while (opsSent < clientSendCount && !this.disposed) {
                         const opPayload = generateStringOfSize(opSizeinBytes);
-                        const opKey = Math.random().toString();
+                        const opKey = Math.random().toString()
                         dataModel.sharedmap.set(opKey, opPayload);
                         opsSent++;
-                        if (opsSent % opsPerCycle === 0) {
-                            dataModel.abandonTask();
-                            await delay(cycleMs / 2);
-                        } else {
-                            await delay(opsGapMs + opsGapMs * random.real(0, .5, true)(config.randEng));
-                        }
->>>>>>> 49a92011
-                    } else {
-                        await dataModel.volunteerForTask();
+                        await delay(opsGapMs + opsGapMs * random.real(0, .5, true)(config.randEng));
                     }
                 }
                 return !this.runtime.disposed;
             } finally {
                 dataModel.printStatus();
             }
-<<<<<<< HEAD
-        } else if (opsSendType === "allClientsConcurrentReadWrite") {
-            try {
-                while (dataModel.counter.value < clientSendCount) {
-                    dataModel.counter.increment(1);
-                    // Random jitter of +- 50% of opWaitMs
-                    await delay(opsGapMs + opsGapMs * random.real(0, .5, true)(config.randEng));
-                }
-                return true;
-            } finally {
-                dataModel.printStatus();
-            }
         } else {
             console.log(`${opsSendType} is not a supported opsSendType`);
             return false;
-=======
-
-            return !this.runtime.disposed;
-        } finally {
-            dataModel.printStatus();
->>>>>>> 49a92011
         }
     }
 
