/*!
 * Copyright (c) Microsoft Corporation and contributors. All rights reserved.
 * Licensed under the MIT License.
 */

import * as crypto from "crypto";

import { IRandom } from "@fluid-private/stochastic-test-utils";
import {
	ContainerRuntimeFactoryWithDefaultDataStore,
	DataObject,
	DataObjectFactory,
} from "@fluidframework/aqueduct/internal";
import { ILoaderOptions } from "@fluidframework/container-definitions/internal";
import {
	ContainerRuntime,
	IContainerRuntimeOptions,
	UnknownContainerRuntimeMessage,
} from "@fluidframework/container-runtime/internal";
import { IFluidHandle } from "@fluidframework/core-interfaces";
import { assert, delay } from "@fluidframework/core-utils/internal";
import { ISharedCounter, SharedCounter } from "@fluidframework/counter/internal";
import { IFluidDataStoreRuntime } from "@fluidframework/datastore-definitions/internal";
import { ISequencedDocumentMessage } from "@fluidframework/driver-definitions/internal";
import {
	IDirectory,
	ISharedDirectory,
	ISharedMap,
	SharedMap,
} from "@fluidframework/map/internal";
import { IContainerRuntimeBase } from "@fluidframework/runtime-definitions/internal";
import { toDeltaManagerInternal } from "@fluidframework/runtime-utils/internal";
import { ITaskManager, TaskManager } from "@fluidframework/task-manager/internal";
import { ITelemetryLoggerExt } from "@fluidframework/telemetry-utils/internal";

<<<<<<< HEAD
import { TestConfiguration } from "./testConfigFile.js";
=======
import { ILoadTestConfig } from "./testConfigFile.js";
import { printStatus } from "./utils.js";
import { VirtualDataStoreFactory, type VirtualDataStore } from "./virtualDataStore.js";
>>>>>>> ac3948a7

export interface IRunConfig {
	runId: number;
	profileName: string;
	testConfig: TestConfiguration;
	verbose: boolean;
	random: IRandom;
	logger: ITelemetryLoggerExt;
	loaderConfig?: ILoaderOptions;
}

export interface ILoadTest {
	run(config: IRunConfig, reset: boolean): Promise<boolean>;
	detached(
		config: Omit<IRunConfig, "runId" | "profileName">,
	): Promise<LoadTestDataStoreModel | undefined>;
	getRuntime(): Promise<IFluidDataStoreRuntime | undefined>;
}

const taskManagerKey = "taskManager";
const counterKey = "counter";
const sharedMapKey = "sharedMap";
const dataStoresSharedMapKey = "dataStoresSharedMap";
const startTimeKey = "startTime";
const taskTimeKey = "taskTime";
const gcDataStoreKey = "dataStore";
const defaultBlobSize = 1024;

/**
 * Encapsulate the data model and to not expose raw DSS to the main loop.
 * Eventually this can  spawn isolated sub-dirs for workloads,
 * and provide common abstractions for workload scheduling
 * via task picking.
 */
class LoadTestDataStoreModel {
	private static async waitForCatchupOrDispose(
		runtime: IFluidDataStoreRuntime,
	): Promise<void> {
		await new Promise<void>((resolve) => {
			const resolveIfConnectedOrDisposed = () => {
				if (runtime.connected || runtime.disposed) {
					runtime.off("dispose", resolveIfConnectedOrDisposed);
					runtime.off("connected", resolveIfConnectedOrDisposed);
					resolve();
				}
			};
			runtime.once("connected", resolveIfConnectedOrDisposed);
			runtime.once("dispose", resolveIfConnectedOrDisposed);
			resolveIfConnectedOrDisposed();
		});

		const deltaManager = toDeltaManagerInternal(runtime.deltaManager);
		const lastKnownSeq = deltaManager.lastKnownSeqNumber;
		assert(
			deltaManager.lastSequenceNumber <= lastKnownSeq,
			"lastKnownSeqNumber should never be below last processed sequence number",
		);

		await new Promise<void>((resolve) => {
			const resolveIfDisposedOrCaughtUp = (op?: ISequencedDocumentMessage) => {
				if (runtime.disposed || (op !== undefined && lastKnownSeq <= op.sequenceNumber)) {
					deltaManager.off("op", resolveIfDisposedOrCaughtUp);
					runtime.off("dispose", resolveIfDisposedOrCaughtUp);
					resolve();
				}
			};

			deltaManager.on("op", resolveIfDisposedOrCaughtUp);
			runtime.once("dispose", resolveIfDisposedOrCaughtUp);
			resolveIfDisposedOrCaughtUp();
		});
	}

	/**
	 * For GC testing - We create a data store for each client pair. The url of the data store is stored in a key
	 * common to both the clients. Each client adds a reference to this data store when it becomes a writer
	 * and removes the reference before it transitions to a reader.
	 * So, at any point in time, the data store can have 0, 1 or 2 references.
	 */
	private static async getGCDataStore(
		config: IRunConfig,
		root: ISharedDirectory,
		containerRuntime: IContainerRuntimeBase,
	): Promise<LoadTestDataStore> {
		const halfClients = Math.floor(config.testConfig.numClients / 2);
		const gcDataStoreIdKey = `gc_dataStore_${config.runId % halfClients}`;
		let gcDataStore: LoadTestDataStore | undefined;
		if (!root.has(gcDataStoreIdKey)) {
			// The data store for this pair doesn't exist, create it and store its url.
			gcDataStore =
				await LoadTestDataStoreInstantiationFactory.createInstance(containerRuntime);
			// Force the new data store to be attached.
			root.set("Fake", gcDataStore.handle);
			root.delete("Fake");
			root.set(gcDataStoreIdKey, gcDataStore.id);
		}
		// If we did not create the data store above, load it by getting its url.
		if (gcDataStore === undefined) {
			const gcDataStoreId = root.get(gcDataStoreIdKey);
			const response = await (containerRuntime as ContainerRuntime).resolveHandle({
				url: `/${gcDataStoreId}`,
			});
			if (response.status !== 200 || response.mimeType !== "fluid/object") {
				throw new Error("GC data store not available");
			}
			gcDataStore = response.value as LoadTestDataStore;
		}
		return gcDataStore;
	}

	public static async createRunnerInstance(
		config: IRunConfig,
		reset: boolean,
		root: ISharedDirectory,
		runtime: IFluidDataStoreRuntime,
		containerRuntime: IContainerRuntimeBase,
	) {
		await LoadTestDataStoreModel.waitForCatchupOrDispose(runtime);
		if (runtime.disposed) {
			return;
		}

		if (!root.hasSubDirectory(config.runId.toString())) {
			root.createSubDirectory(config.runId.toString());
		}
		const runDir = root.getSubDirectory(config.runId.toString());
		if (runDir === undefined) {
			throw new Error(`runDir for runId ${config.runId} not available`);
		}

		if (!runDir.has(counterKey)) {
			runDir.set(counterKey, SharedCounter.create(runtime).handle);
			runDir.set(startTimeKey, Date.now());
		}
		if (!runDir.has(sharedMapKey)) {
			runDir.set(sharedMapKey, SharedMap.create(runtime).handle);
		}

		const counter = await runDir.get<IFluidHandle<ISharedCounter>>(counterKey)?.get();
		const taskmanager = await root.get<IFluidHandle<ITaskManager>>(taskManagerKey)?.get();
		const sharedmap = await runDir.get<IFluidHandle<ISharedMap>>(sharedMapKey)?.get();
		const dataStoresSharedMap = await root
			.get<IFluidHandle<ISharedMap>>(dataStoresSharedMapKey)
			?.get();

		if (counter === undefined) {
			throw new Error("counter not available");
		}
		if (taskmanager === undefined) {
			throw new Error("taskmanager not available");
		}
		if (sharedmap === undefined) {
			throw new Error("sharedmap not available");
		}
		if (dataStoresSharedMap === undefined) {
			throw new Error("dataStoresSharedMap not available");
		}

		const gcDataStore = await this.getGCDataStore(config, root, containerRuntime);

		const dataModel = new LoadTestDataStoreModel(
			root,
			config,
			runtime,
			taskmanager,
			runDir,
			counter,
			sharedmap,
			runDir,
			gcDataStore.handle,
			containerRuntime,
			dataStoresSharedMap,
		);

		if (reset) {
			await LoadTestDataStoreModel.waitForCatchupOrDispose(runtime);
			runDir.set(startTimeKey, Date.now());
			runDir.delete(taskTimeKey);
			counter.increment(-1 * counter.value);
			const partnerCounter = await dataModel.getPartnerCounter();
			if (partnerCounter !== undefined && partnerCounter.value > 0) {
				partnerCounter.increment(-1 * partnerCounter.value);
			}
		}
		if (runtime.disposed) {
			return;
		}
		return dataModel;
	}

	private readonly taskId: string;
	private readonly partnerId: number;
	private taskStartTime: number = 0;

	private readonly isBlobWriter: boolean;
	private readonly blobUploads: Promise<void>[] = [];
	private blobCount = 0;

	private constructor(
		private readonly root: ISharedDirectory,
		private readonly config: IRunConfig,
		private readonly runtime: IFluidDataStoreRuntime,
		private readonly taskManager: ITaskManager,
		private readonly dir: IDirectory,
		public readonly counter: ISharedCounter,
		public readonly sharedmap: ISharedMap,
		private readonly runDir: IDirectory,
		private readonly gcDataStoreHandle: IFluidHandle,
		public readonly containerRuntime: IContainerRuntimeBase,
		public readonly dataStoresSharedMap: ISharedMap,
	) {
		const halfClients = Math.floor(this.config.testConfig.numClients / 2);
		// The runners are paired up and each pair shares a single taskId
		this.taskId = `op_sender${config.runId % halfClients}`;
		this.partnerId = (this.config.runId + halfClients) % this.config.testConfig.numClients;
		const changed = (taskId) => {
			this.deferUntilConnected(
				() => {
					if (taskId === this.taskId && this.taskStartTime !== 0) {
						this.dir.set(taskTimeKey, this.totalTaskTime);
						this.taskStartTime = 0;
					}
				},
				(error) => {
					if (!runtime.disposed) {
						this.config.logger.sendErrorEvent(
							{ eventName: "TaskManager_OnValueChanged" },
							error,
						);
					}
				},
			);
		};
		this.taskManager.on("lost", changed);
		this.taskManager.on("assigned", changed);

		// calculate the number of blobs we will upload
		const clientBlobCount =
			Math.trunc((config.testConfig.totalBlobCount ?? 0) / config.testConfig.numClients) +
			(this.config.runId <
			(config.testConfig.totalBlobCount ?? 0) % config.testConfig.numClients
				? 1
				: 0);
		this.isBlobWriter = clientBlobCount > 0;
		if (this.isBlobWriter) {
			const clientOpCount = config.testConfig.totalSendCount / config.testConfig.numClients;
			const blobsPerOp = clientBlobCount / clientOpCount;

			// start uploading blobs where we left off
			this.blobCount = Math.trunc(this.counter.value * blobsPerOp);

			// upload blobs progressively as the counter is incremented
			this.counter.on("op", (_, local) =>
				this.deferUntilConnected(
					() => {
						const value = this.counter.value;
						if (!local) {
							// this is an old op, we should have already uploaded this blob
							this.blobCount = Math.max(this.blobCount, Math.trunc(value * blobsPerOp));
							return;
						}
						const newBlobs =
							value >= clientOpCount
								? clientBlobCount - this.blobCount
								: Math.trunc(value * blobsPerOp - this.blobCount);

						if (newBlobs > 0) {
							this.blobUploads.push(
								...[...Array(newBlobs)].map(async () => this.writeBlob(this.blobCount++)),
							);
						}
					},
					(error) => {
						if (!runtime.disposed) {
							this.config.logger.sendErrorEvent({ eventName: "Counter_OnOp" }, error);
						}
					},
				),
			);
		}

		// download any blobs our partner may upload
		const partnerBlobCount =
			Math.trunc(config.testConfig.totalBlobCount ?? 0 / config.testConfig.numClients) +
			(this.partnerId < (config.testConfig.totalBlobCount ?? 0 % config.testConfig.numClients)
				? 1
				: 0);

		const readBlob = (key: string) => {
			if (key.startsWith(this.partnerBlobKeyPrefix)) {
				// eslint-disable-next-line @typescript-eslint/no-non-null-assertion
				this.root
					.get<IFluidHandle>(key)!
					.get()
					.catch((error) => {
						if (!runtime.disposed) {
							this.config.logger.sendErrorEvent(
								{
									eventName: "ReadBlobFailed_OnValueChanged",
									key,
								},
								error,
							);
						}
					});
			}
		};
		if (partnerBlobCount > 0) {
			this.root.on("valueChanged", (v) => readBlob(v.key));
		}
		// additional loop of readBlob in case the eventlistener won't fire when container is closed.
		for (const key of this.root.keys()) {
			readBlob(key);
		}
	}

	private deferUntilConnected(callback: () => void, errorHandler: (error) => void) {
		Promise.resolve()
			.then(() => {
				if (this.runtime.connected) {
					callback();
				} else {
					this.runtime.once("connected", () => {
						callback();
					});
				}
			})
			.catch((error) => errorHandler(error));
	}

	public get startTime(): number {
		return this.dir.get<number>(startTimeKey) ?? Date.now();
	}
	public get totalTaskTime(): number {
		return (this.dir.get<number>(taskTimeKey) ?? 0) + this.currentTaskTime;
	}
	public get currentTaskTime(): number {
		return Date.now() - (this.assigned() ? this.taskStartTime : this.startTime);
	}

	private blobKey(id): string {
		return `blob_${this.config.runId}_${id}`;
	}
	private get partnerBlobKeyPrefix(): string {
		return `blob_${this.partnerId}_`;
	}

	public async blobFinish() {
		const p = Promise.all(this.blobUploads);
		this.blobUploads.length = 0;
		return p;
	}

	/**
	 * Upload a unique attachment blob and store the handle in a unique key on the root map
	 */
	public async writeBlob(blobNumber: number) {
		if (this.runtime.disposed) {
			return;
		}
		const blobSize = this.config.testConfig.blobSize ?? defaultBlobSize;
		// upload a unique blob, since they may be deduped otherwise
		const buffer = Buffer.alloc(blobSize, `${this.config.runId}/${blobNumber}:`);
		assert(buffer.byteLength === blobSize, "incorrect buffer size");
		const handle = await this.runtime.uploadBlob(buffer);
		if (!this.runtime.disposed) {
			this.root.set(this.blobKey(blobNumber), handle);
		}
	}

	public async getPartnerCounter() {
		if (this.runtime.disposed) {
			return undefined;
		}
		const dir = this.root.getSubDirectory(this.partnerId.toString());
		if (dir === undefined) {
			return undefined;
		}
		const handle = dir.get<IFluidHandle<ISharedCounter>>(counterKey);
		if (handle === undefined) {
			return undefined;
		}
		return handle.get();
	}

	public assigned() {
		if (this.runtime.disposed) {
			return false;
		}
		return this.taskManager.assigned(this.taskId);
	}

	public abandonTask() {
		if (this.assigned()) {
			// We are becoming the reader. Remove the reference to the GC data store.
			this.runDir.delete(gcDataStoreKey);
			this.taskManager.abandon(this.taskId);
		}
	}

	public async volunteerForTask() {
		if (this.runtime.disposed) {
			return;
		}
		if (!this.assigned()) {
			try {
				if (!this.runtime.connected) {
					await new Promise<void>((resolve, reject) => {
						const resAndClear = () => {
							resolve();
							this.runtime.off("connected", resAndClear);
							this.runtime.off("disconnected", rejAndClear);
							this.runtime.off("dispose", rejAndClear);
						};
						const rejAndClear = () => {
							reject(new Error("failed to connect"));
							resAndClear();
						};
						this.runtime.once("connected", resAndClear);
						this.runtime.once("dispose", rejAndClear);
						this.runtime.once("disconnected", rejAndClear);
					});
				}
				await this.taskManager.volunteerForTask(this.taskId);
				this.taskStartTime = Date.now();

				// We just became the writer. Add a reference to the GC data store.
				if (!this.runDir.has(gcDataStoreKey)) {
					this.runDir.set(gcDataStoreKey, this.gcDataStoreHandle);
				}
			} catch (e) {
				if (this.runtime.disposed || !this.runtime.connected) {
					return;
				}
				throw e;
			}
		}
	}

	public printStatus() {
		if (this.config.verbose) {
			const formatBytes = (bytes: number, decimals = 1): string => {
				if (bytes === 0) {
					return "0 B";
				}
				const i = Math.floor(Math.log(bytes) / Math.log(1024));
				return `${(bytes / Math.pow(1024, i)).toFixed(decimals)} ${" KMGTPEZY"[i]}B`;
			};
			const now = Date.now();
			const totalMin = (now - this.startTime) / 60000;
			const taskMin = this.totalTaskTime / 60000;

			const deltaManager = toDeltaManagerInternal(this.runtime.deltaManager);
			const opCount = deltaManager.lastKnownSeqNumber;
			const opRate = Math.floor(deltaManager.lastKnownSeqNumber / totalMin);
			const sendRate = Math.floor(this.counter.value / taskMin);
			const disposed = this.runtime.disposed;
			const blobsEnabled = (this.config.testConfig.totalBlobCount ?? 0) > 0;
			const blobSize = this.config.testConfig.blobSize ?? defaultBlobSize;
			console.log(
				`${this.config.runId.toString().padStart(3)}>` +
					` seen: ${opCount.toString().padStart(8)} (${opRate.toString().padStart(4)}/min),` +
					` sent: ${this.counter.value.toString().padStart(8)} (${sendRate
						.toString()
						.padStart(2)}/min),` +
					` run time: ${taskMin.toFixed(2).toString().padStart(5)} min`,
				` total time: ${totalMin.toFixed(2).toString().padStart(5)} min`,
				`hasTask: ${this.assigned().toString().padStart(5)}`,
				blobsEnabled ? `blobWriter: ${this.isBlobWriter.toString().padStart(5)}` : "",
				blobsEnabled
					? `blobs uploaded: ${formatBytes(this.blobCount * blobSize).padStart(8)}`
					: "",
				!disposed ? `audience: ${this.runtime.getAudience().getMembers().size}` : "",
				!disposed ? `quorum: ${this.runtime.getQuorum().getMembers().size}` : "",
			);
		}
	}
}

class LoadTestDataStore extends DataObject implements ILoadTest {
	public static DataStoreName = "StressTestDataStore";

	protected async initializingFirstTime() {
		this.root.set(taskManagerKey, TaskManager.create(this.runtime).handle);
		const virtualDataStore = await VirtualDataStoreFactory.createInstance(
			this.context.containerRuntime,
			undefined,
			"0",
		);
		this.root.set("0", virtualDataStore.handle);
		const dataStoresMap = SharedMap.create(this.runtime);
		this.root.set(dataStoresSharedMapKey, dataStoresMap.handle);
		dataStoresMap.set("0", virtualDataStore.handle);
	}

	public async detached(config: Omit<IRunConfig, "runId">) {
		return LoadTestDataStoreModel.createRunnerInstance(
			{ ...config, runId: -1 },
			false,
			this.root,
			this.runtime,
			this.context.containerRuntime,
		);
	}

	public async run(config: IRunConfig, reset: boolean) {
		const dataModel = await LoadTestDataStoreModel.createRunnerInstance(
			config,
			reset,
			this.root,
			this.runtime,
			this.context.containerRuntime,
		);
		if (dataModel === undefined) {
			return false;
		}

		// At every moment, we want half the client to be concurrent writers, and start and stop
		// in a rotation fashion for every cycle.
		// To set that up we start each client in a staggered way, each will independently go thru write
		// and listen cycles

		let timeout: NodeJS.Timeout | undefined;
		if (config.verbose) {
			const printProgress = () => {
				dataModel.printStatus();
				timeout = setTimeout(printProgress, config.testConfig.progressIntervalMs);
			};
			timeout = setTimeout(printProgress, config.testConfig.progressIntervalMs);
		}

		let runResult: [boolean, void];
		try {
			const opsRun = this.sendOps(dataModel, config);
			const signalsRun = this.sendSignals(config);
			// runResult is of type [boolean, void] as we return boolean for Ops alone based on runtime.disposed value
			runResult = await Promise.all([opsRun, signalsRun]);
		} finally {
			if (timeout !== undefined) {
				clearTimeout(timeout);
			}
		}
		return runResult[0];
	}

	async getRuntime() {
		if (!this.runtime.disposed) {
			return this.runtime;
		}
	}

	async sendOps(dataModel: LoadTestDataStoreModel, config: IRunConfig) {
		const cycleMs = config.testConfig.readWriteCycleMs;
		const clientSendCount = config.testConfig.totalSendCount / config.testConfig.numClients;
		const opsSendType = config.testConfig.opsSendType ?? "staggeredReadWrite";
		const opsPerCycle = (config.testConfig.opRatePerMin * cycleMs) / 60000;
		const opsGapMs = cycleMs / opsPerCycle;
		const futureOpPeriod =
			config.testConfig.futureOpRatePerMin === undefined ||
			config.testConfig.futureOpRatePerMin <= 0
				? undefined
				: Math.floor(config.testConfig.opRatePerMin / config.testConfig.futureOpRatePerMin);
		const opSizeinBytes =
			typeof config.testConfig.content?.opSizeinBytes === "undefined"
				? 0
				: config.testConfig.content.opSizeinBytes;
		assert(opSizeinBytes >= 0, "opSizeinBytes must be greater than or equal to zero.");

		const generateStringOfSize = (sizeInBytes: number): string =>
			new Array(sizeInBytes + 1).join("0");
		const generateRandomStringOfSize = (sizeInBytes: number): string =>
			crypto.randomBytes(sizeInBytes / 2).toString("hex");
		const generateContentOfSize =
			config.testConfig.content?.useRandomContent === true
				? generateRandomStringOfSize
				: generateStringOfSize;
		const getOpSizeInBytes = () =>
			config.testConfig.content?.useVariableOpSize === true
				? Math.floor(Math.random() * opSizeinBytes)
				: opSizeinBytes;
		const largeOpRate = Math.max(
			Math.floor((config.testConfig.content?.largeOpRate ?? 1) / config.testConfig.numClients),
			1,
		);
		// To avoid having all clients send their large payloads at roughly the same time
		const largeOpJitter = Math.min(config.runId, largeOpRate);
		// To avoid growing the file size unnecessarily, not all clients should be sending large ops
		const maxClientsSendingLargeOps = config.testConfig.content?.numClients ?? 1;

		// Data Virtualization rates
		const maxClientsForVirtualDatastores = config.testConfig.virtualization?.numClients ?? 1;
		const virtualCreateRate =
			config.testConfig.virtualization?.createRate !== undefined
				? config.testConfig.virtualization.createRate / config.testConfig.numClients
				: undefined;
		const virtualLoadRate =
			config.testConfig.virtualization?.loadRate !== undefined
				? config.testConfig.virtualization.loadRate / config.testConfig.numClients
				: undefined;

		let opsSent = 0;
		let largeOpsSent = 0;
		let futureOpsSent = 0;
		let virtualDataStoresCreated = 0;
		let virtualDataStoresLoaded = 0;

		const reportOpCount = (reason: string, error?: Error) => {
			config.logger.sendTelemetryEvent(
				{
					eventName: "OpCount",
					reason,
					runId: config.runId,
					documentOpCount: dataModel.counter.value,
					localOpCount: opsSent,
					localLargeOpCount: largeOpsSent,
					localFutureOpCount: futureOpsSent,
					localVirtualDataStoresCreated: virtualDataStoresCreated,
					virtualDataStoresLoaded,
				},
				error,
			);
		};

		this.runtime.once("dispose", () => reportOpCount("Disposed"));
		this.runtime.once("disconnected", () => reportOpCount("Disconnected"));

		const sendSingleOp = () => {
			if (
				this.shouldSendLargeOp(
					opSizeinBytes,
					largeOpRate,
					opsSent,
					largeOpJitter,
					maxClientsSendingLargeOps,
					config.runId,
				)
			) {
				const opSize = getOpSizeInBytes();
				// The key name matters, as it can directly affect the size of the snapshot.
				// For now, we want to key to be constantly overwritten so that the snapshot size
				// does not grow relative to the number of clients or the frequency of the large ops.
				dataModel.sharedmap.set("largeOpKey", generateContentOfSize(opSize));
				config.logger.sendTelemetryEvent({
					eventName: "LargeTestPayload",
					runId: config.runId,
					largeOpJitter,
					opSize,
					opsSent,
					largeOpRate,
				});

				largeOpsSent++;
			}

			// This creates a virtual data store
			if (
				this.shouldCreateVirtualDataStore(
					virtualCreateRate,
					opsSent,
					maxClientsForVirtualDatastores,
					config.runId,
				)
			) {
				// create virtual data store
				const validGroupIds = dataModel.dataStoresSharedMap.size - 1;
				const groupId = config.random.integer(0, validGroupIds);
				const virtualDataStoreCreation = VirtualDataStoreFactory.createInstance(
					dataModel.containerRuntime,
					undefined,
					groupId.toString(),
				);
				const opsSentCurrent = opsSent;
				virtualDataStoreCreation
					.then((virtualDataStore) => {
						dataModel.dataStoresSharedMap.set(
							`${config.runId}${opsSentCurrent}`,
							virtualDataStore.handle,
						);
						config.logger.sendTelemetryEvent({
							eventName: "VirtualDataStoreCreation",
							runId: config.runId,
							localOpCount: opsSentCurrent,
							virtualCreateRate,
							groupId: virtualDataStore.loadingGroupId,
						});
						virtualDataStoresCreated++;
						printStatus(config, `Virtual data store created`);
					})
					.catch((error) => {
						config.logger.sendErrorEvent(
							{
								eventName: "VirtualDataStoreCreationFailed",
								runId: config.runId,
								localOpCount: opsSentCurrent,
								virtualCreateRate,
							},
							error,
						);
					});
			}

			// This starts loading a virtual data store
			if (
				this.shouldLoadVirtualDataStore(
					virtualLoadRate,
					opsSent,
					maxClientsForVirtualDatastores,
					config.runId,
				)
			) {
				// load random virtual data store
				const dataStoreHandles = Array.from(
					dataModel.dataStoresSharedMap.values(),
				) as IFluidHandle<VirtualDataStore>[];
				const handle = config.random.pick(dataStoreHandles);
				const opsSentCurrent = opsSent;
				const loadStartMs = Date.now();
				handle
					.get()
					.then((virtualDataStore) => {
						const loadEndMs = Date.now();
						config.logger.sendTelemetryEvent({
							eventName: "VirtualDataStoreLoaded",
							runId: config.runId,
							localOpCount: opsSentCurrent,
							virtualLoadRate,
							groupId: virtualDataStore.loadingGroupId,
							loadTimeMs: loadEndMs - loadStartMs,
						});
						printStatus(config, `Virtual data store loaded`);
						virtualDataStoresLoaded++;
					})
					.catch((error) => {
						config.logger.sendErrorEvent(
							{
								eventName: "VirtualDataStoreLoadFailed",
								runId: config.runId,
								localOpCount: opsSentCurrent,
								virtualLoadRate,
							},
							error,
						);
					});
			}

			// [DEPRECATED] This flow is deprecated and is expected to be removed from FF soon.
			if (futureOpPeriod !== undefined && opsSent % futureOpPeriod === 0) {
				(
					this.context.containerRuntime as unknown as {
						submit: (containerRuntimeMessage: UnknownContainerRuntimeMessage) => void;
					}
				).submit({
					type: "FUTURE_TYPE" as any,
					contents: "Hello",
					compatDetails: { behavior: "Ignore" }, // This op should be ignored when processed, even upon resubmit if that happens
				});
				futureOpsSent++;
			}

			dataModel.counter.increment(1);
			opsSent++;
		};

		const enableQuickRampDown = () => {
			return opsSendType === "staggeredReadWrite" && opSizeinBytes === 0 ? true : false;
		};

		const sendSingleOpAndThenWait =
			opsSendType === "staggeredReadWrite"
				? async () => {
						if (dataModel.assigned()) {
							sendSingleOp();
							if (opsSent % opsPerCycle === 0) {
								dataModel.abandonTask();
								await delay(cycleMs / 2);
							} else {
								await delay(opsGapMs * config.random.real(1, 1.5));
							}
						} else {
							await dataModel.volunteerForTask();
						}
					}
				: async () => {
						sendSingleOp();
						await delay(opsGapMs * config.random.real(1, 1.5));
					};

		try {
			while (dataModel.counter.value < clientSendCount && !this.runtime.disposed) {
				// this enables a quick ramp down. due to restart, some clients can lag
				// leading to a slow ramp down. so if there are less than half the clients
				// and it's partner is done, return true to complete the runner.
				if (enableQuickRampDown()) {
					if (
						this.runtime.getAudience().getMembers().size < config.testConfig.numClients / 2 &&
						((await dataModel.getPartnerCounter())?.value ?? 0) >= clientSendCount
					) {
						return true;
					}
				}
				await sendSingleOpAndThenWait();
			}

			const doneSendingOps = !this.runtime.disposed;
			reportOpCount(doneSendingOps ? "Completed" : "Not Completed");
			return doneSendingOps;
		} catch (error: any) {
			reportOpCount("Exception", error);
			throw error;
		} finally {
			dataModel.printStatus();
		}
	}

	/**
	 * To avoid creating huge files on the server, the test should self-throttle
	 *
	 * @param opSizeinBytes - configured max size of op contents
	 * @param largeOpRate - how often should a regular op be large op
	 * @param opsSent - how many ops (of any type) already sent
	 * @param largeOpJitter - to avoid clients sending large ops at the same time
	 * @param maxClients - how many clients should be sending large ops
	 * @param runId - run id of the current test
	 * @returns true if a large op should be sent, false otherwise
	 */
	private shouldSendLargeOp(
		opSizeinBytes: number,
		largeOpRate: number,
		opsSent: number,
		largeOpJitter: number,
		maxClients: number,
		runId: number,
	) {
		return (
			runId < maxClients &&
			opSizeinBytes > 0 &&
			largeOpRate > 0 &&
			opsSent % largeOpRate === largeOpJitter
		);
	}

	/**
	 * @param createRate - how often should a virtual data store be created, every so op count
	 * @param jitter - how much jitter to add to the create rate. Jitter was added so creates didn't happen at the same time
	 * @param opsSent - how many ops have been sent by the client
	 * @param maxClients - how many clients should be creating virtual data stores
	 * @param runId - run id of the current test
	 * @returns true if a virtual data store should be created, false otherwise
	 */
	private shouldCreateVirtualDataStore(
		createRate: number | undefined,
		opsSent: number,
		maxClients: number,
		runId: number,
	) {
		return runId < maxClients && createRate !== undefined && opsSent % createRate === 0;
	}

	/**
	 *
	 * @param loadRate - how often should a virtual data store be loaded, every so op count
	 * @param opsSent - how many ops have been sent by the client
	 * @param maxClients - how many clients should be creating virtual data stores
	 * @param runId - run id of the current test
	 * @returns true if a virtual data store should be loaded, false otherwise
	 */
	private shouldLoadVirtualDataStore(
		loadRate: number | undefined,
		opsSent: number,
		maxClients: number,
		runId: number,
	) {
		return runId < maxClients && loadRate !== undefined && opsSent % loadRate === 0;
	}

	async sendSignals(config: IRunConfig) {
		const clientSignalsSendCount =
			typeof config.testConfig.totalSignalsSendCount === "undefined"
				? 0
				: config.testConfig.totalSignalsSendCount / config.testConfig.numClients;
		const cycleMs = config.testConfig.readWriteCycleMs;
		const signalsPerCycle =
			typeof config.testConfig.signalsPerMin === "undefined"
				? 0
				: (config.testConfig.signalsPerMin * cycleMs) / 60000;
		const signalsGapMs = cycleMs / signalsPerCycle;
		let submittedSignals = 0;
		try {
			while (submittedSignals < clientSignalsSendCount && !this.runtime.disposed) {
				// all the clients are sending signals;
				// with signals, there is no particular need to have staggered writers and readers
				if (this.runtime.connected) {
					this.runtime.submitSignal("generic-signal", true);
					submittedSignals++;
				}
				// Random jitter of +- 50% of signalGapMs
				await delay(signalsGapMs * config.random.real(1, 1.5));
			}
		} catch (e) {
			console.error("Error during submitting signals: ", e);
		}
	}
}

const LoadTestDataStoreInstantiationFactory = new DataObjectFactory(
	LoadTestDataStore.DataStoreName,
	LoadTestDataStore,
	[SharedCounter.getFactory(), TaskManager.getFactory()],
	{},
);

export const createFluidExport = (runtimeOptions?: IContainerRuntimeOptions | undefined) =>
	new ContainerRuntimeFactoryWithDefaultDataStore({
		defaultFactory: LoadTestDataStoreInstantiationFactory,
		registryEntries: [
			LoadTestDataStoreInstantiationFactory.registryEntry,
			VirtualDataStoreFactory.registryEntry,
		],
		runtimeOptions,
	});<|MERGE_RESOLUTION|>--- conflicted
+++ resolved
@@ -33,13 +33,9 @@
 import { ITaskManager, TaskManager } from "@fluidframework/task-manager/internal";
 import { ITelemetryLoggerExt } from "@fluidframework/telemetry-utils/internal";
 
-<<<<<<< HEAD
 import { TestConfiguration } from "./testConfigFile.js";
-=======
-import { ILoadTestConfig } from "./testConfigFile.js";
 import { printStatus } from "./utils.js";
 import { VirtualDataStoreFactory, type VirtualDataStore } from "./virtualDataStore.js";
->>>>>>> ac3948a7
 
 export interface IRunConfig {
 	runId: number;
