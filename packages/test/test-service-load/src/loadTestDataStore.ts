--- conflicted
+++ resolved
@@ -518,7 +518,6 @@
                         await dataModel.lockTask();
                     }
                 }
-<<<<<<< HEAD
             }
             else {
                 while (opsSent < clientSendCount && !this.disposed) {
@@ -538,22 +537,6 @@
                     else {
                         await dataModel.lockTask();
                     }
-=======
-
-                if (dataModel.assigned()) {
-                    dataModel.counter.increment(1);
-                    if (dataModel.counter.value % opsPerCycle === 0) {
-                        await dataModel.blobFinish();
-                        dataModel.abandonTask();
-                        // give our partner a half cycle to get the task
-                        await delay(cycleMs / 2);
-                    } else {
-                        // Random jitter of +- 50% of opWaitMs
-                        await delay(opsGapMs + opsGapMs * random.real(0, .5, true)(config.randEng));
-                    }
-                } else {
-                    await dataModel.volunteerForTask();
->>>>>>> 30ba4d8e
                 }
             }
 
