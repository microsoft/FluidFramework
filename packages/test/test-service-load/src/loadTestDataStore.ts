--- conflicted
+++ resolved
@@ -50,11 +50,8 @@
 
     private static async waitForCatchup(runtime: IFluidDataStoreRuntime): Promise<void> {
         const lastKnownSeq = runtime.deltaManager.lastKnownSeqNumber;
-<<<<<<< HEAD
-=======
         assert(runtime.deltaManager.lastSequenceNumber <= lastKnownSeq,
             "lastKnownSeqNumber should never be below last processed sequence number");
->>>>>>> 06592575
         if (runtime.deltaManager.lastSequenceNumber === lastKnownSeq) {
             return;
         }
