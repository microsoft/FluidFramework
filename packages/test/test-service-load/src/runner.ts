--- conflicted
+++ resolved
@@ -19,10 +19,6 @@
 import { ITelemetryLoggerExt } from "@fluidframework/telemetry-utils";
 import { IFluidDataStoreRuntime } from "@fluidframework/datastore-definitions";
 import { IInboundSignalMessage } from "@fluidframework/runtime-definitions";
-<<<<<<< HEAD
-import { createCodeLoader, createLogger, createTestDriver, getProfile, safeExit } from "./utils";
-=======
-import { ILoadTest, IRunConfig } from "./loadTestDataStore";
 import {
 	configProvider,
 	createCodeLoader,
@@ -32,7 +28,6 @@
 	globalConfigurations,
 	safeExit,
 } from "./utils";
->>>>>>> 238bde5e
 import { FaultInjectionDocumentServiceFactory } from "./faultInjectionDriver";
 import {
 	generateConfigurations,
@@ -270,12 +265,8 @@
 			container = await loader.resolve({ url, headers }, stashedOps);
 
 			container.connect();
-<<<<<<< HEAD
-			const test = await requestFluidObject<ITestRunner>(container, "/");
+			const test = (await container.getEntryPoint()) as ITestRunner;
 			assert(test.ITestRunner !== undefined, "Test runner doesn't implement ITestRunner");
-=======
-			const test = (await container.getEntryPoint()) as ILoadTest;
->>>>>>> 238bde5e
 
 			// Retain old behavior of runtime being disposed on container close
 			container.once("closed", () => container?.dispose());
