/*!
 * Copyright (c) Microsoft Corporation and contributors. All rights reserved.
 * Licensed under the MIT License.
 */

import commander from "commander";
import { ITestDriver, TestDriverTypes } from "@fluidframework/test-driver-definitions";
import { Container, Loader } from "@fluidframework/container-loader";
import random from "random-js";
import { ChildLogger } from "@fluidframework/telemetry-utils";
import { requestFluidObject } from "@fluidframework/runtime-utils";
import { IRequestHeader } from "@fluidframework/core-interfaces";
import { LoaderHeader } from "@fluidframework/container-definitions";
import { IDocumentServiceFactory } from "@fluidframework/driver-definitions";
import { assert } from "@fluidframework/common-utils";
import { ILoadTest, IRunConfig } from "./loadTestDataStore";
import { createCodeLoader, createTestDriver, getProfile, loggerP, safeExit } from "./utils";
import { FaultInjectionDocumentServiceFactory } from "./faultInjectionDriver";
import { generateLoaderOptions, generateRuntimeOptions } from "./optionsMatrix";

function printStatus(runConfig: IRunConfig, message: string) {
    if (runConfig.verbose) {
        console.log(`${runConfig.runId.toString().padStart(3)}> ${message}`);
    }
}

async function main() {
    const parseIntArg = (value: any): number => {
        if (isNaN(parseInt(value, 10))) {
            throw new commander.InvalidArgumentError("Not a number.");
        }
        return parseInt(value, 10);
    };
    commander
        .version("0.0.1")
        .requiredOption("-d, --driver <driver>", "Which test driver info to use", "odsp")
        .requiredOption("-p, --profile <profile>", "Which test profile to use from testConfig.json", "ci")
        .requiredOption("-u --url <url>", "Load an existing data store from the url")
        .requiredOption("-r, --runId <runId>",
            "run a child process with the given id. Requires --url option.", parseIntArg)
        .requiredOption("-s, --seed <number>", "Seed for this runners random number generator")
        .option("-l, --log <filter>", "Filter debug logging. If not provided, uses DEBUG env variable.")
        .option("-v, --verbose", "Enables verbose logging")
        .parse(process.argv);

    const driver: TestDriverTypes = commander.driver;
    const profileArg: string = commander.profile;
    const url: string = commander.url;
    const runId: number = commander.runId;
    const log: string | undefined = commander.log;
    const verbose: boolean = commander.verbose ?? false;
    const seed: number = commander.seed;

    const profile = getProfile(profileArg);

    if (log !== undefined) {
        process.env.DEBUG = log;
    }

    if (url === undefined) {
        console.error("Missing --url argument needed to run child process");
        process.exit(-1);
    }

    const randEng = random.engines.mt19937();
    // combine the runId with the seed for generating local randoms
    // this makes runners repeatable, but ensures each runner
    // will get its own set of randoms
    randEng.seedWithArray([seed, runId]);

    const l = await loggerP;
    process.on("unhandledRejection", (reason, promise) => {
        try {
            l.sendErrorEvent({ eventName: "UnhandledPromiseRejection" }, reason);
        } catch (e) {
            console.error("Error during logging unhandled promise rejection: ", e);
        }
    });
    const result = await runnerProcess(
        driver,
        {
            runId,
            testConfig: profile,
            verbose,
            randEng,
        },
        url,
        seed);

    await safeExit(result, url, runId);
}

function* factoryPermutations<T extends IDocumentServiceFactory>(create: () => T) {
    let counter = 0;
    const factoryReused = create();

    while (true) {
        counter++;
        // Switch between creating new factory vs. reusing factory.
        // Certain behavior (like driver caches) are per factory instance, and by reusing it we hit those code paths
        // At the same time we want to test newly created factory.
        let documentServiceFactory: T = factoryReused;
        let headers: IRequestHeader = {};
        switch (counter % 5) {
            default:
            case 0:
                documentServiceFactory = create();
                break;
            case 1:
                headers = { [LoaderHeader.loadMode]: { opsBeforeReturn: "cached" } };
                break;
            case 2:
                headers = { [LoaderHeader.loadMode]: { opsBeforeReturn: "all" } };
                break;
            case 3:
                headers = { [LoaderHeader.loadMode]: { deltaConnection: "none" } };
                break;
            case 4:
                headers = { [LoaderHeader.loadMode]: { deltaConnection: "delayed" } };
                break;
        }
        yield { documentServiceFactory, headers };
    }
}

/**
 * Implementation of the runner process. Returns the return code to exit the process with.
 */
async function runnerProcess(
    driver: TestDriverTypes,
    runConfig: IRunConfig,
    url: string,
    seed: number,
): Promise<number> {
    try {
<<<<<<< HEAD
        const loaderOptions = generateLoaderOptions(seed, runConfig.testConfig.loaderOptions);
        const containerOptions = generateRuntimeOptions(seed);
=======
        const loaderOptions = generateLoaderOptions(
            seed, runConfig.testConfig?.optionOverrides?.[driver]?.loader);

        const containerOptions = generateRuntimeOptions(
            seed, runConfig.testConfig?.optionOverrides?.[driver]?.container);
>>>>>>> 9a538cd4

        const testDriver: ITestDriver = await createTestDriver(driver, seed, runConfig.runId);
        const baseLogger = await loggerP;
        const logger = ChildLogger.create(baseLogger, undefined,
            {
                all: {
                    runId: runConfig.runId,
                    driverType: testDriver.type,
                    driverEndpointName: testDriver.endpointName,
                },
            });

        // Cycle between creating new factory vs. reusing factory.
        // Certain behavior (like driver caches) are per factory instance, and by reusing it we hit those code paths
        // At the same time we want to test newly created factory.
        const iterator = factoryPermutations(
            () => new FaultInjectionDocumentServiceFactory(testDriver.createDocumentServiceFactory()));

        let done = false;
        // Reset the workload once, on the first iteration
        let reset = true;
        while (!done) {
            const nextFactoryPermutation = iterator.next();
            if (nextFactoryPermutation.done === true) {
                throw new Error("Factory permutation iterator is expected to cycle forever");
            }
            const { documentServiceFactory, headers } = nextFactoryPermutation.value;

            // Construct the loader
            const loader = new Loader({
                urlResolver: testDriver.createUrlResolver(),
                documentServiceFactory,
                codeLoader: createCodeLoader(containerOptions[runConfig.runId % containerOptions.length]),
                logger,
                options: loaderOptions[runConfig.runId % containerOptions.length],
            });

            const container = await loader.resolve({ url, headers });
            container.resume();
            const test = await requestFluidObject<ILoadTest>(container, "/");

            // Control fault injection period through config.
            // If undefined then no fault injection.
            const faultInjectionMinMs = runConfig.testConfig.faultInjectionMinMs;
            const faultInjectionMaxMs = runConfig.testConfig.faultInjectionMaxMs;
            if (faultInjectionMaxMs !== undefined) {
                assert(faultInjectionMinMs !== undefined, "Define faultInjectionMinMs.");
                assert(faultInjectionMinMs >= 0, "faultInjectionMinMs must be greater than or equal to zero.");
                assert(faultInjectionMaxMs > 0, "faultInjectionMaxMs must be greater than zero.");
                assert(faultInjectionMaxMs >= faultInjectionMinMs,
                    "faultInjectionMaxMs must be greater than or equal to faultInjectionMinMs.");

                scheduleContainerClose(container, runConfig, faultInjectionMinMs, faultInjectionMaxMs);
                scheduleFaultInjection(
                    documentServiceFactory, container, runConfig, faultInjectionMinMs, faultInjectionMaxMs);
            } else {
                assert(faultInjectionMinMs === undefined, "Define faultInjectionMaxMs.");
            }

            try {
                printStatus(runConfig, `running`);
                done = await test.run(runConfig, reset);
                reset = false;
                printStatus(runConfig, done ? `finished` : "closed");
            } catch (error) {
                logger.sendErrorEvent({ eventName: "RunnerFailed" }, error);
            } finally {
                if (!container.closed) {
                    container.close();
                }
                await baseLogger.flush({ url, runId: runConfig.runId });
            }
        }
        return 0;
    } catch (e) {
        printStatus(runConfig, `error: loading test`);
        console.error(e);
        return -1;
    }
}

function scheduleFaultInjection(
    ds: FaultInjectionDocumentServiceFactory,
    container: Container,
    runConfig: IRunConfig,
    faultInjectionMinMs: number,
    faultInjectionMaxMs: number) {
    const schedule = () => {
        const injectionTime = random.integer(faultInjectionMinMs, faultInjectionMaxMs)(runConfig.randEng);
        printStatus(runConfig, `fault injection in ${(injectionTime / 60000).toString().substring(0, 4)} min`);
        setTimeout(() => {
            if (container.connected && container.resolvedUrl !== undefined) {
                const deltaConn =
                    ds.documentServices.get(container.resolvedUrl)?.documentDeltaConnection;
                if (deltaConn !== undefined) {
                    // 1 in numClients chance of non-retritable error to not overly conflict with container close
                    const canRetry =
                        random.integer(0, runConfig.testConfig.numClients - 1)(runConfig.randEng) === 0 ? false : true;
                    switch (random.integer(0, 5)(runConfig.randEng)) {
                        // dispreferr errors
                        case 0: {
                            deltaConn.injectError(canRetry);
                            printStatus(runConfig, `error injected canRetry:${canRetry}`);
                            break;
                        }
                        case 1:
                        case 2: {
                            deltaConn.injectDisconnect();
                            printStatus(runConfig, "disconnect injected");
                            break;
                        }
                        case 3:
                        case 4:
                        default: {
                            deltaConn.injectNack(container.id, canRetry);
                            printStatus(runConfig, `nack injected canRetry:${canRetry}`);
                            break;
                        }
                    }
                }
            }
            if (!container.closed) {
                schedule();
            }
        }, injectionTime);
    };
    schedule();
}

function scheduleContainerClose(
    container: Container,
    runConfig: IRunConfig,
    faultInjectionMinMs: number,
    faultInjectionMaxMs: number) {
    new Promise<void>((res) => {
        // wait for the container to connect write
        container.once("closed", res);
        if (!container.connected && !container.closed) {
            container.once("connected", () => {
                res();
                container.off("closed", res);
            });
        }
    }).then(() => {
        if (container.closed) {
            return;
        }
        const quorum = container.getQuorum();
        const scheduleLeave = () => {
            const clientId = container.clientId;
            if (clientId !== undefined && quorum.getMembers().has(clientId)) {
                // calculate the clients quorum position
                const quorumIndex = [...quorum.getMembers().entries()]
                    .sort((a, b) => b[1].sequenceNumber - a[1].sequenceNumber)
                    .map((m) => m[0])
                    .indexOf(clientId);

                // only the oldest quarter of active clients are scheduled to leave this time.
                // this will bias toward the summarizer client which is always quorum index 0.
                if (quorumIndex >= 0 && quorumIndex <= runConfig.testConfig.numClients / 4) {
                    quorum.off("removeMember", scheduleLeave);
                    const leaveTime = random.integer(faultInjectionMinMs, faultInjectionMaxMs)(runConfig.randEng);
                    printStatus(runConfig, `closing in ${(leaveTime / 60000).toString().substring(0, 4)} min`);
                    setTimeout(
                        () => {
                            if (!container.closed) {
                                container.close();
                            }
                        },
                        leaveTime);
                }
            }
        };
        quorum.on("removeMember", scheduleLeave);
        scheduleLeave();
    }).catch(async (e) => {
        await loggerP.then(async (l) => l.sendErrorEvent({
            eventName: "ScheduleLeaveFailed", runId: runConfig.runId,
        }, e));
    });
}

main()
    .catch(
        (error) => {
            console.error(error);
            process.exit(-1);
        },
    );<|MERGE_RESOLUTION|>--- conflicted
+++ resolved
@@ -133,16 +133,11 @@
     seed: number,
 ): Promise<number> {
     try {
-<<<<<<< HEAD
-        const loaderOptions = generateLoaderOptions(seed, runConfig.testConfig.loaderOptions);
-        const containerOptions = generateRuntimeOptions(seed);
-=======
         const loaderOptions = generateLoaderOptions(
             seed, runConfig.testConfig?.optionOverrides?.[driver]?.loader);
 
         const containerOptions = generateRuntimeOptions(
             seed, runConfig.testConfig?.optionOverrides?.[driver]?.container);
->>>>>>> 9a538cd4
 
         const testDriver: ITestDriver = await createTestDriver(driver, seed, runConfig.runId);
         const baseLogger = await loggerP;
