--- conflicted
+++ resolved
@@ -204,18 +204,7 @@
 	// Assigning no-op value due to linter.
 	let metricsCleanup: () => void = () => {};
 
-<<<<<<< HEAD
-	// Added temporarily to disable attachment blob testing for ODSP.
-	// runConfig.testConfig.driverType = driver;
-	const optionsOverride = `${driver}${endpoint !== undefined ? `-${endpoint}` : ""}`;
-	const loaderOptions = generateLoaderOptions(
-		seed,
-		runConfig.testConfig?.optionOverrides?.[optionsOverride]?.loader,
-	);
-=======
 	const optionsOverride = getOptionOverride(runConfig.testConfig, driver, endpoint);
->>>>>>> 08325d42
-
 	const loaderOptions = generateLoaderOptions(seed, optionsOverride?.loader);
 	const containerOptions = generateRuntimeOptions(seed, optionsOverride?.container);
 	const configurations = generateConfigurations(seed, optionsOverride?.configurations);
