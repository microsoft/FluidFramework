/*!
 * Copyright (c) Microsoft Corporation and contributors. All rights reserved.
 * Licensed under the MIT License.
 */

import commander from "commander";
<<<<<<< HEAD
import { ITestDriver, TestDriverTypes } from "@fluidframework/test-driver-definitions";
import { ConnectionState, Loader } from "@fluidframework/container-loader";
=======
import {
    ITestDriver,
    TestDriverTypes,
    DriverEndpoint,
} from "@fluidframework/test-driver-definitions";
import { Loader } from "@fluidframework/container-loader";
>>>>>>> 630aa49a
import random from "random-js";
import { ChildLogger } from "@fluidframework/telemetry-utils";
import { requestFluidObject } from "@fluidframework/runtime-utils";
import { IRequestHeader } from "@fluidframework/core-interfaces";
import { IContainer, LoaderHeader } from "@fluidframework/container-definitions";
import { IDocumentServiceFactory, IFluidResolvedUrl } from "@fluidframework/driver-definitions";
import { assert } from "@fluidframework/common-utils";
import { ITelemetryLogger } from "@fluidframework/common-definitions";
import { ILoadTest, IRunConfig } from "./loadTestDataStore";
import { createCodeLoader, createTestDriver, getProfile, loggerP, safeExit } from "./utils";
import { FaultInjectionDocumentServiceFactory } from "./faultInjectionDriver";
import { generateConfigurations, generateLoaderOptions, generateRuntimeOptions } from "./optionsMatrix";

function printStatus(runConfig: IRunConfig, message: string) {
    if (runConfig.verbose) {
        console.log(`${runConfig.runId.toString().padStart(3)}> ${message}`);
    }
}

async function main() {
    const parseIntArg = (value: any): number => {
        if (isNaN(parseInt(value, 10))) {
            throw new commander.InvalidArgumentError("Not a number.");
        }
        return parseInt(value, 10);
    };
    commander
        .version("0.0.1")
        .requiredOption("-d, --driver <driver>", "Which test driver info to use", "odsp")
        .requiredOption("-p, --profile <profile>", "Which test profile to use from testConfig.json", "ci")
        .requiredOption("-u --url <url>", "Load an existing data store from the url")
        .requiredOption("-r, --runId <runId>",
            "run a child process with the given id. Requires --url option.", parseIntArg)
        .requiredOption("-s, --seed <number>", "Seed for this runners random number generator")
        .option("-e, --driverEndpoint <endpoint>", "Which endpoint should the driver target?")
        .option("-l, --log <filter>", "Filter debug logging. If not provided, uses DEBUG env variable.")
        .option("-v, --verbose", "Enables verbose logging")
        .option("-m, --enableOpsMetrics", "Enable capturing ops metrics")
        .parse(process.argv);

    const driver: TestDriverTypes = commander.driver;
    const endpoint: DriverEndpoint | undefined = commander.driverEndpoint;
    const profileArg: string = commander.profile;
    const url: string = commander.url;
    const runId: number = commander.runId;
    const log: string | undefined = commander.log;
    const verbose: boolean = commander.verbose ?? false;
    const seed: number = commander.seed;
    const enableOpsMetrics: boolean = commander.enableOpsMetrics ?? false;

    const profile = getProfile(profileArg);

    if (log !== undefined) {
        process.env.DEBUG = log;
    }

    if (url === undefined) {
        console.error("Missing --url argument needed to run child process");
        process.exit(-1);
    }

    const randEng = random.engines.mt19937();
    // combine the runId with the seed for generating local randoms
    // this makes runners repeatable, but ensures each runner
    // will get its own set of randoms
    randEng.seedWithArray([seed, runId]);

    const result = await runnerProcess(
        driver,
        endpoint,
        {
            runId,
            testConfig: profile,
            verbose,
            randEng,
        },
        url,
        seed,
        enableOpsMetrics);

    await safeExit(result, url, runId);
}

function* factoryPermutations<T extends IDocumentServiceFactory>(create: () => T) {
    let counter = 0;
    const factoryReused = create();

    while (true) {
        counter++;
        // Switch between creating new factory vs. reusing factory.
        // Certain behavior (like driver caches) are per factory instance, and by reusing it we hit those code paths
        // At the same time we want to test newly created factory.
        let documentServiceFactory: T = factoryReused;
        let headers: IRequestHeader = {};
        switch (counter % 5) {
            default:
            case 0:
                documentServiceFactory = create();
                break;
            case 1:
                headers = { [LoaderHeader.loadMode]: { opsBeforeReturn: "cached" } };
                break;
            case 2:
                headers = { [LoaderHeader.loadMode]: { opsBeforeReturn: "all" } };
                break;
            case 3:
                headers = { [LoaderHeader.loadMode]: { deltaConnection: "none" } };
                break;
            case 4:
                headers = { [LoaderHeader.loadMode]: { deltaConnection: "delayed" } };
                break;
        }
        yield { documentServiceFactory, headers };
    }
}

/**
 * Implementation of the runner process. Returns the return code to exit the process with.
 */
async function runnerProcess(
    driver: TestDriverTypes,
    endpoint: DriverEndpoint | undefined,
    runConfig: IRunConfig,
    url: string,
    seed: number,
    enableOpsMetrics: boolean,
): Promise<number> {
    // Assigning no-op value due to linter.
    let metricsCleanup: () => void = () => {};

    try {
        const loaderOptions = generateLoaderOptions(
            seed, runConfig.testConfig?.optionOverrides?.[driver]?.loader);

        const containerOptions = generateRuntimeOptions(
            seed, runConfig.testConfig?.optionOverrides?.[driver]?.container);

        const configurations = generateConfigurations(
            seed, runConfig.testConfig?.optionOverrides?.[driver]?.configurations);
        const testDriver: ITestDriver = await createTestDriver(driver, endpoint, seed, runConfig.runId);
        const baseLogger = await loggerP;
        const logger = ChildLogger.create(baseLogger, undefined,
            {
                all: {
                    runId: runConfig.runId,
                    driverType: testDriver.type,
                    driverEndpointName: testDriver.endpointName,
                },
            });
        process.on("unhandledRejection", (reason, promise) => {
            try {
                logger.sendErrorEvent({ eventName: "UnhandledPromiseRejection" }, reason);
            } catch (e) {
                console.error("Error during logging unhandled promise rejection: ", e);
            }
        });

        // Cycle between creating new factory vs. reusing factory.
        // Certain behavior (like driver caches) are per factory instance, and by reusing it we hit those code paths
        // At the same time we want to test newly created factory.
        const iterator = factoryPermutations(
            () => new FaultInjectionDocumentServiceFactory(testDriver.createDocumentServiceFactory()));

        let done = false;
        // Reset the workload once, on the first iteration
        let reset = true;
        while (!done) {
            const nextFactoryPermutation = iterator.next();
            if (nextFactoryPermutation.done === true) {
                throw new Error("Factory permutation iterator is expected to cycle forever");
            }
            const { documentServiceFactory, headers } = nextFactoryPermutation.value;

            // Construct the loader
            const loader = new Loader({
                urlResolver: testDriver.createUrlResolver(),
                documentServiceFactory,
                codeLoader: createCodeLoader(containerOptions[runConfig.runId % containerOptions.length]),
                logger,
                options: loaderOptions[runConfig.runId % containerOptions.length],
                configProvider: {
                    getRawConfig(name) {
                        return configurations[runConfig.runId % configurations.length][name];
                    },
                },
            });

            const container: IContainer = await loader.resolve({ url, headers });
            container.connect();
            const test = await requestFluidObject<ILoadTest>(container, "/");

            if (enableOpsMetrics) {
                metricsCleanup = await setupOpsMetrics(container, logger, runConfig.testConfig.progressIntervalMs);
            }

            // Control fault injection period through config.
            // If undefined then no fault injection.
            const faultInjectionMinMs = runConfig.testConfig.faultInjectionMinMs;
            const faultInjectionMaxMs = runConfig.testConfig.faultInjectionMaxMs;
            if (faultInjectionMaxMs !== undefined) {
                assert(faultInjectionMinMs !== undefined, "Define faultInjectionMinMs.");
                assert(faultInjectionMinMs >= 0, "faultInjectionMinMs must be greater than or equal to zero.");
                assert(faultInjectionMaxMs > 0, "faultInjectionMaxMs must be greater than zero.");
                assert(faultInjectionMaxMs >= faultInjectionMinMs,
                    "faultInjectionMaxMs must be greater than or equal to faultInjectionMinMs.");

                scheduleContainerClose(container, runConfig, faultInjectionMinMs, faultInjectionMaxMs);
                scheduleFaultInjection(
                    documentServiceFactory, container, runConfig, faultInjectionMinMs, faultInjectionMaxMs);
            } else {
                assert(faultInjectionMinMs === undefined, "Define faultInjectionMaxMs.");
            }

            try {
                printStatus(runConfig, `running`);
                done = await test.run(runConfig, reset);
                reset = false;
                printStatus(runConfig, done ? `finished` : "closed");
            } catch (error) {
                logger.sendErrorEvent({
                    eventName: "RunnerFailed",
                    testHarnessEvent: true,
                }, error);
            } finally {
                if (!container.closed) {
                    container.close();
                }
                metricsCleanup();
                await baseLogger.flush({ url, runId: runConfig.runId });
            }
        }
        return 0;
    } catch (e) {
        printStatus(runConfig, `error: loading test`);
        console.error(e);
        return -1;
    }
}

function scheduleFaultInjection(
    ds: FaultInjectionDocumentServiceFactory,
    container: IContainer,
    runConfig: IRunConfig,
    faultInjectionMinMs: number,
    faultInjectionMaxMs: number) {
    const schedule = () => {
        const injectionTime = random.integer(faultInjectionMinMs, faultInjectionMaxMs)(runConfig.randEng);
        printStatus(runConfig, `fault injection in ${(injectionTime / 60000).toString().substring(0, 4)} min`);
        setTimeout(() => {
            if (container.connectionState === ConnectionState.Connected && container.resolvedUrl !== undefined) {
                const deltaConn =
                    ds.documentServices.get(container.resolvedUrl)?.documentDeltaConnection;
                if (deltaConn !== undefined) {
                    // 1 in numClients chance of non-retritable error to not overly conflict with container close
                    const canRetry =
                        random.integer(0, runConfig.testConfig.numClients - 1)(runConfig.randEng) === 0 ? false : true;
                    switch (random.integer(0, 5)(runConfig.randEng)) {
                        // dispreferr errors
                        case 0: {
                            deltaConn.injectError(canRetry);
                            printStatus(runConfig, `error injected canRetry:${canRetry}`);
                            break;
                        }
                        case 1:
                        case 2: {
                            deltaConn.injectDisconnect();
                            printStatus(runConfig, "disconnect injected");
                            break;
                        }
                        case 3:
                        case 4:
                        default: {
                            deltaConn.injectNack((container.resolvedUrl as IFluidResolvedUrl).id, canRetry);
                            printStatus(runConfig, `nack injected canRetry:${canRetry}`);
                            break;
                        }
                    }
                }
            }
            if (!container.closed) {
                schedule();
            }
        }, injectionTime);
    };
    schedule();
}

function scheduleContainerClose(
    container: IContainer,
    runConfig: IRunConfig,
    faultInjectionMinMs: number,
    faultInjectionMaxMs: number) {
    new Promise<void>((resolve) => {
        // wait for the container to connect write
        container.once("closed", () => resolve);
        if (container.connectionState !== ConnectionState.Connected && !container.closed) {
            container.once("connected", () => {
                resolve();
                container.off("closed", () => resolve);
            });
        }
    }).then(() => {
        if (container.closed) {
            return;
        }
        const quorum = container.getQuorum();
        const scheduleLeave = () => {
            const clientId = container.clientId;
            if (clientId !== undefined && quorum.getMembers().has(clientId)) {
                // calculate the clients quorum position
                const quorumIndex = [...quorum.getMembers().entries()]
                    .sort((a, b) => b[1].sequenceNumber - a[1].sequenceNumber)
                    .map((m) => m[0])
                    .indexOf(clientId);

                // only the oldest quarter of active clients are scheduled to leave this time.
                // this will bias toward the summarizer client which is always quorum index 0.
                if (quorumIndex >= 0 && quorumIndex <= runConfig.testConfig.numClients / 4) {
                    quorum.off("removeMember", scheduleLeave);
                    const leaveTime = random.integer(faultInjectionMinMs, faultInjectionMaxMs)(runConfig.randEng);
                    printStatus(runConfig, `closing in ${(leaveTime / 60000).toString().substring(0, 4)} min`);
                    setTimeout(
                        () => {
                            if (!container.closed) {
                                container.close();
                            }
                        },
                        leaveTime);
                }
            }
        };
        quorum.on("removeMember", scheduleLeave);
        scheduleLeave();
    }).catch(async (e) => {
        await loggerP.then(async (l) => l.sendErrorEvent({
            eventName: "ScheduleLeaveFailed", runId: runConfig.runId,
        }, e));
    });
}

async function setupOpsMetrics(container: IContainer, logger: ITelemetryLogger, progressIntervalMs: number) {
    // Use map to cache userName instead of recomputing.
    const clientIdUserNameMap: { [clientId: string]: string; } = {};

    const getUserName = (userContainer: IContainer) => {
        const clientId = userContainer.clientId;
        if (clientId !== undefined && clientId.length > 0) {
            if (clientIdUserNameMap[clientId]) {
                return clientIdUserNameMap[clientId];
            }

            const userName: string | undefined = userContainer.getQuorum().getMember(clientId)?.client.user.id;
            if (userName !== undefined && userName.length > 0) {
                clientIdUserNameMap[clientId] = userName;
                return userName;
            }
        } else {
            return "Unknown";
        }
    };

    let submitedOps = 0;
    container.deltaManager.on("submitOp", (message) => {
        if (message?.type === "op") {
            submitedOps++;
        }
    });

    let receivedOps = 0;
    container.deltaManager.on("op", (message) => {
        if (message?.type === "op") {
            receivedOps++;
        }
    });

    let t: NodeJS.Timeout | undefined;
    const sendMetrics = () => {
        if (submitedOps > 0) {
            logger.send({
                category: "metric",
                eventName: "Fluid Operations Sent",
                testHarnessEvent: true,
                value: submitedOps,
                clientId: container.clientId,
                userName: getUserName(container),
            });
        }
        if (receivedOps > 0) {
            logger.send({
                category: "metric",
                eventName: "Fluid Operations Received",
                testHarnessEvent: true,
                value: receivedOps,
                clientId: container.clientId,
                userName: getUserName(container),
            });
        }

        submitedOps = 0;
        receivedOps = 0;

        t = setTimeout(sendMetrics, progressIntervalMs);
    };

    sendMetrics();

    return (): void => {
        sendMetrics();
        if (t) {
            clearTimeout(t);
        }
    };
}

main()
    .catch(
        (error) => {
            console.error(error);
            process.exit(-1);
        },
    );<|MERGE_RESOLUTION|>--- conflicted
+++ resolved
@@ -4,17 +4,12 @@
  */
 
 import commander from "commander";
-<<<<<<< HEAD
-import { ITestDriver, TestDriverTypes } from "@fluidframework/test-driver-definitions";
-import { ConnectionState, Loader } from "@fluidframework/container-loader";
-=======
 import {
     ITestDriver,
     TestDriverTypes,
     DriverEndpoint,
 } from "@fluidframework/test-driver-definitions";
-import { Loader } from "@fluidframework/container-loader";
->>>>>>> 630aa49a
+import { Loader, ConnectionState } from "@fluidframework/container-loader";
 import random from "random-js";
 import { ChildLogger } from "@fluidframework/telemetry-utils";
 import { requestFluidObject } from "@fluidframework/runtime-utils";
