--- conflicted
+++ resolved
@@ -154,129 +154,6 @@
 	seed: number,
 	enableOpsMetrics: boolean,
 ): Promise<number> {
-<<<<<<< HEAD
-    // Assigning no-op value due to linter.
-    let metricsCleanup: () => void = () => {};
-
-    try {
-        const optionsOverride = `${driver}${endpoint !== undefined ? `-${endpoint}` : ""}`;
-        const loaderOptions = generateLoaderOptions(
-            seed, runConfig.testConfig?.optionOverrides?.[optionsOverride]?.loader);
-
-        const containerOptions = generateRuntimeOptions(
-            seed, runConfig.testConfig?.optionOverrides?.[optionsOverride]?.container);
-
-        const configurations = generateConfigurations(
-            seed, runConfig.testConfig?.optionOverrides?.[optionsOverride]?.configurations);
-        const testDriver: ITestDriver = await createTestDriver(driver, endpoint, seed, runConfig.runId);
-        const baseLogger = await loggerP;
-        const logger = ChildLogger.create(baseLogger, undefined,
-            {
-                all: {
-                    runId: runConfig.runId,
-                    driverType: testDriver.type,
-                    driverEndpointName: testDriver.endpointName,
-                },
-            });
-        process.on("uncaughtExceptionMonitor", (error, origin) => {
-            try {
-                logger.sendErrorEvent({ eventName: "uncaughtExceptionMonitor", origin }, error);
-            } catch (e) {
-                console.error("Error during logging unhandled exception: ", e);
-            }
-        });
-
-        // Cycle between creating new factory vs. reusing factory.
-        // Certain behavior (like driver caches) are per factory instance, and by reusing it we hit those code paths
-        // At the same time we want to test newly created factory.
-        const iterator = factoryPermutations(
-            () => new FaultInjectionDocumentServiceFactory(testDriver.createDocumentServiceFactory()));
-
-        let done = false;
-        // Reset the workload once, on the first iteration
-        let reset = true;
-        while (!done) {
-            let container: IContainer | undefined;
-            try {
-                const nextFactoryPermutation = iterator.next();
-                if (nextFactoryPermutation.done === true) {
-                    throw new Error("Factory permutation iterator is expected to cycle forever");
-                }
-                const { documentServiceFactory, headers } = nextFactoryPermutation.value;
-
-                // Construct the loader
-                const loader = new Loader({
-                    urlResolver: testDriver.createUrlResolver(),
-                    documentServiceFactory,
-                    codeLoader: createCodeLoader(containerOptions[runConfig.runId % containerOptions.length]),
-                    logger,
-                    options: loaderOptions[runConfig.runId % containerOptions.length],
-                    configProvider: {
-                        getRawConfig(name) {
-                            return configurations[runConfig.runId % configurations.length][name];
-                        },
-                    },
-                });
-
-                container = await loader.resolve({ url, headers });
-                container.connect();
-                const test = await requestFluidObject<ILoadTest>(container, "/");
-
-                if (enableOpsMetrics) {
-                    const testRuntime = await test.getRuntime();
-                    metricsCleanup = await setupOpsMetrics(container, logger, runConfig.testConfig.progressIntervalMs,
-                                                        testRuntime);
-                }
-
-                // Control fault injection period through config.
-                // If undefined then no fault injection.
-                const faultInjection = runConfig.testConfig.faultInjectionMs;
-                if (faultInjection) {
-                    scheduleContainerClose(container, runConfig, faultInjection.min, faultInjection.max);
-                    scheduleFaultInjection(
-                        documentServiceFactory,
-                        container,
-                        runConfig,
-                        faultInjection.min,
-                        faultInjection.max);
-                }
-                const offline = runConfig.testConfig.offline;
-                if (offline) {
-                    scheduleOffline(
-                        documentServiceFactory,
-                        container,
-                        runConfig,
-                        offline.delayMs.min,
-                        offline.delayMs.max,
-                        offline.durationMs.min,
-                        offline.durationMs.max,
-                    );
-                }
-
-                printStatus(runConfig, `running`);
-                done = await test.run(runConfig, reset, logger);
-                reset = false;
-                printStatus(runConfig, done ? `finished` : "closed");
-            } catch (error) {
-                logger.sendErrorEvent({
-                    eventName: "RunnerFailed",
-                    testHarnessEvent: true,
-                }, error);
-            } finally {
-                if (container?.closed === false) {
-                    container?.close();
-                }
-                metricsCleanup();
-                await baseLogger.flush({ url, runId: runConfig.runId });
-            }
-        }
-        return 0;
-    } catch (e) {
-        printStatus(runConfig, `error: loading test`);
-        console.error(e);
-        return -1;
-    }
-=======
 	// Assigning no-op value due to linter.
 	let metricsCleanup: () => void = () => {};
 
@@ -310,11 +187,11 @@
 				driverEndpointName: testDriver.endpointName,
 			},
 		});
-		process.on("unhandledRejection", (reason, promise) => {
+		process.on("uncaughtExceptionMonitor", (error, origin) => {
 			try {
-				logger.sendErrorEvent({ eventName: "UnhandledPromiseRejection" }, reason);
+				logger.sendErrorEvent({ eventName: "uncaughtExceptionMonitor", origin }, error);
 			} catch (e) {
-				console.error("Error during logging unhandled promise rejection: ", e);
+				console.error("Error during logging unhandled exception: ", e);
 			}
 		});
 
@@ -425,7 +302,6 @@
 		console.error(e);
 		return -1;
 	}
->>>>>>> 301eabdc
 }
 
 function scheduleFaultInjection(
