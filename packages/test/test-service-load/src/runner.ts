--- conflicted
+++ resolved
@@ -26,18 +26,15 @@
 	FaultInjectionDocumentServiceFactory,
 	FaultInjectionError,
 } from "./faultInjectionDriver.js";
-<<<<<<< HEAD
-=======
 import { getProfile } from "./getProfile.js";
-import { ILoadTest, IRunConfig } from "./loadTestDataStore.js";
->>>>>>> d27fd8b7
+import { IRunConfig } from "./loadTestDataStore.js";
 import {
 	generateConfigurations,
 	generateLoaderOptions,
 	generateRuntimeOptions,
 	getOptionOverride,
 } from "./optionsMatrix.js";
-import { IRunConfig, ITestRunner } from "./testConfigFile.js";
+import { ITestRunner } from "./testConfigFile.js";
 import {
 	configProvider,
 	createCodeLoader,
@@ -68,15 +65,12 @@
 			parseIntArg,
 		)
 		.requiredOption("-s, --seed <number>", "Seed for this runners random number generator")
-<<<<<<< HEAD
 		.requiredOption(
 			"-w, --workLoadPath <dirPath>",
 			"The test workload directory path relative to the test directory",
 			"default",
 		)
-=======
 		.requiredOption("-o, --outputDir <path>", "Path for log output files")
->>>>>>> d27fd8b7
 		.option("-e, --driverEndpoint <endpoint>", "Which endpoint should the driver target?")
 		.option(
 			"-l, --log <filter>",
@@ -98,11 +92,6 @@
 	const outputDir: string = commander.outputDir;
 	const enableOpsMetrics: boolean = commander.enableOpsMetrics ?? false;
 
-<<<<<<< HEAD
-	const profile = getProfile(profileName, workLoadPath);
-
-=======
->>>>>>> d27fd8b7
 	if (log !== undefined) {
 		process.env.DEBUG = log;
 	}
@@ -133,7 +122,7 @@
 
 	let result = 255;
 	try {
-		const profile = getProfile(profileName);
+		const profile = getProfile(profileName, workLoadPath);
 
 		if (url === undefined) {
 			console.error("Missing --url argument needed to run child process");
@@ -385,10 +374,8 @@
 			metricsCleanup();
 		}
 	}
-<<<<<<< HEAD
-	return exitCode;
-=======
->>>>>>> d27fd8b7
+	//* MERGE_TODO: Matt removed return value here, but we started actually using it!!
+	// return exitCode;
 }
 
 function scheduleFaultInjection(
