/*!
 * Copyright (c) Microsoft Corporation and contributors. All rights reserved.
 * Licensed under the MIT License.
 */

import { IDisposable, ITelemetryBaseLogger } from "@fluidframework/common-definitions";
import { assert, EventForwarder } from "@fluidframework/common-utils";
import {
    IDocumentDeltaConnection,
    IDocumentDeltaConnectionEvents,
    IDocumentDeltaStorageService,
    IDocumentService,
    IDocumentServiceFactory,
    IDocumentStorageService,
    IResolvedUrl,
} from "@fluidframework/driver-definitions";
import {
    IClient,
    ISummaryTree,
    IDocumentMessage,
    INack,
    NackErrorType,
} from "@fluidframework/protocol-definitions";

export class FaultInjectionDocumentServiceFactory implements IDocumentServiceFactory {
    private  readonly _documentServices = new Map<IResolvedUrl, FaultInjectionDocumentService>();

    public get protocolName() { return this.internal.protocolName; }
    public get documentServices() { return this._documentServices; }

    constructor(private readonly internal: IDocumentServiceFactory) { }

    async createDocumentService(resolvedUrl: IResolvedUrl, logger?: ITelemetryBaseLogger): Promise<IDocumentService> {
        const internal = await this.internal.createDocumentService(resolvedUrl, logger);
        const ds = new FaultInjectionDocumentService(internal);
        assert(!this._documentServices.has(resolvedUrl), "one ds per resolved url instance");
        this._documentServices.set(resolvedUrl, ds);
        return ds;
    }
    async createContainer(
        createNewSummary: ISummaryTree,
        createNewResolvedUrl: IResolvedUrl,
        logger?: ITelemetryBaseLogger,
    ):
        Promise<IDocumentService> {
        return this.internal.createContainer(
            createNewSummary,
            createNewResolvedUrl,
            logger,
        );
    }
}

export class FaultInjectionDocumentService implements IDocumentService {
    private  _currentDeltaStream: FaultInjectionDocumentDeltaConnection | undefined;

    constructor(private readonly internal: IDocumentService) {
    }

    public get resolvedUrl() {return this.internal.resolvedUrl;}
    public get policies() {return this.internal.policies;}
    public get documentDeltaConnection() {
        return this._currentDeltaStream;
    }

    public dispose(error?: any) {
        this.internal.dispose(error);
    }

    async connectToStorage(): Promise<IDocumentStorageService> {
        return this.internal.connectToStorage();
    }

    async connectToDeltaStorage(): Promise<IDocumentDeltaStorageService> {
        return this.internal.connectToDeltaStorage();
    }

    async connectToDeltaStream(client: IClient): Promise<IDocumentDeltaConnection> {
        assert(
            this._currentDeltaStream?.disposed !== false,
            "Document service factory should only have one open connection");
        const internal = await this.internal.connectToDeltaStream(client);
        this._currentDeltaStream = new FaultInjectionDocumentDeltaConnection(internal);
        return this._currentDeltaStream;
    }
}

export class FaultInjectionDocumentDeltaConnection
extends EventForwarder<IDocumentDeltaConnectionEvents> implements IDocumentDeltaConnection, IDisposable {
    private _disposed: boolean = false;
    constructor(private readonly internal: IDocumentDeltaConnection) {
        super(internal);
    }

    public get disposed() { return this._disposed; }

    public get clientId() { return this.internal.clientId; }

    public get claims() { return this.internal.claims; }

    public get mode() { return this.internal.mode; }
    public get existing() { return this.internal.existing; }
    public get maxMessageSize() { return this.internal.serviceConfiguration.maxMessageSize; }
    public get version() { return this.internal.version; }
    public get initialMessages() { return this.internal.initialMessages; }

    public get initialSignals() { return this.internal.initialSignals; }
    public get initialClients() { return this.internal.initialClients; }
    public get serviceConfiguration() { return this.internal.serviceConfiguration; }
    public get checkpointSequenceNumber() { return this.internal.checkpointSequenceNumber; }

    /**
     * Submit a new message to the server
     */
    submit(messages: IDocumentMessage[]): void {
        this.internal.submit(messages);
    }

    /**
     * Submit a new signal to the server
     */
    submitSignal(message: any): void {
        this.internal.submitSignal(message);
    }

    /**
     * Disconnects the given delta connection
     */
    public dispose(): void {
        this._disposed = true;
<<<<<<< HEAD
        const disposable = this.internal as Partial<IDisposable>;
        if (disposable.dispose !== undefined)
        {
            disposable.dispose();
        } else {
            // back-compat: became @deprecated in 0.45 / driver-definitions 0.40
            this.internal.close();
        }
=======
        this.internal.dispose();
>>>>>>> 6bd9b169
    }

    public injectNack(docId: string, canRetry: boolean | undefined) {
        assert(!this.disposed, "cannot inject nack into closed delta connection");
        const nack: Partial<INack> = {
            content:{
                code:canRetry === true ? 500 : 403,
                message: "FaultInjectionNack",
                type: NackErrorType.BadRequestError,
            },
        };
        this.emit("nack", docId, [nack]);
    }

    public injectError(canRetry: boolean | undefined) {
        assert(!this.disposed, "cannot inject error into closed delta connection");
        // https://nodejs.org/api/events.html#events_error_events
        assert(this.listenerCount("error") > 0,"emitting error with no listeners will crash the process");
        this.emit(
            "error",
            new FaultInjectionError("FaultInjectionError", canRetry));
    }
    public injectDisconnect() {
        assert(!this.disposed, "cannot inject disconnect into closed delta connection");
        this.emit("disconnect","FaultInjectionDisconnect");
    }
}

export class FaultInjectionError extends Error {
    constructor(
        message: string,
        public readonly canRetry: boolean | undefined) {
            super(message);
    }
}<|MERGE_RESOLUTION|>--- conflicted
+++ resolved
@@ -128,18 +128,7 @@
      */
     public dispose(): void {
         this._disposed = true;
-<<<<<<< HEAD
-        const disposable = this.internal as Partial<IDisposable>;
-        if (disposable.dispose !== undefined)
-        {
-            disposable.dispose();
-        } else {
-            // back-compat: became @deprecated in 0.45 / driver-definitions 0.40
-            this.internal.close();
-        }
-=======
         this.internal.dispose();
->>>>>>> 6bd9b169
     }
 
     public injectNack(docId: string, canRetry: boolean | undefined) {
