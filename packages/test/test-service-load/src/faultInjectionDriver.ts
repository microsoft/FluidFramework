--- conflicted
+++ resolved
@@ -92,11 +92,7 @@
         super(internal);
     }
 
-<<<<<<< HEAD
-    public get disposed() {return this._disposed;}
-=======
     public get disposed() { return this._disposed; }
->>>>>>> 538c370c
 
     public get clientId() { return this.internal.clientId;}
 
