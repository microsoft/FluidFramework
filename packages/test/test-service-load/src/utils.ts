--- conflicted
+++ resolved
@@ -5,20 +5,15 @@
 
 import crypto from "crypto";
 import fs from "fs";
-import { IEvent, ITelemetryBaseEvent } from "@fluidframework/common-definitions";
-import { assert, LazyPromise, TypedEventEmitter } from "@fluidframework/common-utils";
+import { assert, TypedEventEmitter } from "@fluidframework/common-utils";
 import {
 	createFluidTestDriver,
 	generateOdspHostStoragePolicy,
 	OdspTestDriver,
 } from "@fluid-internal/test-drivers";
 import { makeRandom } from "@fluid-internal/stochastic-test-utils";
-<<<<<<< HEAD
-=======
-import { ITelemetryBaseEvent, LogLevel } from "@fluidframework/core-interfaces";
-import { assert } from "@fluidframework/common-utils";
+import { IEvent, ITelemetryBaseEvent, LogLevel } from "@fluidframework/core-interfaces";
 import { LazyPromise } from "@fluidframework/core-utils";
->>>>>>> ffd3f6a7
 import { IContainer, IFluidCodeDetails } from "@fluidframework/container-definitions";
 import { IDetachedBlobStorage, Loader } from "@fluidframework/container-loader";
 import { IContainerRuntimeOptions } from "@fluidframework/container-runtime";
@@ -45,7 +40,6 @@
 
 const packageName = `${pkgName}@${pkgVersion}`;
 
-<<<<<<< HEAD
 export function writeToFile(data: string, relativeDirPath: string, fileName: string) {
 	const outputDir = `${__dirname}/${relativeDirPath}`;
 	if (!fs.existsSync(outputDir)) {
@@ -60,12 +54,8 @@
 	(event: "logEvent", listener: (logEvent: ITelemetryBaseEvent) => void): void;
 }
 
-export class FileLogger extends TelemetryLogger implements ITelemetryBufferedLogger {
+export class FileLogger implements ITelemetryBufferedLogger {
 	public static readonly loggerP = new LazyPromise<FileLogger>(async () => {
-=======
-class FileLogger implements ITelemetryBufferedLogger {
-	private static readonly loggerP = new LazyPromise<FileLogger>(async () => {
->>>>>>> ffd3f6a7
 		if (process.env.FLUID_TEST_LOGGER_PKG_PATH !== undefined) {
 			await import(process.env.FLUID_TEST_LOGGER_PKG_PATH);
 			const logger = getTestLogger?.();
@@ -98,15 +88,9 @@
 	private readonly schema = new Map<string, number>();
 	private logs: ITelemetryBaseEvent[] = [];
 
-<<<<<<< HEAD
 	readonly observer: TypedEventEmitter<IObservableLoggerEvents> = new TypedEventEmitter();
 
-	public constructor(private readonly baseLogger?: ITelemetryBufferedLogger) {
-		super(undefined /* namespace */, { all: { testVersion: pkgVersion } });
-	}
-=======
 	private constructor(private readonly baseLogger?: ITelemetryBufferedLogger) {}
->>>>>>> ffd3f6a7
 
 	async flush(runInfo?: { url: string; runId?: number }): Promise<void> {
 		const baseFlushP = this.baseLogger?.flush();
