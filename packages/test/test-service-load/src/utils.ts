/*!
 * Copyright (c) Microsoft Corporation and contributors. All rights reserved.
 * Licensed under the MIT License.
 */

import crypto from "crypto";
import fs from "fs";
import { assert, TypedEventEmitter } from "@fluidframework/common-utils";
import {
	createFluidTestDriver,
	generateOdspHostStoragePolicy,
	OdspTestDriver,
} from "@fluid-internal/test-drivers";
import { makeRandom } from "@fluid-internal/stochastic-test-utils";
<<<<<<< HEAD
import { IEvent, ITelemetryBaseEvent, LogLevel } from "@fluidframework/core-interfaces";
import { LazyPromise } from "@fluidframework/core-utils";
=======
import { ITelemetryBaseEvent, LogLevel } from "@fluidframework/core-interfaces";
import { assert, LazyPromise } from "@fluidframework/core-utils";
>>>>>>> 6d4e0103
import { IContainer, IFluidCodeDetails } from "@fluidframework/container-definitions";
import { IDetachedBlobStorage, Loader } from "@fluidframework/container-loader";
import { IContainerRuntimeOptions } from "@fluidframework/container-runtime";
import { ICreateBlobResponse } from "@fluidframework/protocol-definitions";
import { requestFluidObject } from "@fluidframework/runtime-utils";
import { createChildLogger } from "@fluidframework/telemetry-utils";
import {
	ITelemetryBufferedLogger,
	ITestDriver,
	TestDriverTypes,
	DriverEndpoint,
} from "@fluidframework/test-driver-definitions";
import { LocalCodeLoader } from "@fluidframework/test-utils";
import { ILoadTest } from "./loadTestDataStore";
import {
	generateConfigurations,
	generateLoaderOptions,
	generateRuntimeOptions,
	getOptionOverride,
} from "./optionsMatrix";
import { pkgName, pkgVersion } from "./packageVersion";
import { ILoadTestConfig, ITestConfig } from "./testConfigFile";
import { createGCFluidExport } from "./gcDataStores";

const packageName = `${pkgName}@${pkgVersion}`;

<<<<<<< HEAD
export function writeToFile(data: string, relativeDirPath: string, fileName: string) {
	const outputDir = `${__dirname}/${relativeDirPath}`;
	if (!fs.existsSync(outputDir)) {
		fs.mkdirSync(outputDir, { recursive: true });
	}
	const filePath = `${outputDir}/${fileName}`;
	console.log(`Writing to file: ${filePath}`);
	fs.writeFileSync(filePath, data);
}

interface IObservableLoggerEvents extends IEvent {
	(event: "logEvent", listener: (logEvent: ITelemetryBaseEvent) => void): void;
}

export class FileLogger implements ITelemetryBufferedLogger {
	public static readonly loggerP = new LazyPromise<FileLogger>(async () => {
		if (process.env.FLUID_TEST_LOGGER_PKG_PATH !== undefined) {
			await import(process.env.FLUID_TEST_LOGGER_PKG_PATH);
			const logger = getTestLogger?.();
			assert(logger !== undefined, "Expected getTestLogger to return something");
			return new FileLogger(logger);
		} else {
			return new FileLogger();
		}
	});
=======
class FileLogger implements ITelemetryBufferedLogger {
	private static readonly loggerP = (minLogLevel?: LogLevel) =>
		new LazyPromise<FileLogger>(async () => {
			if (process.env.FLUID_TEST_LOGGER_PKG_PATH !== undefined) {
				await import(process.env.FLUID_TEST_LOGGER_PKG_PATH);
				const logger = getTestLogger?.();
				assert(logger !== undefined, "Expected getTestLogger to return something");
				return new FileLogger(logger, minLogLevel);
			} else {
				return new FileLogger(undefined, minLogLevel);
			}
		});
>>>>>>> 6d4e0103

	public static async createLogger(
		dimensions: {
			driverType: string;
			driverEndpointName: string | undefined;
			profile: string;
			runId: number | undefined;
		},
		minLogLevel: LogLevel = LogLevel.default,
	) {
		const logger = await this.loggerP(minLogLevel);
		return createChildLogger({
			logger,
			properties: {
				all: dimensions,
			},
		});
	}

	public static async flushLogger(runInfo?: { url: string; runId?: number }) {
		await (await this.loggerP()).flush(runInfo);
	}

	private error: boolean = false;
	private readonly schema = new Map<string, number>();
	private logs: ITelemetryBaseEvent[] = [];

<<<<<<< HEAD
	readonly observer: TypedEventEmitter<IObservableLoggerEvents> = new TypedEventEmitter();

	private constructor(private readonly baseLogger?: ITelemetryBufferedLogger) {}
=======
	private constructor(
		private readonly baseLogger?: ITelemetryBufferedLogger,
		public readonly minLogLevel?: LogLevel,
	) {}
>>>>>>> 6d4e0103

	async flush(runInfo?: { url: string; runId?: number }): Promise<void> {
		const baseFlushP = this.baseLogger?.flush();

		if (this.error && runInfo !== undefined) {
			const logs = this.logs;
			// sort from most common column to least common
			const schema = [...this.schema].sort((a, b) => b[1] - a[1]).map((v) => v[0]);
			const data = logs.reduce(
				(file, event) =>
					`${file}\n${schema.reduce((line, k) => `${line}${event[k] ?? ""},`, "")}`,
				schema.join(","),
			);

			writeToFile(
				data,
				`output/${crypto.createHash("md5").update(runInfo.url).digest("hex")}`,
				`${runInfo.runId ?? "orchestrator"}_${Date.now()}.csv`,
			);
		}
		this.schema.clear();
		this.error = false;
		this.logs = [];
		return baseFlushP;
	}
	send(event: ITelemetryBaseEvent): void {
		if (typeof event.testCategoryOverride === "string") {
			event.category = event.testCategoryOverride;
		} else if (
			typeof event.message === "string" &&
			event.message.includes("FaultInjectionNack")
		) {
			event.category = "generic";
		}
		this.baseLogger?.send({ ...event, hostName: pkgName, testVersion: pkgVersion });

		event.Event_Time = Date.now();
		// keep track of the frequency of every log event, as we'll sort by most common on write
		Object.keys(event).forEach((k) => this.schema.set(k, (this.schema.get(k) ?? 0) + 1));
		if (event.category === "error") {
			this.error = true;
		}
		this.logs.push(event);
		this.observer.emit("logEvent", event);
	}
}

export const createLogger = FileLogger.createLogger.bind(FileLogger);

const codeDetails: IFluidCodeDetails = {
	package: packageName,
	config: {},
};

export const createCodeLoader = (options: IContainerRuntimeOptions) =>
	new LocalCodeLoader([[codeDetails, createGCFluidExport(options)]]);

class MockDetachedBlobStorage implements IDetachedBlobStorage {
	public readonly blobs = new Map<string, ArrayBufferLike>();

	public get size() {
		return this.blobs.size;
	}

	public getBlobIds(): string[] {
		return Array.from(this.blobs.keys());
	}

	public async createBlob(content: ArrayBufferLike): Promise<ICreateBlobResponse> {
		const id = this.size.toString();
		this.blobs.set(id, content);
		return { id };
	}

	public async readBlob(blobId: string): Promise<ArrayBufferLike> {
		const blob = this.blobs.get(blobId);
		assert(!!blob, "blob not found");
		return blob;
	}
}

export async function initialize(
	testDriver: ITestDriver,
	seed: number,
	testConfig: ILoadTestConfig,
	verbose: boolean,
	profileName: string,
	testIdn?: string,
) {
	const random = makeRandom(seed);
	const optionsOverride = getOptionOverride(testConfig, testDriver.type, testDriver.endpointName);

	const loaderOptions = random.pick(generateLoaderOptions(seed, optionsOverride?.loader));
	const containerOptions = random.pick(generateRuntimeOptions(seed, optionsOverride?.container));
	const configurations = random.pick(
		generateConfigurations(seed, optionsOverride?.configurations),
	);

	const minLogLevel = random.pick([LogLevel.verbose, LogLevel.default]);
	const logger = await createLogger(
		{
			driverType: testDriver.type,
			driverEndpointName: testDriver.endpointName,
			profile: profileName,
			runId: undefined,
		},
		minLogLevel,
	);

	logger.sendTelemetryEvent({
		eventName: "RunConfigOptions",
		details: JSON.stringify({
			loaderOptions,
			containerOptions,
			configurations,
			logLevel: minLogLevel,
		}),
	});

	// Construct the loader
	const loader = new Loader({
		urlResolver: testDriver.createUrlResolver(),
		documentServiceFactory: testDriver.createDocumentServiceFactory(),
		codeLoader: createCodeLoader(containerOptions),
		logger,
		options: loaderOptions,
		detachedBlobStorage: new MockDetachedBlobStorage(),
		configProvider: {
			getRawConfig(name) {
				return configurations[name];
			},
		},
	});

	const container: IContainer = await loader.createDetachedContainer(codeDetails);
	if ((testConfig.detachedBlobCount ?? 0) > 0) {
		assert(
			testDriver.type === "odsp",
			"attachment blobs in detached container not supported on this service",
		);
		const ds = await requestFluidObject<ILoadTest>(container, "/");
		const dsm = await ds.detached({ testConfig, verbose, random, logger });
		await Promise.all(
			[...Array(testConfig.detachedBlobCount).keys()].map(async (i) => dsm.writeBlob(i)),
		);
	}

	const testId = testIdn ?? Date.now().toString();
	assert(testId !== "", "testId specified cannot be an empty string");
	const request = testDriver.createCreateNewRequest(testId);
	await container.attach(request);
	assert(container.resolvedUrl !== undefined, "Container missing resolved URL after attach");
	const resolvedUrl = container.resolvedUrl;
	container.dispose();

	if ((testConfig.detachedBlobCount ?? 0) > 0 && testDriver.type === "odsp") {
		const url = (testDriver as OdspTestDriver).getUrlFromItemId((resolvedUrl as any).itemId);
		return url;
	}
	return testDriver.createContainerUrl(testId, resolvedUrl);
}

export async function createTestDriver(
	driver: TestDriverTypes,
	endpointName: DriverEndpoint | undefined,
	seed: number,
	runId: number | undefined,
	supportsBrowserAuth?: true,
) {
	const options = generateOdspHostStoragePolicy(seed);
	return createFluidTestDriver(driver, {
		odsp: {
			directory: "stress",
			options: options[(runId ?? seed) % options.length],
			supportsBrowserAuth,
			odspEndpointName: endpointName,
		},
		r11s: {
			r11sEndpointName: endpointName,
		},
	});
}

export function getProfile(profileArg: string) {
	let config: ITestConfig;
	try {
		config = JSON.parse(fs.readFileSync("./testConfig.json", "utf-8"));
	} catch (e) {
		console.error("Failed to read testConfig.json");
		console.error(e);
		process.exit(-1);
	}

	const profile: ILoadTestConfig | undefined = config.profiles[profileArg];
	if (profile === undefined) {
		console.error("Invalid --profile argument not found in testConfig.json profiles");
		process.exit(-1);
	}
	return profile;
}

export async function safeExit(code: number, url: string, runId?: number) {
	// There seems to be at least one dangling promise in ODSP Driver, give it a second to resolve
	await new Promise((resolve) => {
		setTimeout(resolve, 1000);
	});
	// Flush the logs
	await FileLogger.flushLogger({ url, runId });

	process.exit(code);
}<|MERGE_RESOLUTION|>--- conflicted
+++ resolved
@@ -5,20 +5,14 @@
 
 import crypto from "crypto";
 import fs from "fs";
-import { assert, TypedEventEmitter } from "@fluidframework/common-utils";
 import {
 	createFluidTestDriver,
 	generateOdspHostStoragePolicy,
 	OdspTestDriver,
 } from "@fluid-internal/test-drivers";
 import { makeRandom } from "@fluid-internal/stochastic-test-utils";
-<<<<<<< HEAD
 import { IEvent, ITelemetryBaseEvent, LogLevel } from "@fluidframework/core-interfaces";
-import { LazyPromise } from "@fluidframework/core-utils";
-=======
-import { ITelemetryBaseEvent, LogLevel } from "@fluidframework/core-interfaces";
 import { assert, LazyPromise } from "@fluidframework/core-utils";
->>>>>>> 6d4e0103
 import { IContainer, IFluidCodeDetails } from "@fluidframework/container-definitions";
 import { IDetachedBlobStorage, Loader } from "@fluidframework/container-loader";
 import { IContainerRuntimeOptions } from "@fluidframework/container-runtime";
@@ -32,6 +26,7 @@
 	DriverEndpoint,
 } from "@fluidframework/test-driver-definitions";
 import { LocalCodeLoader } from "@fluidframework/test-utils";
+import { TypedEventEmitter } from "@fluid-internal/client-utils";
 import { ILoadTest } from "./loadTestDataStore";
 import {
 	generateConfigurations,
@@ -45,7 +40,6 @@
 
 const packageName = `${pkgName}@${pkgVersion}`;
 
-<<<<<<< HEAD
 export function writeToFile(data: string, relativeDirPath: string, fileName: string) {
 	const outputDir = `${__dirname}/${relativeDirPath}`;
 	if (!fs.existsSync(outputDir)) {
@@ -61,19 +55,7 @@
 }
 
 export class FileLogger implements ITelemetryBufferedLogger {
-	public static readonly loggerP = new LazyPromise<FileLogger>(async () => {
-		if (process.env.FLUID_TEST_LOGGER_PKG_PATH !== undefined) {
-			await import(process.env.FLUID_TEST_LOGGER_PKG_PATH);
-			const logger = getTestLogger?.();
-			assert(logger !== undefined, "Expected getTestLogger to return something");
-			return new FileLogger(logger);
-		} else {
-			return new FileLogger();
-		}
-	});
-=======
-class FileLogger implements ITelemetryBufferedLogger {
-	private static readonly loggerP = (minLogLevel?: LogLevel) =>
+	public static readonly loggerP = (minLogLevel?: LogLevel) =>
 		new LazyPromise<FileLogger>(async () => {
 			if (process.env.FLUID_TEST_LOGGER_PKG_PATH !== undefined) {
 				await import(process.env.FLUID_TEST_LOGGER_PKG_PATH);
@@ -84,7 +66,6 @@
 				return new FileLogger(undefined, minLogLevel);
 			}
 		});
->>>>>>> 6d4e0103
 
 	public static async createLogger(
 		dimensions: {
@@ -112,16 +93,12 @@
 	private readonly schema = new Map<string, number>();
 	private logs: ITelemetryBaseEvent[] = [];
 
-<<<<<<< HEAD
-	readonly observer: TypedEventEmitter<IObservableLoggerEvents> = new TypedEventEmitter();
-
-	private constructor(private readonly baseLogger?: ITelemetryBufferedLogger) {}
-=======
+	public readonly observer: TypedEventEmitter<IObservableLoggerEvents> = new TypedEventEmitter();
+
 	private constructor(
 		private readonly baseLogger?: ITelemetryBufferedLogger,
 		public readonly minLogLevel?: LogLevel,
 	) {}
->>>>>>> 6d4e0103
 
 	async flush(runInfo?: { url: string; runId?: number }): Promise<void> {
 		const baseFlushP = this.baseLogger?.flush();
