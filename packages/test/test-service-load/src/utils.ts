/*!
 * Copyright (c) Microsoft Corporation and contributors. All rights reserved.
 * Licensed under the MIT License.
 */

import crypto from "crypto";
import fs from "fs";
<<<<<<< HEAD
import { ContainerRuntimeFactoryWithDefaultDataStore } from "@fluidframework/aqueduct";
=======

import {
	DriverEndpoint,
	ITelemetryBufferedLogger,
	ITestDriver,
	TestDriverTypes,
} from "@fluid-internal/test-driver-definitions";
import { makeRandom } from "@fluid-private/stochastic-test-utils";
>>>>>>> d6ed4c6a
import {
	OdspTestDriver,
	createFluidTestDriver,
	generateOdspHostStoragePolicy,
} from "@fluid-private/test-drivers";
<<<<<<< HEAD
import { makeRandom } from "@fluid-private/stochastic-test-utils";
import { ITelemetryBaseEvent, LogLevel } from "@fluidframework/core-interfaces";
import { assert, LazyPromise } from "@fluidframework/core-utils";
import { IContainer, IFluidCodeDetails } from "@fluidframework/container-definitions";
import { IProvideFluidDataStoreFactory } from "@fluidframework/runtime-definitions";
import { IDetachedBlobStorage, Loader } from "@fluidframework/container-loader";
import { IContainerRuntimeOptions } from "@fluidframework/container-runtime";
import { ICreateBlobResponse } from "@fluidframework/protocol-definitions";
=======
import { IContainer, IFluidCodeDetails } from "@fluidframework/container-definitions/internal";
import { IDetachedBlobStorage, Loader } from "@fluidframework/container-loader/internal";
import { IContainerRuntimeOptions } from "@fluidframework/container-runtime/internal";
>>>>>>> d6ed4c6a
import {
	ConfigTypes,
	IConfigProviderBase,
<<<<<<< HEAD
} from "@fluidframework/telemetry-utils";
import {
	ITelemetryBufferedLogger,
	ITestDriver,
	TestDriverTypes,
	DriverEndpoint,
} from "@fluidframework/test-driver-definitions";
import { LocalCodeLoader } from "@fluidframework/test-utils";
=======
	ITelemetryBaseEvent,
	LogLevel,
} from "@fluidframework/core-interfaces";
import { assert, LazyPromise } from "@fluidframework/core-utils/internal";
import { ICreateBlobResponse } from "@fluidframework/driver-definitions/internal";
import { createChildLogger } from "@fluidframework/telemetry-utils/internal";
import { LocalCodeLoader } from "@fluidframework/test-utils/internal";

import { ILoadTest, createFluidExport } from "./loadTestDataStore.js";
>>>>>>> d6ed4c6a
import {
	generateConfigurations,
	generateLoaderOptions,
	generateRuntimeOptions,
	getOptionOverride,
<<<<<<< HEAD
} from "./optionsMatrix";
import { pkgName, pkgVersion } from "./packageVersion";
import { ILoadTestConfig, ITestConfig, ITestRunner } from "./testConfigFile";

const packageName = `${pkgName}@${pkgVersion}`;

export function writeToFile(data: string, relativeDirPath: string, fileName: string) {
	const outputDir = `${__dirname}/${relativeDirPath}`;
	if (!fs.existsSync(outputDir)) {
		fs.mkdirSync(outputDir, { recursive: true });
	}
	const filePath = `${outputDir}/${fileName}`;
	console.log(`Writing to file: ${filePath}`);
	fs.writeFileSync(filePath, data);
}

export class FileLogger implements ITelemetryBufferedLogger {
	public static readonly loggerP = (minLogLevel?: LogLevel) =>
		new LazyPromise<FileLogger>(async () => {
			if (process.env.FLUID_TEST_LOGGER_PKG_PATH !== undefined) {
				await import(process.env.FLUID_TEST_LOGGER_PKG_PATH);
				const logger = getTestLogger?.();
				assert(logger !== undefined, "Expected getTestLogger to return something");
				return new FileLogger(logger, minLogLevel);
			} else {
				return new FileLogger(undefined, minLogLevel);
			}
		});

	public static async createLogger(
		dimensions: {
			driverType: string;
			driverEndpointName: string | undefined;
			profile: string;
			workLoadPath: string;
			runId: number | undefined;
		},
		minLogLevel: LogLevel = LogLevel.default,
	) {
		const logger = await this.loggerP(minLogLevel);
=======
} from "./optionsMatrix.js";
import { pkgName, pkgVersion } from "./packageVersion.js";
import { ILoadTestConfig, ITestConfig } from "./testConfigFile.js";

const packageName = `${pkgName}@${pkgVersion}`;

class FileLogger implements ITelemetryBufferedLogger {
	private static readonly loggerP = new LazyPromise<FileLogger>(async () => {
		if (process.env.FLUID_TEST_LOGGER_PKG_SPECIFIER !== undefined) {
			await import(process.env.FLUID_TEST_LOGGER_PKG_SPECIFIER);
			const logger = getTestLogger?.();
			assert(logger !== undefined, "Expected getTestLogger to return something");
			return new FileLogger(logger);
		} else {
			return new FileLogger(undefined);
		}
	});

	public static async createLogger(dimensions: {
		driverType: string;
		driverEndpointName: string | undefined;
		profile: string;
		runId: number | undefined;
	}) {
>>>>>>> d6ed4c6a
		return createChildLogger({
			logger: await this.loggerP,
			properties: {
				all: dimensions,
			},
		});
	}

	public static async flushLogger(runInfo?: { url: string; runId?: number }) {
		await (await this.loggerP).flush(runInfo);
	}

	private error: boolean = false;
	private readonly schema = new Map<string, number>();
	private logs: ITelemetryBaseEvent[] = [];
	public readonly minLogLevel: LogLevel = LogLevel.verbose;

	private constructor(private readonly baseLogger?: ITelemetryBufferedLogger) {}

	async flush(runInfo?: { url: string; runId?: number }): Promise<void> {
		const baseFlushP = this.baseLogger?.flush();

		if (this.error && runInfo !== undefined) {
			const logs = this.logs;
			// sort from most common column to least common
			const schema = [...this.schema].sort((a, b) => b[1] - a[1]).map((v) => v[0]);
			const data = logs.reduce(
				(file, event) =>
					// eslint-disable-next-line @typescript-eslint/no-base-to-string
					`${file}\n${schema.reduce((line, k) => `${line}${event[k] ?? ""},`, "")}`,
				schema.join(","),
			);

			writeToFile(
				data,
				`output/${crypto.createHash("md5").update(runInfo.url).digest("hex")}`,
				`${runInfo.runId ?? "orchestrator"}_${Date.now()}.csv`,
			);
		}
		this.schema.clear();
		this.error = false;
		this.logs = [];
		return baseFlushP;
	}
	send(event: ITelemetryBaseEvent): void {
		if (typeof event.testCategoryOverride === "string") {
			event.category = event.testCategoryOverride;
		} else if (
			typeof event.message === "string" &&
			event.message.includes("FaultInjectionNack")
		) {
			event.category = "generic";
		}
		this.baseLogger?.send({ ...event, hostName: pkgName, testVersion: pkgVersion });

		event.Event_Time = Date.now();
		// keep track of the frequency of every log event, as we'll sort by most common on write
		Object.keys(event).forEach((k) => this.schema.set(k, (this.schema.get(k) ?? 0) + 1));
		if (event.category === "error") {
			this.error = true;
		}
		this.logs.push(event);
	}
}

export const createLogger = FileLogger.createLogger.bind(FileLogger);

const codeDetails: IFluidCodeDetails = {
	package: packageName,
	config: {},
};

export async function createCodeLoader(
	runtimeOptions: IContainerRuntimeOptions,
	workLoadPath: string,
) {
	// The work load path must contain a `fluidExport` which provides IFluidDataStoreFactory.
	const module = await import(`./${workLoadPath}/fluidExport`);
	const dataStoreFactory = (module.fluidExport as IProvideFluidDataStoreFactory)
		.IFluidDataStoreFactory;
	assert(
		dataStoreFactory !== undefined,
		"Invalid data store factory in workload directory's fluidExport",
	);

	const runtimeFactory = new ContainerRuntimeFactoryWithDefaultDataStore({
		defaultFactory: dataStoreFactory,
		registryEntries: [[dataStoreFactory.type, Promise.resolve(dataStoreFactory)]],
		runtimeOptions,
	});
	const codeLoader = new LocalCodeLoader([[codeDetails, runtimeFactory]]);
	return codeLoader;
}

class MockDetachedBlobStorage implements IDetachedBlobStorage {
	public readonly blobs = new Map<string, ArrayBufferLike>();

	public get size() {
		return this.blobs.size;
	}

	public getBlobIds(): string[] {
		return Array.from(this.blobs.keys());
	}

	public async createBlob(content: ArrayBufferLike): Promise<ICreateBlobResponse> {
		const id = this.size.toString();
		this.blobs.set(id, content);
		return { id };
	}

	public async readBlob(blobId: string): Promise<ArrayBufferLike> {
		const blob = this.blobs.get(blobId);
		assert(!!blob, "blob not found");
		return blob;
	}
}

export async function initialize(
	testDriver: ITestDriver,
	seed: number,
	testConfig: ILoadTestConfig,
	workLoadPath: string,
	verbose: boolean,
	profileName: string,
	testIdn?: string,
) {
	const random = makeRandom(seed);
	const optionsOverride = getOptionOverride(testConfig, testDriver.type, testDriver.endpointName);

	const loaderOptions = random.pick(generateLoaderOptions(seed, optionsOverride?.loader));
	const containerOptions = random.pick(generateRuntimeOptions(seed, optionsOverride?.container));
	const configurations = random.pick(
		generateConfigurations(seed, optionsOverride?.configurations),
	);

<<<<<<< HEAD
	const minLogLevel = random.pick([LogLevel.verbose, LogLevel.default]);
	const logger = await createLogger(
		{
			driverType: testDriver.type,
			driverEndpointName: testDriver.endpointName,
			profile: profileName,
			workLoadPath,
			runId: undefined,
		},
		minLogLevel,
	);
=======
	const logger = await createLogger({
		driverType: testDriver.type,
		driverEndpointName: testDriver.endpointName,
		profile: profileName,
		runId: undefined,
	});
>>>>>>> d6ed4c6a

	logger.sendTelemetryEvent({
		eventName: "RunConfigOptions",
		details: JSON.stringify({
			loaderOptions,
			containerOptions,
			configurations: { ...globalConfigurations, ...configurations },
		}),
	});

	const codeLoader = await createCodeLoader(containerOptions, workLoadPath);

	// Construct the loader
	const loader = new Loader({
		urlResolver: testDriver.createUrlResolver(),
		documentServiceFactory: testDriver.createDocumentServiceFactory(),
		codeLoader,
		logger,
		options: loaderOptions,
		detachedBlobStorage: new MockDetachedBlobStorage(),
		configProvider: configProvider(configurations),
	});

	const container: IContainer = await loader.createDetachedContainer(codeDetails);
	if ((testConfig.detachedBlobCount ?? 0) > 0) {
		assert(
			testDriver.type === "odsp",
			"attachment blobs in detached container not supported on this service",
		);
<<<<<<< HEAD
		const ds = (await container.getEntryPoint()) as ITestRunner;
		const detachedRunner = await ds.getDetachedRunner?.({
			testConfig,
			verbose,
			random,
			logger,
		});
		assert(
			detachedRunner !== undefined,
			"attachment blobs in detached container not supported by the test runner",
		);
		await Promise.all(
			[...Array(testConfig.detachedBlobCount).keys()].map(async (i) =>
				detachedRunner.writeBlob(i),
			),
		);
=======
		const ds = (await container.getEntryPoint()) as ILoadTest;
		const dsm = await ds.detached({ testConfig, verbose, random, logger });
		if (dsm !== undefined) {
			await Promise.all(
				[...Array(testConfig.detachedBlobCount).keys()].map(async (i) => dsm.writeBlob(i)),
			);
		}
>>>>>>> d6ed4c6a
	}

	const testId = testIdn ?? Date.now().toString();
	assert(testId !== "", "testId specified cannot be an empty string");
	const request = testDriver.createCreateNewRequest(testId);
	await container.attach(request);
	assert(container.resolvedUrl !== undefined, "Container missing resolved URL after attach");
	const resolvedUrl = container.resolvedUrl;
	container.dispose();

	if ((testConfig.detachedBlobCount ?? 0) > 0 && testDriver.type === "odsp") {
		const url = (testDriver as OdspTestDriver).getUrlFromItemId((resolvedUrl as any).itemId);
		return url;
	}
	return testDriver.createContainerUrl(testId, resolvedUrl);
}

export async function createTestDriver(
	driver: TestDriverTypes,
	endpointName: DriverEndpoint | undefined,
	seed: number,
	runId: number | undefined,
	supportsBrowserAuth?: true,
) {
	const options = generateOdspHostStoragePolicy(seed);
	return createFluidTestDriver(driver, {
		odsp: {
			directory: "stress",
			options: options[(runId ?? seed) % options.length],
			supportsBrowserAuth,
			odspEndpointName: endpointName,
		},
		r11s: {
			r11sEndpointName: endpointName,
		},
	});
}

export function getProfile(profileArg: string, workLoadPath: string) {
	let config: ITestConfig;
	try {
		// The work load path must contain the `testConfig.json` config file.
		config = JSON.parse(fs.readFileSync(`./src/${workLoadPath}/testConfig.json`, "utf-8"));
	} catch (e) {
		console.error("Failed to read testConfig.json");
		console.error(e);
		process.exit(-1);
	}

	const profile: ILoadTestConfig | undefined = config.profiles[profileArg];
	if (profile === undefined) {
		console.error("Invalid --profile argument not found in testConfig.json profiles");
		process.exit(-1);
	}
	return profile;
}

export async function safeExit(code: number, url: string, runId?: number) {
	// There seems to be at least one dangling promise in ODSP Driver, give it a second to resolve
	await new Promise((resolve) => {
		setTimeout(resolve, 1000);
	});
	// Flush the logs
	await FileLogger.flushLogger({ url, runId });

	process.exit(code);
}

/**
 * Global feature gates for all tests. They can be overwritten by individual test configs.
 */
export const globalConfigurations: Record<string, ConfigTypes> = {
	"Fluid.SharedObject.DdsCallbacksTelemetrySampling": 10000,
	"Fluid.SharedObject.OpProcessingTelemetrySampling": 10000,
	"Fluid.Driver.ReadBlobTelemetrySampling": 100,
	"Fluid.ContainerRuntime.OrderedClientElection.EnablePerformanceEvents": true,
};

/**
 * Config provider to be used for managing feature gates in the stress tests.
 * It will return values based on the configs supplied as parameters if they are not found
 * in the global test configuration {@link globalConfigurations}.
 *
 * @param configs - the supplied configs
 * @returns - an instance of a config provider
 */
export const configProvider = (configs: Record<string, ConfigTypes>): IConfigProviderBase => {
	return {
		getRawConfig: (name: string): ConfigTypes => globalConfigurations[name] ?? configs[name],
	};
};<|MERGE_RESOLUTION|>--- conflicted
+++ resolved
@@ -5,9 +5,6 @@
 
 import crypto from "crypto";
 import fs from "fs";
-<<<<<<< HEAD
-import { ContainerRuntimeFactoryWithDefaultDataStore } from "@fluidframework/aqueduct";
-=======
 
 import {
 	DriverEndpoint,
@@ -16,39 +13,17 @@
 	TestDriverTypes,
 } from "@fluid-internal/test-driver-definitions";
 import { makeRandom } from "@fluid-private/stochastic-test-utils";
->>>>>>> d6ed4c6a
 import {
 	OdspTestDriver,
 	createFluidTestDriver,
 	generateOdspHostStoragePolicy,
 } from "@fluid-private/test-drivers";
-<<<<<<< HEAD
-import { makeRandom } from "@fluid-private/stochastic-test-utils";
-import { ITelemetryBaseEvent, LogLevel } from "@fluidframework/core-interfaces";
-import { assert, LazyPromise } from "@fluidframework/core-utils";
-import { IContainer, IFluidCodeDetails } from "@fluidframework/container-definitions";
-import { IProvideFluidDataStoreFactory } from "@fluidframework/runtime-definitions";
-import { IDetachedBlobStorage, Loader } from "@fluidframework/container-loader";
-import { IContainerRuntimeOptions } from "@fluidframework/container-runtime";
-import { ICreateBlobResponse } from "@fluidframework/protocol-definitions";
-=======
 import { IContainer, IFluidCodeDetails } from "@fluidframework/container-definitions/internal";
 import { IDetachedBlobStorage, Loader } from "@fluidframework/container-loader/internal";
 import { IContainerRuntimeOptions } from "@fluidframework/container-runtime/internal";
->>>>>>> d6ed4c6a
 import {
 	ConfigTypes,
 	IConfigProviderBase,
-<<<<<<< HEAD
-} from "@fluidframework/telemetry-utils";
-import {
-	ITelemetryBufferedLogger,
-	ITestDriver,
-	TestDriverTypes,
-	DriverEndpoint,
-} from "@fluidframework/test-driver-definitions";
-import { LocalCodeLoader } from "@fluidframework/test-utils";
-=======
 	ITelemetryBaseEvent,
 	LogLevel,
 } from "@fluidframework/core-interfaces";
@@ -57,17 +32,14 @@
 import { createChildLogger } from "@fluidframework/telemetry-utils/internal";
 import { LocalCodeLoader } from "@fluidframework/test-utils/internal";
 
-import { ILoadTest, createFluidExport } from "./loadTestDataStore.js";
->>>>>>> d6ed4c6a
 import {
 	generateConfigurations,
 	generateLoaderOptions,
 	generateRuntimeOptions,
 	getOptionOverride,
-<<<<<<< HEAD
-} from "./optionsMatrix";
-import { pkgName, pkgVersion } from "./packageVersion";
-import { ILoadTestConfig, ITestConfig, ITestRunner } from "./testConfigFile";
+} from "./optionsMatrix.js";
+import { pkgName, pkgVersion } from "./packageVersion.js";
+import { ILoadTestConfig, ITestConfig } from "./testConfigFile.js";
 
 const packageName = `${pkgName}@${pkgVersion}`;
 
@@ -80,37 +52,6 @@
 	console.log(`Writing to file: ${filePath}`);
 	fs.writeFileSync(filePath, data);
 }
-
-export class FileLogger implements ITelemetryBufferedLogger {
-	public static readonly loggerP = (minLogLevel?: LogLevel) =>
-		new LazyPromise<FileLogger>(async () => {
-			if (process.env.FLUID_TEST_LOGGER_PKG_PATH !== undefined) {
-				await import(process.env.FLUID_TEST_LOGGER_PKG_PATH);
-				const logger = getTestLogger?.();
-				assert(logger !== undefined, "Expected getTestLogger to return something");
-				return new FileLogger(logger, minLogLevel);
-			} else {
-				return new FileLogger(undefined, minLogLevel);
-			}
-		});
-
-	public static async createLogger(
-		dimensions: {
-			driverType: string;
-			driverEndpointName: string | undefined;
-			profile: string;
-			workLoadPath: string;
-			runId: number | undefined;
-		},
-		minLogLevel: LogLevel = LogLevel.default,
-	) {
-		const logger = await this.loggerP(minLogLevel);
-=======
-} from "./optionsMatrix.js";
-import { pkgName, pkgVersion } from "./packageVersion.js";
-import { ILoadTestConfig, ITestConfig } from "./testConfigFile.js";
-
-const packageName = `${pkgName}@${pkgVersion}`;
 
 class FileLogger implements ITelemetryBufferedLogger {
 	private static readonly loggerP = new LazyPromise<FileLogger>(async () => {
@@ -130,7 +71,6 @@
 		profile: string;
 		runId: number | undefined;
 	}) {
->>>>>>> d6ed4c6a
 		return createChildLogger({
 			logger: await this.loggerP,
 			properties: {
@@ -267,26 +207,13 @@
 		generateConfigurations(seed, optionsOverride?.configurations),
 	);
 
-<<<<<<< HEAD
-	const minLogLevel = random.pick([LogLevel.verbose, LogLevel.default]);
-	const logger = await createLogger(
-		{
-			driverType: testDriver.type,
-			driverEndpointName: testDriver.endpointName,
-			profile: profileName,
-			workLoadPath,
-			runId: undefined,
-		},
-		minLogLevel,
-	);
-=======
 	const logger = await createLogger({
 		driverType: testDriver.type,
 		driverEndpointName: testDriver.endpointName,
 		profile: profileName,
+		workLoadPath,
 		runId: undefined,
 	});
->>>>>>> d6ed4c6a
 
 	logger.sendTelemetryEvent({
 		eventName: "RunConfigOptions",
@@ -316,7 +243,6 @@
 			testDriver.type === "odsp",
 			"attachment blobs in detached container not supported on this service",
 		);
-<<<<<<< HEAD
 		const ds = (await container.getEntryPoint()) as ITestRunner;
 		const detachedRunner = await ds.getDetachedRunner?.({
 			testConfig,
@@ -333,15 +259,6 @@
 				detachedRunner.writeBlob(i),
 			),
 		);
-=======
-		const ds = (await container.getEntryPoint()) as ILoadTest;
-		const dsm = await ds.detached({ testConfig, verbose, random, logger });
-		if (dsm !== undefined) {
-			await Promise.all(
-				[...Array(testConfig.detachedBlobCount).keys()].map(async (i) => dsm.writeBlob(i)),
-			);
-		}
->>>>>>> d6ed4c6a
 	}
 
 	const testId = testIdn ?? Date.now().toString();
