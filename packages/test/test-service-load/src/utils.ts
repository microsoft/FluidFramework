--- conflicted
+++ resolved
@@ -3,13 +3,7 @@
  * Licensed under the MIT License.
  */
 
-<<<<<<< HEAD
-import crypto from "crypto";
-import fs from "fs";
-
 import { ContainerRuntimeFactoryWithDefaultDataStore } from "@fluidframework/aqueduct/internal";
-=======
->>>>>>> d27fd8b7
 import {
 	DriverEndpoint,
 	ITestDriver,
@@ -28,17 +22,9 @@
 import { ConfigTypes, IConfigProviderBase } from "@fluidframework/core-interfaces";
 import { assert } from "@fluidframework/core-utils/internal";
 import { ICreateBlobResponse } from "@fluidframework/driver-definitions/internal";
-<<<<<<< HEAD
 import { IProvideFluidDataStoreFactory } from "@fluidframework/runtime-definitions/internal";
-import { createChildLogger } from "@fluidframework/telemetry-utils/internal";
 import { LocalCodeLoader } from "@fluidframework/test-utils/internal";
 
-=======
-import { ITelemetryLoggerExt } from "@fluidframework/telemetry-utils/internal";
-import { LocalCodeLoader } from "@fluidframework/test-utils/internal";
-
-import { createFluidExport, type ILoadTest, type IRunConfig } from "./loadTestDataStore.js";
->>>>>>> d27fd8b7
 import {
 	generateConfigurations,
 	generateLoaderOptions,
@@ -46,121 +32,17 @@
 	getOptionOverride,
 } from "./optionsMatrix.js";
 import { pkgName, pkgVersion } from "./packageVersion.js";
-<<<<<<< HEAD
-import { ILoadTestConfig, ITestConfig, ITestRunner } from "./testConfigFile.js";
+import type { ITestRunner, TestConfiguration } from "./testConfigFile.js";
 
 const packageName = `${pkgName}@${pkgVersion}`;
 
-export function writeToFile(data: string, relativeDirPath: string, fileName: string) {
-	const outputDir = `${__dirname}/${relativeDirPath}`;
-	if (!fs.existsSync(outputDir)) {
-		fs.mkdirSync(outputDir, { recursive: true });
-	}
-	const filePath = `${outputDir}/${fileName}`;
-	console.log(`Writing to file: ${filePath}`);
-	fs.writeFileSync(filePath, data);
-}
-
-class FileLogger implements ITelemetryBufferedLogger {
-	private static readonly loggerP = new LazyPromise<FileLogger>(async () => {
-		if (process.env.FLUID_TEST_LOGGER_PKG_SPECIFIER !== undefined) {
-			await import(process.env.FLUID_TEST_LOGGER_PKG_SPECIFIER);
-			const logger = getTestLogger?.();
-			assert(logger !== undefined, "Expected getTestLogger to return something");
-			return new FileLogger(logger);
-		} else {
-			return new FileLogger(undefined);
-		}
-	});
-
-	public static async createLogger(dimensions: {
-		driverType: string;
-		driverEndpointName: string | undefined;
-		profile: string;
-		workLoadPath: string;
-		runId: number | undefined;
-	}) {
-		return createChildLogger({
-			logger: await this.loggerP,
-			properties: {
-				all: dimensions,
-			},
-		});
-	}
-
-	public static async flushLogger(runInfo?: { url: string; runId?: number }) {
-		await (await this.loggerP).flush(runInfo);
-	}
-
-	private error: boolean = false;
-	private readonly schema = new Map<string, number>();
-	private logs: ITelemetryBaseEvent[] = [];
-	public readonly minLogLevel: LogLevel = LogLevel.verbose;
-
-	private constructor(private readonly baseLogger?: ITelemetryBufferedLogger) {}
-
-	async flush(runInfo?: { url: string; runId?: number }): Promise<void> {
-		const baseFlushP = this.baseLogger?.flush();
-
-		if (this.error && runInfo !== undefined) {
-			const logs = this.logs;
-			// sort from most common column to least common
-			const schema = [...this.schema].sort((a, b) => b[1] - a[1]).map((v) => v[0]);
-			const data = logs.reduce(
-				(file, event) =>
-					// eslint-disable-next-line @typescript-eslint/no-base-to-string
-					`${file}\n${schema.reduce((line, k) => `${line}${event[k] ?? ""},`, "")}`,
-				schema.join(","),
-			);
-
-			writeToFile(
-				data,
-				`output/${crypto.createHash("md5").update(runInfo.url).digest("hex")}`,
-				`${runInfo.runId ?? "orchestrator"}_${Date.now()}.csv`,
-			);
-		}
-		this.schema.clear();
-		this.error = false;
-		this.logs = [];
-		return baseFlushP;
-	}
-	send(event: ITelemetryBaseEvent): void {
-		if (typeof event.testCategoryOverride === "string") {
-			event.category = event.testCategoryOverride;
-		} else if (
-			typeof event.message === "string" &&
-			event.message.includes("FaultInjectionNack")
-		) {
-			event.category = "generic";
-		}
-		this.baseLogger?.send({ ...event, hostName: pkgName, testVersion: pkgVersion });
-
-		event.Event_Time = Date.now();
-		// keep track of the frequency of every log event, as we'll sort by most common on write
-		Object.keys(event).forEach((k) => this.schema.set(k, (this.schema.get(k) ?? 0) + 1));
-		if (event.category === "error") {
-			this.error = true;
-		}
-		this.logs.push(event);
-	}
-}
-
-export const createLogger = FileLogger.createLogger.bind(FileLogger);
-
-=======
-import type { TestConfiguration } from "./testConfigFile.js";
-
-const packageName = `${pkgName}@${pkgVersion}`;
-
->>>>>>> d27fd8b7
 const codeDetails: IFluidCodeDetails = {
 	package: packageName,
 	config: {},
 };
 
-<<<<<<< HEAD
 export async function createCodeLoader(
-	runtimeOptions: IContainerRuntimeOptions,
+	runtimeOptions: IContainerRuntimeOptions | undefined, //* MERGE_TODO: Reorder params and make optional
 	workLoadPath: string,
 ) {
 	// The work load path must contain a `fluidExport` which provides IFluidDataStoreFactory.
@@ -174,16 +56,19 @@
 
 	const runtimeFactory = new ContainerRuntimeFactoryWithDefaultDataStore({
 		defaultFactory: dataStoreFactory,
+		//* MERGE_TODO: Reconcile with Tyler's change:
+		/*
+		registryEntries: [
+			LoadTestDataStoreInstantiationFactory.registryEntry,
+			VirtualDataStoreFactory.registryEntry,
+		],
+		*/
 		registryEntries: [[dataStoreFactory.type, Promise.resolve(dataStoreFactory)]],
 		runtimeOptions,
 	});
 	const codeLoader = new LocalCodeLoader([[codeDetails, runtimeFactory]]);
 	return codeLoader;
 }
-=======
-export const createCodeLoader = (options?: IContainerRuntimeOptions | undefined) =>
-	new LocalCodeLoader([[codeDetails, createFluidExport(options)]]);
->>>>>>> d27fd8b7
 
 // eslint-disable-next-line import/no-deprecated
 class MockDetachedBlobStorage implements IDetachedBlobStorage {
@@ -213,13 +98,10 @@
 export async function initialize(
 	testDriver: ITestDriver,
 	seed: number,
-<<<<<<< HEAD
-	testConfig: ILoadTestConfig,
+	testConfig: TestConfiguration,
 	workLoadPath: string,
-=======
-	testConfig: TestConfiguration,
->>>>>>> d27fd8b7
 	verbose: boolean,
+	//* POST_MERGE: include workLoadPath in the logger's props
 	logger: ITelemetryLoggerExt,
 	requestedTestId?: string,
 ) {
@@ -238,17 +120,6 @@
 		generateConfigurations(seed, optionsOverride?.configurations),
 	);
 
-<<<<<<< HEAD
-	const logger = await createLogger({
-		driverType: testDriver.type,
-		driverEndpointName: testDriver.endpointName,
-		profile: profileName,
-		workLoadPath,
-		runId: undefined,
-	});
-
-=======
->>>>>>> d27fd8b7
 	logger.sendTelemetryEvent({
 		eventName: "RunConfigOptions",
 		details: JSON.stringify({
@@ -258,17 +129,13 @@
 		}),
 	});
 
-	const codeLoader = await createCodeLoader(containerOptions, workLoadPath);
+	const codeLoader = await createCodeLoader(containerRuntimeOptions, workLoadPath);
 
 	// Construct the loader
 	const loader = new Loader({
 		urlResolver: testDriver.createUrlResolver(),
 		documentServiceFactory: testDriver.createDocumentServiceFactory(),
-<<<<<<< HEAD
 		codeLoader,
-=======
-		codeLoader: createCodeLoader(containerRuntimeOptions),
->>>>>>> d27fd8b7
 		logger,
 		options: loaderOptions,
 		detachedBlobStorage: new MockDetachedBlobStorage(),
@@ -335,39 +202,6 @@
 	});
 }
 
-<<<<<<< HEAD
-export function getProfile(profileArg: string, workLoadPath: string) {
-	let config: ITestConfig;
-	try {
-		// The work load path must contain the `testConfig.json` config file.
-		config = JSON.parse(fs.readFileSync(`./src/${workLoadPath}/testConfig.json`, "utf-8"));
-	} catch (e) {
-		console.error("Failed to read testConfig.json");
-		console.error(e);
-		process.exit(-1);
-	}
-
-	const profile: ILoadTestConfig | undefined = config.profiles[profileArg];
-	if (profile === undefined) {
-		console.error("Invalid --profile argument not found in testConfig.json profiles");
-		process.exit(-1);
-	}
-	return profile;
-}
-
-export async function safeExit(code: number, url: string, runId?: number) {
-	// There seems to be at least one dangling promise in ODSP Driver, give it a second to resolve
-	await new Promise((resolve) => {
-		setTimeout(resolve, 1000);
-	});
-	// Flush the logs
-	await FileLogger.flushLogger({ url, runId });
-
-	process.exit(code);
-}
-
-=======
->>>>>>> d27fd8b7
 /**
  * Global feature gates for all tests. They can be overwritten by individual test configs.
  */
