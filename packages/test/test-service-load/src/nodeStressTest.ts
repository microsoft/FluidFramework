/*!
 * Copyright (c) Microsoft Corporation and contributors. All rights reserved.
 * Licensed under the MIT License.
 */

import child_process from "child_process";
import fs from "fs";
import ps from "ps-node";
import commander from "commander";
import { TestDriverTypes, RouterliciousEndpoint } from "@fluidframework/test-driver-definitions";
import { ITelemetryLogger } from "@fluidframework/common-definitions";
import { ILoadTestConfig } from "./testConfigFile";
import { createTestDriver, getProfile, initialize, loggerP, safeExit } from "./utils";

interface ITestUserConfig {
    /* Credentials' key/value description:
     * Key    : Username for the client
     * Value  : Password specific to that username
     */
    credentials: Record<string, string>;
}

async function getTestUsers(credFile?: string) {
    if (credFile === undefined || credFile.length === 0) {
        return undefined;
    }

    let config: ITestUserConfig;
    try {
        config = JSON.parse(fs.readFileSync(credFile, "utf8"));
        return config;
    } catch (e) {
        console.error(`Failed to read ${credFile}`);
        console.error(e);
        return undefined;
    }
}

const createLoginEnv = (userName: string, password: string) => `{"${userName}": "${password}"}`;

async function main() {
    commander
        .version("0.0.1")
        .requiredOption("-d, --driver <driver>", "Which test driver info to use", "odsp")
        .requiredOption("-p, --profile <profile>", "Which test profile to use from testConfig.json", "ci")
        .option("-e, --driverEndpoint <endpoint>", "Which endpoint should the driver target?")
        .option("-id, --testId <testId>", "Load an existing data store rather than creating new")
        .option("-c, --credFile <filePath>", "Filename containing user credentials for test")
        .option("-s, --seed <number>", "Seed for this run")
        .option("-dbg, --debug", "Debug child processes via --inspect-brk")
        .option("-l, --log <filter>", "Filter debug logging. If not provided, uses DEBUG env variable.")
        .option("-v, --verbose", "Enables verbose logging")
        .option("-b, --browserAuth", "Enables browser auth which may require a user to open a url in a browser.")
        .option("-m, --enableMetrics", "Enable capturing client & ops metrics")
        .parse(process.argv);

    const driver: TestDriverTypes = commander.driver;
    const endpoint: RouterliciousEndpoint | undefined = commander.driverEndpoint;
    const profileArg: string = commander.profile;
    const testId: string | undefined = commander.testId;
    const debug: true | undefined = commander.debug;
    const log: string | undefined = commander.log;
    const verbose: true | undefined = commander.verbose;
    const seed: number | undefined = commander.seed;
    const browserAuth: true | undefined = commander.browserAuth;
    const credFile: string | undefined = commander.credFile;
    const enableMetrics: boolean = commander.enableMetrics ?? false;

    const profile = getProfile(profileArg);

    if (log !== undefined) {
        process.env.DEBUG = log;
    }

    const testUsers = await getTestUsers(credFile);

    await orchestratorProcess(
        driver,
        endpoint,
        { ...profile, name: profileArg, testUsers },
        { testId, debug, verbose, seed, browserAuth, enableMetrics });
}

/**
 * Implementation of the orchestrator process. Returns the return code to exit the process with.
 */
async function orchestratorProcess(
    driver: TestDriverTypes,
<<<<<<< HEAD
    endpoint: RouterliciousEndpoint | undefined,
    profile: ILoadTestConfig & { name: string, testUsers?: ITestUserConfig },
    args: { testId?: string, debug?: true, verbose?: true, seed?: number, browserAuth?: true,
        enableMetrics?: boolean },
=======
    profile: ILoadTestConfig & { name: string; testUsers?: ITestUserConfig; },
    args: { testId?: string; debug?: true; verbose?: true; seed?: number; browserAuth?: true;
        enableMetrics?: boolean; },
>>>>>>> c63f6184
) {
    const seed = args.seed ?? Date.now();
    const seedArg = `0x${seed.toString(16)}`;
    const logger = await loggerP;

    const testDriver = await createTestDriver(
        driver,
        endpoint,
        seed,
        undefined,
        args.browserAuth);

    // Create a new file if a testId wasn't provided
    const url = args.testId !== undefined
        ? await testDriver.createContainerUrl(args.testId)
        : await initialize(testDriver, seed, profile, args.verbose === true);

    const estRunningTimeMin = Math.floor(2 * profile.totalSendCount / (profile.opRatePerMin * profile.numClients));
    console.log(`Connecting to ${args.testId !== undefined ? "existing" : "new"}`);
    console.log(`Selected test profile: ${profile.name}`);
    console.log(`Estimated run time: ${estRunningTimeMin} minutes\n`);

    const runnerArgs: string[][] = [];
    for (let i = 0; i < profile.numClients; i++) {
        const childArgs: string[] = [
            "./dist/runner.js",
            "--driver", driver,
            "--profile", profile.name,
            "--runId", i.toString(),
            "--url", url,
            "--seed", seedArg,
        ];
        if (args.debug === true) {
            const debugPort = 9230 + i; // 9229 is the default and will be used for the root orchestrator process
            childArgs.unshift(`--inspect-brk=${debugPort}`);
        }
        if (args.verbose === true) {
            childArgs.push("--verbose");
        }
        if (args.enableMetrics === true) {
            childArgs.push("--enableOpsMetrics");
        }

        runnerArgs.push(childArgs);
    }
    console.log(runnerArgs.join("\n"));

    if (args.enableMetrics === true) {
        setInterval(() => {
            ps.lookup({
                command: "node",
                ppid: process.pid,
            }, (_, results) => {
                if (results !== undefined) {
                    logger.send({
                        category: "metric",
                        eventName: "Runner Processes",
                        testHarnessEvent: true,
                        value: results.length,
                    });
                }
            });
        }, 20000);
    }

    try {
        const usernames = profile.testUsers !== undefined ? Object.keys(profile.testUsers.credentials) : undefined;
        await Promise.all(runnerArgs.map(async (childArgs, index) => {
            const username = usernames !== undefined ? usernames[index % usernames.length] : undefined;
            const password = username !== undefined ? profile.testUsers?.credentials[username] : undefined;
            const envVar = { ...process.env };
            if (username !== undefined && password !== undefined) {
                envVar.login__odsp__test__accounts = createLoginEnv(username, password);
            }
            const runnerProcess = child_process.spawn(
                "node",
                childArgs,
                {
                    stdio: "inherit",
                    env: envVar,
                },
            );

            if (args.enableMetrics === true) {
                setupTelemetry(runnerProcess, logger, index, username);
            }

            return new Promise((resolve) => runnerProcess.once("close", resolve));
        }));
    } finally {
        if (logger !== undefined) {
            await logger.flush();
        }
        await safeExit(0, url);
    }
}

/**
 * Setup event and metrics telemetry to be sent to loggers.
 */
function setupTelemetry(
    process: child_process.ChildProcess,
    logger: ITelemetryLogger,
    runId: number,
    username?: string) {
    logger.send({
        category: "metric",
        eventName: "Runner Started",
        testHarnessEvent: true,
        value: 1,
        username,
        runId,
    });

    process.once("error", (e) => {
        logger.send({
            category: "metric",
            eventName: "Runner Start Error",
            testHarnessEvent: true,
            value: 1,
            username,
            runId,
        });
        logger.sendErrorEvent({
            eventName: "Runner Start Error",
            testHarnessEvent: true,
            username,
            runId,
        },
        e);
    });

    process.once("exit", (code) => {
        logger.send({
            category: "metric",
            eventName: "Runner Exited",
            testHarnessEvent: true,
            value: 1,
            username,
            runId,
            exitCode: code ?? 0,
        });
    });

    let stdOutLine = 0;
    process.stdout?.on("data", (chunk) => {
        const data = String(chunk);
        console.log(data);
        if (data.replace(/\./g, "").length > 0) {
            logger.send({
                eventName: "Runner Console",
                testHarnessEvent: true,
                category: "generic",
                lineNo: stdOutLine,
                runId,
                username,
                data,
            });
            stdOutLine++;
        }
    });

    let stdErrLine = 0;
    process.stderr?.on("data", (chunk) => {
        const data = String(chunk);
        console.log(data);
        logger.send({
            eventName: "Runner Error",
            testHarnessEvent: true,
            category: "error",
            lineNo: stdErrLine,
            runId,
            username,
            data,
            error: data.split("\n")[0],
        });
        stdErrLine++;
    });
}

main().catch(
    (error) => {
        console.error(error);
        process.exit(-1);
    },
);<|MERGE_RESOLUTION|>--- conflicted
+++ resolved
@@ -86,16 +86,10 @@
  */
 async function orchestratorProcess(
     driver: TestDriverTypes,
-<<<<<<< HEAD
     endpoint: RouterliciousEndpoint | undefined,
-    profile: ILoadTestConfig & { name: string, testUsers?: ITestUserConfig },
-    args: { testId?: string, debug?: true, verbose?: true, seed?: number, browserAuth?: true,
-        enableMetrics?: boolean },
-=======
     profile: ILoadTestConfig & { name: string; testUsers?: ITestUserConfig; },
     args: { testId?: string; debug?: true; verbose?: true; seed?: number; browserAuth?: true;
         enableMetrics?: boolean; },
->>>>>>> c63f6184
 ) {
     const seed = args.seed ?? Date.now();
     const seedArg = `0x${seed.toString(16)}`;
