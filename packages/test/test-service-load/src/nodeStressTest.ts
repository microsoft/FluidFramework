/*!
 * Copyright (c) Microsoft Corporation and contributors. All rights reserved.
 * Licensed under the MIT License.
 */

import child_process from "child_process";
import fs from "fs";
import ps from "ps-node";
import commander from "commander";
import xml from "xml";
import {
	TestDriverTypes,
	DriverEndpoint,
	ITestDriver,
} from "@fluidframework/test-driver-definitions";
<<<<<<< HEAD
import { ITelemetryLogger } from "@fluidframework/common-definitions";
import { GcFailureExitCode, ILoadTestConfig } from "./testConfigFile";
import {
	createLogger,
	createTestDriver,
	getProfile,
	initialize,
	safeExit,
	writeToFile,
} from "./utils";
=======
import { ITelemetryLoggerExt } from "@fluidframework/telemetry-utils";
import { ILoadTestConfig } from "./testConfigFile";
import { createLogger, createTestDriver, getProfile, initialize, safeExit } from "./utils";
>>>>>>> b85e68cd

interface ITestUserConfig {
	/* Credentials' key/value description:
	 * Key    : Username for the client
	 * Value  : Password specific to that username
	 */
	credentials: Record<string, string>;
}

async function getTestUsers(credFile?: string) {
	if (credFile === undefined || credFile.length === 0) {
		return undefined;
	}

	let config: ITestUserConfig;
	try {
		config = JSON.parse(fs.readFileSync(credFile, "utf8"));
		return config;
	} catch (e) {
		console.error(`Failed to read ${credFile}`);
		console.error(e);
		return undefined;
	}
}

const createLoginEnv = (userName: string, password: string) => `{"${userName}": "${password}"}`;

async function main() {
	commander
		.version("0.0.1")
		.requiredOption("-d, --driver <driver>", "Which test driver info to use", "odsp")
		.requiredOption(
			"-p, --profile <profile>",
			"Which test profile to use from testConfig.json",
			"ci",
		)
		.option("-e, --driverEndpoint <endpoint>", "Which endpoint should the driver target?")
		.option("-id, --testId <testId>", "Load an existing data store rather than creating new")
		.option("-c, --credFile <filePath>", "Filename containing user credentials for test")
		.option("-s, --seed <number>", "Seed for this run")
		.option("-dbg, --debug", "Debug child processes via --inspect-brk")
		.option(
			"-l, --log <filter>",
			"Filter debug logging. If not provided, uses DEBUG env variable.",
		)
		.option("-v, --verbose", "Enables verbose logging")
		.option(
			"-b, --browserAuth",
			"Enables browser auth which may require a user to open a url in a browser.",
		)
		.option("-m, --enableMetrics", "Enable capturing client & ops metrics")
		.option(
			"--createTestId",
			"Flag indicating whether to create a document corresponding \
        to the testId passed",
		)
		.parse(process.argv);

	const driver: TestDriverTypes = commander.driver;
	const endpoint: DriverEndpoint | undefined = commander.driverEndpoint;
	const profileName: string = commander.profile;
	const testId: string | undefined = commander.testId;
	const debug: true | undefined = commander.debug;
	const log: string | undefined = commander.log;
	const verbose: true | undefined = commander.verbose;
	const seed: number = commander.seed ?? Date.now();
	const browserAuth: true | undefined = commander.browserAuth;
	const credFile: string | undefined = commander.credFile;
	const enableMetrics: boolean = commander.enableMetrics ?? false;
	const createTestId: boolean = commander.createTestId ?? false;

	const profile = getProfile(profileName);

	if (log !== undefined) {
		process.env.DEBUG = log;
	}

	const testUsers = await getTestUsers(credFile);

	const testDriver = await createTestDriver(driver, endpoint, seed, undefined, browserAuth);

	await orchestratorProcess(testDriver, profile, {
		testId,
		debug,
		verbose,
		seed,
		enableMetrics,
		createTestId,
		testUsers,
		profileName,
	});
}

function msSinceTime(time: Date) {
	return new Date().valueOf() - time.valueOf();
}

interface RunnerResult {
	// eslint-disable-next-line @rushstack/no-new-null
	returnCode: number | null;
	durationMs: number;
	index: number;
}

/**
 * Implementation of the orchestrator process. Returns the return code to exit the process with.
 */
async function orchestratorProcess(
	testDriver: ITestDriver,
	profile: ILoadTestConfig,
	args: {
		testId?: string;
		debug?: true;
		verbose?: true;
		seed: number;
		enableMetrics?: boolean;
		createTestId?: boolean;
		testUsers?: ITestUserConfig;
		profileName: string;
	},
) {
	const url = await (args.testId !== undefined && args.createTestId === false
		? // If testId is provided and createTestId is false, then load the file;
		  testDriver.createContainerUrl(args.testId)
		: // If no testId is provided, (or) if testId is provided but createTestId is not false, then
		  // create a file;
		  // In case testId is provided, name of the file to be created is taken as the testId provided
		  initialize(
				testDriver,
				args.seed,
				profile,
				args.verbose === true,
				args.profileName,
				args.testId,
		  ));

	const estRunningTimeMin = Math.floor(profile.totalSendCount / profile.opRatePerMin);
	console.log(`Connecting to ${args.testId !== undefined ? "existing" : "new"}`);
	console.log(`Selected test profile: ${args.profileName}`);
	console.log(`Estimated run time: ${estRunningTimeMin} minutes\n`);

	const startTime = new Date();
	console.log(`start time: ${startTime.toTimeString()}`);
	const logger = await createLogger({
		driverType: testDriver.type,
		driverEndpointName: testDriver.endpointName,
		profile: args.profileName,
		runId: undefined,
	});

	const runnerArgs: string[][] = [];
	for (let i = 0; i < profile.numClients; i++) {
		const childArgs: string[] = [
			"./dist/runner.js",
			"--driver",
			testDriver.type,
			"--profile",
			args.profileName,
			"--runId",
			i.toString(),
			"--url",
			url,
			"--seed",
			`0x${args.seed.toString(16)}`,
		];
		if (args.debug === true) {
			const debugPort = 9230 + i; // 9229 is the default and will be used for the root orchestrator process
			childArgs.unshift(`--inspect-brk=${debugPort}`);
		}
		if (args.verbose === true) {
			childArgs.push("--verbose");
		}
		if (args.enableMetrics === true) {
			childArgs.push("--enableOpsMetrics");
		}

		if (testDriver.endpointName !== undefined) {
			childArgs.push(`--driverEndpoint`, testDriver.endpointName);
		}

		runnerArgs.push(childArgs);
	}
	console.log(runnerArgs.map((a) => a.join(" ")).join("\n"));

	if (args.enableMetrics === true) {
		setInterval(() => {
			ps.lookup(
				{
					command: "node",
					ppid: process.pid,
				},
				(_, results) => {
					if (results !== undefined) {
						logger.send({
							category: "metric",
							eventName: "Runner Processes",
							testHarnessEvent: true,
							value: results.length,
						});
					}
				},
			);
		}, 20000);
	}

	let runnerResults: RunnerResult[] | undefined;
	try {
		const usernames =
			args.testUsers !== undefined ? Object.keys(args.testUsers.credentials) : undefined;
		runnerResults = await Promise.all(
			runnerArgs.map(async (childArgs, index) => {
				const username =
					usernames !== undefined ? usernames[index % usernames.length] : undefined;
				const password =
					username !== undefined ? args.testUsers?.credentials[username] : undefined;
				const envVar = { ...process.env };
				if (username !== undefined && password !== undefined) {
					if (testDriver.endpointName === "odsp") {
						envVar.login__odsp__test__accounts = createLoginEnv(username, password);
					} else if (testDriver.endpointName === "odsp-df") {
						envVar.login__odspdf__test__accounts = createLoginEnv(username, password);
					}
				}
				const runnerStartTime = new Date();
				const runnerProcess = child_process.spawn("node", childArgs, {
					stdio: "inherit",
					env: envVar,
				});

				if (args.enableMetrics === true) {
					setupTelemetry(runnerProcess, logger, index, username);
				}

				return new Promise<RunnerResult>((resolve) =>
					runnerProcess.once("close", (returnCode, _signals) => {
						resolve({ returnCode, index, durationMs: msSinceTime(runnerStartTime) });
					}),
				);
			}),
		);
	} finally {
		const durationMs = msSinceTime(startTime);
		console.log(`Duration: ${new Date(durationMs).toISOString().split(/T|Z/)[1]}`);

		if (runnerResults === undefined) {
			console.error("NO TEST RESULTS FOUND TO OUTPUT");
		} else {
			writeTestResultXmlFile(runnerResults, durationMs / 1000 /* durationSec */);
		}

		await safeExit(0, url);
	}
}

/** Format the runner results into the JUnit XML format expected by ADO and write to a file */
function writeTestResultXmlFile(results: RunnerResult[], durationSec: number) {
	const resultsForXml = results.map(({ returnCode, index, durationMs }) => {
		const _attr = {
			classname: "StressRunner",
			name: `Runner_${index}`,
			time: durationMs / 1000,
		};
		if (returnCode === GcFailureExitCode) {
			// Failure
			return {
				testcase: [
					{ _attr },
					{
						failure: `GC failure - check pipeline logs to find the error.`,
					},
				],
			};
		}
		if (returnCode === 0) {
			// Success
			return { testcase: [{ _attr }] };
		}
		return {
			// Success but with non-zero exit code.
			testcase: [{ _attr }, { exitCode: returnCode }],
		};
	});
	const suiteAttributes = {
		name: "GC Stress Test",
		tests: results.length,
		failures: results.filter(({ returnCode }) => returnCode === GcFailureExitCode).length,
		errors: results.filter(({ returnCode }) => returnCode !== 0).length,
		time: durationSec,
		// timestamp: e.g. Wed, 16 Nov 2022 18:15:06 GMT
	};
	const outputObj: xml.XmlObject = {
		testsuite: [{ _attr: suiteAttributes }, ...resultsForXml],
	};
	const outputXml = xml(outputObj, true);
	console.log(outputXml);

	const timestamp = new Date().toISOString();
	writeToFile(outputXml, "output", `${timestamp}-junit-report.xml`);
}

/**
 * Setup event and metrics telemetry to be sent to loggers.
 */
function setupTelemetry(
	process: child_process.ChildProcess,
	logger: ITelemetryLoggerExt,
	runId: number,
	username?: string,
) {
	logger.send({
		category: "metric",
		eventName: "Runner Started",
		testHarnessEvent: true,
		value: 1,
		username,
		runId,
	});

	process.once("error", (e) => {
		logger.send({
			category: "metric",
			eventName: "Runner Start Error",
			testHarnessEvent: true,
			value: 1,
			username,
			runId,
		});
		logger.sendErrorEvent(
			{
				eventName: "Runner Start Error",
				testHarnessEvent: true,
				username,
				runId,
			},
			e,
		);
	});

	process.once("exit", (code) => {
		logger.send({
			category: "metric",
			eventName: "Runner Exited",
			testHarnessEvent: true,
			value: 1,
			username,
			runId,
			exitCode: code ?? 0,
		});
	});

	let stdOutLine = 0;
	process.stdout?.on("data", (chunk) => {
		const data = String(chunk);
		console.log(data);
		if (data.replace(/\./g, "").length > 0) {
			logger.send({
				eventName: "Runner Console",
				testHarnessEvent: true,
				category: "generic",
				lineNo: stdOutLine,
				runId,
				username,
				data,
			});
			stdOutLine++;
		}
	});

	let stdErrLine = 0;
	process.stderr?.on("data", (chunk) => {
		const data = String(chunk);
		console.log(data);
		logger.send({
			eventName: "Runner Error",
			testHarnessEvent: true,
			category: "error",
			lineNo: stdErrLine,
			runId,
			username,
			data,
			error: data.split("\n")[0],
		});
		stdErrLine++;
	});
}

main().catch((error) => {
	console.error(error);
	process.exit(-1);
});<|MERGE_RESOLUTION|>--- conflicted
+++ resolved
@@ -13,8 +13,7 @@
 	DriverEndpoint,
 	ITestDriver,
 } from "@fluidframework/test-driver-definitions";
-<<<<<<< HEAD
-import { ITelemetryLogger } from "@fluidframework/common-definitions";
+import { ITelemetryLoggerExt } from "@fluidframework/telemetry-utils";
 import { GcFailureExitCode, ILoadTestConfig } from "./testConfigFile";
 import {
 	createLogger,
@@ -24,11 +23,6 @@
 	safeExit,
 	writeToFile,
 } from "./utils";
-=======
-import { ITelemetryLoggerExt } from "@fluidframework/telemetry-utils";
-import { ILoadTestConfig } from "./testConfigFile";
-import { createLogger, createTestDriver, getProfile, initialize, safeExit } from "./utils";
->>>>>>> b85e68cd
 
 interface ITestUserConfig {
 	/* Credentials' key/value description:
