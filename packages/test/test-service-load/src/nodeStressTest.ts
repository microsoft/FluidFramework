/*!
 * Copyright (c) Microsoft Corporation and contributors. All rights reserved.
 * Licensed under the MIT License.
 */

import child_process from "child_process";
import fs from "fs";
<<<<<<< HEAD
import ps from "ps-node";
import commander from "commander";
import xml from "xml";
=======

>>>>>>> d6ed4c6a
import {
	DriverEndpoint,
	ITestDriver,
<<<<<<< HEAD
} from "@fluidframework/test-driver-definitions";
import { ITelemetryLoggerExt } from "@fluidframework/telemetry-utils";
import { GcFailureExitCode, ILoadTestConfig } from "./testConfigFile";
import {
	createLogger,
	createTestDriver,
	getProfile,
	initialize,
	safeExit,
	writeToFile,
} from "./utils";
=======
	TestDriverTypes,
} from "@fluid-internal/test-driver-definitions";
import { ITelemetryLoggerExt } from "@fluidframework/telemetry-utils/internal";
import commander from "commander";
import ps from "ps-node";

import { ILoadTestConfig } from "./testConfigFile.js";
import { createLogger, createTestDriver, getProfile, initialize, safeExit } from "./utils.js";
>>>>>>> d6ed4c6a

interface ITestUserConfig {
	/* Credentials' key/value description:
	 * Key    : Username for the client
	 * Value  : Password specific to that username
	 */
	credentials: Record<string, string>;
}

async function getTestUsers(credFile?: string) {
	if (credFile === undefined || credFile.length === 0) {
		return undefined;
	}

	let config: ITestUserConfig;
	try {
		config = JSON.parse(fs.readFileSync(credFile, "utf8"));
		return config;
	} catch (e) {
		console.error(`Failed to read ${credFile}`);
		console.error(e);
		return undefined;
	}
}

const createLoginEnv = (userName: string, password: string) => `{"${userName}": "${password}"}`;

async function main() {
	commander
		.version("0.0.1")
		.requiredOption("-d, --driver <driver>", "Which test driver info to use", "odsp")
		.requiredOption(
			"-p, --profile <profile>",
			"Which test profile to use from testConfig.json",
			"ci",
		)
		.requiredOption(
			"-w, --workLoadPath <dirPath>",
			"The test workload directory path relative to the test directory",
			"default",
		)
		.option("-e, --driverEndpoint <endpoint>", "Which endpoint should the driver target?")
		.option("-id, --testId <testId>", "Load an existing data store rather than creating new")
		.option("-c, --credFile <filePath>", "Filename containing user credentials for test")
		.option("-s, --seed <number>", "Seed for this run")
		.option("-dbg, --debug", "Debug child processes via --inspect-brk")
		.option(
			"-l, --log <filter>",
			"Filter debug logging. If not provided, uses DEBUG env variable.",
		)
		.option("-v, --verbose", "Enables verbose logging")
		.option(
			"-b, --browserAuth",
			"Enables browser auth which may require a user to open a url in a browser.",
		)
		.option("-m, --enableMetrics", "Enable capturing client & ops metrics")
		.option(
			"--createTestId",
			"Flag indicating whether to create a document corresponding \
		to the testId passed",
		)
		.parse(process.argv);

	const driver: TestDriverTypes = commander.driver;
	const endpoint: DriverEndpoint | undefined = commander.driverEndpoint;
	const profileName: string = commander.profile;
	const workLoadPath: string = `workloads/${commander.workLoadPath}`;
	const testId: string | undefined = commander.testId;
	const debug: true | undefined = commander.debug;
	const log: string | undefined = commander.log;
	const verbose: true | undefined = commander.verbose;
	const seed: number = commander.seed ?? Date.now();
	const browserAuth: true | undefined = commander.browserAuth;
	const credFile: string | undefined = commander.credFile;
	const enableMetrics: boolean = commander.enableMetrics ?? false;
	const createTestId: boolean = commander.createTestId ?? false;

	const profile = getProfile(profileName, workLoadPath);

	if (log !== undefined) {
		process.env.DEBUG = log;
	}

	const testUsers = await getTestUsers(credFile);

	const testDriver = await createTestDriver(driver, endpoint, seed, undefined, browserAuth);

	await orchestratorProcess(testDriver, profile, workLoadPath, {
		testId,
		debug,
		verbose,
		seed,
		enableMetrics,
		createTestId,
		testUsers,
		profileName,
	});
}

function msSinceTime(time: Date) {
	return new Date().valueOf() - time.valueOf();
}

interface RunnerResult {
	// eslint-disable-next-line @rushstack/no-new-null
	returnCode: number | null;
	durationMs: number;
	index: number;
}

/**
 * Implementation of the orchestrator process. Returns the return code to exit the process with.
 */
async function orchestratorProcess(
	testDriver: ITestDriver,
	profile: ILoadTestConfig,
	workLoadPath: string,
	args: {
		testId?: string;
		debug?: true;
		verbose?: true;
		seed: number;
		enableMetrics?: boolean;
		createTestId?: boolean;
		testUsers?: ITestUserConfig;
		profileName: string;
	},
) {
	const url = await (args.testId !== undefined && args.createTestId === false
		? // If testId is provided and createTestId is false, then load the file;
		  testDriver.createContainerUrl(args.testId)
		: // If no testId is provided, (or) if testId is provided but createTestId is not false, then
		  // create a file;
		  // In case testId is provided, name of the file to be created is taken as the testId provided
		  initialize(
				testDriver,
				args.seed,
				profile,
				workLoadPath,
				args.verbose === true,
				args.profileName,
				args.testId,
		  ));

	const estRunningTimeMin = Math.floor(profile.totalSendCount / profile.opRatePerMin);
	console.log(`Connecting to ${args.testId !== undefined ? "existing" : "new"}`);
	console.log(`Selected test profile: ${args.profileName}`);
	console.log(`Estimated run time: ${estRunningTimeMin} minutes\n`);

	const startTime = new Date();
	console.log(`start time: ${startTime.toTimeString()}`);
	const logger = await createLogger({
		driverType: testDriver.type,
		driverEndpointName: testDriver.endpointName,
		profile: args.profileName,
		workLoadPath,
		runId: undefined,
	});

	const runnerArgs: string[][] = [];
	for (let i = 0; i < profile.numClients; i++) {
		const childArgs: string[] = [
			"./dist/runner.js",
			"--driver",
			testDriver.type,
			"--profile",
			args.profileName,
			"--runId",
			i.toString(),
			"--url",
			url,
			"--seed",
			`0x${args.seed.toString(16)}`,
			"--workLoadPath",
			workLoadPath,
		];
		if (args.debug === true) {
			const debugPort = 9230 + i; // 9229 is the default and will be used for the root orchestrator process
			childArgs.unshift(`--inspect-brk=${debugPort}`);
		}
		if (args.verbose === true) {
			childArgs.push("--verbose");
		}
		if (args.enableMetrics === true) {
			childArgs.push("--enableOpsMetrics");
		}

		if (testDriver.endpointName !== undefined) {
			childArgs.push(`--driverEndpoint`, testDriver.endpointName);
		}

		runnerArgs.push(childArgs);
	}
	console.log(runnerArgs.map((a) => a.join(" ")).join("\n"));

	if (args.enableMetrics === true) {
		setInterval(() => {
			ps.lookup(
				{
					command: "node",
					ppid: process.pid,
				},
				(_, results) => {
					if (results !== undefined) {
						logger.send({
							category: "metric",
							eventName: "Runner Processes",
							testHarnessEvent: true,
							value: results.length,
						});
					}
				},
			);
		}, 20000);
	}

	let runnerResults: RunnerResult[] | undefined;
	try {
		const usernames =
			args.testUsers !== undefined ? Object.keys(args.testUsers.credentials) : undefined;
		runnerResults = await Promise.all(
			runnerArgs.map(async (childArgs, index) => {
				const username =
					usernames !== undefined ? usernames[index % usernames.length] : undefined;
				const password =
					username !== undefined ? args.testUsers?.credentials[username] : undefined;
				const envVar = { ...process.env };
				if (username !== undefined && password !== undefined) {
					if (testDriver.endpointName === "odsp") {
						envVar.login__odsp__test__accounts = createLoginEnv(username, password);
					} else if (testDriver.endpointName === "odsp-df") {
						envVar.login__odspdf__test__accounts = createLoginEnv(username, password);
					}
				}
				const runnerStartTime = new Date();
				const runnerProcess = child_process.spawn("node", childArgs, {
					stdio: "inherit",
					env: envVar,
				});

				if (args.enableMetrics === true) {
					setupTelemetry(runnerProcess, logger, index, username);
				}

				return new Promise<RunnerResult>((resolve) =>
					runnerProcess.once("close", (returnCode, _signals) => {
						resolve({ returnCode, index, durationMs: msSinceTime(runnerStartTime) });
					}),
				);
			}),
		);
	} finally {
		const durationMs = msSinceTime(startTime);
		console.log(`Duration: ${new Date(durationMs).toISOString().split(/T|Z/)[1]}`);

		if (runnerResults === undefined) {
			console.error("NO TEST RESULTS FOUND TO OUTPUT");
		} else {
			writeTestResultXmlFile(runnerResults, durationMs / 1000 /* durationSec */);
		}

		await safeExit(0, url);
	}
}

/** Format the runner results into the JUnit XML format expected by ADO and write to a file */
function writeTestResultXmlFile(results: RunnerResult[], durationSec: number) {
	const resultsForXml = results.map(({ returnCode, index, durationMs }) => {
		const _attr = {
			classname: "StressRunner",
			name: `Runner_${index}`,
			time: durationMs / 1000,
		};
		if (returnCode === GcFailureExitCode) {
			// Failure
			return {
				testcase: [
					{ _attr },
					{
						failure: `GC failure - check pipeline logs to find the error.`,
					},
				],
			};
		}
		if (returnCode === 0) {
			// Success
			return { testcase: [{ _attr }] };
		}
		return {
			// Success but with non-zero exit code.
			testcase: [{ _attr }, { exitCode: returnCode }],
		};
	});
	const suiteAttributes = {
		name: "Stress Test",
		tests: results.length,
		failures: results.filter(({ returnCode }) => returnCode === GcFailureExitCode).length,
		errors: results.filter(({ returnCode }) => returnCode !== 0).length,
		time: durationSec,
		// timestamp: e.g. Wed, 16 Nov 2022 18:15:06 GMT
	};
	const outputObj: xml.XmlObject = {
		testsuite: [{ _attr: suiteAttributes }, ...resultsForXml],
	};
	const outputXml = xml(outputObj, true);
	console.log(outputXml);

	const timestamp = new Date().toISOString();
	writeToFile(outputXml, "output", `${timestamp}-junit-report.xml`);
}

/**
 * Setup event and metrics telemetry to be sent to loggers.
 */
function setupTelemetry(
	process: child_process.ChildProcess,
	logger: ITelemetryLoggerExt,
	runId: number,
	username?: string,
) {
	logger.send({
		category: "metric",
		eventName: "Runner Started",
		testHarnessEvent: true,
		value: 1,
		username,
		runId,
	});

	process.once("error", (e) => {
		logger.send({
			category: "metric",
			eventName: "Runner Start Error",
			testHarnessEvent: true,
			value: 1,
			username,
			runId,
		});
		logger.sendErrorEvent(
			{
				eventName: "Runner Start Error",
				testHarnessEvent: true,
				username,
				runId,
			},
			e,
		);
	});

	process.once("exit", (code) => {
		logger.send({
			category: "metric",
			eventName: "Runner Exited",
			testHarnessEvent: true,
			value: 1,
			username,
			runId,
			exitCode: code ?? 0,
		});
	});

	let stdOutLine = 0;
	process.stdout?.on("data", (chunk) => {
		const data = String(chunk);
		console.log(data);
		if (data.replace(/\./g, "").length > 0) {
			logger.send({
				eventName: "Runner Console",
				testHarnessEvent: true,
				category: "generic",
				lineNo: stdOutLine,
				runId,
				username,
				data,
			});
			stdOutLine++;
		}
	});

	let stdErrLine = 0;
	process.stderr?.on("data", (chunk) => {
		const data = String(chunk);
		console.log(data);
		logger.send({
			eventName: "Runner Error",
			testHarnessEvent: true,
			category: "error",
			lineNo: stdErrLine,
			runId,
			username,
			data,
			error: data.split("\n")[0],
		});
		stdErrLine++;
	});
}

main().catch((error) => {
	console.error(error);
	process.exit(-1);
});<|MERGE_RESOLUTION|>--- conflicted
+++ resolved
@@ -5,20 +5,17 @@
 
 import child_process from "child_process";
 import fs from "fs";
-<<<<<<< HEAD
-import ps from "ps-node";
-import commander from "commander";
-import xml from "xml";
-=======
-
->>>>>>> d6ed4c6a
 import {
 	DriverEndpoint,
 	ITestDriver,
-<<<<<<< HEAD
-} from "@fluidframework/test-driver-definitions";
-import { ITelemetryLoggerExt } from "@fluidframework/telemetry-utils";
-import { GcFailureExitCode, ILoadTestConfig } from "./testConfigFile";
+	TestDriverTypes,
+} from "@fluid-internal/test-driver-definitions";
+import { ITelemetryLoggerExt } from "@fluidframework/telemetry-utils/internal";
+import commander from "commander";
+import ps from "ps-node";
+import xml from "xml";
+
+import { GcFailureExitCode, ILoadTestConfig } from "./testConfigFile.js";
 import {
 	createLogger,
 	createTestDriver,
@@ -26,17 +23,7 @@
 	initialize,
 	safeExit,
 	writeToFile,
-} from "./utils";
-=======
-	TestDriverTypes,
-} from "@fluid-internal/test-driver-definitions";
-import { ITelemetryLoggerExt } from "@fluidframework/telemetry-utils/internal";
-import commander from "commander";
-import ps from "ps-node";
-
-import { ILoadTestConfig } from "./testConfigFile.js";
-import { createLogger, createTestDriver, getProfile, initialize, safeExit } from "./utils.js";
->>>>>>> d6ed4c6a
+} from "./utils.js";
 
 interface ITestUserConfig {
 	/* Credentials' key/value description:
