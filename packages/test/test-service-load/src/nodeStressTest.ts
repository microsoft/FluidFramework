/*!
 * Copyright (c) Microsoft Corporation and contributors. All rights reserved.
 * Licensed under the MIT License.
 */

import child_process from "child_process";
import fs from "fs";
import ps from "ps-node";
import commander from "commander";
import * as ps from "ps-node";
import { TestDriverTypes } from "@fluidframework/test-driver-definitions";
import { ITelemetryLogger } from "@fluidframework/common-definitions";
import { ILoadTestConfig } from "./testConfigFile";
import { createTestDriver, getProfile, initialize, loggerP, safeExit } from "./utils";

interface ITestUserConfig {
    /* Credentials' key/value description:
     * Key    : Username for the client
     * Value  : Password specific to that username
     */
    credentials: Record<string, string>;
    rampup: number;
    docUrl: string;
}

async function getTestUsers(credFile?: string) {
    if (credFile === undefined || credFile.length === 0) {
        return undefined;
    }

    let config: ITestUserConfig;
    try {
        config = JSON.parse(fs.readFileSync(credFile, "utf8"));
        return config;
    } catch (e) {
        console.error(`Failed to read ${credFile}`);
        console.error(e);
        return undefined;
    }
}

const createLoginEnv = (userName: string, password: string) => `{"${userName}": "${password}"}`;

async function main() {
    commander
        .version("0.0.1")
        .requiredOption("-d, --driver <driver>", "Which test driver info to use", "odsp")
        .requiredOption("-p, --profile <profile>", "Which test profile to use from testConfig.json", "ci")
        .option("-id, --testId <testId>", "Load an existing data store rather than creating new")
        .option("-c, --credFile <filePath>", "Filename containing user credentialss for test")
        .option("-s, --seed <number>", "Seed for this run")
        .option("-dbg, --debug", "Debug child processes via --inspect-brk")
        .option("-l, --log <filter>", "Filter debug logging. If not provided, uses DEBUG env variable.")
        .option("-v, --verbose", "Enables verbose logging")
        .option("-b, --browserAuth", "Enables browser auth which may require a user to open a url in a browser.")
        .option("-m, --enableMetrics", "Enable capturing client & ops metrics")
        .parse(process.argv);

    const driver: TestDriverTypes = commander.driver;
    const profileArg: string = commander.profile;
    const testId: string | undefined = commander.testId;
    const debug: true | undefined = commander.debug;
    const log: string | undefined = commander.log;
    const verbose: true | undefined = commander.verbose;
    const seed: number | undefined = commander.seed;
    const browserAuth: true | undefined = commander.browserAuth;
    const credFile: string | undefined = commander.credFile;
    const enableMetrics: boolean = commander.enableMetrics ?? false;

    const profile = getProfile(profileArg);

    if (log !== undefined) {
        process.env.DEBUG = log;
    }

    const testUsers = await getTestUsers(credFile);

    await orchestratorProcess(
        driver,
        { ...profile, name: profileArg, testUsers },
        { testId, debug, verbose, seed, browserAuth, enableMetrics });
}

/**
 * Implementation of the orchestrator process. Returns the return code to exit the process with.
 */
async function orchestratorProcess(
    driver: TestDriverTypes,
    profile: ILoadTestConfig & { name: string, testUsers?: ITestUserConfig },
    args: { testId?: string, debug?: true, verbose?: true, seed?: number, browserAuth?: true,
        enableMetrics?: boolean },
) {
    const seed = args.seed ?? Date.now();
    const seedArg = `0x${seed.toString(16)}`;
    const logger = await loggerP;

    const testDriver = await createTestDriver(
        driver,
        seed,
        undefined,
        args.browserAuth);
    let url = "";
    if (profile.testUsers?.docUrl !== undefined && profile.testUsers.docUrl) {
        // if docUrl is found from config file then reuse this document
        url = profile.testUsers.docUrl;
    } else {
        // Create a new file if a testId wasn't provided
        url = args.testId !== undefined
            ? await testDriver.createContainerUrl(args.testId)
            : await initialize(testDriver, seed, profile, args.verbose === true);
    }

    const estRunningTimeMin = Math.floor(2 * profile.totalSendCount / (profile.opRatePerMin * profile.numClients));
    console.log(`Connecting to ${args.testId !== undefined ? "existing" : "new"}`);
    console.log(`Selected test profile: ${profile.name}`);
    console.log(`Estimated run time: ${estRunningTimeMin} minutes\n`);

    const runnerArgs: string[][] = [];
    for (let i = 0; i < profile.numClients; i++) {
        const childArgs: string[] = [
            "./dist/runner.js",
            "--driver", driver,
            "--profile", profile.name,
            "--runId", i.toString(),
            "--url", url,
            "--seed", seedArg,
        ];
        if (args.debug === true) {
            const debugPort = 9230 + i; // 9229 is the default and will be used for the root orchestrator process
            childArgs.unshift(`--inspect-brk=${debugPort}`);
        }
        if (args.verbose === true) {
            childArgs.push("--verbose");
        }
        if (args.enableMetrics === true) {
            childArgs.push("--enableOpsMetrics");
        }

        runnerArgs.push(childArgs);
    }
    console.log(runnerArgs.join("\n"));

    if (args.enableMetrics === true) {
        setInterval(() => {
            ps.lookup({
                command: "node",
                ppid: process.pid,
            }, (err, results) => {
                if (err !== undefined) {
                    logger.send({
                        category: "metric",
                        eventName: "Runner Processes",
                        value: results.length,
                    });
                }
            });
        }, 20000);
    }

    try {
        const usernames = profile.testUsers !== undefined ? Object.keys(profile.testUsers.credentials) : [];
        const startIndex = Math.floor(Math.random() * usernames.length);
        await Promise.all(runnerArgs.map(async (childArgs, index) => {
            await new Promise<void>((resolve) => setTimeout(resolve, 5000 + Math.random() * 10000));

            const username = usernames !== undefined ? usernames[(index + startIndex) % usernames.length] : undefined;
            const password = username !== undefined ? profile.testUsers?.credentials[username] : undefined;
            const envVar = { ...process.env };
            if (username !== undefined && password !== undefined) {
                envVar.login__odsp__test__accounts = createLoginEnv(username, password);
            }
            const runnerProcess = child_process.spawn(
                "node",
                childArgs,
                {
                    stdio: "inherit",
                    env: envVar,
                },
            );

            if (args.enableMetrics === true) {
                setupTelemetry(runnerProcess, logger, index, username);
            }

            return new Promise((resolve) => runnerProcess.once("close", resolve));
        }));
    } finally {
        if (logger !== undefined) {
            await logger.flush();
        }
        await safeExit(0, url);
    }
}

<<<<<<< HEAD
=======
/**
 * Setup event and metrics telemetry to be sent to loggers.
 */
>>>>>>> 17be37e0
function setupTelemetry(
    process: child_process.ChildProcess,
    logger: ITelemetryLogger,
    runId: number,
    username?: string) {
    logger.send({
        category: "metric",
        eventName: "Runner Started",
        value: 1,
        username,
        runId,
    });

    process.once("error", (e) => {
        logger.send({
            category: "metric",
            eventName: "Runner Start Error",
            value: 1,
            username,
            runId,
            error: e.message,
        });
    });

    process.once("exit", (code) => {
        logger.send({
            category: "metric",
            eventName: "Runner Exited",
            value: 1,
            username,
            runId,
            exitCode: code ?? 0,
        });
    });

    let stdOutLine = 0;
    process.stdout?.on("data", (chunk) => {
        const data = String(chunk);
        console.log(data);
        if (data.replace(/\./g, "").length > 0) {
            logger.send({
                eventName: "Runner Console",
                category: "generic",
                lineNo: stdOutLine,
                runId,
                username,
                data,
            });
            stdOutLine++;
        }
    });

    let stdErrLine = 0;
    process.stderr?.on("data", (chunk) => {
        const data = String(chunk);
        console.log(data);
        logger.send({
            eventName: "Runner Error",
            category: "error",
            lineNo: stdErrLine,
            runId,
            username,
            data,
            error: data.split("\n")[0],
        });
        stdErrLine++;
    });
}

main().catch(
    (error) => {
        console.error(error);
        process.exit(-1);
    },
);<|MERGE_RESOLUTION|>--- conflicted
+++ resolved
@@ -192,12 +192,9 @@
     }
 }
 
-<<<<<<< HEAD
-=======
 /**
  * Setup event and metrics telemetry to be sent to loggers.
  */
->>>>>>> 17be37e0
 function setupTelemetry(
     process: child_process.ChildProcess,
     logger: ITelemetryLogger,
