--- conflicted
+++ resolved
@@ -7,10 +7,7 @@
 import fs from "fs";
 import ps from "ps-node";
 import commander from "commander";
-<<<<<<< HEAD
 import xml from "xml";
-=======
->>>>>>> efe94d6f
 import {
 	TestDriverTypes,
 	DriverEndpoint,
@@ -147,26 +144,6 @@
 		profileName: string;
 	},
 ) {
-<<<<<<< HEAD
-	const seed = args.seed ?? Date.now();
-	const seedArg = `0x${seed.toString(16)}`;
-	const logger = await createLogger({
-		driverType: driver,
-		driverEndpointName: endpoint,
-		profile: args.profileName,
-		runId: undefined,
-	});
-
-	const testDriver: ITestDriver = await createTestDriver(
-		driver,
-		endpoint,
-		seed,
-		undefined,
-		args.browserAuth,
-	);
-
-=======
->>>>>>> efe94d6f
 	const url = await (args.testId !== undefined && args.createTestId === false
 		? // If testId is provided and createTestId is false, then load the file;
 		  testDriver.createContainerUrl(args.testId)
@@ -187,17 +164,14 @@
 	console.log(`Selected test profile: ${args.profileName}`);
 	console.log(`Estimated run time: ${estRunningTimeMin} minutes\n`);
 
-<<<<<<< HEAD
 	const startTime = new Date();
 	console.log(`start time: ${startTime.toTimeString()}`);
-=======
 	const logger = await createLogger({
 		driverType: testDriver.type,
 		driverEndpointName: testDriver.endpointName,
 		profile: args.profileName,
 		runId: undefined,
 	});
->>>>>>> efe94d6f
 
 	const runnerArgs: string[][] = [];
 	for (let i = 0; i < profile.numClients; i++) {
