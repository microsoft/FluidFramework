/*!
 * Copyright (c) Microsoft Corporation and contributors. All rights reserved.
 * Licensed under the MIT License.
 */

import child_process from "child_process";
import fs from "fs";
import commander from "commander";
import { TestDriverTypes } from "@fluidframework/test-driver-definitions";
import { ILoadTestConfig } from "./testConfigFile";
import { createTestDriver, getProfile, initialize, safeExit } from "./utils";

interface ITestUserConfig {
    /* Credentials' key/value description:
     * Key    : Username for the client
     * Value  : Password specific to that username
     */
    credentials: Record<string, string>;
}

async function getTestUsers(credFile?: string) {
    if (credFile === undefined || credFile.length === 0) {
        return undefined;
    }

    let config: ITestUserConfig;
    try {
<<<<<<< HEAD
        config = JSON.parse(await new Promise<string>((resolve, reject) =>
            fs.readFile("./testUserConfig.json", "utf8", (err, data) => {
                if (!err) {
                    resolve(data);
                } else {
                    reject(err);
                }
            })));
=======
        config = JSON.parse(fs.readFileSync(credFile, "utf8"));
>>>>>>> ad1fea72
        return config;
    } catch (e) {
        console.error(`Failed to read ${credFile}`);
        console.error(e);
        return undefined;
    }
}

const createLoginEnv = (userName: string, password: string) => `{"${userName}": "${password}"}`;

async function main() {
    commander
        .version("0.0.1")
        .requiredOption("-d, --driver <driver>", "Which test driver info to use", "odsp")
        .requiredOption("-p, --profile <profile>", "Which test profile to use from testConfig.json", "ci")
        .option("-id, --testId <testId>", "Load an existing data store rather than creating new")
        .option("-c, --credFile <filePath>", "Filename containing user credentialss for test")
        .option("-s, --seed <number>", "Seed for this run")
        .option("-dbg, --debug", "Debug child processes via --inspect-brk")
        .option("-l, --log <filter>", "Filter debug logging. If not provided, uses DEBUG env variable.")
        .option("-v, --verbose", "Enables verbose logging")
        .option("-b, --browserAuth", "Enables browser auth which may require a user to open a url in a browser.")
        .parse(process.argv);

    const driver: TestDriverTypes = commander.driver;
    const profileArg: string = commander.profile;
    const testId: string | undefined = commander.testId;
    const debug: true | undefined = commander.debug;
    const log: string | undefined = commander.log;
    const verbose: true | undefined = commander.verbose;
    const seed: number | undefined = commander.seed;
    const browserAuth: true | undefined = commander.browserAuth;
    const credFile: string | undefined = commander.credFile;

    const profile = getProfile(profileArg);

    if (log !== undefined) {
        process.env.DEBUG = log;
    }

    const testUsers = await getTestUsers(credFile);

    await orchestratorProcess(
            driver,
            { ...profile, name: profileArg, testUsers },
            { testId, debug, verbose, seed, browserAuth });
}
/**
 * Implementation of the orchestrator process. Returns the return code to exit the process with.
 */
async function orchestratorProcess(
    driver: TestDriverTypes,
    profile: ILoadTestConfig & { name: string, testUsers?: ITestUserConfig },
    args: { testId?: string, debug?: true, verbose?: true, seed?: number, browserAuth?: true },
) {
    const seed = args.seed ?? Date.now();
    const seedArg = `0x${seed.toString(16)}`;

    const testDriver = await createTestDriver(
        driver,
        seed,
        undefined,
        args.browserAuth);

    // Create a new file if a testId wasn't provided
    const url = args.testId !== undefined
        ? await testDriver.createContainerUrl(args.testId)
        : await initialize(testDriver, seed, profile, args.verbose === true);

    const estRunningTimeMin = Math.floor(2 * profile.totalSendCount / (profile.opRatePerMin * profile.numClients));
    console.log(`Connecting to ${args.testId !== undefined ? "existing" : "new"}`);
    console.log(`Selected test profile: ${profile.name}`);
    console.log(`Estimated run time: ${estRunningTimeMin} minutes\n`);

    const runnerArgs: string[][] = [];
    for (let i = 0; i < profile.numClients; i++) {
        const childArgs: string[] = [
            "./dist/runner.js",
            "--driver", driver,
            "--profile", profile.name,
            "--runId", i.toString(),
            "--url", url,
            "--seed", seedArg,
        ];
        if (args.debug === true) {
            const debugPort = 9230 + i; // 9229 is the default and will be used for the root orchestrator process
            childArgs.unshift(`--inspect-brk=${debugPort}`);
        }
        if (args.verbose === true) {
            childArgs.push("--verbose");
        }

        runnerArgs.push(childArgs);
    }
    console.log(runnerArgs[0].join(" "));
    try {
        const usernames = profile.testUsers !== undefined ? Object.keys(profile.testUsers.credentials) : undefined;
        await Promise.all(runnerArgs.map(async (childArgs, index) => {
            const username = usernames !== undefined ? usernames[index % usernames.length] : undefined;
            const password = username !== undefined ? profile.testUsers?.credentials[username] : undefined;
            const envVar = { ...process.env };
            if (username !== undefined && password !== undefined) {
                envVar.login__odsp__test__accounts = createLoginEnv(username, password);
            }
            const runnerProcess = child_process.spawn(
                "node",
                childArgs,
                {
                    stdio: "inherit",
                    env: envVar,
                },
            );
            return new Promise((resolve) => runnerProcess.once("close", resolve));
        }));
    } finally{
        await safeExit(0, url);
    }
}

main().catch(
    (error) => {
        console.error(error);
        process.exit(-1);
    },
);<|MERGE_RESOLUTION|>--- conflicted
+++ resolved
@@ -25,18 +25,7 @@
 
     let config: ITestUserConfig;
     try {
-<<<<<<< HEAD
-        config = JSON.parse(await new Promise<string>((resolve, reject) =>
-            fs.readFile("./testUserConfig.json", "utf8", (err, data) => {
-                if (!err) {
-                    resolve(data);
-                } else {
-                    reject(err);
-                }
-            })));
-=======
         config = JSON.parse(fs.readFileSync(credFile, "utf8"));
->>>>>>> ad1fea72
         return config;
     } catch (e) {
         console.error(`Failed to read ${credFile}`);
