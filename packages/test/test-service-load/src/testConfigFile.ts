/*!
 * Copyright (c) Microsoft Corporation and contributors. All rights reserved.
 * Licensed under the MIT License.
 */

import { ILoaderOptions } from "@fluidframework/container-definitions";
import { IContainerRuntimeOptions } from "@fluidframework/container-runtime";
import { ConfigTypes } from "@fluidframework/telemetry-utils";
import { TestDriverTypes } from "@fluidframework/test-driver-definitions";
import { OptionsMatrix } from "@fluidframework/test-pairwise-generator";

/** Type modeling the structure of the testConfig.json file */
export interface ITestConfig {
	profiles: { [name: string]: ILoadTestConfig | undefined };
}

/** Type modeling the profile sub-structure of the testConfig.json file */
export interface ILoadTestConfig {
	opRatePerMin: number;
	progressIntervalMs: number;
	numClients: number;
	totalSendCount: number;
	totalSignalsSendCount?: number;
	readWriteCycleMs: number;
	signalsPerMin?: number;
	faultInjectionMs?: {
		min: number;
		max: number;
	};
	opsSendType?: "allClientsConcurrentReadWrite" | "staggeredReadWrite";
	/**
	 * Simulate clients going offline
	 */
	offline?: {
		/**
		 * Amount of time to wait before going offline in milliseconds
		 */
		delayMs: {
			min: number;
			max: number;
		};
		/**
		 * Amount of time clients stay offline in milliseconds
		 */
		durationMs: {
			min: number;
			max: number;
		};
	};
	/**
	 * Number of "attachment" type blobs to upload over the course of the test run.
	 */
	totalBlobCount?: number;
	/**
	 * Size of blob to upload in bytes. Note that some services may limit the maximum uploadable blob size (e.g. 4MB in
	 * ODSP).
	 */
	blobSize?: number;
	/**
	 * Number of "attachment" type blobs to add while detached. Note this is only supported on ODSP currently.
	 */
	detachedBlobCount?: number;

<<<<<<< HEAD
    /**
     * Override loader options to force a specific value
     */
    optionOverrides?: Record<TestDriverTypes, OptionOverride | undefined>;
    /**
     * Specify Ops payload size for the test run.
     */
    opSizeinBytes?: number;
    /**
     * Whether the ops generated should have random content.
     * This config can be used to force a low compression ratio.
     */
    useRandomContent?: boolean;
    /**
     * If enabled, for each op, the test will generate content of random size
     * between 0 and `opSizeinBytes`
     */
    useVariableOpSize?: boolean;
=======
	/**
	 * Override loader options to force a specific value
	 */
	optionOverrides?: Record<TestDriverTypes, OptionOverride | undefined>;
	/**
	 * Specify Ops payload size for the test run.
	 */
	opSizeinBytes?: number;
>>>>>>> d43f52fe
}

export interface OptionOverride {
	loader?: Partial<OptionsMatrix<ILoaderOptions>>;
	container?: Partial<OptionsMatrix<IContainerRuntimeOptions>>;
	configurations?: OptionsMatrix<Record<string, ConfigTypes>>;
}<|MERGE_RESOLUTION|>--- conflicted
+++ resolved
@@ -61,26 +61,6 @@
 	 */
 	detachedBlobCount?: number;
 
-<<<<<<< HEAD
-    /**
-     * Override loader options to force a specific value
-     */
-    optionOverrides?: Record<TestDriverTypes, OptionOverride | undefined>;
-    /**
-     * Specify Ops payload size for the test run.
-     */
-    opSizeinBytes?: number;
-    /**
-     * Whether the ops generated should have random content.
-     * This config can be used to force a low compression ratio.
-     */
-    useRandomContent?: boolean;
-    /**
-     * If enabled, for each op, the test will generate content of random size
-     * between 0 and `opSizeinBytes`
-     */
-    useVariableOpSize?: boolean;
-=======
 	/**
 	 * Override loader options to force a specific value
 	 */
@@ -89,7 +69,16 @@
 	 * Specify Ops payload size for the test run.
 	 */
 	opSizeinBytes?: number;
->>>>>>> d43f52fe
+	/**
+	 * Whether the ops generated should have random content.
+	 * This config can be used to force a low compression ratio.
+	 */
+	useRandomContent?: boolean;
+	/**
+	 * If enabled, for each op, the test will generate content of random size
+	 * between 0 and `opSizeinBytes`
+	 */
+	useVariableOpSize?: boolean;
 }
 
 export interface OptionOverride {
