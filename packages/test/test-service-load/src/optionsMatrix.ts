/*!
 * Copyright (c) Microsoft Corporation and contributors. All rights reserved.
 * Licensed under the MIT License.
 */

import { TestDriverTypes } from "@fluid-internal/test-driver-definitions";
import {
	OptionsMatrix,
	booleanCases,
	generatePairwiseOptions,
	numberCases,
} from "@fluid-private/test-pairwise-generator";
import { ILoaderOptions } from "@fluidframework/container-loader/internal";
import {
	CompressionAlgorithms,
	IContainerRuntimeOptions,
	IGCRuntimeOptions,
	ISummaryRuntimeOptions,
} from "@fluidframework/container-runtime/internal";
import { ConfigTypes } from "@fluidframework/core-interfaces";
import { LoggingError } from "@fluidframework/telemetry-utils/internal";

import { ILoadTestConfig, OptionOverride } from "./testConfigFile.js";

const loaderOptionsMatrix: OptionsMatrix<ILoaderOptions> = {
	cache: booleanCases,
	client: [undefined],
	provideScopeLoader: booleanCases,
	maxClientLeaveWaitTime: numberCases,
	summarizeProtocolTree: [undefined],
	enableOfflineLoad: booleanCases,
};

export function applyOverrides<T extends Record<string, any>>(
	options: OptionsMatrix<T>,
	optionsOverrides: Partial<OptionsMatrix<T>> | undefined,
) {
	const realOptions: OptionsMatrix<T> = { ...options };
	if (optionsOverrides !== undefined) {
		// The cast is required because TS5 infers that 'key' must be in the set 'keyof T' and
		// notes that the type 'Partial<OptionsMatrix<T>>' may contain additional keys not in T.
		for (const key of Object.keys(optionsOverrides) as (string & keyof T)[]) {
			const override = optionsOverrides[key];
			if (override !== undefined) {
				if (Array.isArray(override)) {
					realOptions[key] = override;
				} else {
					throw new LoggingError(
						`Override for ${key} is not array: ${JSON.stringify(optionsOverrides)}`,
					);
				}
			}
		}
	}
	return realOptions;
}

export const generateLoaderOptions = (
	seed: number,
	overrides: Partial<OptionsMatrix<ILoaderOptions>> | undefined,
): ILoaderOptions[] => {
	return generatePairwiseOptions<ILoaderOptions>(
		applyOverrides(loaderOptionsMatrix, overrides),
		seed,
	);
};

// GC options are set via the test config file. This has some default value to ensure GC us always enabled.
const gcOptionsMatrix: OptionsMatrix<IGCRuntimeOptions> = {
<<<<<<< HEAD
	disableGC: [false],
	gcAllowed: [true],
	runFullGC: [false],
	sessionExpiryTimeoutMs: [undefined],
	enableGCSweep: [undefined],
	sweepGracePeriodMs: [undefined],
=======
	runFullGC: booleanCases,
	sessionExpiryTimeoutMs: [undefined], // Don't want sessions to expire at a fixed time
	enableGCSweep: [undefined], // Don't need coverage here, GC sweep is tested separately
	sweepGracePeriodMs: [undefined], // Don't need coverage here, GC sweep is tested separately
>>>>>>> d6ed4c6a
};

const summaryOptionsMatrix: OptionsMatrix<ISummaryRuntimeOptions> = {
	initialSummarizerDelayMs: [undefined],
	summaryConfigOverrides: [undefined],
};

export function generateRuntimeOptions(
	seed: number,
	overrides: Partial<OptionsMatrix<IContainerRuntimeOptions>> | undefined,
) {
	const gcOptions = generatePairwiseOptions(
		applyOverrides(gcOptionsMatrix, overrides?.gcOptions as any),
		seed,
	);

	const summaryOptions = generatePairwiseOptions(
		applyOverrides(summaryOptionsMatrix, overrides?.summaryOptions as any),
		seed,
	);

	const runtimeOptionsMatrix: OptionsMatrix<IContainerRuntimeOptions> = {
		gcOptions: [...gcOptions],
		summaryOptions: [...summaryOptions],
		loadSequenceNumberVerification: [undefined],
		flushMode: [undefined],
		compressionOptions: [
			{ minimumBatchSizeInBytes: 500, compressionAlgorithm: CompressionAlgorithms.lz4 },
		],
		maxBatchSizeInBytes: [716800],
		// Compressed payloads exceeding this size will be chunked into messages of exactly this size
		chunkSizeInBytes: [204800],
		enableRuntimeIdCompressor: ["on", undefined, "delayed"],
		enableGroupedBatching: [true, false],
		explicitSchemaControl: [true, false],
	};

	return generatePairwiseOptions<IContainerRuntimeOptions>(
		applyOverrides(runtimeOptionsMatrix, {
			...overrides,
			gcOptions: undefined,
			summaryOptions: undefined,
		}),
		seed,
	);
}

export function generateConfigurations(
	seed: number,
	overrides: OptionsMatrix<Record<string, ConfigTypes>> | undefined,
): Record<string, ConfigTypes>[] {
	if (overrides === undefined) {
		return [{}];
	}
	return generatePairwiseOptions<Record<string, ConfigTypes>>(overrides, seed);
}

/**
 *
 * @param testConfig - the ILoadTestConfig to extract the Option Override from
 * @param driverType - the DriverType being used in the test, used to determine which option override to pick
 * @param endpoint - the Endpoint being used in the test, used to determine which option override to pick
 * @returns an option override
 */
export function getOptionOverride(
	testConfig: ILoadTestConfig | undefined,
	driverType: TestDriverTypes,
	endpoint: string | undefined,
): OptionOverride | undefined {
	// Specifically using an all or nothing strategy as that's how our current test config options are written today
	// We first search for the key driverType-endpoint, if that doesn't exist then we just key on the driverType
	const driverEndpointOverride = `${driverType}-${endpoint}`;
	return (
		testConfig?.optionOverrides?.[driverEndpointOverride] ??
		testConfig?.optionOverrides?.[driverType]
	);
}<|MERGE_RESOLUTION|>--- conflicted
+++ resolved
@@ -67,19 +67,10 @@
 
 // GC options are set via the test config file. This has some default value to ensure GC us always enabled.
 const gcOptionsMatrix: OptionsMatrix<IGCRuntimeOptions> = {
-<<<<<<< HEAD
-	disableGC: [false],
-	gcAllowed: [true],
 	runFullGC: [false],
-	sessionExpiryTimeoutMs: [undefined],
-	enableGCSweep: [undefined],
-	sweepGracePeriodMs: [undefined],
-=======
-	runFullGC: booleanCases,
 	sessionExpiryTimeoutMs: [undefined], // Don't want sessions to expire at a fixed time
 	enableGCSweep: [undefined], // Don't need coverage here, GC sweep is tested separately
 	sweepGracePeriodMs: [undefined], // Don't need coverage here, GC sweep is tested separately
->>>>>>> d6ed4c6a
 };
 
 const summaryOptionsMatrix: OptionsMatrix<ISummaryRuntimeOptions> = {
