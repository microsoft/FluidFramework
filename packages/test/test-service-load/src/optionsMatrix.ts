/*!
 * Copyright (c) Microsoft Corporation and contributors. All rights reserved.
 * Licensed under the MIT License.
 */

import {
	CompressionAlgorithms,
	IContainerRuntimeOptions,
	IGCRuntimeOptions,
	ISummaryRuntimeOptions,
} from "@fluidframework/container-runtime";
import {
	booleanCases,
	generatePairwiseOptions,
	OptionsMatrix,
	numberCases,
} from "@fluidframework/test-pairwise-generator";
import { ILoaderOptions } from "@fluidframework/container-loader";
import { ConfigTypes, LoggingError } from "@fluidframework/telemetry-utils";

const loaderOptionsMatrix: OptionsMatrix<ILoaderOptions> = {
	cache: booleanCases,
	provideScopeLoader: booleanCases,
	maxClientLeaveWaitTime: numberCases,
	summarizeProtocolTree: [undefined],
};

export function applyOverrides<T>(
	options: OptionsMatrix<T>,
	optionsOverrides: Partial<OptionsMatrix<T>> | undefined,
) {
	const realOptions: OptionsMatrix<T> = { ...options };
	if (optionsOverrides !== undefined) {
		for (const key of Object.keys(optionsOverrides)) {
			const override = optionsOverrides[key];
			if (override !== undefined) {
				if (Array.isArray(override)) {
					realOptions[key] = override;
				} else {
					throw new LoggingError(
						`Override for ${key} is not array: ${JSON.stringify(optionsOverrides)}`,
					);
				}
			}
		}
	}
	return realOptions;
}

export const generateLoaderOptions = (
	seed: number,
	overrides: Partial<OptionsMatrix<ILoaderOptions>> | undefined,
): ILoaderOptions[] => {
	return generatePairwiseOptions<ILoaderOptions>(
		applyOverrides(loaderOptionsMatrix, overrides),
		seed,
	);
};

const gcOptionsMatrix: OptionsMatrix<IGCRuntimeOptions> = {
	disableGC: booleanCases,
	gcAllowed: booleanCases,
	runFullGC: booleanCases,
	sweepAllowed: [false],
	sessionExpiryTimeoutMs: [undefined], // Don't want coverage here
};

const summaryOptionsMatrix: OptionsMatrix<ISummaryRuntimeOptions> = {
	initialSummarizerDelayMs: numberCases,
	summaryConfigOverrides: [undefined],
};

export function generateRuntimeOptions(
	seed: number,
	overrides: Partial<OptionsMatrix<IContainerRuntimeOptions>> | undefined,
) {
	const gcOptions = generatePairwiseOptions(
		applyOverrides(gcOptionsMatrix, overrides?.gcOptions as any),
		seed,
	);

	const summaryOptions = generatePairwiseOptions(
		applyOverrides(summaryOptionsMatrix, overrides?.summaryOptions as any),
		seed,
	);

	const runtimeOptionsMatrix: OptionsMatrix<IContainerRuntimeOptions> = {
		gcOptions: [undefined, ...gcOptions],
		summaryOptions: [undefined, ...summaryOptions],
		loadSequenceNumberVerification: [undefined],
		enableOfflineLoad: [undefined],
		flushMode: [undefined],
		compressionOptions: [
			{ minimumBatchSizeInBytes: 500, compressionAlgorithm: CompressionAlgorithms.lz4 },
		],
<<<<<<< HEAD
		maxBatchSizeInBytes: [undefined],
		enableOpReentryCheck: [undefined],
=======
		maxBatchSizeInBytes: [716800],
		enableOpReentryCheck: [true],
>>>>>>> 5d071c68
		// Compressed payloads over 1MB will be split into chunked ops of this size
		chunkSizeInBytes: [1024, 38400, 614400],
	};

	return generatePairwiseOptions<IContainerRuntimeOptions>(
		applyOverrides(runtimeOptionsMatrix, {
			...overrides,
			gcOptions: undefined,
			summaryOptions: undefined,
		}),
		seed,
	);
}

export function generateConfigurations(
	seed: number,
	overrides: OptionsMatrix<Record<string, ConfigTypes>> | undefined,
): Record<string, ConfigTypes>[] {
	if (overrides === undefined) {
		return [{}];
	}
	return generatePairwiseOptions<Record<string, ConfigTypes>>(overrides, seed);
}<|MERGE_RESOLUTION|>--- conflicted
+++ resolved
@@ -93,13 +93,8 @@
 		compressionOptions: [
 			{ minimumBatchSizeInBytes: 500, compressionAlgorithm: CompressionAlgorithms.lz4 },
 		],
-<<<<<<< HEAD
-		maxBatchSizeInBytes: [undefined],
+		maxBatchSizeInBytes: [716800],
 		enableOpReentryCheck: [undefined],
-=======
-		maxBatchSizeInBytes: [716800],
-		enableOpReentryCheck: [true],
->>>>>>> 5d071c68
 		// Compressed payloads over 1MB will be split into chunked ops of this size
 		chunkSizeInBytes: [1024, 38400, 614400],
 	};
