--- conflicted
+++ resolved
@@ -76,13 +76,9 @@
         loadSequenceNumberVerification: [undefined],
         enableOfflineLoad: [undefined],
         flushMode: [undefined],
-<<<<<<< HEAD
         compressionOptions: [{ minimumBatchSize: 500, compressionAlgorithm: CompressionAlgorithms.lz4 }],
-=======
-        compressionOptions: [{ minimumSize: 500 }],
         maxBatchSizeInBytes: [undefined],
         enableOpReentryCheck: [undefined],
->>>>>>> a573795f
     };
 
     return generatePairwiseOptions<IContainerRuntimeOptions>(
