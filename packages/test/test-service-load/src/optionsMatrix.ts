/*!
 * Copyright (c) Microsoft Corporation and contributors. All rights reserved.
 * Licensed under the MIT License.
 */

import {
	CompressionAlgorithms,
	IContainerRuntimeOptions,
	IGCRuntimeOptions,
	ISummaryRuntimeOptions,
} from "@fluidframework/container-runtime";
import {
	booleanCases,
	generatePairwiseOptions,
	OptionsMatrix,
	numberCases,
} from "@fluidframework/test-pairwise-generator";
import { ILoaderOptions } from "@fluidframework/container-loader";
import { ConfigTypes, LoggingError } from "@fluidframework/telemetry-utils";

const loaderOptionsMatrix: OptionsMatrix<ILoaderOptions> = {
	cache: booleanCases,
	provideScopeLoader: booleanCases,
	maxClientLeaveWaitTime: numberCases,
	summarizeProtocolTree: [undefined],
};

export function applyOverrides<T>(
	options: OptionsMatrix<T>,
	optionsOverrides: Partial<OptionsMatrix<T>> | undefined,
) {
	const realOptions: OptionsMatrix<T> = { ...options };
	if (optionsOverrides !== undefined) {
		for (const key of Object.keys(optionsOverrides)) {
			const override = optionsOverrides[key];
			if (override !== undefined) {
				if (Array.isArray(override)) {
					realOptions[key] = override;
				} else {
					throw new LoggingError(
						`Override for ${key} is not array: ${JSON.stringify(optionsOverrides)}`,
					);
				}
			}
		}
	}
	return realOptions;
}

export const generateLoaderOptions = (
	seed: number,
	overrides: Partial<OptionsMatrix<ILoaderOptions>> | undefined,
): ILoaderOptions[] => {
	return generatePairwiseOptions<ILoaderOptions>(
		applyOverrides(loaderOptionsMatrix, overrides),
		seed,
	);
};

const gcOptionsMatrix: OptionsMatrix<IGCRuntimeOptions> = {
	disableGC: booleanCases,
	gcAllowed: booleanCases,
	runFullGC: booleanCases,
	sweepAllowed: [false],
	sessionExpiryTimeoutMs: [undefined], // Don't want coverage here
};

const summaryOptionsMatrix: OptionsMatrix<ISummaryRuntimeOptions> = {
	initialSummarizerDelayMs: numberCases,
	summaryConfigOverrides: [undefined],
};

export function generateRuntimeOptions(
	seed: number,
	overrides: Partial<OptionsMatrix<IContainerRuntimeOptions>> | undefined,
) {
	const gcOptions = generatePairwiseOptions(
		applyOverrides(gcOptionsMatrix, overrides?.gcOptions as any),
		seed,
	);

	const summaryOptions = generatePairwiseOptions(
		applyOverrides(summaryOptionsMatrix, overrides?.summaryOptions as any),
		seed,
	);

	const runtimeOptionsMatrix: OptionsMatrix<IContainerRuntimeOptions> = {
		gcOptions: [undefined, ...gcOptions],
		summaryOptions: [undefined, ...summaryOptions],
		loadSequenceNumberVerification: [undefined],
		enableOfflineLoad: [undefined],
		flushMode: [undefined],
		compressionOptions: [
			{ minimumBatchSizeInBytes: 500, compressionAlgorithm: CompressionAlgorithms.lz4 },
		],
		maxBatchSizeInBytes: [716800],
		enableOpReentryCheck: [true],
		// Compressed payloads over 1MB will be split into chunked ops of this size
<<<<<<< HEAD
		chunkSizeInBytes: [1024, 38400, 614400],
		enableRuntimeIdCompressor: [undefined],
=======
		chunkSizeInBytes: [307200, 614400, 706800],
>>>>>>> fbd4bac8
	};

	return generatePairwiseOptions<IContainerRuntimeOptions>(
		applyOverrides(runtimeOptionsMatrix, {
			...overrides,
			gcOptions: undefined,
			summaryOptions: undefined,
		}),
		seed,
	);
}

export function generateConfigurations(
	seed: number,
	overrides: OptionsMatrix<Record<string, ConfigTypes>> | undefined,
): Record<string, ConfigTypes>[] {
	if (overrides === undefined) {
		return [{}];
	}
	return generatePairwiseOptions<Record<string, ConfigTypes>>(overrides, seed);
}<|MERGE_RESOLUTION|>--- conflicted
+++ resolved
@@ -96,12 +96,8 @@
 		maxBatchSizeInBytes: [716800],
 		enableOpReentryCheck: [true],
 		// Compressed payloads over 1MB will be split into chunked ops of this size
-<<<<<<< HEAD
-		chunkSizeInBytes: [1024, 38400, 614400],
+		chunkSizeInBytes: [307200, 614400, 706800],
 		enableRuntimeIdCompressor: [undefined],
-=======
-		chunkSizeInBytes: [307200, 614400, 706800],
->>>>>>> fbd4bac8
 	};
 
 	return generatePairwiseOptions<IContainerRuntimeOptions>(
