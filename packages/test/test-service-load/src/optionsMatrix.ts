/*!
 * Copyright (c) Microsoft Corporation and contributors. All rights reserved.
 * Licensed under the MIT License.
 */

import {
    CompressionAlgorithms,
    IContainerRuntimeOptions,
    IGCRuntimeOptions,
    ISummaryRuntimeOptions,
} from "@fluidframework/container-runtime";
import {
    booleanCases,
    generatePairwiseOptions,
    OptionsMatrix,
    numberCases,
} from "@fluidframework/test-pairwise-generator";
import { ILoaderOptions } from "@fluidframework/container-loader";
import { ConfigTypes, LoggingError } from "@fluidframework/telemetry-utils";

const loaderOptionsMatrix: OptionsMatrix<ILoaderOptions> = {
    cache: booleanCases,
    provideScopeLoader: booleanCases,
    maxClientLeaveWaitTime: numberCases,
    summarizeProtocolTree: [undefined],
};

export function applyOverrides<T>(options: OptionsMatrix<T>, optionsOverrides: Partial<OptionsMatrix<T>> | undefined) {
    const realOptions: OptionsMatrix<T> = { ...options };
    if (optionsOverrides !== undefined) {
        for (const key of Object.keys(optionsOverrides)) {
            const override = optionsOverrides[key];
            if (override !== undefined) {
                if (Array.isArray(override)) {
                    realOptions[key] = override;
                } else {
                    throw new LoggingError(`Override for ${key} is not array: ${JSON.stringify(optionsOverrides)}`);
                }
            }
        }
    }
    return realOptions;
}

export const generateLoaderOptions =
    (seed: number, overrides: Partial<OptionsMatrix<ILoaderOptions>> | undefined): ILoaderOptions[] => {
        return generatePairwiseOptions<ILoaderOptions>(
            applyOverrides(loaderOptionsMatrix, overrides),
            seed);
    };

const gcOptionsMatrix: OptionsMatrix<IGCRuntimeOptions> = {
    disableGC: booleanCases,
    gcAllowed: booleanCases,
    runFullGC: booleanCases,
    sweepAllowed: [false],
    sessionExpiryTimeoutMs: [undefined], // Don't want coverage here
};

const summaryOptionsMatrix: OptionsMatrix<ISummaryRuntimeOptions> = {
    disableSummaries: [false],
    initialSummarizerDelayMs: numberCases,
    summaryConfigOverrides: [undefined],
    maxOpsSinceLastSummary: numberCases,
    summarizerClientElection: [false],
    summarizerOptions: [undefined],
};

export function generateRuntimeOptions(
    seed: number, overrides: Partial<OptionsMatrix<IContainerRuntimeOptions>> | undefined) {
    const gcOptions =
        generatePairwiseOptions(applyOverrides(gcOptionsMatrix, overrides?.gcOptions as any), seed);
    const summaryOptions =
        generatePairwiseOptions(applyOverrides(summaryOptionsMatrix, overrides?.summaryOptions as any), seed);

    const runtimeOptionsMatrix: OptionsMatrix<IContainerRuntimeOptions> = {
        gcOptions: [undefined, ...gcOptions],
        summaryOptions: [undefined, ...summaryOptions],
        loadSequenceNumberVerification: [undefined],
        enableOfflineLoad: [undefined],
        flushMode: [undefined],
        compressionOptions: [{ minimumBatchSizeInBytes: 500, compressionAlgorithm: CompressionAlgorithms.lz4 }],
        maxBatchSizeInBytes: [undefined],
<<<<<<< HEAD
        enableOpReentryCheck: [undefined],
=======
        chunkSizeInBytes: [undefined],
>>>>>>> dd91ae5f
    };

    return generatePairwiseOptions<IContainerRuntimeOptions>(
        applyOverrides(
            runtimeOptionsMatrix,
            { ...overrides, gcOptions: undefined, summaryOptions: undefined }),
        seed);
}

export function generateConfigurations(
    seed: number, overrides: OptionsMatrix<Record<string, ConfigTypes>> | undefined,
): Record<string, ConfigTypes>[] {
    if (overrides === undefined) {
        return [{}];
    }
    return generatePairwiseOptions<Record<string, ConfigTypes>>(
        overrides,
        seed);
}<|MERGE_RESOLUTION|>--- conflicted
+++ resolved
@@ -81,11 +81,8 @@
         flushMode: [undefined],
         compressionOptions: [{ minimumBatchSizeInBytes: 500, compressionAlgorithm: CompressionAlgorithms.lz4 }],
         maxBatchSizeInBytes: [undefined],
-<<<<<<< HEAD
-        enableOpReentryCheck: [undefined],
-=======
+        enableOpReentryCheck: [true],
         chunkSizeInBytes: [undefined],
->>>>>>> dd91ae5f
     };
 
     return generatePairwiseOptions<IContainerRuntimeOptions>(
