/*!
 * Copyright (c) Microsoft Corporation and contributors. All rights reserved.
 * Licensed under the MIT License.
 */

import {
	CompressionAlgorithms,
	IContainerRuntimeOptions,
	IGCRuntimeOptions,
	ISummaryRuntimeOptions,
} from "@fluidframework/container-runtime";
import {
	booleanCases,
	generatePairwiseOptions,
	OptionsMatrix,
	numberCases,
} from "@fluidframework/test-pairwise-generator";
import { ILoaderOptions } from "@fluidframework/container-loader";
import { ConfigTypes, LoggingError } from "@fluidframework/telemetry-utils";

const loaderOptionsMatrix: OptionsMatrix<ILoaderOptions> = {
	cache: booleanCases,
	provideScopeLoader: booleanCases,
	maxClientLeaveWaitTime: numberCases,
	summarizeProtocolTree: [undefined],
};

export function applyOverrides<T>(
	options: OptionsMatrix<T>,
	optionsOverrides: Partial<OptionsMatrix<T>> | undefined,
) {
	const realOptions: OptionsMatrix<T> = { ...options };
	if (optionsOverrides !== undefined) {
		for (const key of Object.keys(optionsOverrides)) {
			const override = optionsOverrides[key];
			if (override !== undefined) {
				if (Array.isArray(override)) {
					realOptions[key] = override;
				} else {
					throw new LoggingError(
						`Override for ${key} is not array: ${JSON.stringify(optionsOverrides)}`,
					);
				}
			}
		}
	}
	return realOptions;
}

export const generateLoaderOptions = (
	seed: number,
	overrides: Partial<OptionsMatrix<ILoaderOptions>> | undefined,
): ILoaderOptions[] => {
	return generatePairwiseOptions<ILoaderOptions>(
		applyOverrides(loaderOptionsMatrix, overrides),
		seed,
	);
};

const gcOptionsMatrix: OptionsMatrix<IGCRuntimeOptions> = {
	disableGC: booleanCases,
	gcAllowed: booleanCases,
	runFullGC: booleanCases,
	sweepAllowed: [false],
	sessionExpiryTimeoutMs: [undefined], // Don't want coverage here
};

const summaryOptionsMatrix: OptionsMatrix<ISummaryRuntimeOptions> = {
	initialSummarizerDelayMs: numberCases,
	summaryConfigOverrides: [undefined],
};

export function generateRuntimeOptions(
	seed: number,
	overrides: Partial<OptionsMatrix<IContainerRuntimeOptions>> | undefined,
) {
	const gcOptions = generatePairwiseOptions(
		applyOverrides(gcOptionsMatrix, overrides?.gcOptions as any),
		seed,
	);

	const summaryOptions = generatePairwiseOptions(
		applyOverrides(summaryOptionsMatrix, overrides?.summaryOptions as any),
		seed,
	);

	const runtimeOptionsMatrix: OptionsMatrix<IContainerRuntimeOptions> = {
		gcOptions: [undefined, ...gcOptions],
		summaryOptions: [undefined, ...summaryOptions],
		loadSequenceNumberVerification: [undefined],
		enableOfflineLoad: [undefined],
		flushMode: [undefined],
		compressionOptions: [
			{ minimumBatchSizeInBytes: 500, compressionAlgorithm: CompressionAlgorithms.lz4 },
		],
		maxBatchSizeInBytes: [716800],
		enableOpReentryCheck: [true],
<<<<<<< HEAD
		// Compressed payloads over 1MB will be split into chunked ops of this size
		chunkSizeInBytes: [307200, 614400, 706800],
		enableRuntimeIdCompressor: [undefined],
=======
		// Compressed payloads exceeding this size will be chunked into messages of exactly this size
		chunkSizeInBytes: [204800],
>>>>>>> 6d6f828b
	};

	return generatePairwiseOptions<IContainerRuntimeOptions>(
		applyOverrides(runtimeOptionsMatrix, {
			...overrides,
			gcOptions: undefined,
			summaryOptions: undefined,
		}),
		seed,
	);
}

export function generateConfigurations(
	seed: number,
	overrides: OptionsMatrix<Record<string, ConfigTypes>> | undefined,
): Record<string, ConfigTypes>[] {
	if (overrides === undefined) {
		return [{}];
	}
	return generatePairwiseOptions<Record<string, ConfigTypes>>(overrides, seed);
}<|MERGE_RESOLUTION|>--- conflicted
+++ resolved
@@ -95,14 +95,9 @@
 		],
 		maxBatchSizeInBytes: [716800],
 		enableOpReentryCheck: [true],
-<<<<<<< HEAD
-		// Compressed payloads over 1MB will be split into chunked ops of this size
-		chunkSizeInBytes: [307200, 614400, 706800],
-		enableRuntimeIdCompressor: [undefined],
-=======
 		// Compressed payloads exceeding this size will be chunked into messages of exactly this size
 		chunkSizeInBytes: [204800],
->>>>>>> 6d6f828b
+		enableRuntimeIdCompressor: [undefined],
 	};
 
 	return generatePairwiseOptions<IContainerRuntimeOptions>(
