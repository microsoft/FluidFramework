/*!
 * Copyright (c) Microsoft Corporation and contributors. All rights reserved.
 * Licensed under the MIT License.
 */

import {
	CompressionAlgorithms,
	IContainerRuntimeOptions,
	IGCRuntimeOptions,
	ISummaryRuntimeOptions,
} from "@fluidframework/container-runtime";
import {
	booleanCases,
	generatePairwiseOptions,
	OptionsMatrix,
	numberCases,
} from "@fluidframework/test-pairwise-generator";
import { ILoaderOptions } from "@fluidframework/container-loader";
import { ConfigTypes, LoggingError } from "@fluidframework/telemetry-utils";

const loaderOptionsMatrix: OptionsMatrix<ILoaderOptions> = {
	cache: booleanCases,
	provideScopeLoader: booleanCases,
	maxClientLeaveWaitTime: numberCases,
	summarizeProtocolTree: [undefined],
};

export function applyOverrides<T>(
	options: OptionsMatrix<T>,
	optionsOverrides: Partial<OptionsMatrix<T>> | undefined,
) {
	const realOptions: OptionsMatrix<T> = { ...options };
	if (optionsOverrides !== undefined) {
		for (const key of Object.keys(optionsOverrides)) {
			const override = optionsOverrides[key];
			if (override !== undefined) {
				if (Array.isArray(override)) {
					realOptions[key] = override;
				} else {
					throw new LoggingError(
						`Override for ${key} is not array: ${JSON.stringify(optionsOverrides)}`,
					);
				}
			}
		}
	}
	return realOptions;
}

export const generateLoaderOptions = (
	seed: number,
	overrides: Partial<OptionsMatrix<ILoaderOptions>> | undefined,
): ILoaderOptions[] => {
	return generatePairwiseOptions<ILoaderOptions>(
		applyOverrides(loaderOptionsMatrix, overrides),
		seed,
	);
};

const gcOptionsMatrix: OptionsMatrix<IGCRuntimeOptions> = {
	disableGC: booleanCases,
	gcAllowed: booleanCases,
	runFullGC: booleanCases,
	sweepAllowed: [false],
	sessionExpiryTimeoutMs: [undefined], // Don't want coverage here
};

const summaryOptionsMatrix: OptionsMatrix<ISummaryRuntimeOptions> = {
	initialSummarizerDelayMs: numberCases,
	summaryConfigOverrides: [undefined],
};

export function generateRuntimeOptions(
	seed: number,
	overrides: Partial<OptionsMatrix<IContainerRuntimeOptions>> | undefined,
) {
	const gcOptions = generatePairwiseOptions(
		applyOverrides(gcOptionsMatrix, overrides?.gcOptions as any),
		seed,
	);

	const summaryOptions = generatePairwiseOptions(
		applyOverrides(summaryOptionsMatrix, overrides?.summaryOptions as any),
		seed,
	);

<<<<<<< HEAD
    const runtimeOptionsMatrix: OptionsMatrix<IContainerRuntimeOptions> = {
        gcOptions: [undefined, ...gcOptions],
        summaryOptions: [undefined, ...summaryOptions],
        loadSequenceNumberVerification: [undefined],
        enableOfflineLoad: [undefined],
        flushMode: [undefined],
        compressionOptions: [{ minimumBatchSizeInBytes: 500, compressionAlgorithm: CompressionAlgorithms.lz4 }],
        maxBatchSizeInBytes: [undefined],
        enableOpReentryCheck: [true],
        chunkSizeInBytes: [undefined],
        enableRuntimeIdCompressor: [undefined]
    };
=======
	const runtimeOptionsMatrix: OptionsMatrix<IContainerRuntimeOptions> = {
		gcOptions: [undefined, ...gcOptions],
		summaryOptions: [undefined, ...summaryOptions],
		loadSequenceNumberVerification: [undefined],
		enableOfflineLoad: [undefined],
		flushMode: [undefined],
		compressionOptions: [
			{ minimumBatchSizeInBytes: 500, compressionAlgorithm: CompressionAlgorithms.lz4 },
		],
		maxBatchSizeInBytes: [undefined],
		enableOpReentryCheck: [true],
		chunkSizeInBytes: [undefined],
	};
>>>>>>> 6d77824b

	return generatePairwiseOptions<IContainerRuntimeOptions>(
		applyOverrides(runtimeOptionsMatrix, {
			...overrides,
			gcOptions: undefined,
			summaryOptions: undefined,
		}),
		seed,
	);
}

export function generateConfigurations(
	seed: number,
	overrides: OptionsMatrix<Record<string, ConfigTypes>> | undefined,
): Record<string, ConfigTypes>[] {
	if (overrides === undefined) {
		return [{}];
	}
	return generatePairwiseOptions<Record<string, ConfigTypes>>(overrides, seed);
}<|MERGE_RESOLUTION|>--- conflicted
+++ resolved
@@ -84,20 +84,6 @@
 		seed,
 	);
 
-<<<<<<< HEAD
-    const runtimeOptionsMatrix: OptionsMatrix<IContainerRuntimeOptions> = {
-        gcOptions: [undefined, ...gcOptions],
-        summaryOptions: [undefined, ...summaryOptions],
-        loadSequenceNumberVerification: [undefined],
-        enableOfflineLoad: [undefined],
-        flushMode: [undefined],
-        compressionOptions: [{ minimumBatchSizeInBytes: 500, compressionAlgorithm: CompressionAlgorithms.lz4 }],
-        maxBatchSizeInBytes: [undefined],
-        enableOpReentryCheck: [true],
-        chunkSizeInBytes: [undefined],
-        enableRuntimeIdCompressor: [undefined]
-    };
-=======
 	const runtimeOptionsMatrix: OptionsMatrix<IContainerRuntimeOptions> = {
 		gcOptions: [undefined, ...gcOptions],
 		summaryOptions: [undefined, ...summaryOptions],
@@ -110,8 +96,8 @@
 		maxBatchSizeInBytes: [undefined],
 		enableOpReentryCheck: [true],
 		chunkSizeInBytes: [undefined],
+		enableRuntimeIdCompressor: [undefined],
 	};
->>>>>>> 6d77824b
 
 	return generatePairwiseOptions<IContainerRuntimeOptions>(
 		applyOverrides(runtimeOptionsMatrix, {
