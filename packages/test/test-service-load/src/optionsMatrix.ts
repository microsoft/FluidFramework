--- conflicted
+++ resolved
@@ -81,14 +81,9 @@
         flushMode: [undefined],
         compressionOptions: [{ minimumBatchSizeInBytes: 500, compressionAlgorithm: CompressionAlgorithms.lz4 }],
         maxBatchSizeInBytes: [undefined],
-<<<<<<< HEAD
-        enableOpReentryCheck: [undefined],
+        enableOpReentryCheck: [true],
         // Compressed payloads over 1MB will be split into chunked ops of this size
         chunkSizeInBytes: [1024, 38400, 614400],
-=======
-        enableOpReentryCheck: [true],
-        chunkSizeInBytes: [undefined],
->>>>>>> 84103774
     };
 
     return generatePairwiseOptions<IContainerRuntimeOptions>(
