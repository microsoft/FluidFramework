--- conflicted
+++ resolved
@@ -62,14 +62,9 @@
     "temp-directory": "nyc/.nyc_output"
   },
   "dependencies": {
-<<<<<<< HEAD
-    "@fluid-experimental/task-manager": "^0.53.0",
-    "@fluid-internal/test-app-insights-logger": "^0.53.0",
-    "@fluidframework/aqueduct": "^0.53.0",
-=======
     "@fluid-experimental/task-manager": "^0.54.0",
+    "@fluid-internal/test-app-insights-logger": "^0.54.0",
     "@fluidframework/aqueduct": "^0.54.0",
->>>>>>> 646a987e
     "@fluidframework/common-definitions": "^0.20.1",
     "@fluidframework/common-utils": "^0.32.1",
     "@fluidframework/container-definitions": "^0.43.0-0",
@@ -81,17 +76,6 @@
     "@fluidframework/driver-definitions": "^0.43.0-0",
     "@fluidframework/map": "^0.54.0",
     "@fluidframework/protocol-definitions": "^0.1026.0",
-<<<<<<< HEAD
-    "@fluidframework/runtime-definitions": "^0.53.0",
-    "@fluidframework/runtime-utils": "^0.53.0",
-    "@fluidframework/telemetry-utils": "^0.53.0",
-    "@fluidframework/test-driver-definitions": "^0.53.0",
-    "@fluidframework/test-drivers": "^0.53.0",
-    "@fluidframework/test-pairwise-generator": "^0.53.0",
-    "@fluidframework/test-utils": "^0.53.0",
-    "@fluidframework/tool-utils": "^0.53.0",
-    "applicationinsights": "^2.1.9",
-=======
     "@fluidframework/runtime-definitions": "^0.54.0",
     "@fluidframework/runtime-utils": "^0.54.0",
     "@fluidframework/telemetry-utils": "^0.54.0",
@@ -100,7 +84,7 @@
     "@fluidframework/test-pairwise-generator": "^0.54.0",
     "@fluidframework/test-utils": "^0.54.0",
     "@fluidframework/tool-utils": "^0.54.0",
->>>>>>> 646a987e
+    "applicationinsights": "^2.1.9",
     "commander": "^5.1.0",
     "ps-node": "^0.1.6",
     "random-js": "^1.0.8"
