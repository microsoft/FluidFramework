--- conflicted
+++ resolved
@@ -39,14 +39,8 @@
 				},
 				"tinylicious": {
 					"configurations": {
-<<<<<<< HEAD
-						"Fluid.Summarizer.ValidateSummaryBeforeUpload": [true, false],
-						"Fluid.Summarizer.UseDynamicRetries": [true, false],
 						"Fluid.Summarizer.PendingOpsRetryDelayMs": [true, false],
 						"Fluid.Container.ForceWriteConnection": [true, false]
-=======
-						"Fluid.Summarizer.PendingOpsRetryDelayMs": [true, false]
->>>>>>> 172a1941
 					}
 				}
 			},
