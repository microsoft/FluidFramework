--- conflicted
+++ resolved
@@ -140,9 +140,10 @@
             "numClients":  10,
             "totalSendCount":  70000,
             "readWriteCycleMs":  30000,
-<<<<<<< HEAD
-            "faultInjectionMinMs":  900000,
-            "faultInjectionMaxMs":  1800000
+            "faultInjectionMs": {
+                "min": 900000,
+                "max": 1800000
+            }
         },
         "custom_profile_6":  {
             "opRatePerMin":  7,
@@ -163,12 +164,6 @@
 
           },
             "opsSendType":  "allClientsConcurrentReadWrite"
-=======
-            "faultInjectionMs": {
-                "min": 900000,
-                "max": 1800000
-            }
->>>>>>> 30ba4d8e
         }
     }
 }