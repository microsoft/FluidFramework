--- conflicted
+++ resolved
@@ -59,13 +59,8 @@
             "totalSendCount": 10000,
             "readWriteCycleMs": 30000
         },
-<<<<<<< HEAD
-        "LongScenario_5": {
-            "opRatePerMin": 68,
-=======
         "scale": {
             "opRatePerMin": 60,
->>>>>>> c608e866
             "progressIntervalMs": 20000,
             "numClients": 10,
             "totalSendCount": 70000,
@@ -73,13 +68,8 @@
             "faultInjectionMinMs": 900000,
             "faultInjectionMaxMs": 1800000
         },
-<<<<<<< HEAD
-        "LongScenario_5_nofault": {
-            "opRatePerMin": 68,
-=======
         "scale_nofault": {
             "opRatePerMin": 60,
->>>>>>> c608e866
             "progressIntervalMs": 20000,
             "numClients": 10,
             "totalSendCount": 70000,
