--- conflicted
+++ resolved
@@ -27,27 +27,15 @@
 			"optionOverrides": {
 				"odsp": {
 					"configurations": {
-<<<<<<< HEAD
-						"Fluid.ContainerRuntime.Test.SummaryStateUpdateMethodV2": ["restart", "default"],
-						"Fluid.ContainerRuntime.Test.ValidateSummaryBeforeUpload": [true, false],
-						"Fluid.enableVerboseLogging": [true]
-=======
-						"Fluid.ContainerRuntime.Test.ValidateSummaryBeforeUpload": [true, false],
-						"Fluid.Summarizer.TryDynamicRetries": [true, false]
->>>>>>> c7b138e1
+						"Fluid.ContainerRuntime.Test.ValidateSummaryBeforeUpload": [true, false],
+						"Fluid.Summarizer.TryDynamicRetries": [true, false]
 					}
 				},
 				"odsp-odsp-df": {
 					"configurations": {
 						"Fluid.Driver.Odsp.snapshotFormatFetchType": [2],
-<<<<<<< HEAD
-						"Fluid.ContainerRuntime.Test.SummaryStateUpdateMethodV2": ["restart", "default"],
-						"Fluid.ContainerRuntime.Test.ValidateSummaryBeforeUpload": [true, false],
-						"Fluid.enableVerboseLogging": [true]
-=======
-						"Fluid.ContainerRuntime.Test.ValidateSummaryBeforeUpload": [true, false],
-						"Fluid.Summarizer.TryDynamicRetries": [true, false]
->>>>>>> c7b138e1
+						"Fluid.ContainerRuntime.Test.ValidateSummaryBeforeUpload": [true, false],
+						"Fluid.Summarizer.TryDynamicRetries": [true, false]
 					}
 				},
 				"tinylicious": {
@@ -83,14 +71,8 @@
 			"optionOverrides": {
 				"routerlicious": {
 					"configurations": {
-<<<<<<< HEAD
-						"Fluid.ContainerRuntime.Test.SummaryStateUpdateMethodV2": ["restart", "default"],
-						"Fluid.ContainerRuntime.Test.ValidateSummaryBeforeUpload": [true, false],
-						"Fluid.enableVerboseLogging": [true]
-=======
-						"Fluid.ContainerRuntime.Test.ValidateSummaryBeforeUpload": [true, false],
-						"Fluid.Summarizer.TryDynamicRetries": [true, false]
->>>>>>> c7b138e1
+						"Fluid.ContainerRuntime.Test.ValidateSummaryBeforeUpload": [true, false],
+						"Fluid.Summarizer.TryDynamicRetries": [true, false]
 					}
 				}
 			}
