--- conflicted
+++ resolved
@@ -45,7 +45,6 @@
             "totalSendCount": 10000,
             "readWriteCycleMs": 30000
         },
-<<<<<<< HEAD
         "LongScenario_5": {
             "opRatePerMin": 68,
             "progressIntervalMs": 20000,
@@ -61,7 +60,7 @@
             "numClients": 10,
             "totalSendCount": 70000,
             "readWriteCycleMs": 30000
-=======
+        },
         "blobs": {
             "opRatePerMin": 60,
             "progressIntervalMs": 5000,
@@ -73,7 +72,6 @@
             "totalBlobCount": 300,
             "blobSize": 10240,
             "detachedBlobCount": 10
->>>>>>> 19efc9a3
         }
     }
 }