/*!
 * Copyright (c) Microsoft Corporation. All rights reserved.
 * Licensed under the MIT License.
 */

import {
  PrimedComponent,
  PrimedComponentFactory,
} from "@microsoft/fluid-aqueduct";
import { IComponentHTMLView } from "@microsoft/fluid-view-interfaces";
import { UpgradeManager } from "@microsoft/fluid-base-host"

import * as React from "react";
import * as ReactDOM from "react-dom";

// tslint:disable-next-line: no-var-requires no-require-imports
const pkg = require("../package.json");
const pkgversion = pkg.version as string;
<<<<<<< HEAD
const upgradeKey = "u p g r a d e";
=======
const versionTest1Name = pkg.name as string;
>>>>>>> 55e34bed

export class VersionTest extends PrimedComponent implements IComponentHTMLView {
  public get IComponentHTMLView() { return this; }
  private upgradeManager: UpgradeManager | undefined;
  private upgradeToPkg: string = "@fluid-example/version-test-2";
  private upgradeToVersion: string = "0.2.x";
  private cdn: string = "http://localhost:8080/file";

  protected async componentInitializingFirstTime() {
    this.root.set("title", "version 1");
  }

  protected async componentHasInitialized() {
    this.upgradeManager = new UpgradeManager(this.runtime.getQuorum());

    this.runtime.on("signal", (message) => {
      if (message.type === upgradeKey) {
          this.upgradeManagerProposeCode();
      }
    });
  }

  public render(div: HTMLElement) {
    const rerender = () => {
      const title = this.root.get("title");

      ReactDOM.render(
        <div>
          old title:
          <p className="title">{title}</p>
          <input className="titleInput" type={"text"} onChange={e => this.root.set("title", e.target.value)} />
          <br />
          <p><span style={{backgroundColor: "salmon"}}>version {pkgversion}</span></p>
          <br />
          <div>
            package:
            <input type="text" value={this.upgradeToPkg} onChange={e => {this.upgradeToPkg = e.currentTarget.value; rerender();}} />@
            <input type="text" value={this.upgradeToVersion} onChange={e => {this.upgradeToVersion = e.currentTarget.value; rerender();}} />
            <br/>
            cdn:
            <input className="cdn" type="text" value={this.cdn} onChange={e => {this.cdn = e.currentTarget.value; rerender();}} />
          </div>
          <button className="upgrade" onClick={() => this.quorumProposeCode()}>Upgrade Version</button>
          <br/>
          <button className="upgradeViaManager" onClick={() => this.sendUpgradeSignal()}>Upgrade Version Via UpgradeManager</button>
        </div>,
        div
      );
    };

    rerender();
    this.root.on("valueChanged", rerender);

    return div;
  }

  private sendUpgradeSignal() {
    this.runtime.submitSignal(upgradeKey, undefined);
  }

  private async upgradeManagerProposeCode() {
    if (!this.upgradeManager) {
      throw Error("component not initialized; no upgrade manager")
    }
    await this.upgradeManager.upgrade({
      "config": { "cdn": `${this.cdn}/@fluid-example/version-test-2` },
      "package": `${ this.upgradeToPkg }`
    });
  }

  private quorumProposeCode() {
    this.runtime.getQuorum().propose(
      "code",
      { "config": { "cdn": `${this.cdn}/@fluid-example/version-test-2` }, "package": `${ this.upgradeToPkg }` },
    );
  }
}

export const VersiontestInstantiationFactory = new PrimedComponentFactory(versionTest1Name, VersionTest, []);<|MERGE_RESOLUTION|>--- conflicted
+++ resolved
@@ -16,11 +16,8 @@
 // tslint:disable-next-line: no-var-requires no-require-imports
 const pkg = require("../package.json");
 const pkgversion = pkg.version as string;
-<<<<<<< HEAD
 const upgradeKey = "u p g r a d e";
-=======
 const versionTest1Name = pkg.name as string;
->>>>>>> 55e34bed
 
 export class VersionTest extends PrimedComponent implements IComponentHTMLView {
   public get IComponentHTMLView() { return this; }
