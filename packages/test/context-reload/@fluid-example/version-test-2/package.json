{
  "name": "@fluid-example/version-test-2",
<<<<<<< HEAD
  "version": "0.17.2",
=======
  "version": "0.18.0",
>>>>>>> 11e596b6
  "private": true,
  "description": "Component to test version conversion.",
  "repository": "microsoft/prague",
  "license": "MIT",
  "author": "Microsoft",
  "main": "dist/index.js",
  "module": "lib/index.js",
  "types": "dist/index.d.ts",
  "scripts": {
    "build": "npm run build:compile",
    "build:compile": "npm run tsc",
    "build:compile:min": "npm run build:compile",
    "build:full": "concurrently npm:build npm:webpack",
    "build:full:compile": "concurrently npm:build:compile npm:webpack",
    "clean": "rimraf dist lib *.tsbuildinfo *.build.log",
    "prepack": "npm run webpack",
    "start": "webpack-dev-server --config webpack.config.js --package package.json",
    "start:localhost": "webpack-dev-server --config webpack.config.js --package package.json --env.mode localhost",
    "start:r11s": "webpack-dev-server --config webpack.config.js --package package.json --env.mode r11s",
    "tsc": "tsc",
    "verdaccio": "npm publish --registry https://packages.wu2.prague.office-int.com",
    "webpack": "webpack --env.production && npm run tsc",
    "webpack:dev": "webpack --env.development"
  },
  "dependencies": {
<<<<<<< HEAD
    "@microsoft/fluid-aqueduct": "^0.17.2",
    "@microsoft/fluid-view-interfaces": "^0.17.2",
=======
    "@microsoft/fluid-aqueduct": "^0.18.0",
    "@microsoft/fluid-view-interfaces": "^0.18.0",
>>>>>>> 11e596b6
    "react": "^16.10.2",
    "react-dom": "^16.10.2"
  },
  "devDependencies": {
<<<<<<< HEAD
    "@microsoft/fluid-webpack-component-loader": "^0.17.2",
=======
    "@microsoft/fluid-webpack-component-loader": "^0.18.0",
>>>>>>> 11e596b6
    "@types/node": "^10.14.6",
    "@types/react": "^16.9.15",
    "@types/react-dom": "^16.9.4",
    "rimraf": "^2.6.2",
    "ts-loader": "^6.1.2",
    "typescript": "~3.7.4",
    "webpack": "^4.16.5",
    "webpack-cli": "^3.1.2",
    "webpack-dev-server": "^3.8.0",
    "webpack-merge": "^4.1.4"
  },
  "fluid": {
    "browser": {
      "umd": {
        "files": [
          "dist/main.bundle.js"
        ],
        "library": "main"
      }
    }
  }
}<|MERGE_RESOLUTION|>--- conflicted
+++ resolved
@@ -1,10 +1,6 @@
 {
   "name": "@fluid-example/version-test-2",
-<<<<<<< HEAD
-  "version": "0.17.2",
-=======
   "version": "0.18.0",
->>>>>>> 11e596b6
   "private": true,
   "description": "Component to test version conversion.",
   "repository": "microsoft/prague",
@@ -30,22 +26,13 @@
     "webpack:dev": "webpack --env.development"
   },
   "dependencies": {
-<<<<<<< HEAD
-    "@microsoft/fluid-aqueduct": "^0.17.2",
-    "@microsoft/fluid-view-interfaces": "^0.17.2",
-=======
     "@microsoft/fluid-aqueduct": "^0.18.0",
     "@microsoft/fluid-view-interfaces": "^0.18.0",
->>>>>>> 11e596b6
     "react": "^16.10.2",
     "react-dom": "^16.10.2"
   },
   "devDependencies": {
-<<<<<<< HEAD
-    "@microsoft/fluid-webpack-component-loader": "^0.17.2",
-=======
     "@microsoft/fluid-webpack-component-loader": "^0.18.0",
->>>>>>> 11e596b6
     "@types/node": "^10.14.6",
     "@types/react": "^16.9.15",
     "@types/react-dom": "^16.9.4",
