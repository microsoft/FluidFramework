{
  "name": "@fluid-internal/functional-tests",
  "version": "0.22.0",
  "private": true,
  "description": "Functional tests",
  "repository": "microsoft/FluidFramework",
  "license": "MIT",
  "author": "Microsoft",
  "sideEffects": "false",
  "main": "dist/index.js",
  "module": "lib/index.js",
  "types": "dist/index.d.ts",
  "scripts": {
    "build": "npm run build:genver && concurrently npm:build:compile npm:lint",
    "build:compile": "concurrently npm:tsc npm:build:esnext",
    "build:esnext": "tsc --project ./tsconfig.esnext.json",
    "build:full": "npm run build",
    "build:full:compile": "npm run build:compile",
    "build:genver": "gen-version",
    "clean": "rimraf dist lib *.tsbuildinfo *.build.log",
    "eslint": "eslint --ext=ts,tsx --format stylish src",
    "eslint:fix": "eslint --ext=ts,tsx --format stylish src --fix",
    "lint": "npm run eslint",
    "lint:fix": "npm run eslint:fix",
    "test": "npm run test:mocha",
    "test:coverage": "nyc npm test -- --reporter mocha-junit-reporter --reporter-options mochaFile=nyc/junit-report.xml",
    "test:mocha": "mocha --recursive dist/test --exit -r make-promises-safe",
    "tsc": "tsc",
    "tsfmt": "tsfmt --verify",
    "tsfmt:fix": "tsfmt --replace"
  },
  "nyc": {
    "all": true,
    "cache-dir": "nyc/.cache",
    "exclude": [
      "src/test/**/*.ts",
      "dist/test/**/*.js"
    ],
    "exclude-after-remap": false,
    "include": [
      "src/**/*.ts",
      "dist/**/*.js"
    ],
    "report-dir": "nyc/report",
    "reporter": [
      "cobertura",
      "html",
      "text"
    ],
    "temp-directory": "nyc/.nyc_output"
  },
  "devDependencies": {
    "@fluid-internal/test-loader-utils": "^0.22.0",
    "@fluidframework/build-common": "^0.18.0",
    "@fluidframework/common-utils": "^0.20.0",
    "@fluidframework/container-loader": "^0.22.0",
    "@fluidframework/container-runtime": "^0.22.0",
    "@fluidframework/eslint-config-fluid": "^0.18.0",
<<<<<<< HEAD
    "@fluidframework/protocol-definitions": "^0.1008.0-0",
    "@fluidframework/sequence": "^0.21.0",
    "@fluidframework/telemetry-utils": "^0.21.0",
=======
    "@fluidframework/protocol-definitions": "^0.1008.0",
    "@fluidframework/sequence": "^0.22.0",
>>>>>>> dcb12166
    "@types/mocha": "^5.2.5",
    "@typescript-eslint/eslint-plugin": "~2.17.0",
    "@typescript-eslint/parser": "~2.17.0",
    "concurrently": "^5.2.0",
    "eslint": "~6.8.0",
    "make-promises-safe": "^5.1.0",
    "mocha": "^5.2.0",
    "mocha-junit-reporter": "^1.18.0",
    "nyc": "^15.0.0",
    "rimraf": "^2.6.2",
    "ts-loader": "^6.1.2",
    "typescript": "~3.7.4",
    "typescript-formatter": "7.1.0",
    "webpack": "^4.43.0",
    "webpack-cli": "^3.3.11"
  }
}<|MERGE_RESOLUTION|>--- conflicted
+++ resolved
@@ -56,14 +56,9 @@
     "@fluidframework/container-loader": "^0.22.0",
     "@fluidframework/container-runtime": "^0.22.0",
     "@fluidframework/eslint-config-fluid": "^0.18.0",
-<<<<<<< HEAD
-    "@fluidframework/protocol-definitions": "^0.1008.0-0",
-    "@fluidframework/sequence": "^0.21.0",
-    "@fluidframework/telemetry-utils": "^0.21.0",
-=======
     "@fluidframework/protocol-definitions": "^0.1008.0",
     "@fluidframework/sequence": "^0.22.0",
->>>>>>> dcb12166
+    "@fluidframework/telemetry-utils": "^0.22.0",
     "@types/mocha": "^5.2.5",
     "@typescript-eslint/eslint-plugin": "~2.17.0",
     "@typescript-eslint/parser": "~2.17.0",
