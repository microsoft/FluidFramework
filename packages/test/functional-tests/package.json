--- conflicted
+++ resolved
@@ -56,13 +56,9 @@
     "temp-directory": "nyc/.nyc_output"
   },
   "devDependencies": {
-<<<<<<< HEAD
-    "@fluidframework/build-common": "^0.23.0",
+
+    "@fluidframework/build-common": "^0.24.0-0",
     "@fluidframework/common-utils": "^0.33.1000-0",
-=======
-    "@fluidframework/build-common": "^0.24.0-0",
-    "@fluidframework/common-utils": "^0.32.1",
->>>>>>> f7c80111
     "@fluidframework/container-loader": "^1.1.0",
     "@fluidframework/container-runtime": "^1.1.0",
     "@fluidframework/driver-definitions": "^1.1.0",
