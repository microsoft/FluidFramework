{
	"name": "@fluid-internal/local-server-stress-tests",
	"version": "2.70.0",
	"private": true,
	"description": "Stress tests that can only run against the local server",
	"homepage": "https://fluidframework.com",
	"repository": {
		"type": "git",
		"url": "https://github.com/microsoft/FluidFramework.git",
		"directory": "packages/test/local-server-stress-tests"
	},
	"license": "MIT",
	"author": "Microsoft and contributors",
	"sideEffects": false,
	"type": "commonjs",
	"scripts": {
		"build": "fluid-build . --task build",
		"build:compile": "fluid-build . --task compile",
		"build:test": "tsc --project ./src/tsconfig.json",
		"check:biome": "biome check .",
		"check:format": "npm run check:biome",
		"clean": "rimraf --glob dist lib \"**/*.tsbuildinfo\" \"**/*.build.log\" nyc",
		"eslint": "eslint --format stylish src",
		"eslint:fix": "eslint --format stylish src --fix --fix-type problem,suggestion,layout",
		"format": "npm run format:biome",
		"format:biome": "biome check . --write",
		"lint": "fluid-build . --task lint",
		"lint:fix": "fluid-build . --task eslint:fix --task format",
		"test": "npm run test:mocha",
		"test:coverage": "c8 npm test",
		"test:mocha": "mocha \"lib/test/**/*.spec.*js\"  --exit",
		"test:mocha:verbose": "cross-env FLUID_TEST_VERBOSE=1 npm run test:mocha"
	},
	"c8": {
		"all": true,
		"cache-dir": "nyc/.cache",
		"exclude": [
			"src/test/**/*.*ts",
			"dist/test/**/*.*js",
			"lib/test/**/*.*js"
		],
		"exclude-after-remap": false,
		"include": [
			"src/**/*.*ts",
			"dist/**/*.*js",
			"lib/**/*.*js"
		],
		"report-dir": "nyc/report",
		"reporter": [
			"cobertura",
			"html",
			"text"
		],
		"temp-directory": "nyc/.nyc_output"
	},
	"dependencies": {
		"@fluid-experimental/tree": "workspace:~",
		"@fluid-internal/client-utils": "workspace:~",
		"@fluid-internal/mocha-test-setup": "workspace:~",
		"@fluid-private/stochastic-test-utils": "workspace:~",
		"@fluid-private/test-dds-utils": "workspace:~",
		"@fluidframework/aqueduct": "workspace:~",
		"@fluidframework/build-common": "^2.0.3",
		"@fluidframework/build-tools": "^0.58.3",
		"@fluidframework/container-definitions": "workspace:~",
		"@fluidframework/container-loader": "workspace:~",
		"@fluidframework/container-runtime": "workspace:~",
		"@fluidframework/container-runtime-definitions": "workspace:~",
		"@fluidframework/core-interfaces": "workspace:~",
		"@fluidframework/core-utils": "workspace:~",
		"@fluidframework/datastore": "workspace:~",
		"@fluidframework/datastore-definitions": "workspace:~",
		"@fluidframework/driver-definitions": "workspace:~",
		"@fluidframework/driver-utils": "workspace:~",
		"@fluidframework/eslint-config-fluid": "^7.0.0",
		"@fluidframework/id-compressor": "workspace:~",
		"@fluidframework/legacy-dds": "workspace:~",
		"@fluidframework/local-driver": "workspace:~",
		"@fluidframework/map": "workspace:~",
		"@fluidframework/matrix": "workspace:~",
		"@fluidframework/runtime-definitions": "workspace:~",
		"@fluidframework/runtime-utils": "workspace:~",
		"@fluidframework/sequence": "workspace:~",
		"@fluidframework/server-local-server": "^7.0.0",
		"@fluidframework/task-manager": "workspace:~",
		"@fluidframework/telemetry-utils": "workspace:~",
		"@fluidframework/test-utils": "workspace:~",
		"@fluidframework/tree": "workspace:~",
		"uuid": "^11.1.0"
	},
	"devDependencies": {
		"@biomejs/biome": "~1.9.3",
		"@types/mocha": "^10.0.10",
		"@types/node": "^18.19.0",
		"c8": "^10.1.3",
		"cross-env": "^7.0.3",
		"eslint": "~8.57.1",
		"mocha": "^10.8.2",
		"mocha-multi-reporters": "^1.5.1",
		"rimraf": "^4.4.0",
		"ts-loader": "^9.5.1",
		"typescript": "~5.4.5"
	},
	"fluidBuild": {
		"tasks": {
			"build:test": [
				"^tsc",
				"^api-extractor:commonjs",
				"@fluidframework/id-compressor#build:test",
				"@fluidframework/sequence#build:test",
				"@fluidframework/map#build:test",
				"@fluidframework/matrix#build:test",
<<<<<<< HEAD
				"@fluidframework/task-manager#build:test",
				"@fluidframework/tree#build:test"
=======
				"@fluidframework/tree#build:test",
				"@fluidframework/task-manager#build:test",
				"@fluidframework/legacy-dds#build:test"
>>>>>>> c038fca1
			]
		}
	},
	"typeValidation": {
		"disabled": true
	}
}<|MERGE_RESOLUTION|>--- conflicted
+++ resolved
@@ -110,14 +110,9 @@
 				"@fluidframework/sequence#build:test",
 				"@fluidframework/map#build:test",
 				"@fluidframework/matrix#build:test",
-<<<<<<< HEAD
-				"@fluidframework/task-manager#build:test",
-				"@fluidframework/tree#build:test"
-=======
 				"@fluidframework/tree#build:test",
 				"@fluidframework/task-manager#build:test",
 				"@fluidframework/legacy-dds#build:test"
->>>>>>> c038fca1
 			]
 		}
 	},
