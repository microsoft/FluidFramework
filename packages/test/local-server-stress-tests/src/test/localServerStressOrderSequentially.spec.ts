/*!
 * Copyright (c) Microsoft Corporation and contributors. All rights reserved.
 * Licensed under the MIT License.
 */

import { done, isOperationType, takeAsync } from "@fluid-private/stochastic-test-utils";

import {
	ddsModelMinimizers,
	makeGenerator,
	reducer,
	saveFailures,
	type StressOperations,
} from "../baseModel.js";
import {
	convertToRealHandles,
	covertLocalServerStateToDdsState,
	DDSModelOpGenerator,
	loadAllHandles,
	validateConsistencyOfAllDDS,
	type DDSModelOp,
	type OrderSequentially,
} from "../ddsOperations.js";
import {
	createLocalServerStressSuite,
	LocalServerStressModel,
	type LocalServerStressState,
} from "../localServerStressHarness.js";

const orderSequentiallyReducer = async (
	state: LocalServerStressState,
	op: OrderSequentially,
) => {
	const { baseModel, taggedHandles } = await loadAllHandles(state);
	const ddsState = await covertLocalServerStateToDdsState(state);
	const rollbackError = new Error("rollback");
	try {
		state.datastore.orderSequentially(() => {
			for (const o of op.operations) {
				baseModel.reducer(ddsState, convertToRealHandles(o, taggedHandles));
			}
			if (op.rollback) {
				// Thowing any error during the orderSequentially callback will trigger a rollback attempt of all the ops we just played.
				// Since it's not a real error, we'll suppress it later.
				throw rollbackError;
			}
		});
	} catch (error) {
		if (error !== rollbackError) {
			throw error;
		}
	}
};

describe("Local Server Stress with rollback", () => {
	const model: LocalServerStressModel<StressOperations | OrderSequentially> = {
		workloadName: "rollback",
		generatorFactory: () =>
			takeAsync(
				100,
				makeGenerator<OrderSequentially>([
					[
						async (state) => {
							const operations: DDSModelOp[] = [];
							/**
							 * unfortunately we can't generate more than a single op here, as each op is generated off
							 * the current state, and if we generate multiple ops it can result in earlier ops invaliding
							 * the constrains necessary for later ops. for example, an earlier op might delete a sub-directory
							 * which a later op sets a key in, but the state and generator don't know that will happen.
							 */
							const op = await DDSModelOpGenerator(state);
							if (op !== done) {
								operations.push(op);
							}
							return {
								type: "orderSequentially",
								operations,
								rollback: true,
							} satisfies OrderSequentially;
						},
						50,
						(state) => state.client.container.attachState !== "Detached",
					],
				]),
			),
		reducer: async (state, op) =>
			isOperationType<OrderSequentially>("orderSequentially", op)
				? orderSequentiallyReducer(state, op)
				: reducer(state, op),
		validateConsistency: validateConsistencyOfAllDDS,
		minimizationTransforms: ddsModelMinimizers,
	};

	createLocalServerStressSuite(model, {
		defaultTestCount: 100,
		// skipMinimization: true,
		// Uncomment to replay a particular seed.
		// only: [91],
		saveFailures,
		// saveSuccesses,
		configurations: {
			"Fluid.ContainerRuntime.EnableRollback": true,
			"Fluid.Container.enableOfflineLoad": true,
		},
		skip: [
<<<<<<< HEAD
			...[], // Values differ at key
			...[28], // Key not found or value not matching key
			...[], // Number of keys not same (directory)
			...[], // Number of subDirectories not same
			...[], // SubDirectory with name ... not present in second directory
			...[], // 0x2fa (Unexpected pending message received)
			...[15], // Unexpected pending data for createSubDirectory op
=======
			...[83], // Number of subDirectories not same
			...[20, 54], // 0xa21
			...[97], // channel maps should be the same size
			...[92], // timeout
>>>>>>> 0855ba22
		],
	});
});<|MERGE_RESOLUTION|>--- conflicted
+++ resolved
@@ -103,20 +103,10 @@
 			"Fluid.Container.enableOfflineLoad": true,
 		},
 		skip: [
-<<<<<<< HEAD
-			...[], // Values differ at key
-			...[28], // Key not found or value not matching key
-			...[], // Number of keys not same (directory)
-			...[], // Number of subDirectories not same
-			...[], // SubDirectory with name ... not present in second directory
-			...[], // 0x2fa (Unexpected pending message received)
-			...[15], // Unexpected pending data for createSubDirectory op
-=======
 			...[83], // Number of subDirectories not same
 			...[20, 54], // 0xa21
 			...[97], // channel maps should be the same size
 			...[92], // timeout
->>>>>>> 0855ba22
 		],
 	});
 });