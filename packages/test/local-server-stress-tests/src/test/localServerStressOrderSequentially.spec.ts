--- conflicted
+++ resolved
@@ -100,23 +100,14 @@
 		// saveSuccesses,
 		configurations: { "Fluid.ContainerRuntime.EnableRollback": true },
 		skip: [
-<<<<<<< HEAD
-			...[12, 28, 30], // Key not found or value not matching key
-			...[15, 38, 51, 63], // Number of keys not same (directory)
-			...[25], // Number of subDirectories not same
-			...[53], // SubDirectory with name ... not present in second directory
-			...[65], // closed or disposed: 0x2f5
-			...[72], // closed or disposed: 0x2fa
-=======
 			...[12], // Values differ at key
 			...[28, 30], // Key not found or value not matching key
 			...[15, 31, 38], // Number of keys not same (directory)
-			...[24], // have different number of keys (map)
+			...[], // have different number of keys (map)
 			...[25, 53], // Number of subDirectories not same
 			...[], // SubDirectory with name ... not present in second directory
 			...[65, 67], // 0x2f5 (op create references must be SlideOnRemove)
 			...[], // 0x2fa (Unexpected pending message received)
->>>>>>> 62554e45
 		],
 	});
 });