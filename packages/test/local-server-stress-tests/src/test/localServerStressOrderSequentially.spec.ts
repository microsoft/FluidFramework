--- conflicted
+++ resolved
@@ -92,20 +92,10 @@
 		// saveSuccesses,
 		configurations: { "Fluid.ContainerRuntime.EnableRollback": true },
 		skip: [
-<<<<<<< HEAD
-			...[1, 13], // closed container: 0xb85
+			...[1], // closed container: 0xb85
 			...[47], //  Mismatch in pending changes
 			...[15, 23, 51, 63, 65], //  Number of subDirectories/keys not same
-			...[], // 0xb86 and 0xb89: exit staging mode logic failing due to id compressor allocation ops
-=======
-			...[15], // timeout
-			...[61, 82], //  Mismatch in pending changes
-			...[66], // interval start side not equal
-			...[76], //  Rollback op does not match last pending
-			...[84, 88], //  Startpoints of interval  different
-			...[12, 28, 32, 36, 44, 45, 55, 60, 89], //  Number of subDirectories not same
-			...[4, 14, 69, 74, 95], // 0xb86 and 0xb89: exit staging mode logic failing due to id compressor allocation ops
->>>>>>> 4b3c30c9
+			...[13], // 0xb86 and 0xb89: exit staging mode logic failing due to id compressor allocation ops
 		],
 	});
 });