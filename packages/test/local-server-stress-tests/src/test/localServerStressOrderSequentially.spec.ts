/*!
 * Copyright (c) Microsoft Corporation and contributors. All rights reserved.
 * Licensed under the MIT License.
 */

import { done, isOperationType, takeAsync } from "@fluid-private/stochastic-test-utils";

import {
	ddsModelMinimizers,
	makeGenerator,
	reducer,
	saveFailures,
	type StressOperations,
} from "../baseModel.js";
import {
	convertToRealHandles,
	covertLocalServerStateToDdsState,
	DDSModelOpGenerator,
	loadAllHandles,
	validateConsistencyOfAllDDS,
	type DDSModelOp,
	type OrderSequentially,
} from "../ddsOperations.js";
import {
	createLocalServerStressSuite,
	LocalServerStressModel,
	type LocalServerStressState,
} from "../localServerStressHarness.js";

const orderSequentiallyReducer = async (
	state: LocalServerStressState,
	op: OrderSequentially,
) => {
	const { baseModel, taggedHandles } = await loadAllHandles(state);
	const ddsState = await covertLocalServerStateToDdsState(state);
	const rollbackError = new Error("rollback");
	try {
		state.datastore.orderSequentially(() => {
			for (const o of op.operations) {
				baseModel.reducer(ddsState, convertToRealHandles(o, taggedHandles));
			}
			if (op.rollback) {
				// Thowing any error during the orderSequentially callback will trigger a rollback attempt of all the ops we just played.
				// Since it's not a real error, we'll suppress it later.
				throw rollbackError;
			}
		});
	} catch (error) {
		if (error !== rollbackError) {
			throw error;
		}
	}
};

describe("Local Server Stress with rollback", () => {
	const model: LocalServerStressModel<StressOperations | OrderSequentially> = {
		workloadName: "rollback",
		generatorFactory: () =>
			takeAsync(
				100,
				makeGenerator<OrderSequentially>([
					[
						async (state) => {
							const operations: DDSModelOp[] = [];
							/**
							 * unfortunately we can't generate more than a single op here, as each op is generated off
							 * the current state, and if we generate multiple ops it can result in earlier ops invaliding
							 * the constrains necessary for later ops. for example, an earlier op might delete a sub-directory
							 * which a later op sets a key in, but the state and generator don't know that will happen.
							 */
							const op = await DDSModelOpGenerator(state);
							if (op !== done) {
								operations.push(op);
							}
							return {
								type: "orderSequentially",
								operations,
								rollback: true,
							} satisfies OrderSequentially;
						},
						50,
						(state) => state.client.container.attachState !== "Detached",
					],
				]),
			),
		reducer: async (state, op) =>
			isOperationType<OrderSequentially>("orderSequentially", op)
				? orderSequentiallyReducer(state, op)
				: reducer(state, op),
		validateConsistency: validateConsistencyOfAllDDS,
		minimizationTransforms: ddsModelMinimizers,
	};

	createLocalServerStressSuite(model, {
		defaultTestCount: 100,
		// skipMinimization: true,
		// Uncomment to replay a particular seed.
		// only: [91],
		saveFailures,
		// saveSuccesses,
		configurations: {
			"Fluid.ContainerRuntime.EnableRollback": true,
			"Fluid.Container.enableOfflineLoad": true,
		},
		skip: [
			...[], // Values differ at key
			...[28], // Key not found or value not matching key
			...[], // Number of keys not same (directory)
			...[], // Number of subDirectories not same
			...[], // SubDirectory with name ... not present in second directory
			...[], // 0x2fa (Unexpected pending message received)
<<<<<<< HEAD
			...[13, 62], // 0xb85
			...[20, 54, 92], // 0xa21
			...[78, 81], // 0xb89
			...[97], // channel maps should be the same size
=======
			...[15], // Unexpected pending data for createSubDirectory op
>>>>>>> aa25867c
		],
	});
});<|MERGE_RESOLUTION|>--- conflicted
+++ resolved
@@ -98,10 +98,7 @@
 		// only: [91],
 		saveFailures,
 		// saveSuccesses,
-		configurations: {
-			"Fluid.ContainerRuntime.EnableRollback": true,
-			"Fluid.Container.enableOfflineLoad": true,
-		},
+		configurations: { "Fluid.ContainerRuntime.EnableRollback": true },
 		skip: [
 			...[], // Values differ at key
 			...[28], // Key not found or value not matching key
@@ -109,14 +106,7 @@
 			...[], // Number of subDirectories not same
 			...[], // SubDirectory with name ... not present in second directory
 			...[], // 0x2fa (Unexpected pending message received)
-<<<<<<< HEAD
-			...[13, 62], // 0xb85
-			...[20, 54, 92], // 0xa21
-			...[78, 81], // 0xb89
-			...[97], // channel maps should be the same size
-=======
 			...[15], // Unexpected pending data for createSubDirectory op
->>>>>>> aa25867c
 		],
 	});
 });