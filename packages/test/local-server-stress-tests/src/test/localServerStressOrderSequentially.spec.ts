/*!
 * Copyright (c) Microsoft Corporation and contributors. All rights reserved.
 * Licensed under the MIT License.
 */

import { done, isOperationType, takeAsync } from "@fluid-private/stochastic-test-utils";

import {
	ddsModelMinimizers,
	makeGenerator,
	reducer,
	saveFailures,
	type StressOperations,
} from "../baseModel.js";
import {
	convertToRealHandles,
	covertLocalServerStateToDdsState,
	DDSModelOpGenerator,
	loadAllHandles,
	validateConsistencyOfAllDDS,
	type DDSModelOp,
	type OrderSequentially,
} from "../ddsOperations.js";
import {
	createLocalServerStressSuite,
	LocalServerStressModel,
	type LocalServerStressState,
} from "../localServerStressHarness.js";

const orderSequentiallyReducer = async (
	state: LocalServerStressState,
	op: OrderSequentially,
) => {
	const { baseModel, taggedHandles } = await loadAllHandles(state);
	const ddsState = await covertLocalServerStateToDdsState(state);
	const rollbackError = new Error("rollback");
	try {
		state.datastore.orderSequentially(() => {
			for (const o of op.operations) {
				baseModel.reducer(ddsState, convertToRealHandles(o, taggedHandles));
			}
			if (op.rollback) {
				// Thowing any error during the orderSequentially callback will trigger a rollback attempt of all the ops we just played.
				// Since it's not a real error, we'll suppress it later.
				throw rollbackError;
			}
		});
	} catch (error) {
		if (error !== rollbackError) {
			throw error;
		}
	}
};

describe("Local Server Stress with rollback", () => {
	const model: LocalServerStressModel<StressOperations | OrderSequentially> = {
		workloadName: "rollback",
		generatorFactory: () =>
			takeAsync(
				100,
				makeGenerator<OrderSequentially>([
					[
						async (state) => {
							const operations: DDSModelOp[] = [];
							/**
							 * unfortunately we can't generate more than a single op here, as each op is generated off
							 * the current state, and if we generate multiple ops it can result in earlier ops invaliding
							 * the constrains necessary for later ops. for example, an earlier op might delete a sub-directory
							 * which a later op sets a key in, but the state and generator don't know that will happen.
							 */
							const op = await DDSModelOpGenerator(state);
							if (op !== done) {
								operations.push(op);
							}
							return {
								type: "orderSequentially",
								operations,
								rollback: true,
							} satisfies OrderSequentially;
						},
						50,
						(state) => state.client.container.attachState !== "Detached",
					],
				]),
			),
		reducer: async (state, op) =>
			isOperationType<OrderSequentially>("orderSequentially", op)
				? orderSequentiallyReducer(state, op)
				: reducer(state, op),
		validateConsistency: validateConsistencyOfAllDDS,
		minimizationTransforms: ddsModelMinimizers,
	};

	createLocalServerStressSuite(model, {
		defaultTestCount: 100,
		// skipMinimization: true,
		// Uncomment to replay a particular seed.
		// only: [91],
		saveFailures,
		// saveSuccesses,
		configurations: {
			"Fluid.ContainerRuntime.EnableRollback": true,
			"Fluid.Container.enableOfflineLoad": true,
		},
		skip: [
<<<<<<< HEAD
			...[], // Values differ at key
			...[28], // Key not found or value not matching key
			...[31], // Number of keys not same (directory)
			...[25, 53], // Number of subDirectories not same
=======
			...[39, 40], // Number of keys not same (directory)
			...[53, 83], // Number of subDirectories not same
>>>>>>> 154b3232
			...[], // SubDirectory with name ... not present in second directory
			...[], // 0x2fa (Unexpected pending message received)
			...[20, 54, 92], // 0xa21
			...[97], // channel maps should be the same size
		],
	});
});<|MERGE_RESOLUTION|>--- conflicted
+++ resolved
@@ -103,19 +103,10 @@
 			"Fluid.Container.enableOfflineLoad": true,
 		},
 		skip: [
-<<<<<<< HEAD
-			...[], // Values differ at key
-			...[28], // Key not found or value not matching key
-			...[31], // Number of keys not same (directory)
-			...[25, 53], // Number of subDirectories not same
-=======
-			...[39, 40], // Number of keys not same (directory)
-			...[53, 83], // Number of subDirectories not same
->>>>>>> 154b3232
-			...[], // SubDirectory with name ... not present in second directory
-			...[], // 0x2fa (Unexpected pending message received)
-			...[20, 54, 92], // 0xa21
+			...[83], // Number of subDirectories not same
+			...[20, 54], // 0xa21
 			...[97], // channel maps should be the same size
+			...[92], // timeout
 		],
 	});
 });