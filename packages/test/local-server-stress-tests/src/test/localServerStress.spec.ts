/*!
 * Copyright (c) Microsoft Corporation and contributors. All rights reserved.
 * Licensed under the MIT License.
 */

import { takeAsync } from "@fluid-private/stochastic-test-utils";

import { makeGenerator, reducer, saveFailures, type StressOperations } from "../baseModel.js";
import { validateConsistencyOfAllDDS } from "../ddsOperations";
import {
	createLocalServerStressSuite,
	LocalServerStressModel,
} from "../localServerStressHarness";

describe("Local Server Stress", () => {
	const model: LocalServerStressModel<StressOperations> = {
		workloadName: "default",
		generatorFactory: () => takeAsync(100, makeGenerator()),
		reducer,
		validateConsistency: validateConsistencyOfAllDDS,
	};

	createLocalServerStressSuite(model, {
		defaultTestCount: 100,
		// skipMinimization: true,
		// Uncomment to replay a particular seed.
		// replay: [76],
		// only: [28],
		saveFailures,
		// saveSuccesses,
<<<<<<< HEAD
		// TODO (AB#33713): we've seen seeds 43 and 44 fail in the pipeline with errors that might
		// represent bugs in the underlying DDSes. Skipping for now.
		skip: [0, 13, 28, 30, 43, 44, 45, 54, 56, 58, 90, 99],
=======
		skip: [28],
>>>>>>> 4fed33e3
	});
});<|MERGE_RESOLUTION|>--- conflicted
+++ resolved
@@ -28,12 +28,6 @@
 		// only: [28],
 		saveFailures,
 		// saveSuccesses,
-<<<<<<< HEAD
-		// TODO (AB#33713): we've seen seeds 43 and 44 fail in the pipeline with errors that might
-		// represent bugs in the underlying DDSes. Skipping for now.
-		skip: [0, 13, 28, 30, 43, 44, 45, 54, 56, 58, 90, 99],
-=======
-		skip: [28],
->>>>>>> 4fed33e3
+		skip: [0, 13, 30, 45, 54, 56, 90, 99],
 	});
 });