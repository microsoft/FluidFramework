--- conflicted
+++ resolved
@@ -41,19 +41,9 @@
 		// saveSuccesses,
 		configurations: { "Fluid.Container.enableOfflineLoad": true },
 		skip: [
-<<<<<<< HEAD
-			...[9, 79], // Number of subDirectories not same
-			...[22], // Key not found or value not matching key
-			...[26], // Rollback op does not match last pending
-			...[34, 35, 38, 45, 46, 71, 72, 91], // Number of keys not same
-=======
-			...[34, 46, 79], // Number of keys not same
-			...[6, 9], // Number of subDirectories not same,
+			...[46], // Number of keys not same
+			...[9, 79], // Number of subDirectories not same,
 			...[26], // Unexpected pending data for set/delete op
-			...[13], // 0xb85
-			...[30, 69], // timeout
-			...[21], // Got a local set message we weren't expecting
->>>>>>> b665ba83
 		],
 	});
 });