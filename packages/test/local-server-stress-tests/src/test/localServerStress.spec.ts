/*!
 * Copyright (c) Microsoft Corporation and contributors. All rights reserved.
 * Licensed under the MIT License.
 */

import { takeAsync } from "@fluid-private/stochastic-test-utils";

import {
	ddsModelMinimizers,
	makeGenerator,
	reducer,
	saveFailures,
	type StressOperations,
} from "../baseModel.js";
import { validateAllDataStoresSaved } from "../dataStoreOperations.js";
import { validateConsistencyOfAllDDS } from "../ddsOperations";
import {
	createLocalServerStressSuite,
	LocalServerStressModel,
} from "../localServerStressHarness";

describe("Local Server Stress", () => {
	const model: LocalServerStressModel<StressOperations> = {
		workloadName: "default",
		generatorFactory: () => takeAsync(100, makeGenerator()),
		reducer,
		validateConsistency: async (...clients) => {
			await validateAllDataStoresSaved(...clients);
			await validateConsistencyOfAllDDS(...clients);
		},
		minimizationTransforms: ddsModelMinimizers,
	};

	createLocalServerStressSuite(model, {
		defaultTestCount: 100,
		// skipMinimization: true,
		// Uncomment to replay a particular seed.
		// replay: 93,
		// only: [9],
		saveFailures,
		// saveSuccesses,
		configurations: { "Fluid.Container.enableOfflineLoad": true },
		skip: [
<<<<<<< HEAD
			...[98], // Number of keys not same
			...[49], // Number of subDirectories not same,
			...[11], // Rollback op does not match last pending
			...[19], // Cannot access Disposed subDirectory
			...[46], // The Container is closed and cannot be connected
=======
			...[34, 46, 79], // Number of keys not same
			...[6, 9], // Number of subDirectories not same,
			...[26], // Unexpected pending data for set/delete op
			...[13], // 0xb85
			...[30, 69], // timeout
			...[21], // Got a local set message we weren't expecting
>>>>>>> 0855ba22
		],
	});
});<|MERGE_RESOLUTION|>--- conflicted
+++ resolved
@@ -41,20 +41,12 @@
 		// saveSuccesses,
 		configurations: { "Fluid.Container.enableOfflineLoad": true },
 		skip: [
-<<<<<<< HEAD
-			...[98], // Number of keys not same
-			...[49], // Number of subDirectories not same,
-			...[11], // Rollback op does not match last pending
-			...[19], // Cannot access Disposed subDirectory
-			...[46], // The Container is closed and cannot be connected
-=======
 			...[34, 46, 79], // Number of keys not same
 			...[6, 9], // Number of subDirectories not same,
 			...[26], // Unexpected pending data for set/delete op
 			...[13], // 0xb85
 			...[30, 69], // timeout
 			...[21], // Got a local set message we weren't expecting
->>>>>>> 0855ba22
 		],
 	});
 });