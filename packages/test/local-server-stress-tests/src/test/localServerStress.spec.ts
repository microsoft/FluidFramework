/*!
 * Copyright (c) Microsoft Corporation and contributors. All rights reserved.
 * Licensed under the MIT License.
 */

import { takeAsync } from "@fluid-private/stochastic-test-utils";

import {
	ddsModelMinimizers,
	makeGenerator,
	reducer,
	saveFailures,
	type StressOperations,
} from "../baseModel.js";
import { validateAllDataStoresSaved } from "../dataStoreOperations.js";
import { validateConsistencyOfAllDDS } from "../ddsOperations";
import {
	createLocalServerStressSuite,
	LocalServerStressModel,
} from "../localServerStressHarness";

describe("Local Server Stress", () => {
	const model: LocalServerStressModel<StressOperations> = {
		workloadName: "default",
		generatorFactory: () => takeAsync(100, makeGenerator()),
		reducer,
		validateConsistency: async (...clients) => {
			await validateAllDataStoresSaved(...clients);
			await validateConsistencyOfAllDDS(...clients);
		},
		minimizationTransforms: ddsModelMinimizers,
	};

	createLocalServerStressSuite(model, {
		defaultTestCount: 100,
		// skipMinimization: true,
		// Uncomment to replay a particular seed.
		// replay: 93,
		// only: [9],
		saveFailures,
		// saveSuccesses,
		configurations: { "Fluid.Container.enableOfflineLoad": true },
		skip: [
<<<<<<< HEAD
			...[34, 35, 38, 46, 71, 79, 91, 92], // Number of keys not same
			...[6, 9], // Number of subDirectories not same,
			...[26], // Rollback op does not match last pending
			...[13], // 0xb85
			...[22, 45], // Comparing client client-1 vs client client-0
			...[30, 69], // 0xa21
=======
			...[98], // Number of keys not same
			...[5, 49, 57], // Number of subDirectories not same,
			...[11], // Rollback op does not match last pending
>>>>>>> 8c58a950
		],
	});
});<|MERGE_RESOLUTION|>--- conflicted
+++ resolved
@@ -41,18 +41,9 @@
 		// saveSuccesses,
 		configurations: { "Fluid.Container.enableOfflineLoad": true },
 		skip: [
-<<<<<<< HEAD
-			...[34, 35, 38, 46, 71, 79, 91, 92], // Number of keys not same
-			...[6, 9], // Number of subDirectories not same,
-			...[26], // Rollback op does not match last pending
-			...[13], // 0xb85
-			...[22, 45], // Comparing client client-1 vs client client-0
-			...[30, 69], // 0xa21
-=======
 			...[98], // Number of keys not same
 			...[5, 49, 57], // Number of subDirectories not same,
 			...[11], // Rollback op does not match last pending
->>>>>>> 8c58a950
 		],
 	});
 });