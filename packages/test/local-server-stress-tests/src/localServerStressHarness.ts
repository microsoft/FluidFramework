/*!
 * Copyright (c) Microsoft Corporation and contributors. All rights reserved.
 * Licensed under the MIT License.
 */

import { strict as assert } from "node:assert";
import { mkdirSync, readFileSync } from "node:fs";

import type {
	AsyncGenerator,
	AsyncReducer,
	BaseFuzzTestState,
	BaseOperation,
	IRandom,
	MinimizationTransform,
	SaveDestination,
	SaveInfo,
} from "@fluid-private/stochastic-test-utils";
import {
	FuzzTestMinimizer,
	asyncGeneratorFromArray,
	chainAsync,
	createFuzzDescribe,
	done,
	generateTestSeeds,
	getSaveDirectory,
	getSaveInfo,
	isOperationType,
	makeRandom,
	performFuzzActionsAsync,
	saveOpsToFile,
	takeAsync,
} from "@fluid-private/stochastic-test-utils";
import {
	AttachState,
	type ICodeDetailsLoader,
	type IFluidCodeDetails,
} from "@fluidframework/container-definitions/internal";
import {
	asLegacyAlpha,
	ConnectionState,
	createDetachedContainer,
	loadExistingContainer,
	loadFrozenContainerFromPendingState,
	type ContainerAlpha,
	PendingLocalStateStore,
} from "@fluidframework/container-loader/internal";
import type { ConfigTypes, FluidObject, IErrorBase } from "@fluidframework/core-interfaces";
import type { IChannel } from "@fluidframework/datastore-definitions/internal";
import {
	createLocalResolverCreateNewRequest,
	LocalDocumentServiceFactory,
	LocalResolver,
} from "@fluidframework/local-driver/internal";
import {
	ILocalDeltaConnectionServer,
	LocalDeltaConnectionServer,
} from "@fluidframework/server-local-server";
import {
	createChildLogger,
	LoggingError,
	wrapError,
} from "@fluidframework/telemetry-utils/internal";
import {
	LocalCodeLoader,
	timeoutPromise,
	timeoutAwait,
} from "@fluidframework/test-utils/internal";

import { saveFluidOps } from "./baseModel.js";
import { validateConsistencyOfAllDDS } from "./ddsOperations.js";
import {
	createRuntimeFactory,
	StressDataObject,
	type DefaultStressDataObject,
} from "./stressDataObject.js";
import { makeUnreachableCodePathProxy } from "./utils.js";

export interface Client {
	container: ContainerAlpha;
	tag: `client-${number}`;
	entryPoint: DefaultStressDataObject;
}

/**
 * @internal
 */
export interface LocalServerStressState extends BaseFuzzTestState {
	localDeltaConnectionServer: ILocalDeltaConnectionServer;
	pendingLocalStateStore: PendingLocalStateStore<`client-${number}` | undefined>;
	codeLoader: ICodeDetailsLoader;
	validationClient: Client;
	random: IRandom;
	clients: Client[];
	client: Client;
	datastore: StressDataObject;
	channel: IChannel;
	seed: number;
	tag<T extends string>(prefix: T): `${T}-${number}`;
}

/**
 * @internal
 */
interface SelectedClientSpec {
	clientTag: `client-${number}`;
	datastoreTag: `datastore-${number}`;
	channelTag: `channel-${number}`;
}

/**
 * @internal
 */
interface Attach {
	type: "attach";
}

/**
 * @internal
 */
interface AddClient {
	type: "addClient";
	clientTag: `client-${number}`;
	fromClientTag: `client-${number}` | undefined;
}

/**
 * @internal
 */
interface RemoveClient {
	type: "removeClient";
	clientTag: `client-${number}`;
}

/**
 * @internal
 */
interface Synchronize {
	type: "synchronize";
	clients?: Client[];
}

export interface LocalServerStressModel<TOperation extends BaseOperation> {
	/**
	 * Name for this model. This is used for test case naming, and should generally reflect properties
	 * about the kinds of operations that are generated.
	 * For example, SharedString might fuzz test several different workloads--some involving intervals,
	 * some without, some that never delete text, etc.
	 * This name should also be relatively friendly for file system; if the "save to disk" option of
	 * {@link (createLocalServerStressSuite:function)} is enabled, it will be kebab cased for failure files.
	 */
	workloadName: string;

	/**
	 * Factory which creates a generator for this model.
	 * @remarks DDS model generators can decide to use the "channel" or "client" field to decide which
	 * client to perform the operation on.
	 */
	generatorFactory: () => AsyncGenerator<TOperation, LocalServerStressState>;

	/**
	 * Reducer capable of updating the test state according to the operations generated.
	 */
	reducer: AsyncReducer<TOperation, LocalServerStressState>;

	/**
	 * Equivalence validation function, which should verify that the provided clients contain the same data.
	 * This is run at each synchronization point for all connected clients (as disconnected clients won't
	 * necessarily have the same set of ops applied).
	 * @throws An informative error if the clients don't have equivalent data.
	 */
	validateConsistency: (clientA: Client, clientB: Client) => void | Promise<void>;

	/**
	 * An array of transforms used during fuzz test minimization to reduce test
	 * cases. See {@link MinimizationTransform} for additional context.
	 *
	 * If no transforms are supplied, minimization will still occur, but the
	 * contents of the operations will remain unchanged.
	 */
	minimizationTransforms?: MinimizationTransform<TOperation>[];
}

/**
 * @internal
 */
export interface LocalServerStressHarnessEvents {
	/**
	 * Raised for each non-summarizer client created during fuzz test execution.
	 */
	(event: "clientCreate", listener: (client: Client) => void);

	/**
	 * Raised after creating the initialState but prior to performing the fuzzActions..
	 */
	(event: "testStart", listener: (initialState: LocalServerStressState) => void);

	/**
	 * Raised after all fuzzActions have been completed.
	 */
	(event: "testEnd", listener: (finalState: LocalServerStressState) => void);

	/**
	 * Raised before each generated operation is run by its reducer.
	 */
	(event: "operationStart", listener: (operation: BaseOperation) => void);
}

/**
 * @internal
 */
export interface LocalServerStressOptions {
	/**
	 * Number of tests to generate for correctness modes (which are run in the PR gate).
	 */
	defaultTestCount: number;

	/**
	 * Number of clients to perform operations on following the attach phase.
	 * This does not include the read-only client created for consistency validation
	 * and summarization--see {@link LocalServerStressState.summarizerClient}.
	 *
	 * See {@link LocalServerStressOptions.detachedStartOptions} for more details on the detached start phase.
	 * See {@link LocalServerStressOptions.clientJoinOptions} for more details on clients joining after those in the initial attach.
	 */
	numberOfClients: number;

	/**
	 * Options dictating if and when to simulate new clients joining the collaboration session.
	 * If not specified, no new clients will be added after the test starts.
	 *
	 * This option is useful for testing eventual consistency bugs related to summarization.
	 *
	 * @remarks Even without enabling this option, DDS fuzz models can generate {@link AddClient}
	 * operations with whatever strategy is appropriate.
	 * This is useful for nudging test cases towards a particular pattern of clients joining.
	 */
	clientJoinOptions: {
		/**
		 * The maximum number of clients that will ever be added to the test.
		 * @remarks Due to current mock limitations, clients will only ever be added to the collaboration session,
		 * not removed.
		 * Adding an excessive number of clients may cause performance issues.
		 */
		maxNumberOfClients: number;

		/**
		 * The probability that a client will be added at any given operation.
		 * If the current number of clients has reached the maximum, this probability is ignored.
		 */
		clientAddProbability: number;
	};

	/**
	 * Dictates simulation of edits made to a DDS while that DDS is detached.
	 *
	 * When enabled, the fuzz test starts with a single client generating edits. After a certain number of ops (dictated by `numOpsBeforeAttach`),
	 * an attach op will be generated, at which point:
	 * - getAttachSummary will be invoked on this client
	 * - The remaining clients (as dictated by {@link LocalServerStressOptions.numberOfClients}) will load from this summary and join the session
	 *
	 * This setup simulates application code initializing state in a data store before attaching it, e.g. running code to edit a DDS from
	 * `DataObject.initializingFirstTime`.
	 * Default: tests are run with this setting enabled, with 5 ops being generated before an attach op. A new client is also rehydrated from
	 * summary. To disable the generation of rehydrate ops, set `rehydrateDisabled` to `true`.
	 */
	detachedStartOptions: {
		numOpsBeforeAttach: number;
	};

	configurations?: Record<string, ConfigTypes> | undefined;

	/**
	 * Strategy for validating eventual consistency of DDSes.
	 * In random mode, each generated operation has the specified probability to instead be a synchronization point
	 * (all connected clients process all ops) followed by validation that all clients agree on their shared state.
	 * In fixed interval mode, this synchronization happens on a predictable cadence: every `interval` operations
	 * generated.
	 */
	validationProbability: number;
	parseOperations: (serialized: string) => BaseOperation[];

	/**
	 * Each non-synchronization option has this probability of instead generating a disconnect/reconnect.
	 * The reconnect operation currently *replaces* the operation generated by the model's generator.
	 *
	 * TODO: Expose options for how to inject reconnection in a more flexible way.
	 */
	reconnectProbability: number;

	/**
	 * Seed which should be replayed from disk.
	 *
	 * This option is intended for quick, by-hand minimization of failure JSON. As such, it adds a `.only`
	 * to the corresponding replay test.
	 *
	 * TODO: Improving workflows around fuzz test minimization, regression test generation for a particular seed,
	 * or more flexibility around replay of test files would be a nice value add to this harness.
	 */
	replay?: number | Iterable<number>;

	/**
	 * Runs only the provided seeds.
	 *
	 * @example
	 *
	 * ```typescript
	 * // Runs only seed 42 for the given model.
	 * createLocalServerStressSuite(model, { only: [42] });
	 * ```
	 *
	 * @remarks
	 * If you prefer, a variant of the standard `.only` syntax works. See {@link (createLocalServerStressSuite:namespace).only}.
	 */
	only: Iterable<number>;

	/**
	 * Skips the provided seeds.
	 *
	 * @example
	 *
	 * ```typescript
	 * // Skips seed 42 for the given model.
	 * createLocalServerStressSuite(model, { skip: [42] });
	 * ```
	 *
	 * @remarks
	 * If you prefer, a variant of the standard `.skip` syntax works. See {@link (createLocalServerStressSuite:namespace).skip}.
	 */
	skip: Iterable<number>;

	/**
	 * Whether failure files should be saved to disk, and if so, the directory in which they should be saved.
	 * Each seed will be saved in a subfolder of this directory obtained by kebab-casing the model name.
	 *
	 * Turning on this feature is encouraged for quick minimization.
	 */
	saveFailures: undefined | { directory: string };

	/**
	 * Whether successful runs should be saved to disk and where.
	 * Minimization will be skipped for these files.
	 *
	 * This feature is useful to audit the scenarios generated by a given fuzz configuration.
	 */
	saveSuccesses: undefined | { directory: string };

	/**
	 * Whether to save the Fluid ops sequenced on Local Server to disk and where.
	 * Not recommened to enable this and Minimization together, since the op file is written on every pass.
	 *
	 * This feature is useful to better understand the scenarios generated by a given fuzz configuration,
	 * and it's enabled automatically when replaying
	 */
	saveFluidOps: undefined | { directory: string };

	/**
	 * Whether or not to skip minimization of fuzz failing test cases. This is useful
	 * when one only cares about the counts or types of errors, and not the
	 * exact contents of the test cases.
	 *
	 * Minimization only works when the failure occurs as part of a reducer, and is mostly
	 * useful if the model being tested defines {@link LocalServerStressModel.minimizationTransforms}.
	 *
	 * It can also add a couple seconds of overhead per failing
	 * test case. See {@link MinimizationTransform} for additional context.
	 */
	skipMinimization?: boolean;
}

/**
 * @internal
 */
const defaultLocalServerStressSuiteOptions: LocalServerStressOptions = {
	defaultTestCount: 100,
	detachedStartOptions: {
		numOpsBeforeAttach: 20,
	},
	numberOfClients: 3,
	clientJoinOptions: {
		clientAddProbability: 0.01,
		maxNumberOfClients: 6,
	},
	only: [],
	skip: [],
	parseOperations: (serialized: string) => JSON.parse(serialized) as BaseOperation[],
	reconnectProbability: 0.01,
	saveFailures: undefined,
	saveSuccesses: undefined,
	saveFluidOps: undefined,
	validationProbability: 0.05,
};

/**
 * Mixes in functionality to add new clients to a DDS fuzz model.
 * @privateRemarks This is currently file-exported for testing purposes, but it could be reasonable to
 * expose at the package level if we want to expose some of the harness's building blocks.
 */
function mixinAddRemoveClient<TOperation extends BaseOperation>(
	model: LocalServerStressModel<TOperation>,
	options: LocalServerStressOptions,
): LocalServerStressModel<TOperation | AddClient | RemoveClient> {
	const generatorFactory: () => AsyncGenerator<
		TOperation | AddClient | RemoveClient,
		LocalServerStressState
	> = () => {
		const baseGenerator = model.generatorFactory();
		return async (
			state: LocalServerStressState,
		): Promise<TOperation | AddClient | RemoveClient | typeof done> => {
			const { clients, random, validationClient, pendingLocalStateStore } = state;
			if (
				options.clientJoinOptions !== undefined &&
				validationClient.container.attachState !== AttachState.Detached &&
				random.bool(options.clientJoinOptions.clientAddProbability)
			) {
				if (clients.length > options.numberOfClients && random.bool()) {
					return {
						type: "removeClient",
						clientTag: random.pick(clients).tag,
					} satisfies RemoveClient;
				}

				if (clients.length < options.clientJoinOptions.maxNumberOfClients) {
					const url = await validationClient.container.getAbsoluteUrl("");
					assert(url !== undefined, "url for client must exist");
					const fromClientTag =
						random.bool() && pendingLocalStateStore.size > 0
							? random.pick([...pendingLocalStateStore.keys()])
							: undefined;
					return {
						type: "addClient",
						clientTag: state.tag("client"),
						fromClientTag,
					} satisfies AddClient;
				}
			}
			return baseGenerator(state);
		};
	};

	const minimizationTransforms: MinimizationTransform<
		TOperation | AddClient | RemoveClient
	>[] =
		(model.minimizationTransforms as
			| MinimizationTransform<TOperation | AddClient | RemoveClient>[]
			| undefined) ?? [];

	const reducer: AsyncReducer<
		TOperation | AddClient | RemoveClient,
		LocalServerStressState
	> = async (state, op) => {
		const {
			localDeltaConnectionServer,
			codeLoader,
			clients,
			seed,
			validationClient,
			pendingLocalStateStore,
		} = state;
		if (isOperationType<AddClient>("addClient", op)) {
			const url = await validationClient.container.getAbsoluteUrl("");
			assert(url !== undefined, "url of container must be available");
			const newClient = await loadClient(
				localDeltaConnectionServer,
				codeLoader,
				op.clientTag,
				url,
				seed,
				options,
				pendingLocalStateStore.get(op.fromClientTag),
			);
			pendingLocalStateStore.delete(op.fromClientTag);
			clients.push(newClient);
			return state;
		}
		if (isOperationType<RemoveClient>("removeClient", op)) {
			const removed = clients.splice(
				clients.findIndex((c) => c.tag === op.clientTag),
				1,
			)[0];

			// AB#46464: Add support for serializing pending state while in staging mode
			if (removed.entryPoint.inStagingMode()) {
				removed.entryPoint.exitStagingMode(true);
			}

			// in order to validate we need to disconnect to ensure
			// no changes arrive between capturing the state and validating
			// the state against the source container
			removed.container.disconnect();

			const pendingLocalState = await removed.container.getPendingLocalState();
			pendingLocalStateStore.set(removed.tag, pendingLocalState);

			const url = await removed.container.getAbsoluteUrl("");
			assert(url !== undefined, "url of container must be available");

			const frozenContainer = asLegacyAlpha(
				await loadFrozenContainerFromPendingState({
					codeLoader,
					pendingLocalState,
					request: { url },
					urlResolver: new LocalResolver(),
					documentServiceFactory: new LocalDocumentServiceFactory(localDeltaConnectionServer),
				}),
			);

			const { DefaultStressDataObject }: FluidObject<DefaultStressDataObject> | undefined =
				(await frozenContainer.getEntryPoint()) ?? {};
			assert(DefaultStressDataObject !== undefined, "must have entrypoint");

			await validateConsistencyOfAllDDS(removed, {
				container: frozenContainer,
				entryPoint: DefaultStressDataObject,
				tag: `client-${Number.NaN}`,
			});

			frozenContainer.dispose();
			removed.container.dispose();

			return state;
		}
		return model.reducer(state, op);
	};

	return {
		...model,
		minimizationTransforms,
		generatorFactory,
		reducer,
	};
}

/**
 * Mixes in functionality to generate an 'attach' op, which
 * @privateRemarks This is currently file-exported for testing purposes, but it could be reasonable to
 * expose at the package level if we want to expose some of the harness's building blocks.
 */
function mixinAttach<TOperation extends BaseOperation>(
	model: LocalServerStressModel<TOperation | AddClient>,
	options: LocalServerStressOptions,
): LocalServerStressModel<TOperation | Attach | AddClient> {
	const { numOpsBeforeAttach } = options.detachedStartOptions;
	const attachOp = async (): Promise<TOperation | Attach | AddClient> => {
		return { type: "attach" };
	};

	const generatorFactory: () => AsyncGenerator<
		TOperation | Attach | AddClient,
		LocalServerStressState
	> = () => {
		const baseGenerator = model.generatorFactory();
		return chainAsync(
			takeAsync(numOpsBeforeAttach, baseGenerator),
			takeAsync(1, attachOp),
			// use addClient ops to create initial clients
			// this allows additional clients to minimized out
			// and keeps repro's simpler
			takeAsync(options.numberOfClients, async (state) => {
				return {
					type: "addClient",
					clientTag: state.tag("client"),
					fromClientTag: undefined,
				} satisfies AddClient;
			}),
			baseGenerator,
		);
	};

	const minimizationTransforms = model.minimizationTransforms as
		| MinimizationTransform<TOperation | Attach | AddClient>[]
		| undefined;

	const reducer: AsyncReducer<
		TOperation | Attach | AddClient,
		LocalServerStressState
	> = async (state, operation) => {
		if (isOperationType<Attach>("attach", operation)) {
			assert.equal(state.clients.length, 1);
			const clientA: Client = state.clients[0];

			await clientA.container.attach(createLocalResolverCreateNewRequest("stress test"));
			const url = await clientA.container.getAbsoluteUrl("");
			assert(url !== undefined, "container must have a url");
			// After attaching, we use a newly loaded client as a read-only client for consistency comparison validation.
			// This makes debugging easier as the state of a client is easier to interpret if it has no local changes.
			// we use the reserved client-0 tag for client, which makes the tags in the test sequential starting at 1
			const validationClient = await loadClient(
				state.localDeltaConnectionServer,
				state.codeLoader,
				"client-0",
				url,
				state.seed,
				options,
			);

			return {
				...state,
				validationClient,
			} satisfies LocalServerStressState;
		}
		return model.reducer(state, operation);
	};
	return {
		...model,
		minimizationTransforms,
		generatorFactory,
		reducer,
	};
}

/**
 * Mixes in functionality to generate ops which synchronize all clients and assert the resulting state is consistent.
 * @privateRemarks This is currently file-exported for testing purposes, but it could be reasonable to
 * expose at the package level if we want to expose some of the harness's building blocks.
 */
function mixinSynchronization<TOperation extends BaseOperation>(
	model: LocalServerStressModel<TOperation>,
	options: LocalServerStressOptions,
): LocalServerStressModel<TOperation | Synchronize> {
	const { validationProbability } = options;

	// passing 1 here causes infinite loops. passing close to 1 is wasteful
	// as synchronization + eventual consistency validation should be idempotent.
	// 0.5 is arbitrary but there's no reason anyone should want a probability near this.
	assert(validationProbability < 0.5, "Use a lower synchronization probability.");
	const generatorFactory = (): AsyncGenerator<
		TOperation | Synchronize,
		LocalServerStressState
	> => {
		const baseGenerator = model.generatorFactory();
		return async (
			state: LocalServerStressState,
		): Promise<TOperation | Synchronize | typeof done> =>
			state.validationClient.container.attachState !== AttachState.Detached &&
			state.random.bool(validationProbability)
				? { type: "synchronize" }
				: baseGenerator(state);
	};

	const minimizationTransforms = model.minimizationTransforms as
		| MinimizationTransform<TOperation | Synchronize>[]
		| undefined;

	const isSynchronizeOp = (op: BaseOperation): op is Synchronize => op.type === "synchronize";
	const reducer: AsyncReducer<TOperation | Synchronize, LocalServerStressState> = async (
		state,
		operation,
	) => {
		// TODO: Only synchronize listed clients if specified
		if (isSynchronizeOp(operation)) {
			const { clients, validationClient } = state;

			const connectedClients = clients.filter((client) => {
				if (client.container.closed || client.container.disposed === true) {
					throw new Error(`Client ${client.tag} is closed`);
				}
				return (
					client.container.connectionState !== ConnectionState.Disconnected &&
					!client.entryPoint.inStagingMode()
				);
			});

			if (connectedClients.length > 0) {
				await synchronizeClients([validationClient, ...connectedClients]);
				for (const client of connectedClients) {
					try {
						await model.validateConsistency(client, validationClient);
					} catch (error: unknown) {
						if (error instanceof Error) {
							error.message = `Comparing client ${client.tag} vs client ${validationClient.tag}\n${error.message}`;
						}
						throw error;
					}
				}
			}

			return state;
		}
		return model.reducer(state, operation);
	};
	return {
		...model,
		minimizationTransforms,
		generatorFactory,
		reducer,
	};
}

const hasSelectedClientSpec = (op: unknown): op is SelectedClientSpec =>
	(op as SelectedClientSpec).clientTag !== undefined;

/* eslint-disable @fluid-internal/fluid/no-hyphen-after-jsdoc-tag -- false positive AB#50920 */
/**
 * Mixes in the ability to select a client to perform an operation on.
 * Makes this available to existing generators and reducers in the passed-in model via {@link LocalServerStressState.client}
<<<<<<< HEAD
 * and \@fluid-private/test-dds-utils#LocalServerStressTestState.channel.
=======
 * and {@link @fluid-private/test-dds-utils#LocalServerStressTestState.channel}.
>>>>>>> 95d9a0a5
 *
 * @remarks This exists purely for convenience, as "pick a client to perform an operation on" is a common concern.
 * @privateRemarks This is currently file-exported for testing purposes, but it could be reasonable to
 * expose at the package level if we want to expose some of the harness's building blocks.
 */
function mixinClientSelection<TOperation extends BaseOperation>(
	/* eslint-enable @fluid-internal/fluid/no-hyphen-after-jsdoc-tag */
	model: LocalServerStressModel<TOperation>,
	_: LocalServerStressOptions,
): LocalServerStressModel<TOperation> {
	const generatorFactory: () => AsyncGenerator<TOperation, LocalServerStressState> = () => {
		const baseGenerator = model.generatorFactory();
		return async (state): Promise<TOperation | typeof done> => {
			// Pick a channel, and:
			// 1. Make it available for the DDS model generators (so they don't need to
			// do the boilerplate of selecting a client to perform the operation on)
			// 2. Make it available to the subsequent reducer logic we're going to inject
			// (so that we can recover the channel from serialized data)
			const client = state.random.pick(state.clients);
			const globalObjects = await client.entryPoint.getContainerObjects();
			const entry = state.random.pick(
				globalObjects.filter((v) => v.type === "stressDataObject"),
			);
			assert(entry?.type === "stressDataObject");
			const datastore = entry.stressDataObject;
			const channels = await datastore.StressDataObject.getChannels();
			const channel = state.random.pick(channels);
			assert(channel !== undefined, "channel must exist");
			const baseOp = await runInStateWithClient(state, client, datastore, channel, async () =>
				baseGenerator(state),
			);
			return baseOp === done
				? done
				: ({
						...baseOp,
						clientTag: client.tag,
						datastoreTag: entry.tag,
						channelTag: channel.id as `channel-${number}`,
					} satisfies SelectedClientSpec);
		};
	};

	const reducer: AsyncReducer<TOperation | Synchronize, LocalServerStressState> = async (
		state,
		operation,
	) => {
		assert(hasSelectedClientSpec(operation), "operation should have been given a client");
		const client = state.clients.find((c) => c.tag === operation.clientTag);
		assert(client !== undefined);
		const globalObjects = await client.entryPoint.getContainerObjects();
		const entry = globalObjects.find((e) => e.tag === operation.datastoreTag);
		assert(entry?.type === "stressDataObject");
		const datastore = entry.stressDataObject;
		const channels = await datastore.StressDataObject.getChannels();
		const channel = channels.find((c) => c.id === operation.channelTag);
		assert(channel !== undefined, "channel must exist");
		await runInStateWithClient(state, client, datastore, channel, async () => {
			await model.reducer(state, operation as TOperation);
		});
	};
	return {
		...model,
		minimizationTransforms: [
			...(model.minimizationTransforms ?? []),
			(op) => {
				// the clients are somewhat interchangeable, and the fewer clients
				// involved in a repro the easier it is to debug, so try to
				// reduce the client id
				if (hasSelectedClientSpec(op)) {
					const dashIndex = op.clientTag.lastIndexOf("-");
					if (dashIndex !== -1) {
						const id = Number.parseInt(op.clientTag.slice(dashIndex + 1), 10);
						if (id > 1) {
							op.clientTag = `client-${id - 1}`;
						}
					}
				}
			},
		],
		generatorFactory,
		reducer,
	};
}

/**
 * This modifies the value of "client" while callback is running, then restores it.
 * This is does instead of copying the state since the state object is mutable, and running callback might make changes to state (like add new members) which are lost if state is just copied.
 *
 * Since the callback is async, this modification to the state could be an issue if multiple runs of this function are done concurrently.
 */
async function runInStateWithClient<Result>(
	state: LocalServerStressState,
	client: LocalServerStressState["client"],
	datastore: LocalServerStressState["datastore"],
	channel: LocalServerStressState["channel"],
	callback: (state: LocalServerStressState) => Promise<Result>,
): Promise<Result> {
	const old = { ...state };
	state.client = client;
	state.datastore = datastore;
	state.channel = channel;
	try {
		return await callback(state);
	} finally {
		// This code is explicitly trying to "update" to the old value.

		state.client = old.client;
		state.datastore = old.datastore;
		state.channel = old.channel;
	}
}

function createStressLogger(seed: number) {
	const logger = getTestLogger?.();
	return createChildLogger({ logger, properties: { all: { seed } } });
}

async function createDetachedClient(
	localDeltaConnectionServer: ILocalDeltaConnectionServer,
	codeLoader: ICodeDetailsLoader,
	codeDetails: IFluidCodeDetails,
	tag: `client-${number}`,
	seed: number,
	options: LocalServerStressOptions,
): Promise<Client> {
	const container = asLegacyAlpha(
		await createDetachedContainer({
			codeLoader,
			documentServiceFactory: new LocalDocumentServiceFactory(localDeltaConnectionServer),
			urlResolver: new LocalResolver(),
			codeDetails,
			logger: createStressLogger(seed),
			configProvider: {
				getRawConfig: (name) => options.configurations?.[name],
			},
		}),
	);

	const maybe: FluidObject<DefaultStressDataObject> | undefined =
		await container.getEntryPoint();
	assert(maybe.DefaultStressDataObject !== undefined, "must be DefaultStressDataObject");

	const newClient: Client = {
		container,
		tag,
		entryPoint: maybe.DefaultStressDataObject,
	};
	return newClient;
}

async function loadClient(
	localDeltaConnectionServer: ILocalDeltaConnectionServer,
	codeLoader: ICodeDetailsLoader,
	tag: `client-${number}`,
	url: string,
	seed: number,
	options: LocalServerStressOptions,
	pendingLocalState?: string,
): Promise<Client> {
	const container = asLegacyAlpha(
		await timeoutAwait(
			loadExistingContainer({
				documentServiceFactory: new LocalDocumentServiceFactory(localDeltaConnectionServer),
				request: { url },
				urlResolver: new LocalResolver(),
				codeLoader,
				logger: createStressLogger(seed),
				configProvider: {
					getRawConfig: (name) => options.configurations?.[name],
				},
				pendingLocalState,
			}),
			{
				errorMsg: `Timed out waiting for client to load ${tag}`,
			},
		),
	);

	const maybe: FluidObject<DefaultStressDataObject> | undefined = await timeoutAwait(
		container.getEntryPoint(),
		{
			errorMsg: `Timed out waiting for client entrypoint ${tag}`,
		},
	);
	assert(maybe.DefaultStressDataObject !== undefined, "must be DefaultStressDataObject");

	return {
		container,
		tag,
		entryPoint: maybe.DefaultStressDataObject,
	};
}

async function synchronizeClients(connectedClients: Client[]) {
	return timeoutPromise((resolve, reject) => {
		const rejectHandler = (error?: IErrorBase | undefined) => {
			const client = connectedClients.find((c) => c.container.closed || c.container.disposed);
			if (client !== undefined) {
				reject(
					wrapError(
						error,
						(message) => new LoggingError(`${client.tag} closed or disposed: ${message}`),
					),
				);
				off();
			}
		};
		const resolveHandler = () => {
			if (
				connectedClients.every(
					(c) =>
						c.container.connectionState === ConnectionState.Connected &&
						c.container.isDirty === false &&
						c.container.deltaManager.lastSequenceNumber ===
							connectedClients[0].container.deltaManager.lastSequenceNumber,
				)
			) {
				resolve();
				off();
			}
		};
		// if you hit timeout issues in the
		// stress tests, this can help to diagnose
		// if the error is in synchronization, as it
		// provides a place to break into the hung
		// process by setting a breakpoint on
		// resolveHandler
		//
		// const timeout = setInterval(() => {
		// 	resolveHandler();
		// }, 1000);
		const off = () => {
			// clearInterval(timeout);
			for (const c of connectedClients) {
				c.container.off("closed", rejectHandler);
				c.container.off("disposed", rejectHandler);
				c.container.off("connected", resolveHandler);
				c.container.off("op", resolveHandler);
				c.container.off("saved", resolveHandler);
			}
		};
		for (const c of connectedClients) {
			c.container.on("closed", rejectHandler);
			c.container.on("disposed", rejectHandler);
			c.container.on("connected", resolveHandler);
			c.container.on("op", resolveHandler);
			c.container.on("saved", resolveHandler);
		}
		resolveHandler();
	});
}

/**
 * Runs the provided DDS fuzz model. All functionality is already assumed to be mixed in.
 * @privateRemarks This is currently file-exported for testing purposes, but it could be reasonable to
 * expose at the package level if we want to expose some of the harness's building blocks.
 */
async function runTestForSeed<TOperation extends BaseOperation>(
	model: LocalServerStressModel<TOperation>,
	seed: number,
	options: LocalServerStressOptions,
	saveInfo: SaveInfo | undefined,
): Promise<void> {
	const random = makeRandom(seed);

	const server = LocalDeltaConnectionServer.create();
	const codeDetails: IFluidCodeDetails = {
		package: "local-server-stress-tests",
	};
	const runtimeFactory = createRuntimeFactory();
	const codeLoader = new LocalCodeLoader([[codeDetails, runtimeFactory]]);
	const tagCount: Partial<Record<string, number>> = {};
	// we reserve prefix-0 for initialization objects
	const tag: LocalServerStressState["tag"] = (prefix) =>
		`${prefix}-${(tagCount[prefix] = (tagCount[prefix] ??= 0) + 1)}`;

	const detachedClient = await createDetachedClient(
		server,
		codeLoader,
		codeDetails,
		// we use tagging here, and not zero, as we will create client 0 after attach.
		tag("client"),
		seed,
		options,
	);

	const initialState: LocalServerStressState = {
		clients: [detachedClient],
		localDeltaConnectionServer: server,
		pendingLocalStateStore: new PendingLocalStateStore(),
		codeLoader,
		random,
		validationClient: detachedClient,
		client: makeUnreachableCodePathProxy("client"),
		datastore: makeUnreachableCodePathProxy("datastore"),
		channel: makeUnreachableCodePathProxy("channel"),
		seed,
		tag,
	};

	let operationCount = 0;
	const finalSynchronization = {
		type: "FinalSynchronization",
	} as const;
	const generator: AsyncGenerator<
		TOperation | typeof finalSynchronization,
		LocalServerStressState
	> = chainAsync(
		model.generatorFactory(),
		takeAsync<TOperation | typeof finalSynchronization, LocalServerStressState>(
			1,
			async () => finalSynchronization,
		),
	);

	const reducer: AsyncReducer<
		TOperation | typeof finalSynchronization,
		LocalServerStressState
	> = async (state, operation) => {
		if (operation.type === finalSynchronization.type) {
			const { clients, validationClient } = state;
			for (const client of clients) {
				if (client.entryPoint.inStagingMode()) {
					client.entryPoint.exitStagingMode(true);
				}
				if (client.container.connectionState === ConnectionState.Disconnected) {
					client.container.connect();
				}
			}
			await synchronizeClients([validationClient, ...clients]);
			for (const client of clients) {
				await model.validateConsistency(client, validationClient);
			}
			return;
		}
		return model.reducer(state, operation as TOperation);
	};

	let finalState: LocalServerStressState = initialState;
	try {
		await performFuzzActionsAsync(
			generator,
			async (state: LocalServerStressState, operation) => {
				operationCount++;
				return (finalState = (await reducer(state, operation)) ?? finalState);
			},
			initialState,
			saveInfo,
		);
	} finally {
		if (finalState !== undefined) {
			for (const client of finalState.clients) {
				client.container.dispose();
			}

			await maybeSaveFluidOpsTofile(finalState, saveInfo);

			finalState.validationClient.container.dispose();
			await finalState.localDeltaConnectionServer.close();
		}
	}

	// Sanity-check that the generator produced at least one operation. If it failed to do so,
	// this usually indicates an error on the part of the test author.
	assert(operationCount > 0, "Generator should have produced at least one operation.");
}

async function maybeSaveFluidOpsTofile(
	finalState: LocalServerStressState,
	saveInfo: SaveInfo | undefined,
): Promise<void> {
	if (
		saveInfo === undefined ||
		saveInfo.saveFluidOps === false ||
		saveInfo.saveFluidOps.path === undefined
	) {
		return;
	}

	// No ops were sequenced - we never attached!
	if (finalState.validationClient.container.attachState !== AttachState.Attached) {
		await saveOpsToFile(`${saveInfo.saveFluidOps.path}`, []);
		return;
	}

	assert(
		finalState.validationClient.container.resolvedUrl !== undefined,
		"Attached Container must have a URL",
	);

	const documentServiceFactory = new LocalDocumentServiceFactory(
		finalState.localDeltaConnectionServer,
	);
	const documentService = await documentServiceFactory.createDocumentService(
		finalState.validationClient.container.resolvedUrl,
	);
	const deltaStorage = await documentService.connectToDeltaStorage();
	const ops = deltaStorage.fetchMessages(0, undefined);
	const allOps: any[] = [];
	for (let op = await ops.read(); !op?.done; op = await ops.read()) {
		const nextBatch = op.value ?? [];
		allOps.push(...nextBatch);
	}

	await saveOpsToFile(`${saveInfo.saveFluidOps.path}`, allOps);
}

function runTest<TOperation extends BaseOperation>(
	model: LocalServerStressModel<TOperation>,
	options: InternalOptions,
	seed: number,
	saveInfo: SaveInfo | undefined,
): void {
	const itFn = options.only.has(seed) ? it.only : options.skip.has(seed) ? it.skip : it;
	itFn(`workload: ${model.workloadName} seed: ${seed}`, async function () {
		const inCi = process.env.TF_BUILD !== undefined;
		const shouldMinimize: boolean =
			options.skipMinimization !== true &&
			saveInfo !== undefined &&
			saveInfo.saveOnFailure !== false &&
			!inCi;

		// 2 seconds per test should be quite a bit more than is necessary, but
		// a timeout during minimization can cause bad UX because it obfuscates
		// the actual error
		//
		// it should be noted that if a timeout occurs during minimization, the
		// intermediate results are not lost and will still be written to the file.
		const noMinimizationTimeout = this.timeout() === 0 ? 0 : Math.max(2000, this.timeout());
		this.timeout(shouldMinimize ? 5 * noMinimizationTimeout : noMinimizationTimeout);

		try {
			// don't write to files in CI
			await runTestForSeed(model, seed, options, inCi ? undefined : saveInfo);
		} catch (error) {
			if (!shouldMinimize || saveInfo === undefined) {
				throw error;
			}
			const savePath: string = (saveInfo?.saveOnFailure as SaveDestination).path;
			let file: Buffer;
			try {
				file = readFileSync(savePath);
			} catch {
				// File could not be read and likely does not exist.
				// Test may have failed outside of the fuzz test portion (on setup or teardown).
				// Throw original error that made test fail.
				throw error;
			}
			const operations = JSON.parse(file.toString()) as TOperation[];
			const minimizer = new FuzzTestMinimizer<TOperation>(
				model.minimizationTransforms,
				operations,
				saveInfo,
				async (generator) => replayTest<TOperation>(model, seed, generator, saveInfo, options),
				3,
			);

			const minimized = await minimizer.minimize();
			await saveOpsToFile(savePath, minimized);

			throw error;
		}
	});
}

type InternalOptions = Omit<LocalServerStressOptions, "only" | "skip"> & {
	only: Set<number>;
	skip: Set<number>;
};

function isInternalOptions(options: LocalServerStressOptions): options is InternalOptions {
	return options.only instanceof Set && options.skip instanceof Set;
}

/**
 * Performs the test again to verify if the DDS still fails with the same error message.
 *
 * @internal
 */
export async function replayTest<TOperation extends BaseOperation>(
	ddsModel: LocalServerStressModel<TOperation>,
	seed: number,
	generator: AsyncGenerator<TOperation, unknown>,
	saveInfo?: SaveInfo,
	providedOptions?: Partial<LocalServerStressOptions>,
): Promise<void> {
	const options = {
		...defaultLocalServerStressSuiteOptions,
		...providedOptions,
		only: new Set(providedOptions?.only ?? []),
		skip: new Set(providedOptions?.skip ?? []),
	};

	const _model = getFullModel(ddsModel, options);

	const model = {
		..._model,
		// We lose some type safety here because the options interface isn't generic
		generatorFactory: () => generator,
	};

	await runTestForSeed(model, seed, options, saveInfo);
}

/**
 * Creates a suite of eventual consistency tests for a particular DDS model.
 * @internal
 */
export function createLocalServerStressSuite<TOperation extends BaseOperation>(
	ddsModel: LocalServerStressModel<TOperation>,
	providedOptions?: Partial<LocalServerStressOptions>,
): void {
	const options = {
		...defaultLocalServerStressSuiteOptions,
		...providedOptions,
	};

	const replay = options.replay;
	// replay supersedes only and skip, and only supersedes skip
	// this allows all to be specified even if the seeds overlap
	const only = new Set(replay === undefined ? options.only : undefined);
	const skip = new Set(replay === undefined && only.size === 0 ? options.skip : undefined);
	Object.assign(options, { only, skip });
	assert(isInternalOptions(options));

	const model = getFullModel(ddsModel, options);

	const describeFuzz = createFuzzDescribe({ defaultTestCount: options.defaultTestCount });
	describeFuzz(model.workloadName, ({ testCount, stressMode }) => {
		before(() => {
			if (options.saveFailures !== undefined) {
				mkdirSync(getSaveDirectory(options.saveFailures.directory, model), {
					recursive: true,
				});
			}
			if (options.saveSuccesses !== undefined) {
				mkdirSync(getSaveDirectory(options.saveSuccesses.directory, model), {
					recursive: true,
				});
			}
		});

		const seeds = generateTestSeeds(testCount, stressMode);
		for (const seed of seeds) {
			runTest(model, options, seed, getSaveInfo(model, options, seed));
		}

		if (replay !== undefined) {
			describe.only(`replay from file`, () => {
				const replaySeeds = typeof replay === "number" ? [replay] : replay;
				for (const seed of replaySeeds) {
					const saveInfo = getSaveInfo(model, options, seed);
					assert(
						saveInfo.saveOnFailure !== false,
						"Cannot replay a file without a directory to save files in!",
					);
					const operations = options.parseOperations(
						readFileSync(saveInfo.saveOnFailure.path).toString(),
					);

					const replayModel = {
						...model,
						// We lose some type safety here because the options interface isn't generic
						generatorFactory: (): AsyncGenerator<TOperation, unknown> =>
							asyncGeneratorFromArray(operations as TOperation[]),
					};
					runTest(
						replayModel,
						{ ...options, skipMinimization: true },
						seed,
						getSaveInfo(model, { saveFluidOps }, seed),
					);
				}
			});
		}
	});
}

/**
 * @internal
 */
export interface ChangeConnectionState {
	type: "changeConnectionState";
	connected: boolean;
}

/**
 * Mixes in functionality to disconnect and reconnect clients in a DDS fuzz model.
 * @privateRemarks This is currently file-exported for testing purposes, but it could be reasonable to
 * expose at the package level if we want to expose some of the harness's building blocks.
 */
export function mixinReconnect<TOperation extends BaseOperation>(
	model: LocalServerStressModel<TOperation>,
	options: LocalServerStressOptions,
): LocalServerStressModel<TOperation | ChangeConnectionState> {
	const generatorFactory: () => AsyncGenerator<
		TOperation | ChangeConnectionState,
		LocalServerStressState
	> = () => {
		const baseGenerator = model.generatorFactory();
		return async (state): Promise<TOperation | ChangeConnectionState | typeof done> => {
			if (
				state.validationClient.container.attachState !== AttachState.Detached &&
				state.random.bool(options.reconnectProbability)
			) {
				const client = state.clients.find((c) => c.tag === state.client.tag);
				assert(client !== undefined);
				return {
					type: "changeConnectionState",
					connected: client.container.connectionState === ConnectionState.Connected,
				};
			}

			return baseGenerator(state);
		};
	};

	const minimizationTransforms = model.minimizationTransforms as
		| MinimizationTransform<TOperation | ChangeConnectionState>[]
		| undefined;

	const reducer: AsyncReducer<
		TOperation | ChangeConnectionState,
		LocalServerStressState
	> = async (state, operation) => {
		if (isOperationType<ChangeConnectionState>("changeConnectionState", operation)) {
			if (operation.connected) {
				state.client.container.disconnect();
			} else {
				state.client.container.connect();
			}
			return state;
		} else {
			return model.reducer(state, operation);
		}
	};
	return {
		...model,
		minimizationTransforms,
		generatorFactory,
		reducer,
	};
}

const getFullModel = <TOperation extends BaseOperation>(
	ddsModel: LocalServerStressModel<TOperation>,
	options: LocalServerStressOptions,
): LocalServerStressModel<
	| TOperation
	// AB#45905: Refactor nested mixin structure for better readability
	| AddClient
	| RemoveClient
	| Attach
	| Synchronize
	| ChangeConnectionState
> =>
	mixinAttach(
		mixinSynchronization(
			mixinAddRemoveClient(
				mixinClientSelection(mixinReconnect(ddsModel, options), options),
				options,
			),
			options,
		),
		options,
	);

/**
 * {@inheritDoc (createLocalServerStressSuite:function)}
 * @internal
 */
// Explicit usage of namespace needed for api-extractor.
// eslint-disable-next-line @typescript-eslint/no-namespace
export namespace createLocalServerStressSuite {
	/**
	 * Runs only the provided seeds.
	 *
	 * @example
	 *
	 * ```typescript
	 * // Runs only seed 42 for the given model.
	 * createLocalServerStressSuite.only(42)(model);
	 * ```
	 * @internal
	 */
	export const only =
		(...seeds: number[]) =>
		<TOperation extends BaseOperation>(
			ddsModel: LocalServerStressModel<TOperation>,
			providedOptions?: Partial<LocalServerStressOptions>,
		): void =>
			createLocalServerStressSuite(ddsModel, {
				...providedOptions,
				only: [...seeds, ...(providedOptions?.only ?? [])],
			});

	/**
	 * Skips the provided seeds.
	 *
	 * @example
	 *
	 * ```typescript
	 * // Skips seed 42 for the given model.
	 * createLocalServerStressSuite.skip(42)(model);
	 * ```
	 * @internal
	 */
	export const skip =
		(...seeds: number[]) =>
		<TOperation extends BaseOperation>(
			ddsModel: LocalServerStressModel<TOperation>,
			providedOptions?: Partial<LocalServerStressOptions>,
		): void =>
			createLocalServerStressSuite(ddsModel, {
				...providedOptions,
				skip: [...seeds, ...(providedOptions?.skip ?? [])],
			});
}<|MERGE_RESOLUTION|>--- conflicted
+++ resolved
@@ -695,11 +695,7 @@
 /**
  * Mixes in the ability to select a client to perform an operation on.
  * Makes this available to existing generators and reducers in the passed-in model via {@link LocalServerStressState.client}
-<<<<<<< HEAD
- * and \@fluid-private/test-dds-utils#LocalServerStressTestState.channel.
-=======
  * and {@link @fluid-private/test-dds-utils#LocalServerStressTestState.channel}.
->>>>>>> 95d9a0a5
  *
  * @remarks This exists purely for convenience, as "pick a client to perform an operation on" is a common concern.
  * @privateRemarks This is currently file-exported for testing purposes, but it could be reasonable to
