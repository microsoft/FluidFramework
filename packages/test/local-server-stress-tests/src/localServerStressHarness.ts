/*!
 * Copyright (c) Microsoft Corporation and contributors. All rights reserved.
 * Licensed under the MIT License.
 */

import { strict as assert } from "node:assert";
import { mkdirSync, readFileSync } from "node:fs";

import type {
	AsyncGenerator,
	AsyncReducer,
	BaseFuzzTestState,
	BaseOperation,
	IRandom,
	MinimizationTransform,
	SaveDestination,
	SaveInfo,
} from "@fluid-private/stochastic-test-utils";
import {
	FuzzTestMinimizer,
	asyncGeneratorFromArray,
	chainAsync,
	createFuzzDescribe,
	done,
	generateTestSeeds,
	getSaveDirectory,
	getSaveInfo,
	isOperationType,
	makeRandom,
	performFuzzActionsAsync,
	saveOpsToFile,
	takeAsync,
} from "@fluid-private/stochastic-test-utils";
import {
	AttachState,
	type ICodeDetailsLoader,
	type IFluidCodeDetails,
} from "@fluidframework/container-definitions/internal";
import {
	ConnectionState,
	createDetachedContainer,
	loadExistingContainer,
	type IContainerExperimental,
} from "@fluidframework/container-loader/internal";
import type { ConfigTypes, FluidObject, IErrorBase } from "@fluidframework/core-interfaces";
import type { IChannel } from "@fluidframework/datastore-definitions/internal";
import {
	createLocalResolverCreateNewRequest,
	LocalDocumentServiceFactory,
	LocalResolver,
} from "@fluidframework/local-driver/internal";
import {
	ILocalDeltaConnectionServer,
	LocalDeltaConnectionServer,
} from "@fluidframework/server-local-server";
import {
	createChildLogger,
	LoggingError,
	wrapError,
} from "@fluidframework/telemetry-utils/internal";
import {
	LocalCodeLoader,
	timeoutPromise,
	timeoutAwait,
} from "@fluidframework/test-utils/internal";

import { saveFluidOps } from "./baseModel.js";
import {
	createRuntimeFactory,
	StressDataObject,
	type DefaultStressDataObject,
} from "./stressDataObject.js";
import { makeUnreachableCodePathProxy } from "./utils.js";

export interface Client {
	container: IContainerExperimental;
	tag: `client-${number}`;
	entryPoint: DefaultStressDataObject;
}

/**
 * @internal
 */
export interface LocalServerStressState extends BaseFuzzTestState {
	localDeltaConnectionServer: ILocalDeltaConnectionServer;
	codeLoader: ICodeDetailsLoader;
	validationClient: Client;
	random: IRandom;
	clients: Client[];
	client: Client;
	datastore: StressDataObject;
	channel: IChannel;
	seed: number;
	tag<T extends string>(prefix: T): `${T}-${number}`;
}

/**
 * @internal
 */
interface SelectedClientSpec {
	clientTag: `client-${number}`;
	datastoreTag: `datastore-${number}`;
	channelTag: `channel-${number}`;
}

/**
 * @internal
 */
interface Attach {
	type: "attach";
}

/**
 * @internal
 */
interface AddClient {
	type: "addClient";
	clientTag: `client-${number}`;
}

/**
 * @internal
 */
interface RemoveClient {
	type: "removeClient";
	clientTag: `client-${number}`;
}

/**
 * @internal
 */
interface Synchronize {
	type: "synchronize";
	clients?: Client[];
}

export interface LocalServerStressModel<TOperation extends BaseOperation> {
	/**
	 * Name for this model. This is used for test case naming, and should generally reflect properties
	 * about the kinds of operations that are generated.
	 * For example, SharedString might fuzz test several different workloads--some involving intervals,
	 * some without, some that never delete text, etc.
	 * This name should also be relatively friendly for file system; if the "save to disk" option of
	 * {@link (createLocalServerStressSuite:function)} is enabled, it will be kebab cased for failure files.
	 */
	workloadName: string;

	/**
	 * Factory which creates a generator for this model.
	 * @remarks DDS model generators can decide to use the "channel" or "client" field to decide which
	 * client to perform the operation on.
	 */
	generatorFactory: () => AsyncGenerator<TOperation, LocalServerStressState>;

	/**
	 * Reducer capable of updating the test state according to the operations generated.
	 */
	reducer: AsyncReducer<TOperation, LocalServerStressState>;

	/**
	 * Equivalence validation function, which should verify that the provided clients contain the same data.
	 * This is run at each synchronization point for all connected clients (as disconnected clients won't
	 * necessarily have the same set of ops applied).
	 * @throws - An informative error if the clients don't have equivalent data.
	 */
	validateConsistency: (clientA: Client, clientB: Client) => void | Promise<void>;

	/**
	 * An array of transforms used during fuzz test minimization to reduce test
	 * cases. See {@link MinimizationTransform} for additional context.
	 *
	 * If no transforms are supplied, minimization will still occur, but the
	 * contents of the operations will remain unchanged.
	 */
	minimizationTransforms?: MinimizationTransform<TOperation>[];
}

/**
 * @internal
 */
export interface LocalServerStressHarnessEvents {
	/**
	 * Raised for each non-summarizer client created during fuzz test execution.
	 */
	(event: "clientCreate", listener: (client: Client) => void);

	/**
	 * Raised after creating the initialState but prior to performing the fuzzActions..
	 */
	(event: "testStart", listener: (initialState: LocalServerStressState) => void);

	/**
	 * Raised after all fuzzActions have been completed.
	 */
	(event: "testEnd", listener: (finalState: LocalServerStressState) => void);

	/**
	 * Raised before each generated operation is run by its reducer.
	 */
	(event: "operationStart", listener: (operation: BaseOperation) => void);
}

/**
 * @internal
 */
export interface LocalServerStressOptions {
	/**
	 * Number of tests to generate for correctness modes (which are run in the PR gate).
	 */
	defaultTestCount: number;

	/**
	 * Number of clients to perform operations on following the attach phase.
	 * This does not include the read-only client created for consistency validation
	 * and summarization--see {@link LocalServerStressState.summarizerClient}.
	 *
	 * See {@link LocalServerStressOptions.detachedStartOptions} for more details on the detached start phase.
	 * See {@link LocalServerStressOptions.clientJoinOptions} for more details on clients joining after those in the initial attach.
	 */
	numberOfClients: number;

	/**
	 * Options dictating if and when to simulate new clients joining the collaboration session.
	 * If not specified, no new clients will be added after the test starts.
	 *
	 * This option is useful for testing eventual consistency bugs related to summarization.
	 *
	 * @remarks Even without enabling this option, DDS fuzz models can generate {@link AddClient}
	 * operations with whatever strategy is appropriate.
	 * This is useful for nudging test cases towards a particular pattern of clients joining.
	 */
	clientJoinOptions: {
		/**
		 * The maximum number of clients that will ever be added to the test.
		 * @remarks Due to current mock limitations, clients will only ever be added to the collaboration session,
		 * not removed.
		 * Adding an excessive number of clients may cause performance issues.
		 */
		maxNumberOfClients: number;

		/**
		 * The probability that a client will be added at any given operation.
		 * If the current number of clients has reached the maximum, this probability is ignored.
		 */
		clientAddProbability: number;

		/**
		 * The probability that a client will be restarted from its pending local state at any given operation.
		 */
		clientRestartFromPendingProbability: number;
	};

	/**
	 * Dictates simulation of edits made to a DDS while that DDS is detached.
	 *
	 * When enabled, the fuzz test starts with a single client generating edits. After a certain number of ops (dictated by `numOpsBeforeAttach`),
	 * an attach op will be generated, at which point:
	 * - getAttachSummary will be invoked on this client
	 * - The remaining clients (as dictated by {@link LocalServerStressOptions.numberOfClients}) will load from this summary and join the session
	 *
	 * This setup simulates application code initializing state in a data store before attaching it, e.g. running code to edit a DDS from
	 * `DataObject.initializingFirstTime`.
	 * Default: tests are run with this setting enabled, with 5 ops being generated before an attach op. A new client is also rehydrated from
	 * summary. To disable the generation of rehydrate ops, set `rehydrateDisabled` to `true`.
	 */
	detachedStartOptions: {
		numOpsBeforeAttach: number;
	};

	configurations?: Record<string, ConfigTypes> | undefined;

	/**
	 * Strategy for validating eventual consistency of DDSes.
	 * In random mode, each generated operation has the specified probability to instead be a synchronization point
	 * (all connected clients process all ops) followed by validation that all clients agree on their shared state.
	 * In fixed interval mode, this synchronization happens on a predictable cadence: every `interval` operations
	 * generated.
	 */
	validationProbability: number;
	parseOperations: (serialized: string) => BaseOperation[];

	/**
	 * Each non-synchronization option has this probability of instead generating a disconnect/reconnect.
	 * The reconnect operation currently *replaces* the operation generated by the model's generator.
	 *
	 * TODO: Expose options for how to inject reconnection in a more flexible way.
	 */
	reconnectProbability: number;

	/**
	 * Seed which should be replayed from disk.
	 *
	 * This option is intended for quick, by-hand minimization of failure JSON. As such, it adds a `.only`
	 * to the corresponding replay test.
	 *
	 * TODO: Improving workflows around fuzz test minimization, regression test generation for a particular seed,
	 * or more flexibility around replay of test files would be a nice value add to this harness.
	 */
	replay?: number | Iterable<number>;

	/**
	 * Runs only the provided seeds.
	 *
	 * @example
	 *
	 * ```typescript
	 * // Runs only seed 42 for the given model.
	 * createLocalServerStressSuite(model, { only: [42] });
	 * ```
	 *
	 * @remarks
	 * If you prefer, a variant of the standard `.only` syntax works. See {@link (createLocalServerStressSuite:namespace).only}.
	 */
	only: Iterable<number>;

	/**
	 * Skips the provided seeds.
	 *
	 * @example
	 *
	 * ```typescript
	 * // Skips seed 42 for the given model.
	 * createLocalServerStressSuite(model, { skip: [42] });
	 * ```
	 *
	 * @remarks
	 * If you prefer, a variant of the standard `.skip` syntax works. See {@link (createLocalServerStressSuite:namespace).skip}.
	 */
	skip: Iterable<number>;

	/**
	 * Whether failure files should be saved to disk, and if so, the directory in which they should be saved.
	 * Each seed will be saved in a subfolder of this directory obtained by kebab-casing the model name.
	 *
	 * Turning on this feature is encouraged for quick minimization.
	 */
	saveFailures: undefined | { directory: string };

	/**
	 * Whether successful runs should be saved to disk and where.
	 * Minimization will be skipped for these files.
	 *
	 * This feature is useful to audit the scenarios generated by a given fuzz configuration.
	 */
	saveSuccesses: undefined | { directory: string };

	/**
	 * Whether to save the Fluid ops sequenced on Local Server to disk and where.
	 * Not recommened to enable this and Minimization together, since the op file is written on every pass.
	 *
	 * This feature is useful to better understand the scenarios generated by a given fuzz configuration,
	 * and it's enabled automatically when replaying
	 */
	saveFluidOps: undefined | { directory: string };

	/**
	 * Whether or not to skip minimization of fuzz failing test cases. This is useful
	 * when one only cares about the counts or types of errors, and not the
	 * exact contents of the test cases.
	 *
	 * Minimization only works when the failure occurs as part of a reducer, and is mostly
	 * useful if the model being tested defines {@link LocalServerStressModel.minimizationTransforms}.
	 *
	 * It can also add a couple seconds of overhead per failing
	 * test case. See {@link MinimizationTransform} for additional context.
	 */
	skipMinimization?: boolean;
}

/**
 * @internal
 */
const defaultLocalServerStressSuiteOptions: LocalServerStressOptions = {
	defaultTestCount: 100,
	detachedStartOptions: {
		numOpsBeforeAttach: 20,
	},
	numberOfClients: 3,
	clientJoinOptions: {
		clientAddProbability: 0.01,
		maxNumberOfClients: 6,
		clientRestartFromPendingProbability: 0.01,
	},
	only: [],
	skip: [],
	parseOperations: (serialized: string) => JSON.parse(serialized) as BaseOperation[],
	reconnectProbability: 0.01,
	saveFailures: undefined,
	saveSuccesses: undefined,
	saveFluidOps: undefined,
	validationProbability: 0.05,
};

/**
 * Mixes in functionality to add new clients to a DDS fuzz model.
 * @privateRemarks This is currently file-exported for testing purposes, but it could be reasonable to
 * expose at the package level if we want to expose some of the harness's building blocks.
 */
function mixinAddRemoveClient<TOperation extends BaseOperation>(
	model: LocalServerStressModel<TOperation>,
	options: LocalServerStressOptions,
): LocalServerStressModel<TOperation | AddClient | RemoveClient> {
	const generatorFactory: () => AsyncGenerator<
		TOperation | AddClient | RemoveClient,
		LocalServerStressState
	> = () => {
		const baseGenerator = model.generatorFactory();
		return async (
			state: LocalServerStressState,
		): Promise<TOperation | AddClient | RemoveClient | typeof done> => {
			const { clients, random, validationClient } = state;
			if (
				options.clientJoinOptions !== undefined &&
				validationClient.container.attachState !== AttachState.Detached &&
				random.bool(options.clientJoinOptions.clientAddProbability)
			) {
				if (clients.length > options.numberOfClients && random.bool()) {
					return {
						type: "removeClient",
						clientTag: random.pick(clients).tag,
					} satisfies RemoveClient;
				}

				if (clients.length < options.clientJoinOptions.maxNumberOfClients) {
					const url = await validationClient.container.getAbsoluteUrl("");
					assert(url !== undefined, "url for client must exist");
					return {
						type: "addClient",
						clientTag: state.tag("client"),
					} satisfies AddClient;
				}
			}
			return baseGenerator(state);
		};
	};

	const minimizationTransforms: MinimizationTransform<
		TOperation | AddClient | RemoveClient
	>[] =
		(model.minimizationTransforms as
			| MinimizationTransform<TOperation | AddClient | RemoveClient>[]
			| undefined) ?? [];

	const reducer: AsyncReducer<
		TOperation | AddClient | RemoveClient,
		LocalServerStressState
	> = async (state, op) => {
		if (isOperationType<AddClient>("addClient", op)) {
			const url = await state.validationClient.container.getAbsoluteUrl("");
			assert(url !== undefined, "url of container must be available");
			const newClient = await loadClient(
				state.localDeltaConnectionServer,
				state.codeLoader,
				op.clientTag,
				url,
				state.seed,
				options,
			);
			state.clients.push(newClient);
			return state;
		}
		if (isOperationType<RemoveClient>("removeClient", op)) {
			const removed = state.clients.splice(
				state.clients.findIndex((c) => c.tag === op.clientTag),
				1,
			);
			removed[0].container.dispose();
			return state;
		}
		return model.reducer(state, op);
	};

	return {
		...model,
		minimizationTransforms,
		generatorFactory,
		reducer,
	};
}

/**
 * Mixes in functionality to generate an 'attach' op, which
 * @privateRemarks This is currently file-exported for testing purposes, but it could be reasonable to
 * expose at the package level if we want to expose some of the harness's building blocks.
 */
function mixinAttach<TOperation extends BaseOperation>(
	model: LocalServerStressModel<TOperation | AddClient>,
	options: LocalServerStressOptions,
): LocalServerStressModel<TOperation | Attach | AddClient> {
	const { numOpsBeforeAttach } = options.detachedStartOptions;
	const attachOp = async (): Promise<TOperation | Attach | AddClient> => {
		return { type: "attach" };
	};

	const generatorFactory: () => AsyncGenerator<
		TOperation | Attach | AddClient,
		LocalServerStressState
	> = () => {
		const baseGenerator = model.generatorFactory();
		return chainAsync(
			takeAsync(numOpsBeforeAttach, baseGenerator),
			takeAsync(1, attachOp),
			// use addClient ops to create initial clients
			// this allows additional clients to minimized out
			// and keeps repro's simpler
			takeAsync(options.numberOfClients, async (state) => {
				return {
					type: "addClient",
					clientTag: state.tag("client"),
				} satisfies AddClient;
			}),
			baseGenerator,
		);
	};

	const minimizationTransforms = model.minimizationTransforms as
		| MinimizationTransform<TOperation | Attach | AddClient>[]
		| undefined;

	const reducer: AsyncReducer<
		TOperation | Attach | AddClient,
		LocalServerStressState
	> = async (state, operation) => {
		if (isOperationType<Attach>("attach", operation)) {
			assert.equal(state.clients.length, 1);
			const clientA: Client = state.clients[0];

			await clientA.container.attach(createLocalResolverCreateNewRequest("stress test"));
			const url = await clientA.container.getAbsoluteUrl("");
			assert(url !== undefined, "container must have a url");
			// After attaching, we use a newly loaded client as a read-only client for consistency comparison validation.
			// This makes debugging easier as the state of a client is easier to interpret if it has no local changes.
			// we use the reserved client-0 tag for client, which makes the tags in the test sequential starting at 1
			const validationClient = await loadClient(
				state.localDeltaConnectionServer,
				state.codeLoader,
				"client-0",
				url,
				state.seed,
				options,
			);

			return {
				...state,
				validationClient,
			} satisfies LocalServerStressState;
		}
		return model.reducer(state, operation);
	};
	return {
		...model,
		minimizationTransforms,
		generatorFactory,
		reducer,
	};
}

/**
 * Mixes in functionality to generate ops which synchronize all clients and assert the resulting state is consistent.
 * @privateRemarks This is currently file-exported for testing purposes, but it could be reasonable to
 * expose at the package level if we want to expose some of the harness's building blocks.
 */
function mixinSynchronization<TOperation extends BaseOperation>(
	model: LocalServerStressModel<TOperation>,
	options: LocalServerStressOptions,
): LocalServerStressModel<TOperation | Synchronize> {
	const { validationProbability } = options;

	// passing 1 here causes infinite loops. passing close to 1 is wasteful
	// as synchronization + eventual consistency validation should be idempotent.
	// 0.5 is arbitrary but there's no reason anyone should want a probability near this.
	assert(validationProbability < 0.5, "Use a lower synchronization probability.");
	const generatorFactory = (): AsyncGenerator<
		TOperation | Synchronize,
		LocalServerStressState
	> => {
		const baseGenerator = model.generatorFactory();
		return async (
			state: LocalServerStressState,
		): Promise<TOperation | Synchronize | typeof done> =>
			state.validationClient.container.attachState !== AttachState.Detached &&
			state.random.bool(validationProbability)
				? { type: "synchronize" }
				: baseGenerator(state);
	};

	const minimizationTransforms = model.minimizationTransforms as
		| MinimizationTransform<TOperation | Synchronize>[]
		| undefined;

	const isSynchronizeOp = (op: BaseOperation): op is Synchronize => op.type === "synchronize";
	const reducer: AsyncReducer<TOperation | Synchronize, LocalServerStressState> = async (
		state,
		operation,
	) => {
		// TODO: Only synchronize listed clients if specified
		if (isSynchronizeOp(operation)) {
			const { clients, validationClient } = state;

			const connectedClients = clients.filter((client) => {
				if (client.container.closed || client.container.disposed === true) {
					throw new Error(`Client ${client.tag} is closed`);
				}
				return (
					client.container.connectionState !== ConnectionState.Disconnected &&
					!client.entryPoint.inStagingMode()
				);
			});

			if (connectedClients.length > 0) {
				await synchronizeClients([validationClient, ...connectedClients]);
				for (const client of connectedClients) {
					try {
						await model.validateConsistency(client, validationClient);
					} catch (error: unknown) {
						if (error instanceof Error) {
							error.message = `Comparing client ${client.tag} vs client ${validationClient.tag}\n${error.message}`;
						}
						throw error;
					}
				}
			}

			return state;
		}
		return model.reducer(state, operation);
	};
	return {
		...model,
		minimizationTransforms,
		generatorFactory,
		reducer,
	};
}

const hasSelectedClientSpec = (op: unknown): op is SelectedClientSpec =>
	(op as SelectedClientSpec).clientTag !== undefined;

/**
 * Mixes in the ability to select a client to perform an operation on.
 * Makes this available to existing generators and reducers in the passed-in model via {@link LocalServerStressState.client}
 * and {@link  @fluid-private/test-dds-utils#LocalServerStressTestState.channel}.
 *
 * @remarks This exists purely for convenience, as "pick a client to perform an operation on" is a common concern.
 * @privateRemarks This is currently file-exported for testing purposes, but it could be reasonable to
 * expose at the package level if we want to expose some of the harness's building blocks.
 */
function mixinClientSelection<TOperation extends BaseOperation>(
	model: LocalServerStressModel<TOperation>,
	_: LocalServerStressOptions,
): LocalServerStressModel<TOperation> {
	const generatorFactory: () => AsyncGenerator<TOperation, LocalServerStressState> = () => {
		const baseGenerator = model.generatorFactory();
		return async (state): Promise<TOperation | typeof done> => {
			// Pick a channel, and:
			// 1. Make it available for the DDS model generators (so they don't need to
			// do the boilerplate of selecting a client to perform the operation on)
			// 2. Make it available to the subsequent reducer logic we're going to inject
			// (so that we can recover the channel from serialized data)
			const client = state.random.pick(state.clients);
			const globalObjects = await client.entryPoint.getContainerObjects();
			const entry = state.random.pick(
				globalObjects.filter((v) => v.type === "stressDataObject"),
			);
			assert(entry?.type === "stressDataObject");
			const datastore = entry.stressDataObject;
			const channels = await datastore.StressDataObject.getChannels();
			const channel = state.random.pick(channels);
			assert(channel !== undefined, "channel must exist");
			const baseOp = await runInStateWithClient(state, client, datastore, channel, async () =>
				baseGenerator(state),
			);
			return baseOp === done
				? done
				: ({
						...baseOp,
						clientTag: client.tag,
						datastoreTag: entry.tag,
						channelTag: channel.id as `channel-${number}`,
					} satisfies SelectedClientSpec);
		};
	};

	const reducer: AsyncReducer<TOperation | Synchronize, LocalServerStressState> = async (
		state,
		operation,
	) => {
		assert(hasSelectedClientSpec(operation), "operation should have been given a client");
		const client = state.clients.find((c) => c.tag === operation.clientTag);
		assert(client !== undefined);
		const globalObjects = await client.entryPoint.getContainerObjects();
		const entry = globalObjects.find((e) => e.tag === operation.datastoreTag);
		assert(entry?.type === "stressDataObject");
		const datastore = entry.stressDataObject;
		const channels = await datastore.StressDataObject.getChannels();
		const channel = channels.find((c) => c.id === operation.channelTag);
		assert(channel !== undefined, "channel must exist");
		await runInStateWithClient(state, client, datastore, channel, async () => {
			await model.reducer(state, operation as TOperation);
		});
	};
	return {
		...model,
		minimizationTransforms: [
			...(model.minimizationTransforms ?? []),
			(op) => {
				// the clients are somewhat interchangeable, and the fewer clients
				// involved in a repro the easier it is to debug, so try to
				// reduce the client id
				if (hasSelectedClientSpec(op)) {
					const dashIndex = op.clientTag.lastIndexOf("-");
					if (dashIndex !== -1) {
						const id = Number.parseInt(op.clientTag.slice(dashIndex + 1), 10);
						if (id > 1) {
							op.clientTag = `client-${id - 1}`;
						}
					}
				}
			},
		],
		generatorFactory,
		reducer,
	};
}

/**
 * This modifies the value of "client" while callback is running, then restores it.
 * This is does instead of copying the state since the state object is mutable, and running callback might make changes to state (like add new members) which are lost if state is just copied.
 *
 * Since the callback is async, this modification to the state could be an issue if multiple runs of this function are done concurrently.
 */
async function runInStateWithClient<Result>(
	state: LocalServerStressState,
	client: LocalServerStressState["client"],
	datastore: LocalServerStressState["datastore"],
	channel: LocalServerStressState["channel"],
	callback: (state: LocalServerStressState) => Promise<Result>,
): Promise<Result> {
	const old = { ...state };
	state.client = client;
	state.datastore = datastore;
	state.channel = channel;
	try {
		return await callback(state);
	} finally {
		// This code is explicitly trying to "update" to the old value.

		state.client = old.client;
		state.datastore = old.datastore;
		state.channel = old.channel;
	}
}

function createStressLogger(seed: number) {
	const logger = getTestLogger?.();
	return createChildLogger({ logger, properties: { all: { seed } } });
}

async function createDetachedClient(
	localDeltaConnectionServer: ILocalDeltaConnectionServer,
	codeLoader: ICodeDetailsLoader,
	codeDetails: IFluidCodeDetails,
	tag: `client-${number}`,
	seed: number,
	options: LocalServerStressOptions,
): Promise<Client> {
	const container = await createDetachedContainer({
		codeLoader,
		documentServiceFactory: new LocalDocumentServiceFactory(localDeltaConnectionServer),
		urlResolver: new LocalResolver(),
		codeDetails,
		logger: createStressLogger(seed),
		configProvider: {
			getRawConfig: (name) => options.configurations?.[name],
		},
	});

	const maybe: FluidObject<DefaultStressDataObject> | undefined =
		await container.getEntryPoint();
	assert(maybe.DefaultStressDataObject !== undefined, "must be DefaultStressDataObject");

	const newClient: Client = {
		container,
		tag,
		entryPoint: maybe.DefaultStressDataObject,
	};
	return newClient;
}

async function loadClient(
	localDeltaConnectionServer: ILocalDeltaConnectionServer,
	codeLoader: ICodeDetailsLoader,
	tag: `client-${number}`,
	url: string,
	seed: number,
	options: LocalServerStressOptions,
	pendingLocalState?: string,
): Promise<Client> {
	const container = await timeoutAwait(
		loadExistingContainer({
			documentServiceFactory: new LocalDocumentServiceFactory(localDeltaConnectionServer),
			request: { url },
			urlResolver: new LocalResolver(),
			codeLoader,
			logger: createStressLogger(seed),
			configProvider: {
				getRawConfig: (name) => options.configurations?.[name],
			},
			pendingLocalState,
		}),
		{
			errorMsg: `Timed out waiting for client to load ${tag}`,
		},
	);

	const maybe: FluidObject<DefaultStressDataObject> | undefined = await timeoutAwait(
		container.getEntryPoint(),
		{
			errorMsg: `Timed out waiting for client entrypoint ${tag}`,
		},
	);
	assert(maybe.DefaultStressDataObject !== undefined, "must be DefaultStressDataObject");

	return {
		container,
		tag,
		entryPoint: maybe.DefaultStressDataObject,
	};
}

async function synchronizeClients(connectedClients: Client[]) {
	return timeoutPromise((resolve, reject) => {
		const rejectHandler = (error?: IErrorBase | undefined) => {
			const client = connectedClients.find((c) => c.container.closed || c.container.disposed);
			if (client !== undefined) {
				reject(
					wrapError(
						error,
						(message) => new LoggingError(`${client.tag} closed or disposed: ${message}`),
					),
				);
				off();
			}
		};
		const resolveHandler = () => {
			if (
				connectedClients.every(
					(c) =>
						c.container.connectionState === ConnectionState.Connected &&
						c.container.isDirty === false &&
						c.container.deltaManager.lastSequenceNumber ===
							connectedClients[0].container.deltaManager.lastSequenceNumber,
				)
			) {
				resolve();
				off();
			}
		};
		// if you hit timeout issues in the
		// stress tests, this can help to diagnose
		// if the error is in synchronization, as it
		// provides a place to break into the hung
		// process by setting a breakpoint on
		// resolveHandler
		//
		// const timeout = setInterval(() => {
		// 	resolveHandler();
		// }, 1000);
		const off = () => {
			// clearInterval(timeout);
			for (const c of connectedClients) {
				c.container.off("closed", rejectHandler);
				c.container.off("disposed", rejectHandler);
				c.container.off("connected", resolveHandler);
				c.container.off("op", resolveHandler);
				c.container.off("saved", resolveHandler);
			}
		};
		for (const c of connectedClients) {
			c.container.on("closed", rejectHandler);
			c.container.on("disposed", rejectHandler);
			c.container.on("connected", resolveHandler);
			c.container.on("op", resolveHandler);
			c.container.on("saved", resolveHandler);
		}
		resolveHandler();
	});
}

/**
 * Runs the provided DDS fuzz model. All functionality is already assumed to be mixed in.
 * @privateRemarks This is currently file-exported for testing purposes, but it could be reasonable to
 * expose at the package level if we want to expose some of the harness's building blocks.
 */
async function runTestForSeed<TOperation extends BaseOperation>(
	model: LocalServerStressModel<TOperation>,
	seed: number,
	options: LocalServerStressOptions,
	saveInfo: SaveInfo | undefined,
): Promise<void> {
	const random = makeRandom(seed);

	const server = LocalDeltaConnectionServer.create();
	const codeDetails: IFluidCodeDetails = {
		package: "local-server-stress-tests",
	};
	const runtimeFactory = createRuntimeFactory();
	const codeLoader = new LocalCodeLoader([[codeDetails, runtimeFactory]]);
	const tagCount: Partial<Record<string, number>> = {};
	// we reserve prefix-0 for initialization objects
	const tag: LocalServerStressState["tag"] = (prefix) =>
		`${prefix}-${(tagCount[prefix] = (tagCount[prefix] ??= 0) + 1)}`;

	const detachedClient = await createDetachedClient(
		server,
		codeLoader,
		codeDetails,
		// we use tagging here, and not zero, as we will create client 0 after attach.
		tag("client"),
		seed,
		options,
	);

	const initialState: LocalServerStressState = {
		clients: [detachedClient],
		localDeltaConnectionServer: server,
		codeLoader,
		random,
		validationClient: detachedClient,
		client: makeUnreachableCodePathProxy("client"),
		datastore: makeUnreachableCodePathProxy("datastore"),
		channel: makeUnreachableCodePathProxy("channel"),
		seed,
		tag,
	};

	let operationCount = 0;
	const finalSynchronization = {
		type: "FinalSynchronization",
	} as const;
	const generator: AsyncGenerator<
		TOperation | typeof finalSynchronization,
		LocalServerStressState
	> = chainAsync(
		model.generatorFactory(),
		takeAsync<TOperation | typeof finalSynchronization, LocalServerStressState>(
			1,
			async () => finalSynchronization,
		),
	);

	const reducer: AsyncReducer<
		TOperation | typeof finalSynchronization,
		LocalServerStressState
	> = async (state, operation) => {
		if (operation.type === finalSynchronization.type) {
			const { clients, validationClient } = state;
			for (const client of clients) {
				if (client.entryPoint.inStagingMode()) {
					client.entryPoint.exitStagingMode(true);
				}
				if (client.container.connectionState === ConnectionState.Disconnected) {
					client.container.connect();
				}
			}
			await synchronizeClients([validationClient, ...clients]);
			for (const client of clients) {
				await model.validateConsistency(client, validationClient);
			}
			return;
		}
		return model.reducer(state, operation as TOperation);
	};

	let finalState: LocalServerStressState = initialState;
	try {
		await performFuzzActionsAsync(
			generator,
			async (state: LocalServerStressState, operation) => {
				operationCount++;
				return (finalState = (await reducer(state, operation)) ?? finalState);
			},
			initialState,
			saveInfo,
		);
	} finally {
		if (finalState !== undefined) {
			for (const client of finalState.clients) {
				client.container.dispose();
			}

			await maybeSaveFluidOpsTofile(finalState, saveInfo);

			finalState.validationClient.container.dispose();
			await finalState.localDeltaConnectionServer.close();
		}
	}

	// Sanity-check that the generator produced at least one operation. If it failed to do so,
	// this usually indicates an error on the part of the test author.
	assert(operationCount > 0, "Generator should have produced at least one operation.");
}

async function maybeSaveFluidOpsTofile(
	finalState: LocalServerStressState,
	saveInfo: SaveInfo | undefined,
): Promise<void> {
	if (
		saveInfo === undefined ||
		saveInfo.saveFluidOps === false ||
		saveInfo.saveFluidOps.path === undefined
	) {
		return;
	}

	// No ops were sequenced - we never attached!
	if (finalState.validationClient.container.attachState !== AttachState.Attached) {
		await saveOpsToFile(`${saveInfo.saveFluidOps.path}`, []);
		return;
	}

	assert(
		finalState.validationClient.container.resolvedUrl !== undefined,
		"Attached Container must have a URL",
	);

	const documentServiceFactory = new LocalDocumentServiceFactory(
		finalState.localDeltaConnectionServer,
	);
	const documentService = await documentServiceFactory.createDocumentService(
		finalState.validationClient.container.resolvedUrl,
	);
	const deltaStorage = await documentService.connectToDeltaStorage();
	const ops = deltaStorage.fetchMessages(0, undefined);
	const allOps: any[] = [];
	for (let op = await ops.read(); !op?.done; op = await ops.read()) {
		const nextBatch = op.value ?? [];
		allOps.push(...nextBatch);
	}

	await saveOpsToFile(`${saveInfo.saveFluidOps.path}`, allOps);
}

function runTest<TOperation extends BaseOperation>(
	model: LocalServerStressModel<TOperation>,
	options: InternalOptions,
	seed: number,
	saveInfo: SaveInfo | undefined,
): void {
	const itFn = options.only.has(seed) ? it.only : options.skip.has(seed) ? it.skip : it;
	itFn(`workload: ${model.workloadName} seed: ${seed}`, async function () {
		const inCi = process.env.TF_BUILD !== undefined;
		const shouldMinimize: boolean =
			options.skipMinimization !== true &&
			saveInfo !== undefined &&
			saveInfo.saveOnFailure !== false &&
			!inCi;

		// 2 seconds per test should be quite a bit more than is necessary, but
		// a timeout during minimization can cause bad UX because it obfuscates
		// the actual error
		//
		// it should be noted that if a timeout occurs during minimization, the
		// intermediate results are not lost and will still be written to the file.
		const noMinimizationTimeout = this.timeout() === 0 ? 0 : Math.max(2000, this.timeout());
		this.timeout(shouldMinimize ? 5 * noMinimizationTimeout : noMinimizationTimeout);

		try {
			// don't write to files in CI
			await runTestForSeed(model, seed, options, inCi ? undefined : saveInfo);
		} catch (error) {
			if (!shouldMinimize || saveInfo === undefined) {
				throw error;
			}
			const savePath: string = (saveInfo?.saveOnFailure as SaveDestination).path;
			let file: Buffer;
			try {
				file = readFileSync(savePath);
			} catch {
				// File could not be read and likely does not exist.
				// Test may have failed outside of the fuzz test portion (on setup or teardown).
				// Throw original error that made test fail.
				throw error;
			}
			const operations = JSON.parse(file.toString()) as TOperation[];
			const minimizer = new FuzzTestMinimizer<TOperation>(
				model.minimizationTransforms,
				operations,
				saveInfo,
				async (generator) => replayTest<TOperation>(model, seed, generator, saveInfo, options),
				3,
			);

			const minimized = await minimizer.minimize();
			await saveOpsToFile(savePath, minimized);

			throw error;
		}
	});
}

type InternalOptions = Omit<LocalServerStressOptions, "only" | "skip"> & {
	only: Set<number>;
	skip: Set<number>;
};

function isInternalOptions(options: LocalServerStressOptions): options is InternalOptions {
	return options.only instanceof Set && options.skip instanceof Set;
}

/**
 * Performs the test again to verify if the DDS still fails with the same error message.
 *
 * @internal
 */
export async function replayTest<TOperation extends BaseOperation>(
	ddsModel: LocalServerStressModel<TOperation>,
	seed: number,
	generator: AsyncGenerator<TOperation, unknown>,
	saveInfo?: SaveInfo,
	providedOptions?: Partial<LocalServerStressOptions>,
): Promise<void> {
	const options = {
		...defaultLocalServerStressSuiteOptions,
		...providedOptions,
		only: new Set(providedOptions?.only ?? []),
		skip: new Set(providedOptions?.skip ?? []),
	};

	const _model = getFullModel(ddsModel, options);

	const model = {
		..._model,
		// We lose some type safety here because the options interface isn't generic
		generatorFactory: () => generator,
	};

	await runTestForSeed(model, seed, options, saveInfo);
}

/**
 * Creates a suite of eventual consistency tests for a particular DDS model.
 * @internal
 */
export function createLocalServerStressSuite<TOperation extends BaseOperation>(
	ddsModel: LocalServerStressModel<TOperation>,
	providedOptions?: Partial<LocalServerStressOptions>,
): void {
	const options = {
		...defaultLocalServerStressSuiteOptions,
		...providedOptions,
	};

	const replay = options.replay;
	// replay supersedes only and skip, and only supersedes skip
	// this allows all to be specified even if the seeds overlap
	const only = new Set(replay === undefined ? options.only : undefined);
	const skip = new Set(replay === undefined && only.size === 0 ? options.skip : undefined);
	Object.assign(options, { only, skip });
	assert(isInternalOptions(options));

	const model = getFullModel(ddsModel, options);

	const describeFuzz = createFuzzDescribe({ defaultTestCount: options.defaultTestCount });
	describeFuzz(model.workloadName, ({ testCount, stressMode }) => {
		before(() => {
			if (options.saveFailures !== undefined) {
				mkdirSync(getSaveDirectory(options.saveFailures.directory, model), {
					recursive: true,
				});
			}
			if (options.saveSuccesses !== undefined) {
				mkdirSync(getSaveDirectory(options.saveSuccesses.directory, model), {
					recursive: true,
				});
			}
		});

		const seeds = generateTestSeeds(testCount, stressMode);
		for (const seed of seeds) {
			runTest(model, options, seed, getSaveInfo(model, options, seed));
		}

		if (replay !== undefined) {
			describe.only(`replay from file`, () => {
				const replaySeeds = typeof replay === "number" ? [replay] : replay;
				for (const seed of replaySeeds) {
					const saveInfo = getSaveInfo(model, options, seed);
					assert(
						saveInfo.saveOnFailure !== false,
						"Cannot replay a file without a directory to save files in!",
					);
					const operations = options.parseOperations(
						readFileSync(saveInfo.saveOnFailure.path).toString(),
					);

					const replayModel = {
						...model,
						// We lose some type safety here because the options interface isn't generic
						generatorFactory: (): AsyncGenerator<TOperation, unknown> =>
							asyncGeneratorFromArray(operations as TOperation[]),
					};
					runTest(
						replayModel,
						{ ...options, skipMinimization: true },
						seed,
						getSaveInfo(model, { saveFluidOps }, seed),
					);
				}
			});
		}
	});
}

/**
 * @internal
 */
export interface ChangeConnectionState {
	type: "changeConnectionState";
	connected: boolean;
}

/**
 * Mixes in functionality to disconnect and reconnect clients in a DDS fuzz model.
 * @privateRemarks This is currently file-exported for testing purposes, but it could be reasonable to
 * expose at the package level if we want to expose some of the harness's building blocks.
 */
export function mixinReconnect<TOperation extends BaseOperation>(
	model: LocalServerStressModel<TOperation>,
	options: LocalServerStressOptions,
): LocalServerStressModel<TOperation | ChangeConnectionState> {
	const generatorFactory: () => AsyncGenerator<
		TOperation | ChangeConnectionState,
		LocalServerStressState
	> = () => {
		const baseGenerator = model.generatorFactory();
		return async (state): Promise<TOperation | ChangeConnectionState | typeof done> => {
			if (
				state.validationClient.container.attachState !== AttachState.Detached &&
				state.random.bool(options.reconnectProbability)
			) {
				const client = state.clients.find((c) => c.tag === state.client.tag);
				assert(client !== undefined);
				return {
					type: "changeConnectionState",
					connected: client.container.connectionState === ConnectionState.Connected,
				};
			}

			return baseGenerator(state);
		};
	};

	const minimizationTransforms = model.minimizationTransforms as
		| MinimizationTransform<TOperation | ChangeConnectionState>[]
		| undefined;

	const reducer: AsyncReducer<
		TOperation | ChangeConnectionState,
		LocalServerStressState
	> = async (state, operation) => {
		if (isOperationType<ChangeConnectionState>("changeConnectionState", operation)) {
			if (operation.connected) {
				state.client.container.disconnect();
			} else {
				state.client.container.connect();
			}
			return state;
		} else {
			return model.reducer(state, operation);
		}
	};
	return {
		...model,
		minimizationTransforms,
		generatorFactory,
		reducer,
	};
}

const getFullModel = <TOperation extends BaseOperation>(
	ddsModel: LocalServerStressModel<TOperation>,
	options: LocalServerStressOptions,
): LocalServerStressModel<
	| TOperation
	// AB#45905: Refactor nested mixin structure for better readability
	| AddClient
	| RemoveClient
	| Attach
	| Synchronize
	| ChangeConnectionState
	| RestartClientFromPendingState
> =>
	mixinAttach(
		mixinSynchronization(
			mixinRestartClientFromPendingState(
				mixinAddRemoveClient(
					mixinClientSelection(mixinReconnect(ddsModel, options), options),
					options,
				),
				options,
			),
			options,
		),
		options,
	);

/**
 * {@inheritDoc (createLocalServerStressSuite:function)}
 * @internal
 */
// Explicit usage of namespace needed for api-extractor.
// eslint-disable-next-line @typescript-eslint/no-namespace
export namespace createLocalServerStressSuite {
	/**
	 * Runs only the provided seeds.
	 *
	 * @example
	 *
	 * ```typescript
	 * // Runs only seed 42 for the given model.
	 * createLocalServerStressSuite.only(42)(model);
	 * ```
	 * @internal
	 */
	export const only =
		(...seeds: number[]) =>
		<TOperation extends BaseOperation>(
			ddsModel: LocalServerStressModel<TOperation>,
			providedOptions?: Partial<LocalServerStressOptions>,
		): void =>
			createLocalServerStressSuite(ddsModel, {
				...providedOptions,
				only: [...seeds, ...(providedOptions?.only ?? [])],
			});

	/**
	 * Skips the provided seeds.
	 *
	 * @example
	 *
	 * ```typescript
	 * // Skips seed 42 for the given model.
	 * createLocalServerStressSuite.skip(42)(model);
	 * ```
	 * @internal
	 */
	export const skip =
		(...seeds: number[]) =>
		<TOperation extends BaseOperation>(
			ddsModel: LocalServerStressModel<TOperation>,
			providedOptions?: Partial<LocalServerStressOptions>,
		): void =>
			createLocalServerStressSuite(ddsModel, {
				...providedOptions,
				skip: [...seeds, ...(providedOptions?.skip ?? [])],
			});
}

/**
 * Operation type for cloning a client using its pending local state.
 *
 * This operation triggers a clone of an existing client by capturing its
 * pending local state (via `getPendingLocalState()`) and loading a new
 * container from it.
 */
interface RestartClientFromPendingState {
	type: "restartClientFromPendingState";
	sourceClientTag: `client-${number}`;
	newClientTag: `client-${number}`;
}

/**
 * Adds support for "getPendingLocalState"-based client cloning to the stress model.
 *
 * This mixin extends the base fuzz model by occasionally inserting operations that:
 * - Capture a given client's pending local state.
 * - Instantiate a new client from that state using the same container URL.
 * - Add the cloned client to the test state for further fuzzing.
 *
 * Preconditions:
 * - Must have at least one client already in the system.
 * - Must be in an attached container state.
 */
function mixinRestartClientFromPendingState<TOperation extends BaseOperation>(
	model: LocalServerStressModel<TOperation>,
	options: LocalServerStressOptions,
): LocalServerStressModel<TOperation | RestartClientFromPendingState> {
	const generatorFactory: () => AsyncGenerator<
		TOperation | RestartClientFromPendingState,
		LocalServerStressState
	> = () => {
		const baseGenerator = model.generatorFactory();
		return async (
			state: LocalServerStressState,
		): Promise<TOperation | RestartClientFromPendingState | typeof done> => {
			const { clients, random, validationClient } = state;

			const sourceClient = clients.length > 0 ? random.pick(clients) : undefined;

			// AB#45904: Clarify restart-from-pending behavior in staging mode
			if (sourceClient !== undefined && sourceClient.entryPoint.inStagingMode()) {
				sourceClient.entryPoint.exitStagingMode(true);
			}

			if (
				sourceClient !== undefined &&
				validationClient.container.attachState !== AttachState.Detached &&
<<<<<<< HEAD
				clients.length > 0 &&
				random.bool(options.clientJoinOptions.clientRestartFromPendingProbability) &&
				// AB#45904: Clarify restart-from-pending behavior in staging mode
				!anyClientInStaging
=======
				options.clientJoinOptions !== undefined &&
				random.bool(options.clientJoinOptions.clientRestartFromPendingProbability)
>>>>>>> 5b94f91b
			) {
				return {
					type: "restartClientFromPendingState",
					sourceClientTag: sourceClient.tag,
					newClientTag: state.tag("client"),
				} satisfies RestartClientFromPendingState;
			}
			return baseGenerator(state);
		};
	};

	const minimizationTransforms: MinimizationTransform<
		TOperation | RestartClientFromPendingState
	>[] =
		(model.minimizationTransforms as
			| MinimizationTransform<TOperation | RestartClientFromPendingState>[]
			| undefined) ?? [];

	const reducer: AsyncReducer<
		TOperation | RestartClientFromPendingState,
		LocalServerStressState
	> = async (state, op) => {
		if (isOperationType<RestartClientFromPendingState>("restartClientFromPendingState", op)) {
			const sourceClientIndex = state.clients.findIndex((c) => c.tag === op.sourceClientTag);
			assert(sourceClientIndex !== -1, `Client ${op.sourceClientTag} not found`);
			const sourceClient = state.clients[sourceClientIndex];

			assert(
				typeof sourceClient.container.getPendingLocalState === "function",
				`Client ${op.sourceClientTag} does not support getPendingLocalState`,
			);

			const pendingLocalState = await sourceClient.container.getPendingLocalState();

			const url = await sourceClient.container.getAbsoluteUrl("");
			assert(url !== undefined, "url of container must be available");

			const newClient = await loadClient(
				state.localDeltaConnectionServer,
				state.codeLoader,
				op.newClientTag,
				url,
				state.seed,
				options,
				pendingLocalState,
			);

			const removed = state.clients.splice(
				state.clients.findIndex((c) => c.tag === op.sourceClientTag),
				1,
			);
			removed[0].container.dispose();
			state.clients.push(newClient);
			return state;
		}

		return model.reducer(state, op);
	};

	return {
		...model,
		minimizationTransforms,
		generatorFactory,
		reducer,
	};
}<|MERGE_RESOLUTION|>--- conflicted
+++ resolved
@@ -1406,15 +1406,8 @@
 			if (
 				sourceClient !== undefined &&
 				validationClient.container.attachState !== AttachState.Detached &&
-<<<<<<< HEAD
-				clients.length > 0 &&
-				random.bool(options.clientJoinOptions.clientRestartFromPendingProbability) &&
-				// AB#45904: Clarify restart-from-pending behavior in staging mode
-				!anyClientInStaging
-=======
 				options.clientJoinOptions !== undefined &&
 				random.bool(options.clientJoinOptions.clientRestartFromPendingProbability)
->>>>>>> 5b94f91b
 			) {
 				return {
 					type: "restartClientFromPendingState",
