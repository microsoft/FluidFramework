{
  "name": "@fluidframework/test-version-utils",
  "version": "2.0.0",
  "description": "End to end tests",
  "homepage": "https://fluidframework.com",
  "repository": {
    "type": "git",
    "url": "https://github.com/microsoft/FluidFramework.git",
    "directory": "packages/test/test-version-utils"
  },
  "license": "MIT",
  "author": "Microsoft and contributors",
  "sideEffects": false,
  "main": "dist/index.js",
  "module": "lib/index.js",
  "types": "dist/index.d.ts",
  "scripts": {
    "build": "npm run build:genver && concurrently npm:build:compile npm:lint",
    "build:compile": "npm run tsc && npm run build:test",
    "build:full": "npm run build",
    "build:full:compile": "npm run build:compile",
    "build:genver": "gen-version",
    "build:test": "tsc --project ./src/test/tsconfig.json",
    "clean": "rimraf dist lib *.tsbuildinfo *.build.log node_modules/.legacy",
    "eslint": "eslint --format stylish src",
    "eslint:fix": "eslint --format stylish src --fix --fix-type problem,suggestion,layout",
    "lint": "npm run eslint",
    "lint:fix": "npm run eslint:fix",
    "tsc": "tsc",
    "tsfmt": "tsfmt --verify",
    "tsfmt:fix": "tsfmt --replace"
  },
  "nyc": {
    "all": true,
    "cache-dir": "nyc/.cache",
    "exclude": [
      "src/test/**/*.ts",
      "dist/test/**/*.js"
    ],
    "exclude-after-remap": false,
    "include": [
      "src/**/*.ts",
      "dist/**/*.js"
    ],
    "report-dir": "nyc/report",
    "reporter": [
      "cobertura",
      "html",
      "text"
    ],
    "temp-directory": "nyc/.nyc_output"
  },
  "dependencies": {
    "@fluidframework/aqueduct": "^2.0.0",
    "@fluidframework/cell": "^2.0.0",
    "@fluidframework/common-definitions": "^0.20.1",
    "@fluidframework/common-utils": "^0.32.1",
    "@fluidframework/container-definitions": "^2.0.0",
    "@fluidframework/container-loader": "^2.0.0",
    "@fluidframework/container-runtime": "^2.0.0",
    "@fluidframework/core-interfaces": "^2.0.0",
    "@fluidframework/counter": "^2.0.0",
    "@fluidframework/datastore-definitions": "^2.0.0",
    "@fluidframework/driver-definitions": "^2.0.0",
    "@fluidframework/driver-utils": "^2.0.0",
    "@fluidframework/ink": "^2.0.0",
    "@fluidframework/map": "^2.0.0",
    "@fluidframework/matrix": "^2.0.0",
    "@fluidframework/mocha-test-setup": "^2.0.0",
    "@fluidframework/ordered-collection": "^2.0.0",
    "@fluidframework/protocol-definitions": "^0.1029.1000-0",
    "@fluidframework/register-collection": "^2.0.0",
    "@fluidframework/runtime-definitions": "^2.0.0",
    "@fluidframework/sequence": "^2.0.0",
    "@fluidframework/test-driver-definitions": "^2.0.0",
    "@fluidframework/test-drivers": "^2.0.0",
    "@fluidframework/test-utils": "^2.0.0",
    "nconf": "^0.11.4",
    "proper-lockfile": "^4.1.2",
    "semver": "^7.3.4"
  },
  "devDependencies": {
    "@fluidframework/build-common": "^0.24.0",
    "@fluidframework/build-tools": "^0.2.74327",
    "@fluidframework/eslint-config-fluid": "^0.28.2000",
    "@fluidframework/test-version-utils-previous": "npm:@fluidframework/test-version-utils@^1.0.0",
    "@rushstack/eslint-config": "^2.5.1",
    "@types/mocha": "^9.1.1",
    "@types/nock": "^9.3.0",
    "@types/node": "^14.18.0",
    "@types/uuid": "^8.3.0",
    "concurrently": "^6.2.0",
    "cross-env": "^7.0.2",
    "eslint": "~8.6.0",
    "mocha": "^10.0.0",
    "nock": "^10.0.1",
    "nyc": "^15.0.0",
    "rimraf": "^2.6.2",
    "ts-loader": "^9.3.0",
    "typescript": "~4.5.5",
    "typescript-formatter": "7.1.0",
    "uuid": "^8.3.1",
    "webpack": "^5.72.0",
    "webpack-cli": "^4.9.2"
  },
  "typeValidation": {
<<<<<<< HEAD
    "version": "1.0.0",
    "broken": {
      "InterfaceDeclaration_ITestDataObject": {
        "forwardCompat": false,
        "backCompat": false
      }
    }
=======
    "version": "2.0.0",
    "broken": {}
>>>>>>> 580f9231
  }
}<|MERGE_RESOLUTION|>--- conflicted
+++ resolved
@@ -104,17 +104,12 @@
     "webpack-cli": "^4.9.2"
   },
   "typeValidation": {
-<<<<<<< HEAD
-    "version": "1.0.0",
+    "version": "2.0.0",
     "broken": {
       "InterfaceDeclaration_ITestDataObject": {
         "forwardCompat": false,
         "backCompat": false
       }
     }
-=======
-    "version": "2.0.0",
-    "broken": {}
->>>>>>> 580f9231
   }
 }