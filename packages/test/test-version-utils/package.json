--- conflicted
+++ resolved
@@ -24,11 +24,6 @@
 	"main": "lib/index.js",
 	"types": "lib/index.d.ts",
 	"scripts": {
-<<<<<<< HEAD
-=======
-		"api": "fluid-build . --task api",
-		"api-extractor:esnext": "flub generate entrypoints --outFileAlpha legacy --outDir ./lib",
->>>>>>> 93e3817d
 		"build": "fluid-build . --task build",
 		"build:compile": "fluid-build . --task compile",
 		"build:docs": "api-extractor run --local",
