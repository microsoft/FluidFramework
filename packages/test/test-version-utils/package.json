{
  "name": "@fluidframework/test-version-utils",
  "version": "0.58.3000",
  "description": "End to end tests",
  "homepage": "https://fluidframework.com",
  "repository": {
    "type": "git",
    "url": "https://github.com/microsoft/FluidFramework.git",
    "directory": "packages/test/test-version-utils"
  },
  "license": "MIT",
  "author": "Microsoft and contributors",
  "sideEffects": false,
  "main": "dist/index.js",
  "module": "lib/index.js",
  "types": "dist/index.d.ts",
  "scripts": {
    "build": "npm run build:genver && concurrently npm:build:compile npm:lint",
    "build:compile": "npm run tsc && npm run build:test",
    "build:full": "npm run build",
    "build:full:compile": "npm run build:compile",
    "build:genver": "gen-version",
    "build:test": "tsc --project ./src/test/tsconfig.json",
    "clean": "rimraf dist lib *.tsbuildinfo *.build.log node_modules/.legacy",
    "eslint": "eslint --format stylish src",
    "eslint:fix": "eslint --format stylish src --fix --fix-type problem,suggestion,layout",
    "lint": "npm run eslint",
    "lint:fix": "npm run eslint:fix",
    "tsc": "tsc",
    "tsfmt": "tsfmt --verify",
    "tsfmt:fix": "tsfmt --replace"
  },
  "nyc": {
    "all": true,
    "cache-dir": "nyc/.cache",
    "exclude": [
      "src/test/**/*.ts",
      "dist/test/**/*.js"
    ],
    "exclude-after-remap": false,
    "include": [
      "src/**/*.ts",
      "dist/**/*.js"
    ],
    "report-dir": "nyc/report",
    "reporter": [
      "cobertura",
      "html",
      "text"
    ],
    "temp-directory": "nyc/.nyc_output"
  },
  "dependencies": {
    "@fluidframework/aqueduct": "^0.58.3000",
    "@fluidframework/cell": "^0.58.3000",
    "@fluidframework/common-definitions": "^0.20.1",
    "@fluidframework/common-utils": "^0.32.1",
    "@fluidframework/container-definitions": "^0.47.1000",
    "@fluidframework/container-loader": "^0.58.3000",
    "@fluidframework/container-runtime": "^0.58.3000",
    "@fluidframework/core-interfaces": "^0.42.0",
    "@fluidframework/counter": "^0.58.3000",
    "@fluidframework/datastore-definitions": "^0.58.3000",
    "@fluidframework/driver-definitions": "^0.45.2000-0",
    "@fluidframework/driver-utils": "^0.58.3000",
    "@fluidframework/ink": "^0.58.3000",
    "@fluidframework/map": "^0.58.3000",
    "@fluidframework/matrix": "^0.58.3000",
    "@fluidframework/mocha-test-setup": "^0.58.3000",
    "@fluidframework/ordered-collection": "^0.58.3000",
    "@fluidframework/protocol-definitions": "^0.1027.1000",
    "@fluidframework/register-collection": "^0.58.3000",
    "@fluidframework/runtime-definitions": "^0.58.3000",
    "@fluidframework/sequence": "^0.58.3000",
    "@fluidframework/test-driver-definitions": "^0.58.3000",
    "@fluidframework/test-drivers": "^0.58.3000",
    "@fluidframework/test-utils": "^0.58.3000",
    "nconf": "^0.11.0",
    "proper-lockfile": "^4.1.2",
    "semver": "^7.3.4"
  },
  "devDependencies": {
    "@fluidframework/build-common": "^0.23.0",
    "@fluidframework/eslint-config-fluid": "^0.27.0",
    "@fluidframework/test-version-utils-previous": "npm:@fluidframework/test-version-utils@0.58.2000",
    "@rushstack/eslint-config": "^2.5.1",
    "@types/mocha": "^8.2.2",
    "@types/nock": "^9.3.0",
    "@types/node": "^14.18.0",
    "@types/uuid": "^8.3.0",
    "@typescript-eslint/eslint-plugin": "~5.9.0",
    "@typescript-eslint/parser": "~5.9.0",
    "concurrently": "^6.2.0",
    "cross-env": "^7.0.2",
    "eslint": "~8.6.0",
    "eslint-plugin-editorconfig": "~3.2.0",
    "eslint-plugin-eslint-comments": "~3.2.0",
    "eslint-plugin-import": "~2.25.4",
    "eslint-plugin-no-null": "~1.0.2",
    "eslint-plugin-react": "~7.28.0",
    "eslint-plugin-unicorn": "~40.0.0",
    "mocha": "^8.4.0",
    "nock": "^10.0.1",
    "nyc": "^15.0.0",
    "rimraf": "^2.6.2",
    "ts-loader": "^6.1.2",
    "typescript": "~4.1.3",
    "typescript-formatter": "7.1.0",
    "uuid": "^8.3.1",
<<<<<<< HEAD
    "webpack": "^4.46.0",
    "webpack-cli": "^4.9.2"
=======
    "webpack": "^4.43.0",
    "webpack-cli": "^3.3.11"
  },
  "typeValidation": {
    "version": "0.58.3000",
    "broken": {
      "0.58.2000":{
        "RemovedVariableDeclaration_pkgName": {"forwardCompat": false, "backCompat": false},
        "RemovedVariableDeclaration_pkgVersion": {"forwardCompat": false, "backCompat": false}
      }
    }
>>>>>>> 5681a585
  }
}<|MERGE_RESOLUTION|>--- conflicted
+++ resolved
@@ -107,12 +107,8 @@
     "typescript": "~4.1.3",
     "typescript-formatter": "7.1.0",
     "uuid": "^8.3.1",
-<<<<<<< HEAD
     "webpack": "^4.46.0",
     "webpack-cli": "^4.9.2"
-=======
-    "webpack": "^4.43.0",
-    "webpack-cli": "^3.3.11"
   },
   "typeValidation": {
     "version": "0.58.3000",
@@ -122,6 +118,5 @@
         "RemovedVariableDeclaration_pkgVersion": {"forwardCompat": false, "backCompat": false}
       }
     }
->>>>>>> 5681a585
   }
 }