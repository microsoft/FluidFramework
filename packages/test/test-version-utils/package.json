--- conflicted
+++ resolved
@@ -1,10 +1,6 @@
 {
   "name": "@fluidframework/test-version-utils",
-<<<<<<< HEAD
   "version": "0.60.1000",
-=======
-  "version": "0.59.3000",
->>>>>>> cef3bf83
   "description": "End to end tests",
   "homepage": "https://fluidframework.com",
   "repository": {
@@ -55,7 +51,6 @@
     "temp-directory": "nyc/.nyc_output"
   },
   "dependencies": {
-<<<<<<< HEAD
     "@fluidframework/aqueduct": "^0.60.1000",
     "@fluidframework/cell": "^0.60.1000",
     "@fluidframework/common-definitions": "^0.20.1",
@@ -80,46 +75,14 @@
     "@fluidframework/test-driver-definitions": "^0.60.1000",
     "@fluidframework/test-drivers": "^0.60.1000",
     "@fluidframework/test-utils": "^0.60.1000",
-=======
-    "@fluidframework/aqueduct": "^0.59.3000",
-    "@fluidframework/cell": "^0.59.3000",
-    "@fluidframework/common-definitions": "^0.20.1",
-    "@fluidframework/common-utils": "^0.32.1",
-    "@fluidframework/container-definitions": "^0.48.1000",
-    "@fluidframework/container-loader": "^0.59.3000",
-    "@fluidframework/container-runtime": "^0.59.3000",
-    "@fluidframework/core-interfaces": "^0.43.1000",
-    "@fluidframework/counter": "^0.59.3000",
-    "@fluidframework/datastore-definitions": "^0.59.3000",
-    "@fluidframework/driver-definitions": "^0.46.1000",
-    "@fluidframework/driver-utils": "^0.59.3000",
-    "@fluidframework/ink": "^0.59.3000",
-    "@fluidframework/map": "^0.59.3000",
-    "@fluidframework/matrix": "^0.59.3000",
-    "@fluidframework/mocha-test-setup": "^0.59.3000",
-    "@fluidframework/ordered-collection": "^0.59.3000",
-    "@fluidframework/protocol-definitions": "^0.1028.1000",
-    "@fluidframework/register-collection": "^0.59.3000",
-    "@fluidframework/runtime-definitions": "^0.59.3000",
-    "@fluidframework/sequence": "^0.59.3000",
-    "@fluidframework/test-driver-definitions": "^0.59.3000",
-    "@fluidframework/test-drivers": "^0.59.3000",
-    "@fluidframework/test-utils": "^0.59.3000",
->>>>>>> cef3bf83
     "nconf": "^0.11.4",
     "proper-lockfile": "^4.1.2",
     "semver": "^7.3.4"
   },
   "devDependencies": {
     "@fluidframework/build-common": "^0.23.0",
-<<<<<<< HEAD
-    "@fluidframework/eslint-config-fluid": "^0.28.1000",
+    "@fluidframework/eslint-config-fluid": "^0.28.2000-0",
     "@fluidframework/test-version-utils-previous": "npm:@fluidframework/test-version-utils@^0.59.0",
-=======
-    "@fluidframework/build-tools": "^0.2.66048",
-    "@fluidframework/eslint-config-fluid": "^0.28.2000-0",
-    "@fluidframework/test-version-utils-previous": "npm:@fluidframework/test-version-utils@0.59.2000",
->>>>>>> cef3bf83
     "@rushstack/eslint-config": "^2.5.1",
     "@types/mocha": "^8.2.2",
     "@types/nock": "^9.3.0",
@@ -133,34 +96,26 @@
     "eslint-plugin-editorconfig": "~3.2.0",
     "eslint-plugin-eslint-comments": "~3.2.0",
     "eslint-plugin-import": "~2.25.4",
-    "eslint-plugin-jest": "~26.1.3",
-    "eslint-plugin-mocha": "~10.0.3",
-    "eslint-plugin-promise": "~6.0.0",
+    "eslint-plugin-no-null": "~1.0.2",
     "eslint-plugin-react": "~7.28.0",
-    "eslint-plugin-tsdoc": "~0.2.14",
     "eslint-plugin-unicorn": "~40.0.0",
     "mocha": "^8.4.0",
     "nock": "^10.0.1",
     "nyc": "^15.0.0",
     "rimraf": "^2.6.2",
-    "ts-loader": "^9.3.0",
-    "typescript": "~4.5.5",
+    "ts-loader": "^6.1.2",
+    "typescript": "~4.1.3",
     "typescript-formatter": "7.1.0",
     "uuid": "^8.3.1",
-    "webpack": "^5.72.0",
+    "webpack": "^4.46.0",
     "webpack-cli": "^4.9.2"
   },
   "typeValidation": {
-<<<<<<< HEAD
     "version": "0.60.1000",
     "broken": {
       "InterfaceDeclaration_ITestDataObject": {
         "backCompat": false
       }
     }
-=======
-    "version": "0.59.3000",
-    "broken": {}
->>>>>>> cef3bf83
   }
 }