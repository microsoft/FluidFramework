--- conflicted
+++ resolved
@@ -308,12 +308,8 @@
 
 	const d: DescribeE2EDocSuite = (title, tests, testType) => {
 		describe(
-<<<<<<< HEAD
-			`${JSON.stringify(testType) ?? ""} -`,
-=======
 			// eslint-disable-next-line @typescript-eslint/no-base-to-string
 			`${testType} -`,
->>>>>>> cd731744
 			createE2EDocCompatSuite(
 				title,
 				tests,
