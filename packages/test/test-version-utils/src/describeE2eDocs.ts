/*!
 * Copyright (c) Microsoft Corporation and contributors. All rights reserved.
 * Licensed under the MIT License.
 */

import { ChildLogger } from "@fluidframework/telemetry-utils";
import {
	getUnexpectedLogErrorException,
	ITestObjectProvider,
	TestObjectProvider,
} from "@fluidframework/test-utils";
import { configList } from "./compatConfig";
import { CompatKind, baseVersion, driver, r11sEndpointName, tenantIndex } from "./compatOptions";
import { getVersionedTestObjectProvider } from "./compatUtils";
import { ITestObjectProviderOptions } from "./describeCompat";

/*
 * Types of documents to be used during the performance runs.
 */
export type DocumentType =
	/** Document with a SharedMap with a 5Mb entry */
	| "MediumDocumentMap"
	/** Document with a SharedMap with 2 x 5Mb entries */
	| "LargeDocumentMap"
<<<<<<< HEAD
	/** Medium document with Multiple DDSs */
	| "MediumDocumentMultipleDDSs"
	/** Large document with Multiple DDSs */
	| "LargeDocumentMultipleDDSs";
=======
	/** Medium document with Multiple DataStores (each data store has 3 DDS) */
	| "MediumDocumentMultipleDataStores"
	/** Large document with Multiple DataStores (each data store has 3 DDS) */
	| "LargeDocumentMultipleDataStores";

// Default document types to be used during the performance E2E runs.
const E2EDefaultDocumentTypes: DescribeE2EDocInfo[] = [
	{
		testTitle: "10Mb Map",
		documentType: "LargeDocumentMap",
		minSampleCount: 2,
	},
	{
		testTitle: "5Mb Map",
		documentType: "MediumDocumentMap",
		minSampleCount: 2,
	},
	{
		testTitle: "250 DataStores - 750 DDSs",
		documentType: "MediumDocumentMultipleDataStores",
		minSampleCount: 1,
	},
	{
		testTitle: "500 DataStores - 1500 DDSs",
		documentType: "LargeDocumentMultipleDataStores",
		minSampleCount: 1,
	},
];
>>>>>>> 0628a434

export type BenchmarkType = "E2ETime" | "E2EMemory";
export type BenchmarkTypeDescription = "Runtime benchmarks" | "Memory benchmarks";

export interface DescribeE2EDocInfo {
	testTitle: string;
	documentType: DocumentType | string | undefined;
<<<<<<< HEAD
	// Minimum number of iterations when running performance tests against the document
=======
	/**
	 * Minimum number of iterations when running performance tests against the document.
	 */
>>>>>>> 0628a434
	minSampleCount?: number;
}
export interface DescribeE2EDocInfoWithBenchmarkType extends DescribeE2EDocInfo {
	benchmarkType: BenchmarkType;
}

export type DescribeE2EDocSuite = (
	title: string,
	tests: (
		this: Mocha.Suite,
		provider: (options?: ITestObjectProviderOptions) => ITestObjectProvider,
		documentType: () => DescribeE2EDocInfo,
	) => void,
	docTypes?: DescribeE2EDocInfo[],
	testType?: string,
) => Mocha.Suite | void;

function createE2EDocsDescribe(docTypes?: DescribeE2EDocInfo[]): DescribeE2EDocSuite {
	const d: DescribeE2EDocSuite = (title, tests, testType) => {
		describe(
			`${testType} -`,
<<<<<<< HEAD
			createE2EDocCompatSuite(
				title,
				tests,
				docTypes === undefined ? E2EDefaultDocumentTypes : docTypes,
			),
=======
			createE2EDocCompatSuite(title, tests, docTypes ?? E2EDefaultDocumentTypes),
>>>>>>> 0628a434
		);
	};
	return d;
}

function createE2EDocsDescribeWithType(testType: BenchmarkTypeDescription): DescribeE2EDocSuite {
	const d: DescribeE2EDocSuite = (title, tests, docTypes) => {
		describe(
			`${testType} -`,
			createE2EDocCompatSuite(
				title,
				tests,
				docTypes === undefined ? E2EDefaultDocumentTypes : docTypes,
			),
		);
	};
	return d;
}

function createE2EDocCompatSuite(
	title: string,
	tests: (
		this: Mocha.Suite,
		provider: () => ITestObjectProvider,
		documentType: () => DescribeE2EDocInfo,
	) => void,
	docTypes: DescribeE2EDocInfo[],
) {
	const compatFilter: CompatKind[] = [CompatKind.None];
	let configs = configList.value;
	configs = configs.filter((value) => compatFilter.includes(value.kind));

	return function (this: Mocha.Suite) {
		for (const config of configs) {
			for (const doctype of docTypes) {
				const name = `${title} - ${doctype.testTitle}`;
				describe(name, function () {
					let provider: TestObjectProvider;
					let resetAfterEach: boolean;
					before(async function () {
						try {
							provider = await getVersionedTestObjectProvider(
								baseVersion,
								config.loader,
								{
									type: driver,
									version: config.driver,
									config: {
										r11s: { r11sEndpointName },
										odsp: { tenantIndex },
									},
								},
								config.containerRuntime,
								config.dataRuntime,
							);
						} catch (error) {
							const logger = ChildLogger.create(getTestLogger?.(), "DescribeE2EDocs");
							logger.sendErrorEvent(
								{
									eventName: "TestObjectProviderLoadFailed",
									driverType: driver,
								},
								error,
							);
							throw error;
						}

						Object.defineProperty(this, "__fluidTestProvider", { get: () => provider });
					});
					tests.bind(this)(
						(options?: ITestObjectProviderOptions) => {
							resetAfterEach = options?.resetAfterEach ?? true;
							if (options?.syncSummarizer === true) {
								provider.resetLoaderContainerTracker(
									true /* syncSummarizerClients */,
								);
							}
							return provider;
						},
						() => {
							return doctype;
						},
					);

					afterEach(function (done: Mocha.Done) {
						// if the test failed for another reason
						// then we don't need to check errors
						// and fail the after each as well
						if (this.currentTest?.state === "passed") {
							const logErrors = getUnexpectedLogErrorException(provider.logger);
							done(logErrors);
						} else {
							done();
						}
						if (resetAfterEach) {
							provider.reset();
						}
					});
				});
			}
		}
	};
}

<<<<<<< HEAD
// Default document types to be used during the performance runs.
const E2EDefaultDocumentTypes: DescribeE2EDocInfo[] = [
	{
		testTitle: "10Mb Map",
		documentType: "LargeDocumentMap",
		minSampleCount: 10,
	},
	{
		testTitle: "5Mb Map",
		documentType: "MediumDocumentMap",
		minSampleCount: 10,
	},
	{
		testTitle: "250 DDSs",
		documentType: "MediumDocumentMultipleDDSs",
		minSampleCount: 1,
	},
	{
		testTitle: "500 DDSs",
		documentType: "LargeDocumentMultipleDDSs",
		minSampleCount: 1,
	},
];

=======
>>>>>>> 0628a434
export const describeE2EDocs: DescribeE2EDocSuite = createE2EDocsDescribe(E2EDefaultDocumentTypes);

export const describeE2EDocsRuntime: DescribeE2EDocSuite =
	createE2EDocsDescribeWithType("Runtime benchmarks");

export const describeE2EDocsMemory: DescribeE2EDocSuite =
	createE2EDocsDescribeWithType("Memory benchmarks");

<<<<<<< HEAD
function IsMemoryTest(): boolean {
=======
function isMemoryTest(): boolean {
>>>>>>> 0628a434
	let isMemoryUsageTest: boolean = false;
	const childArgs = [...process.execArgv, ...process.argv.slice(1)];
	for (const flag of ["--grep", "--fgrep"]) {
		const flagIndex = childArgs.indexOf(flag);
		if (flagIndex > 0) {
			isMemoryUsageTest = childArgs[flagIndex + 1] === "@MemoryUsage" ? true : false;
			break;
		}
	}
	const isMemTest: boolean =
		process.env.FLUID_E2E_MEMORY !== undefined ? true : isMemoryUsageTest ?? false;
<<<<<<< HEAD
	console.log(`IsMemoryTest: ${isMemoryTest}`);
	return isMemoryTest;
=======
	console.log(`isMemTest: ${isMemTest}`);
	return isMemTest;
>>>>>>> 0628a434
}

export const describeE2EDocRun: DescribeE2EDocSuite = createE2EDocsDescribeRun();
export const getCurrentBenchmarkType = (currentType: DescribeE2EDocSuite): BenchmarkType => {
	return currentType === describeE2EDocsMemory ? "E2EMemory" : "E2ETime";
};

function createE2EDocsDescribeRun(): DescribeE2EDocSuite {
<<<<<<< HEAD
	return IsMemoryTest() === true ? describeE2EDocsMemory : describeE2EDocsRuntime;
=======
	return isMemoryTest() === true ? describeE2EDocsMemory : describeE2EDocsRuntime;
>>>>>>> 0628a434
}<|MERGE_RESOLUTION|>--- conflicted
+++ resolved
@@ -22,12 +22,6 @@
 	| "MediumDocumentMap"
 	/** Document with a SharedMap with 2 x 5Mb entries */
 	| "LargeDocumentMap"
-<<<<<<< HEAD
-	/** Medium document with Multiple DDSs */
-	| "MediumDocumentMultipleDDSs"
-	/** Large document with Multiple DDSs */
-	| "LargeDocumentMultipleDDSs";
-=======
 	/** Medium document with Multiple DataStores (each data store has 3 DDS) */
 	| "MediumDocumentMultipleDataStores"
 	/** Large document with Multiple DataStores (each data store has 3 DDS) */
@@ -56,7 +50,6 @@
 		minSampleCount: 1,
 	},
 ];
->>>>>>> 0628a434
 
 export type BenchmarkType = "E2ETime" | "E2EMemory";
 export type BenchmarkTypeDescription = "Runtime benchmarks" | "Memory benchmarks";
@@ -64,13 +57,9 @@
 export interface DescribeE2EDocInfo {
 	testTitle: string;
 	documentType: DocumentType | string | undefined;
-<<<<<<< HEAD
-	// Minimum number of iterations when running performance tests against the document
-=======
 	/**
 	 * Minimum number of iterations when running performance tests against the document.
 	 */
->>>>>>> 0628a434
 	minSampleCount?: number;
 }
 export interface DescribeE2EDocInfoWithBenchmarkType extends DescribeE2EDocInfo {
@@ -92,15 +81,7 @@
 	const d: DescribeE2EDocSuite = (title, tests, testType) => {
 		describe(
 			`${testType} -`,
-<<<<<<< HEAD
-			createE2EDocCompatSuite(
-				title,
-				tests,
-				docTypes === undefined ? E2EDefaultDocumentTypes : docTypes,
-			),
-=======
 			createE2EDocCompatSuite(title, tests, docTypes ?? E2EDefaultDocumentTypes),
->>>>>>> 0628a434
 		);
 	};
 	return d;
@@ -205,33 +186,6 @@
 	};
 }
 
-<<<<<<< HEAD
-// Default document types to be used during the performance runs.
-const E2EDefaultDocumentTypes: DescribeE2EDocInfo[] = [
-	{
-		testTitle: "10Mb Map",
-		documentType: "LargeDocumentMap",
-		minSampleCount: 10,
-	},
-	{
-		testTitle: "5Mb Map",
-		documentType: "MediumDocumentMap",
-		minSampleCount: 10,
-	},
-	{
-		testTitle: "250 DDSs",
-		documentType: "MediumDocumentMultipleDDSs",
-		minSampleCount: 1,
-	},
-	{
-		testTitle: "500 DDSs",
-		documentType: "LargeDocumentMultipleDDSs",
-		minSampleCount: 1,
-	},
-];
-
-=======
->>>>>>> 0628a434
 export const describeE2EDocs: DescribeE2EDocSuite = createE2EDocsDescribe(E2EDefaultDocumentTypes);
 
 export const describeE2EDocsRuntime: DescribeE2EDocSuite =
@@ -240,11 +194,7 @@
 export const describeE2EDocsMemory: DescribeE2EDocSuite =
 	createE2EDocsDescribeWithType("Memory benchmarks");
 
-<<<<<<< HEAD
-function IsMemoryTest(): boolean {
-=======
 function isMemoryTest(): boolean {
->>>>>>> 0628a434
 	let isMemoryUsageTest: boolean = false;
 	const childArgs = [...process.execArgv, ...process.argv.slice(1)];
 	for (const flag of ["--grep", "--fgrep"]) {
@@ -256,13 +206,8 @@
 	}
 	const isMemTest: boolean =
 		process.env.FLUID_E2E_MEMORY !== undefined ? true : isMemoryUsageTest ?? false;
-<<<<<<< HEAD
-	console.log(`IsMemoryTest: ${isMemoryTest}`);
-	return isMemoryTest;
-=======
 	console.log(`isMemTest: ${isMemTest}`);
 	return isMemTest;
->>>>>>> 0628a434
 }
 
 export const describeE2EDocRun: DescribeE2EDocSuite = createE2EDocsDescribeRun();
@@ -271,9 +216,5 @@
 };
 
 function createE2EDocsDescribeRun(): DescribeE2EDocSuite {
-<<<<<<< HEAD
-	return IsMemoryTest() === true ? describeE2EDocsMemory : describeE2EDocsRuntime;
-=======
 	return isMemoryTest() === true ? describeE2EDocsMemory : describeE2EDocsRuntime;
->>>>>>> 0628a434
 }