--- conflicted
+++ resolved
@@ -34,34 +34,21 @@
 		testTitle: "10Mb Map",
 		documentType: "LargeDocumentMap",
 		minSampleCount: 2,
-<<<<<<< HEAD
-=======
 		supportedEndpoints: ["local", "odsp"],
->>>>>>> 4f4417aa
 	},
 	{
 		testTitle: "5Mb Map",
 		documentType: "MediumDocumentMap",
 		minSampleCount: 2,
-<<<<<<< HEAD
-	},
-	{
-		testTitle: "250 DataStores",
-=======
 		supportedEndpoints: ["local", "odsp"],
 	},
 	{
 		testTitle: "250 DataStores - 750 DDSs",
->>>>>>> 4f4417aa
 		documentType: "MediumDocumentMultipleDataStores",
 		minSampleCount: 1,
 	},
 	{
-<<<<<<< HEAD
-		testTitle: "500 DataStores",
-=======
 		testTitle: "500 DataStores - 1500 DDSs",
->>>>>>> 4f4417aa
 		documentType: "LargeDocumentMultipleDataStores",
 		minSampleCount: 1,
 	},
