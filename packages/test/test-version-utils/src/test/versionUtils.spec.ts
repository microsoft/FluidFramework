--- conflicted
+++ resolved
@@ -3,67 +3,6 @@
  * Licensed under the MIT License.
  */
 import { strict as assert } from "assert";
-<<<<<<< HEAD
-import { getRequestedRange } from "../versionUtils";
-
-describe("Get the major version number above or below the baseVersion", () => {
-    // assert for major bumps
-    assert.strictEqual(getRequestedRange("1.0.0", -1), "^0.59.0-0");
-    assert.strictEqual(getRequestedRange("1.0.0", -2), "^0.58.0-0");
-    assert.strictEqual(getRequestedRange("1.0.0", 1), "^2.0.0-0");
-    assert.strictEqual(getRequestedRange("2.0.0", -1), "^1.0.0-0");
-
-    // assert for internal release
-    assert.strictEqual(getRequestedRange("2.0.0-internal.1.0.0", -1), "^1.0.0-0");
-    assert.strictEqual(getRequestedRange("2.0.0-internal.1.1.0", -1), "^1.0.0-0");
-    assert.strictEqual(getRequestedRange("2.0.0-internal.1.1.1", -1), "^1.0.0-0");
-    assert.strictEqual(getRequestedRange("2.0.0-internal.1.4.2", -2), "^0.59.0-0");
-    assert.strictEqual(getRequestedRange("2.0.0-internal.2.0.0", -2), "^1.0.0-0");
-
-    assert.strictEqual(getRequestedRange("2.0.0-internal.2.0.0", -1), ">=2.0.0-internal.1.0.0 <2.0.0-internal.2.0.0");
-    assert.strictEqual(getRequestedRange("2.0.0-internal.2.1.1", -1), ">=2.0.0-internal.1.0.0 <2.0.0-internal.2.0.0");
-    assert.strictEqual(getRequestedRange("2.0.0-internal.2.0.0", -3), "^0.58.0-0");
-    assert.strictEqual(getRequestedRange("2.0.0-internal.2.0.1", -2), "^1.0.0-0");
-    assert.strictEqual(getRequestedRange("2.0.0-internal.1.4.2", -1), "^1.0.0-0");
-    assert.strictEqual(getRequestedRange("2.0.0-internal.1.4.2", -2), "^0.59.0-0");
-
-    assert.strictEqual(getRequestedRange("2.0.0-internal.1.2.3", -1), "^1.0.0-0");
-    assert.strictEqual(getRequestedRange("2.0.0-internal.2.1.0", -1), ">=2.0.0-internal.1.0.0 <2.0.0-internal.2.0.0");
-    assert.strictEqual(getRequestedRange("2.0.0-internal.3.0.0", -1), ">=2.0.0-internal.2.0.0 <2.0.0-internal.3.0.0");
-    assert.strictEqual(getRequestedRange("2.0.0-internal.3.0.0", -2), ">=2.0.0-internal.1.0.0 <2.0.0-internal.2.0.0");
-
-    assert.strictEqual(getRequestedRange("2.0.0-internal.4.0.0", -1), ">=2.0.0-internal.3.0.0 <2.0.0-internal.4.0.0");
-    assert.strictEqual(getRequestedRange("2.0.0-internal.4.0.0", -2), ">=2.0.0-internal.2.0.0 <2.0.0-internal.3.0.0");
-    assert.strictEqual(getRequestedRange("2.0.0-internal.4.0.0", -3), ">=2.0.0-internal.1.0.0 <2.0.0-internal.2.0.0");
-
-    assert.strictEqual(getRequestedRange("2.0.0-internal.5.0.0", -1), ">=2.0.0-internal.4.0.0 <2.0.0-internal.5.0.0");
-    assert.strictEqual(getRequestedRange("2.0.0-internal.5.0.0", -2), ">=2.0.0-internal.3.0.0 <2.0.0-internal.4.0.0");
-    assert.strictEqual(getRequestedRange("2.0.0-internal.5.0.0", -3), ">=2.0.0-internal.2.0.0 <2.0.0-internal.3.0.0");
-
-    assert.strictEqual(getRequestedRange("2.0.0-internal.6.0.0", -1), ">=2.0.0-internal.5.0.0 <2.0.0-internal.6.0.0");
-    assert.strictEqual(getRequestedRange("2.0.0-internal.6.0.0", -2), ">=2.0.0-internal.4.0.0 <2.0.0-internal.5.0.0");
-    assert.strictEqual(getRequestedRange("2.0.0-internal.6.0.0", -3), ">=2.0.0-internal.3.0.0 <2.0.0-internal.4.0.0");
-
-    // asserts for malformed major versions
-    assert.strictEqual(getRequestedRange("2.0.0", 0), "2.0.0");
-    assert.strictEqual(getRequestedRange("2.0.0", undefined), "2.0.0");
-    assert.throws(() => getRequestedRange("-1.-2.-1", -1), Error, "TypeError: Invalid Version: -1.-2.-1");
-    assert.throws(() => getRequestedRange("1.-2.-1", -1), Error, "TypeError: Invalid Version: 1.-2.-1");
-    assert.throws(() => getRequestedRange("1.-2.-1", -1), Error, "TypeError: Invalid Version: 1.-2.-1");
-    assert.throws(() => getRequestedRange("badString", -1), Error, "TypeError: Invalid Version: badString");
-
-    // assert for minor bumps
-    assert.strictEqual(getRequestedRange("0.59.1000", -1), "^0.58.0-0");
-    assert.strictEqual(getRequestedRange("0.59.2000", -1), "^0.58.0-0");
-    assert.strictEqual(getRequestedRange("0.59.2000", -1), "^0.58.0-0");
-
-    // asserts for patch bumps
-    assert.strictEqual(getRequestedRange("0.59.1001", -1), "^0.58.0-0");
-    assert.strictEqual(getRequestedRange("0.59.1002", -1), "^0.58.0-0");
-    assert.strictEqual(getRequestedRange("1.1.0", -1), "^0.59.0-0");
-    assert.strictEqual(getRequestedRange("2.4.5", -1), "^1.0.0-0");
-});
-=======
 import { getRequestedRange, versionHasMovedSparsedMatrix } from "../versionUtils";
 
 /* eslint-disable max-len */
@@ -84,10 +23,26 @@
         assert.strictEqual(getRequestedRange("2.0.0-internal.2.0.0", -1), ">=2.0.0-internal.1.0.0 <2.0.0-internal.2.0.0");
         assert.strictEqual(getRequestedRange("2.0.0-internal.2.1.1", -1), ">=2.0.0-internal.1.0.0 <2.0.0-internal.2.0.0");
         assert.strictEqual(getRequestedRange("2.0.0-internal.2.0.0", -3), "^0.58.0-0");
+        assert.strictEqual(getRequestedRange("2.0.0-internal.2.0.1", -2), "^1.0.0-0");
+        assert.strictEqual(getRequestedRange("2.0.0-internal.1.4.2", -1), "^1.0.0-0");
+        assert.strictEqual(getRequestedRange("2.0.0-internal.1.4.2", -2), "^0.59.0-0");
 
         assert.strictEqual(getRequestedRange("2.0.0-internal.1.2.3", -1), "^1.0.0-0");
         assert.strictEqual(getRequestedRange("2.0.0-internal.2.1.0", -1), ">=2.0.0-internal.1.0.0 <2.0.0-internal.2.0.0");
         assert.strictEqual(getRequestedRange("2.0.0-internal.3.0.0", -1), ">=2.0.0-internal.2.0.0 <2.0.0-internal.3.0.0");
+        assert.strictEqual(getRequestedRange("2.0.0-internal.3.0.0", -2), ">=2.0.0-internal.1.0.0 <2.0.0-internal.2.0.0");
+
+        assert.strictEqual(getRequestedRange("2.0.0-internal.4.0.0", -1), ">=2.0.0-internal.3.0.0 <2.0.0-internal.4.0.0");
+        assert.strictEqual(getRequestedRange("2.0.0-internal.4.0.0", -2), ">=2.0.0-internal.2.0.0 <2.0.0-internal.3.0.0");
+        assert.strictEqual(getRequestedRange("2.0.0-internal.4.0.0", -3), ">=2.0.0-internal.1.0.0 <2.0.0-internal.2.0.0");
+
+        assert.strictEqual(getRequestedRange("2.0.0-internal.5.0.0", -1), ">=2.0.0-internal.4.0.0 <2.0.0-internal.5.0.0");
+        assert.strictEqual(getRequestedRange("2.0.0-internal.5.0.0", -2), ">=2.0.0-internal.3.0.0 <2.0.0-internal.4.0.0");
+        assert.strictEqual(getRequestedRange("2.0.0-internal.5.0.0", -3), ">=2.0.0-internal.2.0.0 <2.0.0-internal.3.0.0");
+
+        assert.strictEqual(getRequestedRange("2.0.0-internal.6.0.0", -1), ">=2.0.0-internal.5.0.0 <2.0.0-internal.6.0.0");
+        assert.strictEqual(getRequestedRange("2.0.0-internal.6.0.0", -2), ">=2.0.0-internal.4.0.0 <2.0.0-internal.5.0.0");
+        assert.strictEqual(getRequestedRange("2.0.0-internal.6.0.0", -3), ">=2.0.0-internal.3.0.0 <2.0.0-internal.4.0.0");
 
         // asserts for malformed major versions
         assert.strictEqual(getRequestedRange("2.0.0", 0), "2.0.0");
@@ -128,5 +83,4 @@
         });
     });
 });
-/* eslint-enable max-len */
->>>>>>> 29236f9e
+/* eslint-enable max-len */