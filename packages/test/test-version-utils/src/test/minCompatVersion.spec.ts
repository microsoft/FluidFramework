--- conflicted
+++ resolved
@@ -5,26 +5,8 @@
 
 import { strict as assert } from "assert";
 import { CompatKind } from "../../compatOptions.cjs";
-import { testBaseVersion } from "../baseVersion.js";
 import { isCompatVersionBelowMinVersion } from "../compatConfig.js";
-<<<<<<< HEAD
-import { pkgVersion } from "../packageVersion.js";
-import { getRequestedVersion } from "../versionUtils.js";
-
-function transformVersion(version: string): string {
-	const regex = /(\d+)\.(\d+)\.(\d+)-dev-(\w+)\.(\d+)\.(\d+)\.(\d+)\.\d+/;
-	const matches = version.match(regex);
-
-	if (matches) {
-		const [, major, minor, patch, label, num1, num2, num3] = matches;
-		return `${major}.${minor}.${patch}-${label}.${num1}.${num2}.${num3}`;
-	} else {
-		return version;
-	}
-}
-=======
 import { baseVersionForMinCompat } from "../baseVersion.js";
->>>>>>> 7d00e817
 
 describe("Minimum Compat Version", () => {
 	const numCompatVersions = 9;
