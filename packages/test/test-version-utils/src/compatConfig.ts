--- conflicted
+++ resolved
@@ -3,12 +3,7 @@
  * Licensed under the MIT License.
  */
 import { Lazy, assert } from "@fluidframework/common-utils";
-<<<<<<< HEAD
 import { fromInternalScheme, isInternalVersionScheme } from "@fluid-tools/version-tools";
-import { ensurePackageInstalled } from "./testApi.js";
-import { pkgVersion } from "./packageVersion.js";
-=======
->>>>>>> 29513d7a
 import {
 	CompatKind,
 	compatKind,
