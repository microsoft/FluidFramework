/*!
 * Copyright (c) Microsoft Corporation and contributors. All rights reserved.
 * Licensed under the MIT License.
 */
import { assert, Lazy } from "@fluidframework/core-utils";
import { detectVersionScheme, fromInternalScheme } from "@fluid-tools/version-tools";
import {
	CompatKind,
	compatKind,
	compatVersions,
	driver,
	r11sEndpointName,
	tenantIndex,
	reinstall,
} from "../compatOptions.cjs";
import { ensurePackageInstalled } from "./testApi.js";
import { pkgVersion } from "./packageVersion.js";
import { baseVersion, codeVersion, testBaseVersion } from "./baseVersion.js";
import { getRequestedRange } from "./versionUtils.js";

/*
 * Generate configuration combinations for a particular compat version
 * NOTE: Please update this packages README.md if the default versions and config combination changes
 */
interface CompatConfig {
	name: string;
	kind: CompatKind;
	compatVersion: number | string;
	loader?: string | number;
	driver?: string | number;
	containerRuntime?: string | number;
	dataRuntime?: string | number;
}

const defaultCompatVersions = {
	// N and N - 1
	currentVersionDeltas: [0, -1],
	// we are currently supporting 1.3.4 long-term
	ltsVersions: ["^1.3.4"],
};

function genConfig(compatVersion: number | string): CompatConfig[] {
	if (compatVersion === 0) {
		return [
			{
				// include the base version if it is not the same as the package version and it is not the test build
				name: `Non-Compat${baseVersion !== pkgVersion ? ` v${baseVersion}` : ""}`,
				kind: CompatKind.None,
				compatVersion: 0,
			},
		];
	}

	const allOld = {
		loader: compatVersion,
		driver: compatVersion,
		containerRuntime: compatVersion,
		dataRuntime: compatVersion,
	};

	const compatVersionStr =
		typeof compatVersion === "string"
			? `${compatVersion} (N)`
			: `${getRequestedRange(baseVersion, compatVersion)} (N${compatVersion})`;
	return [
		{
			name: `compat ${compatVersionStr} - old loader`,
			kind: CompatKind.Loader,
			compatVersion,
			loader: compatVersion,
		},
		{
			name: `compat ${compatVersionStr} - new loader`,
			kind: CompatKind.NewLoader,
			compatVersion,
			...allOld,
			loader: undefined,
		},
		{
			name: `compat ${compatVersionStr} - old driver`,
			kind: CompatKind.Driver,
			compatVersion,
			driver: compatVersion,
		},
		{
			name: `compat ${compatVersionStr} - new driver`,
			kind: CompatKind.NewDriver,
			compatVersion,
			...allOld,
			driver: undefined,
		},
		{
			name: `compat ${compatVersionStr} - old container runtime`,
			kind: CompatKind.ContainerRuntime,
			compatVersion,
			containerRuntime: compatVersion,
		},
		{
			name: `compat ${compatVersionStr} - new container runtime`,
			kind: CompatKind.NewContainerRuntime,
			compatVersion,
			...allOld,
			containerRuntime: undefined,
		},
		{
			name: `compat ${compatVersionStr} - old data runtime`,
			kind: CompatKind.DataRuntime,
			compatVersion,
			dataRuntime: compatVersion,
		},
		{
			name: `compat ${compatVersionStr} - new data runtime`,
			kind: CompatKind.NewDataRuntime,
			compatVersion,
			...allOld,
			dataRuntime: undefined,
		},
	];
}

const genLTSConfig = (compatVersion: number | string): CompatConfig[] => {
	return [
		{
			name: `compat LTS ${compatVersion} - old loader`,
			kind: CompatKind.Loader,
			compatVersion,
			loader: compatVersion,
		},
		{
			name: `compat LTS ${compatVersion} - old loader + old driver`,
			kind: CompatKind.LoaderDriver,
			compatVersion,
			driver: compatVersion,
			loader: compatVersion,
		},
	];
};

const genBackCompatConfig = (compatVersion: number): CompatConfig[] => {
	const compatVersionStr =
		typeof compatVersion === "string"
			? `${compatVersion} (N)`
			: `${getRequestedRange(baseVersion, compatVersion)} (N${compatVersion})`;

	return [
		{
			name: `compat back ${compatVersionStr} - older loader`,
			kind: CompatKind.Loader,
			compatVersion,
			loader: compatVersion,
		},
		{
			name: `compat back ${compatVersionStr} - older loader + older driver`,
			kind: CompatKind.LoaderDriver,
			compatVersion,
			driver: compatVersion,
			loader: compatVersion,
		},
	];
};

const genFullBackCompatConfig = (): CompatConfig[] => {
	const _configList: CompatConfig[] = [];

	const [, semverInternal] = fromInternalScheme(codeVersion, true, true);

	assert(semverInternal !== undefined, "Unexpected pkg version");
	const greatestMajor = semverInternal.major;
	// This makes the assumption N and N-1 scenarios are already fully tested thus skipping 0 and -1.
	// This loop goes as far back as 2.0.0.internal.1.y.z.
	// The idea is to generate all the versions from -2 -> - (major - 1) the current major version (i.e 2.0.0-internal.9.y.z would be -8)
	// This means as the number of majors increase the number of versions we support - this may be updated in the future.
	for (let i = 2; i < greatestMajor; i++) {
		_configList.push(...genBackCompatConfig(-i));
	}
	return _configList;
};

export interface CompatVersion {
	base: string;
	delta: number;
}

export interface CompatVersionConfig {
	name: string;
	createWith: CompatVersion;
	loadWith: CompatVersion;
<<<<<<< HEAD
=======
	kind: CompatKind;
	compatVersion: number | string;
>>>>>>> 677fa9d3
}

export const getCrossVersionCompatConfig = (): CompatVersionConfig[] => {
	const allDefaultDeltaVersions = defaultCompatVersions.currentVersionDeltas.map((delta) => ({
		base: pkgVersion,
		delta,
	}));

<<<<<<< HEAD
=======
	const adjustPublicMajor = detectVersionScheme(pkgVersion) !== "internal";

>>>>>>> 677fa9d3
	return allDefaultDeltaVersions
		.map((createVersion) =>
			allDefaultDeltaVersions.map((loadVersion) => {
				const createRange = getRequestedRange(
					createVersion.base,
					createVersion.delta,
<<<<<<< HEAD
					/* adjustPublicMajor */ true,
=======
					adjustPublicMajor,
>>>>>>> 677fa9d3
				);
				const loadRange = getRequestedRange(
					loadVersion.base,
					loadVersion.delta,
<<<<<<< HEAD
					/* adjustPublicMajor */ true,
=======
					adjustPublicMajor,
>>>>>>> 677fa9d3
				);
				return {
					name: `CROSS VERSION COMPAT create with [${createRange}], load with [${loadRange}]`,
					createWith: createVersion,
					loadWith: loadVersion,
<<<<<<< HEAD
=======
					kind: CompatKind.Loader,
					compatVersion: pkgVersion,
>>>>>>> 677fa9d3
				};
			}),
		)
		.reduce((a, b) => a.concat(b))
		.filter((config) => config.createWith !== config.loadWith);
};

export const configList = new Lazy<readonly CompatConfig[]>(() => {
	// set it in the env for parallel workers
	if (compatKind) {
		process.env.fluid__test__compatKind = JSON.stringify(compatKind);
	}
	if (compatVersions) {
		process.env.fluid__test__compatVersion = JSON.stringify(compatVersions);
	}
	process.env.fluid__test__driver = driver;
	process.env.fluid__test__r11sEndpointName = r11sEndpointName;
	process.env.fluid__test__tenantIndex = tenantIndex.toString();
	process.env.fluid__test__baseVersion = baseVersion;

	let _configList: CompatConfig[] = [];
	if (!compatVersions || compatVersions.length === 0) {
		defaultCompatVersions.currentVersionDeltas.forEach((value) => {
			_configList.push(...genConfig(value));
		});
		if (process.env.fluid__test__backCompat === "FULL") {
			_configList.push(...genFullBackCompatConfig());
		}
		defaultCompatVersions.ltsVersions.forEach((value) => {
			_configList.push(...genLTSConfig(value));
		});
		_configList.push(...getCrossVersionCompatConfig());
	} else {
		compatVersions.forEach((value) => {
			if (value === "LTS") {
				defaultCompatVersions.ltsVersions.forEach((lts) => {
					_configList.push(...genLTSConfig(lts));
				});
			} else if (value === "FULL") {
				_configList.push(...genFullBackCompatConfig());
			} else {
				const num = parseInt(value, 10);
				if (num.toString() === value) {
					_configList.push(...genConfig(num));
				} else {
					_configList.push(...genConfig(value));
				}
			}
		});
	}

	if (compatKind !== undefined) {
		// eslint-disable-next-line @typescript-eslint/no-non-null-assertion
		_configList = _configList.filter((value) => compatKind!.includes(value.kind));
	}
	return _configList;
});

/**
 * Mocha start up to ensure legacy versions are installed
 * @privateRemarks
 * This isn't currently used in a global setup hook due to https://github.com/mochajs/mocha/issues/4508.
 * Instead, we ensure that all requested compatibility versions are loaded at `describeCompat` module import time by
 * leveraging top-level await.
 *
 * This makes compatibility layer APIs (e.g. DDSes, data object, etc.) available at mocha suite creation time rather than
 * hook/test execution time, which is convenient for test authors: this sort of code can be used
 * ```ts
 * describeCompat("my suite", (getTestObjectProvider, apis) => {
 *     class MyDataObject extends apis.dataRuntime.DataObject {
 *         // ...
 *     }
 * });
 * ```
 *
 * instead of code like this:
 *
 * ```ts
 * describeCompat("my suite", (getTestObjectProvider, getApis) => {
 *
 *     const makeDataObjectClass = (apis: CompatApis) => class MyDataObject extends apis.dataRuntime.DataObject {
 *         // ...
 *     }
 *
 *     before(() => {
 *         // `getApis` can only be invoked from inside a hook or test
 *         const MyDataObject = makeDataObjectClass(getApis())
 *     });
 * });
 * ```
 *
 * If the linked github issue is ever fixed, this can be once again used as a global setup fixture.
 */
export async function mochaGlobalSetup() {
	const versions = new Set(configList.value.map((value) => value.compatVersion));
	if (versions.size === 0) {
		return;
	}

	// Make sure we wait for all before returning, even if one of them has error.
	const installP = Array.from(versions.values()).map(async (value) => {
		const version = testBaseVersion(value);
		return ensurePackageInstalled(version, value, reinstall);
	});

	let error: unknown;
	for (const p of installP) {
		try {
			await p;
		} catch (e) {
			error = e;
		}
	}
	if (error) {
		// eslint-disable-next-line @typescript-eslint/no-throw-literal -- rethrowing the originally caught value
		throw error;
	}
}<|MERGE_RESOLUTION|>--- conflicted
+++ resolved
@@ -185,11 +185,8 @@
 	name: string;
 	createWith: CompatVersion;
 	loadWith: CompatVersion;
-<<<<<<< HEAD
-=======
 	kind: CompatKind;
 	compatVersion: number | string;
->>>>>>> 677fa9d3
 }
 
 export const getCrossVersionCompatConfig = (): CompatVersionConfig[] => {
@@ -198,41 +195,27 @@
 		delta,
 	}));
 
-<<<<<<< HEAD
-=======
 	const adjustPublicMajor = detectVersionScheme(pkgVersion) !== "internal";
 
->>>>>>> 677fa9d3
 	return allDefaultDeltaVersions
 		.map((createVersion) =>
 			allDefaultDeltaVersions.map((loadVersion) => {
 				const createRange = getRequestedRange(
 					createVersion.base,
 					createVersion.delta,
-<<<<<<< HEAD
-					/* adjustPublicMajor */ true,
-=======
 					adjustPublicMajor,
->>>>>>> 677fa9d3
 				);
 				const loadRange = getRequestedRange(
 					loadVersion.base,
 					loadVersion.delta,
-<<<<<<< HEAD
-					/* adjustPublicMajor */ true,
-=======
 					adjustPublicMajor,
->>>>>>> 677fa9d3
 				);
 				return {
 					name: `CROSS VERSION COMPAT create with [${createRange}], load with [${loadRange}]`,
 					createWith: createVersion,
 					loadWith: loadVersion,
-<<<<<<< HEAD
-=======
 					kind: CompatKind.Loader,
 					compatVersion: pkgVersion,
->>>>>>> 677fa9d3
 				};
 			}),
 		)
