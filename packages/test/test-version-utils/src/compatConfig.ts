--- conflicted
+++ resolved
@@ -2,14 +2,7 @@
  * Copyright (c) Microsoft Corporation and contributors. All rights reserved.
  * Licensed under the MIT License.
  */
-<<<<<<< HEAD
-import { assert } from "@fluidframework/common-utils";
-import { Lazy } from "@fluidframework/core-utils";
-import { ensurePackageInstalled } from "./testApi.js";
-import { pkgVersion } from "./packageVersion.js";
-=======
 import { Lazy, assert } from "@fluidframework/common-utils";
->>>>>>> 29513d7a
 import {
 	CompatKind,
 	compatKind,
