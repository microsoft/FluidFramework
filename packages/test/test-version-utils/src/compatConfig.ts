/*!
 * Copyright (c) Microsoft Corporation and contributors. All rights reserved.
 * Licensed under the MIT License.
 */
import { assert, Lazy } from "@fluidframework/core-utils";
import { fromInternalScheme } from "@fluid-tools/version-tools";
import * as semver from "semver";
import {
	CompatKind,
	compatKind,
	compatVersions,
	driver,
	r11sEndpointName,
	tenantIndex,
	reinstall,
} from "../compatOptions.cjs";
import { ensurePackageInstalled } from "./testApi.js";
import { pkgVersion } from "./packageVersion.js";
import { baseVersion, codeVersion, testBaseVersion } from "./baseVersion.js";
import { getRequestedVersion } from "./versionUtils.js";

/**
 * Represents a previous major release of a package based on the provided delta. For example, if the base version is 2.X and
 * the delta is -1, then we are trying to represent the package at version 1.X.
 * @internal
 */
export interface CompatVersion {
	base: string;
	delta: number;
}

/**
 * Generate configuration combinations for a particular compat version
 * @privateRemarks Please update this packages README.md if the default versions and config combination changes
 */
export interface CompatConfig {
	name: string;
	kind: CompatKind;
	compatVersion: number | string;
	loader?: string | number;
	driver?: string | number;
	containerRuntime?: string | number;
	dataRuntime?: string | number;
	/**
	 * Cross Version Compat Only
	 * Version that the `TestObjectProviderWithVersionedLoad` will use to create the container with.
	 * (Same version will be used across all layers).
	 */
	createWith?: CompatVersion;
	/**
	 * Cross Version Compat Only
	 * Version that the `TestObjectProviderWithVersionedLoad` will use to load the container with.
	 * (Same version will be used across all layers).
	 */
	loadWith?: CompatVersion;
	/**
	 * Cross Version Compat Only
	 * Resolved version from loadWith used to calculate min compat version to test against.
	 */
	loadVersion?: string;
}

const defaultCompatVersions = {
	// N and N - 1
	currentVersionDeltas: [0, -1],
	// we are currently supporting 1.3.X long-term
	ltsVersions: ["^1.3.4"],
};

// This indicates the number of versions above 2.0.0.internal.1.y.z that we want to support for back compat.
// Currently we only want to support 2.0.0.internal.3.y.z. and above
const defaultNumOfDriverVersionsAboveV2Int1 = 2;

function genConfig(compatVersion: number | string): CompatConfig[] {
	if (compatVersion === 0) {
		return [
			{
				// include the base version if it is not the same as the package version and it is not the test build
				name: `Non-Compat${baseVersion !== pkgVersion ? ` v${baseVersion}` : ""}`,
				kind: CompatKind.None,
				compatVersion: 0,
			},
		];
	}

	const allOld = {
		loader: compatVersion,
		driver: compatVersion,
		containerRuntime: compatVersion,
		dataRuntime: compatVersion,
	};

	const compatVersionStr =
		typeof compatVersion === "string"
			? `${compatVersion} (N)`
			: `${getRequestedVersion(baseVersion, compatVersion)} (N${compatVersion})`;
	return [
		{
			name: `compat ${compatVersionStr} - old loader`,
			kind: CompatKind.Loader,
			compatVersion,
			loader: compatVersion,
		},
		{
			name: `compat ${compatVersionStr} - new loader`,
			kind: CompatKind.NewLoader,
			compatVersion,
			...allOld,
			loader: undefined,
		},
		{
			name: `compat ${compatVersionStr} - old driver`,
			kind: CompatKind.Driver,
			compatVersion,
			driver: compatVersion,
		},
		{
			name: `compat ${compatVersionStr} - new driver`,
			kind: CompatKind.NewDriver,
			compatVersion,
			...allOld,
			driver: undefined,
		},
		{
			name: `compat ${compatVersionStr} - old container runtime`,
			kind: CompatKind.ContainerRuntime,
			compatVersion,
			containerRuntime: compatVersion,
		},
		{
			name: `compat ${compatVersionStr} - new container runtime`,
			kind: CompatKind.NewContainerRuntime,
			compatVersion,
			...allOld,
			containerRuntime: undefined,
		},
		{
			name: `compat ${compatVersionStr} - old data runtime`,
			kind: CompatKind.DataRuntime,
			compatVersion,
			dataRuntime: compatVersion,
		},
		{
			name: `compat ${compatVersionStr} - new data runtime`,
			kind: CompatKind.NewDataRuntime,
			compatVersion,
			...allOld,
			dataRuntime: undefined,
		},
	];
}

const genLTSConfig = (compatVersion: number | string): CompatConfig[] => {
	return [
		{
			name: `compat LTS ${compatVersion} - old loader`,
			kind: CompatKind.Loader,
			compatVersion,
			loader: compatVersion,
		},
		{
			name: `compat LTS ${compatVersion} - old loader + old driver`,
			kind: CompatKind.LoaderDriver,
			compatVersion,
			driver: compatVersion,
			loader: compatVersion,
		},
	];
};

const genLoaderBackCompatConfig = (compatVersion: number): CompatConfig[] => {
	const compatVersionStr =
		typeof compatVersion === "string"
			? `${compatVersion} (N)`
			: `${getRequestedVersion(baseVersion, compatVersion)} (N${compatVersion})`;

	return [
		{
			name: `compat back ${compatVersionStr} - older loader`,
			kind: CompatKind.Loader,
			compatVersion,
			loader: compatVersion,
		},
	];
};

const genDriverLoaderBackCompatConfig = (compatVersion: number): CompatConfig[] => {
	const compatVersionStr =
		typeof compatVersion === "string"
			? `${compatVersion} (N)`
			: `${getRequestedVersion(baseVersion, compatVersion)} (N${compatVersion})`;
	return [
		{
			name: `compat back ${compatVersionStr} - older loader + older driver`,
			kind: CompatKind.LoaderDriver,
			compatVersion,
			driver: compatVersion,
			loader: compatVersion,
		},
	];
};

<<<<<<< HEAD
const getNumberOfVersionsToGoBack = (numOfVersionsAboveV2Int1: number = 0): number => {
=======
const genFullBackCompatConfig = (): CompatConfig[] => {
	// not working with new rc version
	const _configList: CompatConfig[] = [];

>>>>>>> 7a4ec9a6
	const [, semverInternal, prereleaseIndentifier] = fromInternalScheme(codeVersion, true, true);
	assert(semverInternal !== undefined, "Unexpected pkg version");

	// Here we check if the release is an RC release. If so, we also need to account for internal releases when
	// generating back compat configs. For back compat purposes, we consider RC major release 1 to be treated as internal
	// major release 9. This will ensure we generate back compat configs for all RC and internal major releases.
	const greatestInternalMajor = 8;
	const numOfVersionsToV2Int1 =
		prereleaseIndentifier === "rc" || prereleaseIndentifier === "dev-rc"
			? semverInternal.major + greatestInternalMajor
			: semverInternal.major; // this happens to be the greatest major version
	// This allows us to increase our "LTS" support for certain versions above 2.0.0.internal.1.y.z
	return numOfVersionsToV2Int1 - numOfVersionsAboveV2Int1;
};

const genFullBackCompatConfig = (driverVersionsAboveV2Int1: number = 0): CompatConfig[] => {
	const _configList: CompatConfig[] = [];

	const loaderVersionBackCompatCount = getNumberOfVersionsToGoBack(0);

	// This makes the assumption N and N-1 scenarios are already fully tested thus skipping 0 and -1.
	// This loop goes as far back as 2.0.0.internal.1.y.z.
	// The idea is to generate all the versions from -2 -> - (major - 1) the current major version (i.e 2.0.0-internal.9.y.z would be -8)
	// This means as the number of majors increase the number of versions we support - this may be updated in the future.
	for (let i = 2; i < loaderVersionBackCompatCount; i++) {
		_configList.push(...genLoaderBackCompatConfig(-i));
	}

	// Splitting the two allows us to still test driver-loader while skipping older loader-driver versions are no longer supported
	const driverVersionBackCompatCount = getNumberOfVersionsToGoBack(driverVersionsAboveV2Int1);
	for (let i = 2; i < driverVersionBackCompatCount; i++) {
		_configList.push(...genDriverLoaderBackCompatConfig(-i));
	}
	return _configList;
};

/**
 * Returns true if compat test version is below the one provided as minimum version.
 * It helps to filter out lower verions configs that the ones intended to be tested on a
 * particular suite.
 */
export function isCompatVersionBelowMinVersion(minVersion: string, config: CompatConfig) {
	let lowerVersion: string | number = config.compatVersion;
	// For CrossVersion there are 2 versions being tested. Get the lower one.
	if (config.kind === CompatKind.CrossVersion) {
		lowerVersion =
			semver.compare(config.compatVersion as string, config.loadVersion as string) > 0
				? (config.loadVersion as string)
				: config.compatVersion;
	}
	const compatVersion = getRequestedVersion(testBaseVersion(lowerVersion), lowerVersion);
	const minReqVersion = getRequestedVersion(testBaseVersion(minVersion), minVersion);
	return semver.compare(compatVersion, minReqVersion) < 0;
}

/**
 * Generates the cross version compat config permutations.
 * This will resolve to one permutation where `CompatConfig.createWith` is set to the current version and
 * `CompatConfig.loadWith` is set to the delta (N-1) version. Then, a second permutation where `CompatConfig.createWith`
 * is set to the delta (N-1) version and `CompatConfig.loadWith` is set to the current version.
 *
 * Note: `adjustMajorPublic` will be set to true when requesting versions. This will ensure that we test against
 * the latest **public** major release when using the N-1 version (instead of the most recent internal major release).
 *
 * @internal
 */
export const genCrossVersionCompatConfig = (): CompatConfig[] => {
	const allDefaultDeltaVersions = defaultCompatVersions.currentVersionDeltas.map((delta) => ({
		base: pkgVersion,
		delta,
	}));

	return (
		allDefaultDeltaVersions
			.map((createVersion) =>
				allDefaultDeltaVersions.map((loadVersion) => {
					const resolvedCreateVersion = getRequestedVersion(
						createVersion.base,
						createVersion.delta,
						/** adjustMajorPublic */ true,
					);
					const resolvedLoadVersion = getRequestedVersion(
						loadVersion.base,
						loadVersion.delta,
						/** adjustMajorPublic */ true,
					);
					return {
						name: `compat cross version - create with ${resolvedCreateVersion} + load with ${resolvedLoadVersion}`,
						kind: CompatKind.CrossVersion,
						// Note: `compatVersion` is used to determine what versions need to be installed.
						// By setting it to `resolvedCreateVersion` we ensure both versions will eventually be
						// installed, since we switch the create/load versions in the test permutations.
						compatVersion: resolvedCreateVersion,
						createWith: createVersion,
						loadWith: loadVersion,
						loadVersion: resolvedLoadVersion,
					};
				}),
			)
			.reduce((a, b) => a.concat(b))
			// Filter to ensure we don't create/load with the same version.
			.filter((config) => config.createWith !== config.loadWith)
	);
};

export const configList = new Lazy<readonly CompatConfig[]>(() => {
	// set it in the env for parallel workers
	if (compatKind) {
		process.env.fluid__test__compatKind = JSON.stringify(compatKind);
	}
	if (compatVersions) {
		process.env.fluid__test__compatVersion = JSON.stringify(compatVersions);
	}
	process.env.fluid__test__driver = driver;
	process.env.fluid__test__r11sEndpointName = r11sEndpointName;
	process.env.fluid__test__tenantIndex = tenantIndex.toString();
	process.env.fluid__test__baseVersion = baseVersion;

	let _configList: CompatConfig[] = [];

	// CompatVersions is set via pipeline flags. If not set, use default scenarios.
	if (!compatVersions || compatVersions.length === 0) {
		// By default run currentVersionDeltas (N/N-1), LTS, and cross version compat tests
		defaultCompatVersions.currentVersionDeltas.forEach((value) => {
			_configList.push(...genConfig(value));
		});
		defaultCompatVersions.ltsVersions.forEach((value) => {
			_configList.push(...genLTSConfig(value));
		});
		_configList.push(...genCrossVersionCompatConfig());
		// If fluid__test__backCompat=FULL is enabled, run full back compat tests
		if (process.env.fluid__test__backCompat === "FULL") {
			_configList.push(...genFullBackCompatConfig());
		}
		if (process.env.fluid__test__backCompat === "V2_INT_1_Loader_V2_INT_3_Driver") {
			_configList.push(...genFullBackCompatConfig(defaultNumOfDriverVersionsAboveV2Int1));
		}
	} else {
		compatVersions.forEach((value) => {
			switch (value) {
				case "LTS": {
					defaultCompatVersions.ltsVersions.forEach((lts) => {
						_configList.push(...genLTSConfig(lts));
					});
					break;
				}
				case "FULL": {
					_configList.push(...genFullBackCompatConfig());
					break;
				}
				case "V2_INT_1_Loader_V2_INT_3_Driver": {
					_configList.push(
						...genFullBackCompatConfig(defaultNumOfDriverVersionsAboveV2Int1),
					);
					break;
				}
				case "CROSS_VERSION": {
					_configList.push(...genCrossVersionCompatConfig());
					break;
				}
				default: {
					const num = parseInt(value, 10);
					if (num.toString() === value) {
						_configList.push(...genConfig(num));
					} else {
						_configList.push(...genConfig(value));
					}
				}
			}
		});
	}

	if (compatKind !== undefined) {
		// eslint-disable-next-line @typescript-eslint/no-non-null-assertion
		_configList = _configList.filter((value) => compatKind!.includes(value.kind));
	}
	return _configList;
});

/**
 * Mocha start up to ensure legacy versions are installed
 * @privateRemarks
 * This isn't currently used in a global setup hook due to https://github.com/mochajs/mocha/issues/4508.
 * Instead, we ensure that all requested compatibility versions are loaded at `describeCompat` module import time by
 * leveraging top-level await.
 *
 * This makes compatibility layer APIs (e.g. DDSes, data object, etc.) available at mocha suite creation time rather than
 * hook/test execution time, which is convenient for test authors: this sort of code can be used
 * ```ts
 * describeCompat("my suite", (getTestObjectProvider, apis) => {
 *     class MyDataObject extends apis.dataRuntime.DataObject {
 *         // ...
 *     }
 * });
 * ```
 *
 * instead of code like this:
 *
 * ```ts
 * describeCompat("my suite", (getTestObjectProvider, getApis) => {
 *
 *     const makeDataObjectClass = (apis: CompatApis) => class MyDataObject extends apis.dataRuntime.DataObject {
 *         // ...
 *     }
 *
 *     before(() => {
 *         // `getApis` can only be invoked from inside a hook or test
 *         const MyDataObject = makeDataObjectClass(getApis())
 *     });
 * });
 * ```
 *
 * If the linked github issue is ever fixed, this can be once again used as a global setup fixture.
 *
 * @internal
 */
export async function mochaGlobalSetup() {
	const versions = new Set(configList.value.map((value) => value.compatVersion));
	if (versions.size === 0) {
		return;
	}

	// Make sure we wait for all before returning, even if one of them has error.
	const installP = Array.from(versions.values()).map(async (value) => {
		const version = testBaseVersion(value);
		return ensurePackageInstalled(version, value, reinstall);
	});

	let error: unknown;
	for (const p of installP) {
		try {
			await p;
		} catch (e) {
			error = e;
		}
	}
	if (error) {
		// eslint-disable-next-line @typescript-eslint/no-throw-literal -- rethrowing the originally caught value
		throw error;
	}
}<|MERGE_RESOLUTION|>--- conflicted
+++ resolved
@@ -200,14 +200,7 @@
 	];
 };
 
-<<<<<<< HEAD
 const getNumberOfVersionsToGoBack = (numOfVersionsAboveV2Int1: number = 0): number => {
-=======
-const genFullBackCompatConfig = (): CompatConfig[] => {
-	// not working with new rc version
-	const _configList: CompatConfig[] = [];
-
->>>>>>> 7a4ec9a6
 	const [, semverInternal, prereleaseIndentifier] = fromInternalScheme(codeVersion, true, true);
 	assert(semverInternal !== undefined, "Unexpected pkg version");
 
@@ -224,6 +217,7 @@
 };
 
 const genFullBackCompatConfig = (driverVersionsAboveV2Int1: number = 0): CompatConfig[] => {
+	// not working with new rc version
 	const _configList: CompatConfig[] = [];
 
 	const loaderVersionBackCompatCount = getNumberOfVersionsToGoBack(0);
