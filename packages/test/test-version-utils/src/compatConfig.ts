/*!
 * Copyright (c) Microsoft Corporation and contributors. All rights reserved.
 * Licensed under the MIT License.
 */
import { assert, Lazy } from "@fluidframework/core-utils";
import { fromInternalScheme } from "@fluid-tools/version-tools";
import {
	CompatKind,
	compatKind,
	compatVersions,
	driver,
	r11sEndpointName,
	tenantIndex,
	reinstall,
} from "../compatOptions.cjs";
import { ensurePackageInstalled } from "./testApi.js";
import { pkgVersion } from "./packageVersion.js";
import { baseVersion, codeVersion, testBaseVersion } from "./baseVersion.js";
import { getRequestedVersion } from "./versionUtils.js";

export interface CompatVersion {
	base: string;
	delta: number;
}

/**
 * Generate configuration combinations for a particular compat version
 * @privateRemarks Please update this packages README.md if the default versions and config combination changes
 */
export interface CompatConfig {
	name: string;
	kind: CompatKind;
	compatVersion: number | string;
	loader?: string | number;
	driver?: string | number;
	containerRuntime?: string | number;
	dataRuntime?: string | number;
	/**
	 * Cross Version Compat Only
	 * Version that the `TestObjectProviderWithVersionedLoad` will use to create the container with.
	 * (Same version will be used across all layers).
	 */
	createWith?: CompatVersion;
	/**
	 * Cross Version Compat Only
	 * Version that the `TestObjectProviderWithVersionedLoad` will use to load the container with.
	 * (Same version will be used across all layers).
	 */
	loadWith?: CompatVersion;
}

const defaultCompatVersions = {
	// N and N - 1
	currentVersionDeltas: [0, -1],
	// we are currently supporting 1.3.X long-term
	ltsVersions: ["^1.3.4"],
};

function genConfig(compatVersion: number | string): CompatConfig[] {
	if (compatVersion === 0) {
		return [
			{
				// include the base version if it is not the same as the package version and it is not the test build
				name: `Non-Compat${baseVersion !== pkgVersion ? ` v${baseVersion}` : ""}`,
				kind: CompatKind.None,
				compatVersion: 0,
			},
		];
	}

	const allOld = {
		loader: compatVersion,
		driver: compatVersion,
		containerRuntime: compatVersion,
		dataRuntime: compatVersion,
	};

	const compatVersionStr =
		typeof compatVersion === "string"
			? `${compatVersion} (N)`
			: `${getRequestedVersion(baseVersion, compatVersion)} (N${compatVersion})`;
	return [
		{
			name: `compat ${compatVersionStr} - old loader`,
			kind: CompatKind.Loader,
			compatVersion,
			loader: compatVersion,
		},
		{
			name: `compat ${compatVersionStr} - new loader`,
			kind: CompatKind.NewLoader,
			compatVersion,
			...allOld,
			loader: undefined,
		},
		{
			name: `compat ${compatVersionStr} - old driver`,
			kind: CompatKind.Driver,
			compatVersion,
			driver: compatVersion,
		},
		{
			name: `compat ${compatVersionStr} - new driver`,
			kind: CompatKind.NewDriver,
			compatVersion,
			...allOld,
			driver: undefined,
		},
		{
			name: `compat ${compatVersionStr} - old container runtime`,
			kind: CompatKind.ContainerRuntime,
			compatVersion,
			containerRuntime: compatVersion,
		},
		{
			name: `compat ${compatVersionStr} - new container runtime`,
			kind: CompatKind.NewContainerRuntime,
			compatVersion,
			...allOld,
			containerRuntime: undefined,
		},
		{
			name: `compat ${compatVersionStr} - old data runtime`,
			kind: CompatKind.DataRuntime,
			compatVersion,
			dataRuntime: compatVersion,
		},
		{
			name: `compat ${compatVersionStr} - new data runtime`,
			kind: CompatKind.NewDataRuntime,
			compatVersion,
			...allOld,
			dataRuntime: undefined,
		},
	];
}

const genLTSConfig = (compatVersion: number | string): CompatConfig[] => {
	return [
		{
			name: `compat LTS ${compatVersion} - old loader`,
			kind: CompatKind.Loader,
			compatVersion,
			loader: compatVersion,
		},
		{
			name: `compat LTS ${compatVersion} - old loader + old driver`,
			kind: CompatKind.LoaderDriver,
			compatVersion,
			driver: compatVersion,
			loader: compatVersion,
		},
	];
};

const genBackCompatConfig = (compatVersion: number): CompatConfig[] => {
	const compatVersionStr =
		typeof compatVersion === "string"
			? `${compatVersion} (N)`
			: `${getRequestedVersion(baseVersion, compatVersion)} (N${compatVersion})`;

	return [
		{
			name: `compat back ${compatVersionStr} - older loader`,
			kind: CompatKind.Loader,
			compatVersion,
			loader: compatVersion,
		},
		{
			name: `compat back ${compatVersionStr} - older loader + older driver`,
			kind: CompatKind.LoaderDriver,
			compatVersion,
			driver: compatVersion,
			loader: compatVersion,
		},
	];
};

const genFullBackCompatConfig = (): CompatConfig[] => {
	const _configList: CompatConfig[] = [];

	const [, semverInternal] = fromInternalScheme(codeVersion, true, true);

	assert(semverInternal !== undefined, "Unexpected pkg version");
	const greatestMajor = semverInternal.major;
	// This makes the assumption N and N-1 scenarios are already fully tested thus skipping 0 and -1.
	// This loop goes as far back as 2.0.0.internal.1.y.z.
	// The idea is to generate all the versions from -2 -> - (major - 1) the current major version (i.e 2.0.0-internal.9.y.z would be -8)
	// This means as the number of majors increase the number of versions we support - this may be updated in the future.
	for (let i = 2; i < greatestMajor; i++) {
		_configList.push(...genBackCompatConfig(-i));
	}
	return _configList;
};

/**
<<<<<<< HEAD
 * Generates the cross version compat config permutations.
 * This will resolve to one permutation where `CompatConfig.createWith` is set to the current version and
 * `CompatConfig.loadWith` is set to the delta (N-1) version. Then, a second permutation where `CompatConfig.createWith`
 * is set to the delta (N-1) version and `CompatConfig.loadWith` is set to the current version.
 *
 * Note: `adjustMajorPublic` will be set to true when requesting versions. This will ensure that we test against
 * the latest **public** major release when using the N-1 version (instead of the most recent internal major release).
 */
export const genCrossVersionCompatConfig = (): CompatConfig[] => {
	const allDefaultDeltaVersions = defaultCompatVersions.currentVersionDeltas.map((delta) => ({
		base: pkgVersion,
		delta,
	}));

	return (
		allDefaultDeltaVersions
			.map((createVersion) =>
				allDefaultDeltaVersions.map((loadVersion) => {
					const resolvedCreateVersion = getRequestedVersion(
						createVersion.base,
						createVersion.delta,
						/** adjustMajorPublic */ true,
					);
					const resolvedLoadVersion = getRequestedVersion(
						loadVersion.base,
						loadVersion.delta,
						/** adjustMajorPublic */ true,
					);
					return {
						name: `compat cross version - create with ${resolvedCreateVersion} + load with ${resolvedLoadVersion}`,
						kind: CompatKind.CrossVersion,
						// Note: `compatVersion` is used to determine what versions are needed to be installed.
						// By setting it to `resolvedCreateVersion` we ensure both versions will eventually be
						// installed, since we switch the create/load versions in the test permutations.
						compatVersion: resolvedCreateVersion,
						createWith: createVersion,
						loadWith: loadVersion,
					};
				}),
			)
			.reduce((a, b) => a.concat(b))
			// Filter to ensure we don't create/load with the same version.
			.filter((config) => config.createWith !== config.loadWith)
	);
};

=======
 * @internal
 */
>>>>>>> fc9fffbb
export const configList = new Lazy<readonly CompatConfig[]>(() => {
	// set it in the env for parallel workers
	if (compatKind) {
		process.env.fluid__test__compatKind = JSON.stringify(compatKind);
	}
	if (compatVersions) {
		process.env.fluid__test__compatVersion = JSON.stringify(compatVersions);
	}
	process.env.fluid__test__driver = driver;
	process.env.fluid__test__r11sEndpointName = r11sEndpointName;
	process.env.fluid__test__tenantIndex = tenantIndex.toString();
	process.env.fluid__test__baseVersion = baseVersion;

	let _configList: CompatConfig[] = [];

	// CompatVersions is set via pipeline flags. If not set, use default scenarios.
	if (!compatVersions || compatVersions.length === 0) {
		// By default run currentVersionDeltas (N/N-1), LTS, and cross version compat tests
		defaultCompatVersions.currentVersionDeltas.forEach((value) => {
			_configList.push(...genConfig(value));
		});
		defaultCompatVersions.ltsVersions.forEach((value) => {
			_configList.push(...genLTSConfig(value));
		});
		_configList.push(...genCrossVersionCompatConfig());
		// If fluid__test__backCompat=FULL is enabled, run full back compat tests
		if (process.env.fluid__test__backCompat === "FULL") {
			_configList.push(...genFullBackCompatConfig());
		}
	} else {
		compatVersions.forEach((value) => {
			switch (value) {
				case "LTS": {
					defaultCompatVersions.ltsVersions.forEach((lts) => {
						_configList.push(...genLTSConfig(lts));
					});
					break;
				}
				case "FULL": {
					_configList.push(...genFullBackCompatConfig());
					break;
				}
				case "CROSS_VERSION": {
					_configList.push(...genCrossVersionCompatConfig());
					break;
				}
				default: {
					const num = parseInt(value, 10);
					if (num.toString() === value) {
						_configList.push(...genConfig(num));
					} else {
						_configList.push(...genConfig(value));
					}
				}
			}
		});
	}

	if (compatKind !== undefined) {
		// eslint-disable-next-line @typescript-eslint/no-non-null-assertion
		_configList = _configList.filter((value) => compatKind!.includes(value.kind));
	}
	return _configList;
});

/**
 * Mocha start up to ensure legacy versions are installed
 * @privateRemarks
 * This isn't currently used in a global setup hook due to https://github.com/mochajs/mocha/issues/4508.
 * Instead, we ensure that all requested compatibility versions are loaded at `describeCompat` module import time by
 * leveraging top-level await.
 *
 * This makes compatibility layer APIs (e.g. DDSes, data object, etc.) available at mocha suite creation time rather than
 * hook/test execution time, which is convenient for test authors: this sort of code can be used
 * ```ts
 * describeCompat("my suite", (getTestObjectProvider, apis) => {
 *     class MyDataObject extends apis.dataRuntime.DataObject {
 *         // ...
 *     }
 * });
 * ```
 *
 * instead of code like this:
 *
 * ```ts
 * describeCompat("my suite", (getTestObjectProvider, getApis) => {
 *
 *     const makeDataObjectClass = (apis: CompatApis) => class MyDataObject extends apis.dataRuntime.DataObject {
 *         // ...
 *     }
 *
 *     before(() => {
 *         // `getApis` can only be invoked from inside a hook or test
 *         const MyDataObject = makeDataObjectClass(getApis())
 *     });
 * });
 * ```
 *
 * If the linked github issue is ever fixed, this can be once again used as a global setup fixture.
 *
 * @internal
 */
export async function mochaGlobalSetup() {
	const versions = new Set(configList.value.map((value) => value.compatVersion));
	if (versions.size === 0) {
		return;
	}

	// Make sure we wait for all before returning, even if one of them has error.
	const installP = Array.from(versions.values()).map(async (value) => {
		const version = testBaseVersion(value);
		return ensurePackageInstalled(version, value, reinstall);
	});

	let error: unknown;
	for (const p of installP) {
		try {
			await p;
		} catch (e) {
			error = e;
		}
	}
	if (error) {
		// eslint-disable-next-line @typescript-eslint/no-throw-literal -- rethrowing the originally caught value
		throw error;
	}
}<|MERGE_RESOLUTION|>--- conflicted
+++ resolved
@@ -194,7 +194,6 @@
 };
 
 /**
-<<<<<<< HEAD
  * Generates the cross version compat config permutations.
  * This will resolve to one permutation where `CompatConfig.createWith` is set to the current version and
  * `CompatConfig.loadWith` is set to the delta (N-1) version. Then, a second permutation where `CompatConfig.createWith`
@@ -202,6 +201,8 @@
  *
  * Note: `adjustMajorPublic` will be set to true when requesting versions. This will ensure that we test against
  * the latest **public** major release when using the N-1 version (instead of the most recent internal major release).
+ * 
+ * @internal
  */
 export const genCrossVersionCompatConfig = (): CompatConfig[] => {
 	const allDefaultDeltaVersions = defaultCompatVersions.currentVersionDeltas.map((delta) => ({
@@ -241,10 +242,6 @@
 	);
 };
 
-=======
- * @internal
- */
->>>>>>> fc9fffbb
 export const configList = new Lazy<readonly CompatConfig[]>(() => {
 	// set it in the env for parallel workers
 	if (compatKind) {
