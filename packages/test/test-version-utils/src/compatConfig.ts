--- conflicted
+++ resolved
@@ -16,12 +16,8 @@
 } from "../compatOptions.cjs";
 import { ensurePackageInstalled } from "./testApi.js";
 import { pkgVersion } from "./packageVersion.js";
-<<<<<<< HEAD
-import { baseVersion } from "./baseVersion.js";
+import { baseVersion, codeVersion, testBaseVersion } from "./baseVersion.js";
 import { getRequestedRange } from "./versionUtils.js";
-=======
-import { baseVersion, codeVersion, testBaseVersion } from "./baseVersion.js";
->>>>>>> 48539d97
 
 /*
  * Generate configuration combinations for a particular compat version
