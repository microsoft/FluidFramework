--- conflicted
+++ resolved
@@ -280,13 +280,9 @@
 	);
 }
 
-<<<<<<< HEAD
-/**
- * @internal
- */
-export const loadPackage = async (modulePath: string, pkg: string): Promise<any> =>
-	import(pathToFileURL(path.join(modulePath, "node_modules", pkg, "dist", "index.js")).href);
-=======
+/**
+ * @internal
+ */
 export const loadPackage = async (modulePath: string, pkg: string): Promise<any> => {
 	const pkgPath = path.join(modulePath, "node_modules", pkg);
 	const pkgJson: { main: string } = JSON.parse(
@@ -294,7 +290,6 @@
 	);
 	return import(pathToFileURL(path.join(pkgPath, pkgJson.main)).href);
 };
->>>>>>> e67c2cac
 
 /**
  *
