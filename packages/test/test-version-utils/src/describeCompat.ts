--- conflicted
+++ resolved
@@ -9,17 +9,12 @@
 	ITestObjectProvider,
 	TestObjectProvider,
 } from "@fluidframework/test-utils";
-<<<<<<< HEAD
-import { configList, getMajorCompatConfig } from "./compatConfig";
-import { CompatKind, baseVersion, driver, r11sEndpointName, tenantIndex } from "./compatOptions";
-import {
-	getVersionedTestObjectProvider,
+import { CompatKind, driver, r11sEndpointName, tenantIndex } from "../compatOptions.cjs";
+import { configList, mochaGlobalSetup, getMajorCompatConfig } from "./compatConfig.js";
+import { 
+	getVersionedTestObjectProviderFromApis,
 	getCompatVersionedTestObjectProvider,
-} from "./compatUtils";
-=======
-import { CompatKind, driver, r11sEndpointName, tenantIndex } from "../compatOptions.cjs";
-import { configList, mochaGlobalSetup } from "./compatConfig.js";
-import { getVersionedTestObjectProviderFromApis } from "./compatUtils.js";
+ } from "./compatUtils.js";
 import { baseVersion } from "./baseVersion.js";
 import {
 	getContainerRuntimeApi,
@@ -31,18 +26,13 @@
 
 // See doc comment on mochaGlobalSetup.
 await mochaGlobalSetup();
->>>>>>> 1092a912
 
 /*
  * Mocha Utils for test to generate the compat variants.
  */
 function createCompatSuite(
-<<<<<<< HEAD
-	tests: (this: Mocha.Suite, provider: () => ITestObjectProvider) => void,
+	tests: (this: Mocha.Suite, provider: () => ITestObjectProvider, apis?: CompatApis) => void,
 	enableVersionCompat: boolean,
-=======
-	tests: (this: Mocha.Suite, provider: () => ITestObjectProvider, apis: CompatApis) => void,
->>>>>>> 1092a912
 	compatFilter?: CompatKind[],
 ) {
 	return function (this: Mocha.Suite) {
@@ -53,25 +43,6 @@
 		}
 
 		for (const config of configs) {
-<<<<<<< HEAD
-			wrapTest(config.name, tests, async () =>
-				getVersionedTestObjectProvider(
-					baseVersion,
-					config.loader,
-					{
-						type: driver,
-						version: config.driver,
-						config: {
-							r11s: { r11sEndpointName },
-							odsp: { tenantIndex },
-						},
-					},
-					config.containerRuntime,
-					config.dataRuntime,
-				),
-			);
-		}
-=======
 			describe(config.name, function () {
 				let provider: TestObjectProvider;
 				let resetAfterEach: boolean;
@@ -118,76 +89,83 @@
 					}
 					return provider;
 				}, apis);
->>>>>>> 1092a912
+
+				afterEach(function (done: Mocha.Done) {
+					const logErrors = getUnexpectedLogErrorException(provider.logger);
+					// if the test failed for another reason
+					// then we don't need to check errors
+					// and fail the after each as well
+					if (this.currentTest?.state === "passed") {
+						done(logErrors);
+					} else {
+						done();
+					}
+					if (resetAfterEach) {
+						provider.reset();
+					}
+				});
+			});
+		}
 
 		if (enableVersionCompat) {
 			getMajorCompatConfig().forEach((config) => {
-				wrapTest(config.name, tests, async () =>
-					getCompatVersionedTestObjectProvider(config.createWith, config.loadWith, {
-						type: driver,
-						config: {
-							r11s: { r11sEndpointName },
-							odsp: { tenantIndex },
-						},
-					}),
-				);
+				describe(config.name, function () {
+					let provider: TestObjectProvider;
+					let resetAfterEach: boolean;
+					before(async function () {
+						this.timeout(180000);
+						try {
+							provider = await getCompatVersionedTestObjectProvider(config.createWith, config.loadWith, {
+								type: driver,
+								config: {
+									r11s: { r11sEndpointName },
+									odsp: { tenantIndex },
+								},
+							});
+						} catch (error) {
+							const logger = createChildLogger({
+								logger: getTestLogger?.(),
+								namespace: "DescribeCompatSetup",
+							});
+							logger.sendErrorEvent(
+								{
+									eventName: "TestObjectProviderLoadFailed",
+									driverType: driver,
+								},
+								error,
+							);
+							throw error;
+						}
+						Object.defineProperty(this, "__fluidTestProvider", { get: () => provider });
+					});
+			
+					tests.bind(this)((options?: ITestObjectProviderOptions) => {
+						resetAfterEach = options?.resetAfterEach ?? true;
+						if (options?.syncSummarizer === true) {
+							provider.resetLoaderContainerTracker(true /* syncSummarizerClients */);
+						}
+						return provider;
+					});
+			
+					afterEach(function (done: Mocha.Done) {
+						const logErrors = getUnexpectedLogErrorException(provider.logger);
+						// if the test failed for another reason
+						// then we don't need to check errors
+						// and fail the after each as well
+						if (this.currentTest?.state === "passed") {
+							done(logErrors);
+						} else {
+							done();
+						}
+						if (resetAfterEach) {
+							provider.reset();
+						}
+					});
+				});
+
 			});
 		}
-	};
-}
-
-// Test wrapper used to create group tests with a specific TestObjectProvider
-// this is needed in test scenarios where we create test suites where the runtime
-// version varies between config items, so we would need separate providers
-function wrapTest(
-	name: string,
-	tests: (this: Mocha.Suite, provider: () => ITestObjectProvider) => void,
-	makeProvider: () => Promise<TestObjectProvider>,
-) {
-	describe(name, function () {
-		let provider: TestObjectProvider;
-		let resetAfterEach: boolean;
-		before(async function () {
-			this.timeout(180000);
-			try {
-				provider = await makeProvider();
-			} catch (error) {
-				const logger = ChildLogger.create(getTestLogger?.(), "DescribeCompatSetup");
-				logger.sendErrorEvent(
-					{
-						eventName: "TestObjectProviderLoadFailed",
-						driverType: driver,
-					},
-					error,
-				);
-				throw error;
-			}
-			Object.defineProperty(this, "__fluidTestProvider", { get: () => provider });
-		});
-
-		tests.bind(this)((options?: ITestObjectProviderOptions) => {
-			resetAfterEach = options?.resetAfterEach ?? true;
-			if (options?.syncSummarizer === true) {
-				provider.resetLoaderContainerTracker(true /* syncSummarizerClients */);
-			}
-			return provider;
-		});
-
-		afterEach(function (done: Mocha.Done) {
-			const logErrors = getUnexpectedLogErrorException(provider.logger);
-			// if the test failed for another reason
-			// then we don't need to check errors
-			// and fail the after each as well
-			if (this.currentTest?.state === "passed") {
-				done(logErrors);
-			} else {
-				done();
-			}
-			if (resetAfterEach) {
-				provider.reset();
-			}
-		});
-	});
+	}
 }
 
 export interface ITestObjectProviderOptions {
