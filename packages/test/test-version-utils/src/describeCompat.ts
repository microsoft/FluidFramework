/*!
 * Copyright (c) Microsoft Corporation and contributors. All rights reserved.
 * Licensed under the MIT License.
 */

import type { OdspTestDriver } from "@fluid-private/test-drivers";
import { assert, unreachableCase } from "@fluidframework/core-utils/internal";
import type { IPersistedCache } from "@fluidframework/odsp-driver-definitions/internal";
import { createChildLogger } from "@fluidframework/telemetry-utils/internal";
import {
	getUnexpectedLogErrorException,
	ITestObjectProvider,
} from "@fluidframework/test-utils/internal";

import { testBaseVersion } from "./baseVersion.js";
import {
	CompatConfig,
	configList,
	isCompatVersionBelowMinVersion,
	mochaGlobalSetup,
	isOdspCompatCompliant,
} from "./compatConfig.js";
import {
	CompatKind,
	driver,
	odspEndpointName,
	r11sEndpointName,
	tenantIndex,
} from "./compatOptions.js";
import {
	getVersionedTestObjectProviderFromApis,
	getCompatVersionedTestObjectProviderFromApis,
} from "./compatUtils.js";
import {
	getContainerRuntimeApi,
	getDataRuntimeApi,
	getLoaderApi,
	CompatApis,
	getDriverApi,
} from "./testApi.js";
import { getRequestedVersion } from "./versionUtils.js";

// See doc comment on mochaGlobalSetup.
await mochaGlobalSetup();

/**
 * Alias for `() => T` to make it clear that the return value may change over the course of test execution.
 */
type ReadonlyMutableState<T> = () => T;

export function createTestObjectProviderLifecycleHooks(
	providerFactory: () => Promise<ITestObjectProvider>,
	getResetAfterEach: ReadonlyMutableState<boolean>,
	initializeTimeout?: number,
): ReadonlyMutableState<ITestObjectProvider> {
	let currentProvider: ITestObjectProvider | undefined;
	const getProvider = () => {
		if (currentProvider === undefined) {
			throw new Error("Provider is only accessible during mocha hooks or test execution.");
		}
		return currentProvider;
	};

	before("Create TestObjectProvider", async function () {
		if (initializeTimeout !== undefined) {
			const timeout = this.timeout();
			// timeout 0 indicates no timeout and explicitly changing it can interrupt debugging flows.
			this.timeout(timeout === 0 ? 0 : initializeTimeout);
		}
		try {
			currentProvider = await providerFactory();
		} catch (error) {
			const logger = createChildLogger({
				logger: getTestLogger?.(),
				namespace: "DescribeCompatSetup",
			});
			logger.sendErrorEvent(
				{
					eventName: "TestObjectProviderLoadFailed",
					driverType: driver,
				},
				error,
			);
			throw error;
		}

		Object.defineProperty(this, "__fluidTestProvider", {
			get: () => currentProvider,
			configurable: true,
		});
	});

	afterEach("Verify container telemetry", function (done: Mocha.Done) {
		const provider = getProvider();
		const logErrors = getUnexpectedLogErrorException(provider.tracker);
		// if the test failed for another reason
		// then we don't need to check errors
		// and fail the after each as well.
		// This also avoids failing tests that are skipped from inside the test body, which is
		// a pattern we use to only run tests on certain drivers.
		if (this.currentTest?.state === "passed") {
			done(logErrors);
		} else {
			done();
		}
	});

	afterEach("Reset TestObjectProvider", () => {
		if (getResetAfterEach()) {
			const provider = getProvider();
			provider.reset();
		}
	});

	// Mocha contexts are long-lived, and leaking the testObjectProvider on them severely eats into
	// memory over the course of our e2e tests. This is especially bad for local server, where the
	// server ends up retaining direct references to containers. This hook resolves that issue by explicitly
	// removing retainers for the test object provider from the context.
	// A good way to test memory impact of changes here is by doing one of:
	// - Put an existing e2e test's `it` block in a loop to create many copies of it and run only this test
	// - Put a single test in a `describeCompat` block and put the `describeCompat` block in a loop
	// then taking heap snapshots over the course of various runs.
	// Because of things like the summarizer process, containers may not be GC'd as soon as tests are done executing,
	// but you should see the total number of retained containers as well as server objects stabilize over time rather than grow.
	// Heap snapshots for a large number of tests within a single suite help detect bugs with leaking objects while a suite executes,
	// which is problematic for suites that run a large number of test cases (usually combintorially generated).
	// Heap snapshots for a large number of suites help detect bugs with leaking objects across suites,
	// which is problematic for issues that tend to get hit "later in the overall test run".
	after("Cleanup TestObjectProvider", function () {
		const provider = getProvider();
		provider.driver.dispose?.();
		currentProvider = undefined;
		Object.defineProperty(this, "__fluidTestProvider", {
			get: () => {
				throw new Error("Attempted to use __fluidTestProvider after test suite disposed.");
			},
		});
	});

	return getProvider;
}

/*
 * Mocha Utils for test to generate the compat variants.
 */
function createCompatSuite(
	tests: (
		this: Mocha.Suite,
		provider: (options?: ITestObjectProviderOptions) => ITestObjectProvider,
		apis: CompatApis,
	) => void,
	compatFilter?: CompatKind[],
	minVersion?: string,
): (this: Mocha.Suite) => void {
	return function (this: Mocha.Suite) {
		let configs = configList.value;
		if (compatFilter !== undefined) {
			configs = configs.filter((value) => compatFilter.includes(value.kind));
		}

		for (const config of configs) {
			if (minVersion && isCompatVersionBelowMinVersion(minVersion, config)) {
				// skip current config if compat version is below min version supported for test suite
				continue;
			}
			if (driver === "odsp" && !isOdspCompatCompliant(config)) {
				continue;
			}
			describe(config.name, function () {
<<<<<<< HEAD
=======
				let provider: ITestObjectProvider | undefined;
				let resetAfterEach: boolean;
>>>>>>> ff7c135a
				const apis: CompatApis = getVersionedApis(config);
				const providerFactory = async (): Promise<ITestObjectProvider> =>
					config.kind === CompatKind.CrossVersion
						? // Awaiting the return gives a clearer stack trace.
							// eslint-disable-next-line @typescript-eslint/return-await
							await getCompatVersionedTestObjectProviderFromApis(apis, {
								type: driver,
								config: {
									r11s: { r11sEndpointName },
									odsp: { tenantIndex, odspEndpointName },
								},
							})
						: // eslint-disable-next-line @typescript-eslint/return-await
							await getVersionedTestObjectProviderFromApis(apis, {
								type: driver,
								config: {
									r11s: { r11sEndpointName },
									odsp: { tenantIndex, odspEndpointName },
								},
							});

<<<<<<< HEAD
				let resetAfterEach: boolean = true;
				const getProvider = createTestObjectProviderLifecycleHooks(
					providerFactory,
					() => resetAfterEach,
				);

				tests.bind(this)((options?: ITestObjectProviderOptions) => {
					resetAfterEach = options?.resetAfterEach ?? true;
					const provider = getProvider();
=======
				before("Create TestObjectProvider", async function () {
					try {
						provider =
							config.kind === CompatKind.CrossClient
								? await getCompatVersionedTestObjectProviderFromApis(apis, {
										type: driver,
										config: {
											r11s: { r11sEndpointName },
											odsp: { tenantIndex, odspEndpointName },
										},
									})
								: await getVersionedTestObjectProviderFromApis(apis, {
										type: driver,
										config: {
											r11s: { r11sEndpointName },
											odsp: { tenantIndex, odspEndpointName },
										},
									});
					} catch (error) {
						const logger = createChildLogger({
							logger: getTestLogger?.(),
							namespace: "DescribeCompatSetup",
						});
						logger.sendErrorEvent(
							{
								eventName: "TestObjectProviderLoadFailed",
								driverType: driver,
							},
							error,
						);
						throw error;
					}

					Object.defineProperty(this, "__fluidTestProvider", {
						get: () => provider,
						configurable: true,
					});
				});

				tests.bind(this)((options?: ITestObjectProviderOptions) => {
					resetAfterEach = options?.resetAfterEach ?? true;
					if (provider === undefined) {
						throw new Error("Expected provider to be set up by before hook");
					}
>>>>>>> ff7c135a
					if (options?.syncSummarizer === true) {
						provider.resetLoaderContainerTracker(true /* syncSummarizerClients */);
					}
					if (options?.persistedCache !== undefined && provider.driver.type === "odsp") {
						(provider.driver as OdspTestDriver).setPersistedCache(options.persistedCache);
					}
					return provider;
				}, apis);
<<<<<<< HEAD
=======

				afterEach("Verify container telemetry", function (done: Mocha.Done) {
					if (provider === undefined) {
						throw new Error("Expected provider to be set up by before hook");
					}
					const logErrors = getUnexpectedLogErrorException(provider.tracker);
					// if the test failed for another reason
					// then we don't need to check errors
					// and fail the after each as well.
					// This also avoids failing tests that are skipped from inside the test body, which is
					// a pattern we use to only run tests on certain drivers.
					if (this.currentTest?.state === "passed") {
						done(logErrors);
					} else {
						done();
					}
				});

				afterEach("Reset TestObjectProvider", () => {
					if (provider === undefined) {
						throw new Error("Expected provider to be set up by before hook");
					}
					if (resetAfterEach) {
						provider.reset();
					}
				});

				// Mocha contexts are long-lived, and leaking the testObjectProvider on them severely eats into
				// memory over the course of our e2e tests. This is especially bad for local server, where the
				// server ends up retaining direct references to containers. This hook resolves that issue by explicitly
				// removing retainers for the test object provider from the context.
				// A good way to test memory impact of changes here is by doing one of:
				// - Put an existing e2e test's `it` block in a loop to create many copies of it and run only this test
				// - Put a single test in a `describeCompat` block and put the `describeCompat` block in a loop
				// then taking heap snapshots over the course of various runs.
				// Because of things like the summarizer process, containers may not be GC'd as soon as tests are done executing,
				// but you should see the total number of retained containers as well as server objects stabilize over time rather than grow.
				// Heap snapshots for a large number of tests within a single suite help detect bugs with leaking objects while a suite executes,
				// which is problematic for suites that run a large number of test cases (usually combintorially generated).
				// Heap snapshots for a large number of suites help detect bugs with leaking objects across suites,
				// which is problematic for issues that tend to get hit "later in the overall test run".
				after("Cleanup TestObjectProvider", function () {
					if (provider === undefined) {
						throw new Error("Expected provider to be set up by before hook");
					}
					provider.driver.dispose?.();
					provider = undefined;
					Object.defineProperty(this, "__fluidTestProvider", {
						get: () => {
							throw new Error(
								"Attempted to use __fluidTestProvider after test suite disposed.",
							);
						},
					});
				});
>>>>>>> ff7c135a
			});
		}
	};
}

/**
 * Get versioned APIs for the given config.
 */
function getVersionedApis(config: CompatConfig): CompatApis {
	// If this is cross-clients compat scenario, make sure we use the correct versions
	if (config.kind === CompatKind.CrossClient) {
		assert(
			config.createVersion !== undefined,
			"createVersion must be defined for cross-client tests",
		);
		assert(
			config.loadVersion !== undefined,
			"loadVersion must be defined for cross-client tests",
		);

		const dataRuntime = getDataRuntimeApi(config.createVersion);
		const dataRuntimeForLoading = getDataRuntimeApi(config.loadVersion);
		return {
			containerRuntime: getContainerRuntimeApi(config.createVersion),
			containerRuntimeForLoading: getContainerRuntimeApi(config.loadVersion),
			dataRuntime,
			dataRuntimeForLoading,
			dds: dataRuntime.dds,
			ddsForLoading: dataRuntimeForLoading.dds,
			driver: getDriverApi(config.createVersion),
			driverForLoading: getDriverApi(config.loadVersion),
			loader: getLoaderApi(config.createVersion),
			loaderForLoading: getLoaderApi(config.loadVersion),
		};
	}

	const dataRuntimeApi = getDataRuntimeApi(
		getRequestedVersion(testBaseVersion(config.dataRuntime), config.dataRuntime),
	);
	return {
		containerRuntime: getContainerRuntimeApi(
			getRequestedVersion(testBaseVersion(config.containerRuntime), config.containerRuntime),
		),
		dataRuntime: dataRuntimeApi,
		dds: dataRuntimeApi.dds,
		driver: getDriverApi(getRequestedVersion(testBaseVersion(config.driver), config.driver)),
		loader: getLoaderApi(getRequestedVersion(testBaseVersion(config.loader), config.loader)),
	};
}

/**
 * @internal
 */
export interface ITestObjectProviderOptions {
	/** If true, resets all state after each test completes. */
	resetAfterEach?: boolean;
	/** If true, synchronizes summarizer client as well when ensureSynchronized() is called. */
	syncSummarizer?: boolean;
	/** Persisted Cache provided by ODSP */
	persistedCache?: IPersistedCache;
}

/**
 * @internal
 */
export type DescribeCompatSuite = (
	name: string,
	compatVersion: CompatType,
	tests: (
		this: Mocha.Suite,
		provider: (options?: ITestObjectProviderOptions) => ITestObjectProvider,
		apis: CompatApis,
	) => void,
) => Mocha.Suite | void;

/**
 * @internal
 */
export type DescribeCompat = DescribeCompatSuite & {
	/**
	 * Like Mocha's `describe.skip`, but for compat tests.
	 */
	skip: DescribeCompatSuite;

	/**
	 * Like Mocha's `describe.only`, but for compat tests.
	 */
	only: DescribeCompatSuite;

	/**
	 * Run the test suite ignoring the compatibility matrix. In other words, all Fluid layers will
	 * reference the current code version.
	 *
	 * This is meant as a debug utility for e2e tests: do not check in tests that use it as they won't have any
	 * compat coverage (attempting to do so will fail the PR gate anyway).
	 */
	noCompat: DescribeCompatSuite;
};

/** @internal */
export type CompatType = "FullCompat" | "LoaderCompat" | "NoCompat";

function createCompatDescribe(): DescribeCompat {
	const createCompatSuiteWithDefault = (
		tests: (this: Mocha.Suite, provider: () => ITestObjectProvider, apis: CompatApis) => void,
		compatVersion: CompatType,
	) => {
		switch (compatVersion) {
			case "FullCompat":
				return createCompatSuite(tests, undefined);
			case "LoaderCompat":
				return createCompatSuite(tests, [CompatKind.None, CompatKind.Loader]);
			case "NoCompat":
				return createCompatSuite(tests, [CompatKind.None]);
			default:
				unreachableCase(compatVersion, "unknown compat version");
		}
	};
	const d: DescribeCompat = (name: string, compatVersion: CompatType, tests) =>
		describe(name, createCompatSuiteWithDefault(tests, compatVersion));
	d.skip = (name, compatVersion: CompatType, tests) =>
		describe.skip(name, createCompatSuiteWithDefault(tests, compatVersion));

	d.only = (name, compatVersion: CompatType, tests) =>
		describe.only(name, createCompatSuiteWithDefault(tests, compatVersion));

	d.noCompat = (name, _, tests) =>
		describe(name, createCompatSuiteWithDefault(tests, "NoCompat"));

	return d;
}

/**
 * `describeCompat` expects 3 arguments (name: string, compatVersion: string, tests).
 * There are three compatVersion options to generate different combinations, depending of the need of the tests:
 * `FullCompat`: generate test variants with compat combinations that varies the version for all layers.
 * `LoaderCompat`: generate test variants with compat combinations that only varies the loader version.
 * Specific version (String) : specify a minimum compat version (e.g. "2.0.0-rc.1.0.0") which will be the minimum version a
 * test suite will test against. This should be equal to the value of pkgVersion at the time you're writing the new test suite.
 *
 * @internal
 */
export const describeCompat: DescribeCompat = createCompatDescribe();<|MERGE_RESOLUTION|>--- conflicted
+++ resolved
@@ -167,14 +167,9 @@
 				continue;
 			}
 			describe(config.name, function () {
-<<<<<<< HEAD
-=======
-				let provider: ITestObjectProvider | undefined;
-				let resetAfterEach: boolean;
->>>>>>> ff7c135a
 				const apis: CompatApis = getVersionedApis(config);
 				const providerFactory = async (): Promise<ITestObjectProvider> =>
-					config.kind === CompatKind.CrossVersion
+					config.kind === CompatKind.CrossClient
 						? // Awaiting the return gives a clearer stack trace.
 							// eslint-disable-next-line @typescript-eslint/return-await
 							await getCompatVersionedTestObjectProviderFromApis(apis, {
@@ -193,7 +188,6 @@
 								},
 							});
 
-<<<<<<< HEAD
 				let resetAfterEach: boolean = true;
 				const getProvider = createTestObjectProviderLifecycleHooks(
 					providerFactory,
@@ -203,52 +197,6 @@
 				tests.bind(this)((options?: ITestObjectProviderOptions) => {
 					resetAfterEach = options?.resetAfterEach ?? true;
 					const provider = getProvider();
-=======
-				before("Create TestObjectProvider", async function () {
-					try {
-						provider =
-							config.kind === CompatKind.CrossClient
-								? await getCompatVersionedTestObjectProviderFromApis(apis, {
-										type: driver,
-										config: {
-											r11s: { r11sEndpointName },
-											odsp: { tenantIndex, odspEndpointName },
-										},
-									})
-								: await getVersionedTestObjectProviderFromApis(apis, {
-										type: driver,
-										config: {
-											r11s: { r11sEndpointName },
-											odsp: { tenantIndex, odspEndpointName },
-										},
-									});
-					} catch (error) {
-						const logger = createChildLogger({
-							logger: getTestLogger?.(),
-							namespace: "DescribeCompatSetup",
-						});
-						logger.sendErrorEvent(
-							{
-								eventName: "TestObjectProviderLoadFailed",
-								driverType: driver,
-							},
-							error,
-						);
-						throw error;
-					}
-
-					Object.defineProperty(this, "__fluidTestProvider", {
-						get: () => provider,
-						configurable: true,
-					});
-				});
-
-				tests.bind(this)((options?: ITestObjectProviderOptions) => {
-					resetAfterEach = options?.resetAfterEach ?? true;
-					if (provider === undefined) {
-						throw new Error("Expected provider to be set up by before hook");
-					}
->>>>>>> ff7c135a
 					if (options?.syncSummarizer === true) {
 						provider.resetLoaderContainerTracker(true /* syncSummarizerClients */);
 					}
@@ -257,64 +205,6 @@
 					}
 					return provider;
 				}, apis);
-<<<<<<< HEAD
-=======
-
-				afterEach("Verify container telemetry", function (done: Mocha.Done) {
-					if (provider === undefined) {
-						throw new Error("Expected provider to be set up by before hook");
-					}
-					const logErrors = getUnexpectedLogErrorException(provider.tracker);
-					// if the test failed for another reason
-					// then we don't need to check errors
-					// and fail the after each as well.
-					// This also avoids failing tests that are skipped from inside the test body, which is
-					// a pattern we use to only run tests on certain drivers.
-					if (this.currentTest?.state === "passed") {
-						done(logErrors);
-					} else {
-						done();
-					}
-				});
-
-				afterEach("Reset TestObjectProvider", () => {
-					if (provider === undefined) {
-						throw new Error("Expected provider to be set up by before hook");
-					}
-					if (resetAfterEach) {
-						provider.reset();
-					}
-				});
-
-				// Mocha contexts are long-lived, and leaking the testObjectProvider on them severely eats into
-				// memory over the course of our e2e tests. This is especially bad for local server, where the
-				// server ends up retaining direct references to containers. This hook resolves that issue by explicitly
-				// removing retainers for the test object provider from the context.
-				// A good way to test memory impact of changes here is by doing one of:
-				// - Put an existing e2e test's `it` block in a loop to create many copies of it and run only this test
-				// - Put a single test in a `describeCompat` block and put the `describeCompat` block in a loop
-				// then taking heap snapshots over the course of various runs.
-				// Because of things like the summarizer process, containers may not be GC'd as soon as tests are done executing,
-				// but you should see the total number of retained containers as well as server objects stabilize over time rather than grow.
-				// Heap snapshots for a large number of tests within a single suite help detect bugs with leaking objects while a suite executes,
-				// which is problematic for suites that run a large number of test cases (usually combintorially generated).
-				// Heap snapshots for a large number of suites help detect bugs with leaking objects across suites,
-				// which is problematic for issues that tend to get hit "later in the overall test run".
-				after("Cleanup TestObjectProvider", function () {
-					if (provider === undefined) {
-						throw new Error("Expected provider to be set up by before hook");
-					}
-					provider.driver.dispose?.();
-					provider = undefined;
-					Object.defineProperty(this, "__fluidTestProvider", {
-						get: () => {
-							throw new Error(
-								"Attempted to use __fluidTestProvider after test suite disposed.",
-							);
-						},
-					});
-				});
->>>>>>> ff7c135a
 			});
 		}
 	};
