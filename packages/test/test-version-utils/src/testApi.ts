/*!
 * Copyright (c) Microsoft Corporation and contributors. All rights reserved.
 * Licensed under the MIT License.
 */

// Driver API
import { DriverApi } from "@fluid-private/test-drivers";

// Loader API
import { Loader } from "@fluidframework/container-loader";

// ContainerRuntime API
import { ContainerRuntime } from "@fluidframework/container-runtime";

// Data Runtime API
import { SharedCell } from "@fluidframework/cell";
import { SharedCounter } from "@fluidframework/counter";
import { Ink } from "@fluidframework/ink";
import { SharedDirectory, SharedMap } from "@fluidframework/map";
import { SharedMatrix } from "@fluidframework/matrix";
import { ConsensusQueue } from "@fluidframework/ordered-collection";
import { ConsensusRegisterCollection } from "@fluidframework/register-collection";
import { SharedString } from "@fluidframework/sequence";
import { TestFluidObjectFactory } from "@fluidframework/test-utils";

// ContainerRuntime and Data Runtime API
import {
	ContainerRuntimeFactoryWithDefaultDataStore,
	DataObject,
	DataObjectFactory,
} from "@fluidframework/aqueduct";
import { SparseMatrix } from "@fluid-experimental/sequence-deprecated";

import * as semver from "semver";
import { pkgVersion } from "./packageVersion.js";
import {
	checkInstalled,
	ensureInstalled,
	getRequestedVersion,
	loadPackage,
	versionHasMovedSparsedMatrix,
} from "./versionUtils.js";

// List of package that needs to be install for legacy versions
const packageList = [
	"@fluidframework/aqueduct",
	"@fluidframework/test-utils",
	"@fluidframework/container-loader",
	"@fluidframework/container-runtime",
	"@fluidframework/cell",
	"@fluidframework/counter",
	"@fluidframework/ink",
	"@fluidframework/map",
	"@fluidframework/matrix",
	"@fluidframework/ordered-collection",
	"@fluidframework/register-collection",
	"@fluidframework/sequence",
	"@fluidframework/local-driver",
	"@fluidframework/odsp-driver",
	"@fluidframework/routerlicious-driver",
];

/**
 * @internal
 */
export interface InstalledPackage {
	version: string;
	modulePath: string;
}

/**
 * @internal
 */
export const ensurePackageInstalled = async (
	baseVersion: string,
	version: number | string,
	force: boolean,
): Promise<InstalledPackage | undefined> => {
	const pkg = await ensureInstalled(
		getRequestedVersion(baseVersion, version),
		packageList,
		force,
	);
	await Promise.all([
		loadContainerRuntime(baseVersion, version),
		loadDataRuntime(baseVersion, version),
		loadLoader(baseVersion, version),
		loadDriver(baseVersion, version),
	]);
	return pkg;
};

// This module supports synchronous functions to import packages once their install has been completed.
// Since dynamic import is async, we thus cache the modules based on their package version.
const loaderCache = new Map<string, typeof LoaderApi>();
const containerRuntimeCache = new Map<string, typeof ContainerRuntimeApi>();
const dataRuntimeCache = new Map<string, typeof DataRuntimeApi>();
const driverCache = new Map<string, typeof DriverApi>();

// #region Current versions of the APIs.

/**
 * @internal
 */
export const LoaderApi = {
	version: pkgVersion,
	Loader,
};

/**
 * @internal
 */
export const ContainerRuntimeApi = {
	version: pkgVersion,
	ContainerRuntime,
	ContainerRuntimeFactoryWithDefaultDataStore,
};

/**
 * @internal
 */
export const DataRuntimeApi = {
	version: pkgVersion,
	DataObject,
	DataObjectFactory,
	TestFluidObjectFactory,
	dds: {
		SharedCell,
		SharedCounter,
		Ink,
		SharedDirectory,
		SharedMap,
		SharedMatrix,
		ConsensusQueue,
		ConsensusRegisterCollection,
		SharedString,
		SparseMatrix,
	},
};

// #endregion

async function loadLoader(baseVersion: string, requested?: number | string): Promise<void> {
	const requestedStr = getRequestedVersion(baseVersion, requested);
	if (semver.satisfies(pkgVersion, requestedStr)) {
		return;
	}

	const { version, modulePath } = checkInstalled(requestedStr);
	if (!loaderCache.has(version)) {
		const loader = {
			version,
			Loader: (await loadPackage(modulePath, "@fluidframework/container-loader")).Loader,
		};
		loaderCache.set(version, loader);
	}
}

async function loadContainerRuntime(
	baseVersion: string,
	requested?: number | string,
): Promise<void> {
	const requestedStr = getRequestedVersion(baseVersion, requested);
	if (semver.satisfies(pkgVersion, requestedStr)) {
		return;
	}

	const { version, modulePath } = checkInstalled(requestedStr);
	if (!containerRuntimeCache.has(version)) {
		const containerRuntime = {
			version,
			ContainerRuntime: (await loadPackage(modulePath, "@fluidframework/container-runtime"))
				.ContainerRuntime,
			ContainerRuntimeFactoryWithDefaultDataStore: (
				await loadPackage(modulePath, "@fluidframework/aqueduct")
			).ContainerRuntimeFactoryWithDefaultDataStore,
		};
		containerRuntimeCache.set(version, containerRuntime);
	}
}

async function loadDataRuntime(baseVersion: string, requested?: number | string): Promise<void> {
	const requestedStr = getRequestedVersion(baseVersion, requested);
	if (semver.satisfies(pkgVersion, requestedStr)) {
		return;
	}
	const { version, modulePath } = checkInstalled(requestedStr);
	if (!dataRuntimeCache.has(version)) {
		/* eslint-disable @typescript-eslint/no-shadow */
		const [
			{ DataObject, DataObjectFactory },
			{ TestFluidObjectFactory },
			{ SharedMap, SharedDirectory },
			{ SharedString },
			{ SharedCell },
			{ SharedCounter },
			{ SharedMatrix },
			{ Ink },
			{ ConsensusQueue },
			{ ConsensusRegisterCollection },
			{ SparseMatrix },
		] = await Promise.all([
			loadPackage(modulePath, "@fluidframework/aqueduct"),
			loadPackage(modulePath, "@fluidframework/test-utils"),
			loadPackage(modulePath, "@fluidframework/map"),
			loadPackage(modulePath, "@fluidframework/sequence"),
			loadPackage(modulePath, "@fluidframework/cell"),
			loadPackage(modulePath, "@fluidframework/counter"),
			loadPackage(modulePath, "@fluidframework/matrix"),
			loadPackage(modulePath, "@fluidframework/ink"),
			loadPackage(modulePath, "@fluidframework/ordered-collection"),
			loadPackage(modulePath, "@fluidframework/register-collection"),
			loadPackage(
				modulePath,
				versionHasMovedSparsedMatrix(version)
					? "@fluid-experimental/sequence-deprecated"
					: "@fluidframework/sequence",
			),
		]);
		/* eslint-enable @typescript-eslint/no-shadow */

		const dataRuntime = {
			version,
			DataObject,
			DataObjectFactory,
			TestFluidObjectFactory,
			dds: {
				SharedCell,
				SharedCounter,
				Ink,
				SharedDirectory,
				SharedMap,
				SharedMatrix,
				ConsensusQueue,
				ConsensusRegisterCollection,
				SharedString,
				SparseMatrix,
			},
		};
		dataRuntimeCache.set(version, dataRuntime);
	}
}

async function loadDriver(baseVersion: string, requested?: number | string): Promise<void> {
	const requestedStr = getRequestedVersion(baseVersion, requested);
	if (semver.satisfies(pkgVersion, requestedStr)) {
		return;
	}

	const { version, modulePath } = checkInstalled(requestedStr);
	if (!driverCache.has(version)) {
		const [
			{ LocalDocumentServiceFactory, LocalResolver, createLocalResolverCreateNewRequest },
			{ LocalDeltaConnectionServer },
			{
				OdspDocumentServiceFactory,
				OdspDriverUrlResolver,
				createOdspCreateContainerRequest,
				createOdspUrl,
			},
			{ RouterliciousDocumentServiceFactory },
		] = await Promise.all([
			loadPackage(modulePath, "@fluidframework/local-driver"),
			loadPackage(modulePath, "@fluidframework/server-local-server"),
			loadPackage(modulePath, "@fluidframework/odsp-driver"),
			loadPackage(modulePath, "@fluidframework/routerlicious-driver"),
		]);

		const LocalDriverApi: typeof DriverApi.LocalDriverApi = {
			version,
			LocalDocumentServiceFactory,
			LocalResolver,
			LocalDeltaConnectionServer,
			createLocalResolverCreateNewRequest,
		};

		const OdspDriverApi: typeof DriverApi.OdspDriverApi = {
			version,
			OdspDocumentServiceFactory,
			OdspDriverUrlResolver,
			createOdspCreateContainerRequest,
			createOdspUrl,
		};

		const RouterliciousDriverApi: typeof DriverApi.RouterliciousDriverApi = {
			version,
			modulePath,
			RouterliciousDocumentServiceFactory,
		};

		driverCache.set(version, {
			LocalDriverApi,
			OdspDriverApi,
			RouterliciousDriverApi,
		});
	}
}

function throwNotFound(layer: string, version: string): never {
	throw new Error(`${layer}@${version} not found. Missing install step?`);
}

<<<<<<< HEAD
export function getLoaderApi(
	baseVersion: string,
	requested?: number | string,
	adjustMajorPublic: boolean = false,
): typeof LoaderApi {
	const requestedStr = getRequestedVersion(baseVersion, requested, adjustMajorPublic);
=======
/**
 * @internal
 */
export function getLoaderApi(baseVersion: string, requested?: number | string): typeof LoaderApi {
	const requestedStr = getRequestedVersion(baseVersion, requested);
>>>>>>> fc9fffbb

	// If the current version satisfies the range, use it.
	if (semver.satisfies(pkgVersion, requestedStr)) {
		return LoaderApi;
	}

	const { version } = checkInstalled(requestedStr);
	const loaderApi = loaderCache.get(version);
	return loaderApi ?? throwNotFound("Loader", version);
}

/**
 * @internal
 */
export function getContainerRuntimeApi(
	baseVersion: string,
	requested?: number | string,
	adjustMajorPublic: boolean = false,
): typeof ContainerRuntimeApi {
	const requestedStr = getRequestedVersion(baseVersion, requested, adjustMajorPublic);
	if (semver.satisfies(pkgVersion, requestedStr)) {
		return ContainerRuntimeApi;
	}
	const { version } = checkInstalled(requestedStr);
	return containerRuntimeCache.get(version) ?? throwNotFound("ContainerRuntime", version);
}

/**
 * @internal
 */
export function getDataRuntimeApi(
	baseVersion: string,
	requested?: number | string,
	adjustMajorPublic: boolean = false,
): typeof DataRuntimeApi {
	const requestedStr = getRequestedVersion(baseVersion, requested, adjustMajorPublic);
	if (semver.satisfies(pkgVersion, requestedStr)) {
		return DataRuntimeApi;
	}
	const { version } = checkInstalled(requestedStr);
	return dataRuntimeCache.get(version) ?? throwNotFound("DataRuntime", version);
}

<<<<<<< HEAD
export function getDriverApi(
	baseVersion: string,
	requested?: number | string,
	adjustMajorPublic: boolean = false,
): typeof DriverApi {
	const requestedStr = getRequestedVersion(baseVersion, requested, adjustMajorPublic);
=======
/**
 * @internal
 */
export function getDriverApi(baseVersion: string, requested?: number | string): typeof DriverApi {
	const requestedStr = getRequestedVersion(baseVersion, requested);
>>>>>>> fc9fffbb

	// If the current version satisfies the range, use it.
	if (semver.satisfies(pkgVersion, requestedStr)) {
		return DriverApi;
	}

	const { version } = checkInstalled(requestedStr);
	return driverCache.get(version) ?? throwNotFound("Driver", version);
}

/**
 * @internal
 */
export interface CompatApis {
	containerRuntime: ReturnType<typeof getContainerRuntimeApi>;
	dataRuntime: ReturnType<typeof getDataRuntimeApi>;
	dds: ReturnType<typeof getDataRuntimeApi>["dds"];
	driver: ReturnType<typeof getDriverApi>;
	loader: ReturnType<typeof getLoaderApi>;

	// Cross Version Compat APIs
	containerRuntimeForLoading?: ReturnType<typeof getContainerRuntimeApi>;
	dataRuntimeForLoading?: ReturnType<typeof getDataRuntimeApi>;
	ddsForLoading?: ReturnType<typeof getDataRuntimeApi>["dds"];
	driverForLoading?: ReturnType<typeof getDriverApi>;
	loaderForLoading?: ReturnType<typeof getLoaderApi>;
}<|MERGE_RESOLUTION|>--- conflicted
+++ resolved
@@ -300,20 +300,15 @@
 	throw new Error(`${layer}@${version} not found. Missing install step?`);
 }
 
-<<<<<<< HEAD
+/**
+ * @internal
+ */
 export function getLoaderApi(
 	baseVersion: string,
 	requested?: number | string,
 	adjustMajorPublic: boolean = false,
 ): typeof LoaderApi {
 	const requestedStr = getRequestedVersion(baseVersion, requested, adjustMajorPublic);
-=======
-/**
- * @internal
- */
-export function getLoaderApi(baseVersion: string, requested?: number | string): typeof LoaderApi {
-	const requestedStr = getRequestedVersion(baseVersion, requested);
->>>>>>> fc9fffbb
 
 	// If the current version satisfies the range, use it.
 	if (semver.satisfies(pkgVersion, requestedStr)) {
@@ -357,20 +352,15 @@
 	return dataRuntimeCache.get(version) ?? throwNotFound("DataRuntime", version);
 }
 
-<<<<<<< HEAD
+/**
+ * @internal 
+ */
 export function getDriverApi(
 	baseVersion: string,
 	requested?: number | string,
 	adjustMajorPublic: boolean = false,
 ): typeof DriverApi {
 	const requestedStr = getRequestedVersion(baseVersion, requested, adjustMajorPublic);
-=======
-/**
- * @internal
- */
-export function getDriverApi(baseVersion: string, requested?: number | string): typeof DriverApi {
-	const requestedStr = getRequestedVersion(baseVersion, requested);
->>>>>>> fc9fffbb
 
 	// If the current version satisfies the range, use it.
 	if (semver.satisfies(pkgVersion, requestedStr)) {
