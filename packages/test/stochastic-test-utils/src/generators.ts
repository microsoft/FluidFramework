--- conflicted
+++ resolved
@@ -55,10 +55,6 @@
 		}
 		totalWeight = cumulativeWeight;
 	}
-<<<<<<< HEAD
-=======
-
->>>>>>> fd70207d
 	// Note: if this is a perf bottleneck in usage, the cumulative weights array could be
 	// binary searched, and for small likelihood of acceptance (i.e. disproportional weights)
 	// we could pre-filter the acceptance conditions rather than rejection sample the outcome.
@@ -66,10 +62,6 @@
 		if (totalWeight === 0) {
 			throw new Error("createWeightedGenerator must have some positive weight");
 		}
-<<<<<<< HEAD
-
-=======
->>>>>>> fd70207d
 		const { random } = state;
 		const sample = () => {
 			const weightSelected = random.real(0, totalWeight);
