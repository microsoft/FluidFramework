--- conflicted
+++ resolved
@@ -98,13 +98,8 @@
 		"@fluid-tools/build-cli": "^0.39.0-264124",
 		"@fluidframework/build-common": "^2.0.3",
 		"@fluidframework/build-tools": "^0.39.0-264124",
-<<<<<<< HEAD
-		"@fluidframework/eslint-config-fluid": "^5.3.0",
-		"@microsoft/api-extractor": "^7.43.1",
-=======
 		"@fluidframework/eslint-config-fluid": "^5.1.0",
 		"@microsoft/api-extractor": "^7.45.1",
->>>>>>> c6293d4b
 		"@types/mocha": "^9.1.1",
 		"@types/node": "^18.19.0",
 		"c8": "^8.0.1",
