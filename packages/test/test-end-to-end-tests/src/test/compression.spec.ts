--- conflicted
+++ resolved
@@ -106,14 +106,6 @@
 		});
 
 		const messageGenerationOptions = generatePairwiseOptions<{
-<<<<<<< HEAD
-			compressionAndChunking?: {
-				chunking: boolean;
-			};
-			grouping: boolean;
-		}>({
-			compressionAndChunking: [undefined, { chunking: false }, { chunking: true }],
-=======
 			/** chunking cannot happen without compression */
 			compressionAndChunking:
 				| {
@@ -131,36 +123,16 @@
 				{ compression: true, chunking: false },
 				{ compression: true, chunking: true },
 			],
->>>>>>> 15b7b944
 			grouping: [true, false],
 		});
 
 		messageGenerationOptions.forEach((option) => {
-<<<<<<< HEAD
-			it(`Correctly processes messages: compression [${
-				option.compressionAndChunking !== undefined
-			}] chunking [${option.compressionAndChunking?.chunking === true}] grouping [${
-				option.grouping
-			}]`, async function () {
-=======
 			it(`Correctly processes messages: compression [${option.compressionAndChunking.compression}] chunking [${option.compressionAndChunking.chunking}] grouping [${option.grouping}]`, async function () {
->>>>>>> 15b7b944
 				// TODO: Re-enable after cross version compat bugs are fixed - ADO:6287
 				if (provider.type === "TestObjectProviderWithVersionedLoad") {
 					this.skip();
 				}
 				await setupContainers({
-<<<<<<< HEAD
-					compressionOptions:
-						option.compressionAndChunking === undefined
-							? undefined
-							: {
-									minimumBatchSizeInBytes: 10,
-									compressionAlgorithm: CompressionAlgorithms.lz4,
-							  },
-					chunkSizeInBytes:
-						option.compressionAndChunking?.chunking !== true ? undefined : 100,
-=======
 					compressionOptions: option.compressionAndChunking.compression
 						? {
 								minimumBatchSizeInBytes: 10,
@@ -168,7 +140,6 @@
 						  }
 						: undefined,
 					chunkSizeInBytes: option.compressionAndChunking.chunking ? 100 : undefined,
->>>>>>> 15b7b944
 					enableGroupedBatching: option.grouping,
 				});
 				const values = [
