/*!
 * Copyright (c) Microsoft Corporation and contributors. All rights reserved.
 * Licensed under the MIT License.
 */

import { strict as assert } from "assert";

import { SharedCell } from "@fluidframework/cell";
import { Deferred } from "@fluidframework/common-utils";
import { AttachState, IContainer } from "@fluidframework/container-definitions";
import { ConnectionState, Container, Loader } from "@fluidframework/container-loader";
import { ContainerMessageType } from "@fluidframework/container-runtime";
import { IFluidHandle, IRequest } from "@fluidframework/core-interfaces";
import { DataStoreMessageType } from "@fluidframework/datastore";
import { IDocumentServiceFactory, IFluidResolvedUrl } from "@fluidframework/driver-definitions";
import { Ink, IColor } from "@fluidframework/ink";
import { SharedMap, SharedDirectory } from "@fluidframework/map";
import { SharedMatrix } from "@fluidframework/matrix";
import { MergeTreeDeltaType } from "@fluidframework/merge-tree";
import { ConsensusQueue } from "@fluidframework/ordered-collection";
import { ISummaryTree } from "@fluidframework/protocol-definitions";
import { ConsensusRegisterCollection } from "@fluidframework/register-collection";
import { IFluidDataStoreContext } from "@fluidframework/runtime-definitions";
import { requestFluidObject } from "@fluidframework/runtime-utils";
import { SharedString } from "@fluidframework/sequence";
import { SparseMatrix } from "@fluid-experimental/sequence-deprecated";
import { TelemetryNullLogger } from "@fluidframework/telemetry-utils";
import {
	ITestContainerConfig,
	DataObjectFactoryType,
	ITestObjectProvider,
	ChannelFactoryRegistry,
	ITestFluidObject,
	LocalCodeLoader,
	SupportedExportInterfaces,
	TestFluidObjectFactory,
	waitForContainerConnection,
} from "@fluidframework/test-utils";
import {
	describeFullCompat,
	describeNoCompat,
	itExpects,
} from "@fluidframework/test-version-utils";

const detachedContainerRefSeqNumber = 0;

const sharedStringId = "ss1Key";
const sharedMapId = "sm1Key";
const crcId = "crc1Key";
const cocId = "coc1Key";
const sharedDirectoryId = "sd1Key";
const sharedCellId = "scell1Key";
const sharedMatrixId = "smatrix1Key";
const sharedInkId = "sink1Key";
const sparseMatrixId = "sparsematrixKey";

const registry: ChannelFactoryRegistry = [
	[sharedStringId, SharedString.getFactory()],
	[sharedMapId, SharedMap.getFactory()],
	[crcId, ConsensusRegisterCollection.getFactory()],
	[sharedDirectoryId, SharedDirectory.getFactory()],
	[sharedCellId, SharedCell.getFactory()],
	[sharedInkId, Ink.getFactory()],
	[sharedMatrixId, SharedMatrix.getFactory()],
	[cocId, ConsensusQueue.getFactory()],
	[sparseMatrixId, SparseMatrix.getFactory()],
];

const testContainerConfig: ITestContainerConfig = {
	fluidDataObjectType: DataObjectFactoryType.Test,
	registry,
};

const createFluidObject = async (dataStoreContext: IFluidDataStoreContext, type: string) => {
	return requestFluidObject<ITestFluidObject>(
		await dataStoreContext.containerRuntime.createDataStore(type),
		"",
	);
};

describeFullCompat("Detached Container", (getTestObjectProvider) => {
	let provider: ITestObjectProvider;
	let request: IRequest;
	let loader: Loader;

	beforeEach(() => {
		provider = getTestObjectProvider();
		request = provider.driver.createCreateNewRequest(provider.documentId);
		loader = provider.makeTestLoader(testContainerConfig) as Loader;
	});

	it("Create detached container", async () => {
		const container: IContainer = await loader.createDetachedContainer(
			provider.defaultCodeDetails,
		);
		assert.strictEqual(
			container.attachState,
			AttachState.Detached,
			"Container should be detached",
		);
		assert.strictEqual(container.closed, false, "Container should be open");
		assert.strictEqual(
			container.deltaManager.inbound.length,
			0,
			"Inbound queue should be empty",
		);
		assert.strictEqual(
			container.getQuorum().getMembers().size,
			0,
			"Quorum should not contain any members",
		);
		assert.strictEqual(
			container.connectionState,
			ConnectionState.Disconnected,
			"Container should be in disconnected state!!",
		);

		if (container.getSpecifiedCodeDetails !== undefined) {
			assert.strictEqual(
				container.getSpecifiedCodeDetails()?.package,
				provider.defaultCodeDetails.package,
				"Specified package should be same as provided",
			);
		}
		if (container.getLoadedCodeDetails !== undefined) {
			assert.strictEqual(
				container.getLoadedCodeDetails()?.package,
				provider.defaultCodeDetails.package,
				"Loaded package should be same as provided",
			);
		}
		assert.strictEqual(
			(container as Container).clientDetails.capabilities.interactive,
			true,
			"Client details should be set with interactive as true",
		);
	});

	it("Attach detached container", async () => {
		const container = await loader.createDetachedContainer(provider.defaultCodeDetails);
		await container.attach(request);
		assert.strictEqual(
			container.attachState,
			AttachState.Attached,
			"Container should be attached",
		);
		assert.strictEqual(container.closed, false, "Container should be open");
		assert.strictEqual(
			container.deltaManager.inbound.length,
			0,
			"Inbound queue should be empty",
		);
		const containerId = (container.resolvedUrl as IFluidResolvedUrl).id;
		assert.ok(container, "No container ID");
		if (provider.driver.type === "local") {
			assert.strictEqual(containerId, provider.documentId, "Doc id is not matching!!");
		}
	});

	it("DataStores in detached container", async () => {
		const container = await loader.createDetachedContainer(provider.defaultCodeDetails);
		// Get the root dataStore from the detached container.
		const response = await container.request({ url: "/" });
		if (response.mimeType !== "fluid/object" && response.status !== 200) {
			assert.fail("Root dataStore should be created in detached container");
		}
		const dataStore = response.value as ITestFluidObject;

		// Create a sub dataStore of type TestFluidObject and verify that it is attached.
		const subDataStore = await createFluidObject(dataStore.context, "default");
		dataStore.root.set("attachKey", subDataStore.handle);

		// Get the sub dataStore's root channel and verify that it is attached.
		const testChannel = await subDataStore.runtime.getChannel("root");
		assert.strictEqual(testChannel.isAttached(), false, "Channel should be detached!!");
		assert.strictEqual(
			subDataStore.context.attachState,
			AttachState.Detached,
			"DataStore should be detached!!",
		);
	});

	it("DataStores in attached container", async () => {
		const container = await loader.createDetachedContainer(provider.defaultCodeDetails);
		// Get the root dataStore from the detached container.
		const response = await container.request({ url: "/" });
		const dataStore = response.value as ITestFluidObject;

		// Create a sub dataStore of type TestFluidObject.
		const testDataStore = await createFluidObject(dataStore.context, "default");
		dataStore.root.set("attachKey", testDataStore.handle);

		// Now attach the container
		await container.attach(request);

		assert(
			testDataStore.runtime.attachState !== AttachState.Detached,
			"DataStore should be attached!!",
		);

		// Get the sub dataStore's "root" channel and verify that it is attached.
		const testChannel = await testDataStore.runtime.getChannel("root");
		assert.strictEqual(testChannel.isAttached(), true, "Channel should be attached!!");

		assert.strictEqual(
			testDataStore.context.attachState,
			AttachState.Attached,
			"DataStore should be attached!!",
		);
	});

	it("can create DDS in detached container and attach / update it", async function () {
		const container = await loader.createDetachedContainer(provider.defaultCodeDetails);
		const dsClient1 = await requestFluidObject<ITestFluidObject>(container, "/");

		// Create a DDS after the root data store is created and loaded.
		const mapClient1 = SharedMap.create(dsClient1.runtime);
		dsClient1.root.set("map", mapClient1.handle);

		// Attach the container and validate that the DDS is attached.
		await container.attach(provider.driver.createCreateNewRequest(provider.documentId));
		assert(mapClient1.isAttached(), "The map should be attached after the container attaches.");
		await waitForContainerConnection(container, true);
		provider.updateDocumentId(container.resolvedUrl);
		const url: any = await container.getAbsoluteUrl("");
		// Load a second container and validate it can load the DDS.
		const container2 = await loader.resolve({ url });
		const dsClient2 = await requestFluidObject<ITestFluidObject>(container2, "/");
		const mapClient2 = await dsClient2.root.get<IFluidHandle<SharedMap>>("map")?.get();
		assert(mapClient2 !== undefined, "Map is not available in the second client");

		// Make a change in the first client's DDS and validate that the change is reflected in the second client.
		mapClient1.set("key1", "value1");
		await provider.ensureSynchronized();
		assert.strictEqual(
			mapClient2.get("key1"),
			"value1",
			"Map change not reflected in second client.",
		);

		// Make a change in the second client's DDS and validate that the change is reflected in the first client.
		mapClient2.set("key2", "value2");
		await provider.ensureSynchronized();
		assert.strictEqual(
			mapClient1.get("key2"),
			"value2",
			"Map change not reflected in first client.",
		);
	});

	it("Load attached container and check for dataStores", async () => {
		const container = await loader.createDetachedContainer(provider.defaultCodeDetails);
		// Get the root dataStore from the detached container.
		const response = await container.request({ url: "/" });
		const dataStore = response.value as ITestFluidObject;

		// Create a sub dataStore of type TestFluidObject.
		const subDataStore1 = await createFluidObject(dataStore.context, "default");
		dataStore.root.set("attachKey", subDataStore1.handle);

		// Now attach the container and get the sub dataStore.
		await container.attach(request);

		// Now load the container from another loader.
		const loader2 = provider.makeTestLoader(testContainerConfig);
		// Create a new request url from the resolvedUrl of the first container.
		assert(container.resolvedUrl);
		const requestUrl2 = await provider.urlResolver.getAbsoluteUrl(container.resolvedUrl, "");
		const container2 = await loader2.resolve({ url: requestUrl2 });

		// Get the sub dataStore and assert that it is attached.
		const response2 = await container2.request({ url: `/${subDataStore1.context.id}` });
		const subDataStore2 = response2.value as ITestFluidObject;
		assert(
			subDataStore2.runtime.attachState !== AttachState.Detached,
			"DataStore should be attached!!",
		);

		// Verify the attributes of the root channel of both sub dataStores.
		const testChannel1 = await subDataStore1.runtime.getChannel("root");
		const testChannel2 = await subDataStore2.runtime.getChannel("root");
		assert.strictEqual(testChannel2.isAttached(), true, "Channel should be attached!!");
		assert.strictEqual(
			testChannel2.isAttached(),
			testChannel1.isAttached(),
			"Value for isAttached should persist!!",
		);

		assert.strictEqual(
			JSON.stringify(testChannel2.summarize()),
			JSON.stringify(testChannel1.summarize()),
			"Value for summarize should be same!!",
		);
	});

	it("Fire ops during container attach for shared string", async () => {
		const ops = { pos1: 0, seg: "b", type: 0 };
		const defPromise = new Deferred<void>();
		const container = await loader.createDetachedContainer(provider.defaultCodeDetails);

		// Get the root dataStore from the detached container.
		const response = await container.request({ url: "/" });
		const dataStore = response.value as ITestFluidObject;
		const testChannel1 = await dataStore.getSharedObject<SharedString>(sharedStringId);

		dataStore.context.containerRuntime.on("op", (message) => {
			assert.equal(message.type, ContainerMessageType.FluidDataStoreOp);

			assert.equal(message.contents.contents.type, DataStoreMessageType.ChannelOp);

			assert.strictEqual(
				message.contents.contents.content.address,
				sharedStringId,
				"Address should be shared string",
			);
			assert.strictEqual(
				JSON.stringify(message.contents.contents.content.contents),
				JSON.stringify(ops),
				"Ops should be equal",
			);
			defPromise.resolve();
			return 0;
		});

		// Fire op before attaching the container
		testChannel1.insertText(0, "a");
		const containerP = container.attach(request);

		// Fire op after the summary is taken and before it is attached.
		testChannel1.insertText(0, "b");
		await containerP;

		await defPromise.promise;
	});

	it("Fire ops during container attach for shared map", async () => {
		const ops = { key: "1", type: "set", value: { type: "Plain", value: "b" } };
		const defPromise = new Deferred<void>();
		const container = await loader.createDetachedContainer(provider.defaultCodeDetails);

		// Get the root dataStore from the detached container.
		const response = await container.request({ url: "/" });
		const dataStore = response.value as ITestFluidObject;
		const testChannel1 = await dataStore.getSharedObject<SharedMap>(sharedMapId);

		dataStore.context.containerRuntime.on("op", (message) => {
			assert.strictEqual(
				message.contents.contents.content.address,
				sharedMapId,
				"Address should be shared map",
			);
			assert.strictEqual(
				JSON.stringify(message.contents.contents.content.contents),
				JSON.stringify(ops),
				"Ops should be equal",
			);
			defPromise.resolve();
			return 0;
		});

		// Fire op before attaching the container
		testChannel1.set("0", "a");
		const containerP = container.attach(request);

		// Fire op after the summary is taken and before it is attached.
		testChannel1.set("1", "b");
		await containerP;

		await defPromise.promise;
	});

	it("Fire channel attach ops during container attach", async () => {
		const testChannelId = "testChannel1";
		const defPromise = new Deferred<void>();
		const container = await loader.createDetachedContainer(provider.defaultCodeDetails);

		// Get the root dataStore from the detached container.
		const response = await container.request({ url: "/" });
		const dataStore = response.value as ITestFluidObject;

		dataStore.context.containerRuntime.on("op", (message) => {
			assert.strictEqual(
				message.contents.contents.content.id,
				testChannelId,
				"Channel id should match",
			);
			assert.strictEqual(
				message.contents.contents.content.type,
				SharedMap.getFactory().type,
				"Channel type should match",
			);
			assert.strictEqual(
				message.contents.contents.type,
				DataStoreMessageType.Attach,
				"Op should be an attach op",
			);
			defPromise.resolve();
			return 0;
		});

		const containerP = container.attach(request);

		// Fire attach op
		const testChannel = dataStore.runtime.createChannel(
			testChannelId,
			SharedMap.getFactory().type,
		);
		testChannel.handle.attachGraph();
		await containerP;
		await defPromise.promise;
	});

	it("Fire dataStore attach ops during container attach", async () => {
		const testDataStoreType = "default";
		const defPromise = new Deferred<void>();
		const container = await loader.createDetachedContainer(provider.defaultCodeDetails);

		// Get the root dataStore from the detached container.
		const response = await container.request({ url: "/" });
		const dataStore = response.value as ITestFluidObject;

		const containerP = container.attach(request);
		const router = await dataStore.context.containerRuntime.createDataStore([
			testDataStoreType,
		]);
		const comp2 = await requestFluidObject<ITestFluidObject>(router, "/");

		dataStore.context.containerRuntime.on("op", (message) => {
			try {
				assert.strictEqual(
					message.type,
					ContainerMessageType.Attach,
					"Op should be an attach op",
				);
				assert.strictEqual(
					message.contents.id,
					comp2.context.id,
					"DataStore id should match",
				);
				assert.strictEqual(
					message.contents.type,
					testDataStoreType,
					"DataStore type should match",
				);
				defPromise.resolve();
			} catch (e) {
				defPromise.reject(e);
			}
			return 0;
		});

		// Fire attach op
		dataStore.root.set("attachComp", comp2.handle);
		await containerP;
		await defPromise.promise;
	});

	it("Fire ops during container attach for consensus register collection", async () => {
		const op = {
			key: "1",
			type: "write",
			serializedValue: JSON.stringify("b"),
			refSeq: detachedContainerRefSeqNumber,
		};
		const defPromise = new Deferred<void>();
		const container = await loader.createDetachedContainer(provider.defaultCodeDetails);

		// Get the root dataStore from the detached container.
		const response = await container.request({ url: "/" });
		const dataStore = response.value as ITestFluidObject;
		const testChannel1 = await dataStore.getSharedObject<ConsensusRegisterCollection<string>>(
			crcId,
		);

		dataStore.context.containerRuntime.on("op", (message) => {
			assert.strictEqual(
				message.contents.contents.content.address,
				crcId,
				"Address should be consensus register collection",
			);
			assert.strictEqual(
				JSON.stringify(message.contents.contents.content.contents),
				JSON.stringify(op),
				"Op should be same",
			);
			defPromise.resolve();
			return 0;
		});

		// Fire op before attaching the container
		await testChannel1.write("0", "a");
		const containerP = container.attach(request);

		// Fire op after the summary is taken and before it is attached.
		// eslint-disable-next-line @typescript-eslint/no-floating-promises
		testChannel1.write("1", "b");
		await containerP;
		await defPromise.promise;
	});

	it("Fire ops during container attach for shared directory", async () => {
		const op = {
			key: "1",
			path: "/",
			type: "set",
			value: { type: "Plain", value: "b" },
		};
		const defPromise = new Deferred<void>();
		const container = await loader.createDetachedContainer(provider.defaultCodeDetails);

		// Get the root dataStore from the detached container.
		const response = await container.request({ url: "/" });
		const dataStore = response.value as ITestFluidObject;
		const testChannel1 = await dataStore.getSharedObject<SharedDirectory>(sharedDirectoryId);

		dataStore.context.containerRuntime.on("op", (message) => {
			assert.strictEqual(
				message.contents.contents.content.address,
				sharedDirectoryId,
				"Address should be shared directory",
			);
			assert.strictEqual(
				JSON.stringify(message.contents.contents.content.contents),
				JSON.stringify(op),
				"Op should be same",
			);
			defPromise.resolve();
			return 0;
		});

		// Fire op before attaching the container
		testChannel1.set("0", "a");
		const containerP = container.attach(request);

		// Fire op after the summary is taken and before it is attached.
		testChannel1.set("1", "b");
		await containerP;
		await defPromise.promise;
	});

	it("Fire ops during container attach for shared cell", async () => {
		const op = { type: "setCell", value: { value: "b" } };
		const defPromise = new Deferred<void>();
		const container = await loader.createDetachedContainer(provider.defaultCodeDetails);

		// Get the root dataStore from the detached container.
		const response = await container.request({ url: "/" });
		const dataStore = response.value as ITestFluidObject;
		const testChannel1 = await dataStore.getSharedObject<SharedCell>(sharedCellId);

		dataStore.context.containerRuntime.on("op", (message) => {
			assert.strictEqual(
				message.contents.contents.content.address,
				sharedCellId,
				"Address should be shared directory",
			);
			assert.strictEqual(
				JSON.stringify(message.contents.contents.content.contents),
				JSON.stringify(op),
				"Op should be same",
			);
			defPromise.resolve();
			return 0;
		});

		// Fire op before attaching the container
		testChannel1.set("a");
		const containerP = container.attach(request);

		// Fire op after the summary is taken and before it is attached.
		testChannel1.set("b");
		await containerP;
		await defPromise.promise;
	});

	it("Fire ops during container attach for shared ink", async () => {
		const defPromise = new Deferred<void>();
		const container = await loader.createDetachedContainer(provider.defaultCodeDetails);

		// Get the root dataStore from the detached container.
		const response = await container.request({ url: "/" });
		const dataStore = response.value as ITestFluidObject;
		const testChannel1 = await dataStore.getSharedObject<Ink>(sharedInkId);

		dataStore.context.containerRuntime.on("op", (message) => {
			assert.strictEqual(
				message.contents.contents.content.address,
				sharedInkId,
				"Address should be ink",
			);
			assert.strictEqual(
				message.contents.contents.content.contents.type,
				"createStroke",
				"Op type should be same",
			);
			assert.strictEqual(
				message.contents.contents.content.contents.pen.thickness,
				20,
				"Thickness should be same",
			);
			defPromise.resolve();
			return 0;
		});

		// Fire op before attaching the container
		const color: IColor = {
			a: 2,
			r: 127,
			b: 127,
			g: 127,
		};
		testChannel1.createStroke({ color, thickness: 10 });
		const containerP = container.attach(request);

		// Fire op after the summary is taken and before it is attached.
		testChannel1.createStroke({ color, thickness: 20 });
		await containerP;
		await defPromise.promise;
	});

	it("Fire ops during container attach for consensus ordered collection", async () => {
		const op = { opName: "add", value: JSON.stringify("s") };
		const defPromise = new Deferred<void>();
		const container = await loader.createDetachedContainer(provider.defaultCodeDetails);

		// Get the root dataStore from the detached container.
		const response = await container.request({ url: "/" });
		const dataStore = response.value as ITestFluidObject;
		const testChannel1 = await dataStore.getSharedObject<ConsensusQueue>(cocId);

		dataStore.context.containerRuntime.on("op", (message) => {
			assert.strictEqual(
				message.contents.contents.content.address,
				cocId,
				"Address should be consensus queue",
			);
			assert.strictEqual(
				JSON.stringify(message.contents.contents.content.contents),
				JSON.stringify(op),
				"Op should be same",
			);
			defPromise.resolve();
			return 0;
		});

		// Fire op before attaching the container
		await testChannel1.add("a");
		const containerP = container.attach(request);

		// Fire op after the summary is taken and before it is attached.
		// eslint-disable-next-line @typescript-eslint/no-floating-promises
		testChannel1.add("s");

		await containerP;
		await defPromise.promise;
	});

	it("Fire ops during container attach for sparse matrix", async () => {
		const seg = { items: ["s"] };
		const defPromise = new Deferred<void>();
		const container = await loader.createDetachedContainer(provider.defaultCodeDetails);

		// Get the root dataStore from the detached container.
		const response = await container.request({ url: "/" });
		const dataStore = response.value as ITestFluidObject;
		const testChannel1 = await dataStore.getSharedObject<SparseMatrix>(sparseMatrixId);

		dataStore.context.containerRuntime.on("op", (message) => {
			assert.strictEqual(
				message.contents.contents.content.address,
				sparseMatrixId,
				"Address should be sparse matrix",
			);
			if (
				message.contents.contents.content.contents.ops[0].type === MergeTreeDeltaType.INSERT
			) {
				assert.strictEqual(
					JSON.stringify(message.contents.contents.content.contents.ops[0].seg),
					JSON.stringify(seg),
					"Seg should be same",
				);
			} else {
				assert.strictEqual(
					JSON.stringify(message.contents.contents.content.contents.ops[1].seg),
					JSON.stringify(seg),
					"Seg should be same",
				);
			}
			defPromise.resolve();
			return 0;
		});

		// Fire op before attaching the container
		testChannel1.insertRows(0, 1);
		testChannel1.insertCols(0, 1);
		const containerP = container.attach(request);

		// Fire op after the summary is taken and before it is attached.
		testChannel1.setItems(0, 0, seg.items);

		await containerP;
		await defPromise.promise;
	});

	it.skip("Fire ops during container attach for shared matrix", async () => {
		const op = { pos1: 0, seg: 9, type: 0, target: "rows" };
		const defPromise = new Deferred<void>();
		const container = await loader.createDetachedContainer(provider.defaultCodeDetails);

		// Get the root dataStore from the detached container.
		const response = await container.request({ url: "/" });
		const dataStore = response.value as ITestFluidObject;
		const testChannel1 = await dataStore.getSharedObject<SharedMatrix>(sharedMatrixId);

		dataStore.context.containerRuntime.on("op", (message) => {
			assert.strictEqual(
				message.contents.contents.content.address,
				sharedMatrixId,
				"Address should be shared matrix",
			);
			assert.strictEqual(
				JSON.stringify(message.contents.contents.content.contents),
				JSON.stringify(op),
				"Op should be same",
			);
			defPromise.resolve();
			return 0;
		});

		// Fire op before attaching the container
		testChannel1.insertRows(0, 20);
		testChannel1.insertCols(0, 20);
		const containerP = container.attach(request);

		// Fire op after the summary is taken and before it is attached.
		testChannel1.insertRows(0, 9);

		await containerP;
		await defPromise.promise;
	});

	it("Load attached container from cache and check if they are same", async () => {
		const container = await loader.createDetachedContainer(provider.defaultCodeDetails);

		// Now attach the container and get the sub dataStore.
		await container.attach(request);

		// Create a new request url from the resolvedUrl of the first container.
		assert(container.resolvedUrl);
		const requestUrl2 = await provider.urlResolver.getAbsoluteUrl(container.resolvedUrl, "");
		const container2 = await loader.resolve({ url: requestUrl2 });
		assert.strictEqual(container, container2, "Both containers should be same");
	});
});

// Review: Run with Full Compat?
describeNoCompat("Detached Container", (getTestObjectProvider) => {
<<<<<<< HEAD
    let provider: ITestObjectProvider;
    let request: IRequest;
    let loader: Loader;

    beforeEach(() => {
        provider = getTestObjectProvider();
        request = provider.driver.createCreateNewRequest(provider.documentId);
        loader = provider.makeTestLoader(testContainerConfig) as Loader;
    });

    it("Retry attaching detached container", async () => {
        let retryTimes = 1;
        const documentServiceFactory: IDocumentServiceFactory = {
            ...provider.documentServiceFactory,
            createContainer: async (createNewSummary, createNewResolvedUrl, logger) => {
                if (retryTimes > 0) {
                    retryTimes -= 1;
                    const error = new Error("Test Error");
                    (error as any).canRetry = true;
                    throw error;
                }
                return provider.documentServiceFactory.createContainer(createNewSummary, createNewResolvedUrl, logger);
            },
        };

        const fluidExport: SupportedExportInterfaces = {
            IFluidDataStoreFactory: new TestFluidObjectFactory(registry),
        };
        const codeLoader = new LocalCodeLoader([
            [provider.defaultCodeDetails, fluidExport],
        ]);
        const mockLoader = new Loader({
            urlResolver: provider.urlResolver,
            documentServiceFactory,
            codeLoader,
            logger: new TelemetryNullLogger(),
        });

        const container = await mockLoader.createDetachedContainer(provider.defaultCodeDetails);
        await container.attach(request);
        assert.strictEqual(container.attachState, AttachState.Attached, "Container should be attached");
        assert.strictEqual(container.closed, false, "Container should be open");
        assert.strictEqual(container.deltaManager.inbound.length, 0, "Inbound queue should be empty");
        const containerId = (container.resolvedUrl as IFluidResolvedUrl).id;
        assert.ok(containerId, "No container ID");
        if (provider.driver.type === "local") {
            assert.strictEqual(containerId, provider.documentId, "Doc id is not matching!!");
        }
        assert.strictEqual(retryTimes, 0, "Should not succeed at first time");
    }).timeout(5000);

    itExpects("Container should be closed on failed attach with non retryable error", [
        { eventName: "fluid:telemetry:Container:ContainerClose", error: "Test Error" },
        { eventName: "fluid:telemetry:Container:ContainerDispose", error: "Test Error" },
    ], async () => {
        const container = await loader.createDetachedContainer(provider.defaultCodeDetails);

        const oldFunc = provider.documentServiceFactory.createContainer;
        provider.documentServiceFactory.createContainer = (a, b, c) => { throw new Error("Test Error"); };
        let failedOnce = false;
        try {
            await container.attach(request);
        } catch (e) {
            failedOnce = true;
            provider.documentServiceFactory.createContainer = oldFunc;
        }
        assert.strictEqual(failedOnce, true, "Attach call should fail");
        assert.strictEqual(container.closed, true, "Container should be closed");
    });

    it("Directly attach container through service factory, should resolve to same container", async () => {
        const container = await loader.createDetachedContainer(provider.defaultCodeDetails);
        // Get the root dataStore from the detached container.
        const response = await container.request({ url: "/" });
        const dataStore = response.value as ITestFluidObject;

        // Create a sub dataStore of type TestFluidObject.
        const subDataStore1 = await createFluidObject(dataStore.context, "default");
        dataStore.root.set("attachKey", subDataStore1.handle);

        const summaryForAttach: ISummaryTree = JSON.parse(container.serialize());
        const resolvedUrl = await provider.urlResolver.resolve(request);
        assert(resolvedUrl);
        const service = await provider.documentServiceFactory.createContainer(
            summaryForAttach,
            resolvedUrl,
        );
        const absoluteUrl = await provider.urlResolver.getAbsoluteUrl(service.resolvedUrl, "/");

        const container2 = await loader.resolve({ url: absoluteUrl });
        // Get the root dataStore from the detached container.
        const response2 = await container2.request({ url: "/" });
        const dataStore2 = response2.value as ITestFluidObject;
        assert.strictEqual(dataStore2.root.get("attachKey").absolutePath, subDataStore1.handle.absolutePath,
            "Stored handle should match!!");
    });
=======
	let provider: ITestObjectProvider;
	let request: IRequest;
	let loader: Loader;

	beforeEach(() => {
		provider = getTestObjectProvider();
		request = provider.driver.createCreateNewRequest(provider.documentId);
		loader = provider.makeTestLoader(testContainerConfig) as Loader;
	});

	it("Retry attaching detached container", async () => {
		let retryTimes = 1;
		const documentServiceFactory: IDocumentServiceFactory = {
			...provider.documentServiceFactory,
			createContainer: async (createNewSummary, createNewResolvedUrl, logger) => {
				if (retryTimes > 0) {
					retryTimes -= 1;
					const error = new Error("Test Error");
					(error as any).canRetry = true;
					throw error;
				}
				return provider.documentServiceFactory.createContainer(
					createNewSummary,
					createNewResolvedUrl,
					logger,
				);
			},
		};

		const fluidExport: SupportedExportInterfaces = {
			IFluidDataStoreFactory: new TestFluidObjectFactory(registry),
		};
		const codeLoader = new LocalCodeLoader([[provider.defaultCodeDetails, fluidExport]]);
		const mockLoader = new Loader({
			urlResolver: provider.urlResolver,
			documentServiceFactory,
			codeLoader,
			logger: new TelemetryNullLogger(),
		});

		const container = await mockLoader.createDetachedContainer(provider.defaultCodeDetails);
		await container.attach(request);
		assert.strictEqual(
			container.attachState,
			AttachState.Attached,
			"Container should be attached",
		);
		assert.strictEqual(container.closed, false, "Container should be open");
		assert.strictEqual(
			container.deltaManager.inbound.length,
			0,
			"Inbound queue should be empty",
		);
		const containerId = (container.resolvedUrl as IFluidResolvedUrl).id;
		assert.ok(containerId, "No container ID");
		if (provider.driver.type === "local") {
			assert.strictEqual(containerId, provider.documentId, "Doc id is not matching!!");
		}
		assert.strictEqual(retryTimes, 0, "Should not succeed at first time");
	}).timeout(5000);

	itExpects(
		"Container should be closed on failed attach with non retryable error",
		[
			{ eventName: "fluid:telemetry:Container:ContainerClose", error: "Test Error" },
			{ eventName: "fluid:telemetry:Container:ContainerDispose", error: "Test Error" },
		],
		async () => {
			const container = await loader.createDetachedContainer(provider.defaultCodeDetails);

			const oldFunc = provider.documentServiceFactory.createContainer;
			provider.documentServiceFactory.createContainer = (a, b, c) => {
				throw new Error("Test Error");
			};
			let failedOnce = false;
			try {
				await container.attach(request);
			} catch (e) {
				failedOnce = true;
				provider.documentServiceFactory.createContainer = oldFunc;
			}
			assert.strictEqual(failedOnce, true, "Attach call should fail");
			assert.strictEqual(container.closed, true, "Container should be closed");
		},
	);

	it("Directly attach container through service factory, should resolve to same container", async () => {
		const container = await loader.createDetachedContainer(provider.defaultCodeDetails);
		// Get the root dataStore from the detached container.
		const response = await container.request({ url: "/" });
		const dataStore = response.value as ITestFluidObject;

		// Create a sub dataStore of type TestFluidObject.
		const subDataStore1 = await createFluidObject(dataStore.context, "default");
		dataStore.root.set("attachKey", subDataStore1.handle);

		const summaryForAttach: ISummaryTree = JSON.parse(container.serialize());
		const resolvedUrl = await provider.urlResolver.resolve(request);
		assert(resolvedUrl);
		const service = await provider.documentServiceFactory.createContainer(
			summaryForAttach,
			resolvedUrl,
		);
		const absoluteUrl = await provider.urlResolver.getAbsoluteUrl(service.resolvedUrl, "/");

		const container2 = await loader.resolve({ url: absoluteUrl });
		// Get the root dataStore from the detached container.
		const response2 = await container2.request({ url: "/" });
		const dataStore2 = response2.value as ITestFluidObject;
		assert.strictEqual(
			dataStore2.root.get("attachKey").absolutePath,
			subDataStore1.handle.absolutePath,
			"Stored handle should match!!",
		);
	});
>>>>>>> 70ef8cdf
});<|MERGE_RESOLUTION|>--- conflicted
+++ resolved
@@ -755,104 +755,6 @@
 
 // Review: Run with Full Compat?
 describeNoCompat("Detached Container", (getTestObjectProvider) => {
-<<<<<<< HEAD
-    let provider: ITestObjectProvider;
-    let request: IRequest;
-    let loader: Loader;
-
-    beforeEach(() => {
-        provider = getTestObjectProvider();
-        request = provider.driver.createCreateNewRequest(provider.documentId);
-        loader = provider.makeTestLoader(testContainerConfig) as Loader;
-    });
-
-    it("Retry attaching detached container", async () => {
-        let retryTimes = 1;
-        const documentServiceFactory: IDocumentServiceFactory = {
-            ...provider.documentServiceFactory,
-            createContainer: async (createNewSummary, createNewResolvedUrl, logger) => {
-                if (retryTimes > 0) {
-                    retryTimes -= 1;
-                    const error = new Error("Test Error");
-                    (error as any).canRetry = true;
-                    throw error;
-                }
-                return provider.documentServiceFactory.createContainer(createNewSummary, createNewResolvedUrl, logger);
-            },
-        };
-
-        const fluidExport: SupportedExportInterfaces = {
-            IFluidDataStoreFactory: new TestFluidObjectFactory(registry),
-        };
-        const codeLoader = new LocalCodeLoader([
-            [provider.defaultCodeDetails, fluidExport],
-        ]);
-        const mockLoader = new Loader({
-            urlResolver: provider.urlResolver,
-            documentServiceFactory,
-            codeLoader,
-            logger: new TelemetryNullLogger(),
-        });
-
-        const container = await mockLoader.createDetachedContainer(provider.defaultCodeDetails);
-        await container.attach(request);
-        assert.strictEqual(container.attachState, AttachState.Attached, "Container should be attached");
-        assert.strictEqual(container.closed, false, "Container should be open");
-        assert.strictEqual(container.deltaManager.inbound.length, 0, "Inbound queue should be empty");
-        const containerId = (container.resolvedUrl as IFluidResolvedUrl).id;
-        assert.ok(containerId, "No container ID");
-        if (provider.driver.type === "local") {
-            assert.strictEqual(containerId, provider.documentId, "Doc id is not matching!!");
-        }
-        assert.strictEqual(retryTimes, 0, "Should not succeed at first time");
-    }).timeout(5000);
-
-    itExpects("Container should be closed on failed attach with non retryable error", [
-        { eventName: "fluid:telemetry:Container:ContainerClose", error: "Test Error" },
-        { eventName: "fluid:telemetry:Container:ContainerDispose", error: "Test Error" },
-    ], async () => {
-        const container = await loader.createDetachedContainer(provider.defaultCodeDetails);
-
-        const oldFunc = provider.documentServiceFactory.createContainer;
-        provider.documentServiceFactory.createContainer = (a, b, c) => { throw new Error("Test Error"); };
-        let failedOnce = false;
-        try {
-            await container.attach(request);
-        } catch (e) {
-            failedOnce = true;
-            provider.documentServiceFactory.createContainer = oldFunc;
-        }
-        assert.strictEqual(failedOnce, true, "Attach call should fail");
-        assert.strictEqual(container.closed, true, "Container should be closed");
-    });
-
-    it("Directly attach container through service factory, should resolve to same container", async () => {
-        const container = await loader.createDetachedContainer(provider.defaultCodeDetails);
-        // Get the root dataStore from the detached container.
-        const response = await container.request({ url: "/" });
-        const dataStore = response.value as ITestFluidObject;
-
-        // Create a sub dataStore of type TestFluidObject.
-        const subDataStore1 = await createFluidObject(dataStore.context, "default");
-        dataStore.root.set("attachKey", subDataStore1.handle);
-
-        const summaryForAttach: ISummaryTree = JSON.parse(container.serialize());
-        const resolvedUrl = await provider.urlResolver.resolve(request);
-        assert(resolvedUrl);
-        const service = await provider.documentServiceFactory.createContainer(
-            summaryForAttach,
-            resolvedUrl,
-        );
-        const absoluteUrl = await provider.urlResolver.getAbsoluteUrl(service.resolvedUrl, "/");
-
-        const container2 = await loader.resolve({ url: absoluteUrl });
-        // Get the root dataStore from the detached container.
-        const response2 = await container2.request({ url: "/" });
-        const dataStore2 = response2.value as ITestFluidObject;
-        assert.strictEqual(dataStore2.root.get("attachKey").absolutePath, subDataStore1.handle.absolutePath,
-            "Stored handle should match!!");
-    });
-=======
 	let provider: ITestObjectProvider;
 	let request: IRequest;
 	let loader: Loader;
@@ -968,5 +870,4 @@
 			"Stored handle should match!!",
 		);
 	});
->>>>>>> 70ef8cdf
 });