--- conflicted
+++ resolved
@@ -1651,17 +1651,8 @@
 	});
 
 	it("load offline with blob redirect table", async function () {
-<<<<<<< HEAD
-		if (provider.driver.type === "routerlicious" && provider.driver.endpointName === "frs") {
-			this.skip();
-		}
-		// upload blob offline so an entry is added to redirect table
-		const container = await loadOffline(testContainerConfig, provider, { url });
-		const dataStore = (await container.container.getEntryPoint()) as ITestFluidObject;
-=======
 		const container = await loader.resolve({ url });
 		const dataStore = (await container.getEntryPoint()) as ITestFluidObject;
->>>>>>> 16906d03
 		const map = await dataStore.getSharedObject<ISharedMap>(mapId);
 		container.disconnect();
 
