--- conflicted
+++ resolved
@@ -1367,22 +1367,6 @@
 		);
 	});
 
-<<<<<<< HEAD
-	// skipped for testing purposes.
-	it.skip("not expired stashed blobs", async function () {
-		if (provider.driver.type === "tinylicious" || provider.driver.type === "t9s") {
-			this.skip();
-		}
-		const container = await loadOffline(provider, { url });
-		const dataStore = await requestFluidObject<ITestFluidObject>(
-			container.container,
-			"default",
-		);
-		const map = await dataStore.getSharedObject<SharedMap>(mapId);
-
-		// Call uploadBlob() while offline to get local ID handle, and generate an op referencing it
-		const handleP = dataStore.runtime.uploadBlob(stringToBuffer("blob contents 1", "utf8"));
-=======
 	itSkipsFailureOnSpecificDrivers(
 		"not expired stashed blobs",
 		// We've seen this fail a few times against local server with a timeout
@@ -1393,7 +1377,6 @@
 			if (provider.driver.type === "tinylicious" || provider.driver.type === "t9s") {
 				this.skip();
 			}
->>>>>>> a225d352
 
 			const container = await loadOffline(provider, { url });
 			const dataStore = await requestFluidObject<ITestFluidObject>(
